/*
 * (c) Copyright Ascensio System SIA 2010-2024
 *
 * This program is a free software product. You can redistribute it and/or
 * modify it under the terms of the GNU Affero General Public License (AGPL)
 * version 3 as published by the Free Software Foundation. In accordance with
 * Section 7(a) of the GNU AGPL its Section 15 shall be amended to the effect
 * that Ascensio System SIA expressly excludes the warranty of non-infringement
 * of any third-party rights.
 *
 * This program is distributed WITHOUT ANY WARRANTY; without even the implied
 * warranty of MERCHANTABILITY or FITNESS FOR A PARTICULAR  PURPOSE. For
 * details, see the GNU AGPL at: http://www.gnu.org/licenses/agpl-3.0.html
 *
 * You can contact Ascensio System SIA at 20A-6 Ernesta Birznieka-Upish
 * street, Riga, Latvia, EU, LV-1050.
 *
 * The  interactive user interfaces in modified source and object code versions
 * of the Program must display Appropriate Legal Notices, as required under
 * Section 5 of the GNU AGPL version 3.
 *
 * Pursuant to Section 7(b) of the License you must retain the original Product
 * logo when distributing the program. Pursuant to Section 7(e) we decline to
 * grant you any rights under trademark law for use of our trademarks.
 *
 * All the Product's GUI elements, including illustrations and icon sets, as
 * well as technical writing content are licensed under the terms of the
 * Creative Commons Attribution-ShareAlike 4.0 International. See the License
 * terms at http://creativecommons.org/licenses/by-sa/4.0/legalcode
 *
 */
module.exports = function(grunt) {
    var _ = require('lodash'),
        defaultConfig,
        packageFile;

    const copyrightHeader = 'Copyright (c) Ascensio System SIA <%= grunt.template.today("yyyy") %>. All rights reserved'
    var copyright = '/*!\n' +
                    ' * ' + (process.env['APP_COPYRIGHT'] || copyrightHeader) + '\n' +
                    ' *\n' +
                    ' * <%= pkg.homepage %> \n' +
                    ' *\n' +
                    ' * Version: <%= pkg.version %> (build:<%= pkg.build %>)\n' +
                    ' */\n';
    global.copyright = copyright;

    let iconv_lite, encoding = process.env.SYSTEM_ENCODING;
    grunt.log.writeln('platform: ' + process.platform.green);
    if (process.platform == 'win32') {
        const cmdencoding = require('child_process').execSync('chcp');
        grunt.log.writeln(cmdencoding);
        if ( !encoding ) {
            if ( cmdencoding.includes('866') ) encoding = '1251'; else
            if ( cmdencoding.includes('437') ) encoding = '1252'; else
            if ( cmdencoding.includes('65001') ) encoding = 'utf8';
        }

        if ( !!encoding && !/utf-?8/i.test(encoding) ) {
            iconv_lite = require('iconv-lite');
        }
    }

    let _encode = (string) => {
        return !!string && !!iconv_lite ? iconv_lite.encode(string,encoding) : string;
    };

    global.jsreplacements = [
                {
                    from: /\{\{SUPPORT_EMAIL\}\}/g,
                    to: _encode(process.env.SUPPORT_EMAIL) || 'support@onlyoffice.com'
                },{
                    from: /\{\{SUPPORT_URL\}\}/g,
                    to: _encode(process.env.SUPPORT_URL) || 'https://support.onlyoffice.com'
                },{
                    from: /\{\{SALES_EMAIL\}\}/g,
                    to: _encode(process.env.SALES_EMAIL) || 'sales@onlyoffice.com'
                },{
                    from: /\{\{PUBLISHER_URL\}\}/g,
                    to: _encode(process.env.PUBLISHER_URL) || 'https://www.onlyoffice.com'
                },{
                    from: /\{\{PUBLISHER_PHONE\}\}/,
                    to: process.env['PUBLISHER_PHONE'] || '+371 633-99867'
                },{
                    from: /\{\{PUBLISHER_NAME\}\}/g,
                    to: _encode(process.env.PUBLISHER_NAME) || 'Ascensio System SIA'
                },{
                    from: /\{\{PUBLISHER_ADDRESS\}\}/,
                    to: _encode(process.env.PUBLISHER_ADDRESS) || '20A-12 Ernesta Birznieka-Upisha street, Riga, Latvia, EU, LV-1050'
                },{
                    from: /\{\{API_URL_EDITING_CALLBACK\}\}/,
                    to: _encode(process.env.API_URL_EDITING_CALLBACK) || 'https://api.onlyoffice.com/editors/callback'
                },{
                    from: /\{\{COMPANY_NAME\}\}/g,
                    to: _encode(process.env.COMPANY_NAME) || 'ONLYOFFICE'
                }, {
                    from: /\{\{APP_TITLE_TEXT\}\}/g,
                    to: _encode(process.env.APP_TITLE_TEXT) || 'ONLYOFFICE'
                }, {
                    from: /\{\{HELP_URL\}\}/g,
                    to: _encode(process.env.HELP_URL) || 'https://helpcenter.onlyoffice.com'
                }, {
                    from: /\{\{HELP_CENTER_WEB_DE\}\}/g,
                    to: _encode(process.env.HELP_CENTER_WEB_DE) || _encode(process.env.HELP_CENTER_WEB_EDITORS) || 'https://helpcenter.onlyoffice.com/userguides/docs-de.aspx'
                }, {
                    from: /\{\{HELP_CENTER_WEB_SSE\}\}/g,
                    to: _encode(process.env.HELP_CENTER_WEB_SSE) || _encode(process.env.HELP_CENTER_WEB_EDITORS) || 'https://helpcenter.onlyoffice.com/userguides/docs-se.aspx'
                }, {
                    from: /\{\{HELP_CENTER_WEB_PE\}\}/g,
                    to: _encode(process.env.HELP_CENTER_WEB_PE) || _encode(process.env.HELP_CENTER_WEB_EDITORS) || 'https://helpcenter.onlyoffice.com/userguides/docs-pe.aspx'
                }, {
                    from: /\{\{DEFAULT_LANG\}\}/g,
                    to: _encode(process.env.DEFAULT_LANG) || 'en'
                }];

    var helpreplacements = [
                {
                    from: /\{\{COEDITING_DESKTOP\}\}/g,
                    to: _encode(process.env.COEDITING_DESKTOP) || 'Подключиться к облаку'
                },{
                    from: /\{\{PLUGIN_LINK\}\}/g,
                    to: _encode(process.env.PLUGIN_LINK) || 'https://api.onlyoffice.com/plugin/basic'
                },{
                    from: /\{\{PLUGIN_LINK_MACROS\}\}/g,
                    to: _encode(process.env.PLUGIN_LINK_MACROS) || 'https://api.onlyoffice.com/plugin/macros'
                }];

    let path = require('path');
    let addons = grunt.option('addon') || [];
    if (!Array.isArray(addons))
        addons = [addons];

    addons.forEach((element,index,self) => self[index] = path.join('../..', element, '/build'));
    addons = addons.filter(element => grunt.file.isDir(element));

    require('./appforms')(grunt);

    grunt.loadNpmTasks('grunt-contrib-clean');
    grunt.loadNpmTasks('grunt-contrib-copy');
    grunt.loadNpmTasks('grunt-contrib-less');
    grunt.loadNpmTasks('grunt-contrib-requirejs');
    grunt.loadNpmTasks('grunt-contrib-concat');
    grunt.loadNpmTasks('grunt-contrib-imagemin');
    grunt.loadNpmTasks('grunt-contrib-cssmin');
    grunt.loadNpmTasks('grunt-contrib-htmlmin');
    grunt.loadNpmTasks('grunt-json-minify');
    grunt.loadNpmTasks('grunt-text-replace');
    // grunt.loadNpmTasks('grunt-mocha');
    grunt.loadNpmTasks('grunt-inline');
    grunt.loadNpmTasks('grunt-svgmin');
    grunt.loadNpmTasks('grunt-exec');
    grunt.loadNpmTasks('grunt-terser');
    grunt.loadNpmTasks('grunt-babel');

    function doRegisterTask(name, callbackConfig) {
        return grunt.registerTask(name + '-init', function() {
            var additionalConfig = {},
                initConfig = {};

            if (_.isFunction(callbackConfig)) {
                additionalConfig = callbackConfig.call(this, defaultConfig, packageFile);
            }

            if (!_.isUndefined(packageFile[name]['clean'])) {
                initConfig['clean'] = {
                    options: {
                        force: true
                    },
                    files: packageFile[name]['clean']
                }
            }

            if (!_.isUndefined(packageFile[name]['copy'])) {
                initConfig['copy'] = packageFile[name]['copy'];
            }

            grunt.initConfig(_.assign(initConfig, additionalConfig || {}));
        });
    }

    function doRegisterInitializeAppTask(name, appName, configFile) {
        if (!!process.env['OO_BRANDING'] &&
                grunt.file.exists('../../' + process.env['OO_BRANDING'] + '/web-apps-pro/build/' + configFile))
        {
            var _extConfig = require('../../' + process.env['OO_BRANDING'] + '/web-apps-pro/build/' + configFile);
        }

        function _merge(target, ...sources) {
            if (!sources.length) return target;
            const source = sources.shift();

            if (_.isObject(target) && _.isObject(source)) {
                for (const key in source) {
                    let targetkey = key;

                    if ( key[0] == '!' ) {
                        targetkey = key.substring(1);

                        if ( _.isArray(target[targetkey]) || _.isObject(target[targetkey]) )
                            target[targetkey] = undefined;
                    }

                    if (_.isObject(source[key]) && target[targetkey]) {
                        // if (!target[targetkey]) Object.assign(target, { [targetkey]: {} });
                        // else
                        if (_.isArray(source[key])) target[targetkey].push(...source[key]);
                        else _merge(target[targetkey], source[key]);
                    } else {
                        Object.assign(target, { [targetkey]: source[key] });
                    }
                }
            }

            return _merge(target, ...sources);
        }

        return grunt.registerTask('init-build-' + name, 'Initialize build ' + appName, function(){
            defaultConfig = configFile;
            packageFile = require('./' + defaultConfig);

            if (packageFile) {
                grunt.log.ok(appName + ' config loaded successfully'.green);

                addons.forEach(element => {
                    let _path = path.join(element,configFile);
                    if (grunt.file.exists(_path)) {
                        _merge(packageFile, require(_path));
                        grunt.log.ok('addon '.green + element + ' is merged successfully'.green);
                    }
                });

                if ( !!_extConfig && _extConfig.name == packageFile.name ) {
                    _merge(packageFile, _extConfig);
                }

                global.packageFile = packageFile;
            } else grunt.log.error().writeln('Could not load config file'.red);
        });
    }

    grunt.initConfig({
        mocha: {
            test: {
                options: {
                    reporter: 'Spec'
                },
                src: [
                    '../test/common/index.html'
                ]
            }
        },

        jshint: {
            options: {
                curly: true,
                eqeqeq: true,
                eqnull: true,
                browser: true,
                globals: {
                    jQuery: true
                },
                force: true
            },
            common: ['../apps/common/main/lib/**/*.js']
        }
    });

    doRegisterTask('sdk');
    doRegisterTask('api', function(defaultConfig, packageFile){
        return {
            pkg: packageFile,
            replace: {
                  writeVersion: {
                      src: ['<%= pkg.api.copy.script.dest %>' +  '/**/*.js'],
                      overwrite: true,
                      replacements: [{
                          from: /\{\{PRODUCT_VERSION\}\}/g,
                          to: packageFile.version
                      },{
                          from: /\{\{APP_CUSTOMER_NAME\}\}/g,
                          to: process.env['APP_CUSTOMER_NAME'] || 'ONLYOFFICE'
                      },{
                          from: /\/\*\*[\s\S]+\.com\s+\*\//,
                          to: copyright
                      }]
                  }
            }
        }
    });
    doRegisterTask('apps-common', (defaultConfig, packageFile) => {
        return {
            imagemin: {
                options: {
                    optimizationLevel: 3
                },
                dynamic: {
                    files: packageFile['apps-common']['imagemin']['images-common']
                }
            },
            svgmin: {
                options: {
                    plugins: [{
                        name: 'preset-default',
                        params: {
                            overrides: {
                                cleanupIds: false,
                                removeHiddenElems: false,   // plugin ver 3.2.0 deletes <symbol> as non rendering element
                            }
                        },
                    },
                    {
                        name: 'convertPathData',
                        params: {
                            floatPrecision: 4
                        }
                    }]
                },
                dist: {
                    files: packageFile['apps-common'].svgicons.common
                }
            },
            inline: {
                dist: {
                    src: packageFile['apps-common'].copy.indexhtml.dest + '/*.html'
                }
            }
        }
    });
    doRegisterTask('socketio');
    doRegisterTask('xregexp');
    doRegisterTask('megapixel');
    doRegisterTask('jquery');
    doRegisterTask('underscore');
    doRegisterTask('zeroclipboard');
    doRegisterTask('bootstrap');
    doRegisterTask('iscroll');
    doRegisterTask('fetch');
    doRegisterTask('es6-promise');
    doRegisterTask('common-embed');
    doRegisterTask('requirejs', function(defaultConfig, packageFile) {
        return {
            terser: {
                options: {
                    format: {
                        preamble: '/** vim: et:ts=4:sw=4:sts=4\n' +
                            ' * @license RequireJS 2.1.2 Copyright (c) 2010-2012, The Dojo Foundation All Rights Reserved.\n' +
                            ' * Available via the MIT or new BSD license.\n' +
                            ' * see: http://github.com/jrburke/requirejs for details\n' +
                            ' */\n',
                    },
                },
                build: {
                    src:  packageFile['requirejs']['min']['src'],
                    dest: packageFile['requirejs']['min']['dest']
                }
            }
        }
    });

    grunt.registerTask('prebuild-icons-sprite', function() {
        require('./sprites/Gruntfile.js')(grunt, '../');
        grunt.task.run('all-icons-sprite');
    });

    grunt.registerTask('main-app-init', function() {
        grunt.initConfig({
            pkg: packageFile,

            clean: {
                options: {
                    force: true
                },
                prebuild: {
                    src: packageFile.main.clean.prebuild
                },
                postbuild: {
                    src: [...packageFile.main.clean.postbuild]
                }
            },

            less: {
                production: {
                    options: {
                        compress: true,
                        ieCompat: false,
                        modifyVars: packageFile['main']['less']['vars'],
                        plugins: [
                            new (require('less-plugin-clean-css'))()
                        ]
                    },
                    files: {
                        "<%= pkg.main.less.files.dest %>": packageFile['main']['less']['files']['src']
                    }
                }
            },

            requirejs: {
                options: {
                    optimize: "none",
                },
                compile: {
                    options: packageFile['main']['js']['requirejs']['options']
                },
                postload: {
                    options: packageFile.main.js.postload.options
                },
            },

            replace: {
                writeVersion: {
                    src: ['<%= pkg.main.js.requirejs.options.out %>'],
                    overwrite: true,
                    replacements: [{
                        from: /\{\{PRODUCT_VERSION\}\}/g,
                        to: `${packageFile.version}.${packageFile.build}`
                    }, ...global.jsreplacements]
                },
                prepareHelp: {
                    src: ['<%= pkg.main.copy.help[0].dest %>/ru/**/*.htm*'],
                    overwrite: true,
                    replacements: [...helpreplacements]
                }
            },

            concat: {
                options: {
                    stripBanners: true,
                    banner: copyright
                },
                dist: {
                    src: [packageFile['main']['js']['requirejs']['options']['out']],
                    dest: packageFile['main']['js']['requirejs']['options']['out']
                }
            },

            imagemin: {
                options: {
                    optimizationLevel: 3
                },
                dynamic: {
                    files: []
                        .concat(packageFile['main']['imagemin']['images-app'])
                        // .concat(packageFile['main']['imagemin']['images-common'])    skip copy images from common to editor in 7.2
                }
            },

            'json-minify': {
                build: {
                    files: packageFile['main']['jsonmin']['files']
                }
            },

            copy: {
                localization: {
                    files: packageFile['main']['copy']['localization']
                },
                // help: {
                //     files: packageFile['main']['copy']['help']
                // },
                indexhtml: {
                    files: packageFile['main']['copy']['indexhtml']
                }
            },

            inline: {
                options: {
                    uglify: true
                },
                dist: {
                    src: '<%= pkg.main.copy.indexhtml[0].dest %>/*.html'
                }
            },

            svgmin: {
                options: {
                    plugins: [{
                        name: 'preset-default',
                        params: {
                            overrides: {
                                cleanupIds: false,
                                removeHiddenElems: false,   // plugin ver 3.2.0 deletes <symbol> as non rendering element
                            }
                        },
                    },
                    {
                        name: 'convertPathData',
                        params: {
                            floatPrecision: 4
                        }
                    }]
                },
                dist: {
                    files: packageFile.main.svgicons.common
                }
            },

            terser: {
                options: {
                    format: {
                        comments: false,
                        preamble: "/* minified by terser */",
                    },
                    sourceMap: true,
                },
                build: {
                    src: [packageFile['main']['js']['requirejs']['options']['out']],
                    dest: packageFile['main']['js']['requirejs']['options']['out']
                },
                postload: {
                    src: packageFile.main.js.postload.options.out,
                    dest: packageFile.main.js.postload.options.out,
                },
<<<<<<< HEAD
                iecompat: {
                    options: {
                        sourceMap: false,
                    },
                    files: [{
                        expand: true,
                        cwd: packageFile.main.js.babel.files[0].dest,
                        src: `*.js`,
                        dest: packageFile.main.js.babel.files[0].dest
                    }]
                },
            },

            babel: {
                options: {
                    sourceMap: false,
                    presets: ['@babel/preset-env']
                },
                dist: {
                    files: packageFile.main.js.babel.files
                }
=======
>>>>>>> fae71475
            },
        });

        // var replace = grunt.config.get('replace');
        // replace.writeVersion.replacements.push(...global.jsreplacements);
        // replace.prepareHelp.replacements.push(...helpreplacements);
        // grunt.config.set('replace', replace);
    });

    grunt.registerTask('deploy-reporter', function(){
        grunt.initConfig({
            pkg: packageFile,
            terser: {
                options: {
                    format: {
                        comments: false,
                        preamble: copyright,
                    },
                },
                reporter: {
                    src: packageFile.main.reporter.uglify.src,
                    dest: packageFile.main.reporter.uglify.dest
                },
            },
            copy: packageFile.main.reporter.copy
        });


        grunt.task.run(['terser', 'copy']);
    });

    grunt.registerTask('mobile-app-init', function() {
        grunt.initConfig({
            pkg: packageFile,

            clean: {
                options: {
                    force: true
                },
                'deploy': packageFile['mobile']['clean']['deploy'],
                'template-backup': packageFile.mobile.copy['template-backup'][0].dest
            },


            concat: {
                options: {
                    stripBanners: true,
                    banner: copyright
                },
                dist: {
                    src: packageFile.mobile.js.dest,
                    dest: packageFile.mobile.js.dest
                }
            },

            cssmin: {
                // options: {level: { 1: { roundingPrecision: 'all=3' }}}, // to round fw7 numbers in styles. need clean-css 4.0
                target: {
                    files: {
                        "<%= pkg.mobile.css.ios.dist %>" : packageFile['mobile']['css']['ios']['src'],
                        "<%= pkg.mobile.css.material.dist %>" : packageFile['mobile']['css']['material']['src']
                    }
                }
            },

            htmlmin: {
                dist: {
                    options: {
                        removeComments: true,
                        collapseWhitespace: true
                    },
                    files: packageFile['mobile']['htmlmin']['templates']
                }
            },

            'json-minify': {
                build: {
                    files: packageFile['mobile']['jsonmin']['files']
                }
            },

            copy: {
                'template-backup': {
                    files: packageFile['mobile']['copy']['template-backup']
                },
                'template-restore': {
                    files: packageFile['mobile']['copy']['template-restore']
                },
                'localization': {
                    files: packageFile['mobile']['copy']['localization']
                },
                'index-page': {
                    files: packageFile['mobile']['copy']['index-page']
                },
                'images-app': {
                    files:[]
                        .concat(packageFile['mobile']['copy']['images-app'])
                        .concat(packageFile['mobile']['copy']['images-common'])
                },
                'webpack-dist': {
                    files: packageFile.mobile.copy['assets']
                },
            },
            
            // replace: {
                // writeVersion: {
                //     src: ['<%= pkg.mobile.js.requirejs.options.out %>'],
                //     overwrite: true,
                //     replacements: [{
                //         from: /\{\{PRODUCT_VERSION\}\}/,
                //         to: packageFile.version
                //     }]
                // },
                // fixResourceUrl: {
                //     src: ['<%= pkg.mobile.js.requirejs.options.out %>',
                //             '<%= pkg.mobile.css.ios.dist %>',
                //             '<%= pkg.mobile.css.material.dist %>'],
                //     overwrite: true,
                //     replacements: [{
                //         from: /(?:\.{2}\/){4}common\/mobile\/resources\/img/g,
                //         to: '../img'
                //     },{
                //         from: /(?:\.{2}\/){2}common\/mobile/g,
                //         to: '../mobile'
                //     }]
                // }
            // },


            exec: {
                webpack_app_build: {
                    options: {
                        cwd: '../vendor/framework7-react',
                        env: {...process.env, ...{addon: grunt.option('addon')}},
                    },
                    cmd: function() {
                        const editor = packageFile.name == 'presentationeditor' ? 'slide' :
                                        packageFile.name == 'spreadsheeteditor' ? 'cell' : 'word';
                        return `npm run deploy-${editor}`;

                        // const addon_path = `${packageFile.mobile.js.reactjs && !!packageFile.mobile.js.reactjs.features ? `ADDON_ENV=${packageFile.mobile.js.reactjs.features}` : ''}`;
                        // return `npx cross-env TARGET_EDITOR=${editor} NODE_ENV=production ${addon_path} node ./build/build.js`;
                    },
                },
                webpack_install: {
                    options: {
                        cwd: '../vendor/framework7-react',
                    },
                    cmd: 'npm i --include=dev --production=false',
                },
            }
        });

        // var replace = grunt.config.get('replace');
        // replace.writeVersion.replacements.push(...jsreplacements);
        // grunt.config.set('replace', replace);
    });

    grunt.registerTask('embed-app-init', function() {
        grunt.initConfig({
            pkg: packageFile,

            clean: {
                options: {
                    force: true
                },
                postbuild: packageFile['embed']['clean']['postbuild'],
                prebuild: packageFile['embed']['clean']['prebuild']
            },

            terser: {
                options: {
                    format: {
                        comments: false,
                        preamble: copyright,
                    },
                    sourceMap: true,
                },
                build: {
                    src: packageFile['embed']['js']['src'],
                    dest: packageFile['embed']['js']['dist']
                }
            },

            less: {
                production: {
                    options: {
                        compress: true,
                        ieCompat: false
                    },
                    files: {
                        "<%= pkg.embed.less.files.dist %>": packageFile['embed']['less']['files']['src']
                    }
                }
            },

            copy: {
                localization: {
                    files: packageFile['embed']['copy']['localization']
                },
                indexhtml: {
                    files: packageFile['embed']['copy']['indexhtml']
                },
                'images-app': {
                    files: packageFile['embed']['copy']['images-app']
                }
            },

            inline: {
                options:{
                    uglify: true,
                },
                dist: {
                    src: '<%= pkg.embed.copy.indexhtml[0].dest %>/*.html'
                }
            }
        });
    });

    grunt.registerTask('test-app-init', function() {
        grunt.initConfig({
            pkg: packageFile,

            clean: {
                options: {
                    force: true
                },
                prebuild: packageFile['test']['clean']['prebuild']
            },

            terser: {
                options: {
                    format: {
                        comments: false,
                        preamble: copyright,
                    },
                },
                build: {
                    src: packageFile['test']['js']['src'],
                    dest: packageFile['test']['js']['dist']
                }
            },

            less: {
                production: {
                    options: {
                        compress: true,
                        ieCompat: false
                    },
                    files: {
                        "<%= pkg.test.less.files.dist %>": packageFile['test']['less']['files']['src']
                    }
                }
            },

            copy: {
                'index-page': {
                    files: packageFile['test']['copy']['index-page']
                }
            }
        });
    });

    grunt.registerTask('increment-build', function() {
        var pkg = grunt.file.readJSON(defaultConfig);
        pkg.build = parseInt(pkg.build) + 1;
        packageFile.homepage = (process.env['PUBLISHER_URL'] || pkg.homepage);
        packageFile.version = (process.env['PRODUCT_VERSION'] || pkg.version);
        packageFile.build = (process.env['BUILD_NUMBER'] || pkg.build);
        grunt.file.write(defaultConfig, JSON.stringify(pkg, null, 4));
    });

    //quick workaround for build desktop version
    var copyTask = grunt.option('desktop')? "copy": "copy:script";

    grunt.registerTask('deploy-api',                    ['api-init', 'clean', copyTask, 'replace:writeVersion']);
    grunt.registerTask('deploy-apps-common',            ['apps-common-init', 'clean', 'copy', 'inline', 'imagemin', 'svgmin']);
    grunt.registerTask('deploy-sdk',                    ['sdk-init', 'clean', copyTask]);

    grunt.registerTask('deploy-socketio',               ['socketio-init', 'clean', 'copy']);
    grunt.registerTask('deploy-xregexp',                ['xregexp-init', 'clean', 'copy']);
    grunt.registerTask('deploy-megapixel',              ['megapixel-init', 'clean', 'copy']);
    grunt.registerTask('deploy-jquery',                 ['jquery-init', 'clean', 'copy']);
    grunt.registerTask('deploy-underscore',             ['underscore-init', 'clean', 'copy']);
    grunt.registerTask('deploy-iscroll',                ['iscroll-init', 'clean', 'copy']);
    grunt.registerTask('deploy-fetch',                  ['fetch-init', 'clean', 'copy']);
    grunt.registerTask('deploy-bootstrap',              ['bootstrap-init', 'clean', 'copy']);
    grunt.registerTask('deploy-requirejs',              ['requirejs-init', 'clean', 'terser']);
    grunt.registerTask('deploy-es6-promise',            ['es6-promise-init', 'clean', 'copy']);
    grunt.registerTask('deploy-common-embed',           ['common-embed-init', 'clean', 'copy']);

    grunt.registerTask('deploy-app-main',               ['prebuild-icons-sprite', 'main-app-init', 'clean:prebuild', 'imagemin', 'less',
                                                            'requirejs', 'babel', 'terser', 'concat', 'copy', 'svgmin', 'inline', 'json-minify',
                                                            'replace:writeVersion', 'replace:prepareHelp', 'clean:postbuild']);

    grunt.registerTask('deploy-app-mobile',             ['mobile-app-init', 'clean:deploy', /*'cssmin',*/ /*'copy:template-backup',*/
                                                            'htmlmin', /*'requirejs',*/ 'exec:webpack_install', 'exec:webpack_app_build', /*'copy:template-restore',*/
                                                            /*'clean:template-backup',*/ 'copy:localization', 'copy:index-page',
                                                            'copy:images-app', 'copy:webpack-dist', 'concat', 'json-minify'/*,*/
                                                            /*'replace:writeVersion', 'replace:fixResourceUrl'*/]);

    grunt.registerTask('deploy-app-embed',              ['embed-app-init', 'clean:prebuild', 'terser', 'less', 'copy', 'inline', 'clean:postbuild']);
    grunt.registerTask('deploy-app-test',               ['test-app-init', 'clean:prebuild', 'terser', 'less', 'copy']);

    doRegisterInitializeAppTask('common',               'Common',               'common.json');
    doRegisterInitializeAppTask('documenteditor',       'DocumentEditor',       'documenteditor.json');
    doRegisterInitializeAppTask('spreadsheeteditor',    'SpreadsheetEditor',    'spreadsheeteditor.json');
    doRegisterInitializeAppTask('presentationeditor',   'PresentationEditor',   'presentationeditor.json');
    doRegisterInitializeAppTask('pdfeditor',            'PDFEditor',            'pdfeditor.json');

    doRegisterInitializeAppTask('testdocumenteditor',    'TestDocumentEditor',           'testdocumenteditor.json');
    doRegisterInitializeAppTask('testpresentationeditor', 'TestPresentationEditor',      'testpresentationeditor.json');
    doRegisterInitializeAppTask('testspreadsheeteditor',  'TestSpreadsheetEditor',       'testspreadsheeteditor.json');

    grunt.registerTask('deploy-app', 'Deploy application.', function(){
        if (packageFile) {
            if (packageFile['tasks']['deploy'])
                grunt.task.run(packageFile['tasks']['deploy']);
            else
                grunt.log.error().writeln('Not found "deploy" task in configure'.red);
        } else {
            grunt.log.error().writeln('Is not load configure file.'.red);
        }
    });

    grunt.registerTask('deploy-common-component',             ['init-build-common', 'deploy-app']);
    grunt.registerTask('deploy-documenteditor-component',     ['init-build-documenteditor', 'deploy-app']);
    grunt.registerTask('deploy-spreadsheeteditor-component',  ['init-build-spreadsheeteditor', 'deploy-app']);
    grunt.registerTask('deploy-presentationeditor-component', ['init-build-presentationeditor', 'deploy-app']);
    grunt.registerTask('deploy-pdfeditor-component',          ['init-build-pdfeditor', 'deploy-app']);
    // This task is called from the Makefile, don't delete it.
    grunt.registerTask('deploy-documents-component',          ['deploy-common-component']);   

    grunt.registerTask('deploy-documenteditor',     ['deploy-common-component', 'deploy-documenteditor-component']);
    grunt.registerTask('deploy-spreadsheeteditor',  ['deploy-common-component', 'deploy-spreadsheeteditor-component']);
    grunt.registerTask('deploy-presentationeditor', ['deploy-common-component', 'deploy-presentationeditor-component']);
    grunt.registerTask('deploy-pdfeditor',          ['deploy-common-component', 'deploy-pdfeditor-component']);

    grunt.registerTask('deploy-testdocumenteditor', ['init-build-testdocumenteditor', 'deploy-app']);
    grunt.registerTask('deploy-testpresentationeditor', ['init-build-testpresentationeditor', 'deploy-app']);
    grunt.registerTask('deploy-testspreadsheeteditor', ['init-build-testspreadsheeteditor', 'deploy-app']);

    grunt.registerTask('default', ['deploy-common-component',
                                   'deploy-documenteditor-component',
                                   'deploy-spreadsheeteditor-component',
                                   'deploy-presentationeditor-component',
                                   'deploy-pdfeditor-component']);
};<|MERGE_RESOLUTION|>--- conflicted
+++ resolved
@@ -509,7 +509,6 @@
                     src: packageFile.main.js.postload.options.out,
                     dest: packageFile.main.js.postload.options.out,
                 },
-<<<<<<< HEAD
                 iecompat: {
                     options: {
                         sourceMap: false,
@@ -531,8 +530,6 @@
                 dist: {
                     files: packageFile.main.js.babel.files
                 }
-=======
->>>>>>> fae71475
             },
         });
 
