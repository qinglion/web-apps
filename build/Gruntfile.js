--- conflicted
+++ resolved
@@ -882,7 +882,7 @@
     grunt.registerTask('deploy-spreadsheeteditor-component',  ['init-build-spreadsheeteditor', 'deploy-app']);
     grunt.registerTask('deploy-presentationeditor-component', ['init-build-presentationeditor', 'deploy-app']);
     grunt.registerTask('deploy-pdfeditor-component',          ['init-build-pdfeditor', 'deploy-app']);
-<<<<<<< HEAD
+    grunt.registerTask('deploy-visioeditor-component',        ['init-build-visioeditor', 'deploy-app']);
 
     // 开发模式组件任务
     grunt.registerTask('deploy-common-component-dev',             ['init-build-common', 'deploy-app-dev']);
@@ -890,9 +890,6 @@
     grunt.registerTask('deploy-spreadsheeteditor-component-dev',  ['init-build-spreadsheeteditor', 'deploy-app-dev']);
     grunt.registerTask('deploy-presentationeditor-component-dev', ['init-build-presentationeditor', 'deploy-app-dev']);
     grunt.registerTask('deploy-pdfeditor-component-dev',          ['init-build-pdfeditor', 'deploy-app-dev']);
-=======
-    grunt.registerTask('deploy-visioeditor-component',        ['init-build-visioeditor', 'deploy-app']);
->>>>>>> 13b5c5fb
     // This task is called from the Makefile, don't delete it.
     grunt.registerTask('deploy-documents-component',          ['deploy-common-component']);   
 
@@ -910,8 +907,8 @@
                                    'deploy-documenteditor-component',
                                    'deploy-spreadsheeteditor-component',
                                    'deploy-presentationeditor-component',
-<<<<<<< HEAD
-                                   'deploy-pdfeditor-component']);
+                                   'deploy-pdfeditor-component',
+                                   'deploy-visioeditor-component']);
 
     // 开发模式默认任务
     grunt.registerTask('dev', ['deploy-common-component-dev',
@@ -919,8 +916,4 @@
                               'deploy-spreadsheeteditor-component-dev',
                               'deploy-presentationeditor-component-dev',
                               'deploy-pdfeditor-component-dev']);
-=======
-                                   'deploy-pdfeditor-component',
-                                   'deploy-visioeditor-component']);
->>>>>>> 13b5c5fb
 };