--- conflicted
+++ resolved
@@ -504,17 +504,10 @@
                     src: [packageFile['main']['js']['requirejs']['options']['out']],
                     dest: packageFile['main']['js']['requirejs']['options']['out']
                 },
-<<<<<<< HEAD
                 postload: {
                     src: packageFile.main.js.postload.options.out,
                     dest: packageFile.main.js.postload.options.out,
                 },
-=======
-                // post: {
-                //     src: packageFile.main.js.postload.src,
-                //     dest: packageFile.main.js.postload.dest,
-                // },
->>>>>>> 90101fa6
             },
         });
 
