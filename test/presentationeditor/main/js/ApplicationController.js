--- conflicted
+++ resolved
@@ -121,15 +121,11 @@
     function onEditorPermissions(params) {
         var licType = params.asc_getLicenseType();
         appOptions.canLicense     = (licType === Asc.c_oLicenseResult.Success || licType === Asc.c_oLicenseResult.SuccessLimit);
-<<<<<<< HEAD
-        appOptions.isEdit         = appOptions.canLicense && (permissions.edit !== false) && (config.mode !== 'view');
-=======
         appOptions.canBrandingExt = params.asc_getCanBranding();
         appOptions.isEdit         = appOptions.canLicense && appOptions.canBrandingExt && (permissions.edit !== false) && (config.mode !== 'view');
 
         api.asc_SetFastCollaborative(true);
         api.asc_setAutoSaveGap(1);
->>>>>>> 770a9494
 
         onLongActionBegin(Asc.c_oAscAsyncActionType['BlockInteraction'], LoadingDocument);
         api.asc_setViewMode(!appOptions.isEdit);
