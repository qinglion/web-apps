--- conflicted
+++ resolved
@@ -890,15 +890,12 @@
             grabFocus           : _grabFocus,
             blurFocus           : _blurFocus,
             setReferenceData    : _setReferenceData,
-<<<<<<< HEAD
-            refreshFile         : _refreshFile
-=======
+            refreshFile         : _refreshFile,
             setRequestedDocument: _setRequestedDocument,
             setRequestedSpreadsheet: _setRequestedSpreadsheet,
             setReferenceSource: _setReferenceSource,
             openDocument: _openDocumentFromBinary,
             startFilling: _startFilling
->>>>>>> 8e48a423
         }
     };
 
