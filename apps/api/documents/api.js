/**
 * Copyright (c) Ascensio System SIA 2013. All rights reserved
 *
 * http://www.onlyoffice.com
 */

;(function(DocsAPI, window, document, undefined) {

    /*

        # Full #

        config = {
            type: 'desktop or mobile or embedded',
            width: '100% by default',
            height: '100% by default',
            documentType: 'word' | 'cell' | 'slide' | 'pdf' | 'diagram' ,// deprecate 'text' | 'spreadsheet' | 'presentation',
            token: <string> encrypted signature
            document: {
                title: 'document title',
                url: 'document url'
                fileType: 'document file type',
                options: <advanced options>,
                key: 'key',
                vkey: 'vkey',
                referenceData: 'data for external paste',
                info: {
                    owner: 'owner name',
                    folder: 'path to document',
                    uploaded: '<uploaded date>',
                    sharingSettings: [
                        {
                            user: 'user name',
                            permissions: '<permissions>',
                            isLink: false
                        },
                        ...
                    ],
                    favorite: '<file is favorite>' // true/false/undefined (undefined - don't show fav. button)
                },
                permissions: {
                    edit: <can edit>, // default = true
                    download: <can download>, // default = true
                    reader: <can view in readable mode>,
                    review: <can review>, // default = edit
                    print: <can print>, // default = true
                    comment: <can comment in view mode> // default = edit,
                    modifyFilter: <can add, remove and save filter in the spreadsheet> // default = true
                    modifyContentControl: <can modify content controls in documenteditor> // default = true
                    fillForms:  <can edit forms in view mode> // default = edit || review,
                    copy: <can copy data> // default = true,
                    editCommentAuthorOnly: <can edit your own comments only> // default = false
                    deleteCommentAuthorOnly: <can delete your own comments only> // default = false,
                    reviewGroups: ["Group1", ""] // current user can accept/reject review changes made by users from Group1 and users without a group. [] - use groups, but can't change any group's changes
                    commentGroups: { // {} - use groups, but can't view/edit/delete any group's comments
                         view: ["Group1", ""] // current user can view comments made by users from Group1 and users without a group.
                         edit: ["Group1", ""] // current user can edit comments made by users from Group1 and users without a group.
                         remove: ["Group1", ""] // current user can remove comments made by users from Group1 and users without a group.
                    },
                    userInfoGroups: ["Group1", ""], // show tooltips/cursors/info in header only for users in userInfoGroups groups. [""] - means users without group, [] - don't show any users, null/undefined/"" - show all users
                    protect: <can protect document> // default = true. show/hide protect tab or protect buttons,
                    chat: <true>
                }
            },
            editorConfig: {
                actionLink: { // open file and scroll to data, used with onMakeActionLink or the onRequestSendNotify event
                    action: {
                        type: "bookmark", // or type="comment"
                        data: <bookmark name> // or comment id
                    }
                },
                mode: 'view or edit',
                lang: <language code>,
                location: <location>,
                canCoAuthoring: <can coauthoring documents>,
                canBackToFolder: <can return to folder> - deprecated. use "customization.goback" parameter,
                createUrl: 'create document url', 
                sharingSettingsUrl: 'document sharing settings url',
                fileChoiceUrl: 'source url', // for mail merge or image from storage
                callbackUrl: <url for connection between sdk and portal>,
                mergeFolderUrl: 'folder for saving merged file', // must be deprecated, use saveAsUrl instead
                saveAsUrl: 'folder for saving files'
                licenseUrl: <url for license>,
                customerId: <customer id>,
                region: <regional settings> // can be 'en-us' or lang code

                user: {
                    id: 'user id',
                    name: 'user name',
                    group: 'group name' // for customization.reviewPermissions or permissions.reviewGroups or permissions.commentGroups. Can be multiple groups separated by commas (,) : 'Group1' or 'Group1,Group2'
                    image: 'image url',
                    roles: ['Role1'] // used for pdf-forms, fill form with Role1
                },
                recent: [
                    {
                        title: 'document title',
                        url: 'document url',
                        folder: 'path to document',
                    },
                    ...
                ],
                templates: [
                    {
                        title: 'template name', // name - is deprecated
                        image: 'template icon url',
                        url: 'http://...'
                    },
                    ...
                ],
                customization: {
                    logo: {
                        image: url,
                        imageDark: url, // logo for dark theme
                        imageLight: url, // logo for light header
                        imageEmbedded: url, // deprecated, use image instead
                        url: http://...,
                        visible: true // hide logo if visible=false
                    },
                    customer: {
                        name: 'SuperPuper',
                        address: 'New-York, 125f-25',
                        mail: 'support@gmail.com',
                        www: 'www.superpuper.com',
                        phone: '1234567890',
                        info: 'Some info',
                        logo: '',
                        logoDark: '', // logo for dark theme
                    },
                    about: true,
                    feedback: {
                        visible: false,
                        url: http://...
                    },
                    goback: {
                        url: 'http://...',
                        text: 'Go to London',
                        blank: true,
                        requestClose: false // if true - goback send onRequestClose event instead opening url, deprecated, use customization.close instead
                    },
                    close: {
                        visible: true,
                        text: 'Close file'
                    },
                    reviewPermissions: {
                        "Group1": ["Group2"], // users from Group1 can accept/reject review changes made by users from Group2
                        "Group2": ["Group1", "Group2"] // users from Group2 can accept/reject review changes made by users from Group1 and Group2
                        "Group3": [""] // users from Group3 can accept/reject review changes made by users without a group
                    },
                    anonymous: { // set name for anonymous user
                        request: bool (default: true), // enable set name
                        label: string (default: "Guest") // postfix for user name
                    },
                    review: {
                        hideReviewDisplay: false, // hide button Review mode
                        hoverMode: false, // true - show review balloons on mouse move, not on click on text
                        showReviewChanges: false,
                        reviewDisplay: 'original', // original for viewer, markup for editor
                        trackChanges: undefined // true/false - open editor with track changes mode on/off,
                    },
                    layout: { // hide elements, but don't disable feature
                        toolbar: {
                            file: { // menu file
                                close: false / true, // close menu button
                                settings: false / true, // advanced settings
                                info: false / true // document info
                                save: false/true // save button
                            } / false / true,
                            home:  {
                                mailmerge: false/true // mail merge button // deprecated, button is moved to collaboration tab. use toolbar->collaboration->mailmerge instead
                            },
                            insert: {
                                file: false/true // text from file button in de
                                field: false/true // field button in de
                            }, false / true, // insert tab
                            layout: {
                                pagecolor: false/true // page color button in de
                            }, false / true, // layout tab
                            references:  false / true, // de references tab
                            collaboration:  {
                                mailmerge: false/true // mail merge button in de
                            } / false / true, // collaboration tab
                            draw:  false / true // draw tab
                            protect:  false / true, // protect tab
                            plugins:  false / true // plugins tab
                            view: {
                                navigation: false/true // navigation button in de
                            } / false / true, // view tab
                            save: false/true // save button on toolbar in 
                        } / false / true, // use instead of customization.toolbar,
                        header: {
                            users: false/true // users list button
                            save: false/true // save button
                            editMode: false/true // change mode button
                            user: false/true // icon of current user
                        },
                        leftMenu: {
                            navigation: false/true,
                            spellcheck: false/true // spellcheck button in sse,
                            mode: false/true // init value for left panel, true - is visible, false - is hidden, used for option "Left panel" on the View Tab
                        } / false / true, // use instead of customization.leftMenu
                        rightMenu: {
                            mode: false/true // init value for right panel, true - is visible, false - is hidden, used for option "Right panel" on the View Tab
                        } / false/true, // use instead of customization.rightMenu
                        statusBar: {
                            textLang: false/true // text language button in de/pe
                            docLang: false/true // document language button in de/pe
                            actionStatus: false/true // status of operation
                        } / false / true, // use instead of customization.statusBar
                    },
                    features: { // disable feature
                        spellcheck: {
                            mode: false/true // init value in de/pe
                            change: false/true // hide/show feature in de/pe/sse
                        } / false / true // if false/true - use as init value in de/pe. use instead of customization.spellcheck parameter
                        roles: false/true // hide/show Roles manager, roles settings in right panel and roles in View form button in de
                        tabStyle: {
                            mode: 'fill'/'line' // init value, 'fill' by default,
                            change: true/false // show/hide feature
                        } / 'fill'/'line' // if string - use as init value
                        tabBackground: {
                            mode: 'header'/'toolbar' // init value, 'header' by default
                            change: true/false // show/hide feature
                        } / 'header'/'toolbar' // if string - use as init value,
                        featuresTips: false/true // show tips about new feature
                    },
                    font: {
                        name: "Arial",
                        size: "11px";
                    },
                    chat: true, // deprecated 7.1, use permissions.chat
                    comments: true,
                    zoom: 100,
                    compactToolbar: false,
                    leftMenu: true, // must be deprecated. use layout.leftMenu instead
                    rightMenu: true, // must be deprecated. use layout.rightMenu instead
                    hideRightMenu: true, // hide or show right panel on first loading !! default value changed in 8.1
                    toolbar: true, // must be deprecated. use layout.toolbar instead
                    statusBar: true, // must be deprecated. use layout.statusBar instead
                    autosave: true,
                    forcesave: false,
                    commentAuthorOnly: false, // must be deprecated. use permissions.editCommentAuthorOnly and permissions.deleteCommentAuthorOnly instead
                    showReviewChanges: false, // must be deprecated. use customization.review.showReviewChanges instead
                    help: true,
                    compactHeader: false,
                    toolbarNoTabs: false, // must be deprecated. use features.tabStyle.mode='line' && features.tabBackground='toolbar' instead
                    toolbarHideFileName: false,
                    reviewDisplay: 'original', // must be deprecated. use customization.review.reviewDisplay instead
                    spellcheck: true, // must be deprecated. use customization.features.spellcheck instead
                    compatibleFeatures: false,
                    unit: 'cm' // cm, pt, inch,
                    mentionShare : true // customize tooltip for mention,
                    macros: true // can run macros in document
                    plugins: true // can run plugins in document
                    macrosMode: 'warn' // warn about automatic macros, 'enable', 'disable', 'warn',
                    trackChanges: undefined // true/false - open editor with track changes mode on/off,  // must be deprecated. use customization.review.trackChanges instead
                    hideRulers: false // hide or show rulers on first loading (presentation or document editor)
                    hideNotes: false // hide or show notes panel on first loading (presentation editor)
                    uiTheme: 'theme-dark' // set interface theme: id or default-dark/default-light
                    integrationMode: "embed" // turn off scroll to frame
                    pointerMode: 'select'/'hand' // set cursor mode in presentation/document viewer, select by default
                    mobile: {
                        forceView: true/false (default: true) // turn on/off the 'reader' mode on launch. for mobile document editor only
                        standardView: true/false (default: false) // open editor in 'Standard view' instead of 'Mobile view'
                        disableForceDesktop: false // hide or show UI option to switch editor in 'Desktop' type
                    },
                    submitForm: {
                        visible: true/false (default: true)
                        resultMessage: 'text'/''/null/undefined // if '' - don't show a message after submitting form, null/undefined - show the default message
                    },
<<<<<<< HEAD
                    startFillingForm: {
                        text: 'Share & collect' // caption of the start filling button, used for pdf-forms
                    },
=======
>>>>>>> 2d278556
                    forceWesternFontSize: false/true, // used only in the document editor with lang=zh, Chinese by default
                    slidePlayerBackground: '#000000', // background color for slide show in presentation editor
                    wordHeadingsColor: '#00ff00' // set color for default heading styles in document editor
                    showVerticalScroll: true/false, //  show/hide scroll in the spreadsheet editor by default
                    showHorizontalScroll: true/false, //  show/hide scroll in the spreadsheet editor by default
                    startFillingForm: {
                        text: 'Share & collect' // caption of the start filling button, used for pdf-forms
                    }
                },
                 coEditing: {
                     mode: 'fast', // <coauthoring mode>, 'fast' or 'strict'. if 'fast' and 'customization.autosave'=false -> set 'customization.autosave'=true. 'fast' - default for editor
                     // for viewer: 'strict' is default, offline viewer; 'fast' - live viewer, show changes from other users
                     change: true, // can change co-authoring mode. true - default for editor, false - default for viewer
                 },
                plugins: {
                    autostart: ['asc.{FFE1F462-1EA2-4391-990D-4CC84940B754}'],
                    pluginsData: [
                        "helloworld/config.json",
                        "chess/config.json",
                        "speech/config.json",
                        "clipart/config.json",
                    ]
                },
                wopi: { // only for wopi
                    FileNameMaxLength: 250 // max filename length for rename, 250 by default
                }
            },
            events: {
                'onAppReady': <application ready callback>,
                'onDocumentStateChange': <document state changed callback>
                'onDocumentReady': <document ready callback>
                'onRequestEditRights': <request rights for switching from view to edit>,
                'onRequestHistory': <request version history>,// must call refreshHistory method
                'onRequestHistoryData': <request version data>,// must call setHistoryData method
                'onRequestRestore': <try to restore selected version>,
                'onRequestHistoryClose': <request closing history>,
                'onError': <error callback>,
                'onWarning': <warning callback>,
                'onInfo': <document open callback>,// send view or edit mode
                'onOutdatedVersion': <outdated version callback>,// send when  previous version is opened, deprecated: use onRequestRefreshFile/refreshFile instead
                'onDownloadAs': <download as callback>,// send url of downloaded file as a response for downloadAs method
                'onRequestSaveAs': <try to save copy of the document>,
                'onCollaborativeChanges': <co-editing changes callback>,// send when other user co-edit document
                'onRequestRename': <try to rename document>,
                'onMetaChange': // send when meta information changed
                'onRequestClose': <request close editor>,
                'onMakeActionLink': <request link to document with bookmark, comment...>,// must call setActionLink method
                'onRequestUsers': <request users list for mentions>,// must call setUsers method
                'onRequestSendNotify': //send when user is mentioned in a comment,
                'onRequestInsertImage': <try to insert image>,// must call insertImage method
                'onRequestCompareFile': <request file to compare>,// must call setRevisedFile method. must be deprecated
                'onRequestSharingSettings': <request sharing settings>,// must call setSharingSettings method
                'onRequestCreateNew': <try to create document>,
                'onRequestReferenceData': <try to refresh external data>,
                'onRequestOpen': <try to open external link>,
                'onRequestSelectDocument': <try to open document>, // used for compare and combine documents. must call setRequestedDocument method. use instead of onRequestCompareFile/setRevisedFile
                'onRequestSelectSpreadsheet': <try to open spreadsheet>, // used for mailmerge id de. must call setRequestedSpreadsheet method. use instead of onRequestMailMergeRecipients/setMailMergeRecipients
                'onRequestReferenceSource': <try to change source for external link>, // used for external links in sse. must call setReferenceSource method,
                'onSaveDocument': 'save document from binary',
                'onRequestStartFilling': <try to start filling forms> // used in pdf-form edit mode. must call startFilling method
                'onSubmit': <filled form is submitted> // send when filled form is submitted successfully
                'onRequestRefreshFile': <request new file version> // send when file version is updated. use instead of onOutdatedVersion
                'onUserActionRequired': <user action callback> // send if the user needs to enter a password or select encoding/delimiters when opening a file
                'onRequestFillingStatus': <request filling status for current role> // used in pdf-form fill forms mode
                'onStartFilling': <send when can start filling (form is completed and users are disconnected)> // send after startFilling method, used in pdf-form editing
            }
        }

        # Embedded #

        config = {
            type: 'embedded',
            width: '100% by default',
            height: '100% by default',
            documentType: 'word' | 'cell' | 'slide',// deprecate 'text' | 'spreadsheet' | 'presentation',
            document: {
                title: 'document title',
                url: 'document url',
                fileType: 'document file type',
                key: 'key',
                vkey: 'vkey',
                isForm: 'pdf form' / false/true
            },
            editorConfig: {
                licenseUrl: <url for license>,
                customerId: <customer id>,
                autostart: 'document',    // action for app's autostart. for presentations default value is 'player'
                embedded: {
                     embedUrl: 'url',
                     fullscreenUrl: 'url',
                     saveUrl: 'url',
                     shareUrl: 'url',
                     toolbarDocked: 'top or bottom'
                }
            },
            events: {
                'onAppReady': <application ready callback>,
                'onBack': <back to folder callback>,
                'onError': <error callback>,
                'onDocumentReady': <document ready callback>,
                'onWarning': <warning callback>
            }
        }
    */

    // TODO: allow several instances on one page simultaneously

    DocsAPI.DocEditor = function(placeholderId, config) {
        var _self = this,
            _config = config || {};

        extend(_config, DocsAPI.DocEditor.defaultConfig);
        _config.editorConfig.canUseHistory = _config.events && !!_config.events.onRequestHistory;
        _config.editorConfig.canHistoryClose = _config.events && !!_config.events.onRequestHistoryClose;
        _config.editorConfig.canHistoryRestore = _config.events && !!_config.events.onRequestRestore;
        _config.editorConfig.canSendEmailAddresses = _config.events && !!_config.events.onRequestEmailAddresses;
        _config.editorConfig.canRequestEditRights = _config.events && !!_config.events.onRequestEditRights;
        _config.editorConfig.canRequestClose = _config.events && !!_config.events.onRequestClose;
        _config.editorConfig.canRename = _config.events && !!_config.events.onRequestRename;
        _config.editorConfig.canMakeActionLink = _config.events && !!_config.events.onMakeActionLink;
        _config.editorConfig.canRequestUsers = _config.events && !!_config.events.onRequestUsers;
        _config.editorConfig.canRequestSendNotify = _config.events && !!_config.events.onRequestSendNotify;
        _config.editorConfig.mergeFolderUrl = _config.editorConfig.mergeFolderUrl || _config.editorConfig.saveAsUrl;
        _config.editorConfig.canRequestSaveAs = _config.events && !!_config.events.onRequestSaveAs;
        _config.editorConfig.canRequestInsertImage = _config.events && !!_config.events.onRequestInsertImage;
        _config.editorConfig.canRequestMailMergeRecipients = _config.events && !!_config.events.onRequestMailMergeRecipients;
        _config.editorConfig.canRequestCompareFile = _config.events && !!_config.events.onRequestCompareFile;
        _config.editorConfig.canRequestSharingSettings = _config.events && !!_config.events.onRequestSharingSettings;
        _config.editorConfig.canRequestCreateNew = _config.events && !!_config.events.onRequestCreateNew;
        _config.editorConfig.canRequestReferenceData = _config.events && !!_config.events.onRequestReferenceData;
        _config.editorConfig.canRequestOpen = _config.events && !!_config.events.onRequestOpen;
        _config.editorConfig.canRequestSelectDocument = _config.events && !!_config.events.onRequestSelectDocument;
        _config.editorConfig.canRequestSelectSpreadsheet = _config.events && !!_config.events.onRequestSelectSpreadsheet;
        _config.editorConfig.canRequestReferenceSource = _config.events && !!_config.events.onRequestReferenceSource;
        _config.editorConfig.canSaveDocumentToBinary = _config.events && !!_config.events.onSaveDocument;
        _config.editorConfig.canStartFilling = _config.events && !!_config.events.onRequestStartFilling;
        _config.editorConfig.canRequestRefreshFile = _config.events && !!_config.events.onRequestRefreshFile;
        _config.editorConfig.canUpdateVersion = _config.events && !!_config.events.onOutdatedVersion;
        _config.editorConfig.canRequestFillingStatus = _config.events && !!_config.events.onRequestFillingStatus;
        _config.frameEditorId = placeholderId;
        _config.parentOrigin = window.location.origin;

        var onMouseUp = function (evt) {
            _processMouse(evt);
        };

        var _attachMouseEvents = function() {
            if (window.addEventListener) {
                window.addEventListener("mouseup", onMouseUp, false)
            } else if (window.attachEvent) {
                window.attachEvent("onmouseup", onMouseUp);
            }
        };

        var _detachMouseEvents = function() {
            if (window.removeEventListener) {
                window.removeEventListener("mouseup", onMouseUp, false)
            } else if (window.detachEvent) {
                window.detachEvent("onmouseup", onMouseUp);
            }
        };

        var _onAppReady = function() {
            _attachMouseEvents();

            if (_config.editorConfig) {
                _init(_config.editorConfig);
            }

            if (_config.document) {
                _openDocument(_config.document);
            }
        };

        var _onMessage = function(msg) {
            if ( msg ) {
                if ( msg.type === "onExternalPluginMessage" ) {
                    _sendCommand(msg);
                } else if ((window.parent !== window) && msg.type === "onExternalPluginMessageCallback") {
                    postMessage(window.parent, msg);
                } else
                if ( msg.frameEditorId == placeholderId ) {
                    var events = _config.events || {},
                        handler = events[msg.event],
                        res;

                    if (msg.event === 'onRequestEditRights' && !handler) {
                        _applyEditRights(false, 'handler isn\'t defined');
                    } else
                    if (msg.event === 'onSwitchEditorType' && !handler) {
                        if ( msg.data ) {
                            if ( typeof msg.data.type == 'string' )
                                localStorage.setItem('asc-force-editor-type', msg.data.type);

                            if ( msg.data.restart )
                                window.location.reload();
                        }
                    } else {
                        if (msg.event === 'onAppReady') {
                            _onAppReady();
                        }

                        if (handler && typeof handler == "function") {
                            res = handler.call(_self, {target: _self, data: msg.data});
                        }
                    }
                }
            }
        };

        var _checkConfigParams = function() {
            if (_config.document) {
                if (!_config.document.url || ((typeof _config.document.fileType !== 'string' || _config.document.fileType=='') &&
                                              (typeof _config.documentType !== 'string' || _config.documentType==''))) {
                    window.alert("One or more required parameter for the config object is not set");
                    return false;
                }

                var appMap = {
                        'text': 'docx',
                        'text-pdf': 'pdf',
                        'spreadsheet': 'xlsx',
                        'presentation': 'pptx',
                        'word': 'docx',
                        'cell': 'xlsx',
                        'slide': 'pptx',
                        'pdf': 'pdf',
                        'diagram': 'vsdx'
                    }, app;

                if (_config.documentType=='text' || _config.documentType=='spreadsheet' ||_config.documentType=='presentation')
                    console.warn("The \"documentType\" parameter for the config object must take one of the values word/cell/slide/pdf/diagram.");

                if (typeof _config.documentType === 'string' && _config.documentType != '') {
                    app = appMap[_config.documentType.toLowerCase()];
                    if (!app) {
                        window.alert("The \"documentType\" parameter for the config object is invalid. Please correct it.");
                        return false;
                    } else if (typeof _config.document.fileType !== 'string' || _config.document.fileType == '') {
                        _config.document.fileType = app;
                    }
                }

                if (typeof _config.document.fileType === 'string' && _config.document.fileType != '') {
                    _config.document.fileType = _config.document.fileType.toLowerCase();
<<<<<<< HEAD
                    var type = /^(?:(xls|xlsx|ods|csv|gsheet|xlsm|xlt|xltm|xltx|fods|ots|xlsb|sxc|et|ett|numbers)|(pps|ppsx|ppt|pptx|odp|gslides|pot|potm|potx|ppsm|pptm|fodp|otp|sxi|dps|dpt|key)|(pdf|djvu|xps|oxps)|(doc|docx|odt|gdoc|txt|rtf|mht|htm|html|mhtml|epub|docm|dot|dotm|dotx|fodt|ott|fb2|xml|oform|docxf|sxw|stw|wps|wpt|pages|hwp|hwpx)|(vsdx|vssx|vstx|vsdm|vssm|vstm))$/
=======
                    var type = /^(?:(xls|xlsx|ods|csv|gsheet|xlsm|xlt|xltm|xltx|fods|ots|xlsb|sxc|et|ett|numbers)|(pps|ppsx|ppt|pptx|odp|gslides|pot|potm|potx|ppsm|pptm|fodp|otp|sxi|dps|dpt|key|odg)|(pdf|djvu|xps|oxps)|(doc|docx|odt|gdoc|txt|rtf|mht|htm|html|mhtml|epub|docm|dot|dotm|dotx|fodt|ott|fb2|xml|oform|docxf|sxw|stw|wps|wpt|pages|hwp|hwpx)|(vsdx|vssx|vstx|vsdm|vssm|vstm))$/
>>>>>>> 2d278556
                                    .exec(_config.document.fileType);
                    if (!type) {
                        window.alert("The \"document.fileType\" parameter for the config object is invalid. Please correct it.");
                        return false;
                    } else if (typeof _config.documentType !== 'string' || _config.documentType == ''){
                        if (typeof type[1] === 'string') _config.documentType = 'cell'; else
                        if (typeof type[2] === 'string') _config.documentType = 'slide'; else
                        if (typeof type[3] === 'string') _config.documentType = 'pdf'; else
                        if (typeof type[4] === 'string') _config.documentType = 'word'; else
                        if (typeof type[5] === 'string') _config.documentType = 'diagram';
                    }
                }

                var type = /^(?:(djvu|xps|oxps))$/.exec(_config.document.fileType);
                if (type && typeof type[1] === 'string') {
                    _config.editorConfig.canUseHistory = false;
                }

                if (!_config.document.title || _config.document.title=='')
                    _config.document.title = 'Unnamed.' + _config.document.fileType;

                if (!_config.document.key) {
                    _config.document.key = 'xxxxxxxxxxxxxxxxxxxx'.replace(/[x]/g, function (c) {var r = Math.random() * 16 | 0; return r.toString(16);});
                } else if (typeof _config.document.key !== 'string') {
                    window.alert("The \"document.key\" parameter for the config object must be string. Please correct it.");
                    return false;
                }

                if (_config.editorConfig.user && _config.editorConfig.user.id && (typeof _config.editorConfig.user.id == 'number')) {
                    _config.editorConfig.user.id = _config.editorConfig.user.id.toString();
                    console.warn("The \"id\" parameter for the editorConfig.user object must be a string.");
                }

                _config.document.token = _config.token;
            }
            
            return true;
        };

        (function() {
            var result = /[\?\&]placement=(\w+)&?/.exec(window.location.search);
            if (!!result && result.length && result[1] == 'desktop' ) {
                console.warn('some errors occurred in the desktop app while document opening. please, contact with support team');
            }

            if (!!window.AscDesktopEditor)
            {
                _config.editorConfig.targetApp = 'desktop';
                // _config.editorConfig.canBackToFolder = false;
                if (!_config.editorConfig.customization) _config.editorConfig.customization = {};
                _config.editorConfig.customization.about = false;
                _config.editorConfig.customization.compactHeader = false;
            }
        })();

        var target = document.getElementById(placeholderId),
            iframe;

        getShardkey(_config);

        if (target && _checkConfigParams()) {
            iframe = createIframe(_config);
            if (_config.editorConfig.customization && _config.editorConfig.customization.integrationMode==='embed')
                window.AscEmbed && window.AscEmbed.initWorker(iframe);

            if (_config.document && (_config.document.isForm!==true && _config.document.isForm!==false)) {
                iframe.onload = function() {
                    _sendCommand({
                        command: 'checkParams',
                        data: {
                            url: _config.document.url,
                            directUrl: _config.document.directUrl,
                            token: _config.document.token,
                            key: _config.document.key
                        }
                    })
                };
            }

            if (iframe.src) {
                var pathArray = iframe.src.split('/');
                this.frameOrigin = pathArray[0] + '//' + pathArray[2];
            }
            target.parentNode && target.parentNode.replaceChild(iframe, target);
            var _msgDispatcher = new MessageDispatcher(_onMessage, this);
        }

        /*
         cmd = {
         command: 'commandName',
         data: <command specific data>
         }
         */

        var _destroyEditor = function(cmd) {
            var target = document.createElement("div");
            target.setAttribute('id', placeholderId);

            if (iframe) {
                _msgDispatcher && _msgDispatcher.unbindEvents();
                _detachMouseEvents();
                iframe.parentNode && iframe.parentNode.replaceChild(target, iframe);
            }
        };

        var _sendCommand = function(cmd, buffer) {
            if (iframe && iframe.contentWindow)
                postMessage(iframe.contentWindow, cmd, buffer);
        };

        var _init = function(editorConfig) {
            _sendCommand({
                command: 'init',
                data: {
                    config: editorConfig
                }
            });
        };

        var _openDocument = function(doc) {
            _sendCommand({
                command: 'openDocument',
                data: {
                    doc: doc
                }
            });
        };

        var _openDocumentFromBinary = function(doc) {
            doc && _sendCommand({
                command: 'openDocumentFromBinary',
                data: doc.buffer
            }, doc.buffer);
        };

        var _showMessage = function(title, msg) {
            msg = msg || title;
            _sendCommand({
                command: 'showMessage',
                data: {
                    msg: msg
                }
            });
        };

        var _applyEditRights = function(allowed, message) {
            _sendCommand({
                command: 'applyEditRights',
                data: {
                    allowed: allowed,
                    message: message
                }
            });
        };

        var _processSaveResult = function(result, message) {
            _sendCommand({
                command: 'processSaveResult',
                data: {
                    result: result,
                    message: message
                }
            });
        };

        // TODO: remove processRightsChange, use denyEditingRights
        var _processRightsChange = function(enabled, message) {
            _sendCommand({
                command: 'processRightsChange',
                data: {
                    enabled: enabled,
                    message: message
                }
            });
        };

        var _denyEditingRights = function(message) {
            _sendCommand({
                command: 'processRightsChange',
                data: {
                    enabled: false,
                    message: message
                }
            });
        };

        var _refreshHistory = function(data, message) {
            _sendCommand({
                command: 'refreshHistory',
                data: {
                    data: data,
                    message: message
                }
            });
        };

        var _setHistoryData = function(data, message) {
            _sendCommand({
                command: 'setHistoryData',
                data: {
                    data: data,
                    message: message
                }
            });
        };

        var _setEmailAddresses = function(data) {
            _sendCommand({
                command: 'setEmailAddresses',
                data: {
                    data: data
                }
            });
        };

        var _setActionLink = function (data) {
            _sendCommand({
                command: 'setActionLink',
                data: {
                    url: data
                }
            });
        };

        var _processMailMerge = function(enabled, message) {
            _sendCommand({
                command: 'processMailMerge',
                data: {
                    enabled: enabled,
                    message: message
                }
            });
        };

        var _downloadAs = function(data) {
            _sendCommand({
                command: 'downloadAs',
                data: data
            });
        };

        var _setUsers = function(data) {
            _sendCommand({
                command: 'setUsers',
                data: data
            });
        };

        var _showSharingSettings = function(data) {
            _sendCommand({
                command: 'showSharingSettings',
                data: data
            });
        };

        var _setSharingSettings = function(data) {
            _sendCommand({
                command: 'setSharingSettings',
                data: data
            });
        };

        var _insertImage = function(data) {
            _sendCommand({
                command: 'insertImage',
                data: data
            });
        };

        var _setMailMergeRecipients = function(data) {
            _sendCommand({
                command: 'setMailMergeRecipients',
                data: data
            });
        };

        var _setRevisedFile = function(data) {
            _sendCommand({
                command: 'setRevisedFile',
                data: data
            });
        };

        var _setRequestedDocument = function(data) {
            _sendCommand({
                command: 'setRequestedDocument',
                data: data
            });
        };

        var _setRequestedSpreadsheet = function(data) {
            _sendCommand({
                command: 'setRequestedSpreadsheet',
                data: data
            });
        };

        var _setReferenceSource = function(data) {
            _sendCommand({
                command: 'setReferenceSource',
                data: data
            });
        };

        var _setFavorite = function(data) {
            _sendCommand({
                command: 'setFavorite',
                data: data
            });
        };

        var _requestClose = function(data) {
            _sendCommand({
                command: 'requestClose',
                data: data
            });
        };

        var _startFilling = function(data) {
            _sendCommand({
                command: 'startFilling',
                data: data
            });
        };

        var _requestRoles = function(data) {
            _sendCommand({
                command: 'requestRoles',
                data: data
            });
        };

        var _processMouse = function(evt) {
            var r = iframe.getBoundingClientRect();
            var data = {
                type: evt.type,
                x: evt.x - r.left,
                y: evt.y - r.top,
                event: evt
            };

            _sendCommand({
                command: 'processMouse',
                data: data
            });
        };

        var _grabFocus = function(data) {
            setTimeout(function(){
                _sendCommand({
                    command: 'grabFocus',
                    data: data
                });
            }, 10);
        };

        var _blurFocus = function(data) {
            _sendCommand({
                command: 'blurFocus',
                data: data
            });
        };

        var _setReferenceData = function(data) {
            _sendCommand({
                command: 'setReferenceData',
                data: data
            });
        };

        var _refreshFile = function(data) {
            _sendCommand({
                command: 'refreshFile',
                data: data
            });
        };

        var _serviceCommand = function(command, data) {
            _sendCommand({
                command: 'internalCommand',
                data: {
                    command: command,
                    data: data
                }
            });
        };

        return {
            showMessage         : _showMessage,
            processSaveResult   : _processSaveResult,
            processRightsChange : _processRightsChange,
            denyEditingRights   : _denyEditingRights,
            refreshHistory      : _refreshHistory,
            setHistoryData      : _setHistoryData,
            setEmailAddresses   : _setEmailAddresses,
            setActionLink       : _setActionLink,
            processMailMerge    : _processMailMerge,
            downloadAs          : _downloadAs,
            serviceCommand      : _serviceCommand,
            attachMouseEvents   : _attachMouseEvents,
            detachMouseEvents   : _detachMouseEvents,
            destroyEditor       : _destroyEditor,
            setUsers            : _setUsers,
            showSharingSettings : _showSharingSettings,
            setSharingSettings  : _setSharingSettings,
            insertImage         : _insertImage,
            setMailMergeRecipients: _setMailMergeRecipients,
            setRevisedFile      : _setRevisedFile,
            setFavorite         : _setFavorite,
            requestClose        : _requestClose,
            grabFocus           : _grabFocus,
            blurFocus           : _blurFocus,
            setReferenceData    : _setReferenceData,
            refreshFile         : _refreshFile,
            setRequestedDocument: _setRequestedDocument,
            setRequestedSpreadsheet: _setRequestedSpreadsheet,
            setReferenceSource: _setReferenceSource,
            openDocument: _openDocumentFromBinary,
            startFilling: _startFilling,
            requestRoles: _requestRoles
        }
    };


    DocsAPI.DocEditor.defaultConfig = {
        type: 'desktop',
        width: '100%',
        height: '100%',
        editorConfig: {
            lang: 'en',
            canCoAuthoring: true,
            customization: {
                about: true,
                feedback: false
            }
        }
    };

    DocsAPI.DocEditor.version = function() {
        return '{{PRODUCT_VERSION}}';
    };

    DocsAPI.DocEditor.warmUp = function(id) {
        var target = document.getElementById(id);
        if ( target ) {
            var path = extendAppPath({}, getBasePath());
            path += 'api/documents/preload.html';

            var iframe = document.createElement("iframe");
            iframe.width = 0;
            iframe.height = 0;
            iframe.style = 'border:0 none;';
            iframe.src = path;

            target.parentNode && target.parentNode.replaceChild(iframe, target);
        }
    }

    MessageDispatcher = function(fn, scope) {
        var _fn     = fn,
            _scope  = scope || window,
            eventFn = function(msg) {
                _onMessage(msg);
            };

        var _bindEvents = function() {
            if (window.addEventListener) {
                window.addEventListener("message", eventFn, false)
            }
            else if (window.attachEvent) {
                window.attachEvent("onmessage", eventFn);
            }
        };

        var _unbindEvents = function() {
            if (window.removeEventListener) {
                window.removeEventListener("message", eventFn, false)
            }
            else if (window.detachEvent) {
                window.detachEvent("onmessage", eventFn);
            }
        };

        var _onMessage = function(msg) {
            // TODO: check message origin
            if (msg && window.JSON && _scope.frameOrigin==msg.origin ) {
                if (msg.data && msg.data.event === 'onSaveDocument') {
                    if (_fn) {
                        _fn.call(_scope, msg.data);
                    }
                    return;
                }

                try {
                    var msg = window.JSON.parse(msg.data);
                    if (_fn) {
                        _fn.call(_scope, msg);
                    }
                } catch(e) {}
            }
        };

        _bindEvents.call(this);

        return {
            unbindEvents: _unbindEvents
        }
    };

    function getShardkey(config) {
        var scripts = document.getElementsByTagName('script');
        for (var i = scripts.length - 1; i >= 0; i--) {
            if (scripts[i].src.match(/(.*)api\/documents\/api.js/i)) {
                var shardkey = /[\?\&]shardkey=([^&]+)&?/.exec(scripts[i].src);
                shardkey && shardkey.length && (config.editorConfig.shardkey = shardkey[1]);
                break;
            }
        }
    }

    function getBasePath() {
        var scripts = document.getElementsByTagName('script'),
            match;

        for (var i = scripts.length - 1; i >= 0; i--) {
            match = scripts[i].src.match(/(.*)api\/documents\/api.js/i);
            if (match) {
                return match[1];
            }
        }

        return "";
    }

    function getExtensionPath() {
        if ("undefined" == typeof(extensionParams) || null == extensionParams["url"])
            return null;
        return extensionParams["url"] + "apps/";
    }


    function getTestPath() {
        var scripts = document.getElementsByTagName('script'),
            match;

        for (var i = scripts.length - 1; i >= 0; i--) {
            match = scripts[i].src.match(/(.*)apps\/api\/documents\/api.js/i);
            if (match) {
                return match[1] + "test/";
            }
        }

        return "";
    }

    function isLocalStorageAvailable() {
        try {
            const storage = window['localStorage'];
            return true;
        }
        catch(e) {
            return false;
        }
    }

    function correct_app_type(config) {
        if ( config.type == 'mobile' ) {
            if ( !config.editorConfig.customization || !config.editorConfig.customization.mobile ||
                    config.editorConfig.customization.mobile.disableForceDesktop !== true )
            {
                if ( isLocalStorageAvailable() ) {
                    const f = localStorage.getItem('asc-force-editor-type');
                    if ( f === 'desktop' ) {
                        config.editorConfig.forceDesktop = true;
                        return 'desktop';
                    }
                }
            }
        }

        return config.type;
    }

    function getAppPath(config) {
        var extensionPath = getExtensionPath(),
            path = extensionPath ? extensionPath : (config.type=="test" ? getTestPath() : getBasePath()),
            appMap = {
                'text': 'documenteditor',
                'text-pdf': 'documenteditor',
                'spreadsheet': 'spreadsheeteditor',
                'presentation': 'presentationeditor',
                'word': 'documenteditor',
                'cell': 'spreadsheeteditor',
                'slide': 'presentationeditor',
                'pdf': 'pdfeditor',
                'diagram': 'visioeditor',
                'common': 'common'
            },
            appType = 'word',
            type,
            fillForms = false,
            isForm = false;
        if (config.document) {
            if (typeof config.document.fileType === 'string')
<<<<<<< HEAD
                type = /^(?:(pdf)|(djvu|xps|oxps)|(xls|xlsx|ods|csv|xlst|xlsy|gsheet|xlsm|xlt|xltm|xltx|fods|ots|xlsb|numbers)|(pps|ppsx|ppt|pptx|odp|pptt|ppty|gslides|pot|potm|potx|ppsm|pptm|fodp|otp|key)|(oform|docxf)|(vsdx|vssx|vstx|vsdm|vssm|vstm))$/
=======
                type = /^(?:(pdf)|(djvu|xps|oxps)|(xls|xlsx|ods|csv|xlst|xlsy|gsheet|xlsm|xlt|xltm|xltx|fods|ots|xlsb|numbers)|(pps|ppsx|ppt|pptx|odp|pptt|ppty|gslides|pot|potm|potx|ppsm|pptm|fodp|otp|key|odg)|(oform|docxf)|(vsdx|vssx|vstx|vsdm|vssm|vstm))$/
>>>>>>> 2d278556
                    .exec(config.document.fileType);

            if (config.document.permissions)
                fillForms = (config.document.permissions.fillForms===undefined ? config.document.permissions.edit !== false : config.document.permissions.fillForms) &&
                            config.editorConfig && (config.editorConfig.mode !== 'view');
        }
        var corrected_type = correct_app_type(config);
        if (type && typeof type[2] === 'string') { // djvu|xps|oxps
            appType = corrected_type === 'mobile' || corrected_type === 'embedded' ? 'word' : 'pdf';
        } else if (type && typeof type[1] === 'string') { // pdf - need check
            isForm = config.document ? config.document.isForm : undefined;
            if (corrected_type === 'embedded')
                appType = fillForms && isForm===undefined ? 'common' : 'word';
            else if (corrected_type !== 'mobile')
                appType = isForm===undefined ? 'common' : isForm ? 'word' : 'pdf';
        } else if (type && typeof type[5] === 'string') { // oform|docxf
            appType = 'word';
        } else {
            if (typeof config.documentType === 'string')
                appType = config.documentType.toLowerCase();
            else {
                if (type && typeof type[3] === 'string') appType = 'cell'; else
                if (type && typeof type[4] === 'string') appType = 'slide'; else
                if (type && typeof type[6] === 'string') appType = 'diagram';
            }
        }
        if (!(config.editorConfig && config.editorConfig.shardkey && config.document && config.editorConfig.shardkey!==config.document.key))
            path = extendAppPath(config, path);
        path += appMap[appType];

        const path_type = corrected_type === "mobile" ? "mobile" :
                          corrected_type === "embedded" ? (fillForms && isForm ? "forms" : "embed") : "main";
        if (appType !== 'common')
            path += "/" + path_type;

        var index = "/index.html";
        if (config.editorConfig && path_type!=="forms" && appType!=='common') {
            var customization = config.editorConfig.customization;
            if ( typeof(customization) == 'object' && ( customization.toolbarNoTabs ||
               (config.editorConfig.targetApp!=='desktop') && (customization.loaderName || customization.loaderLogo))) {
                index = "/index_loader.html";
            } else if (config.editorConfig.mode === 'editdiagram' || config.editorConfig.mode === 'editmerge' || config.editorConfig.mode === 'editole')
                index = "/index_internal.html";
        }
        path += index;
        return path;
    }

    function getAppParameters(config) {
        var params = "?_dc=0";

        if (config.editorConfig && config.editorConfig.lang)
            params += "&lang=" + config.editorConfig.lang;

        if (config.editorConfig && config.editorConfig.targetApp!=='desktop') {
            if ( (typeof(config.editorConfig.customization) == 'object') && config.editorConfig.customization.loaderName) {
                if (config.editorConfig.customization.loaderName !== 'none') params += "&customer=" + encodeURIComponent(config.editorConfig.customization.loaderName);
            } else
                params += "&customer={{APP_CUSTOMER_NAME}}";
            if (typeof(config.editorConfig.customization) == 'object') {
                if ( config.editorConfig.customization.loaderLogo && config.editorConfig.customization.loaderLogo !== '') {
                    params += "&logo=" + encodeURIComponent(config.editorConfig.customization.loaderLogo);
                }
                if ( config.editorConfig.customization.logo ) {
                    if (config.editorConfig.customization.logo.visible===false) {
                        params += "&headerlogo=";
                    } else if (config.type=='embedded' && (config.editorConfig.customization.logo.image || config.editorConfig.customization.logo.imageEmbedded || config.editorConfig.customization.logo.imageDark)) {
                        (config.editorConfig.customization.logo.image || config.editorConfig.customization.logo.imageEmbedded) && (params += "&headerlogo=" + encodeURIComponent(config.editorConfig.customization.logo.image || config.editorConfig.customization.logo.imageEmbedded));
                        config.editorConfig.customization.logo.imageDark && (params += "&headerlogodark=" + encodeURIComponent(config.editorConfig.customization.logo.imageDark));
                        config.editorConfig.customization.logo.imageLight && (params += "&headerlogolight=" + encodeURIComponent(config.editorConfig.customization.logo.imageLight));
                    } else if (config.type!='embedded' && (config.editorConfig.customization.logo.image || config.editorConfig.customization.logo.imageDark || config.editorConfig.customization.logo.imageLight)) {
                        config.editorConfig.customization.logo.image && (params += "&headerlogo=" + encodeURIComponent(config.editorConfig.customization.logo.image));
                        config.editorConfig.customization.logo.imageDark && (params += "&headerlogodark=" + encodeURIComponent(config.editorConfig.customization.logo.imageDark));
                        config.editorConfig.customization.logo.imageLight && (params += "&headerlogolight=" + encodeURIComponent(config.editorConfig.customization.logo.imageLight));
                    }
                }
            }
        }

        if (config.editorConfig && (config.editorConfig.mode == 'editdiagram' || config.editorConfig.mode == 'editmerge' || config.editorConfig.mode == 'editole'))
            params += "&internal=true";

        if (config.type)
            params += "&type=" + config.type;

        if (config.frameEditorId)
            params += "&frameEditorId=" + config.frameEditorId;

        var type = config.document ? /^(?:(pdf)|(oform|docxf))$/.exec(config.document.fileType) : null,
            isPdf = type && typeof type[1] === 'string',
            oldForm = type && typeof type[2] === 'string';

        if (!(isPdf || oldForm) && (config.editorConfig && config.editorConfig.mode == 'view' ||
            config.document && config.document.permissions && (config.document.permissions.edit === false && !config.document.permissions.review )))
            params += "&mode=view";
        if ((isPdf || oldForm) && (config.document && config.document.permissions && config.document.permissions.edit === false || config.editorConfig && config.editorConfig.mode == 'view'))
            params += "&mode=fillforms";

        if (config.document) {
            config.document.isForm = isPdf ? config.document.isForm : !!oldForm;
            (config.document.isForm===true || config.document.isForm===false) && (params += "&isForm=" + config.document.isForm);
        }

        if (config.editorConfig && config.editorConfig.customization && !!config.editorConfig.customization.compactHeader)
            params += "&compact=true";

        if (config.editorConfig && config.editorConfig.customization && config.editorConfig.customization.features && config.editorConfig.customization.features.tabBackground) {
            if (typeof config.editorConfig.customization.features.tabBackground === 'object') {
                params += "&tabBackground=" + (config.editorConfig.customization.features.tabBackground.mode || "header") + (config.editorConfig.customization.features.tabBackground.change!==false ? "-ls" : "");
            } else
                params += "&tabBackground=" + config.editorConfig.customization.features.tabBackground + "-ls";
        }

        if (config.editorConfig && config.editorConfig.customization && (config.editorConfig.customization.toolbar===false))
            params += "&toolbar=false";

        if (config.parentOrigin)
            params += "&parentOrigin=" + config.parentOrigin;

        if (config.editorConfig && config.editorConfig.customization && config.editorConfig.customization.uiTheme )
            params += "&uitheme=" + config.editorConfig.customization.uiTheme;

        if (config.document && config.document.fileType)
            params += "&fileType=" + config.document.fileType;

        if (config.editorConfig && config.editorConfig.shardkey && config.document && config.editorConfig.shardkey!==config.document.key)
            params += "&shardkey=" + config.document.key;

        if (config.editorConfig) {
            var customization = config.editorConfig.customization;
            if ( customization && typeof(customization) == 'object' && ( customization.toolbarNoTabs || (config.editorConfig.targetApp!=='desktop') && (customization.loaderName || customization.loaderLogo))) {
                params += "&indexPostfix=_loader";
            }
        }
        if (config.editorConfig && config.editorConfig.customization && config.editorConfig.customization.wordHeadingsColor && typeof config.editorConfig.customization.wordHeadingsColor === 'string') {
            params += "&headingsColor=" + config.editorConfig.customization.wordHeadingsColor.replace(/#/, '');
        }

        return params;
    }

    function createIframe(config) {
        var iframe = document.createElement("iframe");

        iframe.src = getAppPath(config) + getAppParameters(config);
        iframe.width = config.width;
        iframe.height = config.height;
        iframe.align = "top";
        iframe.frameBorder = 0;
        iframe.name = "frameEditor";
        config.title && (typeof config.title === 'string') && (iframe.title = config.title);
        iframe.allowFullscreen = true;
        iframe.setAttribute("allowfullscreen",""); // for IE11
        iframe.setAttribute("onmousewheel",""); // for Safari on Mac
        iframe.setAttribute("allow", "autoplay; camera; microphone; display-capture; clipboard-write;");

		if (config.type == "mobile")
		{
			iframe.style.position = "fixed";
            iframe.style.overflow = "hidden";
            document.body.style.overscrollBehaviorY = "contain";
		}
        return iframe;
    }

    function postMessage(wnd, msg, buffer) {
        if (wnd && wnd.postMessage && window.JSON) {
            // TODO: specify explicit origin
            buffer ? wnd.postMessage(msg, "*", [buffer]) : wnd.postMessage(window.JSON.stringify(msg), "*");
        }
    }

    function extend(dest, src) {
        for (var prop in src) {
            if (src.hasOwnProperty(prop)) {
                if (typeof dest[prop] === 'undefined') {
                    dest[prop] = src[prop];
                } else
                if (typeof dest[prop] === 'object' &&
                        typeof src[prop] === 'object') {
                    extend(dest[prop], src[prop])
                }
            }
        }
        return dest;
    }

    function extendAppPath(config,  path) {
        if ( !config.isLocalFile ) {
            const ver = '/{{PRODUCT_VERSION}}-{{HASH_POSTFIX}}';
            if ( ver.lastIndexOf('{{') < 0 && path.indexOf(ver) < 0 ) {
                const pos = path.indexOf('/web-apps/app');
                if ( pos > 0 )
                    return [path.slice(0, pos), ver, path.slice(pos)].join('');
            }
        }
        return path;
    }

    (function() {
        if (document.currentScript) {
            var scriptDirectory = document.currentScript.src;
            var cacheWarmupId = /[?&]placeholder=([^&#]*)?/.exec(scriptDirectory);
            if (cacheWarmupId && cacheWarmupId.length ) {
                DocsAPI.DocEditor.warmUp.call(this, decodeURIComponent(cacheWarmupId[1]));
            }
        }
    })();

})(window.DocsAPI = window.DocsAPI || {}, window, document);
<|MERGE_RESOLUTION|>--- conflicted
+++ resolved
@@ -267,12 +267,6 @@
                         visible: true/false (default: true)
                         resultMessage: 'text'/''/null/undefined // if '' - don't show a message after submitting form, null/undefined - show the default message
                     },
-<<<<<<< HEAD
-                    startFillingForm: {
-                        text: 'Share & collect' // caption of the start filling button, used for pdf-forms
-                    },
-=======
->>>>>>> 2d278556
                     forceWesternFontSize: false/true, // used only in the document editor with lang=zh, Chinese by default
                     slidePlayerBackground: '#000000', // background color for slide show in presentation editor
                     wordHeadingsColor: '#00ff00' // set color for default heading styles in document editor
@@ -518,11 +512,7 @@
 
                 if (typeof _config.document.fileType === 'string' && _config.document.fileType != '') {
                     _config.document.fileType = _config.document.fileType.toLowerCase();
-<<<<<<< HEAD
-                    var type = /^(?:(xls|xlsx|ods|csv|gsheet|xlsm|xlt|xltm|xltx|fods|ots|xlsb|sxc|et|ett|numbers)|(pps|ppsx|ppt|pptx|odp|gslides|pot|potm|potx|ppsm|pptm|fodp|otp|sxi|dps|dpt|key)|(pdf|djvu|xps|oxps)|(doc|docx|odt|gdoc|txt|rtf|mht|htm|html|mhtml|epub|docm|dot|dotm|dotx|fodt|ott|fb2|xml|oform|docxf|sxw|stw|wps|wpt|pages|hwp|hwpx)|(vsdx|vssx|vstx|vsdm|vssm|vstm))$/
-=======
                     var type = /^(?:(xls|xlsx|ods|csv|gsheet|xlsm|xlt|xltm|xltx|fods|ots|xlsb|sxc|et|ett|numbers)|(pps|ppsx|ppt|pptx|odp|gslides|pot|potm|potx|ppsm|pptm|fodp|otp|sxi|dps|dpt|key|odg)|(pdf|djvu|xps|oxps)|(doc|docx|odt|gdoc|txt|rtf|mht|htm|html|mhtml|epub|docm|dot|dotm|dotx|fodt|ott|fb2|xml|oform|docxf|sxw|stw|wps|wpt|pages|hwp|hwpx)|(vsdx|vssx|vstx|vsdm|vssm|vstm))$/
->>>>>>> 2d278556
                                     .exec(_config.document.fileType);
                     if (!type) {
                         window.alert("The \"document.fileType\" parameter for the config object is invalid. Please correct it.");
@@ -1127,11 +1117,7 @@
             isForm = false;
         if (config.document) {
             if (typeof config.document.fileType === 'string')
-<<<<<<< HEAD
-                type = /^(?:(pdf)|(djvu|xps|oxps)|(xls|xlsx|ods|csv|xlst|xlsy|gsheet|xlsm|xlt|xltm|xltx|fods|ots|xlsb|numbers)|(pps|ppsx|ppt|pptx|odp|pptt|ppty|gslides|pot|potm|potx|ppsm|pptm|fodp|otp|key)|(oform|docxf)|(vsdx|vssx|vstx|vsdm|vssm|vstm))$/
-=======
                 type = /^(?:(pdf)|(djvu|xps|oxps)|(xls|xlsx|ods|csv|xlst|xlsy|gsheet|xlsm|xlt|xltm|xltx|fods|ots|xlsb|numbers)|(pps|ppsx|ppt|pptx|odp|pptt|ppty|gslides|pot|potm|potx|ppsm|pptm|fodp|otp|key|odg)|(oform|docxf)|(vsdx|vssx|vstx|vsdm|vssm|vstm))$/
->>>>>>> 2d278556
                     .exec(config.document.fileType);
 
             if (config.document.permissions)
