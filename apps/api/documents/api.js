/**
 * Copyright (c) Ascensio System SIA 2013. All rights reserved
 *
 * http://www.onlyoffice.com
 */

;(function(DocsAPI, window, document, undefined) {

    /*

        # Full #

        config = {
            type: 'desktop or mobile or embedded',
            width: '100% by default',
            height: '100% by default',
            documentType: 'word' | 'cell' | 'slide' | 'pdf' ,// deprecate 'text' | 'spreadsheet' | 'presentation',
            token: <string> encrypted signature
            document: {
                title: 'document title',
                url: 'document url'
                fileType: 'document file type',
                options: <advanced options>,
                key: 'key',
                vkey: 'vkey',
                referenceData: 'data for external paste',
                info: {
                    owner: 'owner name',
                    folder: 'path to document',
                    uploaded: '<uploaded date>',
                    sharingSettings: [
                        {
                            user: 'user name',
                            permissions: '<permissions>',
                            isLink: false
                        },
                        ...
                    ],
                    favorite: '<file is favorite>' // true/false/undefined (undefined - don't show fav. button)
                },
                permissions: {
                    edit: <can edit>, // default = true
                    download: <can download>, // default = true
                    reader: <can view in readable mode>,
                    review: <can review>, // default = edit
                    print: <can print>, // default = true
                    comment: <can comment in view mode> // default = edit,
                    modifyFilter: <can add, remove and save filter in the spreadsheet> // default = true
                    modifyContentControl: <can modify content controls in documenteditor> // default = true
                    fillForms:  <can edit forms in view mode> // default = edit || review,
                    copy: <can copy data> // default = true,
                    editCommentAuthorOnly: <can edit your own comments only> // default = false
                    deleteCommentAuthorOnly: <can delete your own comments only> // default = false,
                    reviewGroups: ["Group1", ""] // current user can accept/reject review changes made by users from Group1 and users without a group. [] - use groups, but can't change any group's changes
                    commentGroups: { // {} - use groups, but can't view/edit/delete any group's comments
                         view: ["Group1", ""] // current user can view comments made by users from Group1 and users without a group.
                         edit: ["Group1", ""] // current user can edit comments made by users from Group1 and users without a group.
                         remove: ["Group1", ""] // current user can remove comments made by users from Group1 and users without a group.
                    },
                    userInfoGroups: ["Group1", ""], // show tooltips/cursors/info in header only for users in userInfoGroups groups. [""] - means users without group, [] - don't show any users, null/undefined/"" - show all users
                    protect: <can protect document> // default = true. show/hide protect tab or protect buttons,
                    chat: <true>
                }
            },
            editorConfig: {
                actionLink: { // open file and scroll to data, used with onMakeActionLink or the onRequestSendNotify event
                    action: {
                        type: "bookmark", // or type="comment"
                        data: <bookmark name> // or comment id
                    }
                },
                mode: 'view or edit',
                lang: <language code>,
                location: <location>,
                canCoAuthoring: <can coauthoring documents>,
                canBackToFolder: <can return to folder> - deprecated. use "customization.goback" parameter,
                createUrl: 'create document url', 
                sharingSettingsUrl: 'document sharing settings url',
                fileChoiceUrl: 'source url', // for mail merge or image from storage
                callbackUrl: <url for connection between sdk and portal>,
                mergeFolderUrl: 'folder for saving merged file', // must be deprecated, use saveAsUrl instead
                saveAsUrl: 'folder for saving files'
                licenseUrl: <url for license>,
                customerId: <customer id>,
                region: <regional settings> // can be 'en-us' or lang code

                user: {
                    id: 'user id',
                    name: 'user name',
                    group: 'group name' // for customization.reviewPermissions or permissions.reviewGroups or permissions.commentGroups. Can be multiple groups separated by commas (,) : 'Group1' or 'Group1,Group2'
                    image: 'image url',
                    roles: ['Role1'] // used for pdf-forms, fill form with Role1
                },
                recent: [
                    {
                        title: 'document title',
                        url: 'document url',
                        folder: 'path to document',
                    },
                    ...
                ],
                templates: [
                    {
                        title: 'template name', // name - is deprecated
                        image: 'template icon url',
                        url: 'http://...'
                    },
                    ...
                ],
                customization: {
                    logo: {
                        image: url,
                        imageDark: url, // logo for dark theme
                        imageLight: url, // logo for light header
                        imageEmbedded: url, // deprecated, use image instead
                        url: http://...,
                        visible: true // hide logo if visible=false
                    },
                    customer: {
                        name: 'SuperPuper',
                        address: 'New-York, 125f-25',
                        mail: 'support@gmail.com',
                        www: 'www.superpuper.com',
                        phone: '1234567890',
                        info: 'Some info',
                        logo: '',
                        logoDark: '', // logo for dark theme
                    },
                    about: true,
                    feedback: {
                        visible: false,
                        url: http://...
                    },
                    goback: {
                        url: 'http://...',
                        text: 'Go to London',
                        blank: true,
                        requestClose: false // if true - goback send onRequestClose event instead opening url, deprecated, use customization.close instead
                    },
                    close: {
                        visible: true,
                        text: 'Close file'
                    },
                    reviewPermissions: {
                        "Group1": ["Group2"], // users from Group1 can accept/reject review changes made by users from Group2
                        "Group2": ["Group1", "Group2"] // users from Group2 can accept/reject review changes made by users from Group1 and Group2
                        "Group3": [""] // users from Group3 can accept/reject review changes made by users without a group
                    },
                    anonymous: { // set name for anonymous user
                        request: bool (default: true), // enable set name
                        label: string (default: "Guest") // postfix for user name
                    },
                    review: {
                        hideReviewDisplay: false, // hide button Review mode
                        hoverMode: false, // true - show review balloons on mouse move, not on click on text
                        showReviewChanges: false,
                        reviewDisplay: 'original', // original for viewer, markup for editor
                        trackChanges: undefined // true/false - open editor with track changes mode on/off,
                    },
                    layout: { // hide elements, but don't disable feature
                        toolbar: {
                            file: { // menu file
                                close: false / true, // close menu button
                                settings: false / true, // advanced settings
                                info: false / true // document info
                                save: false/true // save button
                            } / false / true,
                            home:  {
                                mailmerge: false/true // mail merge button // deprecated, button is moved to collaboration tab. use toolbar->collaboration->mailmerge instead
                            },
                            layout:  false / true, // layout tab
                            references:  false / true, // de references tab
                            collaboration:  {
                                mailmerge: false/true // mail merge button in de
                            } / false / true, // collaboration tab
                            draw:  false / true // draw tab
                            protect:  false / true, // protect tab
                            plugins:  false / true // plugins tab
                            view: {
                                navigation: false/true // navigation button in de
                            } / false / true, // view tab
                            save: false/true // save button on toolbar in 
                        } / false / true, // use instead of customization.toolbar,
                        header: {
                            users: false/true // users list button
                            save: false/true // save button
                            editMode: false/true // change mode button
                        },
                        leftMenu: {
                            navigation: false/true,
                            spellcheck: false/true // spellcheck button in sse,
                            mode: false/true // init value for left panel, true - is visible, false - is hidden, used for option "Left panel" on the View Tab
                        } / false / true, // use instead of customization.leftMenu
                        rightMenu: {
                            mode: false/true // init value for right panel, true - is visible, false - is hidden, used for option "Right panel" on the View Tab
                        } / false/true, // use instead of customization.rightMenu
                        statusBar: {
                            textLang: false/true // text language button in de/pe
                            docLang: false/true // document language button in de/pe
                            actionStatus: false/true // status of operation
                        } / false / true, // use instead of customization.statusBar
                    },
                    features: { // disable feature
                        spellcheck: {
                            mode: false/true // init value in de/pe
                            change: false/true // hide/show feature in de/pe/sse
                        } / false / true // if false/true - use as init value in de/pe. use instead of customization.spellcheck parameter
                        roles: false/true // hide/show Roles manager, roles settings in right panel and roles in View form button in de
                        tabStyle: {
                            mode: 'fill'/'line' // init value, 'fill' by default,
                            change: true/false // show/hide feature
                        } / 'fill'/'line' // if string - use as init value
                        tabBackground: {
                            mode: 'header'/'toolbar' // init value, 'header' by default
                            change: true/false // show/hide feature
                        } / 'header'/'toolbar' // if string - use as init value,
                        featuresTips: false/true // show tips about new feature
                    },
                    font: {
                        name: "Arial",
                        size: "11px";
                    },
                    chat: true, // deprecated 7.1, use permissions.chat
                    comments: true,
                    zoom: 100,
                    compactToolbar: false,
                    leftMenu: true, // must be deprecated. use layout.leftMenu instead
                    rightMenu: true, // must be deprecated. use layout.rightMenu instead
                    hideRightMenu: true, // hide or show right panel on first loading !! default value changed in 8.1
                    toolbar: true, // must be deprecated. use layout.toolbar instead
                    statusBar: true, // must be deprecated. use layout.statusBar instead
                    autosave: true,
                    forcesave: false,
                    commentAuthorOnly: false, // must be deprecated. use permissions.editCommentAuthorOnly and permissions.deleteCommentAuthorOnly instead
                    showReviewChanges: false, // must be deprecated. use customization.review.showReviewChanges instead
                    help: true,
                    compactHeader: false,
                    toolbarNoTabs: false, // must be deprecated. use features.tabStyle.mode='line' && features.tabBackground='toolbar' instead
                    toolbarHideFileName: false,
                    reviewDisplay: 'original', // must be deprecated. use customization.review.reviewDisplay instead
                    spellcheck: true, // must be deprecated. use customization.features.spellcheck instead
                    compatibleFeatures: false,
                    unit: 'cm' // cm, pt, inch,
                    mentionShare : true // customize tooltip for mention,
                    macros: true // can run macros in document
                    plugins: true // can run plugins in document
                    macrosMode: 'warn' // warn about automatic macros, 'enable', 'disable', 'warn',
                    trackChanges: undefined // true/false - open editor with track changes mode on/off,  // must be deprecated. use customization.review.trackChanges instead
                    hideRulers: false // hide or show rulers on first loading (presentation or document editor)
                    hideNotes: false // hide or show notes panel on first loading (presentation editor)
                    uiTheme: 'theme-dark' // set interface theme: id or default-dark/default-light
                    integrationMode: "embed" // turn off scroll to frame
                    pointerMode: 'select'/'hand' // set cursor mode in presentation editor, select by default
                    mobile: {
                        forceView: true/false (default: true) // turn on/off the 'reader' mode on launch. for mobile document editor only
                        standardView: true/false (default: false) // open editor in 'Standard view' instead of 'Mobile view'
                        disableForceDesktop: false // hide or show UI option to switch editor in 'Desktop' type
                    },
                    submitForm: {
                        visible: true/false (default: true)
                        resultMessage: 'text'/''/null/undefined // if '' - don't show a message after submitting form, null/undefined - show the default message
                    },
<<<<<<< HEAD
                    startFillingForm: {
                        text: 'Share & collect' // caption of the start filling button, used for pdf-forms
                    }
=======
                    slidePlayerBackground: '#000000', // background color for slide show in presentation editor
                    wordHeadingsColor: '#00ff00' // set color for default heading styles in document editor
                    showVerticalScroll: true/false, //  show/hide scroll in the spreadsheet editor by default
                    showHorizontalScroll: true/false //  show/hide scroll in the spreadsheet editor by default
>>>>>>> 090ef83b
                },
                 coEditing: {
                     mode: 'fast', // <coauthoring mode>, 'fast' or 'strict'. if 'fast' and 'customization.autosave'=false -> set 'customization.autosave'=true. 'fast' - default for editor
                     // for viewer: 'strict' is default, offline viewer; 'fast' - live viewer, show changes from other users
                     change: true, // can change co-authoring mode. true - default for editor, false - default for viewer
                 },
                plugins: {
                    autostart: ['asc.{FFE1F462-1EA2-4391-990D-4CC84940B754}'],
                    pluginsData: [
                        "helloworld/config.json",
                        "chess/config.json",
                        "speech/config.json",
                        "clipart/config.json",
                    ]
                },
                wopi: { // only for wopi
                    FileNameMaxLength: 250 // max filename length for rename, 250 by default
                }
            },
            events: {
                'onAppReady': <application ready callback>,
                'onDocumentStateChange': <document state changed callback>
                'onDocumentReady': <document ready callback>
                'onRequestEditRights': <request rights for switching from view to edit>,
                'onRequestHistory': <request version history>,// must call refreshHistory method
                'onRequestHistoryData': <request version data>,// must call setHistoryData method
                'onRequestRestore': <try to restore selected version>,
                'onRequestHistoryClose': <request closing history>,
                'onError': <error callback>,
                'onWarning': <warning callback>,
                'onInfo': <document open callback>,// send view or edit mode
                'onOutdatedVersion': <outdated version callback>,// send when  previous version is opened, deprecated: use onRequestRefreshFile/refreshFile instead
                'onDownloadAs': <download as callback>,// send url of downloaded file as a response for downloadAs method
                'onRequestSaveAs': <try to save copy of the document>,
                'onCollaborativeChanges': <co-editing changes callback>,// send when other user co-edit document
                'onRequestRename': <try to rename document>,
                'onMetaChange': // send when meta information changed
                'onRequestClose': <request close editor>,
                'onMakeActionLink': <request link to document with bookmark, comment...>,// must call setActionLink method
                'onRequestUsers': <request users list for mentions>,// must call setUsers method
                'onRequestSendNotify': //send when user is mentioned in a comment,
                'onRequestInsertImage': <try to insert image>,// must call insertImage method
                'onRequestCompareFile': <request file to compare>,// must call setRevisedFile method. must be deprecated
                'onRequestSharingSettings': <request sharing settings>,// must call setSharingSettings method
                'onRequestCreateNew': <try to create document>,
                'onRequestReferenceData': <try to refresh external data>,
                'onRequestOpen': <try to open external link>,
                'onRequestSelectDocument': <try to open document>, // used for compare and combine documents. must call setRequestedDocument method. use instead of onRequestCompareFile/setRevisedFile
                'onRequestSelectSpreadsheet': <try to open spreadsheet>, // used for mailmerge id de. must call setRequestedSpreadsheet method. use instead of onRequestMailMergeRecipients/setMailMergeRecipients
                'onRequestReferenceSource': <try to change source for external link>, // used for external links in sse. must call setReferenceSource method,
                'onSaveDocument': 'save document from binary',
                'onRequestStartFilling': <try to start filling forms> // used in pdf-form edit mode. must call startFilling method
                'onSubmit': <filled form is submitted> // send when filled form is submitted successfully
                'onRequestRefreshFile': <request new file version> // send when file version is updated. use instead of onOutdatedVersion
                'onUserActionRequired': <user action callback> // send if the user needs to enter a password or select encoding/delimiters when opening a file
                'onRequestFillingStatus': <request filling status for current role> // used in pdf-form fill forms mode
            }
        }

        # Embedded #

        config = {
            type: 'embedded',
            width: '100% by default',
            height: '100% by default',
            documentType: 'word' | 'cell' | 'slide',// deprecate 'text' | 'spreadsheet' | 'presentation',
            document: {
                title: 'document title',
                url: 'document url',
                fileType: 'document file type',
                key: 'key',
                vkey: 'vkey',
                isForm: 'pdf form' / false/true
            },
            editorConfig: {
                licenseUrl: <url for license>,
                customerId: <customer id>,
                autostart: 'document',    // action for app's autostart. for presentations default value is 'player'
                embedded: {
                     embedUrl: 'url',
                     fullscreenUrl: 'url',
                     saveUrl: 'url',
                     shareUrl: 'url',
                     toolbarDocked: 'top or bottom'
                }
            },
            events: {
                'onAppReady': <application ready callback>,
                'onBack': <back to folder callback>,
                'onError': <error callback>,
                'onDocumentReady': <document ready callback>,
                'onWarning': <warning callback>
            }
        }
    */

    // TODO: allow several instances on one page simultaneously

    DocsAPI.DocEditor = function(placeholderId, config) {
        var _self = this,
            _config = config || {};

        extend(_config, DocsAPI.DocEditor.defaultConfig);
        _config.editorConfig.canUseHistory = _config.events && !!_config.events.onRequestHistory;
        _config.editorConfig.canHistoryClose = _config.events && !!_config.events.onRequestHistoryClose;
        _config.editorConfig.canHistoryRestore = _config.events && !!_config.events.onRequestRestore;
        _config.editorConfig.canSendEmailAddresses = _config.events && !!_config.events.onRequestEmailAddresses;
        _config.editorConfig.canRequestEditRights = _config.events && !!_config.events.onRequestEditRights;
        _config.editorConfig.canRequestClose = _config.events && !!_config.events.onRequestClose;
        _config.editorConfig.canRename = _config.events && !!_config.events.onRequestRename;
        _config.editorConfig.canMakeActionLink = _config.events && !!_config.events.onMakeActionLink;
        _config.editorConfig.canRequestUsers = _config.events && !!_config.events.onRequestUsers;
        _config.editorConfig.canRequestSendNotify = _config.events && !!_config.events.onRequestSendNotify;
        _config.editorConfig.mergeFolderUrl = _config.editorConfig.mergeFolderUrl || _config.editorConfig.saveAsUrl;
        _config.editorConfig.canRequestSaveAs = _config.events && !!_config.events.onRequestSaveAs;
        _config.editorConfig.canRequestInsertImage = _config.events && !!_config.events.onRequestInsertImage;
        _config.editorConfig.canRequestMailMergeRecipients = _config.events && !!_config.events.onRequestMailMergeRecipients;
        _config.editorConfig.canRequestCompareFile = _config.events && !!_config.events.onRequestCompareFile;
        _config.editorConfig.canRequestSharingSettings = _config.events && !!_config.events.onRequestSharingSettings;
        _config.editorConfig.canRequestCreateNew = _config.events && !!_config.events.onRequestCreateNew;
        _config.editorConfig.canRequestReferenceData = _config.events && !!_config.events.onRequestReferenceData;
        _config.editorConfig.canRequestOpen = _config.events && !!_config.events.onRequestOpen;
        _config.editorConfig.canRequestSelectDocument = _config.events && !!_config.events.onRequestSelectDocument;
        _config.editorConfig.canRequestSelectSpreadsheet = _config.events && !!_config.events.onRequestSelectSpreadsheet;
        _config.editorConfig.canRequestReferenceSource = _config.events && !!_config.events.onRequestReferenceSource;
        _config.editorConfig.canSaveDocumentToBinary = _config.events && !!_config.events.onSaveDocument;
        _config.editorConfig.canStartFilling = _config.events && !!_config.events.onRequestStartFilling;
        _config.editorConfig.canRequestRefreshFile = _config.events && !!_config.events.onRequestRefreshFile;
<<<<<<< HEAD
        _config.editorConfig.canRequestFillingStatus = _config.events && !!_config.events.onRequestFillingStatus;
=======
        _config.editorConfig.canUpdateVersion = _config.events && !!_config.events.onOutdatedVersion;
>>>>>>> 090ef83b
        _config.frameEditorId = placeholderId;
        _config.parentOrigin = window.location.origin;

        var onMouseUp = function (evt) {
            _processMouse(evt);
        };

        var _attachMouseEvents = function() {
            if (window.addEventListener) {
                window.addEventListener("mouseup", onMouseUp, false)
            } else if (window.attachEvent) {
                window.attachEvent("onmouseup", onMouseUp);
            }
        };

        var _detachMouseEvents = function() {
            if (window.removeEventListener) {
                window.removeEventListener("mouseup", onMouseUp, false)
            } else if (window.detachEvent) {
                window.detachEvent("onmouseup", onMouseUp);
            }
        };

        var _onAppReady = function() {
            _attachMouseEvents();

            if (_config.editorConfig) {
                _init(_config.editorConfig);
            }

            if (_config.document) {
                _openDocument(_config.document);
            }
        };

        var _onMessage = function(msg) {
            if ( msg ) {
                if ( msg.type === "onExternalPluginMessage" ) {
                    _sendCommand(msg);
                } else if ((window.parent !== window) && msg.type === "onExternalPluginMessageCallback") {
                    postMessage(window.parent, msg);
                } else
                if ( msg.frameEditorId == placeholderId ) {
                    var events = _config.events || {},
                        handler = events[msg.event],
                        res;

                    if (msg.event === 'onRequestEditRights' && !handler) {
                        _applyEditRights(false, 'handler isn\'t defined');
                    } else
                    if (msg.event === 'onSwitchEditorType' && !handler) {
                        if ( msg.data ) {
                            if ( typeof msg.data.type == 'string' )
                                localStorage.setItem('asc-force-editor-type', msg.data.type);

                            if ( msg.data.restart )
                                window.location.reload();
                        }
                    } else {
                        if (msg.event === 'onAppReady') {
                            _onAppReady();
                        }

                        if (handler && typeof handler == "function") {
                            res = handler.call(_self, {target: _self, data: msg.data});
                        }
                    }
                }
            }
        };

        var _checkConfigParams = function() {
            if (_config.document) {
                if (!_config.document.url || ((typeof _config.document.fileType !== 'string' || _config.document.fileType=='') &&
                                              (typeof _config.documentType !== 'string' || _config.documentType==''))) {
                    window.alert("One or more required parameter for the config object is not set");
                    return false;
                }

                var appMap = {
                        'text': 'docx',
                        'text-pdf': 'pdf',
                        'spreadsheet': 'xlsx',
                        'presentation': 'pptx',
                        'word': 'docx',
                        'cell': 'xlsx',
                        'slide': 'pptx',
                        'pdf': 'pdf'
                    }, app;

                if (_config.documentType=='text' || _config.documentType=='spreadsheet' ||_config.documentType=='presentation')
                    console.warn("The \"documentType\" parameter for the config object must take one of the values word/cell/slide/pdf.");

                if (typeof _config.documentType === 'string' && _config.documentType != '') {
                    app = appMap[_config.documentType.toLowerCase()];
                    if (!app) {
                        window.alert("The \"documentType\" parameter for the config object is invalid. Please correct it.");
                        return false;
                    } else if (typeof _config.document.fileType !== 'string' || _config.document.fileType == '') {
                        _config.document.fileType = app;
                    }
                }

                if (typeof _config.document.fileType === 'string' && _config.document.fileType != '') {
                    _config.document.fileType = _config.document.fileType.toLowerCase();
                    var type = /^(?:(xls|xlsx|ods|csv|gsheet|xlsm|xlt|xltm|xltx|fods|ots|xlsb|sxc|et|ett|numbers)|(pps|ppsx|ppt|pptx|odp|gslides|pot|potm|potx|ppsm|pptm|fodp|otp|sxi|dps|dpt|key)|(pdf|djvu|xps|oxps)|(doc|docx|odt|gdoc|txt|rtf|mht|htm|html|mhtml|epub|docm|dot|dotm|dotx|fodt|ott|fb2|xml|oform|docxf|sxw|stw|wps|wpt|pages|hwp|hwpx))$/
                                    .exec(_config.document.fileType);
                    if (!type) {
                        window.alert("The \"document.fileType\" parameter for the config object is invalid. Please correct it.");
                        return false;
                    } else if (typeof _config.documentType !== 'string' || _config.documentType == ''){
                        if (typeof type[1] === 'string') _config.documentType = 'cell'; else
                        if (typeof type[2] === 'string') _config.documentType = 'slide'; else
                        if (typeof type[3] === 'string') _config.documentType = 'pdf'; else
                        if (typeof type[4] === 'string') _config.documentType = 'word';
                    }
                }

                var type = /^(?:(djvu|xps|oxps))$/.exec(_config.document.fileType);
                if (type && typeof type[1] === 'string') {
                    _config.editorConfig.canUseHistory = false;
                }

                if (!_config.document.title || _config.document.title=='')
                    _config.document.title = 'Unnamed.' + _config.document.fileType;

                if (!_config.document.key) {
                    _config.document.key = 'xxxxxxxxxxxxxxxxxxxx'.replace(/[x]/g, function (c) {var r = Math.random() * 16 | 0; return r.toString(16);});
                } else if (typeof _config.document.key !== 'string') {
                    window.alert("The \"document.key\" parameter for the config object must be string. Please correct it.");
                    return false;
                }

                if (_config.editorConfig.user && _config.editorConfig.user.id && (typeof _config.editorConfig.user.id == 'number')) {
                    _config.editorConfig.user.id = _config.editorConfig.user.id.toString();
                    console.warn("The \"id\" parameter for the editorConfig.user object must be a string.");
                }

                _config.document.token = _config.token;
            }
            
            return true;
        };

        (function() {
            var result = /[\?\&]placement=(\w+)&?/.exec(window.location.search);
            if (!!result && result.length && result[1] == 'desktop' ) {
                console.warn('some errors occurred in the desktop app while document opening. please, contact with support team');
            }

            if (!!window.AscDesktopEditor)
            {
                _config.editorConfig.targetApp = 'desktop';
                // _config.editorConfig.canBackToFolder = false;
                if (!_config.editorConfig.customization) _config.editorConfig.customization = {};
                _config.editorConfig.customization.about = false;
                _config.editorConfig.customization.compactHeader = false;
            }
        })();

        var target = document.getElementById(placeholderId),
            iframe;

        getShardkey(_config);

        if (target && _checkConfigParams()) {
            iframe = createIframe(_config);
            if (_config.editorConfig.customization && _config.editorConfig.customization.integrationMode==='embed')
                window.AscEmbed && window.AscEmbed.initWorker(iframe);

            if (_config.document && (_config.document.isForm!==true && _config.document.isForm!==false)) {
                iframe.onload = function() {
                    _sendCommand({
                        command: 'checkParams',
                        data: {
                            url: _config.document.url,
                            directUrl: _config.document.directUrl,
                            token: _config.document.token,
                            key: _config.document.key
                        }
                    })
                };
            }

            if (iframe.src) {
                var pathArray = iframe.src.split('/');
                this.frameOrigin = pathArray[0] + '//' + pathArray[2];
            }
            target.parentNode && target.parentNode.replaceChild(iframe, target);
            var _msgDispatcher = new MessageDispatcher(_onMessage, this);
        }

        /*
         cmd = {
         command: 'commandName',
         data: <command specific data>
         }
         */

        var _destroyEditor = function(cmd) {
            var target = document.createElement("div");
            target.setAttribute('id', placeholderId);

            if (iframe) {
                _msgDispatcher && _msgDispatcher.unbindEvents();
                _detachMouseEvents();
                iframe.parentNode && iframe.parentNode.replaceChild(target, iframe);
            }
        };

        var _sendCommand = function(cmd, buffer) {
            if (iframe && iframe.contentWindow)
                postMessage(iframe.contentWindow, cmd, buffer);
        };

        var _init = function(editorConfig) {
            _sendCommand({
                command: 'init',
                data: {
                    config: editorConfig
                }
            });
        };

        var _openDocument = function(doc) {
            _sendCommand({
                command: 'openDocument',
                data: {
                    doc: doc
                }
            });
        };

        var _openDocumentFromBinary = function(doc) {
            doc && _sendCommand({
                command: 'openDocumentFromBinary',
                data: doc.buffer
            }, doc.buffer);
        };

        var _showMessage = function(title, msg) {
            msg = msg || title;
            _sendCommand({
                command: 'showMessage',
                data: {
                    msg: msg
                }
            });
        };

        var _applyEditRights = function(allowed, message) {
            _sendCommand({
                command: 'applyEditRights',
                data: {
                    allowed: allowed,
                    message: message
                }
            });
        };

        var _processSaveResult = function(result, message) {
            _sendCommand({
                command: 'processSaveResult',
                data: {
                    result: result,
                    message: message
                }
            });
        };

        // TODO: remove processRightsChange, use denyEditingRights
        var _processRightsChange = function(enabled, message) {
            _sendCommand({
                command: 'processRightsChange',
                data: {
                    enabled: enabled,
                    message: message
                }
            });
        };

        var _denyEditingRights = function(message) {
            _sendCommand({
                command: 'processRightsChange',
                data: {
                    enabled: false,
                    message: message
                }
            });
        };

        var _refreshHistory = function(data, message) {
            _sendCommand({
                command: 'refreshHistory',
                data: {
                    data: data,
                    message: message
                }
            });
        };

        var _setHistoryData = function(data, message) {
            _sendCommand({
                command: 'setHistoryData',
                data: {
                    data: data,
                    message: message
                }
            });
        };

        var _setEmailAddresses = function(data) {
            _sendCommand({
                command: 'setEmailAddresses',
                data: {
                    data: data
                }
            });
        };

        var _setActionLink = function (data) {
            _sendCommand({
                command: 'setActionLink',
                data: {
                    url: data
                }
            });
        };

        var _processMailMerge = function(enabled, message) {
            _sendCommand({
                command: 'processMailMerge',
                data: {
                    enabled: enabled,
                    message: message
                }
            });
        };

        var _downloadAs = function(data) {
            _sendCommand({
                command: 'downloadAs',
                data: data
            });
        };

        var _setUsers = function(data) {
            _sendCommand({
                command: 'setUsers',
                data: data
            });
        };

        var _showSharingSettings = function(data) {
            _sendCommand({
                command: 'showSharingSettings',
                data: data
            });
        };

        var _setSharingSettings = function(data) {
            _sendCommand({
                command: 'setSharingSettings',
                data: data
            });
        };

        var _insertImage = function(data) {
            _sendCommand({
                command: 'insertImage',
                data: data
            });
        };

        var _setMailMergeRecipients = function(data) {
            _sendCommand({
                command: 'setMailMergeRecipients',
                data: data
            });
        };

        var _setRevisedFile = function(data) {
            _sendCommand({
                command: 'setRevisedFile',
                data: data
            });
        };

        var _setRequestedDocument = function(data) {
            _sendCommand({
                command: 'setRequestedDocument',
                data: data
            });
        };

        var _setRequestedSpreadsheet = function(data) {
            _sendCommand({
                command: 'setRequestedSpreadsheet',
                data: data
            });
        };

        var _setReferenceSource = function(data) {
            _sendCommand({
                command: 'setReferenceSource',
                data: data
            });
        };

        var _setFavorite = function(data) {
            _sendCommand({
                command: 'setFavorite',
                data: data
            });
        };

        var _requestClose = function(data) {
            _sendCommand({
                command: 'requestClose',
                data: data
            });
        };

        var _startFilling = function(data) {
            _sendCommand({
                command: 'startFilling',
                data: data
            });
        };

        var _processMouse = function(evt) {
            var r = iframe.getBoundingClientRect();
            var data = {
                type: evt.type,
                x: evt.x - r.left,
                y: evt.y - r.top,
                event: evt
            };

            _sendCommand({
                command: 'processMouse',
                data: data
            });
        };

        var _grabFocus = function(data) {
            setTimeout(function(){
                _sendCommand({
                    command: 'grabFocus',
                    data: data
                });
            }, 10);
        };

        var _blurFocus = function(data) {
            _sendCommand({
                command: 'blurFocus',
                data: data
            });
        };

        var _setReferenceData = function(data) {
            _sendCommand({
                command: 'setReferenceData',
                data: data
            });
        };

        var _refreshFile = function(data) {
            _sendCommand({
                command: 'refreshFile',
                data: data
            });
        };

        var _serviceCommand = function(command, data) {
            _sendCommand({
                command: 'internalCommand',
                data: {
                    command: command,
                    data: data
                }
            });
        };

        return {
            showMessage         : _showMessage,
            processSaveResult   : _processSaveResult,
            processRightsChange : _processRightsChange,
            denyEditingRights   : _denyEditingRights,
            refreshHistory      : _refreshHistory,
            setHistoryData      : _setHistoryData,
            setEmailAddresses   : _setEmailAddresses,
            setActionLink       : _setActionLink,
            processMailMerge    : _processMailMerge,
            downloadAs          : _downloadAs,
            serviceCommand      : _serviceCommand,
            attachMouseEvents   : _attachMouseEvents,
            detachMouseEvents   : _detachMouseEvents,
            destroyEditor       : _destroyEditor,
            setUsers            : _setUsers,
            showSharingSettings : _showSharingSettings,
            setSharingSettings  : _setSharingSettings,
            insertImage         : _insertImage,
            setMailMergeRecipients: _setMailMergeRecipients,
            setRevisedFile      : _setRevisedFile,
            setFavorite         : _setFavorite,
            requestClose        : _requestClose,
            grabFocus           : _grabFocus,
            blurFocus           : _blurFocus,
            setReferenceData    : _setReferenceData,
            refreshFile         : _refreshFile,
            setRequestedDocument: _setRequestedDocument,
            setRequestedSpreadsheet: _setRequestedSpreadsheet,
            setReferenceSource: _setReferenceSource,
            openDocument: _openDocumentFromBinary,
            startFilling: _startFilling
        }
    };


    DocsAPI.DocEditor.defaultConfig = {
        type: 'desktop',
        width: '100%',
        height: '100%',
        editorConfig: {
            lang: 'en',
            canCoAuthoring: true,
            customization: {
                about: true,
                feedback: false
            }
        }
    };

    DocsAPI.DocEditor.version = function() {
        return '{{PRODUCT_VERSION}}';
    };

    MessageDispatcher = function(fn, scope) {
        var _fn     = fn,
            _scope  = scope || window,
            eventFn = function(msg) {
                _onMessage(msg);
            };

        var _bindEvents = function() {
            if (window.addEventListener) {
                window.addEventListener("message", eventFn, false)
            }
            else if (window.attachEvent) {
                window.attachEvent("onmessage", eventFn);
            }
        };

        var _unbindEvents = function() {
            if (window.removeEventListener) {
                window.removeEventListener("message", eventFn, false)
            }
            else if (window.detachEvent) {
                window.detachEvent("onmessage", eventFn);
            }
        };

        var _onMessage = function(msg) {
            // TODO: check message origin
            if (msg && window.JSON && _scope.frameOrigin==msg.origin ) {
                if (msg.data && msg.data.event === 'onSaveDocument') {
                    if (_fn) {
                        _fn.call(_scope, msg.data);
                    }
                    return;
                }

                try {
                    var msg = window.JSON.parse(msg.data);
                    if (_fn) {
                        _fn.call(_scope, msg);
                    }
                } catch(e) {}
            }
        };

        _bindEvents.call(this);

        return {
            unbindEvents: _unbindEvents
        }
    };

    function getShardkey(config) {
        var scripts = document.getElementsByTagName('script');
        for (var i = scripts.length - 1; i >= 0; i--) {
            if (scripts[i].src.match(/(.*)api\/documents\/api.js/i)) {
                var shardkey = /[\?\&]shardkey=([^&]+)&?/.exec(scripts[i].src);
                shardkey && shardkey.length && (config.editorConfig.shardkey = shardkey[1]);
                break;
            }
        }
    }

    function getBasePath() {
        var scripts = document.getElementsByTagName('script'),
            match;

        for (var i = scripts.length - 1; i >= 0; i--) {
            match = scripts[i].src.match(/(.*)api\/documents\/api.js/i);
            if (match) {
                return match[1];
            }
        }

        return "";
    }

    function getExtensionPath() {
        if ("undefined" == typeof(extensionParams) || null == extensionParams["url"])
            return null;
        return extensionParams["url"] + "apps/";
    }


    function getTestPath() {
        var scripts = document.getElementsByTagName('script'),
            match;

        for (var i = scripts.length - 1; i >= 0; i--) {
            match = scripts[i].src.match(/(.*)apps\/api\/documents\/api.js/i);
            if (match) {
                return match[1] + "test/";
            }
        }

        return "";
    }

    function isLocalStorageAvailable() {
        try {
            const storage = window['localStorage'];
            return true;
        }
        catch(e) {
            return false;
        }
    }

    function correct_app_type(config) {
        if ( config.type == 'mobile' ) {
            if ( !config.editorConfig.customization || !config.editorConfig.customization.mobile ||
                    config.editorConfig.customization.mobile.disableForceDesktop !== true )
            {
                if ( isLocalStorageAvailable() ) {
                    const f = localStorage.getItem('asc-force-editor-type');
                    if ( f === 'desktop' ) {
                        config.editorConfig.forceDesktop = true;
                        return 'desktop';
                    }
                }
            }
        }

        return config.type;
    }

    function getAppPath(config) {
        var extensionPath = getExtensionPath(),
            path = extensionPath ? extensionPath : (config.type=="test" ? getTestPath() : getBasePath()),
            appMap = {
                'text': 'documenteditor',
                'text-pdf': 'documenteditor',
                'spreadsheet': 'spreadsheeteditor',
                'presentation': 'presentationeditor',
                'word': 'documenteditor',
                'cell': 'spreadsheeteditor',
                'slide': 'presentationeditor',
                'pdf': 'pdfeditor',
                'common': 'common'
            },
            appType = 'word',
            type,
            fillForms = false,
            isForm = false;
        if (config.document) {
            if (typeof config.document.fileType === 'string')
                type = /^(?:(pdf)|(djvu|xps|oxps)|(xls|xlsx|ods|csv|xlst|xlsy|gsheet|xlsm|xlt|xltm|xltx|fods|ots|xlsb|numbers)|(pps|ppsx|ppt|pptx|odp|pptt|ppty|gslides|pot|potm|potx|ppsm|pptm|fodp|otp|key)|(oform|docxf))$/
                    .exec(config.document.fileType);

            if (config.document.permissions)
                fillForms = (config.document.permissions.fillForms===undefined ? config.document.permissions.edit !== false : config.document.permissions.fillForms) &&
                            config.editorConfig && (config.editorConfig.mode !== 'view');
        }
        var corrected_type = correct_app_type(config);
        if (type && typeof type[2] === 'string') { // djvu|xps|oxps
            appType = corrected_type === 'mobile' || corrected_type === 'embedded' ? 'word' : 'pdf';
        } else if (type && typeof type[1] === 'string') { // pdf - need check
            isForm = config.document ? config.document.isForm : undefined;
            if (corrected_type === 'embedded')
                appType = fillForms && isForm===undefined ? 'common' : 'word';
            else if (corrected_type !== 'mobile')
                appType = isForm===undefined ? 'common' : isForm ? 'word' : 'pdf';
        } else if (type && typeof type[5] === 'string') { // oform|docxf
            appType = 'word';
        } else {
            if (typeof config.documentType === 'string')
                appType = config.documentType.toLowerCase();
            else {
                if (type && typeof type[3] === 'string') appType = 'cell'; else
                if (type && typeof type[4] === 'string') appType = 'slide';
            }
        }
        if (!(config.editorConfig && config.editorConfig.shardkey && config.document && config.editorConfig.shardkey!==config.document.key))
            path = extendAppPath(config, path);
        path += appMap[appType];

        const path_type = corrected_type === "mobile" ? "mobile" :
                          corrected_type === "embedded" ? (fillForms && isForm ? "forms" : "embed") : "main";
        if (appType !== 'common')
            path += "/" + path_type;

        var index = "/index.html";
        if (config.editorConfig && path_type!=="forms" && appType!=='common') {
            var customization = config.editorConfig.customization;
            if ( typeof(customization) == 'object' && ( customization.toolbarNoTabs ||
               (config.editorConfig.targetApp!=='desktop') && (customization.loaderName || customization.loaderLogo))) {
                index = "/index_loader.html";
            } else if (config.editorConfig.mode === 'editdiagram' || config.editorConfig.mode === 'editmerge' || config.editorConfig.mode === 'editole')
                index = "/index_internal.html";
        }
        path += index;
        return path;
    }

    function getAppParameters(config) {
        var params = "?_dc=0";

        if (config.editorConfig && config.editorConfig.lang)
            params += "&lang=" + config.editorConfig.lang;

        if (config.editorConfig && config.editorConfig.targetApp!=='desktop') {
            if ( (typeof(config.editorConfig.customization) == 'object') && config.editorConfig.customization.loaderName) {
                if (config.editorConfig.customization.loaderName !== 'none') params += "&customer=" + encodeURIComponent(config.editorConfig.customization.loaderName);
            } else
                params += "&customer={{APP_CUSTOMER_NAME}}";
            if (typeof(config.editorConfig.customization) == 'object') {
                if ( config.editorConfig.customization.loaderLogo && config.editorConfig.customization.loaderLogo !== '') {
                    params += "&logo=" + encodeURIComponent(config.editorConfig.customization.loaderLogo);
                }
                if ( config.editorConfig.customization.logo ) {
                    if (config.editorConfig.customization.logo.visible===false) {
                        params += "&headerlogo=";
                    } else if (config.type=='embedded' && (config.editorConfig.customization.logo.image || config.editorConfig.customization.logo.imageEmbedded || config.editorConfig.customization.logo.imageDark)) {
                        (config.editorConfig.customization.logo.image || config.editorConfig.customization.logo.imageEmbedded) && (params += "&headerlogo=" + encodeURIComponent(config.editorConfig.customization.logo.image || config.editorConfig.customization.logo.imageEmbedded));
                        config.editorConfig.customization.logo.imageDark && (params += "&headerlogodark=" + encodeURIComponent(config.editorConfig.customization.logo.imageDark));
                        config.editorConfig.customization.logo.imageLight && (params += "&headerlogolight=" + encodeURIComponent(config.editorConfig.customization.logo.imageLight));
                    } else if (config.type!='embedded' && (config.editorConfig.customization.logo.image || config.editorConfig.customization.logo.imageDark || config.editorConfig.customization.logo.imageLight)) {
                        config.editorConfig.customization.logo.image && (params += "&headerlogo=" + encodeURIComponent(config.editorConfig.customization.logo.image));
                        config.editorConfig.customization.logo.imageDark && (params += "&headerlogodark=" + encodeURIComponent(config.editorConfig.customization.logo.imageDark));
                        config.editorConfig.customization.logo.imageLight && (params += "&headerlogolight=" + encodeURIComponent(config.editorConfig.customization.logo.imageLight));
                    }
                }
            }
        }

        if (config.editorConfig && (config.editorConfig.mode == 'editdiagram' || config.editorConfig.mode == 'editmerge' || config.editorConfig.mode == 'editole'))
            params += "&internal=true";

        if (config.type)
            params += "&type=" + config.type;

        if (config.frameEditorId)
            params += "&frameEditorId=" + config.frameEditorId;

        var type = config.document ? /^(?:(pdf)|(oform|docxf))$/.exec(config.document.fileType) : null,
            isPdf = type && typeof type[1] === 'string',
            oldForm = type && typeof type[2] === 'string';

        if (!(isPdf || oldForm) && (config.editorConfig && config.editorConfig.mode == 'view' ||
            config.document && config.document.permissions && (config.document.permissions.edit === false && !config.document.permissions.review )))
            params += "&mode=view";
        if ((isPdf || oldForm) && (config.document && config.document.permissions && config.document.permissions.edit === false || config.editorConfig && config.editorConfig.mode == 'view'))
            params += "&mode=fillforms";

        if (config.document) {
            config.document.isForm = isPdf ? config.document.isForm : !!oldForm;
            (config.document.isForm===true || config.document.isForm===false) && (params += "&isForm=" + config.document.isForm);
        }

        if (config.editorConfig && config.editorConfig.customization && !!config.editorConfig.customization.compactHeader)
            params += "&compact=true";

        if (config.editorConfig && config.editorConfig.customization && config.editorConfig.customization.features && config.editorConfig.customization.features.tabBackground) {
            if (typeof config.editorConfig.customization.features.tabBackground === 'object') {
                params += "&tabBackground=" + (config.editorConfig.customization.features.tabBackground.mode || "header") + (config.editorConfig.customization.features.tabBackground.change!==false ? "-ls" : "");
            } else
                params += "&tabBackground=" + config.editorConfig.customization.features.tabBackground + "-ls";
        }

        if (config.editorConfig && config.editorConfig.customization && (config.editorConfig.customization.toolbar===false))
            params += "&toolbar=false";

        if (config.parentOrigin)
            params += "&parentOrigin=" + config.parentOrigin;

        if (config.editorConfig && config.editorConfig.customization && config.editorConfig.customization.uiTheme )
            params += "&uitheme=" + config.editorConfig.customization.uiTheme;

        if (config.document && config.document.fileType)
            params += "&fileType=" + config.document.fileType;

        if (config.editorConfig && config.editorConfig.shardkey && config.document && config.editorConfig.shardkey!==config.document.key)
            params += "&shardkey=" + config.document.key;

        if (config.editorConfig) {
            var customization = config.editorConfig.customization;
            if ( customization && typeof(customization) == 'object' && ( customization.toolbarNoTabs || (config.editorConfig.targetApp!=='desktop') && (customization.loaderName || customization.loaderLogo))) {
                params += "&indexPostfix=_loader";
            }
        }
        if (config.editorConfig && config.editorConfig.customization && config.editorConfig.customization.wordHeadingsColor && typeof config.editorConfig.customization.wordHeadingsColor === 'string') {
            params += "&headingsColor=" + config.editorConfig.customization.wordHeadingsColor.replace(/#/, '');
        }

        return params;
    }

    function createIframe(config) {
        var iframe = document.createElement("iframe");

        iframe.src = getAppPath(config) + getAppParameters(config);
        iframe.width = config.width;
        iframe.height = config.height;
        iframe.align = "top";
        iframe.frameBorder = 0;
        iframe.name = "frameEditor";
        config.title && (typeof config.title === 'string') && (iframe.title = config.title);
        iframe.allowFullscreen = true;
        iframe.setAttribute("allowfullscreen",""); // for IE11
        iframe.setAttribute("onmousewheel",""); // for Safari on Mac
        iframe.setAttribute("allow", "autoplay; camera; microphone; display-capture; clipboard-write;");

		if (config.type == "mobile")
		{
			iframe.style.position = "fixed";
            iframe.style.overflow = "hidden";
            document.body.style.overscrollBehaviorY = "contain";
		}
        return iframe;
    }

    function postMessage(wnd, msg, buffer) {
        if (wnd && wnd.postMessage && window.JSON) {
            // TODO: specify explicit origin
            buffer ? wnd.postMessage(msg, "*", [buffer]) : wnd.postMessage(window.JSON.stringify(msg), "*");
        }
    }

    function extend(dest, src) {
        for (var prop in src) {
            if (src.hasOwnProperty(prop)) {
                if (typeof dest[prop] === 'undefined') {
                    dest[prop] = src[prop];
                } else
                if (typeof dest[prop] === 'object' &&
                        typeof src[prop] === 'object') {
                    extend(dest[prop], src[prop])
                }
            }
        }
        return dest;
    }

    function extendAppPath(config,  path) {
        if ( !config.isLocalFile ) {
            const ver = '/{{PRODUCT_VERSION}}-{{HASH_POSTFIX}}';
            if ( ver.lastIndexOf('{{') < 0 && path.indexOf(ver) < 0 ) {
                const pos = path.indexOf('/web-apps/app');
                if ( pos > 0 )
                    return [path.slice(0, pos), ver, path.slice(pos)].join('');
            }
        }
        return path;
    }

})(window.DocsAPI = window.DocsAPI || {}, window, document);
<|MERGE_RESOLUTION|>--- conflicted
+++ resolved
@@ -260,16 +260,13 @@
                         visible: true/false (default: true)
                         resultMessage: 'text'/''/null/undefined // if '' - don't show a message after submitting form, null/undefined - show the default message
                     },
-<<<<<<< HEAD
                     startFillingForm: {
                         text: 'Share & collect' // caption of the start filling button, used for pdf-forms
-                    }
-=======
+                    },
                     slidePlayerBackground: '#000000', // background color for slide show in presentation editor
                     wordHeadingsColor: '#00ff00' // set color for default heading styles in document editor
                     showVerticalScroll: true/false, //  show/hide scroll in the spreadsheet editor by default
                     showHorizontalScroll: true/false //  show/hide scroll in the spreadsheet editor by default
->>>>>>> 090ef83b
                 },
                  coEditing: {
                      mode: 'fast', // <coauthoring mode>, 'fast' or 'strict'. if 'fast' and 'customization.autosave'=false -> set 'customization.autosave'=true. 'fast' - default for editor
@@ -398,11 +395,8 @@
         _config.editorConfig.canSaveDocumentToBinary = _config.events && !!_config.events.onSaveDocument;
         _config.editorConfig.canStartFilling = _config.events && !!_config.events.onRequestStartFilling;
         _config.editorConfig.canRequestRefreshFile = _config.events && !!_config.events.onRequestRefreshFile;
-<<<<<<< HEAD
         _config.editorConfig.canRequestFillingStatus = _config.events && !!_config.events.onRequestFillingStatus;
-=======
         _config.editorConfig.canUpdateVersion = _config.events && !!_config.events.onOutdatedVersion;
->>>>>>> 090ef83b
         _config.frameEditorId = placeholderId;
         _config.parentOrigin = window.location.origin;
 
