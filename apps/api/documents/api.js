/**
 * Copyright (c) Ascensio System SIA 2013. All rights reserved
 *
 * http://www.onlyoffice.com
 */

;(function(DocsAPI, window, document, undefined) {

    /*

        # Full #

        config = {
            type: 'desktop or mobile or embedded',
            width: '100% by default',
            height: '100% by default',
            documentType: 'word' | 'cell' | 'slide' | 'pdf' | 'diagram' ,// deprecate 'text' | 'spreadsheet' | 'presentation',
            token: <string> encrypted signature
            document: {
                title: 'document title',
                url: 'document url'
                fileType: 'document file type',
                options: <advanced options>,
                key: 'key',
                vkey: 'vkey',
                referenceData: 'data for external paste',
                info: {
                    owner: 'owner name',
                    folder: 'path to document',
                    uploaded: '<uploaded date>',
                    sharingSettings: [
                        {
                            user: 'user name',
                            permissions: '<permissions>',
                            isLink: false
                        },
                        ...
                    ],
                    favorite: '<file is favorite>' // true/false/undefined (undefined - don't show fav. button)
                },
                permissions: {
                    edit: <can edit>, // default = true
                    download: <can download>, // default = true
                    reader: <can view in readable mode>,
                    review: <can review>, // default = edit
                    print: <can print>, // default = true
                    comment: <can comment in view mode> // default = edit,
                    modifyFilter: <can add, remove and save filter in the spreadsheet> // default = true
                    modifyContentControl: <can modify content controls in documenteditor> // default = true
                    fillForms:  <can edit forms in view mode> // default = edit || review,
                    copy: <can copy data> // default = true,
                    editCommentAuthorOnly: <can edit your own comments only> // default = false
                    deleteCommentAuthorOnly: <can delete your own comments only> // default = false,
                    reviewGroups: ["Group1", ""] // current user can accept/reject review changes made by users from Group1 and users without a group. [] - use groups, but can't change any group's changes
                    commentGroups: { // {} - use groups, but can't view/edit/delete any group's comments
                         view: ["Group1", ""] // current user can view comments made by users from Group1 and users without a group.
                         edit: ["Group1", ""] // current user can edit comments made by users from Group1 and users without a group.
                         remove: ["Group1", ""] // current user can remove comments made by users from Group1 and users without a group.
                    },
                    userInfoGroups: ["Group1", ""], // show tooltips/cursors/info in header only for users in userInfoGroups groups. [""] - means users without group, [] - don't show any users, null/undefined/"" - show all users
                    protect: <can protect document> // default = true. show/hide protect tab or protect buttons,
                    chat: <true>
                }
            },
            editorConfig: {
                actionLink: { // open file and scroll to data, used with onMakeActionLink or the onRequestSendNotify event
                    action: {
                        type: "bookmark", // or type="comment"
                        data: <bookmark name> // or comment id
                    }
                },
                mode: 'view or edit',
                lang: <language code>,
                location: <location>,
                canCoAuthoring: <can coauthoring documents>,
                canBackToFolder: <can return to folder> - deprecated. use "customization.goback" parameter,
                createUrl: 'create document url', 
                sharingSettingsUrl: 'document sharing settings url',
                fileChoiceUrl: 'source url', // for mail merge or image from storage
                callbackUrl: <url for connection between sdk and portal>,
                mergeFolderUrl: 'folder for saving merged file', // must be deprecated, use saveAsUrl instead
                saveAsUrl: 'folder for saving files'
                licenseUrl: <url for license>,
                customerId: <customer id>,
                region: <regional settings> // can be 'en-us' or lang code

                user: {
                    id: 'user id',
                    name: 'user name',
                    group: 'group name' // for customization.reviewPermissions or permissions.reviewGroups or permissions.commentGroups. Can be multiple groups separated by commas (,) : 'Group1' or 'Group1,Group2'
                    image: 'image url'
                },
                recent: [
                    {
                        title: 'document title',
                        url: 'document url',
                        folder: 'path to document',
                    },
                    ...
                ],
                templates: [
                    {
                        title: 'template name', // name - is deprecated
                        image: 'template icon url',
                        url: 'http://...'
                    },
                    ...
                ],
                customization: {
                    logo: {
                        image: url,
                        imageDark: url, // logo for dark theme
                        imageLight: url, // logo for light header
                        imageEmbedded: url, // deprecated, use image instead
                        url: http://...,
                        visible: true // hide logo if visible=false
                    },
                    customer: {
                        name: 'SuperPuper',
                        address: 'New-York, 125f-25',
                        mail: 'support@gmail.com',
                        www: 'www.superpuper.com',
                        phone: '1234567890',
                        info: 'Some info',
                        logo: '',
                        logoDark: '', // logo for dark theme
                    },
                    about: true,
                    feedback: {
                        visible: false,
                        url: http://...
                    },
                    goback: {
                        url: 'http://...',
                        text: 'Go to London',
                        blank: true,
                        requestClose: false // if true - goback send onRequestClose event instead opening url, deprecated, use customization.close instead
                    },
                    close: {
                        visible: true,
                        text: 'Close file'
                    },
                    reviewPermissions: {
                        "Group1": ["Group2"], // users from Group1 can accept/reject review changes made by users from Group2
                        "Group2": ["Group1", "Group2"] // users from Group2 can accept/reject review changes made by users from Group1 and Group2
                        "Group3": [""] // users from Group3 can accept/reject review changes made by users without a group
                    },
                    anonymous: { // set name for anonymous user
                        request: bool (default: true), // enable set name
                        label: string (default: "Guest") // postfix for user name
                    },
                    review: {
                        hideReviewDisplay: false, // hide button Review mode
                        hoverMode: false, // true - show review balloons on mouse move, not on click on text
                        showReviewChanges: false,
                        reviewDisplay: 'original', // original for viewer, markup for editor
                        trackChanges: undefined // true/false - open editor with track changes mode on/off,
                    },
                    layout: { // hide elements, but don't disable feature
                        toolbar: {
                            file: { // menu file
                                close: false / true, // close menu button
                                settings: false / true, // advanced settings
                                info: false / true // document info
                                save: false/true // save button
                            } / false / true,
                            home:  {
                                mailmerge: false/true // mail merge button // deprecated, button is moved to collaboration tab. use toolbar->collaboration->mailmerge instead
                            },
                            layout:  false / true, // layout tab
                            references:  false / true, // de references tab
                            collaboration:  {
                                mailmerge: false/true // mail merge button in de
                            } / false / true, // collaboration tab
                            draw:  false / true // draw tab
                            protect:  false / true, // protect tab
                            plugins:  false / true // plugins tab
                            view: {
                                navigation: false/true // navigation button in de
                            } / false / true, // view tab
                            save: false/true // save button on toolbar in 
                        } / false / true, // use instead of customization.toolbar,
                        header: {
                            users: false/true // users list button
                            save: false/true // save button
                            editMode: false/true // change mode button
                            user: false/true // icon of current user
                        },
                        leftMenu: {
                            navigation: false/true,
                            spellcheck: false/true // spellcheck button in sse,
                            mode: false/true // init value for left panel, true - is visible, false - is hidden, used for option "Left panel" on the View Tab
                        } / false / true, // use instead of customization.leftMenu
                        rightMenu: {
                            mode: false/true // init value for right panel, true - is visible, false - is hidden, used for option "Right panel" on the View Tab
                        } / false/true, // use instead of customization.rightMenu
                        statusBar: {
                            textLang: false/true // text language button in de/pe
                            docLang: false/true // document language button in de/pe
                            actionStatus: false/true // status of operation
                        } / false / true, // use instead of customization.statusBar
                    },
                    features: { // disable feature
                        spellcheck: {
                            mode: false/true // init value in de/pe
                            change: false/true // hide/show feature in de/pe/sse
                        } / false / true // if false/true - use as init value in de/pe. use instead of customization.spellcheck parameter
                        roles: false/true // hide/show Roles manager, roles settings in right panel and roles in View form button in de
                        tabStyle: {
                            mode: 'fill'/'line' // init value, 'fill' by default,
                            change: true/false // show/hide feature
                        } / 'fill'/'line' // if string - use as init value
                        tabBackground: {
                            mode: 'header'/'toolbar' // init value, 'header' by default
                            change: true/false // show/hide feature
                        } / 'header'/'toolbar' // if string - use as init value
                    },
                    font: {
                        name: "Arial",
                        size: "11px";
                    },
                    chat: true, // deprecated 7.1, use permissions.chat
                    comments: true,
                    zoom: 100,
                    compactToolbar: false,
                    leftMenu: true, // must be deprecated. use layout.leftMenu instead
                    rightMenu: true, // must be deprecated. use layout.rightMenu instead
                    hideRightMenu: true, // hide or show right panel on first loading !! default value changed in 8.1
                    toolbar: true, // must be deprecated. use layout.toolbar instead
                    statusBar: true, // must be deprecated. use layout.statusBar instead
                    autosave: true,
                    forcesave: false,
                    commentAuthorOnly: false, // must be deprecated. use permissions.editCommentAuthorOnly and permissions.deleteCommentAuthorOnly instead
                    showReviewChanges: false, // must be deprecated. use customization.review.showReviewChanges instead
                    help: true,
                    compactHeader: false,
                    toolbarNoTabs: false, // must be deprecated. use features.tabStyle.mode='line' && features.tabBackground='toolbar' instead
                    toolbarHideFileName: false,
                    reviewDisplay: 'original', // must be deprecated. use customization.review.reviewDisplay instead
                    spellcheck: true, // must be deprecated. use customization.features.spellcheck instead
                    compatibleFeatures: false,
                    unit: 'cm' // cm, pt, inch,
                    mentionShare : true // customize tooltip for mention,
                    macros: true // can run macros in document
                    plugins: true // can run plugins in document
                    macrosMode: 'warn' // warn about automatic macros, 'enable', 'disable', 'warn',
                    trackChanges: undefined // true/false - open editor with track changes mode on/off,  // must be deprecated. use customization.review.trackChanges instead
                    hideRulers: false // hide or show rulers on first loading (presentation or document editor)
                    hideNotes: false // hide or show notes panel on first loading (presentation editor)
                    uiTheme: 'theme-dark' // set interface theme: id or default-dark/default-light
                    integrationMode: "embed" // turn off scroll to frame
                    pointerMode: 'select'/'hand' // set cursor mode in presentation/document viewer, select by default
                    mobile: {
                        forceView: true/false (default: true) // turn on/off the 'reader' mode on launch. for mobile document editor only
                        standardView: true/false (default: false) // open editor in 'Standard view' instead of 'Mobile view'
                        disableForceDesktop: false // hide or show UI option to switch editor in 'Desktop' type
                    },
                    submitForm: {
                        visible: true/false (default: true)
                        resultMessage: 'text'/''/null/undefined // if '' - don't show a message after submitting form, null/undefined - show the default message
                    },
                    forceWesternFontSize: false/true, // used only in the document editor with lang=zh, Chinese by default
                    slidePlayerBackground: '#000000', // background color for slide show in presentation editor
                    wordHeadingsColor: '#00ff00' // set color for default heading styles in document editor
                    showVerticalScroll: true/false, //  show/hide scroll in the spreadsheet editor by default
                    showHorizontalScroll: true/false //  show/hide scroll in the spreadsheet editor by default
                },
                 coEditing: {
                     mode: 'fast', // <coauthoring mode>, 'fast' or 'strict'. if 'fast' and 'customization.autosave'=false -> set 'customization.autosave'=true. 'fast' - default for editor
                     // for viewer: 'strict' is default, offline viewer; 'fast' - live viewer, show changes from other users
                     change: true, // can change co-authoring mode. true - default for editor, false - default for viewer
                 },
                plugins: {
                    autostart: ['asc.{FFE1F462-1EA2-4391-990D-4CC84940B754}'],
                    pluginsData: [
                        "helloworld/config.json",
                        "chess/config.json",
                        "speech/config.json",
                        "clipart/config.json",
                    ]
                },
                wopi: { // only for wopi
                    FileNameMaxLength: 250 // max filename length for rename, 250 by default
                }
            },
            events: {
                'onAppReady': <application ready callback>,
                'onDocumentStateChange': <document state changed callback>
                'onDocumentReady': <document ready callback>
                'onRequestEditRights': <request rights for switching from view to edit>,
                'onRequestHistory': <request version history>,// must call refreshHistory method
                'onRequestHistoryData': <request version data>,// must call setHistoryData method
                'onRequestRestore': <try to restore selected version>,
                'onRequestHistoryClose': <request closing history>,
                'onError': <error callback>,
                'onWarning': <warning callback>,
                'onInfo': <document open callback>,// send view or edit mode
                'onOutdatedVersion': <outdated version callback>,// send when  previous version is opened, deprecated: use onRequestRefreshFile/refreshFile instead
                'onDownloadAs': <download as callback>,// send url of downloaded file as a response for downloadAs method
                'onRequestSaveAs': <try to save copy of the document>,
                'onCollaborativeChanges': <co-editing changes callback>,// send when other user co-edit document
                'onRequestRename': <try to rename document>,
                'onMetaChange': // send when meta information changed
                'onRequestClose': <request close editor>,
                'onMakeActionLink': <request link to document with bookmark, comment...>,// must call setActionLink method
                'onRequestUsers': <request users list for mentions>,// must call setUsers method
                'onRequestSendNotify': //send when user is mentioned in a comment,
                'onRequestInsertImage': <try to insert image>,// must call insertImage method
                'onRequestCompareFile': <request file to compare>,// must call setRevisedFile method. must be deprecated
                'onRequestSharingSettings': <request sharing settings>,// must call setSharingSettings method
                'onRequestCreateNew': <try to create document>,
                'onRequestReferenceData': <try to refresh external data>,
                'onRequestOpen': <try to open external link>,
                'onRequestSelectDocument': <try to open document>, // used for compare and combine documents. must call setRequestedDocument method. use instead of onRequestCompareFile/setRevisedFile
                'onRequestSelectSpreadsheet': <try to open spreadsheet>, // used for mailmerge id de. must call setRequestedSpreadsheet method. use instead of onRequestMailMergeRecipients/setMailMergeRecipients
                'onRequestReferenceSource': <try to change source for external link>, // used for external links in sse. must call setReferenceSource method,
                'onSaveDocument': 'save document from binary',
                'onRequestStartFilling': <try to start filling forms> // used in pdf-form edit mode. must call startFilling method
                'onSubmit': <filled form is submitted> // send when filled form is submitted successfully
                'onRequestRefreshFile': <request new file version> // send when file version is updated. use instead of onOutdatedVersion
                'onUserActionRequired': <user action callback> // send if the user needs to enter a password or select encoding/delimiters when opening a file
                'onRequestFillingStatus': <request filling status for current role> // used in pdf-form fill forms mode
            }
        }

        # Embedded #

        config = {
            type: 'embedded',
            width: '100% by default',
            height: '100% by default',
            documentType: 'word' | 'cell' | 'slide',// deprecate 'text' | 'spreadsheet' | 'presentation',
            document: {
                title: 'document title',
                url: 'document url',
                fileType: 'document file type',
                key: 'key',
                vkey: 'vkey'
            },
            editorConfig: {
                licenseUrl: <url for license>,
                customerId: <customer id>,
                autostart: 'document',    // action for app's autostart. for presentations default value is 'player'
                embedded: {
                     embedUrl: 'url',
                     fullscreenUrl: 'url',
                     saveUrl: 'url',
                     shareUrl: 'url',
                     toolbarDocked: 'top or bottom'
                }
            },
            events: {
                'onAppReady': <application ready callback>,
                'onBack': <back to folder callback>,
                'onError': <error callback>,
                'onDocumentReady': <document ready callback>,
                'onWarning': <warning callback>
            }
        }
    */

    // TODO: allow several instances on one page simultaneously

    DocsAPI.DocEditor = function(placeholderId, config) {
        var _self = this,
            _config = config || {};

        extend(_config, DocsAPI.DocEditor.defaultConfig);
        _config.editorConfig.canUseHistory = _config.events && !!_config.events.onRequestHistory;
        _config.editorConfig.canHistoryClose = _config.events && !!_config.events.onRequestHistoryClose;
        _config.editorConfig.canHistoryRestore = _config.events && !!_config.events.onRequestRestore;
        _config.editorConfig.canSendEmailAddresses = _config.events && !!_config.events.onRequestEmailAddresses;
        _config.editorConfig.canRequestEditRights = _config.events && !!_config.events.onRequestEditRights;
        _config.editorConfig.canRequestClose = _config.events && !!_config.events.onRequestClose;
        _config.editorConfig.canRename = _config.events && !!_config.events.onRequestRename;
        _config.editorConfig.canMakeActionLink = _config.events && !!_config.events.onMakeActionLink;
        _config.editorConfig.canRequestUsers = _config.events && !!_config.events.onRequestUsers;
        _config.editorConfig.canRequestSendNotify = _config.events && !!_config.events.onRequestSendNotify;
        _config.editorConfig.mergeFolderUrl = _config.editorConfig.mergeFolderUrl || _config.editorConfig.saveAsUrl;
        _config.editorConfig.canRequestSaveAs = _config.events && !!_config.events.onRequestSaveAs;
        _config.editorConfig.canRequestInsertImage = _config.events && !!_config.events.onRequestInsertImage;
        _config.editorConfig.canRequestMailMergeRecipients = _config.events && !!_config.events.onRequestMailMergeRecipients;
        _config.editorConfig.canRequestCompareFile = _config.events && !!_config.events.onRequestCompareFile;
        _config.editorConfig.canRequestSharingSettings = _config.events && !!_config.events.onRequestSharingSettings;
        _config.editorConfig.canRequestCreateNew = _config.events && !!_config.events.onRequestCreateNew;
        _config.editorConfig.canRequestReferenceData = _config.events && !!_config.events.onRequestReferenceData;
        _config.editorConfig.canRequestOpen = _config.events && !!_config.events.onRequestOpen;
        _config.editorConfig.canRequestSelectDocument = _config.events && !!_config.events.onRequestSelectDocument;
        _config.editorConfig.canRequestSelectSpreadsheet = _config.events && !!_config.events.onRequestSelectSpreadsheet;
        _config.editorConfig.canRequestReferenceSource = _config.events && !!_config.events.onRequestReferenceSource;
        _config.editorConfig.canSaveDocumentToBinary = _config.events && !!_config.events.onSaveDocument;
        _config.editorConfig.canStartFilling = _config.events && !!_config.events.onRequestStartFilling;
        _config.editorConfig.canRequestRefreshFile = _config.events && !!_config.events.onRequestRefreshFile;
<<<<<<< HEAD
        _config.editorConfig.canUpdateVersion = _config.events && !!_config.events.onOutdatedVersion;
=======
        _config.editorConfig.canRequestFillingStatus = _config.events && !!_config.events.onRequestFillingStatus;
>>>>>>> 7b2234b2
        _config.frameEditorId = placeholderId;
        _config.parentOrigin = window.location.origin;

        var onMouseUp = function (evt) {
            _processMouse(evt);
        };

        var _attachMouseEvents = function() {
            if (window.addEventListener) {
                window.addEventListener("mouseup", onMouseUp, false)
            } else if (window.attachEvent) {
                window.attachEvent("onmouseup", onMouseUp);
            }
        };

        var _detachMouseEvents = function() {
            if (window.removeEventListener) {
                window.removeEventListener("mouseup", onMouseUp, false)
            } else if (window.detachEvent) {
                window.detachEvent("onmouseup", onMouseUp);
            }
        };

        var _onAppReady = function() {
            _attachMouseEvents();

            if (_config.editorConfig) {
                _init(_config.editorConfig);
            }

            if (_config.document) {
                _openDocument(_config.document);
            }
        };

        var _onMessage = function(msg) {
            if ( msg ) {
                if ( msg.type === "onExternalPluginMessage" ) {
                    _sendCommand(msg);
                } else if ((window.parent !== window) && msg.type === "onExternalPluginMessageCallback") {
                    postMessage(window.parent, msg);
                } else
                if ( msg.frameEditorId == placeholderId ) {
                    var events = _config.events || {},
                        handler = events[msg.event],
                        res;

                    if (msg.event === 'onRequestEditRights' && !handler) {
                        _applyEditRights(false, 'handler isn\'t defined');
                    } else
                    if (msg.event === 'onSwitchEditorType' && !handler) {
                        if ( msg.data ) {
                            if ( typeof msg.data.type == 'string' )
                                localStorage.setItem('asc-force-editor-type', msg.data.type);

                            if ( msg.data.restart )
                                window.location.reload();
                        }
                    } else {
                        if (msg.event === 'onAppReady') {
                            _onAppReady();
                        }

                        if (handler && typeof handler == "function") {
                            res = handler.call(_self, {target: _self, data: msg.data});
                        }
                    }
                }
            }
        };

        var _checkConfigParams = function() {
            if (_config.document) {
                if (!_config.document.url || ((typeof _config.document.fileType !== 'string' || _config.document.fileType=='') &&
                                              (typeof _config.documentType !== 'string' || _config.documentType==''))) {
                    window.alert("One or more required parameter for the config object is not set");
                    return false;
                }

                var appMap = {
                        'text': 'docx',
                        'text-pdf': 'pdf',
                        'spreadsheet': 'xlsx',
                        'presentation': 'pptx',
                        'word': 'docx',
                        'cell': 'xlsx',
                        'slide': 'pptx',
                        'pdf': 'pdf',
                        'diagram': 'vsdx'
                    }, app;

                if (_config.documentType=='text' || _config.documentType=='spreadsheet' ||_config.documentType=='presentation')
                    console.warn("The \"documentType\" parameter for the config object must take one of the values word/cell/slide/pdf/diagram.");

                if (typeof _config.documentType === 'string' && _config.documentType != '') {
                    app = appMap[_config.documentType.toLowerCase()];
                    if (!app) {
                        window.alert("The \"documentType\" parameter for the config object is invalid. Please correct it.");
                        return false;
                    } else if (typeof _config.document.fileType !== 'string' || _config.document.fileType == '') {
                        _config.document.fileType = app;
                    }
                }

                if (typeof _config.document.fileType === 'string' && _config.document.fileType != '') {
                    _config.document.fileType = _config.document.fileType.toLowerCase();
                    var type = /^(?:(xls|xlsx|ods|csv|gsheet|xlsm|xlt|xltm|xltx|fods|ots|xlsb|sxc|et|ett|numbers)|(pps|ppsx|ppt|pptx|odp|gslides|pot|potm|potx|ppsm|pptm|fodp|otp|sxi|dps|dpt|key)|(pdf|djvu|xps|oxps)|(doc|docx|odt|gdoc|txt|rtf|mht|htm|html|mhtml|epub|docm|dot|dotm|dotx|fodt|ott|fb2|xml|oform|docxf|sxw|stw|wps|wpt|pages|hwp|hwpx)|(vsdx|vssx|vstx|vsdm|vssm|vstm))$/
                                    .exec(_config.document.fileType);
                    if (!type) {
                        window.alert("The \"document.fileType\" parameter for the config object is invalid. Please correct it.");
                        return false;
                    } else if (typeof _config.documentType !== 'string' || _config.documentType == ''){
                        if (typeof type[1] === 'string') _config.documentType = 'cell'; else
                        if (typeof type[2] === 'string') _config.documentType = 'slide'; else
                        if (typeof type[3] === 'string') _config.documentType = 'pdf'; else
                        if (typeof type[4] === 'string') _config.documentType = 'word'; else
                        if (typeof type[5] === 'string') _config.documentType = 'diagram';
                    }
                }

                var type = /^(?:(djvu|xps|oxps))$/.exec(_config.document.fileType);
                if (type && typeof type[1] === 'string') {
                    _config.editorConfig.canUseHistory = false;
                }

                if (!_config.document.title || _config.document.title=='')
                    _config.document.title = 'Unnamed.' + _config.document.fileType;

                if (!_config.document.key) {
                    _config.document.key = 'xxxxxxxxxxxxxxxxxxxx'.replace(/[x]/g, function (c) {var r = Math.random() * 16 | 0; return r.toString(16);});
                } else if (typeof _config.document.key !== 'string') {
                    window.alert("The \"document.key\" parameter for the config object must be string. Please correct it.");
                    return false;
                }

                if (_config.editorConfig.user && _config.editorConfig.user.id && (typeof _config.editorConfig.user.id == 'number')) {
                    _config.editorConfig.user.id = _config.editorConfig.user.id.toString();
                    console.warn("The \"id\" parameter for the editorConfig.user object must be a string.");
                }

                _config.document.token = _config.token;
            }
            
            return true;
        };

        (function() {
            var result = /[\?\&]placement=(\w+)&?/.exec(window.location.search);
            if (!!result && result.length && result[1] == 'desktop' ) {
                console.warn('some errors occurred in the desktop app while document opening. please, contact with support team');
            }

            if (!!window.AscDesktopEditor)
            {
                _config.editorConfig.targetApp = 'desktop';
                // _config.editorConfig.canBackToFolder = false;
                if (!_config.editorConfig.customization) _config.editorConfig.customization = {};
                _config.editorConfig.customization.about = false;
                _config.editorConfig.customization.compactHeader = false;
            }
        })();

        var target = document.getElementById(placeholderId),
            iframe;

        getShardkey(_config);

        if (target && _checkConfigParams()) {
            iframe = createIframe(_config);
            if (_config.editorConfig.customization && _config.editorConfig.customization.integrationMode==='embed')
                window.AscEmbed && window.AscEmbed.initWorker(iframe);

            if (_config.document && (_config.document.isForm!==true && _config.document.isForm!==false)) {
                iframe.onload = function() {
                    _sendCommand({
                        command: 'checkParams',
                        data: {
                            url: _config.document.url,
                            directUrl: _config.document.directUrl,
                            token: _config.document.token,
                            key: _config.document.key
                        }
                    })
                };
            }

            if (iframe.src) {
                var pathArray = iframe.src.split('/');
                this.frameOrigin = pathArray[0] + '//' + pathArray[2];
            }
            target.parentNode && target.parentNode.replaceChild(iframe, target);
            var _msgDispatcher = new MessageDispatcher(_onMessage, this);
        }

        /*
         cmd = {
         command: 'commandName',
         data: <command specific data>
         }
         */

        var _destroyEditor = function(cmd) {
            var target = document.createElement("div");
            target.setAttribute('id', placeholderId);

            if (iframe) {
                _msgDispatcher && _msgDispatcher.unbindEvents();
                _detachMouseEvents();
                iframe.parentNode && iframe.parentNode.replaceChild(target, iframe);
            }
        };

        var _sendCommand = function(cmd, buffer) {
            if (iframe && iframe.contentWindow)
                postMessage(iframe.contentWindow, cmd, buffer);
        };

        var _init = function(editorConfig) {
            _sendCommand({
                command: 'init',
                data: {
                    config: editorConfig
                }
            });
        };

        var _openDocument = function(doc) {
            _sendCommand({
                command: 'openDocument',
                data: {
                    doc: doc
                }
            });
        };

        var _openDocumentFromBinary = function(doc) {
            doc && _sendCommand({
                command: 'openDocumentFromBinary',
                data: doc.buffer
            }, doc.buffer);
        };

        var _showMessage = function(title, msg) {
            msg = msg || title;
            _sendCommand({
                command: 'showMessage',
                data: {
                    msg: msg
                }
            });
        };

        var _applyEditRights = function(allowed, message) {
            _sendCommand({
                command: 'applyEditRights',
                data: {
                    allowed: allowed,
                    message: message
                }
            });
        };

        var _processSaveResult = function(result, message) {
            _sendCommand({
                command: 'processSaveResult',
                data: {
                    result: result,
                    message: message
                }
            });
        };

        // TODO: remove processRightsChange, use denyEditingRights
        var _processRightsChange = function(enabled, message) {
            _sendCommand({
                command: 'processRightsChange',
                data: {
                    enabled: enabled,
                    message: message
                }
            });
        };

        var _denyEditingRights = function(message) {
            _sendCommand({
                command: 'processRightsChange',
                data: {
                    enabled: false,
                    message: message
                }
            });
        };

        var _refreshHistory = function(data, message) {
            _sendCommand({
                command: 'refreshHistory',
                data: {
                    data: data,
                    message: message
                }
            });
        };

        var _setHistoryData = function(data, message) {
            _sendCommand({
                command: 'setHistoryData',
                data: {
                    data: data,
                    message: message
                }
            });
        };

        var _setEmailAddresses = function(data) {
            _sendCommand({
                command: 'setEmailAddresses',
                data: {
                    data: data
                }
            });
        };

        var _setActionLink = function (data) {
            _sendCommand({
                command: 'setActionLink',
                data: {
                    url: data
                }
            });
        };

        var _processMailMerge = function(enabled, message) {
            _sendCommand({
                command: 'processMailMerge',
                data: {
                    enabled: enabled,
                    message: message
                }
            });
        };

        var _downloadAs = function(data) {
            _sendCommand({
                command: 'downloadAs',
                data: data
            });
        };

        var _setUsers = function(data) {
            _sendCommand({
                command: 'setUsers',
                data: data
            });
        };

        var _showSharingSettings = function(data) {
            _sendCommand({
                command: 'showSharingSettings',
                data: data
            });
        };

        var _setSharingSettings = function(data) {
            _sendCommand({
                command: 'setSharingSettings',
                data: data
            });
        };

        var _insertImage = function(data) {
            _sendCommand({
                command: 'insertImage',
                data: data
            });
        };

        var _setMailMergeRecipients = function(data) {
            _sendCommand({
                command: 'setMailMergeRecipients',
                data: data
            });
        };

        var _setRevisedFile = function(data) {
            _sendCommand({
                command: 'setRevisedFile',
                data: data
            });
        };

        var _setRequestedDocument = function(data) {
            _sendCommand({
                command: 'setRequestedDocument',
                data: data
            });
        };

        var _setRequestedSpreadsheet = function(data) {
            _sendCommand({
                command: 'setRequestedSpreadsheet',
                data: data
            });
        };

        var _setReferenceSource = function(data) {
            _sendCommand({
                command: 'setReferenceSource',
                data: data
            });
        };

        var _setFavorite = function(data) {
            _sendCommand({
                command: 'setFavorite',
                data: data
            });
        };

        var _requestClose = function(data) {
            _sendCommand({
                command: 'requestClose',
                data: data
            });
        };

        var _startFilling = function(data) {
            _sendCommand({
                command: 'startFilling',
                data: data
            });
        };

        var _processMouse = function(evt) {
            var r = iframe.getBoundingClientRect();
            var data = {
                type: evt.type,
                x: evt.x - r.left,
                y: evt.y - r.top,
                event: evt
            };

            _sendCommand({
                command: 'processMouse',
                data: data
            });
        };

        var _grabFocus = function(data) {
            setTimeout(function(){
                _sendCommand({
                    command: 'grabFocus',
                    data: data
                });
            }, 10);
        };

        var _blurFocus = function(data) {
            _sendCommand({
                command: 'blurFocus',
                data: data
            });
        };

        var _setReferenceData = function(data) {
            _sendCommand({
                command: 'setReferenceData',
                data: data
            });
        };

        var _refreshFile = function(data) {
            _sendCommand({
                command: 'refreshFile',
                data: data
            });
        };

        var _serviceCommand = function(command, data) {
            _sendCommand({
                command: 'internalCommand',
                data: {
                    command: command,
                    data: data
                }
            });
        };

        return {
            showMessage         : _showMessage,
            processSaveResult   : _processSaveResult,
            processRightsChange : _processRightsChange,
            denyEditingRights   : _denyEditingRights,
            refreshHistory      : _refreshHistory,
            setHistoryData      : _setHistoryData,
            setEmailAddresses   : _setEmailAddresses,
            setActionLink       : _setActionLink,
            processMailMerge    : _processMailMerge,
            downloadAs          : _downloadAs,
            serviceCommand      : _serviceCommand,
            attachMouseEvents   : _attachMouseEvents,
            detachMouseEvents   : _detachMouseEvents,
            destroyEditor       : _destroyEditor,
            setUsers            : _setUsers,
            showSharingSettings : _showSharingSettings,
            setSharingSettings  : _setSharingSettings,
            insertImage         : _insertImage,
            setMailMergeRecipients: _setMailMergeRecipients,
            setRevisedFile      : _setRevisedFile,
            setFavorite         : _setFavorite,
            requestClose        : _requestClose,
            grabFocus           : _grabFocus,
            blurFocus           : _blurFocus,
            setReferenceData    : _setReferenceData,
            refreshFile         : _refreshFile,
            setRequestedDocument: _setRequestedDocument,
            setRequestedSpreadsheet: _setRequestedSpreadsheet,
            setReferenceSource: _setReferenceSource,
            openDocument: _openDocumentFromBinary,
            startFilling: _startFilling
        }
    };


    DocsAPI.DocEditor.defaultConfig = {
        type: 'desktop',
        width: '100%',
        height: '100%',
        editorConfig: {
            lang: 'en',
            canCoAuthoring: true,
            customization: {
                about: true,
                feedback: false
            }
        }
    };

    DocsAPI.DocEditor.version = function() {
        return '{{PRODUCT_VERSION}}';
    };

    MessageDispatcher = function(fn, scope) {
        var _fn     = fn,
            _scope  = scope || window,
            eventFn = function(msg) {
                _onMessage(msg);
            };

        var _bindEvents = function() {
            if (window.addEventListener) {
                window.addEventListener("message", eventFn, false)
            }
            else if (window.attachEvent) {
                window.attachEvent("onmessage", eventFn);
            }
        };

        var _unbindEvents = function() {
            if (window.removeEventListener) {
                window.removeEventListener("message", eventFn, false)
            }
            else if (window.detachEvent) {
                window.detachEvent("onmessage", eventFn);
            }
        };

        var _onMessage = function(msg) {
            // TODO: check message origin
            if (msg && window.JSON && _scope.frameOrigin==msg.origin ) {
                if (msg.data && msg.data.event === 'onSaveDocument') {
                    if (_fn) {
                        _fn.call(_scope, msg.data);
                    }
                    return;
                }

                try {
                    var msg = window.JSON.parse(msg.data);
                    if (_fn) {
                        _fn.call(_scope, msg);
                    }
                } catch(e) {}
            }
        };

        _bindEvents.call(this);

        return {
            unbindEvents: _unbindEvents
        }
    };

    function getShardkey(config) {
        var scripts = document.getElementsByTagName('script');
        for (var i = scripts.length - 1; i >= 0; i--) {
            if (scripts[i].src.match(/(.*)api\/documents\/api.js/i)) {
                var shardkey = /[\?\&]shardkey=([^&]+)&?/.exec(scripts[i].src);
                shardkey && shardkey.length && (config.editorConfig.shardkey = shardkey[1]);
                break;
            }
        }
    }

    function getBasePath() {
        var scripts = document.getElementsByTagName('script'),
            match;

        for (var i = scripts.length - 1; i >= 0; i--) {
            match = scripts[i].src.match(/(.*)api\/documents\/api.js/i);
            if (match) {
                return match[1];
            }
        }

        return "";
    }

    function getExtensionPath() {
        if ("undefined" == typeof(extensionParams) || null == extensionParams["url"])
            return null;
        return extensionParams["url"] + "apps/";
    }


    function getTestPath() {
        var scripts = document.getElementsByTagName('script'),
            match;

        for (var i = scripts.length - 1; i >= 0; i--) {
            match = scripts[i].src.match(/(.*)apps\/api\/documents\/api.js/i);
            if (match) {
                return match[1] + "test/";
            }
        }

        return "";
    }

    function isLocalStorageAvailable() {
        try {
            const storage = window['localStorage'];
            return true;
        }
        catch(e) {
            return false;
        }
    }

    function correct_app_type(config) {
        if ( config.type == 'mobile' ) {
            if ( !config.editorConfig.customization || !config.editorConfig.customization.mobile ||
                    config.editorConfig.customization.mobile.disableForceDesktop !== true )
            {
                if ( isLocalStorageAvailable() ) {
                    const f = localStorage.getItem('asc-force-editor-type');
                    if ( f === 'desktop' ) {
                        config.editorConfig.forceDesktop = true;
                        return 'desktop';
                    }
                }
            }
        }

        return config.type;
    }

    function getAppPath(config) {
        var extensionPath = getExtensionPath(),
            path = extensionPath ? extensionPath : (config.type=="test" ? getTestPath() : getBasePath()),
            appMap = {
                'text': 'documenteditor',
                'text-pdf': 'documenteditor',
                'spreadsheet': 'spreadsheeteditor',
                'presentation': 'presentationeditor',
                'word': 'documenteditor',
                'cell': 'spreadsheeteditor',
                'slide': 'presentationeditor',
                'pdf': 'pdfeditor',
                'diagram': 'visioeditor',
                'common': 'common'
            },
            appType = 'word',
            type,
            fillForms = false,
            isForm = false;
        if (config.document) {
            if (typeof config.document.fileType === 'string')
                type = /^(?:(pdf)|(djvu|xps|oxps)|(xls|xlsx|ods|csv|xlst|xlsy|gsheet|xlsm|xlt|xltm|xltx|fods|ots|xlsb|numbers)|(pps|ppsx|ppt|pptx|odp|pptt|ppty|gslides|pot|potm|potx|ppsm|pptm|fodp|otp|key)|(oform|docxf)|(vsdx|vssx|vstx|vsdm|vssm|vstm))$/
                    .exec(config.document.fileType);

            if (config.document.permissions)
                fillForms = (config.document.permissions.fillForms===undefined ? config.document.permissions.edit !== false : config.document.permissions.fillForms) &&
                            config.editorConfig && (config.editorConfig.mode !== 'view');
        }
        var corrected_type = correct_app_type(config);
        if (type && typeof type[2] === 'string') { // djvu|xps|oxps
            appType = corrected_type === 'mobile' || corrected_type === 'embedded' ? 'word' : 'pdf';
        } else if (type && typeof type[1] === 'string') { // pdf - need check
            isForm = config.document ? config.document.isForm : undefined;
            if (corrected_type === 'embedded')
                appType = fillForms && isForm===undefined ? 'common' : 'word';
            else if (corrected_type !== 'mobile')
                appType = isForm===undefined ? 'common' : isForm ? 'word' : 'pdf';
        } else if (type && typeof type[5] === 'string') { // oform|docxf
            appType = 'word';
        } else {
            if (typeof config.documentType === 'string')
                appType = config.documentType.toLowerCase();
            else {
                if (type && typeof type[3] === 'string') appType = 'cell'; else
                if (type && typeof type[4] === 'string') appType = 'slide'; else
                if (type && typeof type[6] === 'string') appType = 'diagram';
            }
        }
        if (!(config.editorConfig && config.editorConfig.shardkey && config.document && config.editorConfig.shardkey!==config.document.key))
            path = extendAppPath(config, path);
        path += appMap[appType];

        const path_type = corrected_type === "mobile" ? "mobile" :
                          corrected_type === "embedded" ? (fillForms && isForm ? "forms" : "embed") : "main";
        if (appType !== 'common')
            path += "/" + path_type;

        var index = "/index.html";
        if (config.editorConfig && path_type!=="forms" && appType!=='common') {
            var customization = config.editorConfig.customization;
            if ( typeof(customization) == 'object' && ( customization.toolbarNoTabs ||
               (config.editorConfig.targetApp!=='desktop') && (customization.loaderName || customization.loaderLogo))) {
                index = "/index_loader.html";
            } else if (config.editorConfig.mode === 'editdiagram' || config.editorConfig.mode === 'editmerge' || config.editorConfig.mode === 'editole')
                index = "/index_internal.html";
        }
        path += index;
        return path;
    }

    function getAppParameters(config) {
        var params = "?_dc=0";

        if (config.editorConfig && config.editorConfig.lang)
            params += "&lang=" + config.editorConfig.lang;

        if (config.editorConfig && config.editorConfig.targetApp!=='desktop') {
            if ( (typeof(config.editorConfig.customization) == 'object') && config.editorConfig.customization.loaderName) {
                if (config.editorConfig.customization.loaderName !== 'none') params += "&customer=" + encodeURIComponent(config.editorConfig.customization.loaderName);
            } else
                params += "&customer={{APP_CUSTOMER_NAME}}";
            if (typeof(config.editorConfig.customization) == 'object') {
                if ( config.editorConfig.customization.loaderLogo && config.editorConfig.customization.loaderLogo !== '') {
                    params += "&logo=" + encodeURIComponent(config.editorConfig.customization.loaderLogo);
                }
                if ( config.editorConfig.customization.logo ) {
                    if (config.editorConfig.customization.logo.visible===false) {
                        params += "&headerlogo=";
                    } else if (config.type=='embedded' && (config.editorConfig.customization.logo.image || config.editorConfig.customization.logo.imageEmbedded || config.editorConfig.customization.logo.imageDark)) {
                        (config.editorConfig.customization.logo.image || config.editorConfig.customization.logo.imageEmbedded) && (params += "&headerlogo=" + encodeURIComponent(config.editorConfig.customization.logo.image || config.editorConfig.customization.logo.imageEmbedded));
                        config.editorConfig.customization.logo.imageDark && (params += "&headerlogodark=" + encodeURIComponent(config.editorConfig.customization.logo.imageDark));
                        config.editorConfig.customization.logo.imageLight && (params += "&headerlogolight=" + encodeURIComponent(config.editorConfig.customization.logo.imageLight));
                    } else if (config.type!='embedded' && (config.editorConfig.customization.logo.image || config.editorConfig.customization.logo.imageDark || config.editorConfig.customization.logo.imageLight)) {
                        config.editorConfig.customization.logo.image && (params += "&headerlogo=" + encodeURIComponent(config.editorConfig.customization.logo.image));
                        config.editorConfig.customization.logo.imageDark && (params += "&headerlogodark=" + encodeURIComponent(config.editorConfig.customization.logo.imageDark));
                        config.editorConfig.customization.logo.imageLight && (params += "&headerlogolight=" + encodeURIComponent(config.editorConfig.customization.logo.imageLight));
                    }
                }
            }
        }

        if (config.editorConfig && (config.editorConfig.mode == 'editdiagram' || config.editorConfig.mode == 'editmerge' || config.editorConfig.mode == 'editole'))
            params += "&internal=true";

        if (config.type)
            params += "&type=" + config.type;

        if (config.frameEditorId)
            params += "&frameEditorId=" + config.frameEditorId;

        var type = config.document ? /^(?:(pdf)|(oform|docxf))$/.exec(config.document.fileType) : null,
            isPdf = type && typeof type[1] === 'string',
            oldForm = type && typeof type[2] === 'string';

        if (!(isPdf || oldForm) && (config.editorConfig && config.editorConfig.mode == 'view' ||
            config.document && config.document.permissions && (config.document.permissions.edit === false && !config.document.permissions.review )))
            params += "&mode=view";
        if ((isPdf || oldForm) && (config.document && config.document.permissions && config.document.permissions.edit === false || config.editorConfig && config.editorConfig.mode == 'view'))
            params += "&mode=fillforms";

        if (config.document) {
            config.document.isForm = isPdf ? config.document.isForm : !!oldForm;
            (config.document.isForm===true || config.document.isForm===false) && (params += "&isForm=" + config.document.isForm);
        }

        if (config.editorConfig && config.editorConfig.customization && !!config.editorConfig.customization.compactHeader)
            params += "&compact=true";

        if (config.editorConfig && config.editorConfig.customization && config.editorConfig.customization.features && config.editorConfig.customization.features.tabBackground) {
            if (typeof config.editorConfig.customization.features.tabBackground === 'object') {
                params += "&tabBackground=" + (config.editorConfig.customization.features.tabBackground.mode || "header") + (config.editorConfig.customization.features.tabBackground.change!==false ? "-ls" : "");
            } else
                params += "&tabBackground=" + config.editorConfig.customization.features.tabBackground + "-ls";
        }

        if (config.editorConfig && config.editorConfig.customization && (config.editorConfig.customization.toolbar===false))
            params += "&toolbar=false";

        if (config.parentOrigin)
            params += "&parentOrigin=" + config.parentOrigin;

        if (config.editorConfig && config.editorConfig.customization && config.editorConfig.customization.uiTheme )
            params += "&uitheme=" + config.editorConfig.customization.uiTheme;

        if (config.document && config.document.fileType)
            params += "&fileType=" + config.document.fileType;

        if (config.editorConfig && config.editorConfig.shardkey && config.document && config.editorConfig.shardkey!==config.document.key)
            params += "&shardkey=" + config.document.key;

        if (config.editorConfig) {
            var customization = config.editorConfig.customization;
            if ( customization && typeof(customization) == 'object' && ( customization.toolbarNoTabs || (config.editorConfig.targetApp!=='desktop') && (customization.loaderName || customization.loaderLogo))) {
                params += "&indexPostfix=_loader";
            }
        }
        if (config.editorConfig && config.editorConfig.customization && config.editorConfig.customization.wordHeadingsColor && typeof config.editorConfig.customization.wordHeadingsColor === 'string') {
            params += "&headingsColor=" + config.editorConfig.customization.wordHeadingsColor.replace(/#/, '');
        }

        return params;
    }

    function createIframe(config) {
        var iframe = document.createElement("iframe");

        iframe.src = getAppPath(config) + getAppParameters(config);
        iframe.width = config.width;
        iframe.height = config.height;
        iframe.align = "top";
        iframe.frameBorder = 0;
        iframe.name = "frameEditor";
        config.title && (typeof config.title === 'string') && (iframe.title = config.title);
        iframe.allowFullscreen = true;
        iframe.setAttribute("allowfullscreen",""); // for IE11
        iframe.setAttribute("onmousewheel",""); // for Safari on Mac
        iframe.setAttribute("allow", "autoplay; camera; microphone; display-capture; clipboard-write;");

		if (config.type == "mobile")
		{
			iframe.style.position = "fixed";
            iframe.style.overflow = "hidden";
            document.body.style.overscrollBehaviorY = "contain";
		}
        return iframe;
    }

    function postMessage(wnd, msg, buffer) {
        if (wnd && wnd.postMessage && window.JSON) {
            // TODO: specify explicit origin
            buffer ? wnd.postMessage(msg, "*", [buffer]) : wnd.postMessage(window.JSON.stringify(msg), "*");
        }
    }

    function extend(dest, src) {
        for (var prop in src) {
            if (src.hasOwnProperty(prop)) {
                if (typeof dest[prop] === 'undefined') {
                    dest[prop] = src[prop];
                } else
                if (typeof dest[prop] === 'object' &&
                        typeof src[prop] === 'object') {
                    extend(dest[prop], src[prop])
                }
            }
        }
        return dest;
    }

    function extendAppPath(config,  path) {
        if ( !config.isLocalFile ) {
            const ver = '/{{PRODUCT_VERSION}}-{{HASH_POSTFIX}}';
            if ( ver.lastIndexOf('{{') < 0 && path.indexOf(ver) < 0 ) {
                const pos = path.indexOf('/web-apps/app');
                if ( pos > 0 )
                    return [path.slice(0, pos), ver, path.slice(pos)].join('');
            }
        }
        return path;
    }

})(window.DocsAPI = window.DocsAPI || {}, window, document);
<|MERGE_RESOLUTION|>--- conflicted
+++ resolved
@@ -391,11 +391,8 @@
         _config.editorConfig.canSaveDocumentToBinary = _config.events && !!_config.events.onSaveDocument;
         _config.editorConfig.canStartFilling = _config.events && !!_config.events.onRequestStartFilling;
         _config.editorConfig.canRequestRefreshFile = _config.events && !!_config.events.onRequestRefreshFile;
-<<<<<<< HEAD
         _config.editorConfig.canUpdateVersion = _config.events && !!_config.events.onOutdatedVersion;
-=======
         _config.editorConfig.canRequestFillingStatus = _config.events && !!_config.events.onRequestFillingStatus;
->>>>>>> 7b2234b2
         _config.frameEditorId = placeholderId;
         _config.parentOrigin = window.location.origin;
 
