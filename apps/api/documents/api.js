--- conflicted
+++ resolved
@@ -571,11 +571,7 @@
     };
 
     DocsAPI.DocEditor.version = function() {
-<<<<<<< HEAD
-        return '4.2.7';
-=======
         return '{{PRODUCT_VERSION}}';
->>>>>>> b50835cc
     };
 
     MessageDispatcher = function(fn, scope) {
