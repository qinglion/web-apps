--- conflicted
+++ resolved
@@ -419,11 +419,7 @@
 
                 if (typeof _config.document.fileType === 'string' && _config.document.fileType != '') {
                     _config.document.fileType = _config.document.fileType.toLowerCase();
-<<<<<<< HEAD
-                    var type = /^(?:(xls|xlsx|ods|csv|xlst|xlsy|gsheet|xlsm|xlt|xltm|xltx|fods|ots)|(pps|ppsx|ppt|pptx|odp|pptt|ppty|gslides|pot|potm|potx|ppsm|pptm|fodp|otp)|(doc|docx|doct|odt|gdoc|txt|rtf|pdf|mht|htm|html|epub|djvu|xps|docm|dot|dotm|dotx|fodt|ott|fb2|xml|oform))$/
-=======
-                    var type = /^(?:(xls|xlsx|ods|csv|xlst|xlsy|gsheet|xlsm|xlt|xltm|xltx|fods|ots)|(pps|ppsx|ppt|pptx|odp|pptt|ppty|gslides|pot|potm|potx|ppsm|pptm|fodp|otp)|(doc|docx|doct|odt|gdoc|txt|rtf|pdf|mht|htm|html|epub|djvu|xps|oxps|docm|dot|dotm|dotx|fodt|ott|fb2|xml))$/
->>>>>>> 35e45814
+                    var type = /^(?:(xls|xlsx|ods|csv|xlst|xlsy|gsheet|xlsm|xlt|xltm|xltx|fods|ots)|(pps|ppsx|ppt|pptx|odp|pptt|ppty|gslides|pot|potm|potx|ppsm|pptm|fodp|otp)|(doc|docx|doct|odt|gdoc|txt|rtf|pdf|mht|htm|html|epub|djvu|xps|oxps|docm|dot|dotm|dotx|fodt|ott|fb2|xml|oform))$/
                                     .exec(_config.document.fileType);
                     if (!type) {
                         window.alert("The \"document.fileType\" parameter for the config object is invalid. Please correct it.");
