--- conflicted
+++ resolved
@@ -14,11 +14,7 @@
             type: 'desktop or mobile or embedded',
             width: '100% by default',
             height: '100% by default',
-<<<<<<< HEAD
-            documentType: 'word' | 'cell' | 'slide' | 'pdf' ,// deprecate 'text' | 'spreadsheet' | 'presentation',
-=======
             documentType: 'word' | 'cell' | 'slide' | 'pdf' | 'diagram' ,// deprecate 'text' | 'spreadsheet' | 'presentation',
->>>>>>> 3a7a4240
             token: <string> encrypted signature
             document: {
                 title: 'document title',
@@ -265,6 +261,9 @@
                         visible: true/false (default: true)
                         resultMessage: 'text'/''/null/undefined // if '' - don't show a message after submitting form, null/undefined - show the default message
                     },
+                    startFillingForm: {
+                        text: 'Share & collect' // caption of the start filling button, used for pdf-forms
+                    },
                     forceWesternFontSize: false/true, // used only in the document editor with lang=zh, Chinese by default
                     slidePlayerBackground: '#000000', // background color for slide show in presentation editor
                     wordHeadingsColor: '#00ff00' // set color for default heading styles in document editor
@@ -272,11 +271,7 @@
                     showHorizontalScroll: true/false, //  show/hide scroll in the spreadsheet editor by default
                     startFillingForm: {
                         text: 'Share & collect' // caption of the start filling button, used for pdf-forms
-                    },
-                    slidePlayerBackground: '#000000', // background color for slide show in presentation editor
-                    wordHeadingsColor: '#00ff00' // set color for default heading styles in document editor
-                    showVerticalScroll: true/false, //  show/hide scroll in the spreadsheet editor by default
-                    showHorizontalScroll: true/false //  show/hide scroll in the spreadsheet editor by default
+                    }
                 },
                  coEditing: {
                      mode: 'fast', // <coauthoring mode>, 'fast' or 'strict'. if 'fast' and 'customization.autosave'=false -> set 'customization.autosave'=true. 'fast' - default for editor
@@ -407,7 +402,6 @@
         _config.editorConfig.canRequestRefreshFile = _config.events && !!_config.events.onRequestRefreshFile;
         _config.editorConfig.canUpdateVersion = _config.events && !!_config.events.onOutdatedVersion;
         _config.editorConfig.canRequestFillingStatus = _config.events && !!_config.events.onRequestFillingStatus;
-        _config.editorConfig.canUpdateVersion = _config.events && !!_config.events.onOutdatedVersion;
         _config.frameEditorId = placeholderId;
         _config.parentOrigin = window.location.origin;
 
@@ -495,20 +489,12 @@
                         'word': 'docx',
                         'cell': 'xlsx',
                         'slide': 'pptx',
-<<<<<<< HEAD
-                        'pdf': 'pdf'
-                    }, app;
-
-                if (_config.documentType=='text' || _config.documentType=='spreadsheet' ||_config.documentType=='presentation')
-                    console.warn("The \"documentType\" parameter for the config object must take one of the values word/cell/slide/pdf.");
-=======
                         'pdf': 'pdf',
                         'diagram': 'vsdx'
                     }, app;
 
                 if (_config.documentType=='text' || _config.documentType=='spreadsheet' ||_config.documentType=='presentation')
                     console.warn("The \"documentType\" parameter for the config object must take one of the values word/cell/slide/pdf/diagram.");
->>>>>>> 3a7a4240
 
                 if (typeof _config.documentType === 'string' && _config.documentType != '') {
                     app = appMap[_config.documentType.toLowerCase()];
@@ -522,11 +508,7 @@
 
                 if (typeof _config.document.fileType === 'string' && _config.document.fileType != '') {
                     _config.document.fileType = _config.document.fileType.toLowerCase();
-<<<<<<< HEAD
-                    var type = /^(?:(xls|xlsx|ods|csv|gsheet|xlsm|xlt|xltm|xltx|fods|ots|xlsb|sxc|et|ett|numbers)|(pps|ppsx|ppt|pptx|odp|gslides|pot|potm|potx|ppsm|pptm|fodp|otp|sxi|dps|dpt|key)|(pdf|djvu|xps|oxps)|(doc|docx|odt|gdoc|txt|rtf|mht|htm|html|mhtml|epub|docm|dot|dotm|dotx|fodt|ott|fb2|xml|oform|docxf|sxw|stw|wps|wpt|pages|hwp|hwpx))$/
-=======
                     var type = /^(?:(xls|xlsx|ods|csv|gsheet|xlsm|xlt|xltm|xltx|fods|ots|xlsb|sxc|et|ett|numbers)|(pps|ppsx|ppt|pptx|odp|gslides|pot|potm|potx|ppsm|pptm|fodp|otp|sxi|dps|dpt|key)|(pdf|djvu|xps|oxps)|(doc|docx|odt|gdoc|txt|rtf|mht|htm|html|mhtml|epub|docm|dot|dotm|dotx|fodt|ott|fb2|xml|oform|docxf|sxw|stw|wps|wpt|pages|hwp|hwpx)|(vsdx|vssx|vstx|vsdm|vssm|vstm))$/
->>>>>>> 3a7a4240
                                     .exec(_config.document.fileType);
                     if (!type) {
                         window.alert("The \"document.fileType\" parameter for the config object is invalid. Please correct it.");
@@ -535,12 +517,8 @@
                         if (typeof type[1] === 'string') _config.documentType = 'cell'; else
                         if (typeof type[2] === 'string') _config.documentType = 'slide'; else
                         if (typeof type[3] === 'string') _config.documentType = 'pdf'; else
-<<<<<<< HEAD
-                        if (typeof type[4] === 'string') _config.documentType = 'word';
-=======
                         if (typeof type[4] === 'string') _config.documentType = 'word'; else
                         if (typeof type[5] === 'string') _config.documentType = 'diagram';
->>>>>>> 3a7a4240
                     }
                 }
 
@@ -1102,10 +1080,7 @@
                 'cell': 'spreadsheeteditor',
                 'slide': 'presentationeditor',
                 'pdf': 'pdfeditor',
-<<<<<<< HEAD
-=======
                 'diagram': 'visioeditor',
->>>>>>> 3a7a4240
                 'common': 'common'
             },
             appType = 'word',
@@ -1114,7 +1089,7 @@
             isForm = false;
         if (config.document) {
             if (typeof config.document.fileType === 'string')
-                type = /^(?:(pdf)|(djvu|xps|oxps)|(xls|xlsx|ods|csv|xlst|xlsy|gsheet|xlsm|xlt|xltm|xltx|fods|ots|xlsb|numbers)|(pps|ppsx|ppt|pptx|odp|pptt|ppty|gslides|pot|potm|potx|ppsm|pptm|fodp|otp|key)|(oform|docxf))$/
+                type = /^(?:(pdf)|(djvu|xps|oxps)|(xls|xlsx|ods|csv|xlst|xlsy|gsheet|xlsm|xlt|xltm|xltx|fods|ots|xlsb|numbers)|(pps|ppsx|ppt|pptx|odp|pptt|ppty|gslides|pot|potm|potx|ppsm|pptm|fodp|otp|key)|(oform|docxf)|(vsdx|vssx|vstx|vsdm|vssm|vstm))$/
                     .exec(config.document.fileType);
 
             if (config.document.permissions)
@@ -1137,12 +1112,8 @@
                 appType = config.documentType.toLowerCase();
             else {
                 if (type && typeof type[3] === 'string') appType = 'cell'; else
-<<<<<<< HEAD
-                if (type && typeof type[4] === 'string') appType = 'slide';
-=======
                 if (type && typeof type[4] === 'string') appType = 'slide'; else
                 if (type && typeof type[6] === 'string') appType = 'diagram';
->>>>>>> 3a7a4240
             }
         }
         if (!(config.editorConfig && config.editorConfig.shardkey && config.document && config.editorConfig.shardkey!==config.document.key))
