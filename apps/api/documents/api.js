--- conflicted
+++ resolved
@@ -486,11 +486,7 @@
 
                 if (typeof _config.document.fileType === 'string' && _config.document.fileType != '') {
                     _config.document.fileType = _config.document.fileType.toLowerCase();
-<<<<<<< HEAD
-                    var type = /^(?:(xls|xlsx|ods|csv|gsheet|xlsm|xlt|xltm|xltx|fods|ots|xlsb|sxc|et|ett|numbers)|(pps|ppsx|ppt|pptx|odp|gslides|pot|potm|potx|ppsm|pptm|fodp|otp|sxi|dps|dpt|key)|(pdf|djvu|xps|oxps)|(doc|docx|odt|gdoc|txt|rtf|mht|htm|html|mhtml|epub|docm|dot|dotm|dotx|fodt|ott|fb2|xml|oform|docxf|sxw|stw|wps|wpt|pages))$/
-=======
-                    var type = /^(?:(xls|xlsx|ods|csv|gsheet|xlsm|xlt|xltm|xltx|fods|ots|xlsb|sxc|et|ett)|(pps|ppsx|ppt|pptx|odp|gslides|pot|potm|potx|ppsm|pptm|fodp|otp|sxi|dps|dpt)|(pdf|djvu|xps|oxps)|(doc|docx|odt|gdoc|txt|rtf|mht|htm|html|mhtml|epub|docm|dot|dotm|dotx|fodt|ott|fb2|xml|oform|docxf|sxw|stw|wps|wpt)|(vsdx))$/
->>>>>>> d94d3ba5
+                    var type = /^(?:(xls|xlsx|ods|csv|gsheet|xlsm|xlt|xltm|xltx|fods|ots|xlsb|sxc|et|ett|numbers)|(pps|ppsx|ppt|pptx|odp|gslides|pot|potm|potx|ppsm|pptm|fodp|otp|sxi|dps|dpt|key)|(pdf|djvu|xps|oxps)|(doc|docx|odt|gdoc|txt|rtf|mht|htm|html|mhtml|epub|docm|dot|dotm|dotx|fodt|ott|fb2|xml|oform|docxf|sxw|stw|wps|wpt|pages)|(vsdx))$/
                                     .exec(_config.document.fileType);
                     if (!type) {
                         window.alert("The \"document.fileType\" parameter for the config object is invalid. Please correct it.");
@@ -1035,11 +1031,7 @@
             isForm = false;
         if (config.document) {
             if (typeof config.document.fileType === 'string')
-<<<<<<< HEAD
-                type = /^(?:(pdf)|(djvu|xps|oxps)|(xls|xlsx|ods|csv|xlst|xlsy|gsheet|xlsm|xlt|xltm|xltx|fods|ots|xlsb|numbers)|(pps|ppsx|ppt|pptx|odp|pptt|ppty|gslides|pot|potm|potx|ppsm|pptm|fodp|otp|key)|(oform|docxf))$/
-=======
-                type = /^(?:(pdf)|(djvu|xps|oxps)|(xls|xlsx|ods|csv|xlst|xlsy|gsheet|xlsm|xlt|xltm|xltx|fods|ots|xlsb)|(pps|ppsx|ppt|pptx|odp|pptt|ppty|gslides|pot|potm|potx|ppsm|pptm|fodp|otp)|(oform|docxf)|(vsdx))$/
->>>>>>> d94d3ba5
+                type = /^(?:(pdf)|(djvu|xps|oxps)|(xls|xlsx|ods|csv|xlst|xlsy|gsheet|xlsm|xlt|xltm|xltx|fods|ots|xlsb|numbers)|(pps|ppsx|ppt|pptx|odp|pptt|ppty|gslides|pot|potm|potx|ppsm|pptm|fodp|otp|key)|(oform|docxf)|(vsdx))$/
                     .exec(config.document.fileType);
 
             if (config.document.permissions)
