/**
 * Copyright (c) Ascensio System SIA 2013. All rights reserved
 *
 * http://www.onlyoffice.com
 */

;(function(DocsAPI, window, document, undefined) {

    /*

        # Full #

        config = {
            type: 'desktop or mobile or embedded',
            width: '100% by default',
            height: '100% by default',
            documentType: 'word' | 'cell' | 'slide' | 'pdf' | 'diagram' ,// deprecate 'text' | 'spreadsheet' | 'presentation',
            token: <string> encrypted signature
            document: {
                title: 'document title',
                url: 'document url'
                fileType: 'document file type',
                options: <advanced options>,
                key: 'key',
                vkey: 'vkey',
                referenceData: 'data for external paste',
                info: {
                    owner: 'owner name',
                    folder: 'path to document',
                    uploaded: '<uploaded date>',
                    sharingSettings: [
                        {
                            user: 'user name',
                            permissions: '<permissions>',
                            isLink: false
                        },
                        ...
                    ],
                    favorite: '<file is favorite>' // true/false/undefined (undefined - don't show fav. button)
                },
                permissions: {
                    edit: <can edit>, // default = true
                    download: <can download>, // default = true
                    reader: <can view in readable mode>,
                    review: <can review>, // default = edit
                    print: <can print>, // default = true
                    comment: <can comment in view mode> // default = edit,
                    modifyFilter: <can add, remove and save filter in the spreadsheet> // default = true
                    modifyContentControl: <can modify content controls in documenteditor> // default = true
                    fillForms:  <can edit forms in view mode> // default = edit || review,
                    copy: <can copy data> // default = true,
                    editCommentAuthorOnly: <can edit your own comments only> // default = false
                    deleteCommentAuthorOnly: <can delete your own comments only> // default = false,
                    reviewGroups: ["Group1", ""] // current user can accept/reject review changes made by users from Group1 and users without a group. [] - use groups, but can't change any group's changes
                    commentGroups: { // {} - use groups, but can't view/edit/delete any group's comments
                         view: ["Group1", ""] // current user can view comments made by users from Group1 and users without a group.
                         edit: ["Group1", ""] // current user can edit comments made by users from Group1 and users without a group.
                         remove: ["Group1", ""] // current user can remove comments made by users from Group1 and users without a group.
                    },
                    userInfoGroups: ["Group1", ""], // show tooltips/cursors/info in header only for users in userInfoGroups groups. [""] - means users without group, [] - don't show any users, null/undefined/"" - show all users
                    protect: <can protect document> // default = true. show/hide protect tab or protect buttons,
                    chat: <true>
                }
            },
            editorConfig: {
                actionLink: { // open file and scroll to data, used with onMakeActionLink or the onRequestSendNotify event
                    action: {
                        type: "bookmark", // or type="comment"
                        data: <bookmark name> // or comment id
                    }
                },
                mode: 'view or edit',
                lang: <language code>,
                location: <location>,
                canCoAuthoring: <can coauthoring documents>,
                canBackToFolder: <can return to folder> - deprecated. use "customization.goback" parameter,
                createUrl: 'create document url', 
                sharingSettingsUrl: 'document sharing settings url',
                fileChoiceUrl: 'source url', // for mail merge or image from storage
                callbackUrl: <url for connection between sdk and portal>,
                mergeFolderUrl: 'folder for saving merged file', // must be deprecated, use saveAsUrl instead
                saveAsUrl: 'folder for saving files'
                licenseUrl: <url for license>,
                customerId: <customer id>,
                region: <regional settings> // can be 'en-us' or lang code

                user: {
                    id: 'user id',
                    name: 'user name',
                    group: 'group name' // for customization.reviewPermissions or permissions.reviewGroups or permissions.commentGroups. Can be multiple groups separated by commas (,) : 'Group1' or 'Group1,Group2'
                    image: 'image url'
                },
                recent: [
                    {
                        title: 'document title',
                        url: 'document url',
                        folder: 'path to document',
                    },
                    ...
                ],
                templates: [
                    {
                        title: 'template name', // name - is deprecated
                        image: 'template icon url',
                        url: 'http://...'
                    },
                    ...
                ],
                customization: {
                    logo: {
                        image: url,
                        imageDark: url, // logo for dark theme
                        imageLight: url, // logo for light header
                        imageEmbedded: url, // deprecated, use image instead
                        url: http://...,
                        visible: true // hide logo if visible=false
                    },
                    customer: {
                        name: 'SuperPuper',
                        address: 'New-York, 125f-25',
                        mail: 'support@gmail.com',
                        www: 'www.superpuper.com',
                        phone: '1234567890',
                        info: 'Some info',
                        logo: '',
                        logoDark: '', // logo for dark theme
                    },
                    about: true,
                    feedback: {
                        visible: false,
                        url: http://...
                    },
                    goback: {
                        url: 'http://...',
                        text: 'Go to London',
                        blank: true,
                        requestClose: false // if true - goback send onRequestClose event instead opening url, deprecated, use customization.close instead
                    },
                    close: {
                        visible: true,
                        text: 'Close file'
                    },
                    reviewPermissions: {
                        "Group1": ["Group2"], // users from Group1 can accept/reject review changes made by users from Group2
                        "Group2": ["Group1", "Group2"] // users from Group2 can accept/reject review changes made by users from Group1 and Group2
                        "Group3": [""] // users from Group3 can accept/reject review changes made by users without a group
                    },
                    anonymous: { // set name for anonymous user
                        request: bool (default: true), // enable set name
                        label: string (default: "Guest") // postfix for user name
                    },
                    review: {
                        hideReviewDisplay: false, // hide button Review mode
                        hoverMode: false, // true - show review balloons on mouse move, not on click on text
                        showReviewChanges: false,
                        reviewDisplay: 'original', // original for viewer, markup for editor
                        trackChanges: undefined // true/false - open editor with track changes mode on/off,
                    },
                    layout: { // hide elements, but don't disable feature
                        toolbar: {
                            file: { // menu file
                                close: false / true, // close menu button
                                settings: false / true, // advanced settings
                                info: false / true // document info
                                save: false/true // save button
                            } / false / true,
                            home:  {
                                mailmerge: false/true // mail merge button // deprecated, button is moved to collaboration tab. use toolbar->collaboration->mailmerge instead
                            },
                            layout:  false / true, // layout tab
                            references:  false / true, // de references tab
                            collaboration:  {
                                mailmerge: false/true // mail merge button in de
                            } / false / true, // collaboration tab
                            draw:  false / true // draw tab
                            protect:  false / true, // protect tab
                            plugins:  false / true // plugins tab
                            view: {
                                navigation: false/true // navigation button in de
                            } / false / true, // view tab
                            save: false/true // save button on toolbar in 
                        } / false / true, // use instead of customization.toolbar,
                        header: {
                            users: false/true // users list button
                            save: false/true // save button
                            editMode: false/true // change mode button
                        },
                        leftMenu: {
                            navigation: false/true,
                            spellcheck: false/true // spellcheck button in sse,
                            mode: false/true // init value for left panel, true - is visible, false - is hidden, used for option "Left panel" on the View Tab
                        } / false / true, // use instead of customization.leftMenu
                        rightMenu: {
                            mode: false/true // init value for right panel, true - is visible, false - is hidden, used for option "Right panel" on the View Tab
                        } / false/true, // use instead of customization.rightMenu
                        statusBar: {
                            textLang: false/true // text language button in de/pe
                            docLang: false/true // document language button in de/pe
                            actionStatus: false/true // status of operation
                        } / false / true, // use instead of customization.statusBar
                    },
                    features: { // disable feature
                        spellcheck: {
                            mode: false/true // init value in de/pe
                            change: false/true // hide/show feature in de/pe/sse
                        } / false / true // if false/true - use as init value in de/pe. use instead of customization.spellcheck parameter
                        roles: false/true // hide/show Roles manager, roles settings in right panel and roles in View form button in de
                        tabStyle: {
                            mode: 'fill'/'line' // init value, 'fill' by default,
                            change: true/false // show/hide feature
                        } / 'fill'/'line' // if string - use as init value
                        tabBackground: {
                            mode: 'header'/'toolbar' // init value, 'header' by default
                            change: true/false // show/hide feature
                        } / 'header'/'toolbar' // if string - use as init value
                    },
                    font: {
                        name: "Arial",
                        size: "11px";
                    },
                    chat: true, // deprecated 7.1, use permissions.chat
                    comments: true,
                    zoom: 100,
                    compactToolbar: false,
                    leftMenu: true, // must be deprecated. use layout.leftMenu instead
                    rightMenu: true, // must be deprecated. use layout.rightMenu instead
                    hideRightMenu: true, // hide or show right panel on first loading !! default value changed in 8.1
                    toolbar: true, // must be deprecated. use layout.toolbar instead
                    statusBar: true, // must be deprecated. use layout.statusBar instead
                    autosave: true,
                    forcesave: false,
                    commentAuthorOnly: false, // must be deprecated. use permissions.editCommentAuthorOnly and permissions.deleteCommentAuthorOnly instead
                    showReviewChanges: false, // must be deprecated. use customization.review.showReviewChanges instead
                    help: true,
                    compactHeader: false,
                    toolbarNoTabs: false, // must be deprecated. use features.tabStyle.mode='line' && features.tabBackground='toolbar' instead
                    toolbarHideFileName: false,
                    reviewDisplay: 'original', // must be deprecated. use customization.review.reviewDisplay instead
                    spellcheck: true, // must be deprecated. use customization.features.spellcheck instead
                    compatibleFeatures: false,
                    unit: 'cm' // cm, pt, inch,
                    mentionShare : true // customize tooltip for mention,
                    macros: true // can run macros in document
                    plugins: true // can run plugins in document
                    macrosMode: 'warn' // warn about automatic macros, 'enable', 'disable', 'warn',
                    trackChanges: undefined // true/false - open editor with track changes mode on/off,  // must be deprecated. use customization.review.trackChanges instead
                    hideRulers: false // hide or show rulers on first loading (presentation or document editor)
                    hideNotes: false // hide or show notes panel on first loading (presentation editor)
                    uiTheme: 'theme-dark' // set interface theme: id or default-dark/default-light
                    integrationMode: "embed" // turn off scroll to frame
                    pointerMode: 'select'/'hand' // set cursor mode in presentation editor, select by default
                    mobile: {
                        forceView: true/false (default: true) // turn on/off the 'reader' mode on launch. for mobile document editor only
                        standardView: true/false (default: false) // open editor in 'Standard view' instead of 'Mobile view'
                        disableForceDesktop: false // hide or show UI option to switch editor in 'Desktop' type
                    },
                    submitForm: {
                        visible: true/false (default: true)
                        resultMessage: 'text'/''/null/undefined // if '' - don't show a message after submitting form, null/undefined - show the default message
                    },
<<<<<<< HEAD
                    slidePlayerBackground: '#000000' // background color for slide show in presentation editor
=======
                    wordHeadingsColor: '#00ff00' // set color for default heading styles in document editor
>>>>>>> f7be6aa5
                },
                 coEditing: {
                     mode: 'fast', // <coauthoring mode>, 'fast' or 'strict'. if 'fast' and 'customization.autosave'=false -> set 'customization.autosave'=true. 'fast' - default for editor
                     // for viewer: 'strict' is default, offline viewer; 'fast' - live viewer, show changes from other users
                     change: true, // can change co-authoring mode. true - default for editor, false - default for viewer
                 },
                plugins: {
                    autostart: ['asc.{FFE1F462-1EA2-4391-990D-4CC84940B754}'],
                    pluginsData: [
                        "helloworld/config.json",
                        "chess/config.json",
                        "speech/config.json",
                        "clipart/config.json",
                    ]
                },
                wopi: { // only for wopi
                    FileNameMaxLength: 250 // max filename length for rename, 250 by default
                }
            },
            events: {
                'onAppReady': <application ready callback>,
                'onDocumentStateChange': <document state changed callback>
                'onDocumentReady': <document ready callback>
                'onRequestEditRights': <request rights for switching from view to edit>,
                'onRequestHistory': <request version history>,// must call refreshHistory method
                'onRequestHistoryData': <request version data>,// must call setHistoryData method
                'onRequestRestore': <try to restore selected version>,
                'onRequestHistoryClose': <request closing history>,
                'onError': <error callback>,
                'onWarning': <warning callback>,
                'onInfo': <document open callback>,// send view or edit mode
                'onOutdatedVersion': <outdated version callback>,// send when  previous version is opened, deprecated: use onRequestRefreshFile/refreshFile instead
                'onDownloadAs': <download as callback>,// send url of downloaded file as a response for downloadAs method
                'onRequestSaveAs': <try to save copy of the document>,
                'onCollaborativeChanges': <co-editing changes callback>,// send when other user co-edit document
                'onRequestRename': <try to rename document>,
                'onMetaChange': // send when meta information changed
                'onRequestClose': <request close editor>,
                'onMakeActionLink': <request link to document with bookmark, comment...>,// must call setActionLink method
                'onRequestUsers': <request users list for mentions>,// must call setUsers method
                'onRequestSendNotify': //send when user is mentioned in a comment,
                'onRequestInsertImage': <try to insert image>,// must call insertImage method
                'onRequestCompareFile': <request file to compare>,// must call setRevisedFile method. must be deprecated
                'onRequestSharingSettings': <request sharing settings>,// must call setSharingSettings method
                'onRequestCreateNew': <try to create document>,
                'onRequestReferenceData': <try to refresh external data>,
                'onRequestOpen': <try to open external link>,
                'onRequestSelectDocument': <try to open document>, // used for compare and combine documents. must call setRequestedDocument method. use instead of onRequestCompareFile/setRevisedFile
                'onRequestSelectSpreadsheet': <try to open spreadsheet>, // used for mailmerge id de. must call setRequestedSpreadsheet method. use instead of onRequestMailMergeRecipients/setMailMergeRecipients
                'onRequestReferenceSource': <try to change source for external link>, // used for external links in sse. must call setReferenceSource method,
                'onSaveDocument': 'save document from binary',
                'onRequestStartFilling': <try to start filling forms> // used in pdf-form edit mode. must call startFilling method
                'onSubmit': <filled form is submitted> // send when filled form is submitted successfully
                'onRequestRefreshFile': <request new file version> // send when file version is updated. use instead of onOutdatedVersion
                'onUserActionRequired': <user action callback> // send if the user needs to enter a password or select encoding/delimiters when opening a file
            }
        }

        # Embedded #

        config = {
            type: 'embedded',
            width: '100% by default',
            height: '100% by default',
            documentType: 'word' | 'cell' | 'slide',// deprecate 'text' | 'spreadsheet' | 'presentation',
            document: {
                title: 'document title',
                url: 'document url',
                fileType: 'document file type',
                key: 'key',
                vkey: 'vkey'
            },
            editorConfig: {
                licenseUrl: <url for license>,
                customerId: <customer id>,
                autostart: 'document',    // action for app's autostart. for presentations default value is 'player'
                embedded: {
                     embedUrl: 'url',
                     fullscreenUrl: 'url',
                     saveUrl: 'url',
                     shareUrl: 'url',
                     toolbarDocked: 'top or bottom'
                }
            },
            events: {
                'onAppReady': <application ready callback>,
                'onBack': <back to folder callback>,
                'onError': <error callback>,
                'onDocumentReady': <document ready callback>,
                'onWarning': <warning callback>
            }
        }
    */

    // TODO: allow several instances on one page simultaneously

    DocsAPI.DocEditor = function(placeholderId, config) {
        var _self = this,
            _config = config || {};

        extend(_config, DocsAPI.DocEditor.defaultConfig);
        _config.editorConfig.canUseHistory = _config.events && !!_config.events.onRequestHistory;
        _config.editorConfig.canHistoryClose = _config.events && !!_config.events.onRequestHistoryClose;
        _config.editorConfig.canHistoryRestore = _config.events && !!_config.events.onRequestRestore;
        _config.editorConfig.canSendEmailAddresses = _config.events && !!_config.events.onRequestEmailAddresses;
        _config.editorConfig.canRequestEditRights = _config.events && !!_config.events.onRequestEditRights;
        _config.editorConfig.canRequestClose = _config.events && !!_config.events.onRequestClose;
        _config.editorConfig.canRename = _config.events && !!_config.events.onRequestRename;
        _config.editorConfig.canMakeActionLink = _config.events && !!_config.events.onMakeActionLink;
        _config.editorConfig.canRequestUsers = _config.events && !!_config.events.onRequestUsers;
        _config.editorConfig.canRequestSendNotify = _config.events && !!_config.events.onRequestSendNotify;
        _config.editorConfig.mergeFolderUrl = _config.editorConfig.mergeFolderUrl || _config.editorConfig.saveAsUrl;
        _config.editorConfig.canRequestSaveAs = _config.events && !!_config.events.onRequestSaveAs;
        _config.editorConfig.canRequestInsertImage = _config.events && !!_config.events.onRequestInsertImage;
        _config.editorConfig.canRequestMailMergeRecipients = _config.events && !!_config.events.onRequestMailMergeRecipients;
        _config.editorConfig.canRequestCompareFile = _config.events && !!_config.events.onRequestCompareFile;
        _config.editorConfig.canRequestSharingSettings = _config.events && !!_config.events.onRequestSharingSettings;
        _config.editorConfig.canRequestCreateNew = _config.events && !!_config.events.onRequestCreateNew;
        _config.editorConfig.canRequestReferenceData = _config.events && !!_config.events.onRequestReferenceData;
        _config.editorConfig.canRequestOpen = _config.events && !!_config.events.onRequestOpen;
        _config.editorConfig.canRequestSelectDocument = _config.events && !!_config.events.onRequestSelectDocument;
        _config.editorConfig.canRequestSelectSpreadsheet = _config.events && !!_config.events.onRequestSelectSpreadsheet;
        _config.editorConfig.canRequestReferenceSource = _config.events && !!_config.events.onRequestReferenceSource;
        _config.editorConfig.canSaveDocumentToBinary = _config.events && !!_config.events.onSaveDocument;
        _config.editorConfig.canStartFilling = _config.events && !!_config.events.onRequestStartFilling;
        _config.editorConfig.canRequestRefreshFile = _config.events && !!_config.events.onRequestRefreshFile;
        _config.editorConfig.canUpdateVersion = _config.events && !!_config.events.onOutdatedVersion;
        _config.frameEditorId = placeholderId;
        _config.parentOrigin = window.location.origin;

        var onMouseUp = function (evt) {
            _processMouse(evt);
        };

        var _attachMouseEvents = function() {
            if (window.addEventListener) {
                window.addEventListener("mouseup", onMouseUp, false)
            } else if (window.attachEvent) {
                window.attachEvent("onmouseup", onMouseUp);
            }
        };

        var _detachMouseEvents = function() {
            if (window.removeEventListener) {
                window.removeEventListener("mouseup", onMouseUp, false)
            } else if (window.detachEvent) {
                window.detachEvent("onmouseup", onMouseUp);
            }
        };

        var _onAppReady = function() {
            _attachMouseEvents();

            if (_config.editorConfig) {
                _init(_config.editorConfig);
            }

            if (_config.document) {
                _openDocument(_config.document);
            }
        };

        var _onMessage = function(msg) {
            if ( msg ) {
                if ( msg.type === "onExternalPluginMessage" ) {
                    _sendCommand(msg);
                } else if ((window.parent !== window) && msg.type === "onExternalPluginMessageCallback") {
                    postMessage(window.parent, msg);
                } else
                if ( msg.frameEditorId == placeholderId ) {
                    var events = _config.events || {},
                        handler = events[msg.event],
                        res;

                    if (msg.event === 'onRequestEditRights' && !handler) {
                        _applyEditRights(false, 'handler isn\'t defined');
                    } else
                    if (msg.event === 'onSwitchEditorType' && !handler) {
                        if ( msg.data ) {
                            if ( typeof msg.data.type == 'string' )
                                localStorage.setItem('asc-force-editor-type', msg.data.type);

                            if ( msg.data.restart )
                                window.location.reload();
                        }
                    } else {
                        if (msg.event === 'onAppReady') {
                            _onAppReady();
                        }

                        if (handler && typeof handler == "function") {
                            res = handler.call(_self, {target: _self, data: msg.data});
                        }
                    }
                }
            }
        };

        var _checkConfigParams = function() {
            if (_config.document) {
                if (!_config.document.url || ((typeof _config.document.fileType !== 'string' || _config.document.fileType=='') &&
                                              (typeof _config.documentType !== 'string' || _config.documentType==''))) {
                    window.alert("One or more required parameter for the config object is not set");
                    return false;
                }

                var appMap = {
                        'text': 'docx',
                        'text-pdf': 'pdf',
                        'spreadsheet': 'xlsx',
                        'presentation': 'pptx',
                        'word': 'docx',
                        'cell': 'xlsx',
                        'slide': 'pptx',
                        'pdf': 'pdf',
                        'diagram': 'vsdx'
                    }, app;

                if (_config.documentType=='text' || _config.documentType=='spreadsheet' ||_config.documentType=='presentation')
                    console.warn("The \"documentType\" parameter for the config object must take one of the values word/cell/slide/pdf/diagram.");

                if (typeof _config.documentType === 'string' && _config.documentType != '') {
                    app = appMap[_config.documentType.toLowerCase()];
                    if (!app) {
                        window.alert("The \"documentType\" parameter for the config object is invalid. Please correct it.");
                        return false;
                    } else if (typeof _config.document.fileType !== 'string' || _config.document.fileType == '') {
                        _config.document.fileType = app;
                    }
                }

                if (typeof _config.document.fileType === 'string' && _config.document.fileType != '') {
                    _config.document.fileType = _config.document.fileType.toLowerCase();
                    var type = /^(?:(xls|xlsx|ods|csv|gsheet|xlsm|xlt|xltm|xltx|fods|ots|xlsb|sxc|et|ett|numbers)|(pps|ppsx|ppt|pptx|odp|gslides|pot|potm|potx|ppsm|pptm|fodp|otp|sxi|dps|dpt|key)|(pdf|djvu|xps|oxps)|(doc|docx|odt|gdoc|txt|rtf|mht|htm|html|mhtml|epub|docm|dot|dotm|dotx|fodt|ott|fb2|xml|oform|docxf|sxw|stw|wps|wpt|pages|hwp|hwpx)|(vsdx|vssx|vstx|vsdm|vssm|vstm))$/
                                    .exec(_config.document.fileType);
                    if (!type) {
                        window.alert("The \"document.fileType\" parameter for the config object is invalid. Please correct it.");
                        return false;
                    } else if (typeof _config.documentType !== 'string' || _config.documentType == ''){
                        if (typeof type[1] === 'string') _config.documentType = 'cell'; else
                        if (typeof type[2] === 'string') _config.documentType = 'slide'; else
                        if (typeof type[3] === 'string') _config.documentType = 'pdf'; else
                        if (typeof type[4] === 'string') _config.documentType = 'word'; else
                        if (typeof type[5] === 'string') _config.documentType = 'diagram';
                    }
                }

                var type = /^(?:(djvu|xps|oxps))$/.exec(_config.document.fileType);
                if (type && typeof type[1] === 'string') {
                    _config.editorConfig.canUseHistory = false;
                }

                if (!_config.document.title || _config.document.title=='')
                    _config.document.title = 'Unnamed.' + _config.document.fileType;

                if (!_config.document.key) {
                    _config.document.key = 'xxxxxxxxxxxxxxxxxxxx'.replace(/[x]/g, function (c) {var r = Math.random() * 16 | 0; return r.toString(16);});
                } else if (typeof _config.document.key !== 'string') {
                    window.alert("The \"document.key\" parameter for the config object must be string. Please correct it.");
                    return false;
                }

                if (_config.editorConfig.user && _config.editorConfig.user.id && (typeof _config.editorConfig.user.id == 'number')) {
                    _config.editorConfig.user.id = _config.editorConfig.user.id.toString();
                    console.warn("The \"id\" parameter for the editorConfig.user object must be a string.");
                }

                _config.document.token = _config.token;
            }
            
            return true;
        };

        (function() {
            var result = /[\?\&]placement=(\w+)&?/.exec(window.location.search);
            if (!!result && result.length && result[1] == 'desktop' ) {
                console.warn('some errors occurred in the desktop app while document opening. please, contact with support team');
            }

            if (!!window.AscDesktopEditor)
            {
                _config.editorConfig.targetApp = 'desktop';
                // _config.editorConfig.canBackToFolder = false;
                if (!_config.editorConfig.customization) _config.editorConfig.customization = {};
                _config.editorConfig.customization.about = false;
                _config.editorConfig.customization.compactHeader = false;
            }
        })();

        var target = document.getElementById(placeholderId),
            iframe;

        getShardkey(_config);

        if (target && _checkConfigParams()) {
            iframe = createIframe(_config);
            if (_config.editorConfig.customization && _config.editorConfig.customization.integrationMode==='embed')
                window.AscEmbed && window.AscEmbed.initWorker(iframe);

            if (_config.document && (_config.document.isForm!==true && _config.document.isForm!==false)) {
                iframe.onload = function() {
                    _sendCommand({
                        command: 'checkParams',
                        data: {
                            url: _config.document.url,
                            directUrl: _config.document.directUrl,
                            token: _config.document.token,
                            key: _config.document.key
                        }
                    })
                };
            }

            if (iframe.src) {
                var pathArray = iframe.src.split('/');
                this.frameOrigin = pathArray[0] + '//' + pathArray[2];
            }
            target.parentNode && target.parentNode.replaceChild(iframe, target);
            var _msgDispatcher = new MessageDispatcher(_onMessage, this);
        }

        /*
         cmd = {
         command: 'commandName',
         data: <command specific data>
         }
         */

        var _destroyEditor = function(cmd) {
            var target = document.createElement("div");
            target.setAttribute('id', placeholderId);

            if (iframe) {
                _msgDispatcher && _msgDispatcher.unbindEvents();
                _detachMouseEvents();
                iframe.parentNode && iframe.parentNode.replaceChild(target, iframe);
            }
        };

        var _sendCommand = function(cmd, buffer) {
            if (iframe && iframe.contentWindow)
                postMessage(iframe.contentWindow, cmd, buffer);
        };

        var _init = function(editorConfig) {
            _sendCommand({
                command: 'init',
                data: {
                    config: editorConfig
                }
            });
        };

        var _openDocument = function(doc) {
            _sendCommand({
                command: 'openDocument',
                data: {
                    doc: doc
                }
            });
        };

        var _openDocumentFromBinary = function(doc) {
            doc && _sendCommand({
                command: 'openDocumentFromBinary',
                data: doc.buffer
            }, doc.buffer);
        };

        var _showMessage = function(title, msg) {
            msg = msg || title;
            _sendCommand({
                command: 'showMessage',
                data: {
                    msg: msg
                }
            });
        };

        var _applyEditRights = function(allowed, message) {
            _sendCommand({
                command: 'applyEditRights',
                data: {
                    allowed: allowed,
                    message: message
                }
            });
        };

        var _processSaveResult = function(result, message) {
            _sendCommand({
                command: 'processSaveResult',
                data: {
                    result: result,
                    message: message
                }
            });
        };

        // TODO: remove processRightsChange, use denyEditingRights
        var _processRightsChange = function(enabled, message) {
            _sendCommand({
                command: 'processRightsChange',
                data: {
                    enabled: enabled,
                    message: message
                }
            });
        };

        var _denyEditingRights = function(message) {
            _sendCommand({
                command: 'processRightsChange',
                data: {
                    enabled: false,
                    message: message
                }
            });
        };

        var _refreshHistory = function(data, message) {
            _sendCommand({
                command: 'refreshHistory',
                data: {
                    data: data,
                    message: message
                }
            });
        };

        var _setHistoryData = function(data, message) {
            _sendCommand({
                command: 'setHistoryData',
                data: {
                    data: data,
                    message: message
                }
            });
        };

        var _setEmailAddresses = function(data) {
            _sendCommand({
                command: 'setEmailAddresses',
                data: {
                    data: data
                }
            });
        };

        var _setActionLink = function (data) {
            _sendCommand({
                command: 'setActionLink',
                data: {
                    url: data
                }
            });
        };

        var _processMailMerge = function(enabled, message) {
            _sendCommand({
                command: 'processMailMerge',
                data: {
                    enabled: enabled,
                    message: message
                }
            });
        };

        var _downloadAs = function(data) {
            _sendCommand({
                command: 'downloadAs',
                data: data
            });
        };

        var _setUsers = function(data) {
            _sendCommand({
                command: 'setUsers',
                data: data
            });
        };

        var _showSharingSettings = function(data) {
            _sendCommand({
                command: 'showSharingSettings',
                data: data
            });
        };

        var _setSharingSettings = function(data) {
            _sendCommand({
                command: 'setSharingSettings',
                data: data
            });
        };

        var _insertImage = function(data) {
            _sendCommand({
                command: 'insertImage',
                data: data
            });
        };

        var _setMailMergeRecipients = function(data) {
            _sendCommand({
                command: 'setMailMergeRecipients',
                data: data
            });
        };

        var _setRevisedFile = function(data) {
            _sendCommand({
                command: 'setRevisedFile',
                data: data
            });
        };

        var _setRequestedDocument = function(data) {
            _sendCommand({
                command: 'setRequestedDocument',
                data: data
            });
        };

        var _setRequestedSpreadsheet = function(data) {
            _sendCommand({
                command: 'setRequestedSpreadsheet',
                data: data
            });
        };

        var _setReferenceSource = function(data) {
            _sendCommand({
                command: 'setReferenceSource',
                data: data
            });
        };

        var _setFavorite = function(data) {
            _sendCommand({
                command: 'setFavorite',
                data: data
            });
        };

        var _requestClose = function(data) {
            _sendCommand({
                command: 'requestClose',
                data: data
            });
        };

        var _startFilling = function(data) {
            _sendCommand({
                command: 'startFilling',
                data: data
            });
        };

        var _processMouse = function(evt) {
            var r = iframe.getBoundingClientRect();
            var data = {
                type: evt.type,
                x: evt.x - r.left,
                y: evt.y - r.top,
                event: evt
            };

            _sendCommand({
                command: 'processMouse',
                data: data
            });
        };

        var _grabFocus = function(data) {
            setTimeout(function(){
                _sendCommand({
                    command: 'grabFocus',
                    data: data
                });
            }, 10);
        };

        var _blurFocus = function(data) {
            _sendCommand({
                command: 'blurFocus',
                data: data
            });
        };

        var _setReferenceData = function(data) {
            _sendCommand({
                command: 'setReferenceData',
                data: data
            });
        };

        var _refreshFile = function(data) {
            _sendCommand({
                command: 'refreshFile',
                data: data
            });
        };

        var _serviceCommand = function(command, data) {
            _sendCommand({
                command: 'internalCommand',
                data: {
                    command: command,
                    data: data
                }
            });
        };

        return {
            showMessage         : _showMessage,
            processSaveResult   : _processSaveResult,
            processRightsChange : _processRightsChange,
            denyEditingRights   : _denyEditingRights,
            refreshHistory      : _refreshHistory,
            setHistoryData      : _setHistoryData,
            setEmailAddresses   : _setEmailAddresses,
            setActionLink       : _setActionLink,
            processMailMerge    : _processMailMerge,
            downloadAs          : _downloadAs,
            serviceCommand      : _serviceCommand,
            attachMouseEvents   : _attachMouseEvents,
            detachMouseEvents   : _detachMouseEvents,
            destroyEditor       : _destroyEditor,
            setUsers            : _setUsers,
            showSharingSettings : _showSharingSettings,
            setSharingSettings  : _setSharingSettings,
            insertImage         : _insertImage,
            setMailMergeRecipients: _setMailMergeRecipients,
            setRevisedFile      : _setRevisedFile,
            setFavorite         : _setFavorite,
            requestClose        : _requestClose,
            grabFocus           : _grabFocus,
            blurFocus           : _blurFocus,
            setReferenceData    : _setReferenceData,
            refreshFile         : _refreshFile,
            setRequestedDocument: _setRequestedDocument,
            setRequestedSpreadsheet: _setRequestedSpreadsheet,
            setReferenceSource: _setReferenceSource,
            openDocument: _openDocumentFromBinary,
            startFilling: _startFilling
        }
    };


    DocsAPI.DocEditor.defaultConfig = {
        type: 'desktop',
        width: '100%',
        height: '100%',
        editorConfig: {
            lang: 'en',
            canCoAuthoring: true,
            customization: {
                about: true,
                feedback: false
            }
        }
    };

    DocsAPI.DocEditor.version = function() {
        return '{{PRODUCT_VERSION}}';
    };

    MessageDispatcher = function(fn, scope) {
        var _fn     = fn,
            _scope  = scope || window,
            eventFn = function(msg) {
                _onMessage(msg);
            };

        var _bindEvents = function() {
            if (window.addEventListener) {
                window.addEventListener("message", eventFn, false)
            }
            else if (window.attachEvent) {
                window.attachEvent("onmessage", eventFn);
            }
        };

        var _unbindEvents = function() {
            if (window.removeEventListener) {
                window.removeEventListener("message", eventFn, false)
            }
            else if (window.detachEvent) {
                window.detachEvent("onmessage", eventFn);
            }
        };

        var _onMessage = function(msg) {
            // TODO: check message origin
            if (msg && window.JSON && _scope.frameOrigin==msg.origin ) {
                if (msg.data && msg.data.event === 'onSaveDocument') {
                    if (_fn) {
                        _fn.call(_scope, msg.data);
                    }
                    return;
                }

                try {
                    var msg = window.JSON.parse(msg.data);
                    if (_fn) {
                        _fn.call(_scope, msg);
                    }
                } catch(e) {}
            }
        };

        _bindEvents.call(this);

        return {
            unbindEvents: _unbindEvents
        }
    };

    function getShardkey(config) {
        var scripts = document.getElementsByTagName('script');
        for (var i = scripts.length - 1; i >= 0; i--) {
            if (scripts[i].src.match(/(.*)api\/documents\/api.js/i)) {
                var shardkey = /[\?\&]shardkey=([^&]+)&?/.exec(scripts[i].src);
                shardkey && shardkey.length && (config.editorConfig.shardkey = shardkey[1]);
                break;
            }
        }
    }

    function getBasePath() {
        var scripts = document.getElementsByTagName('script'),
            match;

        for (var i = scripts.length - 1; i >= 0; i--) {
            match = scripts[i].src.match(/(.*)api\/documents\/api.js/i);
            if (match) {
                return match[1];
            }
        }

        return "";
    }

    function getExtensionPath() {
        if ("undefined" == typeof(extensionParams) || null == extensionParams["url"])
            return null;
        return extensionParams["url"] + "apps/";
    }


    function getTestPath() {
        var scripts = document.getElementsByTagName('script'),
            match;

        for (var i = scripts.length - 1; i >= 0; i--) {
            match = scripts[i].src.match(/(.*)apps\/api\/documents\/api.js/i);
            if (match) {
                return match[1] + "test/";
            }
        }

        return "";
    }

    function isLocalStorageAvailable() {
        try {
            const storage = window['localStorage'];
            return true;
        }
        catch(e) {
            return false;
        }
    }

    function correct_app_type(config) {
        if ( config.type == 'mobile' ) {
            if ( !config.editorConfig.customization || !config.editorConfig.customization.mobile ||
                    config.editorConfig.customization.mobile.disableForceDesktop !== true )
            {
                if ( isLocalStorageAvailable() ) {
                    const f = localStorage.getItem('asc-force-editor-type');
                    if ( f === 'desktop' ) {
                        config.editorConfig.forceDesktop = true;
                        return 'desktop';
                    }
                }
            }
        }

        return config.type;
    }

    function getAppPath(config) {
        var extensionPath = getExtensionPath(),
            path = extensionPath ? extensionPath : (config.type=="test" ? getTestPath() : getBasePath()),
            appMap = {
                'text': 'documenteditor',
                'text-pdf': 'documenteditor',
                'spreadsheet': 'spreadsheeteditor',
                'presentation': 'presentationeditor',
                'word': 'documenteditor',
                'cell': 'spreadsheeteditor',
                'slide': 'presentationeditor',
                'pdf': 'pdfeditor',
                'diagram': 'visioeditor',
                'common': 'common'
            },
            appType = 'word',
            type,
            fillForms = false,
            isForm = false;
        if (config.document) {
            if (typeof config.document.fileType === 'string')
                type = /^(?:(pdf)|(djvu|xps|oxps)|(xls|xlsx|ods|csv|xlst|xlsy|gsheet|xlsm|xlt|xltm|xltx|fods|ots|xlsb|numbers)|(pps|ppsx|ppt|pptx|odp|pptt|ppty|gslides|pot|potm|potx|ppsm|pptm|fodp|otp|key)|(oform|docxf)|(vsdx|vssx|vstx|vsdm|vssm|vstm))$/
                    .exec(config.document.fileType);

            if (config.document.permissions)
                fillForms = (config.document.permissions.fillForms===undefined ? config.document.permissions.edit !== false : config.document.permissions.fillForms) &&
                            config.editorConfig && (config.editorConfig.mode !== 'view');
        }
        var corrected_type = correct_app_type(config);
        if (type && typeof type[2] === 'string') { // djvu|xps|oxps
            appType = corrected_type === 'mobile' || corrected_type === 'embedded' ? 'word' : 'pdf';
        } else if (type && typeof type[1] === 'string') { // pdf - need check
            isForm = config.document ? config.document.isForm : undefined;
            if (corrected_type === 'embedded')
                appType = fillForms && isForm===undefined ? 'common' : 'word';
            else if (corrected_type !== 'mobile')
                appType = isForm===undefined ? 'common' : isForm ? 'word' : 'pdf';
        } else if (type && typeof type[5] === 'string') { // oform|docxf
            appType = 'word';
        } else {
            if (typeof config.documentType === 'string')
                appType = config.documentType.toLowerCase();
            else {
                if (type && typeof type[3] === 'string') appType = 'cell'; else
                if (type && typeof type[4] === 'string') appType = 'slide'; else
                if (type && typeof type[6] === 'string') appType = 'diagram';
            }
        }
        if (!(config.editorConfig && config.editorConfig.shardkey && config.document && config.editorConfig.shardkey!==config.document.key))
            path = extendAppPath(config, path);
        path += appMap[appType];

        const path_type = corrected_type === "mobile" ? "mobile" :
                          corrected_type === "embedded" ? (fillForms && isForm ? "forms" : "embed") : "main";
        if (appType !== 'common')
            path += "/" + path_type;

        var index = "/index.html";
        if (config.editorConfig && path_type!=="forms" && appType!=='common') {
            var customization = config.editorConfig.customization;
            if ( typeof(customization) == 'object' && ( customization.toolbarNoTabs ||
               (config.editorConfig.targetApp!=='desktop') && (customization.loaderName || customization.loaderLogo))) {
                index = "/index_loader.html";
            } else if (config.editorConfig.mode === 'editdiagram' || config.editorConfig.mode === 'editmerge' || config.editorConfig.mode === 'editole')
                index = "/index_internal.html";
        }
        path += index;
        return path;
    }

    function getAppParameters(config) {
        var params = "?_dc=0";

        if (config.editorConfig && config.editorConfig.lang)
            params += "&lang=" + config.editorConfig.lang;

        if (config.editorConfig && config.editorConfig.targetApp!=='desktop') {
            if ( (typeof(config.editorConfig.customization) == 'object') && config.editorConfig.customization.loaderName) {
                if (config.editorConfig.customization.loaderName !== 'none') params += "&customer=" + encodeURIComponent(config.editorConfig.customization.loaderName);
            } else
                params += "&customer={{APP_CUSTOMER_NAME}}";
            if (typeof(config.editorConfig.customization) == 'object') {
                if ( config.editorConfig.customization.loaderLogo && config.editorConfig.customization.loaderLogo !== '') {
                    params += "&logo=" + encodeURIComponent(config.editorConfig.customization.loaderLogo);
                }
                if ( config.editorConfig.customization.logo ) {
                    if (config.editorConfig.customization.logo.visible===false) {
                        params += "&headerlogo=";
                    } else if (config.type=='embedded' && (config.editorConfig.customization.logo.image || config.editorConfig.customization.logo.imageEmbedded || config.editorConfig.customization.logo.imageDark)) {
                        (config.editorConfig.customization.logo.image || config.editorConfig.customization.logo.imageEmbedded) && (params += "&headerlogo=" + encodeURIComponent(config.editorConfig.customization.logo.image || config.editorConfig.customization.logo.imageEmbedded));
                        config.editorConfig.customization.logo.imageDark && (params += "&headerlogodark=" + encodeURIComponent(config.editorConfig.customization.logo.imageDark));
                        config.editorConfig.customization.logo.imageLight && (params += "&headerlogolight=" + encodeURIComponent(config.editorConfig.customization.logo.imageLight));
                    } else if (config.type!='embedded' && (config.editorConfig.customization.logo.image || config.editorConfig.customization.logo.imageDark || config.editorConfig.customization.logo.imageLight)) {
                        config.editorConfig.customization.logo.image && (params += "&headerlogo=" + encodeURIComponent(config.editorConfig.customization.logo.image));
                        config.editorConfig.customization.logo.imageDark && (params += "&headerlogodark=" + encodeURIComponent(config.editorConfig.customization.logo.imageDark));
                        config.editorConfig.customization.logo.imageLight && (params += "&headerlogolight=" + encodeURIComponent(config.editorConfig.customization.logo.imageLight));
                    }
                }
            }
        }

        if (config.editorConfig && (config.editorConfig.mode == 'editdiagram' || config.editorConfig.mode == 'editmerge' || config.editorConfig.mode == 'editole'))
            params += "&internal=true";

        if (config.type)
            params += "&type=" + config.type;

        if (config.frameEditorId)
            params += "&frameEditorId=" + config.frameEditorId;

        var type = config.document ? /^(?:(pdf)|(oform|docxf))$/.exec(config.document.fileType) : null,
            isPdf = type && typeof type[1] === 'string',
            oldForm = type && typeof type[2] === 'string';

        if (!(isPdf || oldForm) && (config.editorConfig && config.editorConfig.mode == 'view' ||
            config.document && config.document.permissions && (config.document.permissions.edit === false && !config.document.permissions.review )))
            params += "&mode=view";
        if ((isPdf || oldForm) && (config.document && config.document.permissions && config.document.permissions.edit === false || config.editorConfig && config.editorConfig.mode == 'view'))
            params += "&mode=fillforms";

        if (config.document) {
            config.document.isForm = isPdf ? config.document.isForm : !!oldForm;
            (config.document.isForm===true || config.document.isForm===false) && (params += "&isForm=" + config.document.isForm);
        }

        if (config.editorConfig && config.editorConfig.customization && !!config.editorConfig.customization.compactHeader)
            params += "&compact=true";

        if (config.editorConfig && config.editorConfig.customization && config.editorConfig.customization.features && config.editorConfig.customization.features.tabBackground) {
            if (typeof config.editorConfig.customization.features.tabBackground === 'object') {
                params += "&tabBackground=" + (config.editorConfig.customization.features.tabBackground.mode || "header") + (config.editorConfig.customization.features.tabBackground.change!==false ? "-ls" : "");
            } else
                params += "&tabBackground=" + config.editorConfig.customization.features.tabBackground + "-ls";
        }

        if (config.editorConfig && config.editorConfig.customization && (config.editorConfig.customization.toolbar===false))
            params += "&toolbar=false";

        if (config.parentOrigin)
            params += "&parentOrigin=" + config.parentOrigin;

        if (config.editorConfig && config.editorConfig.customization && config.editorConfig.customization.uiTheme )
            params += "&uitheme=" + config.editorConfig.customization.uiTheme;

        if (config.document && config.document.fileType)
            params += "&fileType=" + config.document.fileType;

        if (config.editorConfig && config.editorConfig.shardkey && config.document && config.editorConfig.shardkey!==config.document.key)
            params += "&shardkey=" + config.document.key;

        if (config.editorConfig) {
            var customization = config.editorConfig.customization;
            if ( customization && typeof(customization) == 'object' && ( customization.toolbarNoTabs || (config.editorConfig.targetApp!=='desktop') && (customization.loaderName || customization.loaderLogo))) {
                params += "&indexPostfix=_loader";
            }
        }
        if (config.editorConfig && config.editorConfig.customization && config.editorConfig.customization.wordHeadingsColor && typeof config.editorConfig.customization.wordHeadingsColor === 'string') {
            params += "&headingsColor=" + config.editorConfig.customization.wordHeadingsColor.replace(/#/, '');
        }

        return params;
    }

    function createIframe(config) {
        var iframe = document.createElement("iframe");

        iframe.src = getAppPath(config) + getAppParameters(config);
        iframe.width = config.width;
        iframe.height = config.height;
        iframe.align = "top";
        iframe.frameBorder = 0;
        iframe.name = "frameEditor";
        config.title && (typeof config.title === 'string') && (iframe.title = config.title);
        iframe.allowFullscreen = true;
        iframe.setAttribute("allowfullscreen",""); // for IE11
        iframe.setAttribute("onmousewheel",""); // for Safari on Mac
        iframe.setAttribute("allow", "autoplay; camera; microphone; display-capture; clipboard-write;");

		if (config.type == "mobile")
		{
			iframe.style.position = "fixed";
            iframe.style.overflow = "hidden";
            document.body.style.overscrollBehaviorY = "contain";
		}
        return iframe;
    }

    function postMessage(wnd, msg, buffer) {
        if (wnd && wnd.postMessage && window.JSON) {
            // TODO: specify explicit origin
            buffer ? wnd.postMessage(msg, "*", [buffer]) : wnd.postMessage(window.JSON.stringify(msg), "*");
        }
    }

    function extend(dest, src) {
        for (var prop in src) {
            if (src.hasOwnProperty(prop)) {
                if (typeof dest[prop] === 'undefined') {
                    dest[prop] = src[prop];
                } else
                if (typeof dest[prop] === 'object' &&
                        typeof src[prop] === 'object') {
                    extend(dest[prop], src[prop])
                }
            }
        }
        return dest;
    }

    function extendAppPath(config,  path) {
        if ( !config.isLocalFile ) {
            const ver = '/{{PRODUCT_VERSION}}-{{HASH_POSTFIX}}';
            if ( ver.lastIndexOf('{{') < 0 && path.indexOf(ver) < 0 ) {
                const pos = path.indexOf('/web-apps/app');
                if ( pos > 0 )
                    return [path.slice(0, pos), ver, path.slice(pos)].join('');
            }
        }
        return path;
    }

})(window.DocsAPI = window.DocsAPI || {}, window, document);
<|MERGE_RESOLUTION|>--- conflicted
+++ resolved
@@ -258,11 +258,8 @@
                         visible: true/false (default: true)
                         resultMessage: 'text'/''/null/undefined // if '' - don't show a message after submitting form, null/undefined - show the default message
                     },
-<<<<<<< HEAD
-                    slidePlayerBackground: '#000000' // background color for slide show in presentation editor
-=======
+                    slidePlayerBackground: '#000000', // background color for slide show in presentation editor
                     wordHeadingsColor: '#00ff00' // set color for default heading styles in document editor
->>>>>>> f7be6aa5
                 },
                  coEditing: {
                      mode: 'fast', // <coauthoring mode>, 'fast' or 'strict'. if 'fast' and 'customization.autosave'=false -> set 'customization.autosave'=true. 'fast' - default for editor
