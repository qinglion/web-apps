/**
 * Copyright (c) Ascensio System SIA 2013. All rights reserved
 *
 * http://www.onlyoffice.com
 */

;(function(DocsAPI, window, document, undefined) {

    /*

        # Full #

        config = {
            type: 'desktop or mobile or embedded',
            width: '100% by default',
            height: '100% by default',
            documentType: 'word' | 'cell' | 'slide' | 'pdf' | 'diagram' ,// deprecate 'text' | 'spreadsheet' | 'presentation',
            token: <string> encrypted signature
            document: {
                title: 'document title',
                url: 'document url'
                fileType: 'document file type',
                options: <advanced options>,
                key: 'key',
                vkey: 'vkey',
                referenceData: 'data for external paste',
                info: {
                    owner: 'owner name',
                    folder: 'path to document',
                    uploaded: '<uploaded date>',
                    sharingSettings: [
                        {
                            user: 'user name',
                            permissions: '<permissions>',
                            isLink: false
                        },
                        ...
                    ],
                    favorite: '<file is favorite>' // true/false/undefined (undefined - don't show fav. button)
                },
                permissions: {
                    edit: <can edit>, // default = true
                    download: <can download>, // default = true
                    reader: <can view in readable mode>,
                    review: <can review>, // default = edit
                    print: <can print>, // default = true
                    comment: <can comment in view mode> // default = edit,
                    modifyFilter: <can add, remove and save filter in the spreadsheet> // default = true
                    modifyContentControl: <can modify content controls in documenteditor> // default = true
                    fillForms:  <can edit forms in view mode> // default = edit || review,
                    copy: <can copy data> // default = true,
                    editCommentAuthorOnly: <can edit your own comments only> // default = false
                    deleteCommentAuthorOnly: <can delete your own comments only> // default = false,
                    reviewGroups: ["Group1", ""] // current user can accept/reject review changes made by users from Group1 and users without a group. [] - use groups, but can't change any group's changes
                    commentGroups: { // {} - use groups, but can't view/edit/delete any group's comments
                         view: ["Group1", ""] // current user can view comments made by users from Group1 and users without a group.
                         edit: ["Group1", ""] // current user can edit comments made by users from Group1 and users without a group.
                         remove: ["Group1", ""] // current user can remove comments made by users from Group1 and users without a group.
                    },
                    userInfoGroups: ["Group1", ""], // show tooltips/cursors/info in header only for users in userInfoGroups groups. [""] - means users without group, [] - don't show any users, null/undefined/"" - show all users
                    protect: <can protect document> // default = true. show/hide protect tab or protect buttons,
                    chat: <true>
                }
            },
            editorConfig: {
                actionLink: { // open file and scroll to data, used with onMakeActionLink or the onRequestSendNotify event
                    action: {
                        type: "bookmark", // or type="comment"
                        data: <bookmark name> // or comment id
                    }
                },
                mode: 'view or edit',
                lang: <language code>,
                location: <location>,
                canCoAuthoring: <can coauthoring documents>,
                canBackToFolder: <can return to folder> - deprecated. use "customization.goback" parameter,
                createUrl: 'create document url', 
                sharingSettingsUrl: 'document sharing settings url',
                fileChoiceUrl: 'source url', // for mail merge or image from storage
                callbackUrl: <url for connection between sdk and portal>,
                mergeFolderUrl: 'folder for saving merged file', // must be deprecated, use saveAsUrl instead
                saveAsUrl: 'folder for saving files'
                licenseUrl: <url for license>,
                customerId: <customer id>,
                region: <regional settings> // can be 'en-us' or lang code

                user: {
                    id: 'user id',
                    name: 'user name',
                    group: 'group name' // for customization.reviewPermissions or permissions.reviewGroups or permissions.commentGroups. Can be multiple groups separated by commas (,) : 'Group1' or 'Group1,Group2'
                    image: 'image url',
                    roles: ['Role1'] // used for pdf-forms, fill form with Role1
                },
                recent: [
                    {
                        title: 'document title',
                        url: 'document url',
                        folder: 'path to document',
                    },
                    ...
                ],
                templates: [
                    {
                        title: 'template name', // name - is deprecated
                        image: 'template icon url',
                        url: 'http://...'
                    },
                    ...
                ],
                customization: {
                    logo: {
                        image: url,
                        imageDark: url, // logo for dark theme
                        imageLight: url, // logo for light header
                        imageEmbedded: url, // deprecated, use image instead
                        url: http://...,
                        visible: true // hide logo if visible=false
                    },
                    customer: {
                        name: 'SuperPuper',
                        address: 'New-York, 125f-25',
                        mail: 'support@gmail.com',
                        www: 'www.superpuper.com',
                        phone: '1234567890',
                        info: 'Some info',
                        logo: '',
                        logoDark: '', // logo for dark theme
                    },
                    about: true,
                    feedback: {
                        visible: false,
                        url: http://...
                    },
                    goback: {
                        url: 'http://...',
                        text: 'Go to London',
                        blank: true,
                        requestClose: false // if true - goback send onRequestClose event instead opening url, deprecated, use customization.close instead
                    },
                    close: {
                        visible: true,
                        text: 'Close file'
                    },
                    reviewPermissions: {
                        "Group1": ["Group2"], // users from Group1 can accept/reject review changes made by users from Group2
                        "Group2": ["Group1", "Group2"] // users from Group2 can accept/reject review changes made by users from Group1 and Group2
                        "Group3": [""] // users from Group3 can accept/reject review changes made by users without a group
                    },
                    anonymous: { // set name for anonymous user
                        request: bool (default: true), // enable set name
                        label: string (default: "Guest") // postfix for user name
                    },
                    review: {
                        hideReviewDisplay: false, // hide button Review mode
                        hoverMode: false, // true - show review balloons on mouse move, not on click on text
                        showReviewChanges: false,
                        reviewDisplay: 'original', // original for viewer, markup for editor
                        trackChanges: undefined // true/false - open editor with track changes mode on/off,
                    },
                    layout: { // hide elements, but don't disable feature
                        toolbar: {
                            file: { // menu file
                                close: false / true, // close menu button
                                settings: false / true, // advanced settings
                                info: false / true // document info
                                save: false/true // save button
                            } / false / true,
                            home:  {
                                mailmerge: false/true // mail merge button // deprecated, button is moved to collaboration tab. use toolbar->collaboration->mailmerge instead
                            },
                            layout:  false / true, // layout tab
                            references:  false / true, // de references tab
                            collaboration:  {
                                mailmerge: false/true // mail merge button in de
                            } / false / true, // collaboration tab
                            draw:  false / true // draw tab
                            protect:  false / true, // protect tab
                            plugins:  false / true // plugins tab
                            view: {
                                navigation: false/true // navigation button in de
                            } / false / true, // view tab
                            save: false/true // save button on toolbar in 
                        } / false / true, // use instead of customization.toolbar,
                        header: {
                            users: false/true // users list button
                            save: false/true // save button
                            editMode: false/true // change mode button
                            user: false/true // icon of current user
                        },
                        leftMenu: {
                            navigation: false/true,
                            spellcheck: false/true // spellcheck button in sse,
                            mode: false/true // init value for left panel, true - is visible, false - is hidden, used for option "Left panel" on the View Tab
                        } / false / true, // use instead of customization.leftMenu
                        rightMenu: {
                            mode: false/true // init value for right panel, true - is visible, false - is hidden, used for option "Right panel" on the View Tab
                        } / false/true, // use instead of customization.rightMenu
                        statusBar: {
                            textLang: false/true // text language button in de/pe
                            docLang: false/true // document language button in de/pe
                            actionStatus: false/true // status of operation
                        } / false / true, // use instead of customization.statusBar
                    },
                    features: { // disable feature
                        spellcheck: {
                            mode: false/true // init value in de/pe
                            change: false/true // hide/show feature in de/pe/sse
                        } / false / true // if false/true - use as init value in de/pe. use instead of customization.spellcheck parameter
                        roles: false/true // hide/show Roles manager, roles settings in right panel and roles in View form button in de
                        tabStyle: {
                            mode: 'fill'/'line' // init value, 'fill' by default,
                            change: true/false // show/hide feature
                        } / 'fill'/'line' // if string - use as init value
                        tabBackground: {
                            mode: 'header'/'toolbar' // init value, 'header' by default
                            change: true/false // show/hide feature
                        } / 'header'/'toolbar' // if string - use as init value
                    },
                    font: {
                        name: "Arial",
                        size: "11px";
                    },
                    chat: true, // deprecated 7.1, use permissions.chat
                    comments: true,
                    zoom: 100,
                    compactToolbar: false,
                    leftMenu: true, // must be deprecated. use layout.leftMenu instead
                    rightMenu: true, // must be deprecated. use layout.rightMenu instead
                    hideRightMenu: true, // hide or show right panel on first loading !! default value changed in 8.1
                    toolbar: true, // must be deprecated. use layout.toolbar instead
                    statusBar: true, // must be deprecated. use layout.statusBar instead
                    autosave: true,
                    forcesave: false,
                    commentAuthorOnly: false, // must be deprecated. use permissions.editCommentAuthorOnly and permissions.deleteCommentAuthorOnly instead
                    showReviewChanges: false, // must be deprecated. use customization.review.showReviewChanges instead
                    help: true,
                    compactHeader: false,
                    toolbarNoTabs: false, // must be deprecated. use features.tabStyle.mode='line' && features.tabBackground='toolbar' instead
                    toolbarHideFileName: false,
                    reviewDisplay: 'original', // must be deprecated. use customization.review.reviewDisplay instead
                    spellcheck: true, // must be deprecated. use customization.features.spellcheck instead
                    compatibleFeatures: false,
                    unit: 'cm' // cm, pt, inch,
                    mentionShare : true // customize tooltip for mention,
                    macros: true // can run macros in document
                    plugins: true // can run plugins in document
                    macrosMode: 'warn' // warn about automatic macros, 'enable', 'disable', 'warn',
                    trackChanges: undefined // true/false - open editor with track changes mode on/off,  // must be deprecated. use customization.review.trackChanges instead
                    hideRulers: false // hide or show rulers on first loading (presentation or document editor)
                    hideNotes: false // hide or show notes panel on first loading (presentation editor)
                    uiTheme: 'theme-dark' // set interface theme: id or default-dark/default-light
                    integrationMode: "embed" // turn off scroll to frame
                    pointerMode: 'select'/'hand' // set cursor mode in presentation/document viewer, select by default
                    mobile: {
                        forceView: true/false (default: true) // turn on/off the 'reader' mode on launch. for mobile document editor only
                        standardView: true/false (default: false) // open editor in 'Standard view' instead of 'Mobile view'
                        disableForceDesktop: false // hide or show UI option to switch editor in 'Desktop' type
                    },
                    submitForm: {
                        visible: true/false (default: true)
                        resultMessage: 'text'/''/null/undefined // if '' - don't show a message after submitting form, null/undefined - show the default message
                    },
<<<<<<< HEAD
                    forceWesternFontSize: false/true, // used only in the document editor with lang=zh, Chinese by default
                    slidePlayerBackground: '#000000', // background color for slide show in presentation editor
                    wordHeadingsColor: '#00ff00' // set color for default heading styles in document editor
                    showVerticalScroll: true/false, //  show/hide scroll in the spreadsheet editor by default
                    showHorizontalScroll: true/false //  show/hide scroll in the spreadsheet editor by default
=======
                    startFillingForm: {
                        text: 'Share & collect' // caption of the start filling button, used for pdf-forms
                    }
>>>>>>> eec08af4
                },
                 coEditing: {
                     mode: 'fast', // <coauthoring mode>, 'fast' or 'strict'. if 'fast' and 'customization.autosave'=false -> set 'customization.autosave'=true. 'fast' - default for editor
                     // for viewer: 'strict' is default, offline viewer; 'fast' - live viewer, show changes from other users
                     change: true, // can change co-authoring mode. true - default for editor, false - default for viewer
                 },
                plugins: {
                    autostart: ['asc.{FFE1F462-1EA2-4391-990D-4CC84940B754}'],
                    pluginsData: [
                        "helloworld/config.json",
                        "chess/config.json",
                        "speech/config.json",
                        "clipart/config.json",
                    ]
                },
                wopi: { // only for wopi
                    FileNameMaxLength: 250 // max filename length for rename, 250 by default
                }
            },
            events: {
                'onAppReady': <application ready callback>,
                'onDocumentStateChange': <document state changed callback>
                'onDocumentReady': <document ready callback>
                'onRequestEditRights': <request rights for switching from view to edit>,
                'onRequestHistory': <request version history>,// must call refreshHistory method
                'onRequestHistoryData': <request version data>,// must call setHistoryData method
                'onRequestRestore': <try to restore selected version>,
                'onRequestHistoryClose': <request closing history>,
                'onError': <error callback>,
                'onWarning': <warning callback>,
                'onInfo': <document open callback>,// send view or edit mode
                'onOutdatedVersion': <outdated version callback>,// send when  previous version is opened, deprecated: use onRequestRefreshFile/refreshFile instead
                'onDownloadAs': <download as callback>,// send url of downloaded file as a response for downloadAs method
                'onRequestSaveAs': <try to save copy of the document>,
                'onCollaborativeChanges': <co-editing changes callback>,// send when other user co-edit document
                'onRequestRename': <try to rename document>,
                'onMetaChange': // send when meta information changed
                'onRequestClose': <request close editor>,
                'onMakeActionLink': <request link to document with bookmark, comment...>,// must call setActionLink method
                'onRequestUsers': <request users list for mentions>,// must call setUsers method
                'onRequestSendNotify': //send when user is mentioned in a comment,
                'onRequestInsertImage': <try to insert image>,// must call insertImage method
                'onRequestCompareFile': <request file to compare>,// must call setRevisedFile method. must be deprecated
                'onRequestSharingSettings': <request sharing settings>,// must call setSharingSettings method
                'onRequestCreateNew': <try to create document>,
                'onRequestReferenceData': <try to refresh external data>,
                'onRequestOpen': <try to open external link>,
                'onRequestSelectDocument': <try to open document>, // used for compare and combine documents. must call setRequestedDocument method. use instead of onRequestCompareFile/setRevisedFile
                'onRequestSelectSpreadsheet': <try to open spreadsheet>, // used for mailmerge id de. must call setRequestedSpreadsheet method. use instead of onRequestMailMergeRecipients/setMailMergeRecipients
                'onRequestReferenceSource': <try to change source for external link>, // used for external links in sse. must call setReferenceSource method,
                'onSaveDocument': 'save document from binary',
                'onRequestStartFilling': <try to start filling forms> // used in pdf-form edit mode. must call startFilling method
                'onSubmit': <filled form is submitted> // send when filled form is submitted successfully
                'onRequestRefreshFile': <request new file version> // send when file version is updated. use instead of onOutdatedVersion
                'onUserActionRequired': <user action callback> // send if the user needs to enter a password or select encoding/delimiters when opening a file
                'onRequestFillingStatus': <request filling status for current role> // used in pdf-form fill forms mode
            }
        }

        # Embedded #

        config = {
            type: 'embedded',
            width: '100% by default',
            height: '100% by default',
            documentType: 'word' | 'cell' | 'slide',// deprecate 'text' | 'spreadsheet' | 'presentation',
            document: {
                title: 'document title',
                url: 'document url',
                fileType: 'document file type',
                key: 'key',
                vkey: 'vkey',
                isForm: 'pdf form' / false/true
            },
            editorConfig: {
                licenseUrl: <url for license>,
                customerId: <customer id>,
                autostart: 'document',    // action for app's autostart. for presentations default value is 'player'
                embedded: {
                     embedUrl: 'url',
                     fullscreenUrl: 'url',
                     saveUrl: 'url',
                     shareUrl: 'url',
                     toolbarDocked: 'top or bottom'
                }
            },
            events: {
                'onAppReady': <application ready callback>,
                'onBack': <back to folder callback>,
                'onError': <error callback>,
                'onDocumentReady': <document ready callback>,
                'onWarning': <warning callback>
            }
        }
    */

    // TODO: allow several instances on one page simultaneously

    DocsAPI.DocEditor = function(placeholderId, config) {
        var _self = this,
            _config = config || {};

        extend(_config, DocsAPI.DocEditor.defaultConfig);
        _config.editorConfig.canUseHistory = _config.events && !!_config.events.onRequestHistory;
        _config.editorConfig.canHistoryClose = _config.events && !!_config.events.onRequestHistoryClose;
        _config.editorConfig.canHistoryRestore = _config.events && !!_config.events.onRequestRestore;
        _config.editorConfig.canSendEmailAddresses = _config.events && !!_config.events.onRequestEmailAddresses;
        _config.editorConfig.canRequestEditRights = _config.events && !!_config.events.onRequestEditRights;
        _config.editorConfig.canRequestClose = _config.events && !!_config.events.onRequestClose;
        _config.editorConfig.canRename = _config.events && !!_config.events.onRequestRename;
        _config.editorConfig.canMakeActionLink = _config.events && !!_config.events.onMakeActionLink;
        _config.editorConfig.canRequestUsers = _config.events && !!_config.events.onRequestUsers;
        _config.editorConfig.canRequestSendNotify = _config.events && !!_config.events.onRequestSendNotify;
        _config.editorConfig.mergeFolderUrl = _config.editorConfig.mergeFolderUrl || _config.editorConfig.saveAsUrl;
        _config.editorConfig.canRequestSaveAs = _config.events && !!_config.events.onRequestSaveAs;
        _config.editorConfig.canRequestInsertImage = _config.events && !!_config.events.onRequestInsertImage;
        _config.editorConfig.canRequestMailMergeRecipients = _config.events && !!_config.events.onRequestMailMergeRecipients;
        _config.editorConfig.canRequestCompareFile = _config.events && !!_config.events.onRequestCompareFile;
        _config.editorConfig.canRequestSharingSettings = _config.events && !!_config.events.onRequestSharingSettings;
        _config.editorConfig.canRequestCreateNew = _config.events && !!_config.events.onRequestCreateNew;
        _config.editorConfig.canRequestReferenceData = _config.events && !!_config.events.onRequestReferenceData;
        _config.editorConfig.canRequestOpen = _config.events && !!_config.events.onRequestOpen;
        _config.editorConfig.canRequestSelectDocument = _config.events && !!_config.events.onRequestSelectDocument;
        _config.editorConfig.canRequestSelectSpreadsheet = _config.events && !!_config.events.onRequestSelectSpreadsheet;
        _config.editorConfig.canRequestReferenceSource = _config.events && !!_config.events.onRequestReferenceSource;
        _config.editorConfig.canSaveDocumentToBinary = _config.events && !!_config.events.onSaveDocument;
        _config.editorConfig.canStartFilling = _config.events && !!_config.events.onRequestStartFilling;
        _config.editorConfig.canRequestRefreshFile = _config.events && !!_config.events.onRequestRefreshFile;
        _config.editorConfig.canUpdateVersion = _config.events && !!_config.events.onOutdatedVersion;
        _config.editorConfig.canRequestFillingStatus = _config.events && !!_config.events.onRequestFillingStatus;
        _config.frameEditorId = placeholderId;
        _config.parentOrigin = window.location.origin;

        var onMouseUp = function (evt) {
            _processMouse(evt);
        };

        var _attachMouseEvents = function() {
            if (window.addEventListener) {
                window.addEventListener("mouseup", onMouseUp, false)
            } else if (window.attachEvent) {
                window.attachEvent("onmouseup", onMouseUp);
            }
        };

        var _detachMouseEvents = function() {
            if (window.removeEventListener) {
                window.removeEventListener("mouseup", onMouseUp, false)
            } else if (window.detachEvent) {
                window.detachEvent("onmouseup", onMouseUp);
            }
        };

        var _onAppReady = function() {
            _attachMouseEvents();

            if (_config.editorConfig) {
                _init(_config.editorConfig);
            }

            if (_config.document) {
                _openDocument(_config.document);
            }
        };

        var _onMessage = function(msg) {
            if ( msg ) {
                if ( msg.type === "onExternalPluginMessage" ) {
                    _sendCommand(msg);
                } else if ((window.parent !== window) && msg.type === "onExternalPluginMessageCallback") {
                    postMessage(window.parent, msg);
                } else
                if ( msg.frameEditorId == placeholderId ) {
                    var events = _config.events || {},
                        handler = events[msg.event],
                        res;

                    if (msg.event === 'onRequestEditRights' && !handler) {
                        _applyEditRights(false, 'handler isn\'t defined');
                    } else
                    if (msg.event === 'onSwitchEditorType' && !handler) {
                        if ( msg.data ) {
                            if ( typeof msg.data.type == 'string' )
                                localStorage.setItem('asc-force-editor-type', msg.data.type);

                            if ( msg.data.restart )
                                window.location.reload();
                        }
                    } else {
                        if (msg.event === 'onAppReady') {
                            _onAppReady();
                        }

                        if (handler && typeof handler == "function") {
                            res = handler.call(_self, {target: _self, data: msg.data});
                        }
                    }
                }
            }
        };

        var _checkConfigParams = function() {
            if (_config.document) {
                if (!_config.document.url || ((typeof _config.document.fileType !== 'string' || _config.document.fileType=='') &&
                                              (typeof _config.documentType !== 'string' || _config.documentType==''))) {
                    window.alert("One or more required parameter for the config object is not set");
                    return false;
                }

                var appMap = {
                        'text': 'docx',
                        'text-pdf': 'pdf',
                        'spreadsheet': 'xlsx',
                        'presentation': 'pptx',
                        'word': 'docx',
                        'cell': 'xlsx',
                        'slide': 'pptx',
                        'pdf': 'pdf',
                        'diagram': 'vsdx'
                    }, app;

                if (_config.documentType=='text' || _config.documentType=='spreadsheet' ||_config.documentType=='presentation')
                    console.warn("The \"documentType\" parameter for the config object must take one of the values word/cell/slide/pdf/diagram.");

                if (typeof _config.documentType === 'string' && _config.documentType != '') {
                    app = appMap[_config.documentType.toLowerCase()];
                    if (!app) {
                        window.alert("The \"documentType\" parameter for the config object is invalid. Please correct it.");
                        return false;
                    } else if (typeof _config.document.fileType !== 'string' || _config.document.fileType == '') {
                        _config.document.fileType = app;
                    }
                }

                if (typeof _config.document.fileType === 'string' && _config.document.fileType != '') {
                    _config.document.fileType = _config.document.fileType.toLowerCase();
                    var type = /^(?:(xls|xlsx|ods|csv|gsheet|xlsm|xlt|xltm|xltx|fods|ots|xlsb|sxc|et|ett|numbers)|(pps|ppsx|ppt|pptx|odp|gslides|pot|potm|potx|ppsm|pptm|fodp|otp|sxi|dps|dpt|key)|(pdf|djvu|xps|oxps)|(doc|docx|odt|gdoc|txt|rtf|mht|htm|html|mhtml|epub|docm|dot|dotm|dotx|fodt|ott|fb2|xml|oform|docxf|sxw|stw|wps|wpt|pages|hwp|hwpx)|(vsdx|vssx|vstx|vsdm|vssm|vstm))$/
                                    .exec(_config.document.fileType);
                    if (!type) {
                        window.alert("The \"document.fileType\" parameter for the config object is invalid. Please correct it.");
                        return false;
                    } else if (typeof _config.documentType !== 'string' || _config.documentType == ''){
                        if (typeof type[1] === 'string') _config.documentType = 'cell'; else
                        if (typeof type[2] === 'string') _config.documentType = 'slide'; else
                        if (typeof type[3] === 'string') _config.documentType = 'pdf'; else
                        if (typeof type[4] === 'string') _config.documentType = 'word'; else
                        if (typeof type[5] === 'string') _config.documentType = 'diagram';
                    }
                }

                var type = /^(?:(djvu|xps|oxps))$/.exec(_config.document.fileType);
                if (type && typeof type[1] === 'string') {
                    _config.editorConfig.canUseHistory = false;
                }

                if (!_config.document.title || _config.document.title=='')
                    _config.document.title = 'Unnamed.' + _config.document.fileType;

                if (!_config.document.key) {
                    _config.document.key = 'xxxxxxxxxxxxxxxxxxxx'.replace(/[x]/g, function (c) {var r = Math.random() * 16 | 0; return r.toString(16);});
                } else if (typeof _config.document.key !== 'string') {
                    window.alert("The \"document.key\" parameter for the config object must be string. Please correct it.");
                    return false;
                }

                if (_config.editorConfig.user && _config.editorConfig.user.id && (typeof _config.editorConfig.user.id == 'number')) {
                    _config.editorConfig.user.id = _config.editorConfig.user.id.toString();
                    console.warn("The \"id\" parameter for the editorConfig.user object must be a string.");
                }

                _config.document.token = _config.token;
            }
            
            return true;
        };

        (function() {
            var result = /[\?\&]placement=(\w+)&?/.exec(window.location.search);
            if (!!result && result.length && result[1] == 'desktop' ) {
                console.warn('some errors occurred in the desktop app while document opening. please, contact with support team');
            }

            if (!!window.AscDesktopEditor)
            {
                _config.editorConfig.targetApp = 'desktop';
                // _config.editorConfig.canBackToFolder = false;
                if (!_config.editorConfig.customization) _config.editorConfig.customization = {};
                _config.editorConfig.customization.about = false;
                _config.editorConfig.customization.compactHeader = false;
            }
        })();

        var target = document.getElementById(placeholderId),
            iframe;

        getShardkey(_config);

        if (target && _checkConfigParams()) {
            iframe = createIframe(_config);
            if (_config.editorConfig.customization && _config.editorConfig.customization.integrationMode==='embed')
                window.AscEmbed && window.AscEmbed.initWorker(iframe);

            if (_config.document && (_config.document.isForm!==true && _config.document.isForm!==false)) {
                iframe.onload = function() {
                    _sendCommand({
                        command: 'checkParams',
                        data: {
                            url: _config.document.url,
                            directUrl: _config.document.directUrl,
                            token: _config.document.token,
                            key: _config.document.key
                        }
                    })
                };
            }

            if (iframe.src) {
                var pathArray = iframe.src.split('/');
                this.frameOrigin = pathArray[0] + '//' + pathArray[2];
            }
            target.parentNode && target.parentNode.replaceChild(iframe, target);
            var _msgDispatcher = new MessageDispatcher(_onMessage, this);
        }

        /*
         cmd = {
         command: 'commandName',
         data: <command specific data>
         }
         */

        var _destroyEditor = function(cmd) {
            var target = document.createElement("div");
            target.setAttribute('id', placeholderId);

            if (iframe) {
                _msgDispatcher && _msgDispatcher.unbindEvents();
                _detachMouseEvents();
                iframe.parentNode && iframe.parentNode.replaceChild(target, iframe);
            }
        };

        var _sendCommand = function(cmd, buffer) {
            if (iframe && iframe.contentWindow)
                postMessage(iframe.contentWindow, cmd, buffer);
        };

        var _init = function(editorConfig) {
            _sendCommand({
                command: 'init',
                data: {
                    config: editorConfig
                }
            });
        };

        var _openDocument = function(doc) {
            _sendCommand({
                command: 'openDocument',
                data: {
                    doc: doc
                }
            });
        };

        var _openDocumentFromBinary = function(doc) {
            doc && _sendCommand({
                command: 'openDocumentFromBinary',
                data: doc.buffer
            }, doc.buffer);
        };

        var _showMessage = function(title, msg) {
            msg = msg || title;
            _sendCommand({
                command: 'showMessage',
                data: {
                    msg: msg
                }
            });
        };

        var _applyEditRights = function(allowed, message) {
            _sendCommand({
                command: 'applyEditRights',
                data: {
                    allowed: allowed,
                    message: message
                }
            });
        };

        var _processSaveResult = function(result, message) {
            _sendCommand({
                command: 'processSaveResult',
                data: {
                    result: result,
                    message: message
                }
            });
        };

        // TODO: remove processRightsChange, use denyEditingRights
        var _processRightsChange = function(enabled, message) {
            _sendCommand({
                command: 'processRightsChange',
                data: {
                    enabled: enabled,
                    message: message
                }
            });
        };

        var _denyEditingRights = function(message) {
            _sendCommand({
                command: 'processRightsChange',
                data: {
                    enabled: false,
                    message: message
                }
            });
        };

        var _refreshHistory = function(data, message) {
            _sendCommand({
                command: 'refreshHistory',
                data: {
                    data: data,
                    message: message
                }
            });
        };

        var _setHistoryData = function(data, message) {
            _sendCommand({
                command: 'setHistoryData',
                data: {
                    data: data,
                    message: message
                }
            });
        };

        var _setEmailAddresses = function(data) {
            _sendCommand({
                command: 'setEmailAddresses',
                data: {
                    data: data
                }
            });
        };

        var _setActionLink = function (data) {
            _sendCommand({
                command: 'setActionLink',
                data: {
                    url: data
                }
            });
        };

        var _processMailMerge = function(enabled, message) {
            _sendCommand({
                command: 'processMailMerge',
                data: {
                    enabled: enabled,
                    message: message
                }
            });
        };

        var _downloadAs = function(data) {
            _sendCommand({
                command: 'downloadAs',
                data: data
            });
        };

        var _setUsers = function(data) {
            _sendCommand({
                command: 'setUsers',
                data: data
            });
        };

        var _showSharingSettings = function(data) {
            _sendCommand({
                command: 'showSharingSettings',
                data: data
            });
        };

        var _setSharingSettings = function(data) {
            _sendCommand({
                command: 'setSharingSettings',
                data: data
            });
        };

        var _insertImage = function(data) {
            _sendCommand({
                command: 'insertImage',
                data: data
            });
        };

        var _setMailMergeRecipients = function(data) {
            _sendCommand({
                command: 'setMailMergeRecipients',
                data: data
            });
        };

        var _setRevisedFile = function(data) {
            _sendCommand({
                command: 'setRevisedFile',
                data: data
            });
        };

        var _setRequestedDocument = function(data) {
            _sendCommand({
                command: 'setRequestedDocument',
                data: data
            });
        };

        var _setRequestedSpreadsheet = function(data) {
            _sendCommand({
                command: 'setRequestedSpreadsheet',
                data: data
            });
        };

        var _setReferenceSource = function(data) {
            _sendCommand({
                command: 'setReferenceSource',
                data: data
            });
        };

        var _setFavorite = function(data) {
            _sendCommand({
                command: 'setFavorite',
                data: data
            });
        };

        var _requestClose = function(data) {
            _sendCommand({
                command: 'requestClose',
                data: data
            });
        };

        var _startFilling = function(data) {
            _sendCommand({
                command: 'startFilling',
                data: data
            });
        };

        var _processMouse = function(evt) {
            var r = iframe.getBoundingClientRect();
            var data = {
                type: evt.type,
                x: evt.x - r.left,
                y: evt.y - r.top,
                event: evt
            };

            _sendCommand({
                command: 'processMouse',
                data: data
            });
        };

        var _grabFocus = function(data) {
            setTimeout(function(){
                _sendCommand({
                    command: 'grabFocus',
                    data: data
                });
            }, 10);
        };

        var _blurFocus = function(data) {
            _sendCommand({
                command: 'blurFocus',
                data: data
            });
        };

        var _setReferenceData = function(data) {
            _sendCommand({
                command: 'setReferenceData',
                data: data
            });
        };

        var _refreshFile = function(data) {
            _sendCommand({
                command: 'refreshFile',
                data: data
            });
        };

        var _serviceCommand = function(command, data) {
            _sendCommand({
                command: 'internalCommand',
                data: {
                    command: command,
                    data: data
                }
            });
        };

        return {
            showMessage         : _showMessage,
            processSaveResult   : _processSaveResult,
            processRightsChange : _processRightsChange,
            denyEditingRights   : _denyEditingRights,
            refreshHistory      : _refreshHistory,
            setHistoryData      : _setHistoryData,
            setEmailAddresses   : _setEmailAddresses,
            setActionLink       : _setActionLink,
            processMailMerge    : _processMailMerge,
            downloadAs          : _downloadAs,
            serviceCommand      : _serviceCommand,
            attachMouseEvents   : _attachMouseEvents,
            detachMouseEvents   : _detachMouseEvents,
            destroyEditor       : _destroyEditor,
            setUsers            : _setUsers,
            showSharingSettings : _showSharingSettings,
            setSharingSettings  : _setSharingSettings,
            insertImage         : _insertImage,
            setMailMergeRecipients: _setMailMergeRecipients,
            setRevisedFile      : _setRevisedFile,
            setFavorite         : _setFavorite,
            requestClose        : _requestClose,
            grabFocus           : _grabFocus,
            blurFocus           : _blurFocus,
            setReferenceData    : _setReferenceData,
            refreshFile         : _refreshFile,
            setRequestedDocument: _setRequestedDocument,
            setRequestedSpreadsheet: _setRequestedSpreadsheet,
            setReferenceSource: _setReferenceSource,
            openDocument: _openDocumentFromBinary,
            startFilling: _startFilling
        }
    };


    DocsAPI.DocEditor.defaultConfig = {
        type: 'desktop',
        width: '100%',
        height: '100%',
        editorConfig: {
            lang: 'en',
            canCoAuthoring: true,
            customization: {
                about: true,
                feedback: false
            }
        }
    };

    DocsAPI.DocEditor.version = function() {
        return '{{PRODUCT_VERSION}}';
    };

    MessageDispatcher = function(fn, scope) {
        var _fn     = fn,
            _scope  = scope || window,
            eventFn = function(msg) {
                _onMessage(msg);
            };

        var _bindEvents = function() {
            if (window.addEventListener) {
                window.addEventListener("message", eventFn, false)
            }
            else if (window.attachEvent) {
                window.attachEvent("onmessage", eventFn);
            }
        };

        var _unbindEvents = function() {
            if (window.removeEventListener) {
                window.removeEventListener("message", eventFn, false)
            }
            else if (window.detachEvent) {
                window.detachEvent("onmessage", eventFn);
            }
        };

        var _onMessage = function(msg) {
            // TODO: check message origin
            if (msg && window.JSON && _scope.frameOrigin==msg.origin ) {
                if (msg.data && msg.data.event === 'onSaveDocument') {
                    if (_fn) {
                        _fn.call(_scope, msg.data);
                    }
                    return;
                }

                try {
                    var msg = window.JSON.parse(msg.data);
                    if (_fn) {
                        _fn.call(_scope, msg);
                    }
                } catch(e) {}
            }
        };

        _bindEvents.call(this);

        return {
            unbindEvents: _unbindEvents
        }
    };

    function getShardkey(config) {
        var scripts = document.getElementsByTagName('script');
        for (var i = scripts.length - 1; i >= 0; i--) {
            if (scripts[i].src.match(/(.*)api\/documents\/api.js/i)) {
                var shardkey = /[\?\&]shardkey=([^&]+)&?/.exec(scripts[i].src);
                shardkey && shardkey.length && (config.editorConfig.shardkey = shardkey[1]);
                break;
            }
        }
    }

    function getBasePath() {
        var scripts = document.getElementsByTagName('script'),
            match;

        for (var i = scripts.length - 1; i >= 0; i--) {
            match = scripts[i].src.match(/(.*)api\/documents\/api.js/i);
            if (match) {
                return match[1];
            }
        }

        return "";
    }

    function getExtensionPath() {
        if ("undefined" == typeof(extensionParams) || null == extensionParams["url"])
            return null;
        return extensionParams["url"] + "apps/";
    }


    function getTestPath() {
        var scripts = document.getElementsByTagName('script'),
            match;

        for (var i = scripts.length - 1; i >= 0; i--) {
            match = scripts[i].src.match(/(.*)apps\/api\/documents\/api.js/i);
            if (match) {
                return match[1] + "test/";
            }
        }

        return "";
    }

    function isLocalStorageAvailable() {
        try {
            const storage = window['localStorage'];
            return true;
        }
        catch(e) {
            return false;
        }
    }

    function correct_app_type(config) {
        if ( config.type == 'mobile' ) {
            if ( !config.editorConfig.customization || !config.editorConfig.customization.mobile ||
                    config.editorConfig.customization.mobile.disableForceDesktop !== true )
            {
                if ( isLocalStorageAvailable() ) {
                    const f = localStorage.getItem('asc-force-editor-type');
                    if ( f === 'desktop' ) {
                        config.editorConfig.forceDesktop = true;
                        return 'desktop';
                    }
                }
            }
        }

        return config.type;
    }

    function getAppPath(config) {
        var extensionPath = getExtensionPath(),
            path = extensionPath ? extensionPath : (config.type=="test" ? getTestPath() : getBasePath()),
            appMap = {
                'text': 'documenteditor',
                'text-pdf': 'documenteditor',
                'spreadsheet': 'spreadsheeteditor',
                'presentation': 'presentationeditor',
                'word': 'documenteditor',
                'cell': 'spreadsheeteditor',
                'slide': 'presentationeditor',
                'pdf': 'pdfeditor',
                'diagram': 'visioeditor',
                'common': 'common'
            },
            appType = 'word',
            type,
            fillForms = false,
            isForm = false;
        if (config.document) {
            if (typeof config.document.fileType === 'string')
                type = /^(?:(pdf)|(djvu|xps|oxps)|(xls|xlsx|ods|csv|xlst|xlsy|gsheet|xlsm|xlt|xltm|xltx|fods|ots|xlsb|numbers)|(pps|ppsx|ppt|pptx|odp|pptt|ppty|gslides|pot|potm|potx|ppsm|pptm|fodp|otp|key)|(oform|docxf)|(vsdx|vssx|vstx|vsdm|vssm|vstm))$/
                    .exec(config.document.fileType);

            if (config.document.permissions)
                fillForms = (config.document.permissions.fillForms===undefined ? config.document.permissions.edit !== false : config.document.permissions.fillForms) &&
                            config.editorConfig && (config.editorConfig.mode !== 'view');
        }
        var corrected_type = correct_app_type(config);
        if (type && typeof type[2] === 'string') { // djvu|xps|oxps
            appType = corrected_type === 'mobile' || corrected_type === 'embedded' ? 'word' : 'pdf';
        } else if (type && typeof type[1] === 'string') { // pdf - need check
            isForm = config.document ? config.document.isForm : undefined;
            if (corrected_type === 'embedded')
                appType = fillForms && isForm===undefined ? 'common' : 'word';
            else if (corrected_type !== 'mobile')
                appType = isForm===undefined ? 'common' : isForm ? 'word' : 'pdf';
        } else if (type && typeof type[5] === 'string') { // oform|docxf
            appType = 'word';
        } else {
            if (typeof config.documentType === 'string')
                appType = config.documentType.toLowerCase();
            else {
                if (type && typeof type[3] === 'string') appType = 'cell'; else
                if (type && typeof type[4] === 'string') appType = 'slide'; else
                if (type && typeof type[6] === 'string') appType = 'diagram';
            }
        }
        if (!(config.editorConfig && config.editorConfig.shardkey && config.document && config.editorConfig.shardkey!==config.document.key))
            path = extendAppPath(config, path);
        path += appMap[appType];

        const path_type = corrected_type === "mobile" ? "mobile" :
                          corrected_type === "embedded" ? (fillForms && isForm ? "forms" : "embed") : "main";
        if (appType !== 'common')
            path += "/" + path_type;

        var index = "/index.html";
        if (config.editorConfig && path_type!=="forms" && appType!=='common') {
            var customization = config.editorConfig.customization;
            if ( typeof(customization) == 'object' && ( customization.toolbarNoTabs ||
               (config.editorConfig.targetApp!=='desktop') && (customization.loaderName || customization.loaderLogo))) {
                index = "/index_loader.html";
            } else if (config.editorConfig.mode === 'editdiagram' || config.editorConfig.mode === 'editmerge' || config.editorConfig.mode === 'editole')
                index = "/index_internal.html";
        }
        path += index;
        return path;
    }

    function getAppParameters(config) {
        var params = "?_dc=0";

        if (config.editorConfig && config.editorConfig.lang)
            params += "&lang=" + config.editorConfig.lang;

        if (config.editorConfig && config.editorConfig.targetApp!=='desktop') {
            if ( (typeof(config.editorConfig.customization) == 'object') && config.editorConfig.customization.loaderName) {
                if (config.editorConfig.customization.loaderName !== 'none') params += "&customer=" + encodeURIComponent(config.editorConfig.customization.loaderName);
            } else
                params += "&customer={{APP_CUSTOMER_NAME}}";
            if (typeof(config.editorConfig.customization) == 'object') {
                if ( config.editorConfig.customization.loaderLogo && config.editorConfig.customization.loaderLogo !== '') {
                    params += "&logo=" + encodeURIComponent(config.editorConfig.customization.loaderLogo);
                }
                if ( config.editorConfig.customization.logo ) {
                    if (config.editorConfig.customization.logo.visible===false) {
                        params += "&headerlogo=";
                    } else if (config.type=='embedded' && (config.editorConfig.customization.logo.image || config.editorConfig.customization.logo.imageEmbedded || config.editorConfig.customization.logo.imageDark)) {
                        (config.editorConfig.customization.logo.image || config.editorConfig.customization.logo.imageEmbedded) && (params += "&headerlogo=" + encodeURIComponent(config.editorConfig.customization.logo.image || config.editorConfig.customization.logo.imageEmbedded));
                        config.editorConfig.customization.logo.imageDark && (params += "&headerlogodark=" + encodeURIComponent(config.editorConfig.customization.logo.imageDark));
                        config.editorConfig.customization.logo.imageLight && (params += "&headerlogolight=" + encodeURIComponent(config.editorConfig.customization.logo.imageLight));
                    } else if (config.type!='embedded' && (config.editorConfig.customization.logo.image || config.editorConfig.customization.logo.imageDark || config.editorConfig.customization.logo.imageLight)) {
                        config.editorConfig.customization.logo.image && (params += "&headerlogo=" + encodeURIComponent(config.editorConfig.customization.logo.image));
                        config.editorConfig.customization.logo.imageDark && (params += "&headerlogodark=" + encodeURIComponent(config.editorConfig.customization.logo.imageDark));
                        config.editorConfig.customization.logo.imageLight && (params += "&headerlogolight=" + encodeURIComponent(config.editorConfig.customization.logo.imageLight));
                    }
                }
            }
        }

        if (config.editorConfig && (config.editorConfig.mode == 'editdiagram' || config.editorConfig.mode == 'editmerge' || config.editorConfig.mode == 'editole'))
            params += "&internal=true";

        if (config.type)
            params += "&type=" + config.type;

        if (config.frameEditorId)
            params += "&frameEditorId=" + config.frameEditorId;

        var type = config.document ? /^(?:(pdf)|(oform|docxf))$/.exec(config.document.fileType) : null,
            isPdf = type && typeof type[1] === 'string',
            oldForm = type && typeof type[2] === 'string';

        if (!(isPdf || oldForm) && (config.editorConfig && config.editorConfig.mode == 'view' ||
            config.document && config.document.permissions && (config.document.permissions.edit === false && !config.document.permissions.review )))
            params += "&mode=view";
        if ((isPdf || oldForm) && (config.document && config.document.permissions && config.document.permissions.edit === false || config.editorConfig && config.editorConfig.mode == 'view'))
            params += "&mode=fillforms";

        if (config.document) {
            config.document.isForm = isPdf ? config.document.isForm : !!oldForm;
            (config.document.isForm===true || config.document.isForm===false) && (params += "&isForm=" + config.document.isForm);
        }

        if (config.editorConfig && config.editorConfig.customization && !!config.editorConfig.customization.compactHeader)
            params += "&compact=true";

        if (config.editorConfig && config.editorConfig.customization && config.editorConfig.customization.features && config.editorConfig.customization.features.tabBackground) {
            if (typeof config.editorConfig.customization.features.tabBackground === 'object') {
                params += "&tabBackground=" + (config.editorConfig.customization.features.tabBackground.mode || "header") + (config.editorConfig.customization.features.tabBackground.change!==false ? "-ls" : "");
            } else
                params += "&tabBackground=" + config.editorConfig.customization.features.tabBackground + "-ls";
        }

        if (config.editorConfig && config.editorConfig.customization && (config.editorConfig.customization.toolbar===false))
            params += "&toolbar=false";

        if (config.parentOrigin)
            params += "&parentOrigin=" + config.parentOrigin;

        if (config.editorConfig && config.editorConfig.customization && config.editorConfig.customization.uiTheme )
            params += "&uitheme=" + config.editorConfig.customization.uiTheme;

        if (config.document && config.document.fileType)
            params += "&fileType=" + config.document.fileType;

        if (config.editorConfig && config.editorConfig.shardkey && config.document && config.editorConfig.shardkey!==config.document.key)
            params += "&shardkey=" + config.document.key;

        if (config.editorConfig) {
            var customization = config.editorConfig.customization;
            if ( customization && typeof(customization) == 'object' && ( customization.toolbarNoTabs || (config.editorConfig.targetApp!=='desktop') && (customization.loaderName || customization.loaderLogo))) {
                params += "&indexPostfix=_loader";
            }
        }
        if (config.editorConfig && config.editorConfig.customization && config.editorConfig.customization.wordHeadingsColor && typeof config.editorConfig.customization.wordHeadingsColor === 'string') {
            params += "&headingsColor=" + config.editorConfig.customization.wordHeadingsColor.replace(/#/, '');
        }

        return params;
    }

    function createIframe(config) {
        var iframe = document.createElement("iframe");

        iframe.src = getAppPath(config) + getAppParameters(config);
        iframe.width = config.width;
        iframe.height = config.height;
        iframe.align = "top";
        iframe.frameBorder = 0;
        iframe.name = "frameEditor";
        config.title && (typeof config.title === 'string') && (iframe.title = config.title);
        iframe.allowFullscreen = true;
        iframe.setAttribute("allowfullscreen",""); // for IE11
        iframe.setAttribute("onmousewheel",""); // for Safari on Mac
        iframe.setAttribute("allow", "autoplay; camera; microphone; display-capture; clipboard-write;");

		if (config.type == "mobile")
		{
			iframe.style.position = "fixed";
            iframe.style.overflow = "hidden";
            document.body.style.overscrollBehaviorY = "contain";
		}
        return iframe;
    }

    function postMessage(wnd, msg, buffer) {
        if (wnd && wnd.postMessage && window.JSON) {
            // TODO: specify explicit origin
            buffer ? wnd.postMessage(msg, "*", [buffer]) : wnd.postMessage(window.JSON.stringify(msg), "*");
        }
    }

    function extend(dest, src) {
        for (var prop in src) {
            if (src.hasOwnProperty(prop)) {
                if (typeof dest[prop] === 'undefined') {
                    dest[prop] = src[prop];
                } else
                if (typeof dest[prop] === 'object' &&
                        typeof src[prop] === 'object') {
                    extend(dest[prop], src[prop])
                }
            }
        }
        return dest;
    }

    function extendAppPath(config,  path) {
        if ( !config.isLocalFile ) {
            const ver = '/{{PRODUCT_VERSION}}-{{HASH_POSTFIX}}';
            if ( ver.lastIndexOf('{{') < 0 && path.indexOf(ver) < 0 ) {
                const pos = path.indexOf('/web-apps/app');
                if ( pos > 0 )
                    return [path.slice(0, pos), ver, path.slice(pos)].join('');
            }
        }
        return path;
    }

})(window.DocsAPI = window.DocsAPI || {}, window, document);
<|MERGE_RESOLUTION|>--- conflicted
+++ resolved
@@ -260,17 +260,14 @@
                         visible: true/false (default: true)
                         resultMessage: 'text'/''/null/undefined // if '' - don't show a message after submitting form, null/undefined - show the default message
                     },
-<<<<<<< HEAD
                     forceWesternFontSize: false/true, // used only in the document editor with lang=zh, Chinese by default
                     slidePlayerBackground: '#000000', // background color for slide show in presentation editor
                     wordHeadingsColor: '#00ff00' // set color for default heading styles in document editor
                     showVerticalScroll: true/false, //  show/hide scroll in the spreadsheet editor by default
-                    showHorizontalScroll: true/false //  show/hide scroll in the spreadsheet editor by default
-=======
+                    showHorizontalScroll: true/false, //  show/hide scroll in the spreadsheet editor by default
                     startFillingForm: {
                         text: 'Share & collect' // caption of the start filling button, used for pdf-forms
                     }
->>>>>>> eec08af4
                 },
                  coEditing: {
                      mode: 'fast', // <coauthoring mode>, 'fast' or 'strict'. if 'fast' and 'customization.autosave'=false -> set 'customization.autosave'=true. 'fast' - default for editor
