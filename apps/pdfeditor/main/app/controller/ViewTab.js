/*
 * (c) Copyright Ascensio System SIA 2010-2024
 *
 * This program is a free software product. You can redistribute it and/or
 * modify it under the terms of the GNU Affero General Public License (AGPL)
 * version 3 as published by the Free Software Foundation. In accordance with
 * Section 7(a) of the GNU AGPL its Section 15 shall be amended to the effect
 * that Ascensio System SIA expressly excludes the warranty of non-infringement
 * of any third-party rights.
 *
 * This program is distributed WITHOUT ANY WARRANTY; without even the implied
 * warranty of MERCHANTABILITY or FITNESS FOR A PARTICULAR  PURPOSE. For
 * details, see the GNU AGPL at: http://www.gnu.org/licenses/agpl-3.0.html
 *
 * You can contact Ascensio System SIA at 20A-6 Ernesta Birznieka-Upish
 * street, Riga, Latvia, EU, LV-1050.
 *
 * The  interactive user interfaces in modified source and object code versions
 * of the Program must display Appropriate Legal Notices, as required under
 * Section 5 of the GNU AGPL version 3.
 *
 * Pursuant to Section 7(b) of the License you must retain the original Product
 * logo when distributing the program. Pursuant to Section 7(e) we decline to
 * grant you any rights under trademark law for use of our trademarks.
 *
 * All the Product's GUI elements, including illustrations and icon sets, as
 * well as technical writing content are licensed under the terms of the
 * Creative Commons Attribution-ShareAlike 4.0 International. See the License
 * terms at http://creativecommons.org/licenses/by-sa/4.0/legalcode
 *
 */

/**
 *  ViewTab.js
 *
 *  Created on 06.12.2021
 *
 */

define([
    'core',
    'pdfeditor/main/app/view/ViewTab'
], function () {
    'use strict';

    PDFE.Controllers.ViewTab = Backbone.Controller.extend(_.extend({
        models : [],
        collections : [
        ],
        views : [
            'ViewTab'
        ],
        sdkViewName : '#id_main',

        initialize: function () {
        },
        onLaunch: function () {
            this._state = {};
            Common.NotificationCenter.on('app:ready', this.onAppReady.bind(this));
            Common.NotificationCenter.on('contenttheme:dark', this.onContentThemeChangedToDark.bind(this));
            Common.NotificationCenter.on('uitheme:changed', this.onThemeChanged.bind(this));
            Common.NotificationCenter.on('document:ready', _.bind(this.onDocumentReady, this));
            Common.NotificationCenter.on('tabstyle:changed', this.onTabStyleChange.bind(this));
        },

        setApi: function (api) {
            if (api) {
                this.api = api;
                this.api.asc_registerCallback('asc_onZoomChange', _.bind(this.onZoomChange, this));
                this.api.asc_registerCallback('asc_onCoAuthoringDisconnect', _.bind(this.onCoAuthoringDisconnect, this));
                Common.NotificationCenter.on('api:disconnect', _.bind(this.onCoAuthoringDisconnect, this));
            }
            return this;
        },

        setConfig: function(config) {
            this.mode = config.mode;
            this.toolbar = config.toolbar;
            this.view = this.createView('ViewTab', {
                toolbar: this.toolbar.toolbar,
                mode: this.mode,
                compactToolbar: this.toolbar.toolbar.isCompactView
            });
            this.addListeners({
                'ViewTab': {
                    'zoom:topage': _.bind(this.onBtnZoomTo, this, 'topage'),
                    'zoom:towidth': _.bind(this.onBtnZoomTo, this, 'towidth'),
                    'darkmode:change': _.bind(this.onChangeDarkMode, this)
                },
                'Toolbar': {
                    'view:compact': _.bind(function (toolbar, state) {
                        this.view.chToolbar.setValue(!state, true);
                    }, this)
                },
                'Statusbar': {
                    'view:hide': _.bind(function (statusbar, state) {
                        this.view.chStatusbar.setValue(!state, true);
                    }, this)
                },
                'LeftMenu': {
                    'view:hide': _.bind(function (leftmenu, state) {
                        this.view.chLeftMenu.setValue(!state, true);
                    }, this)
                }
            });
        },

        SetDisabled: function(state) {
            this.view && this.view.SetDisabled(state);
        },

        createToolbarPanel: function() {
            return this.view.getPanel();
        },

        getView: function(name) {
            return !name && this.view ?
                this.view : Backbone.Controller.prototype.getView.call(this, name);
        },

        onCoAuthoringDisconnect: function() {
            Common.Utils.lockControls(Common.enumLock.lostConnect, true, {array: this.view.lockedControls});
        },

        onAppReady: function (config) {
            var me = this;
            if (me.view) {
                (new Promise(function (accept, reject) {
                    accept();
                })).then(function(){
                    me.view.setEvents();

                    if (!Common.UI.Themes.available()) {
                        me.view.btnInterfaceTheme.$el.closest('.group').remove();
                        me.view.$el.find('.separator-theme').remove();
                    }
                    var emptyGroup = [];
                    if (config.canBrandingExt && config.customization && config.customization.statusBar === false || !Common.UI.LayoutManager.isElementVisible('statusBar')) {
                        emptyGroup.push(me.view.chStatusbar.$el.closest('.elset'));
                        me.view.chStatusbar.$el.remove();
                    }

                    if (config.canBrandingExt && config.customization && config.customization.leftMenu === false || !Common.UI.LayoutManager.isElementVisible('leftMenu')) {
                        emptyGroup.push(me.view.chLeftMenu.$el.closest('.elset'));
                        me.view.chLeftMenu.$el.remove();
                    } else if (emptyGroup.length>0) {
                        emptyGroup.push(me.view.chLeftMenu.$el.closest('.elset'));
                        emptyGroup.shift().append(me.view.chLeftMenu.$el[0]);
                    }

                    if (!config.canPDFEdit || config.canBrandingExt && config.customization && config.customization.rightMenu === false || !Common.UI.LayoutManager.isElementVisible('rightMenu')) {
                        emptyGroup.push(me.view.chRightMenu.$el.closest('.elset'));
                        me.view.chRightMenu.$el.remove();
                    } else if (emptyGroup.length>0) {
                        emptyGroup.push(me.view.chRightMenu.$el.closest('.elset'));
                        emptyGroup.shift().append(me.view.chRightMenu.$el[0]);
                    }
                    config.canPDFEdit && me.applyEditorMode(config);

                    if (emptyGroup.length>1) { // remove empty group
                        emptyGroup[emptyGroup.length-1].closest('.group').remove();
                    }

                    me.view.cmbsZoom.forEach(function (cmb) {
                        cmb.on('selected', _.bind(me.onSelectedZoomValue, me))
                            .on('changed:before',_.bind(me.onZoomChanged, me, true))
                            .on('changed:after', _.bind(me.onZoomChanged, me, false))
                            .on('combo:blur',    _.bind(me.onComboBlur, me, false));
                    });

                    if (me.view.btnNavigation) {
                        me.getApplication().getController('LeftMenu').leftMenu.btnNavigation.on('toggle', function (btn, state) {
                            if (state !== me.view.btnNavigation.pressed)
                                me.view.turnNavigation(state);
                        });
                    } else {
                        me.view.$el.find('.separator-navigation').hide().prev('.group').hide();
                    }

                    if (Common.UI.Themes.available()) {
                        function _add_tab_styles() {
                            let btn = me.view.btnInterfaceTheme;
                            if ( typeof(btn.menu) === 'object' )
                                btn.menu.addItem({caption: '--'}, true);
                            else
                                btn.setMenu(new Common.UI.Menu());
                            let mni = new Common.UI.MenuItem({
                                value: -1,
                                caption: me.view.textTabStyle,
                                menu: new Common.UI.Menu({
                                    menuAlign: 'tl-tr',
                                    items: [
                                        {value: 'fill', caption: me.view.textFill, checkable: true, toggleGroup: 'tabstyle'},
                                        {value: 'line', caption: me.view.textLine, checkable: true, toggleGroup: 'tabstyle'}
                                    ]
                                })
                            });
                            _.each(mni.menu.items, function(item){
                                item.setChecked(Common.Utils.InternalSettings.get("settings-tab-style")===item.value, true);
                            });
                            mni.menu.on('item:click', _.bind(function (menu, item) {
                                Common.UI.TabStyler.setStyle(item.value);
                            }, me));
<<<<<<< HEAD
                            btn.menu.addItem(mni);
                            me.view.menuTabStyle = mni.menu;
=======
                            btn.menu.addItem(mni, true);
>>>>>>> ba728da2
                        }
                        function _fill_themes() {
                            let btn = this.view.btnInterfaceTheme;
                            if ( typeof(btn.menu) == 'object' ) btn.menu.removeAll(true);
                            else btn.setMenu(new Common.UI.Menu());

                            var currentTheme = Common.UI.Themes.currentThemeId() || Common.UI.Themes.defaultThemeId(),
                                idx = 0;
                            for (var t in Common.UI.Themes.map()) {
                                btn.menu.insertItem(idx++, {
                                    value: t,
                                    caption: Common.UI.Themes.get(t).text,
                                    checked: t === currentTheme,
                                    checkable: true,
                                    toggleGroup: 'interface-theme'
                                });
                            }
                            // Common.UI.FeaturesManager.canChange('tabStyle', true) && _add_tab_styles();
                        }

                        Common.NotificationCenter.on('uitheme:countchanged', _fill_themes.bind(me));
                        _fill_themes.call(me);

                        if (me.view.btnInterfaceTheme.menu.getItemsLength(true)) {
                            // me.view.btnInterfaceTheme.setMenu(new Common.UI.Menu({items: menuItems}));
                            me.view.btnInterfaceTheme.menu.on('item:click', _.bind(function (menu, item) {
                                var value = item.value;
                                Common.UI.Themes.setTheme(value);
                                Common.Utils.lockControls(Common.enumLock.inLightTheme, !Common.UI.Themes.isDarkTheme(), {array: [me.view.btnDarkDocument]});
                            }, me));

                            setTimeout(function () {
                                me.onContentThemeChangedToDark(Common.UI.Themes.isContentThemeDark());
                                Common.Utils.lockControls(Common.enumLock.inLightTheme, !Common.UI.Themes.isDarkTheme(), {array: [me.view.btnDarkDocument]});
                            }, 0);
                        }
                    }
                });
            }
        },

        onDocumentReady: function() {
            Common.Utils.lockControls(Common.enumLock.disableOnStart, false, {array: this.view.lockedControls});
        },

        onZoomChange: function (percent, type) {
            this.view.btnsFitToPage.forEach(function (btn) {
                btn.toggle(type === 2, true);
            });
            this.view.btnsFitToWidth.forEach(function (btn) {
                btn.toggle(type === 1, true);
            });

            this.setZoomValue(percent);

            this._state.zoomValue = percent;
        },

        applyZoom: function (value) {
            var val = Math.max(10, Math.min(500, value));
            if (this._state.zoomValue === val)
                this.setZoomValue(this._state.zoomValue);
            this.api.zoom(val);
            Common.NotificationCenter.trigger('edit:complete', this.view);
        },

        onSelectedZoomValue: function (combo, record) {
            this.applyZoom(record.value);
        },

        onZoomChanged: function (before, combo, record, e) {
            var value = parseFloat(record.value);
            if (before) {
                var expr = new RegExp('^\\s*(\\d*(\\.|,)?\\d+)\\s*(%)?\\s*$');
                if (!expr.exec(record.value)) {
                    this.setZoomValue(this._state.zoomValue);
                    Common.NotificationCenter.trigger('edit:complete', this.view);
                }
            } else {
                if (this._state.zoomValue !== value && !isNaN(value)) {
                    this.applyZoom(value);
                } else if (record.value !== this._state.zoomValue + '%') {
                    this.setZoomValue(this._state.zoomValue);
                }
            }
        },

        setZoomValue: function(value) {
            this.view && this.view.cmbsZoom && this.view.cmbsZoom.forEach(function (cmb) {
                cmb.setValue(value, value + '%');
            });
        },

        onBtnZoomTo: function(type, btn) {
            var func;
            if ( type === 'topage' ) {
                func = 'zoomFitToPage';
            } else {
                func = 'zoomFitToWidth';
            }
            if ( btn && !btn.pressed )
                this.api.zoomCustomMode();
            else
                this.api[func]();
            Common.NotificationCenter.trigger('edit:complete', this.view);
        },

        onChangeDarkMode: function (isdarkmode) {
            if (!this._darkModeTimer) {
                var me = this;
                me._darkModeTimer = setTimeout(function() {
                    me._darkModeTimer = undefined;
                }, 500);
                Common.UI.Themes.setContentTheme(isdarkmode?'dark':'light');
            } else
                this.onContentThemeChangedToDark(Common.UI.Themes.isContentThemeDark());
        },

        onContentThemeChangedToDark: function (isdark) {
            this.view && this.view.btnDarkDocument.toggle(isdark, true);
        },

        onThemeChanged: function () {
            if (this.view && Common.UI.Themes.available()) {
                var current_theme = Common.UI.Themes.currentThemeId() || Common.UI.Themes.defaultThemeId(),
                    menu_item = _.findWhere(this.view.btnInterfaceTheme.menu.getItems(true), {value: current_theme});
                if ( menu_item ) {
                    this.view.btnInterfaceTheme.menu.clearAll(true);
                    menu_item.setChecked(true, true);
                }
                Common.Utils.lockControls(Common.enumLock.inLightTheme, !Common.UI.Themes.isDarkTheme(), {array: [this.view.btnDarkDocument]});
            }
        },

        onTabStyleChange: function () {
            if (this.view && this.view.menuTabStyle) {
                _.each(this.view.menuTabStyle.items, function(item){
                    item.setChecked(Common.Utils.InternalSettings.get("settings-tab-style")===item.value, true);
                });
            }
        },

        onComboBlur: function() {
            Common.NotificationCenter.trigger('edit:complete', this.view);
        },

        applyEditorMode: function(config) {
            this.view && this.view.chRightMenu && this.view.chRightMenu.setVisible((config || this.mode)['isPDFEdit']);
        }

    }, PDFE.Controllers.ViewTab || {}));
});<|MERGE_RESOLUTION|>--- conflicted
+++ resolved
@@ -201,12 +201,8 @@
                             mni.menu.on('item:click', _.bind(function (menu, item) {
                                 Common.UI.TabStyler.setStyle(item.value);
                             }, me));
-<<<<<<< HEAD
-                            btn.menu.addItem(mni);
+                            btn.menu.addItem(mni, true);
                             me.view.menuTabStyle = mni.menu;
-=======
-                            btn.menu.addItem(mni, true);
->>>>>>> ba728da2
                         }
                         function _fill_themes() {
                             let btn = this.view.btnInterfaceTheme;
