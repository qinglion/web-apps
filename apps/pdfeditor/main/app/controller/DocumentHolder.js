/*
 * (c) Copyright Ascensio System SIA 2010-2024
 *
 * This program is a free software product. You can redistribute it and/or
 * modify it under the terms of the GNU Affero General Public License (AGPL)
 * version 3 as published by the Free Software Foundation. In accordance with
 * Section 7(a) of the GNU AGPL its Section 15 shall be amended to the effect
 * that Ascensio System SIA expressly excludes the warranty of non-infringement
 * of any third-party rights.
 *
 * This program is distributed WITHOUT ANY WARRANTY; without even the implied
 * warranty of MERCHANTABILITY or FITNESS FOR A PARTICULAR  PURPOSE. For
 * details, see the GNU AGPL at: http://www.gnu.org/licenses/agpl-3.0.html
 *
 * You can contact Ascensio System SIA at 20A-6 Ernesta Birznieka-Upish
 * street, Riga, Latvia, EU, LV-1050.
 *
 * The  interactive user interfaces in modified source and object code versions
 * of the Program must display Appropriate Legal Notices, as required under
 * Section 5 of the GNU AGPL version 3.
 *
 * Pursuant to Section 7(b) of the License you must retain the original Product
 * logo when distributing the program. Pursuant to Section 7(e) we decline to
 * grant you any rights under trademark law for use of our trademarks.
 *
 * All the Product's GUI elements, including illustrations and icon sets, as
 * well as technical writing content are licensed under the terms of the
 * Creative Commons Attribution-ShareAlike 4.0 International. See the License
 * terms at http://creativecommons.org/licenses/by-sa/4.0/legalcode
 *
 */
/**
 *  DocumentHolder.js
 *
 *  DocumentHolder controller
 *
 *  Created on 1/15/14
 *
 */

var c_paragraphLinerule = {
    LINERULE_LEAST: 0,
    LINERULE_AUTO: 1,
    LINERULE_EXACT: 2
};

var c_paragraphTextAlignment = {
    RIGHT: 0,
    LEFT: 1,
    CENTERED: 2,
    JUSTIFIED: 3
};

var c_paragraphSpecial = {
    NONE_SPECIAL: 0,
    FIRST_LINE: 1,
    HANGING: 2
};

define([
    'core',
    'pdfeditor/main/app/view/DocumentHolder'
], function () {
    'use strict';

    PDFE.Controllers.DocumentHolder = Backbone.Controller.extend({
        models: [],
        collections: [],
        views: [
            'DocumentHolder'
        ],

        initialize: function() {
            //

            var me = this;

            me._TtHeight        = 20;
            me.usertips = [];
            me.fastcoauthtips = [];
            me._isDisabled = false;
            me._state = {initEditorEvents: true};
            me.mode = {};
            me.mouseMoveData = null;
            me.isTooltipHiding = false;
            me.lastMathTrackBounds = [];
            me.showMathTrackOnLoad = false;
            me.lastTextBarBounds = [];
            me.lastAnnotBarBounds = [];
            me.lastAnnotBarOnTop = true;
            me.lastAnnotSelBarOnTop = true;

            me.screenTip = {
                toolTip: new Common.UI.Tooltip({
                    owner: this,
                    html: true,
                    title: '<br><b>Press Ctrl and click link</b>',
                    cls: 'link-tooltip'
//                    style: 'word-wrap: break-word;'
                }),
                strTip: '',
                isHidden: true,
                isVisible: false
            };
            me.eyedropperTip = {
                toolTip: new Common.UI.Tooltip({
                    owner: this,
                    html: true,
                    cls: 'eyedropper-tooltip'
                }),
                isHidden: true,
                isVisible: false,
                eyedropperColor: null,
                tipInterval: null,
                isTipVisible: false
            };
            me.userTooltip = true;
            me.wrapEvents = {
                userTipMousover: _.bind(me.userTipMousover, me),
                userTipMousout: _.bind(me.userTipMousout, me)
            };

            var keymap = {};
            me.hkComments = Common.Utils.isMac ? 'command+alt+a' : 'alt+h';
            keymap[me.hkComments] = function() {
                if (me.api.can_AddQuotedComment()!==false) {
                    me.addComment();
                }
                return false;
            };
            Common.util.Shortcuts.delegateShortcuts({shortcuts:keymap});
        },

        onLaunch: function() {
            this.documentHolder = this.createView('DocumentHolder').render();
            this.documentHolder.el.tabIndex = -1;
            this.onAfterRender();

            var me = this;
            Common.NotificationCenter.on({
                'window:show': function(e){
                    me.screenTip.toolTip.hide();
                    me.screenTip.isVisible = false;
                    /** coauthoring begin **/
                    me.userTipHide();
                    /** coauthoring end **/
                    me.hideEyedropper();
                    me.mode && me.mode.isDesktopApp && me.api && me.api.asc_onShowPopupWindow();

                },
                'modal:show': function(e){
                    me.hideTips();
                },
                'layout:changed': function(e){
                    me.screenTip.toolTip.hide();
                    me.screenTip.isVisible = false;
                    /** coauthoring begin **/
                    me.userTipHide();
                    /** coauthoring end **/
                    me.hideTips();
                    me.hideEyedropper();
                    me.onDocumentHolderResize();
                }
            });
            Common.NotificationCenter.on('script:loaded', _.bind(me.createPostLoadElements, me));
        },

        setApi: function(o) {
            this.api = o;
<<<<<<< HEAD
            this.api && this.documentHolder.setApi(this.api);
=======

            if (this.api) {
                (this.mode.isEdit === true) && this.api.asc_registerCallback('asc_onCountPages',                   _.bind(this.onCountPages, this));

                this.documentHolder.setApi(this.api);
            }
>>>>>>> 2a659456

            return this;
        },

        setMode: function(m) {
            this.mode = m;
            /** coauthoring begin **/
            !(this.mode.canCoAuthoring && this.mode.canComments)
                ? Common.util.Shortcuts.suspendEvents(this.hkComments)
                : Common.util.Shortcuts.resumeEvents(this.hkComments);
            /** coauthoring end **/
            this.documentHolder.setMode(m);
        },

        createPostLoadElements: function() {
            this.setEvents();
            this.applyEditorMode();
            this.showMathTrackOnLoad && this.onShowMathTrack(this.lastMathTrackBounds);
        },

        createDelayedElements: function(view, type) {},

        getView: function (name) {
            return !name ?
                this.documentHolder : Backbone.Controller.prototype.getView.call()
        },

        showPopupMenu: function(menu, value, event, docElement, eOpts){
            var me = this;
            if (!_.isUndefined(menu)  && menu !== null){
                Common.UI.Menu.Manager.hideAll();

                var showPoint = [event.get_X(), event.get_Y()],
                    menuContainer = $(me.documentHolder.el).find(Common.Utils.String.format('#menu-container-{0}', menu.id));

                if (!menu.rendered) {
                    // Prepare menu container
                    if (menuContainer.length < 1) {
                        menuContainer = $(Common.Utils.String.format('<div id="menu-container-{0}" style="position: absolute; z-index: 10000;"><div class="dropdown-toggle" data-toggle="dropdown"></div></div>', menu.id));
                        $(me.documentHolder.el).append(menuContainer);
                    }

                    menu.render(menuContainer);
                    menu.cmpEl.attr({tabindex: "-1"});
                }

                menuContainer.css({
                    left: showPoint[0],
                    top : showPoint[1]
                });

                menu.show();

                if (_.isFunction(menu.options.initMenu)) {
                    menu.options.initMenu(value);
                    menu.alignPosition();
                }
                _.delay(function() {
                    menu.cmpEl.focus();
                }, 10);

                me.documentHolder.currentMenu = menu;
                me.api.onPluginContextMenuShow && me.api.onPluginContextMenuShow(event);
            }
        },

        fillViewMenuProps: function(selectedElements) {},

        fillPDFEditMenuProps: function(selectedElements) {},

        applyEditorMode: function() {},

        fillFormsMenuProps: function(selectedElements) {},

        showObjectMenu: function(event, docElement, eOpts){
            var me = this;
            if (me.api){
                var obj = me.mode && me.mode.isRestrictedEdit ? (event.get_Type() == 0 ? me.fillFormsMenuProps(me.api.getSelectedElements()) : null) : (me.mode && me.mode.isEdit && me.mode.isPDFEdit ? me.fillPDFEditMenuProps(me.api.getSelectedElements()) : me.fillViewMenuProps(me.api.getSelectedElements()));
                if (obj) me.showPopupMenu(obj.menu_to_show, obj.menu_props, event, docElement, eOpts);
            }
        },

        onContextMenu: function(event){
            if (Common.UI.HintManager.isHintVisible())
                Common.UI.HintManager.clearHints();
            if (!event) {
                Common.UI.Menu.Manager.hideAll();
                return;
            }

            var me = this;
            _.delay(function(){
                if (event.get_Type() == Asc.c_oAscPdfContextMenuTypes.Thumbnails) {
                    me.mode && me.mode.isEdit && me.mode.isPDFEdit && me.showPopupMenu.call(me, me.documentHolder.pageMenu, {isPageSelect: event.get_IsPageSelect(), pageNum: event.get_PageNum()}, event);
                } else
                    me.showObjectMenu.call(me, event);
            },10);
        },

        onFocusObject: function(selectedElements) {
            var me = this,
                currentMenu = me.documentHolder.currentMenu;
            if (currentMenu && currentMenu.isVisible()){
                var obj = me.mode && me.mode.isRestrictedEdit ? me.fillFormsMenuProps(selectedElements) : (me.mode && me.mode.isEdit && me.mode.isPDFEdit ? me.fillPDFEditMenuProps(selectedElements) : me.fillViewMenuProps(selectedElements));
                if (obj) {
                    if (obj.menu_to_show===currentMenu) {
                        currentMenu.options.initMenu(obj.menu_props);
                        currentMenu.alignPosition();
                    }
                }
            }
            if (this.mode && this.mode.isEdit && this.mode.isPDFEdit) {
                var i = -1,
                    in_equation = false,
                    locked = false;
                while (++i < selectedElements.length) {
                    var type = selectedElements[i].get_ObjectType();
                    if (type === Asc.c_oAscTypeSelectElement.Math) {
                        in_equation = true;
                    } else if (type === Asc.c_oAscTypeSelectElement.Paragraph) {
                        var value = selectedElements[i].get_ObjectValue();
                        value && (locked = locked || value.get_Locked());
                    }
                }
                if (in_equation) {
                    this._state.equationLocked = locked;
                    this.disableEquationBar();
                }
            }
        },

        handleDocumentWheel: function(event) {
            var me = this;
            if (me.api) {
                var delta = (_.isUndefined(event.originalEvent)) ? event.wheelDelta : event.originalEvent.wheelDelta;
                if (_.isUndefined(delta)) {
                    delta = event.deltaY;
                }

                if (event.ctrlKey && !event.altKey) {
                    if (delta < 0) {
                        me.api.zoomOut();
                    } else if (delta > 0) {
                        me.api.zoomIn();
                    }

                    event.preventDefault();
                    event.stopPropagation();
                }
            }
        },

        handleDocumentKeyDown: function(event){
            var me = this;
            if (me.api){
                var key = event.keyCode;
                if ((event.ctrlKey || event.metaKey) && !event.shiftKey && !event.altKey){
                    if (key === Common.UI.Keys.NUM_PLUS || key === Common.UI.Keys.EQUALITY || (Common.Utils.isGecko && key === Common.UI.Keys.EQUALITY_FF) || (Common.Utils.isOpera && key == 43)){
                        me.api.zoomIn();
                        event.preventDefault();
                        event.stopPropagation();
                        return false;
                    }
                    else if (key === Common.UI.Keys.NUM_MINUS || key === Common.UI.Keys.MINUS || (Common.Utils.isGecko && key === Common.UI.Keys.MINUS_FF) || (Common.Utils.isOpera && key == 45)){
                        me.api.zoomOut();
                        event.preventDefault();
                        event.stopPropagation();
                        return false;
                    } else if (key === Common.UI.Keys.ZERO || key === Common.UI.Keys.NUM_ZERO) {// 0
                        me.api.zoom(100);
                        event.preventDefault();
                        event.stopPropagation();
                        return false;
                    }
                }
                if (me.documentHolder.currentMenu && me.documentHolder.currentMenu.isVisible()) {
                    if (key == Common.UI.Keys.UP ||
                        key == Common.UI.Keys.DOWN) {
                        $('ul.dropdown-menu', me.documentHolder.currentMenu.el).focus();
                    }
                }

                if (key == Common.UI.Keys.ESC) {
                    Common.UI.Menu.Manager.hideAll();
                }
            }
        },

        onDocumentHolderResize: function(e){
            var me = this;
            me._XY = [
                Common.Utils.getOffset(me.documentHolder.cmpEl).left - $(window).scrollLeft(),
                Common.Utils.getOffset(me.documentHolder.cmpEl).top - $(window).scrollTop()
            ];
            me._Height = me.documentHolder.cmpEl.height();
            me._Width = me.documentHolder.cmpEl.width();
            me._BodyWidth = $('body').width();
        },

        onAfterRender: function(ct){
            var me = this;
            var meEl = me.documentHolder.cmpEl;
            if (meEl) {
                meEl.on('contextmenu', function(e) {
                    e.preventDefault();
                    e.stopPropagation();
                    return false;
                });
                meEl.on('click', function(e){
                    if (e.target.localName == 'canvas') {
                        if (me._preventClick)
                            me._preventClick = false;
                        else
                            meEl.focus();
                    }
                });
                meEl.on('mousedown', function(e){
                    if (e.target.localName == 'canvas' && $(e.target).closest('[type=menuitem]').length<1)
                        Common.UI.Menu.Manager.hideAll();
                });

                //NOTE: set mouse wheel handler

                var addEvent = function( elem, type, fn ) {
                    elem.addEventListener ? elem.addEventListener( type, fn, false ) : elem.attachEvent( "on" + type, fn );
                };

                var eventname=(/Firefox/i.test(navigator.userAgent))? 'DOMMouseScroll' : 'mousewheel';
                addEvent(me.documentHolder.el, eventname, _.bind(me.handleDocumentWheel, me));
            }

            !Common.Utils.isChrome ? $(document).on('mousewheel', _.bind(me.handleDocumentWheel, me)) :
                document.addEventListener('mousewheel', _.bind(me.handleDocumentWheel, me), {passive: false});
            $(document).on('keydown', _.bind(me.handleDocumentKeyDown, me));

            $(window).on('resize', _.bind(me.onDocumentHolderResize, me));
            var viewport = me.getApplication().getController('Viewport').getView('Viewport');
            viewport.hlayout.on('layout:resizedrag', _.bind(me.onDocumentHolderResize, me));
        },

        getUserName: function(id){
            var usersStore = PDFE.getCollection('Common.Collections.Users');
            if (usersStore){
                var rec = usersStore.findUser(id);
                if (rec)
                    return AscCommon.UserInfoParser.getParsedName(rec.get('username'));
            }
            return this.documentHolder.guestText;
        },

        isUserVisible: function(id){
            var usersStore = PDFE.getCollection('Common.Collections.Users');
            if (usersStore){
                var rec = usersStore.findUser(id);
                if (rec)
                    return !rec.get('hidden');
            }
            return true;
        },

        userTipMousover: function (evt, el, opt) {
            var me = this;
            if (me.userTooltip===true) {
                me.userTooltip = new Common.UI.Tooltip({
                    owner: evt.currentTarget,
                    title: me.documentHolder.tipIsLocked
                });

                me.userTooltip.show();
            }
        },

        userTipHide: function () {
            var me = this;
            if (typeof me.userTooltip == 'object') {
                me.userTooltip.hide();
                me.userTooltip = undefined;

                for (var i=0; i<me.usertips.length; i++) {
                    me.usertips[i].off('mouseover', me.wrapEvents.userTipMousover);
                    me.usertips[i].off('mouseout', me.wrapEvents.userTipMousout);
                }
            }
        },

        userTipMousout: function (evt, el, opt) {
            var me = this;
            if (typeof me.userTooltip == 'object') {
                if (me.userTooltip.$element && evt.currentTarget === me.userTooltip.$element[0]) {
                    me.userTipHide();
                }
            }
        },

        hideTips: function() {
            var me = this;
            /** coauthoring begin **/
            if (typeof me.userTooltip == 'object') {
                me.userTooltip.hide();
                me.userTooltip = true;
            }
            _.each(me.usertips, function(item) {
                item.remove();
            });
            me.usertips = [];
            me.usertipcount = 0;
            /** coauthoring end **/
        },

        hideEyedropper: function () {
            if (this.eyedropperTip.isVisible) {
                this.eyedropperTip.isVisible = false;
                this.eyedropperTip.eyedropperColor.css({left: '-1000px', top: '-1000px'});
            }
            if (this.eyedropperTip.isTipVisible) {
                this.eyedropperTip.isTipVisible = false;
                this.eyedropperTip.toolTip.hide();
            }
        },

        onMouseMoveStart: function() {
            var me = this;
            me.screenTip.isHidden = true;
            /** coauthoring begin **/
            if (me.usertips.length>0) {
                if (typeof me.userTooltip == 'object') {
                    me.userTooltip.hide();
                    me.userTooltip = true;
                }
                _.each(me.usertips, function(item) {
                    item.remove();
                });
            }
            me.usertips = [];
            me.usertipcount = 0;
            /** coauthoring end **/
        },

        onMouseMoveEnd: function() {
            var me = this;
            if (me.screenTip.isHidden && me.screenTip.isVisible) {
                me.screenTip.isVisible = false;
                me.isTooltipHiding = true;
                me.screenTip.toolTip.hide(function(){
                    me.isTooltipHiding = false;
                    if (me.mouseMoveData) me.onMouseMove(me.mouseMoveData);
                    me.mouseMoveData = null;
                });
            }
            if (me.eyedropperTip.isHidden) {
                me.hideEyedropper();
            }
        },

        onMouseMove: function(moveData) {},

        onCoAuthoringDisconnect: function() {
            this.mode.isEdit = false;
        },

        SetDisabled: function(state, canProtect, fillFormMode) {
            this._isDisabled = state;
            this.documentHolder.SetDisabled(state, canProtect, fillFormMode);
        },

        changePosition: function() {
            var me = this,
                cmpEl = me.documentHolder.cmpEl;
            me._XY = [
                Common.Utils.getOffset(cmpEl).left - $(window).scrollLeft(),
                Common.Utils.getOffset(cmpEl).top  - $(window).scrollTop()
            ];
            me._Height = cmpEl.height();
            me._Width = cmpEl.width();
            me._BodyWidth = $('body').width();
            me.onMouseMoveStart();
        },

        addComment: function(item, e, eOpt){
            if (this.api && this.mode.canCoAuthoring && this.mode.canComments) {
                this.documentHolder.suppressEditComplete = true;

                var controller = PDFE.getController('Common.Controllers.Comments');
                if (controller) {
                    controller.addDummyComment();
                    item && item.isFromBar && this.api.SetShowTextSelectPanel(false);
                }
            }
        },

        onCountPages: function(count) {
            this.documentHolder && (this.documentHolder._pagesCount = count);
        },

        onDialogAddHyperlink: function() {},

        onShowMathTrack: function() {},

        onHideMathTrack: function() {},

        onHideTextBar: function() {},

        disableEquationBar: function() {},

        onHideAnnotBar: function() {},

        onHideAnnotSelectBar: function() {},

        editText: function() {
            this.mode && !this.mode.isPDFEdit && Common.NotificationCenter.trigger('pdf:mode-apply', 'edit');
            this.api && this.api.asc_EditPage();
        },

        clearSelection: function() {
            this.onHideMathTrack();
            this.onHideTextBar();
            this.onHideAnnotBar();
            this.onHideAnnotSelectBar();
        },

        editComplete: function() {
            this.documentHolder && this.documentHolder.fireEvent('editcomplete', this.documentHolder);
        }
    });
});<|MERGE_RESOLUTION|>--- conflicted
+++ resolved
@@ -167,17 +167,10 @@
 
         setApi: function(o) {
             this.api = o;
-<<<<<<< HEAD
-            this.api && this.documentHolder.setApi(this.api);
-=======
-
             if (this.api) {
                 (this.mode.isEdit === true) && this.api.asc_registerCallback('asc_onCountPages',                   _.bind(this.onCountPages, this));
-
                 this.documentHolder.setApi(this.api);
             }
->>>>>>> 2a659456
-
             return this;
         },
 
