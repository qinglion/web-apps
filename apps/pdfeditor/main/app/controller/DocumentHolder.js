/*
 * (c) Copyright Ascensio System SIA 2010-2024
 *
 * This program is a free software product. You can redistribute it and/or
 * modify it under the terms of the GNU Affero General Public License (AGPL)
 * version 3 as published by the Free Software Foundation. In accordance with
 * Section 7(a) of the GNU AGPL its Section 15 shall be amended to the effect
 * that Ascensio System SIA expressly excludes the warranty of non-infringement
 * of any third-party rights.
 *
 * This program is distributed WITHOUT ANY WARRANTY; without even the implied
 * warranty of MERCHANTABILITY or FITNESS FOR A PARTICULAR  PURPOSE. For
 * details, see the GNU AGPL at: http://www.gnu.org/licenses/agpl-3.0.html
 *
 * You can contact Ascensio System SIA at 20A-6 Ernesta Birznieka-Upish
 * street, Riga, Latvia, EU, LV-1050.
 *
 * The  interactive user interfaces in modified source and object code versions
 * of the Program must display Appropriate Legal Notices, as required under
 * Section 5 of the GNU AGPL version 3.
 *
 * Pursuant to Section 7(b) of the License you must retain the original Product
 * logo when distributing the program. Pursuant to Section 7(e) we decline to
 * grant you any rights under trademark law for use of our trademarks.
 *
 * All the Product's GUI elements, including illustrations and icon sets, as
 * well as technical writing content are licensed under the terms of the
 * Creative Commons Attribution-ShareAlike 4.0 International. See the License
 * terms at http://creativecommons.org/licenses/by-sa/4.0/legalcode
 *
 */
/**
 *  DocumentHolder.js
 *
 *  DocumentHolder controller
 *
 *  Created on 1/15/14
 *
 */

var c_paragraphLinerule = {
    LINERULE_LEAST: 0,
    LINERULE_AUTO: 1,
    LINERULE_EXACT: 2
};

var c_paragraphTextAlignment = {
    RIGHT: 0,
    LEFT: 1,
    CENTERED: 2,
    JUSTIFIED: 3
};

var c_paragraphSpecial = {
    NONE_SPECIAL: 0,
    FIRST_LINE: 1,
    HANGING: 2
};

define([
    'core',
    'pdfeditor/main/app/view/DocumentHolder'
], function () {
    'use strict';

    PDFE.Controllers.DocumentHolder = Backbone.Controller.extend({
        models: [],
        collections: [],
        views: [
            'DocumentHolder'
        ],

        initialize: function() {
            //
            this.addListeners({
                'DocumentHolder': {
                    'createdelayedelements': this.createDelayedElements,
                    'equation:callback': this.equationCallback
                },
                'FileMenu': {
                    'settings:apply': _.bind(this.applySettings, this)
                },
            });

            var me = this;

            me._TtHeight        = 20;
            me.usertips = [];
            me.fastcoauthtips = [];
            me._isDisabled = false;
            me._state = {};
            me.mode = {};
            me.mouseMoveData = null;
            me.isTooltipHiding = false;
            me.lastMathTrackBounds = [];
            me.showMathTrackOnLoad = false;
            me.lastTextBarBounds = [];
            me.lastAnnotBarBounds = [];

            me.screenTip = {
                toolTip: new Common.UI.Tooltip({
                    owner: this,
                    html: true,
                    title: '<br><b>Press Ctrl and click link</b>',
                    cls: 'link-tooltip'
//                    style: 'word-wrap: break-word;'
                }),
                strTip: '',
                isHidden: true,
                isVisible: false
            };
            me.eyedropperTip = {
                toolTip: new Common.UI.Tooltip({
                    owner: this,
                    html: true,
                    cls: 'eyedropper-tooltip'
                }),
                isHidden: true,
                isVisible: false,
                eyedropperColor: null,
                tipInterval: null,
                isTipVisible: false
            }
            me.userTooltip = true;
            me.wrapEvents = {
                userTipMousover: _.bind(me.userTipMousover, me),
                userTipMousout: _.bind(me.userTipMousout, me)
            };

            var keymap = {};
            me.hkComments = Common.Utils.isMac ? 'command+alt+a' : 'alt+h';
            keymap[me.hkComments] = function() {
                if (me.api.can_AddQuotedComment()!==false) {
                    me.addComment();
                }
                return false;
            };
            Common.util.Shortcuts.delegateShortcuts({shortcuts:keymap});
        },

        onLaunch: function() {
            this.documentHolder = this.createView('DocumentHolder').render();
            this.documentHolder.el.tabIndex = -1;
            this.onAfterRender();

            var me = this;
            Common.NotificationCenter.on({
                'window:show': function(e){
                    me.screenTip.toolTip.hide();
                    me.screenTip.isVisible = false;
                    /** coauthoring begin **/
                    me.userTipHide();
                    /** coauthoring end **/
                    me.hideEyedropper();
                    me.mode && me.mode.isDesktopApp && me.api && me.api.asc_onShowPopupWindow();

                },
                'modal:show': function(e){
                    me.hideTips();
                },
                'layout:changed': function(e){
                    me.screenTip.toolTip.hide();
                    me.screenTip.isVisible = false;
                    /** coauthoring begin **/
                    me.userTipHide();
                    /** coauthoring end **/
                    me.hideTips();
                    me.hideEyedropper();
                    me.onDocumentHolderResize();
                }
            });
            Common.NotificationCenter.on('script:loaded', _.bind(me.createPostLoadElements, me));
        },

        setApi: function(o) {
            this.api = o;

            if (this.api) {
                this.api.asc_registerCallback('asc_onContextMenu',                  _.bind(this.onContextMenu, this));
                this.api.asc_registerCallback('asc_onMouseMoveStart',               _.bind(this.onMouseMoveStart, this));
                this.api.asc_registerCallback('asc_onMouseMoveEnd',                 _.bind(this.onMouseMoveEnd, this));

                //hyperlink
                this.api.asc_registerCallback('asc_onHyperlinkClick',               _.bind(this.onHyperlinkClick, this));
                this.api.asc_registerCallback('asc_onMouseMove',                    _.bind(this.onMouseMove, this));

                if (this.mode.isEdit === true) {
                    this.api.asc_registerCallback('asc_onHideEyedropper',               _.bind(this.hideEyedropper, this));
                    this.api.asc_registerCallback('asc_onShowPDFFormsActions',          _.bind(this.onShowFormsPDFActions, this));
                    this.api.asc_registerCallback('asc_onHidePdfFormsActions',          _.bind(this.onHidePdfFormsActions, this));
                    this.api.asc_registerCallback('asc_onCountPages',                   _.bind(this.onCountPages, this));
                    if (this.mode.canComments) {
                        // for text
                        this.api.asc_registerCallback('asc_onShowAnnotTextPrTrack',         _.bind(this.onShowTextBar, this));
                        this.api.asc_registerCallback('asc_onHideAnnotTextPrTrack',         _.bind(this.onHideTextBar, this));
                        this.api.asc_registerCallback('asc_onShowTextSelectTrack',          _.bind(this.onShowAnnotBar, this));
                        this.api.asc_registerCallback('asc_onHideTextSelectTrack',          _.bind(this.onHideAnnotBar, this));
                    }
                }
                if (this.mode.isRestrictedEdit) {
                    this.api.asc_registerCallback('asc_onShowContentControlsActions', _.bind(this.onShowContentControlsActions, this));
                    this.api.asc_registerCallback('asc_onHideContentControlsActions', _.bind(this.onHideContentControlsActions, this));
                    Common.Gateway.on('insertimage',        _.bind(this.insertImage, this));
                    Common.NotificationCenter.on('storage:image-load', _.bind(this.openImageFromStorage, this)); // try to load image from storage
                    Common.NotificationCenter.on('storage:image-insert', _.bind(this.insertImageFromStorage, this)); // set loaded image to control
                }
                this.api.asc_registerCallback('asc_onCoAuthoringDisconnect',        _.bind(this.onCoAuthoringDisconnect, this));
                Common.NotificationCenter.on('api:disconnect',                      _.bind(this.onCoAuthoringDisconnect, this));

                this.api.asc_registerCallback('asc_onShowForeignCursorLabel',       _.bind(this.onShowForeignCursorLabel, this));
                this.api.asc_registerCallback('asc_onHideForeignCursorLabel',       _.bind(this.onHideForeignCursorLabel, this));
                this.api.asc_registerCallback('asc_onFocusObject',                  _.bind(this.onFocusObject, this));
                this.api.asc_registerCallback('onPluginContextMenu',                _.bind(this.onPluginContextMenu, this));

                this.documentHolder.setApi(this.api);
            }

            return this;
        },

        setMode: function(m) {
            this.mode = m;
            /** coauthoring begin **/
            !(this.mode.canCoAuthoring && this.mode.canComments)
                ? Common.util.Shortcuts.suspendEvents(this.hkComments)
                : Common.util.Shortcuts.resumeEvents(this.hkComments);
            /** coauthoring end **/
            this.documentHolder.setMode(m);
        },

        createPostLoadElements: function() {
            this.showMathTrackOnLoad && this.onShowMathTrack(this.lastMathTrackBounds);
        },

        createDelayedElements: function(view, type) {
            var me = this,
                view = me.documentHolder;

            if (type==='pdf') {
                view.menuPDFViewCopy.on('click', _.bind(me.onCutCopyPaste, me));
                view.menuAddComment.on('click', _.bind(me.addComment, me));
                view.menuRemoveComment.on('click', _.bind(me.removeComment, me));
            } else if (type==='forms') {
                view.menuPDFFormsUndo.on('click', _.bind(me.onUndo, me));
                view.menuPDFFormsRedo.on('click', _.bind(me.onRedo, me));
                view.menuPDFFormsClear.on('click', _.bind(me.onClear, me));
                view.menuPDFFormsCut.on('click', _.bind(me.onCutCopyPaste, me));
                view.menuPDFFormsCopy.on('click', _.bind(me.onCutCopyPaste, me));
                view.menuPDFFormsPaste.on('click', _.bind(me.onCutCopyPaste, me));
            } else if (type==='edit') {
                view.menuPDFEditCopy.on('click', _.bind(me.onCutCopyPaste, me));
                view.menuEditAddComment.on('click', _.bind(me.addComment, me));
                view.menuEditRemoveComment.on('click', _.bind(me.removeComment, me));
/*
                var diagramEditor = this.getApplication().getController('Common.Controllers.ExternalDiagramEditor').getView('Common.Views.ExternalDiagramEditor');
                if (diagramEditor) {
                    diagramEditor.on('internalmessage', _.bind(function(cmp, message) {
                        var command = message.data.command;
                        var data = message.data.data;
                        if (this.api) {
                            ( diagramEditor.isEditMode() )
                                ? this.api.asc_editChartDrawingObject(data)
                                : this.api.asc_addChartDrawingObject(data, diagramEditor.getPlaceholder());
                        }
                    }, this));
                    diagramEditor.on('hide', _.bind(function(cmp, message) {
                        if (this.api) {
                            this.api.asc_onCloseChartFrame();
                            this.api.asc_enableKeyEvents(true);
                        }
                        var me = this;
                        setTimeout(function(){
                            me.editComplete();
                        }, 10);
                    }, this));
                }

                var oleEditor = this.getApplication().getController('Common.Controllers.ExternalOleEditor').getView('Common.Views.ExternalOleEditor');
                if (oleEditor) {
                    oleEditor.on('internalmessage', _.bind(function(cmp, message) {
                        var command = message.data.command;
                        var data = message.data.data;
                        if (this.api) {
                            oleEditor.isEditMode()
                                ? this.api.asc_editTableOleObject(data)
                                : this.api.asc_addTableOleObject(data);
                        }
                    }, this));
                    oleEditor.on('hide', _.bind(function(cmp, message) {
                        if (this.api) {
                            this.api.asc_enableKeyEvents(true);
                            this.api.asc_onCloseChartFrame();
                        }
                        var me = this;
                        setTimeout(function(){
                            me.editComplete();
                        }, 10);
                    }, this));
                }
 */
                view.menuParaCopy.on('click', _.bind(me.onCutCopyPaste, me));
                view.menuParaPaste.on('click', _.bind(me.onCutCopyPaste, me));
                view.menuParaCut.on('click', _.bind(me.onCutCopyPaste, me));
                view.menuImgCopy.on('click', _.bind(me.onCutCopyPaste, me));
                view.menuImgPaste.on('click', _.bind(me.onCutCopyPaste, me));
                view.menuImgCut.on('click', _.bind(me.onCutCopyPaste, me));
                view.menuTableCopy.on('click', _.bind(me.onCutCopyPaste, me));
                view.menuTablePaste.on('click', _.bind(me.onCutCopyPaste, me));
                view.menuTableCut.on('click', _.bind(me.onCutCopyPaste, me));
                view.menuAddHyperlinkPara.on('click', _.bind(me.addHyperlink, me));
                view.menuAddHyperlinkTable.on('click', _.bind(me.addHyperlink, me));
                view.menuEditHyperlinkPara.on('click', _.bind(me.editHyperlink, me));
                view.menuEditHyperlinkTable.on('click', _.bind(me.editHyperlink, me));
                view.menuRemoveHyperlinkPara.on('click', _.bind(me.removeHyperlink, me));
                view.menuRemoveHyperlinkTable.on('click', _.bind(me.removeHyperlink, me));
                // view.menuChartEdit.on('click', _.bind(me.editChartClick, me, undefined));
                view.menuImgSaveAsPicture.on('click', _.bind(me.saveAsPicture, me));
                view.menuTableSaveAsPicture.on('click', _.bind(me.saveAsPicture, me));
                view.menuAddCommentPara.on('click', _.bind(me.addComment, me));
                view.menuAddCommentTable.on('click', _.bind(me.addComment, me));
                view.menuAddCommentImg.on('click', _.bind(me.addComment, me));
                view.mnuTableMerge.on('click', _.bind(me.onTableMerge, me));
                view.mnuTableSplit.on('click', _.bind(me.onTableSplit, me));
                view.menuTableCellAlign.menu.on('item:click', _.bind(me.tableCellsVAlign, me));
                view.menuTableDistRows.on('click', _.bind(me.onTableDistRows, me));
                view.menuTableDistCols.on('click', _.bind(me.onTableDistCols, me));
                view.menuTableAdvanced.on('click', _.bind(me.onTableAdvanced, me));
                view.menuImageAdvanced.on('click', _.bind(me.onImageAdvanced, me));
                view.menuImgOriginalSize.on('click', _.bind(me.onImgOriginalSize, me));
                view.menuImgShapeRotate.menu.items[0].on('click', _.bind(me.onImgRotate, me));
                view.menuImgShapeRotate.menu.items[1].on('click', _.bind(me.onImgRotate, me));
                view.menuImgShapeRotate.menu.items[3].on('click', _.bind(me.onImgFlip, me));
                view.menuImgShapeRotate.menu.items[4].on('click', _.bind(me.onImgFlip, me));
                view.menuImgCrop.menu.on('item:click', _.bind(me.onImgCrop, me));
                view.menuImgEditPoints.on('click', _.bind(me.onImgEditPoints, me));
                view.menuShapeAdvanced.on('click', _.bind(me.onShapeAdvanced, me));
                view.menuParagraphAdvanced.on('click', _.bind(me.onParagraphAdvanced, me));
                // view.menuChartAdvanced.on('click', _.bind(me.onChartAdvanced, me));
                view.mnuGroupImg.on('click', _.bind(me.onGroupImg, me));
                view.mnuUnGroupImg.on('click', _.bind(me.onUnGroupImg, me));
                view.mnuArrangeFront.on('click', _.bind(me.onArrangeFront, me));
                view.mnuArrangeBack.on('click', _.bind(me.onArrangeBack, me));
                view.mnuArrangeForward.on('click', _.bind(me.onArrangeForward, me));
                view.mnuArrangeBackward.on('click', _.bind(me.onArrangeBackward, me));
                view.menuImgShapeAlign.menu.on('item:click', _.bind(me.onImgShapeAlign, me));
                view.menuParagraphVAlign.menu.on('item:click', _.bind(me.onParagraphVAlign, me));
                view.menuParagraphDirection.menu.on('item:click', _.bind(me.onParagraphDirection, me));
                view.menuTableSelectText.menu.on('item:click', _.bind(me.tableSelectText, me));
                view.menuTableInsertText.menu.on('item:click', _.bind(me.tableInsertText, me));
                view.menuTableDeleteText.menu.on('item:click', _.bind(me.tableDeleteText, me));
                view.menuTableEquationSettings.menu.on('item:click', _.bind(me.convertEquation, me));
                view.menuParagraphEquation.menu.on('item:click', _.bind(me.convertEquation, me));
                view.mnuNewPageBefore.on('click', _.bind(me.onNewPage, me));
                view.mnuNewPageAfter.on('click', _.bind(me.onNewPage, me));
                view.mnuDeletePage.on('click', _.bind(me.onDeletePage, me));
                view.mnuRotatePageRight.on('click', _.bind(me.onRotatePage, me, 90));
                view.mnuRotatePageLeft.on('click', _.bind(me.onRotatePage, me, -90));
                view.menuImgReplace.menu.on('item:click', _.bind(me.onImgReplace, me));
            }
        },

        getView: function (name) {
            return !name ?
                this.documentHolder : Backbone.Controller.prototype.getView.call()
        },

        showPopupMenu: function(menu, value, event, docElement, eOpts){
            var me = this;
            if (!_.isUndefined(menu)  && menu !== null){
                Common.UI.Menu.Manager.hideAll();

                var showPoint = [event.get_X(), event.get_Y()],
                    menuContainer = $(me.documentHolder.el).find(Common.Utils.String.format('#menu-container-{0}', menu.id));

                if (!menu.rendered) {
                    // Prepare menu container
                    if (menuContainer.length < 1) {
                        menuContainer = $(Common.Utils.String.format('<div id="menu-container-{0}" style="position: absolute; z-index: 10000;"><div class="dropdown-toggle" data-toggle="dropdown"></div></div>', menu.id));
                        $(me.documentHolder.el).append(menuContainer);
                    }

                    menu.render(menuContainer);
                    menu.cmpEl.attr({tabindex: "-1"});
                }

                menuContainer.css({
                    left: showPoint[0],
                    top : showPoint[1]
                });

                menu.show();

                if (_.isFunction(menu.options.initMenu)) {
                    menu.options.initMenu(value);
                    menu.alignPosition();
                }
                _.delay(function() {
                    menu.cmpEl.focus();
                }, 10);

                me.documentHolder.currentMenu = menu;
                me.api.onPluginContextMenuShow && me.api.onPluginContextMenuShow(event);
            }
        },

        fillViewMenuProps: function(selectedElements) {
            // if (!selectedElements || !_.isArray(selectedElements)) return;

            var documentHolder = this.documentHolder;
            if (!documentHolder.viewPDFModeMenu)
                documentHolder.createDelayedElementsPDFViewer();

            var menu_props = {};
            selectedElements && _.each(selectedElements, function(element, index) {
                if (Asc.c_oAscTypeSelectElement.Annot == element.get_ObjectType()) {
                    menu_props.annotProps = {};
                    menu_props.annotProps.value = element.get_ObjectValue();
                }
            });

            return {menu_to_show: documentHolder.viewPDFModeMenu, menu_props: menu_props};
        },

        fillPDFEditMenuProps: function(selectedElements) {
            var documentHolder = this.documentHolder;
            if (!documentHolder.editPDFModeMenu)
                documentHolder.createDelayedElementsPDFEditor();

            if (!selectedElements || !_.isArray(selectedElements) || selectedElements.length<1)
                return {menu_to_show: documentHolder.editPDFModeMenu, menu_props: {}}

            var me = this,
                menu_props = {},
                menu_to_show = null;
            _.each(selectedElements, function(element, index) {
                var elType  = element.get_ObjectType(),
                    elValue = element.get_ObjectValue();

                if (Asc.c_oAscTypeSelectElement.Image == elType) {
                    menu_to_show = documentHolder.pictureMenu;
                    menu_props.imgProps = {};
                    menu_props.imgProps.value = elValue;
                    menu_props.imgProps.locked = (elValue) ? elValue.get_Locked() : false;
                } else if (Asc.c_oAscTypeSelectElement.Table == elType) {
                    menu_to_show = documentHolder.tableMenu;
                    menu_props.tableProps = {};
                    menu_props.tableProps.value = elValue;
                    menu_props.tableProps.locked = (elValue) ? elValue.get_Locked() : false;
                } else if (Asc.c_oAscTypeSelectElement.Hyperlink == elType) {
                    menu_props.hyperProps = {};
                    menu_props.hyperProps.value = elValue;
                } else if (Asc.c_oAscTypeSelectElement.Shape == elType) { // shape
                    menu_props.shapeProps = {};
                    menu_props.shapeProps.value = elValue;
                    menu_props.shapeProps.locked = (elValue) ? elValue.get_Locked() : false;
                    if (elValue.get_FromChart())
                        menu_props.shapeProps.isChart = true;
                    if (menu_props.paraProps && menu_props.paraProps.value && elValue.asc_getCanEditText())  // text in shape, need to show paragraph menu with vertical align
                        menu_to_show = documentHolder.textMenu;
                    else
                        menu_to_show = documentHolder.pictureMenu;
                }
                // else if (Asc.c_oAscTypeSelectElement.Chart == elType) {
                //     menu_to_show = documentHolder.pictureMenu;
                //     menu_props.chartProps = {};
                //     menu_props.chartProps.value = elValue;
                //     menu_props.chartProps.locked = (elValue) ? elValue.get_Locked() : false;
                // }
                else if (Asc.c_oAscTypeSelectElement.Paragraph == elType) {
                    menu_props.paraProps = {};
                    menu_props.paraProps.value = elValue;
                    menu_props.paraProps.locked = (elValue) ? elValue.get_Locked() : false;
                    if (menu_props.shapeProps && menu_props.shapeProps.value && menu_props.shapeProps.value.asc_getCanEditText())  // text in shape, need to show paragraph menu with vertical align
                        menu_to_show = documentHolder.textMenu;
                } else if (Asc.c_oAscTypeSelectElement.Math == elType) {
                    menu_props.mathProps = {};
                    menu_props.mathProps.value = elValue;
                    documentHolder._currentMathObj = elValue;
                } else if (Asc.c_oAscTypeSelectElement.Annot == elType) {
                    menu_to_show = documentHolder.editPDFModeMenu;
                    menu_props.annotProps = {};
                    menu_props.annotProps.value = elValue;
                }
            });
            if (menu_to_show === null) {
                if (!_.isUndefined(menu_props.paraProps))
                    menu_to_show = documentHolder.textMenu;
            }

            return {menu_to_show: menu_to_show, menu_props: menu_props};
        },

        applyEditorMode: function() {
            if (this.mode && this.mode.isPDFEdit && !this.documentHolder.editPDFModeMenu) {
                this.documentHolder.createDelayedElementsPDFEditor();
                this.api.asc_registerCallback('asc_onShowMathTrack',            _.bind(this.onShowMathTrack, this));
                this.api.asc_registerCallback('asc_onHideMathTrack',            _.bind(this.onHideMathTrack, this));
                this.api.asc_registerCallback('asc_onDialogAddHyperlink',       _.bind(this.onDialogAddHyperlink, this));
                this.api.asc_registerCallback('asc_ChangeCropState',            _.bind(this.onChangeCropState, this));
            }
            if (this.mode)
                this.mode.isPDFEdit ? this.onHideTextBar() : this.onHideMathTrack();
        },

        fillFormsMenuProps: function(selectedElements) {
            if (!selectedElements || !_.isArray(selectedElements)) return;

            var documentHolder = this.documentHolder;
            if (!documentHolder.formsPDFMenu)
                documentHolder.createDelayedElementsPDFForms();

            var menu_props = {},
                noobject = true;
            for (var i = 0; i <selectedElements.length; i++) {
                var elType = selectedElements[i].get_ObjectType();
                var elValue = selectedElements[i].get_ObjectValue();
                if (Asc.c_oAscTypeSelectElement.Image == elType) {
                    //image
                    menu_props.imgProps = {};
                    menu_props.imgProps.value = elValue;
                    menu_props.imgProps.locked = (elValue) ? elValue.get_Locked() : false;

                    var control_props = this.api.asc_IsContentControl() ? this.api.asc_GetContentControlProperties() : null,
                        lock_type = (control_props) ? control_props.get_Lock() : Asc.c_oAscSdtLockType.Unlocked;
                    menu_props.imgProps.content_locked = lock_type==Asc.c_oAscSdtLockType.SdtContentLocked || lock_type==Asc.c_oAscSdtLockType.ContentLocked;

                    noobject = false;
                } else if (Asc.c_oAscTypeSelectElement.Paragraph == elType) {
                    menu_props.paraProps = {};
                    menu_props.paraProps.value = elValue;
                    menu_props.paraProps.locked = (elValue) ? elValue.get_Locked() : false;
                    noobject = false;
                } else if (Asc.c_oAscTypeSelectElement.Header == elType) {
                    menu_props.headerProps = {};
                    menu_props.headerProps.locked = (elValue) ? elValue.get_Locked() : false;
                }
            }

            return (!noobject) ? {menu_to_show: documentHolder.formsPDFMenu, menu_props: menu_props} : null;
        },

        showObjectMenu: function(event, docElement, eOpts){
            var me = this;
            if (me.api){
                var obj = me.mode && me.mode.isRestrictedEdit ? (event.get_Type() == 0 ? me.fillFormsMenuProps(me.api.getSelectedElements()) : null) : (me.mode && me.mode.isEdit && me.mode.isPDFEdit ? me.fillPDFEditMenuProps(me.api.getSelectedElements()) : me.fillViewMenuProps(me.api.getSelectedElements()));
                if (obj) me.showPopupMenu(obj.menu_to_show, obj.menu_props, event, docElement, eOpts);
            }
        },

        onContextMenu: function(event){
            if (Common.UI.HintManager.isHintVisible())
                Common.UI.HintManager.clearHints();
            if (!event) {
                Common.UI.Menu.Manager.hideAll();
                return;
            }

            var me = this;
            _.delay(function(){
                if (event.get_Type() == Asc.c_oAscPdfContextMenuTypes.Thumbnails) {
                    me.mode && me.mode.isEdit && me.mode.isPDFEdit && me.showPopupMenu.call(me, me.documentHolder.pageMenu, {isPageSelect: event.get_IsPageSelect(), pageNum: event.get_PageNum()}, event);
                } else
                    me.showObjectMenu.call(me, event);
            },10);
        },

        onFocusObject: function(selectedElements) {
            var me = this,
                currentMenu = me.documentHolder.currentMenu;
            if (currentMenu && currentMenu.isVisible()){
                var obj = me.mode && me.mode.isRestrictedEdit ? me.fillFormsMenuProps(selectedElements) : (me.mode && me.mode.isEdit && me.mode.isPDFEdit ? me.fillPDFEditMenuProps(selectedElements) : me.fillViewMenuProps(selectedElements));
                if (obj) {
                    if (obj.menu_to_show===currentMenu) {
                        currentMenu.options.initMenu(obj.menu_props);
                        currentMenu.alignPosition();
                    }
                }
            }
            if (this.mode && this.mode.isEdit && this.mode.isPDFEdit) {
                var i = -1,
                    in_equation = false,
                    locked = false;
                while (++i < selectedElements.length) {
                    var type = selectedElements[i].get_ObjectType();
                    if (type === Asc.c_oAscTypeSelectElement.Math) {
                        in_equation = true;
                    } else if (type === Asc.c_oAscTypeSelectElement.Paragraph) {
                        var value = selectedElements[i].get_ObjectValue();
                        value && (locked = locked || value.get_Locked());
                    }
                }
                if (in_equation) {
                    this._state.equationLocked = locked;
                    this.disableEquationBar();
                }
            }
        },

        handleDocumentWheel: function(event) {
            var me = this;
            if (me.api) {
                var delta = (_.isUndefined(event.originalEvent)) ? event.wheelDelta : event.originalEvent.wheelDelta;
                if (_.isUndefined(delta)) {
                    delta = event.deltaY;
                }

                if (event.ctrlKey && !event.altKey) {
                    if (delta < 0) {
                        me.api.zoomOut();
                    } else if (delta > 0) {
                        me.api.zoomIn();
                    }

                    event.preventDefault();
                    event.stopPropagation();
                }
            }
        },

        handleDocumentKeyDown: function(event){
            var me = this;
            if (me.api){
                var key = event.keyCode;
                if ((event.ctrlKey || event.metaKey) && !event.shiftKey && !event.altKey){
                    if (key === Common.UI.Keys.NUM_PLUS || key === Common.UI.Keys.EQUALITY || (Common.Utils.isGecko && key === Common.UI.Keys.EQUALITY_FF) || (Common.Utils.isOpera && key == 43)){
                        me.api.zoomIn();
                        event.preventDefault();
                        event.stopPropagation();
                        return false;
                    }
                    else if (key === Common.UI.Keys.NUM_MINUS || key === Common.UI.Keys.MINUS || (Common.Utils.isGecko && key === Common.UI.Keys.MINUS_FF) || (Common.Utils.isOpera && key == 45)){
                        me.api.zoomOut();
                        event.preventDefault();
                        event.stopPropagation();
                        return false;
                    } else if (key === Common.UI.Keys.ZERO || key === Common.UI.Keys.NUM_ZERO) {// 0
                        me.api.zoom(100);
                        event.preventDefault();
                        event.stopPropagation();
                        return false;
                    }
                }
                if (me.documentHolder.currentMenu && me.documentHolder.currentMenu.isVisible()) {
                    if (key == Common.UI.Keys.UP ||
                        key == Common.UI.Keys.DOWN) {
                        $('ul.dropdown-menu', me.documentHolder.currentMenu.el).focus();
                    }
                }

                if (key == Common.UI.Keys.ESC) {
                    Common.UI.Menu.Manager.hideAll();
                }
            }
        },

        onDocumentHolderResize: function(e){
            var me = this;
            me._XY = [
                Common.Utils.getOffset(me.documentHolder.cmpEl).left - $(window).scrollLeft(),
                Common.Utils.getOffset(me.documentHolder.cmpEl).top - $(window).scrollTop()
            ];
            me._Height = me.documentHolder.cmpEl.height();
            me._Width = me.documentHolder.cmpEl.width();
            me._BodyWidth = $('body').width();
        },

        onAfterRender: function(ct){
            var me = this;
            var meEl = me.documentHolder.cmpEl;
            if (meEl) {
                meEl.on('contextmenu', function(e) {
                    e.preventDefault();
                    e.stopPropagation();
                    return false;
                });
                meEl.on('click', function(e){
                    if (e.target.localName == 'canvas') {
                        if (me._preventClick)
                            me._preventClick = false;
                        else
                            meEl.focus();
                    }
                });
                meEl.on('mousedown', function(e){
                    if (e.target.localName == 'canvas' && $(e.target).closest('[type=menuitem]').length<1)
                        Common.UI.Menu.Manager.hideAll();
                });

                //NOTE: set mouse wheel handler

                var addEvent = function( elem, type, fn ) {
                    elem.addEventListener ? elem.addEventListener( type, fn, false ) : elem.attachEvent( "on" + type, fn );
                };

                var eventname=(/Firefox/i.test(navigator.userAgent))? 'DOMMouseScroll' : 'mousewheel';
                addEvent(me.documentHolder.el, eventname, _.bind(me.handleDocumentWheel, me));
            }

            !Common.Utils.isChrome ? $(document).on('mousewheel', _.bind(me.handleDocumentWheel, me)) :
                document.addEventListener('mousewheel', _.bind(me.handleDocumentWheel, me), {passive: false});
            $(document).on('keydown', _.bind(me.handleDocumentKeyDown, me));

            $(window).on('resize', _.bind(me.onDocumentHolderResize, me));
            var viewport = me.getApplication().getController('Viewport').getView('Viewport');
            viewport.hlayout.on('layout:resizedrag', _.bind(me.onDocumentHolderResize, me));
        },

        getUserName: function(id){
            var usersStore = PDFE.getCollection('Common.Collections.Users');
            if (usersStore){
                var rec = usersStore.findUser(id);
                if (rec)
                    return AscCommon.UserInfoParser.getParsedName(rec.get('username'));
            }
            return this.documentHolder.guestText;
        },

        isUserVisible: function(id){
            var usersStore = PDFE.getCollection('Common.Collections.Users');
            if (usersStore){
                var rec = usersStore.findUser(id);
                if (rec)
                    return !rec.get('hidden');
            }
            return true;
        },

        userTipMousover: function (evt, el, opt) {
            var me = this;
            if (me.userTooltip===true) {
                me.userTooltip = new Common.UI.Tooltip({
                    owner: evt.currentTarget,
                    title: me.documentHolder.tipIsLocked
                });

                me.userTooltip.show();
            }
        },

        userTipHide: function () {
            var me = this;
            if (typeof me.userTooltip == 'object') {
                me.userTooltip.hide();
                me.userTooltip = undefined;

                for (var i=0; i<me.usertips.length; i++) {
                    me.usertips[i].off('mouseover', me.wrapEvents.userTipMousover);
                    me.usertips[i].off('mouseout', me.wrapEvents.userTipMousout);
                }
            }
        },

        userTipMousout: function (evt, el, opt) {
            var me = this;
            if (typeof me.userTooltip == 'object') {
                if (me.userTooltip.$element && evt.currentTarget === me.userTooltip.$element[0]) {
                    me.userTipHide();
                }
            }
        },

        hideTips: function() {
            var me = this;
            /** coauthoring begin **/
            if (typeof me.userTooltip == 'object') {
                me.userTooltip.hide();
                me.userTooltip = true;
            }
            _.each(me.usertips, function(item) {
                item.remove();
            });
            me.usertips = [];
            me.usertipcount = 0;
            /** coauthoring end **/
        },

        onHyperlinkClick: function(url) {
            if (url) {
                var type = this.api.asc_getUrlType(url);
                if (type===AscCommon.c_oAscUrlType.Http || type===AscCommon.c_oAscUrlType.Email)
                    window.open(url);
                else {
                    var me = this;
                    setTimeout(function() {
                        Common.UI.warning({
                            msg: me.documentHolder.txtWarnUrl,
                            buttons: ['yes', 'no'],
                            primary: 'yes',
                            callback: function(btn) {
                                try {
                                    (btn == 'yes') && window.open(url);
                                } catch (err) {
                                    err && console.log(err.stack);
                                }
                            }
                        });
                    }, 1);
                }
            }
        },

        onDialogAddHyperlink: function() {
            var win, props, text;
            var me = this;
            if (me.api && me.mode.isEdit && !me._isDisabled && !PDFE.getController('LeftMenu').leftMenu.menuFile.isVisible()){
                var handlerDlg = function(dlg, result) {
                    if (result == 'ok') {
                        props = dlg.getSettings();
                        (text!==false)
                            ? me.api.add_Hyperlink(props)
                            : me.api.change_Hyperlink(props);
                    }

                    me.editComplete();
                };

                text = me.api.can_AddHyperlink();

                var _arr = [];
                for (var i=0; i<me.api.getCountPages(); i++) {
                    _arr.push({
                        displayValue: i+1,
                        value: i
                    });
                }
                if (text !== false) {
                    win = new PDFE.Views.HyperlinkSettingsDialog({
                        api: me.api,
                        appOptions: me.mode,
                        handler: handlerDlg,
                        slides: _arr
                    });

                    props = new Asc.CHyperlinkProperty();
                    props.put_Text(text);

                    win.show();
                    win.setSettings(props);
                } else {
                    var selectedElements = me.api.getSelectedElements();
                    if (selectedElements && _.isArray(selectedElements)){
                        _.each(selectedElements, function(el, i) {
                            if (selectedElements[i].get_ObjectType() == Asc.c_oAscTypeSelectElement.Hyperlink)
                                props = selectedElements[i].get_ObjectValue();
                        });
                    }
                    if (props) {
                        win = new PDFE.Views.HyperlinkSettingsDialog({
                            api: me.api,
                            appOptions: me.mode,
                            handler: handlerDlg,
                            slides: _arr
                        });
                        win.show();
                        win.setSettings(props);
                    }
                }
            }
            Common.component.Analytics.trackEvent('DocumentHolder', 'Add Hyperlink');
        },

        onShowForeignCursorLabel: function(UserId, X, Y, color) {
            if (!this.isUserVisible(UserId)) return;

            /** coauthoring begin **/
            var me = this;
            var src;
            for (var i=0; i<me.fastcoauthtips.length; i++) {
                if (me.fastcoauthtips[i].attr('userid') == UserId) {
                    src = me.fastcoauthtips[i];
                    break;
                }
            }

            if (!src) {
                src = $(document.createElement("div"));
                src.addClass('username-tip');
                src.attr('userid', UserId);
                src.css({height: me._TtHeight + 'px', position: 'absolute', zIndex: '900', display: 'none', 'pointer-events': 'none',
                    'background-color': '#'+Common.Utils.ThemeColor.getHexColor(color.get_r(), color.get_g(), color.get_b())});
                src.text(me.getUserName(UserId));
                me.documentHolder.cmpEl.append(src);
                me.fastcoauthtips.push(src);
                src.fadeIn(150);
            }
            src.css({top: (Y-me._TtHeight) + 'px', left: X + 'px'});
            /** coauthoring end **/
        },

        onHideForeignCursorLabel: function(UserId) {
            /** coauthoring begin **/
            var me = this;
            for (var i=0; i<me.fastcoauthtips.length; i++) {
                if (me.fastcoauthtips[i].attr('userid') == UserId) {
                    var src = me.fastcoauthtips[i];
                    me.fastcoauthtips[i].fadeOut(150, function(){src.remove()});
                    me.fastcoauthtips.splice(i, 1);
                    break;
                }
            }
            /** coauthoring end **/
        },

        hideEyedropper: function () {
            if (this.eyedropperTip.isVisible) {
                this.eyedropperTip.isVisible = false;
                this.eyedropperTip.eyedropperColor.css({left: '-1000px', top: '-1000px'});
            }
            if (this.eyedropperTip.isTipVisible) {
                this.eyedropperTip.isTipVisible = false;
                this.eyedropperTip.toolTip.hide();
            }
        },

        onMouseMoveStart: function() {
            var me = this;
            me.screenTip.isHidden = true;
            /** coauthoring begin **/
            if (me.usertips.length>0) {
                if (typeof me.userTooltip == 'object') {
                    me.userTooltip.hide();
                    me.userTooltip = true;
                }
                _.each(me.usertips, function(item) {
                    item.remove();
                });
            }
            me.usertips = [];
            me.usertipcount = 0;
            /** coauthoring end **/
        },

        onMouseMoveEnd: function() {
            var me = this;
            if (me.screenTip.isHidden && me.screenTip.isVisible) {
                me.screenTip.isVisible = false;
                me.isTooltipHiding = true;
                me.screenTip.toolTip.hide(function(){
                    me.isTooltipHiding = false;
                    if (me.mouseMoveData) me.onMouseMove(me.mouseMoveData);
                    me.mouseMoveData = null;
                });
            }
            if (me.eyedropperTip.isHidden) {
                me.hideEyedropper();
            }
        },

        onMouseMove: function(moveData) {
            var me = this,
                cmpEl = me.documentHolder.cmpEl,
                screenTip = me.screenTip;
            if (me._XY === undefined) {
                me._XY = [
                    Common.Utils.getOffset(cmpEl).left - $(window).scrollLeft(),
                    Common.Utils.getOffset(cmpEl).top - $(window).scrollTop()
                ];
                me._Height = cmpEl.height();
                me._Width = cmpEl.width();
                me._BodyWidth = $('body').width();
            }

            if (moveData) {
                var showPoint, ToolTip,
                    type = moveData.get_Type();

                if (type==Asc.c_oAscMouseMoveDataTypes.Hyperlink || type==Asc.c_oAscMouseMoveDataTypes.Eyedropper || type==Asc.c_oAscMouseMoveDataTypes.Form) {
                    if (me.isTooltipHiding) {
                        me.mouseMoveData = moveData;
                        return;
                    }

                    if (type==Asc.c_oAscMouseMoveDataTypes.Hyperlink) {
                        var hyperProps = moveData.get_Hyperlink();
                        if (!hyperProps) return;
                        ToolTip = (_.isEmpty(hyperProps.get_ToolTip())) ? hyperProps.get_Value() : hyperProps.get_ToolTip();
                        if (ToolTip.length>256)
                            ToolTip = ToolTip.substr(0, 256) + '...';
                    } else if (type==Asc.c_oAscMouseMoveDataTypes.Form) {
                        ToolTip = moveData.get_FormHelpText();
                        if (ToolTip.length>1000)
                            ToolTip = ToolTip.substr(0, 1000) + '...';
                    } else if (type==Asc.c_oAscMouseMoveDataTypes.Eyedropper) {
                        if (me.eyedropperTip.isTipVisible) {
                            me.eyedropperTip.isTipVisible = false;
                            me.eyedropperTip.toolTip.hide();
                        }

                        var color = moveData.get_EyedropperColor().asc_getColor(),
                            r = color.get_r(),
                            g = color.get_g(),
                            b = color.get_b(),
                            hex = Common.Utils.ThemeColor.getHexColor(r,g,b);
                        if (!me.eyedropperTip.eyedropperColor) {
                            var colorEl = $(document.createElement("div"));
                            colorEl.addClass('eyedropper-color');
                            colorEl.appendTo(document.body);
                            me.eyedropperTip.eyedropperColor = colorEl;
                            $('#id_main_view').on('mouseleave', _.bind(me.hideEyedropper, me));
                        }
                        me.eyedropperTip.eyedropperColor.css({
                            backgroundColor: '#' + hex,
                            left: (moveData.get_X() + me._XY[0] + 23) + 'px',
                            top: (moveData.get_Y() + me._XY[1] - 53) + 'px'
                        });
                        me.eyedropperTip.isVisible = true;

                        if (me.eyedropperTip.tipInterval) {
                            clearInterval(me.eyedropperTip.tipInterval);
                        }
                        me.eyedropperTip.tipInterval = setInterval(function () {
                            clearInterval(me.eyedropperTip.tipInterval);
                            if (me.eyedropperTip.isVisible) {
                                ToolTip = '<div>RGB(' + r + ',' + g + ',' + b + ')</div>' +
                                    '<div>' + moveData.get_EyedropperColor().asc_getName() + '</div>';
                                me.eyedropperTip.toolTip.setTitle(ToolTip);
                                me.eyedropperTip.isTipVisible = true;
                                me.eyedropperTip.toolTip.show([-10000, -10000]);
                                me.eyedropperTip.tipWidth = me.eyedropperTip.toolTip.getBSTip().$tip.width();
                                showPoint = [moveData.get_X(), moveData.get_Y()];
                                showPoint[1] += (me._XY[1] - 57);
                                showPoint[0] += (me._XY[0] + 58);
                                if (showPoint[0] + me.eyedropperTip.tipWidth > me._BodyWidth ) {
                                    showPoint[0] = showPoint[0] - me.eyedropperTip.tipWidth - 40;
                                }
                                me.eyedropperTip.toolTip.getBSTip().$tip.css({
                                    top: showPoint[1] + 'px',
                                    left: showPoint[0] + 'px'
                                });
                            }
                        }, 800);
                        me.eyedropperTip.isHidden = false;
                        return;
                    }

                    var recalc = false;
                    screenTip.isHidden = false;

                    ToolTip = Common.Utils.String.htmlEncode(ToolTip);

                    if (screenTip.tipType !== type || screenTip.tipLength !== ToolTip.length || screenTip.strTip.indexOf(ToolTip)<0 ) {
                        screenTip.toolTip.setTitle((type==Asc.c_oAscMouseMoveDataTypes.Hyperlink) ? (ToolTip + '<br><b>' + Common.Utils.String.platformKey('Ctrl', me.documentHolder.txtPressLink) + '</b>') : ToolTip);
                        screenTip.tipLength = ToolTip.length;
                        screenTip.strTip = ToolTip;
                        screenTip.tipType = type;
                        recalc = true;
                    }

                    showPoint = [moveData.get_X(), moveData.get_Y()];
                    showPoint[1] += (me._XY[1]-15);
                    showPoint[0] += (me._XY[0]+5);

                    if (!screenTip.isVisible || recalc) {
                        screenTip.isVisible = true;
                        screenTip.toolTip.show([-10000, -10000]);
                    }

                    if ( recalc ) {
                        screenTip.tipHeight = screenTip.toolTip.getBSTip().$tip.height();
                        screenTip.tipWidth = screenTip.toolTip.getBSTip().$tip.width();
                    }

                    recalc = false;
                    if (showPoint[0] + screenTip.tipWidth > me._BodyWidth ) {
                        showPoint[0] = me._BodyWidth - screenTip.tipWidth;
                        recalc = true;
                    }
                    if (showPoint[1] - screenTip.tipHeight < 0) {
                        showPoint[1] = (recalc) ? showPoint[1]+30 : 0;
                    } else
                        showPoint[1] -= screenTip.tipHeight;

                    screenTip.toolTip.getBSTip().$tip.css({top: showPoint[1] + 'px', left: showPoint[0] + 'px'});
                }
                /** coauthoring begin **/
                else if (moveData.get_Type()==Asc.c_oAscMouseMoveDataTypes.LockedObject && me.mode.isEdit && me.isUserVisible(moveData.get_UserId())) { // 2 - locked object
                    var src;
                    if (me.usertipcount >= me.usertips.length) {
                        src = $(document.createElement("div"));
                        src.addClass('username-tip');
                        src.css({height: me._TtHeight + 'px', position: 'absolute', zIndex: '900', visibility: 'visible'});
                        $(document.body).append(src);
                        if (me.userTooltip) {
                            src.on('mouseover', me.wrapEvents.userTipMousover);
                            src.on('mouseout', me.wrapEvents.userTipMousout);
                        }

                        me.usertips.push(src);
                    }
                    src = me.usertips[me.usertipcount];
                    me.usertipcount++;

                    ToolTip = me.getUserName(moveData.get_UserId());

                    showPoint = [moveData.get_X()+me._XY[0], moveData.get_Y()+me._XY[1]];
                    var maxwidth = showPoint[0];
                    showPoint[0] = me._BodyWidth - showPoint[0];
                    showPoint[1] -= ((moveData.get_LockedObjectType()==2) ? me._TtHeight : 0);

                    if (showPoint[1] > me._XY[1] && showPoint[1]+me._TtHeight < me._XY[1]+me._Height)  {
                        src.text(ToolTip);
                        src.css({visibility: 'visible', top: showPoint[1] + 'px', right: showPoint[0] + 'px', 'max-width': maxwidth + 'px'});
                    } else {
                        src.css({visibility: 'hidden'});
                    }
                }
                /** coauthoring end **/
            }
        },

        onCoAuthoringDisconnect: function() {
            this.mode.isEdit = false;
        },

        SetDisabled: function(state, canProtect, fillFormMode) {
            this._isDisabled = state;
            this.documentHolder.SetDisabled(state, canProtect, fillFormMode);
        },

        changePosition: function() {
            var me = this,
                cmpEl = me.documentHolder.cmpEl;
            me._XY = [
                Common.Utils.getOffset(cmpEl).left - $(window).scrollLeft(),
                Common.Utils.getOffset(cmpEl).top  - $(window).scrollTop()
            ];
            me._Height = cmpEl.height();
            me._Width = cmpEl.width();
            me._BodyWidth = $('body').width();
            me.onMouseMoveStart();
        },

        addComment: function(item, e, eOpt){
            if (this.api && this.mode.canCoAuthoring && this.mode.canComments) {
                this.documentHolder.suppressEditComplete = true;

                var controller = PDFE.getController('Common.Controllers.Comments');
                if (controller) {
                    controller.addDummyComment();
                    item && item.isFromBar && this.api.SetShowTextSelectPanel(false);
                }
            }
        },

        removeComment: function(item, e, eOpt){
            this.api && this.api.asc_remove();
        },

        onCutCopyPaste: function(item, e) {
            var me = this;
            if (me.api) {
                var res =  (item.value == 'cut') ? me.api.Cut() : ((item.value == 'copy') ? me.api.Copy() : me.api.Paste());
                if (!res) {
                    if (!Common.localStorage.getBool("pdfe-hide-copywarning")) {
                        (new Common.Views.CopyWarningDialog({
                            handler: function(dontshow) {
                                if (dontshow) Common.localStorage.setItem("pdfe-hide-copywarning", 1);
                                me.editComplete();
                            }
                        })).show();
                    }
                }
                item.isFromBar && me.api.SetShowTextSelectPanel(false);
            }
            me.editComplete();
        },

        onUndo: function () {
            this.api && this.api.Undo();
        },

        onRedo: function () {
            this.api && this.api.Redo();
        },

        onClear: function () {
            if (this.api) {
                var props = this.api.asc_IsContentControl() ? this.api.asc_GetContentControlProperties() : null;
                if (props) {
                    this.api.asc_ClearContentControl(props.get_InternalId());
                }
            }
        },

        onPrintSelection: function(item){
            if (this.api){
                var printopt = new Asc.asc_CAdjustPrint();
                printopt.asc_setPrintType(Asc.c_oAscPrintType.Selection);
                var opts = new Asc.asc_CDownloadOptions(null, Common.Utils.isChrome || Common.Utils.isOpera || Common.Utils.isGecko && Common.Utils.firefoxVersion>86); // if isChrome or isOpera == true use asc_onPrintUrl event
                opts.asc_setAdvancedOptions(printopt);
                this.api.asc_Print(opts);
                this.editComplete();
                Common.component.Analytics.trackEvent('DocumentHolder', 'Print Selection');
            }
        },

        onSignatureClick: function(item) {
            var datavalue = item.cmpEl.attr('data-value');
            switch (item.value) {
                case 0:
                    Common.NotificationCenter.trigger('protect:sign', datavalue); //guid
                    break;
                case 1:
                    this.api.asc_ViewCertificate(datavalue); //certificate id
                    break;
                case 2:
                    var docProtection = this.documentHolder._docProtection;
                    Common.NotificationCenter.trigger('protect:signature', 'visible', this._isDisabled || docProtection.isReadOnly || docProtection.isFormsOnly || docProtection.isCommentsOnly, datavalue);//guid, can edit settings for requested signature
                    break;
                case 3:
                    var me = this;
                    Common.UI.warning({
                        title: this.documentHolder.notcriticalErrorTitle,
                        msg: this.documentHolder.txtRemoveWarning,
                        buttons: ['ok', 'cancel'],
                        primary: 'ok',
                        callback: function(btn) {
                            if (btn == 'ok') {
                                me.api.asc_RemoveSignature(datavalue);
                            }
                        }
                    });
                    break;
            }
        },

        saveAsPicture: function() {
            if(this.api) {
                this.api.asc_SaveDrawingAsPicture();
            }
        },

        onPluginContextMenu: function(data) {
            if (data && data.length>0 && this.documentHolder && this.documentHolder.currentMenu && this.documentHolder.currentMenu.isVisible()){
                this.documentHolder.updateCustomItems(this.documentHolder.currentMenu, data);
            }
        },

        onHidePdfFormsActions: function() {
            this.listControlMenuPdf && this.listControlMenuPdf.isVisible() && this.listControlMenuPdf.hide();
            var controlsContainer = this.documentHolder.cmpEl.find('#calendar-control-container-pdf');
            if (controlsContainer.is(':visible'))
                controlsContainer.hide();
        },

        onShowFormsPDFActions: function(obj, x, y) {
            switch (obj.type) {
                case AscPDF.FIELD_TYPES.combobox:
                    this.onShowListActionsPDF(obj, x, y);
                    break;
                case AscPDF.FIELD_TYPES.text:
                    this.onShowDateActionsPDF(obj, x, y);
                    break;
            }
        },

        onShowListActionsPDF: function(obj) {
            var isForm = true,
                cmpEl = this.documentHolder.cmpEl,
                menu = this.listControlMenuPdf,
                menuContainer = menu ? cmpEl.find(Common.Utils.String.format('#menu-container-{0}', menu.id)) : null,
                me = this;

            me._listObjPdf = obj;
            this._fromShowContentControls = true;
            Common.UI.Menu.Manager.hideAll();

            if (!menu) {
                this.listControlMenuPdf = menu = new Common.UI.Menu({
                    maxHeight: 207,
                    menuAlign: 'tr-bl',
                    items: []
                });
                menu.on('item:click', function(menu, item) {
                    setTimeout(function(){
                        (item.value!==-1) && me.api.asc_SelectPDFFormListItem(item.value);
                    }, 1);
                });

                // Prepare menu container
                if (!menuContainer || menuContainer.length < 1) {
                    menuContainer = $(Common.Utils.String.format('<div id="menu-container-{0}" style="position: absolute; z-index: 10000;"><div class="dropdown-toggle" data-toggle="dropdown"></div></div>', menu.id));
                    cmpEl.append(menuContainer);
                }

                menu.render(menuContainer);
                menu.cmpEl.attr({tabindex: "-1"});
                menu.on('hide:after', function(){
                    me.listControlMenuPdf.removeAll();
                    if (!me._fromShowContentControls)
                        me.api.asc_UncheckContentControlButtons();
                });
            }

            var options = obj.getOptions(),
                count = options.length;
            for (var i=0; i<count; i++) {
                menu.addItem(new Common.UI.MenuItem({
                    caption     : Array.isArray(options[i]) ? options[i][0] : options[i],
                    value       : i,
                    template    : _.template([
                        '<a id="<%= id %>" style="<%= style %>" tabindex="-1" type="menuitem">',
                        '<%= Common.Utils.String.htmlEncode(caption) %>',
                        '</a>'
                    ].join(''))
                }));
            }
            if (!isForm && menu.items.length<1) {
                menu.addItem(new Common.UI.MenuItem({
                    caption     : this.documentHolder.txtEmpty,
                    value       : -1
                }));
            }

            var pagepos = obj.getPagePos(),
                oGlobalCoords = AscPDF.GetGlobalCoordsByPageCoords(pagepos.x + pagepos.w, pagepos.y + pagepos.h, obj.getPage(), true);

            menuContainer.css({left: oGlobalCoords.X, top : oGlobalCoords.Y});
            menuContainer.attr('data-value', 'prevent-canvas-click');
            this._preventClick = true;
            menu.show();

            _.delay(function() {
                menu.cmpEl.focus();
            }, 10);
            this._fromShowContentControls = false;
        },

        onShowDateActionsPDF: function(obj, x, y) {
            var cmpEl = this.documentHolder.cmpEl,
                controlsContainer = cmpEl.find('#calendar-control-container-pdf'),
                me = this;

            this._dateObjPdf = obj;

            if (controlsContainer.length < 1) {
                controlsContainer = $('<div id="calendar-control-container-pdf" style="position: absolute;z-index: 1000;"><div id="id-document-calendar-control-pdf" style="position: fixed; left: -1000px; top: -1000px;"></div></div>');
                cmpEl.append(controlsContainer);
            }

            Common.UI.Menu.Manager.hideAll();

            var pagepos = obj.getPagePos(),
                oGlobalCoords = AscPDF.GetGlobalCoordsByPageCoords(pagepos.x + pagepos.w, pagepos.y + pagepos.h, obj.getPage(), true);

            controlsContainer.css({left: oGlobalCoords.X, top : oGlobalCoords.Y});
            controlsContainer.show();

            if (!this.cmpCalendarPdf) {
                this.cmpCalendarPdf = new Common.UI.Calendar({
                    el: cmpEl.find('#id-document-calendar-control-pdf'),
                    enableKeyEvents: true,
                    firstday: 1
                });
                this.cmpCalendarPdf.on('date:click', function (cmp, date) {
                    var specProps = new AscCommon.CSdtDatePickerPr();
                    specProps.put_FullDate(new  Date(date));
                    me.api.asc_SetTextFormDatePickerDate(specProps);
                    controlsContainer.hide();
                });
                this.cmpCalendarPdf.on('calendar:keydown', function (cmp, e) {
                    if (e.keyCode==Common.UI.Keys.ESC) {
                        controlsContainer.hide();
                    }
                });
                $(document).on('mousedown', function(e) {
                    if (e.target.localName !== 'canvas' && controlsContainer.is(':visible') && controlsContainer.find(e.target).length==0) {
                        controlsContainer.hide();
                    }
                });

            }
            var val = this._dateObjPdf ? this._dateObjPdf.asc_GetValue() : undefined;
            if (val) {
                val = new Date(val);
                if (Object.prototype.toString.call(val) !== '[object Date]' || isNaN(val))
                    val = undefined;
            }
            !val && (val = new Date());
            this.cmpCalendarPdf.setDate(val);

            // align
            var offset  = Common.Utils.getOffset(controlsContainer),
                docW    = Common.Utils.innerWidth(),
                docH    = Common.Utils.innerHeight() - 10, // Yep, it's magic number
                menuW   = this.cmpCalendarPdf.cmpEl.outerWidth(),
                menuH   = this.cmpCalendarPdf.cmpEl.outerHeight(),
                buttonOffset = 22,
                left = offset.left - menuW,
                top  = offset.top;
            if (top + menuH > docH) {
                top = docH - menuH;
                left -= buttonOffset;
            }
            if (top < 0)
                top = 0;
            if (left + menuW > docW)
                left = docW - menuW;
            this.cmpCalendarPdf.cmpEl.css({left: left, top : top});

            this._preventClick = true;
        },

        onShowContentControlsActions: function(obj, x, y) {
            if (this._isDisabled) return;

            var me = this;
            switch (obj.type) {
                case Asc.c_oAscContentControlSpecificType.DateTime:
                    this.onShowDateActions(obj, x, y);
                    break;
                case Asc.c_oAscContentControlSpecificType.Picture:
                    if (obj.pr && obj.pr.get_Lock) {
                        var lock = obj.pr.get_Lock();
                        if (lock == Asc.c_oAscSdtLockType.SdtContentLocked || lock==Asc.c_oAscSdtLockType.ContentLocked)
                            return;
                    }
                    this.onShowImageActions(obj, x, y);
                    break;
                case Asc.c_oAscContentControlSpecificType.DropDownList:
                case Asc.c_oAscContentControlSpecificType.ComboBox:
                    this.onShowListActions(obj, x, y);
                    break;
            }
        },

        onHideContentControlsActions: function() {
            this.listControlMenu && this.listControlMenu.isVisible() && this.listControlMenu.hide();
            var controlsContainer = this.documentHolder.cmpEl.find('#calendar-control-container');
            if (controlsContainer.is(':visible'))
                controlsContainer.hide();
        },

        onShowImageActions: function(obj, x, y) {
            var cmpEl = this.documentHolder.cmpEl,
                menu = this.imageControlMenu,
                menuContainer = menu ? cmpEl.find(Common.Utils.String.format('#menu-container-{0}', menu.id)) : null,
                me = this;

            this.internalFormObj = obj && obj.pr ? obj.pr.get_InternalId() : null;
            this._fromShowContentControls = true;
            Common.UI.Menu.Manager.hideAll();

            if (!menu) {
                this.imageControlMenu = menu = new Common.UI.Menu({
                    maxHeight: 207,
                    menuAlign: 'tl-bl',
                    items: [
                        {caption: this.documentHolder.mniImageFromFile, value: 'file'},
                        {caption: this.documentHolder.mniImageFromUrl, value: 'url'},
                        {caption: this.documentHolder.mniImageFromStorage, value: 'storage', visible: this.mode.canRequestInsertImage || this.mode.fileChoiceUrl && this.mode.fileChoiceUrl.indexOf("{documentType}")>-1}
                    ]
                });
                menu.on('item:click', function(menu, item) {
                    setTimeout(function(){
                        me.onImageSelect(menu, item);
                    }, 1);
                    setTimeout(function(){
                        me.api.asc_UncheckContentControlButtons();
                    }, 500);
                });

                // Prepare menu container
                if (!menuContainer || menuContainer.length < 1) {
                    menuContainer = $(Common.Utils.String.format('<div id="menu-container-{0}" style="position: absolute; z-index: 10000;"><div class="dropdown-toggle" data-toggle="dropdown"></div></div>', menu.id));
                    cmpEl.append(menuContainer);
                }

                menu.render(menuContainer);
                menu.cmpEl.attr({tabindex: "-1"});
                menu.on('hide:after', function(){
                    if (!me._fromShowContentControls)
                        me.api.asc_UncheckContentControlButtons();
                });
            }
            menuContainer.css({left: x, top : y});
            menuContainer.attr('data-value', 'prevent-canvas-click');
            this._preventClick = true;
            menu.show();

            _.delay(function() {
                menu.cmpEl.focus();
            }, 10);
            this._fromShowContentControls = false;
        },

        onImageSelect: function(menu, item) {
            if (item.value=='url') {
                var me = this;
                (new Common.Views.ImageFromUrlDialog({
                    handler: function(result, value) {
                        if (result == 'ok') {
                            if (me.api) {
                                var checkUrl = value.replace(/ /g, '');
                                if (!_.isEmpty(checkUrl)) {
                                    me.setImageUrl(checkUrl);
                                }
                            }
                        }
                    }
                })).show();
            } else if (item.value=='storage') {
                Common.NotificationCenter.trigger('storage:image-load', 'control');
            } else {
                if (this._isFromFile) return;
                this._isFromFile = true;
                this.api.asc_addImage(this.internalFormObj);
                this._isFromFile = false;
            }
        },

        openImageFromStorage: function(type) {
            var me = this;
            if (this.mode.canRequestInsertImage) {
                Common.Gateway.requestInsertImage(type);
            } else {
                (new Common.Views.SelectFileDlg({
                    fileChoiceUrl: this.mode.fileChoiceUrl.replace("{fileExt}", "").replace("{documentType}", "ImagesOnly")
                })).on('selectfile', function(obj, file){
                    file && (file.c = type);
                    !file.images && (file.images = [{fileType: file.fileType, url: file.url}]); // SelectFileDlg uses old format for inserting image
                    file.url = null;
                    me.insertImage(file);
                }).show();
            }
        },

        setImageUrl: function(url, token) {
            this.api.asc_SetContentControlPictureUrl(url, this.internalFormObj && this.internalFormObj.pr ? this.internalFormObj.pr.get_InternalId() : null, token);
        },

        insertImage: function(data) { // gateway
            if (data && (data.url || data.images)) {
                data.url && console.log("Obsolete: The 'url' parameter of the 'insertImage' method is deprecated. Please use 'images' parameter instead.");

                var arr = [];
                if (data.images && data.images.length>0) {
                    for (var i=0; i<data.images.length; i++) {
                        data.images[i] && data.images[i].url && arr.push( data.images[i].url);
                    }
                } else
                    data.url && arr.push(data.url);
                data._urls = arr;
            }
            Common.NotificationCenter.trigger('storage:image-insert', data);
        },

        insertImageFromStorage: function(data) {
            if (data && data._urls && data.c=='control') {
                this.setImageUrl(data._urls[0], data.token);
            }
        },

        onShowListActions: function(obj, x, y) {
            var type = obj.type,
                props = obj.pr,
                specProps = (type == Asc.c_oAscContentControlSpecificType.ComboBox) ? props.get_ComboBoxPr() : props.get_DropDownListPr(),
                isForm = !!props.get_FormPr(),
                cmpEl = this.documentHolder.cmpEl,
                menu = this.listControlMenu,
                menuContainer = menu ? cmpEl.find(Common.Utils.String.format('#menu-container-{0}', menu.id)) : null,
                me = this;

            this._listObj = props;

            this._fromShowContentControls = true;
            Common.UI.Menu.Manager.hideAll();

            if (!menu) {
                this.listControlMenu = menu = new Common.UI.Menu({
                    maxHeight: 207,
                    menuAlign: 'tr-bl',
                    items: []
                });
                menu.on('item:click', function(menu, item) {
                    setTimeout(function(){
                        (item.value!==-1) && me.api.asc_SelectContentControlListItem(item.value, me._listObj.get_InternalId());
                    }, 1);
                });

                // Prepare menu container
                if (!menuContainer || menuContainer.length < 1) {
                    menuContainer = $(Common.Utils.String.format('<div id="menu-container-{0}" style="position: absolute; z-index: 10000;"><div class="dropdown-toggle" data-toggle="dropdown"></div></div>', menu.id));
                    cmpEl.append(menuContainer);
                }

                menu.render(menuContainer);
                menu.cmpEl.attr({tabindex: "-1"});
                menu.on('hide:after', function(){
                    me.listControlMenu.removeAll();
                    if (!me._fromShowContentControls)
                        me.api.asc_UncheckContentControlButtons();
                });
            }
            if (specProps) {
                if (isForm){ // for dropdown and combobox form control always add placeholder item
                    var text = props.get_PlaceholderText();
                    menu.addItem(new Common.UI.MenuItem({
                        caption     : (text.trim()!=='') ? text : this.documentHolder.txtEmpty,
                        value       : '',
                        template    : _.template([
                            '<a id="<%= id %>" tabindex="-1" type="menuitem" style="<% if (options.value=="") { %> opacity: 0.6 <% } %>">',
                            '<%= Common.Utils.String.htmlEncode(caption) %>',
                            '</a>'
                        ].join(''))
                    }));
                }
                var count = specProps.get_ItemsCount();
                for (var i=0; i<count; i++) {
                    (specProps.get_ItemValue(i)!=='' || !isForm) && menu.addItem(new Common.UI.MenuItem({
                        caption     : specProps.get_ItemDisplayText(i),
                        value       : specProps.get_ItemValue(i),
                        template    : _.template([
                            '<a id="<%= id %>" style="<%= style %>" tabindex="-1" type="menuitem">',
                            '<%= Common.Utils.String.htmlEncode(caption) %>',
                            '</a>'
                        ].join(''))
                    }));
                }
                if (!isForm && menu.items.length<1) {
                    menu.addItem(new Common.UI.MenuItem({
                        caption     : this.documentHolder.txtEmpty,
                        value       : -1
                    }));
                }
            }

            menuContainer.css({left: x, top : y});
            menuContainer.attr('data-value', 'prevent-canvas-click');
            this._preventClick = true;
            menu.show();

            _.delay(function() {
                menu.cmpEl.focus();
            }, 10);
            this._fromShowContentControls = false;
        },

        onShowDateActions: function(obj, x, y) {
            var props = obj.pr,
                specProps = props.get_DateTimePr(),
                cmpEl = this.documentHolder.cmpEl,
                controlsContainer = cmpEl.find('#calendar-control-container'),
                me = this;

            this._dateObj = props;

            if (controlsContainer.length < 1) {
                controlsContainer = $('<div id="calendar-control-container" style="position: absolute;z-index: 1000;"><div id="id-document-calendar-control" style="position: fixed; left: -1000px; top: -1000px;"></div></div>');
                cmpEl.append(controlsContainer);
            }

            Common.UI.Menu.Manager.hideAll();

            controlsContainer.css({left: x, top : y});
            controlsContainer.show();

            if (!this.cmpCalendar) {
                this.cmpCalendar = new Common.UI.Calendar({
                    el: cmpEl.find('#id-document-calendar-control'),
                    enableKeyEvents: true,
                    firstday: 1
                });
                this.cmpCalendar.on('date:click', function (cmp, date) {
                    var specProps = me._dateObj.get_DateTimePr();
                    specProps.put_FullDate(new  Date(date));
                    me.api.asc_SetContentControlDatePickerDate(specProps);
                    controlsContainer.hide();
                    me.api.asc_UncheckContentControlButtons();
                });
                this.cmpCalendar.on('calendar:keydown', function (cmp, e) {
                    if (e.keyCode==Common.UI.Keys.ESC) {
                        controlsContainer.hide();
                        me.api.asc_UncheckContentControlButtons();
                    }
                });
                $(document).on('mousedown', function(e) {
                    if (e.target.localName !== 'canvas' && controlsContainer.is(':visible') && controlsContainer.find(e.target).length==0) {
                        controlsContainer.hide();
                        me.api.asc_UncheckContentControlButtons();
                    }
                });

            }
            var val = specProps ? specProps.get_FullDate() : undefined;
            this.cmpCalendar.setDate(val ? new Date(val) : new Date());

            // align
            var offset  = Common.Utils.getOffset(controlsContainer),
                docW    = Common.Utils.innerWidth(),
                docH    = Common.Utils.innerHeight() - 10, // Yep, it's magic number
                menuW   = this.cmpCalendar.cmpEl.outerWidth(),
                menuH   = this.cmpCalendar.cmpEl.outerHeight(),
                buttonOffset = 22,
                left = offset.left - menuW,
                top  = offset.top;
            if (top + menuH > docH) {
                top = docH - menuH;
                left -= buttonOffset;
            }
            if (top < 0)
                top = 0;
            if (left + menuW > docW)
                left = docW - menuW;
            this.cmpCalendar.cmpEl.css({left: left, top : top});

            this._preventClick = true;
        },

        onShowMathTrack: function(bounds) {
            if (this.mode && !(this.mode.isPDFEdit && this.mode.isEdit)) return;

            this.lastMathTrackBounds = bounds;
            if (!Common.Controllers.LaunchController.isScriptLoaded()) {
                this.showMathTrackOnLoad = true;
                return;
            }
            if (bounds[3] < 0 || Common.Utils.InternalSettings.get('pdfe-equation-toolbar-hide')) {
                this.onHideMathTrack();
                return;
            }
            var me = this,
                documentHolder = me.documentHolder,
                eqContainer = documentHolder.cmpEl.find('#equation-container');

            // Prepare menu container
            if (eqContainer.length < 1) {
                var equationsStore = me.getApplication().getCollection('EquationGroups'),
                    eqStr = '<div id="equation-container" style="position: absolute;">';

                me.getApplication().getController('InsTab').onMathTypes(me.getApplication().getController('Toolbar')._equationTemp);

                me.equationBtns = [];
                for (var i = 0; i < equationsStore.length; ++i) {
                    eqStr += '<span id="id-document-holder-btn-equation-' + i + '"></span>';
                }
                eqStr += '<div class="separator"></div>';
                eqStr += '<span id="id-document-holder-btn-equation-settings"></span>';
                eqStr += '</div>';
                eqContainer = $(eqStr);
                documentHolder.cmpEl.append(eqContainer);
                var onShowBefore = function (menu) {
                    var index = menu.options.value,
                        group = equationsStore.at(index);
                    var equationPicker = new Common.UI.DataViewSimple({
                        el: $('#id-document-holder-btn-equation-menu-' + index, menu.cmpEl),
                        parentMenu: menu,
                        store: group.get('groupStore'),
                        scrollAlwaysVisible: true,
                        showLast: false,
                        restoreHeight: 450,
                        itemTemplate: _.template(
                            '<div class="item-equation" style="" >' +
                            '<div class="equation-icon" style="background-position:<%= posX %>px <%= posY %>px;width:<%= width %>px;height:<%= height %>px;" id="<%= id %>"></div>' +
                            '</div>')
                    });
                    equationPicker.on('item:click', function(picker, item, record, e) {
                        if (me.api) {
                            if (record)
                                me.api.asc_AddMath(record.get('data').equationType);
                        }
                    });
                    menu.off('show:before', onShowBefore);
                };
                var bringForward = function (menu) {
                    eqContainer.addClass('has-open-menu');
                };
                var sendBackward = function (menu) {
                    eqContainer.removeClass('has-open-menu');
                };
                for (var i = 0; i < equationsStore.length; ++i) {
                    var equationGroup = equationsStore.at(i);
                    var btn = new Common.UI.Button({
                        parentEl: $('#id-document-holder-btn-equation-' + i, documentHolder.cmpEl),
                        cls         : 'btn-toolbar no-caret',
                        iconCls     : 'svgicon ' + equationGroup.get('groupIcon'),
                        hint        : equationGroup.get('groupName'),
                        menu        : new Common.UI.Menu({
                            cls: 'menu-shapes',
                            value: i,
                            items: [
                                { template: _.template('<div id="id-document-holder-btn-equation-menu-' + i +
                                        '" class="menu-shape margin-left-5" style="width:' + (equationGroup.get('groupWidth') + 8) + 'px; ' +
                                        equationGroup.get('groupHeightStr') + '"></div>') }
                            ]
                        })
                    });
                    btn.menu.on('show:before', onShowBefore);
                    btn.menu.on('show:before', bringForward);
                    btn.menu.on('hide:after', sendBackward);
                    me.equationBtns.push(btn);
                }

                me.equationSettingsBtn = new Common.UI.Button({
                    parentEl: $('#id-document-holder-btn-equation-settings', documentHolder.cmpEl),
                    cls         : 'btn-toolbar no-caret',
                    iconCls     : 'toolbar__icon btn-more-vertical',
                    hint        : me.documentHolder.advancedEquationText,
                    menu        : me.documentHolder.createEquationMenu('popuptbeqinput', 'tl-bl')
                });
                me.equationSettingsBtn.menu.options.initMenu = function() {
                    var eq = me.api.asc_GetMathInputType(),
                        menu = me.equationSettingsBtn.menu,
                        isEqToolbarHide = Common.Utils.InternalSettings.get('pdfe-equation-toolbar-hide');

                    menu.items[5].setChecked(eq===Asc.c_oAscMathInputType.Unicode);
                    menu.items[6].setChecked(eq===Asc.c_oAscMathInputType.LaTeX);
                    menu.items[8].options.isToolbarHide = isEqToolbarHide;
                    menu.items[8].setCaption(isEqToolbarHide ? me.documentHolder.showEqToolbar : me.documentHolder.hideEqToolbar, true);
                };
                me.equationSettingsBtn.menu.on('item:click', _.bind(me.convertEquation, me));
                me.equationSettingsBtn.menu.on('show:before', function(menu) {
                    bringForward();
                    menu.options.initMenu();
                });
                me.equationSettingsBtn.menu.on('hide:after', sendBackward);
            }

            var showPoint = [(bounds[0] + bounds[2])/2 - eqContainer.outerWidth()/2, bounds[1] - eqContainer.outerHeight() - 10];
            (showPoint[0]<0) && (showPoint[0] = 0);
            if (showPoint[1]<0) {
                showPoint[1] = bounds[3] + 10;
            }
            showPoint[1] = Math.min(me._Height - eqContainer.outerHeight(), Math.max(0, showPoint[1]));
            eqContainer.css({left: showPoint[0], top : showPoint[1]});

            if (_.isUndefined(me._XY)) {
                me._XY = [
                    Common.Utils.getOffset(documentHolder.cmpEl).left - $(window).scrollLeft(),
                    Common.Utils.getOffset(documentHolder.cmpEl).top - $(window).scrollTop()
                ];
                me._Width       = documentHolder.cmpEl.width();
                me._Height      = documentHolder.cmpEl.height();
                me._BodyWidth   = $('body').width();
            }

            var diffDown = me._Height - showPoint[1] - eqContainer.outerHeight(),
                diffUp = me._XY[1] + showPoint[1],
                menuAlign = (diffDown < 220 && diffDown < diffUp*0.9) ? 'bl-tl' : 'tl-bl';
            if (Common.UI.isRTL()) {
                menuAlign = menuAlign === 'bl-tl' ? 'br-tr' : 'tr-br';
            }
            me.equationBtns.forEach(function(item){
                item && (item.menu.menuAlign = menuAlign);
            });
            me.equationSettingsBtn.menu.menuAlign = menuAlign;
            if (eqContainer.is(':visible')) {
                if (me.equationSettingsBtn.menu.isVisible()) {
                    me.equationSettingsBtn.menu.options.initMenu();
                    me.equationSettingsBtn.menu.alignPosition();
                }
            } else {
                eqContainer.show();
            }
            me.disableEquationBar();
        },

        onHideMathTrack: function() {
            if (!this.documentHolder || !this.documentHolder.cmpEl) return;
            if (!Common.Controllers.LaunchController.isScriptLoaded()) {
                this.showMathTrackOnLoad = false;
                return;
            }
            var eqContainer = this.documentHolder.cmpEl.find('#equation-container');
            if (eqContainer.is(':visible')) {
                eqContainer.hide();
            }
        },

        disableEquationBar: function() {
            var eqContainer = this.documentHolder.cmpEl.find('#equation-container'),
                disabled = this._isDisabled || this._state.equationLocked;

            if (eqContainer.length>0 && eqContainer.is(':visible')) {
                this.equationBtns.forEach(function(item){
                    item && item.setDisabled(!!disabled);
                });
                this.equationSettingsBtn.setDisabled(!!disabled);
            }
        },

        convertEquation: function(menu, item, e) {
            if (this.api) {
                if (item.options.type=='input') {
                    this.api.asc_SetMathInputType(item.value);
                    Common.localStorage.setBool("pdfe-equation-input-latex", item.value === Asc.c_oAscMathInputType.LaTeX)
                } else if (item.options.type=='view')
                    this.api.asc_ConvertMathView(item.value.linear, item.value.all);
                else if(item.options.type=='hide') {
                    item.options.isToolbarHide = !item.options.isToolbarHide;
                    Common.Utils.InternalSettings.set('pdfe-equation-toolbar-hide', item.options.isToolbarHide);
                    Common.localStorage.setBool('pdfe-equation-toolbar-hide', item.options.isToolbarHide);
                    if(item.options.isToolbarHide) this.onHideMathTrack();
                    else this.onShowMathTrack(this.lastMathTrackBounds);
                }
            }
        },

        equationCallback: function(eqObj) {
            eqObj && this.api.asc_SetMathProps(eqObj);
            this.editComplete();
        },

        onChangeCropState: function(state) {
            this.documentHolder.menuImgCrop && this.documentHolder.menuImgCrop.menu.items[0].setChecked(state, true);
        },

        addHyperlink: function(item){
            var win, me = this;
            if (me.api) {
                var _arr = [];
                for (var i=0; i<me.api.getCountPages(); i++) {
                    _arr.push({
                        displayValue: i+1,
                        value: i
                    });
                }
                win = new PDFE.Views.HyperlinkSettingsDialog({
                    api: me.api,
                    appOptions: me.mode,
                    handler: function(dlg, result) {
                        if (result == 'ok') {
                            me.api.add_Hyperlink(dlg.getSettings());
                        }
                        me.editComplete();
                    },
                    slides: _arr
                });

                win.show();
                win.setSettings(item.hyperProps.value);

                Common.component.Analytics.trackEvent('DocumentHolder', 'Add Hyperlink');
            }
        },

        editHyperlink: function(item, e){
            var win, me = this;
            if (me.api){
                var _arr = [];
                for (var i=0; i<me.api.getCountPages(); i++) {
                    _arr.push({
                        displayValue: i+1,
                        value: i
                    });
                }
                win = new PDFE.Views.HyperlinkSettingsDialog({
                    api: me.api,
                    appOptions: me.mode,
                    handler: function(dlg, result) {
                        if (result == 'ok') {
                            me.api.change_Hyperlink(win.getSettings());
                        }
                        me.editComplete();
                    },
                    slides: _arr
                });
                win.show();
                win.setSettings(item.hyperProps.value);

                Common.component.Analytics.trackEvent('DocumentHolder', 'Edit Hyperlink');
            }
        },

        removeHyperlink: function(item) {
            if (this.api){
                this.api.remove_Hyperlink();
            }

            this.editComplete();
            Common.component.Analytics.trackEvent('DocumentHolder', 'Remove Hyperlink');
        },

        onInsertImageUrl: function(placeholder, obj, x, y) {
            var me = this;
            (new Common.Views.ImageFromUrlDialog({
                handler: function(result, value) {
                    if (result == 'ok') {
                        if (me.api) {
                            var checkUrl = value.replace(/ /g, '');
                            if (!_.isEmpty(checkUrl)) {
                                var props = new Asc.asc_CImgProperty();
                                props.put_ImageUrl(checkUrl);
                                me.api.ImgApply(props, obj);
                            }
                        }
                    }
                    me.editComplete();
                }
            })).show();
        },

        onImgReplace: function(menu, item, e) {
            var me = this;
            if (item.value==1) {
                me.onInsertImageUrl(false);
            } else if (item.value==2) {
                Common.NotificationCenter.trigger('storage:image-load', 'change');
            } else {
                setTimeout(function(){
                    me.api.ChangeImageFromFile();
                }, 10);
            }
        },

        onTableMerge: function () {
            this.api && this.api.MergeCells();
        },

        onTableSplit: function () {
            var me = this;
            if (me.api) {
                (new Common.Views.InsertTableDialog({
                    split: true,
                    handler: function(result, value) {
                        if (result == 'ok') {
                            if (me.api) {
                                me.api.SplitCell(value.columns, value.rows);
                            }
                            Common.component.Analytics.trackEvent('DocumentHolder', 'Table Split');
                        }
                        me.editComplete();
                    }
                })).show();
            }
        },

        tableCellsVAlign: function(menu, item, e) {
            if (this.api) {
                var properties = new Asc.CTableProp();
                properties.put_CellsVAlign(item.value);
                this.api.tblApply(properties);
            }

            this.editComplete();
            Common.component.Analytics.trackEvent('DocumentHolder', 'Table Cell Align');
        },

        onTableDistRows: function () {
            this.api && this.api.asc_DistributeTableCells(false);
            this.editComplete();
        },

        onTableDistCols: function () {
            this.api && this.api.asc_DistributeTableCells(true);
            this.editComplete();
        },

        onTableAdvanced: function(item, e){
            var me = this;
            if (me.api) {
                var selectedElements = me.api.getSelectedElements();

                if (selectedElements && selectedElements.length > 0){
                    var elType, elValue;
                    for (var i = selectedElements.length - 1; i >= 0; i--) {
                        elType  = selectedElements[i].get_ObjectType();
                        elValue = selectedElements[i].get_ObjectValue();

                        if (Asc.c_oAscTypeSelectElement.Table == elType) {
                            (new PDFE.Views.TableSettingsAdvanced(
                                {
                                    tableProps: elValue,
                                    slideSize: {width: me.api.get_PageWidth(), height: me.api.get_PageHeight()},
                                    handler: function(result, value) {
                                        if (result == 'ok') {
                                            if (me.api) {
                                                me.api.tblApply(value.tableProps);
                                            }
                                        }
                                        me.editComplete();
                                        Common.component.Analytics.trackEvent('DocumentHolder', 'Table Settings Advanced');
                                    }
                                })).show();
                            break;
                        }
                    }
                }
            }
        },

        onImageAdvanced: function(item) {
            var me = this;
            if (me.api){
                var selectedElements = me.api.getSelectedElements();
                if (selectedElements && selectedElements.length>0){
                    var elType, elValue;

                    for (var i = selectedElements.length - 1; i >= 0; i--) {
                        elType  = selectedElements[i].get_ObjectType();
                        elValue = selectedElements[i].get_ObjectValue();

                        if (Asc.c_oAscTypeSelectElement.Image == elType) {
                            var imgsizeOriginal;

                            if (!me.documentHolder.menuImgOriginalSize.isDisabled()) {
                                imgsizeOriginal = me.api.get_OriginalSizeImage();
                                if (imgsizeOriginal)
                                    imgsizeOriginal = {width:imgsizeOriginal.get_ImageWidth(), height:imgsizeOriginal.get_ImageHeight()};
                            }

                            (new PDFE.Views.ImageSettingsAdvanced(
                                {
                                    imageProps: elValue,
                                    sizeOriginal: imgsizeOriginal,
                                    slideSize: {width: me.api.get_PageWidth(), height: me.api.get_PageHeight()},
                                    handler: function(result, value) {
                                        if (result == 'ok') {
                                            if (me.api) {
                                                me.api.ImgApply(value.imageProps);
                                            }
                                        }
                                        me.editComplete();
                                        Common.component.Analytics.trackEvent('DocumentHolder', 'Image Settings Advanced');
                                    }
                                })).show();
                            break;
                        }
                    }
                }
            }
        },

        onImgOriginalSize: function(item){
            var me = this;
            if (me.api){
                var originalImageSize = me.api.get_OriginalSizeImage();

                if (originalImageSize) {
                    var properties = new Asc.asc_CImgProperty();

                    properties.put_Width(originalImageSize.get_ImageWidth());
                    properties.put_Height(originalImageSize.get_ImageHeight());
                    properties.put_ResetCrop(true);
                    properties.put_Rot(0);
                    me.api.ImgApply(properties);
                }

                me.editComplete();
                Common.component.Analytics.trackEvent('DocumentHolder', 'Set Image Original Size');
            }
        },

        onImgRotate: function(item) {
            var properties = new Asc.asc_CShapeProperty();
            properties.asc_putRotAdd((item.value==1 ? 90 : 270) * 3.14159265358979 / 180);
            this.api.ShapeApply(properties);
            this.editComplete();
        },

        onImgFlip: function(item) {
            var properties = new Asc.asc_CShapeProperty();
            if (item.value==1)
                properties.asc_putFlipHInvert(true);
            else
                properties.asc_putFlipVInvert(true);
            this.api.ShapeApply(properties);
            this.editComplete();
        },

        onImgCrop: function(menu, item) {
            if (item.value == 1) {
                this.api.asc_cropFill();
            } else if (item.value == 2) {
                this.api.asc_cropFit();
            } else {
                item.checked ? this.api.asc_startEditCrop() : this.api.asc_endEditCrop();
            }
            this.editComplete();
        },

        onImgEditPoints: function(item) {
            this.api && this.api.asc_editPointsGeometry();
        },

        onShapeAdvanced: function(item) {
            var me = this;
            if (me.api){
                var selectedElements = me.api.getSelectedElements();
                if (selectedElements && selectedElements.length>0){
                    var elType, elValue;
                    for (var i = selectedElements.length - 1; i >= 0; i--) {
                        elType = selectedElements[i].get_ObjectType();
                        elValue = selectedElements[i].get_ObjectValue();
                        if (Asc.c_oAscTypeSelectElement.Shape == elType) {
                            (new PDFE.Views.ShapeSettingsAdvanced(
                                {
                                    shapeProps: elValue,
                                    slideSize: {width: me.api.get_PageWidth(), height: me.api.get_PageHeight()},
                                    handler: function(result, value) {
                                        if (result == 'ok') {
                                            if (me.api) {
                                                me.api.ShapeApply(value.shapeProps);
                                            }
                                        }
                                        me.editComplete();
                                        Common.component.Analytics.trackEvent('DocumentHolder', 'Image Shape Advanced');
                                    }
                                })).show();
                            break;
                        }
                    }
                }
            }
        },

        onParagraphAdvanced: function(item) {
            var me = this;
            if (me.api){
                var selectedElements = me.api.getSelectedElements();

                if (selectedElements && selectedElements.length > 0){
                    var elType, elValue;
                    for (var i = selectedElements.length - 1; i >= 0; i--) {
                        elType  = selectedElements[i].get_ObjectType();
                        elValue = selectedElements[i].get_ObjectValue();

                        if (Asc.c_oAscTypeSelectElement.Paragraph == elType) {
                            (new PDFE.Views.ParagraphSettingsAdvanced(
                                {
                                    paragraphProps: elValue,
                                    api: me.api,
                                    handler: function(result, value) {
                                        if (result == 'ok') {
                                            if (me.api) {
                                                me.api.paraApply(value.paragraphProps);
                                            }
                                        }
                                        me.editComplete();
                                        Common.component.Analytics.trackEvent('DocumentHolder', 'Image Paragraph Advanced');
                                    }
                                })).show();
                            break;
                        }
                    }
                }
            }
        },

        onGroupImg: function(item) {
            this.api && this.api.groupShapes();
            this.editComplete();
            Common.component.Analytics.trackEvent('DocumentHolder', 'Group Image');
        },

        onUnGroupImg: function(item) {
            this.api && this.api.unGroupShapes();
            this.editComplete();
            Common.component.Analytics.trackEvent('DocumentHolder', 'UnGroup Image');
        },

        onArrangeFront: function(item) {
            this.api && this.api.shapes_bringToFront();
            this.editComplete();
            Common.component.Analytics.trackEvent('DocumentHolder', 'Bring To Front');
        },

        onArrangeBack: function(item) {
            this.api && this.api.shapes_bringToBack();
            this.editComplete();
            Common.component.Analytics.trackEvent('DocumentHolder', 'Bring To Back');
        },

        onArrangeForward: function(item) {
            this.api && this.api.shapes_bringForward();
            this.editComplete();
            Common.component.Analytics.trackEvent('DocumentHolder', 'Send Forward');
        },

        onArrangeBackward: function(item) {
            this.api && this.api.shapes_bringBackward();
            this.editComplete();
            Common.component.Analytics.trackEvent('DocumentHolder', 'Send Backward');
        },

        onImgShapeAlign: function (menu, item) {
            var me = this;
            if (me.api) {
                var value = me.api.asc_getSelectedDrawingObjectsCount()<2 || Common.Utils.InternalSettings.get("pdfe-align-to-slide");
                value = value ? Asc.c_oAscObjectsAlignType.Page : Asc.c_oAscObjectsAlignType.Selected;
                if (item.value < 6) {
                    me.api.put_ShapesAlign(item.value, value);
                    Common.component.Analytics.trackEvent('DocumentHolder', 'Shape Align');
                } else if (item.value == 6) {
                    me.api.DistributeHorizontally(value);
                    Common.component.Analytics.trackEvent('DocumentHolder', 'Distribute Horizontally');
                } else if (item.value == 7){
                    me.api.DistributeVertically(value);
                    Common.component.Analytics.trackEvent('DocumentHolder', 'Distribute Vertically');
                }
                me.editComplete();
            }
        },

        onParagraphVAlign: function (menu, item) {
            var me = this;
            if (me.api) {
                var properties = new Asc.asc_CShapeProperty();
                properties.put_VerticalTextAlign(item.value);

                me.api.ShapeApply(properties);
            }

            me.editComplete();
            Common.component.Analytics.trackEvent('DocumentHolder', 'Text Vertical Align');
        },

        onParagraphDirection: function(menu, item) {
            var me = this;
            if (me.api) {
                var properties = new Asc.asc_CShapeProperty();
                properties.put_Vert(item.options.direction);
                me.api.ShapeApply(properties);
            }
            me.editComplete();
            Common.component.Analytics.trackEvent('DocumentHolder', 'Text Direction');
        },

        tableSelectText: function(menu, item) {
            if (this.api) {
                switch (item.value) {
                    case 0:
                        this.api.selectRow();
                        break;
                    case 1:
                        this.api.selectColumn();
                        break;
                    case 2:
                        this.api.selectCell();
                        break;
                    case 3:
                        this.api.selectTable();
                        break;
                }
            }
        },

        tableInsertText: function(menu, item) {
            if (this.api) {
                switch (item.value) {
                    case 0:
                        this.api.addColumnLeft();
                        break;
                    case 1:
                        this.api.addColumnRight();
                        break;
                    case 2:
                        this.api.addRowAbove();
                        break;
                    case 3:
                        this.api.addRowBelow();
                        break;
                }
            }
        },

        tableDeleteText: function(menu, item) {
            if (this.api) {
                switch (item.value) {
                    case 0:
                        this.api.remRow();
                        break;
                    case 1:
                        this.api.remColumn();
                        break;
                    case 2:
                        this.api.remTable();
                        break;
                }
            }
        },

        onShowTextBar: function(bounds) {
            if (this.mode && !(!this.mode.isPDFEdit && this.mode.isEdit)) return;

            if (_.isUndefined(this._XY)) {
                this._XY = [
                    Common.Utils.getOffset(this.documentHolder.cmpEl).left - $(window).scrollLeft(),
                    Common.Utils.getOffset(this.documentHolder.cmpEl).top - $(window).scrollTop()
                ];
                this._Width       = this.documentHolder.cmpEl.width();
                this._Height      = this.documentHolder.cmpEl.height();
                this._BodyWidth   = $('body').width();
            }

            this.lastTextBarBounds = bounds;
            if (bounds[3] < 0 || bounds[1] > this._Height) {
                this.onHideTextBar();
                return;
            }
            var me = this,
                documentHolder = me.documentHolder,
                textContainer = documentHolder.cmpEl.find('#text-bar-container');

            // Prepare menu container
            if (textContainer.length < 1) {
                me.textBarBtns = [];
                textContainer = documentHolder.createTextBar(me.textBarBtns);
                documentHolder.cmpEl.append(textContainer);
                documentHolder.cmbFontSize.options.menuAlignEl = documentHolder.cmbFontName.options.menuAlignEl = documentHolder.cmpEl;

                var bringForward = function (menu) {
                    textContainer.addClass('has-open-menu');
                };
                var sendBackward = function (menu) {
                    textContainer.removeClass('has-open-menu');
                };
                me.textBarBtns.forEach(function(item){
                    if (item && item.menu) {
                        item.menu.on('show:before', bringForward);
                        item.menu.on('hide:after', sendBackward);
                    }
                });
                // annotation text bar
                this.api.asc_registerCallback('asc_onFontSize',             _.bind(this.onApiFontSize, this));
                this.api.asc_registerCallback('asc_onBold',                 _.bind(this.onApiBold, this));
                this.api.asc_registerCallback('asc_onItalic',               _.bind(this.onApiItalic, this));
                this.api.asc_registerCallback('asc_onUnderline',            _.bind(this.onApiUnderline, this));
                this.api.asc_registerCallback('asc_onStrikeout',            _.bind(this.onApiStrikeout, this));
                this.api.asc_registerCallback('asc_onVerticalAlign',        _.bind(this.onApiVerticalAlign, this));
                Common.NotificationCenter.on('fonts:change',                _.bind(this.onApiChangeFont, this));
                this.api.asc_registerCallback('asc_onTextColor',            _.bind(this.onApiTextColor, this));

                documentHolder.btnBold.on('click',                         _.bind(this.onBold, this));
                documentHolder.btnItalic.on('click',                       _.bind(this.onItalic, this));
                documentHolder.btnTextUnderline.on('click',                _.bind(this.onTextUnderline, this));
                documentHolder.btnTextStrikeout.on('click',                _.bind(this.onTextStrikeout, this));
                documentHolder.btnSuperscript.on('click',                  _.bind(this.onSuperscript, this));
                documentHolder.btnSubscript.on('click',                    _.bind(this.onSubscript, this));
                documentHolder.btnFontColor.on('click',                    _.bind(this.onBtnFontColor, this));
                documentHolder.btnFontColor.on('color:select',             _.bind(this.onSelectFontColor, this));
                documentHolder.cmbFontSize.on('selected',                  _.bind(this.onFontSizeSelect, this));
                documentHolder.cmbFontSize.on('changed:before',            _.bind(this.onFontSizeChanged, this, true));
                documentHolder.cmbFontSize.on('changed:after',             _.bind(this.onFontSizeChanged, this, false));
                documentHolder.cmbFontSize.on('show:after',                _.bind(this.onComboOpen, this, true));
                documentHolder.cmbFontSize.on('hide:after',                _.bind(this.onHideMenus, this));
                documentHolder.cmbFontSize.on('combo:blur',                _.bind(this.onComboBlur, this));
                documentHolder.cmbFontSize.on('combo:focusin',             _.bind(this.onComboOpen, this, false));
                documentHolder.cmbFontName.on('selected',                  _.bind(this.onFontNameSelect, this));
                documentHolder.cmbFontName.on('show:after',                _.bind(this.onComboOpen, this, true));
                documentHolder.cmbFontName.on('hide:after',                _.bind(this.onHideMenus, this));
                documentHolder.cmbFontName.on('combo:blur',                _.bind(this.onComboBlur, this));
                documentHolder.cmbFontName.on('combo:focusin',             _.bind(this.onComboOpen, this, false));

                this.api.UpdateInterfaceState();
            }

            var showPoint = [(bounds[0] + bounds[2])/2 - textContainer.outerWidth()/2, bounds[1] - textContainer.outerHeight() - 10];
            (showPoint[0]<0) && (showPoint[0] = 0);
            if (showPoint[1]<0) {
                showPoint[1] = (bounds[3] > me._Height) ? 0 : bounds[3] + 10;
            }
            showPoint[1] = Math.min(me._Height - textContainer.outerHeight(), Math.max(0, showPoint[1]));
            textContainer.css({left: showPoint[0], top : showPoint[1]});

            var diffDown = me._Height - showPoint[1] - textContainer.outerHeight(),
                diffUp = me._XY[1] + showPoint[1],
                menuAlign = (diffDown < 220 && diffDown < diffUp*0.9) ? 'bl-tl' : 'tl-bl';
            if (Common.UI.isRTL()) {
                menuAlign = menuAlign === 'bl-tl' ? 'br-tr' : 'tr-br';
            }
            me.textBarBtns.forEach(function(item){
                item && item.menu && (item.menu.menuAlign = menuAlign);
            });
            if (!textContainer.is(':visible')) {
                textContainer.show();
            }
            me.disableTextBar();
        },

        onHideTextBar: function() {
            if (!this.documentHolder || !this.documentHolder.cmpEl) return;
            var textContainer = this.documentHolder.cmpEl.find('#text-bar-container');
            if (textContainer.is(':visible')) {
                textContainer.hide();
            }
        },

        disableTextBar: function() {
            var textContainer = this.documentHolder.cmpEl.find('#text-bar-container'),
                disabled = this._isDisabled;

            if (textContainer.length>0 && textContainer.is(':visible')) {
                this.textBarBtns.forEach(function(item){
                    item && item.setDisabled(!!disabled);
                });
            }
        },

        onApiChangeFont: function(font) {
            if (!this.mode.isPDFAnnotate || !this.mode.isEdit) return;
            this._state.fontname = font;
            !Common.Utils.ModalWindow.isVisible() && this.documentHolder.cmbFontName.onApiChangeFont(font);
        },

        onApiFontSize: function(size) {
            if (!this.mode.isPDFAnnotate || !this.mode.isEdit) return;
            if (this._state.fontsize !== size) {
                this.documentHolder.cmbFontSize.setValue(size);
                this._state.fontsize = size;
            }
        },

        onApiBold: function(on) {
            if (!this.mode.isPDFAnnotate || !this.mode.isEdit) return;
            if (this._state.bold !== on) {
                this.documentHolder.btnBold.toggle(on === true, true);
                this._state.bold = on;
            }
        },

        onApiItalic: function(on) {
            if (!this.mode.isPDFAnnotate || !this.mode.isEdit) return;
            if (this._state.italic !== on) {
                this.documentHolder.btnItalic.toggle(on === true, true);
                this._state.italic = on;
            }
        },

        onApiUnderline: function(on) {
            if (!this.mode.isPDFAnnotate || !this.mode.isEdit) return;
            if (this._state.underline !== on) {
                this.documentHolder.btnTextUnderline.toggle(on === true, true);
                this._state.underline = on;
            }
        },

        onApiStrikeout: function(on) {
            if (!this.mode.isPDFAnnotate || !this.mode.isEdit) return;
            if (this._state.strike !== on) {
                this.documentHolder.btnTextStrikeout.toggle(on === true, true);
                this._state.strike = on;
            }
        },

        onApiVerticalAlign: function(typeBaseline) {
            if (!this.mode.isPDFAnnotate || !this.mode.isEdit) return;
            if (this._state.valign !== typeBaseline) {
                this.documentHolder.btnSuperscript.toggle(typeBaseline==Asc.vertalign_SuperScript, true);
                this.documentHolder.btnSubscript.toggle(typeBaseline==Asc.vertalign_SubScript, true);
                this._state.valign = typeBaseline;
            }
        },

        onApiTextColor: function(color) {
            if (!this.mode.isPDFAnnotate || !this.mode.isEdit) return;
            var clr;
            var picker = this.documentHolder.mnuFontColorPicker;

            if (color) {
                if (color.get_type() == Asc.c_oAscColor.COLOR_TYPE_SCHEME) {
                    clr = {color: Common.Utils.ThemeColor.getHexColor(color.get_r(), color.get_g(), color.get_b()), effectValue: color.get_value() };
                } else
                    clr = Common.Utils.ThemeColor.getHexColor(color.get_r(), color.get_g(), color.get_b());
            }

            var type1 = typeof(clr),
                type2 = typeof(this._state.clrtext);

            if ((type1 !== type2) || (type1 == 'object' &&
                    (clr.effectValue !== this._state.clrtext.effectValue || this._state.clrtext.color.indexOf(clr.color) < 0)) ||
                (type1 != 'object' && this._state.clrtext.indexOf(clr) < 0)) {

                Common.Utils.ThemeColor.selectPickerColorByEffect(clr, picker);
                this._state.clrtext = clr;
            }
            this._state.clrtext_asccolor = color;
        },

        onBold: function(btn, e) {
            this._state.bold = undefined;
            if (this.api)
                this.api.put_TextPrBold(btn.pressed);

            Common.NotificationCenter.trigger('edit:complete', this.documentHolder);
        },

        onItalic: function(btn, e) {
            this._state.italic = undefined;
            if (this.api)
                this.api.put_TextPrItalic(btn.pressed);

            Common.NotificationCenter.trigger('edit:complete', this.documentHolder);
        },

        onTextUnderline: function(btn, e) {
            this._state.underline = undefined;
            if (this.api)
                this.api.put_TextPrUnderline(btn.pressed);

            Common.NotificationCenter.trigger('edit:complete', this.documentHolder);
        },

        onTextStrikeout: function(btn, e) {
            this._state.strike = undefined;
            if (this.api)
                this.api.put_TextPrStrikeout(btn.pressed);

            Common.NotificationCenter.trigger('edit:complete', this.documentHolder);
        },

        onSuperscript: function(btn, e) {
            if (!this.documentHolder.btnSubscript.pressed) {
                this._state.valign = undefined;
                if (this.api)
                    this.api.put_TextPrBaseline(btn.pressed ? Asc.vertalign_SuperScript : Asc.vertalign_Baseline);

                Common.NotificationCenter.trigger('edit:complete', this.documentHolder);
            }
        },

        onSubscript: function(btn, e) {
            if (!this.documentHolder.btnSuperscript.pressed) {
                this._state.valign = undefined;
                if (this.api)
                    this.api.put_TextPrBaseline(btn.pressed ? Asc.vertalign_SubScript : Asc.vertalign_Baseline);

                Common.NotificationCenter.trigger('edit:complete', this.documentHolder);
            }
        },

        onSelectFontColor: function(btn, color) {
            this._state.clrtext = this._state.clrtext_asccolor  = undefined;

            this.documentHolder.btnFontColor.currentColor = color;
            this.documentHolder.btnFontColor.setColor((typeof(color) == 'object') ? color.color : color);

            this.documentHolder.mnuFontColorPicker.currentColor = color;
            if (this.api)
                this.api.put_TextColor(Common.Utils.ThemeColor.getRgbColor(color));
        },

        onBtnFontColor: function() {
            this.documentHolder.mnuFontColorPicker.trigger('select', this.documentHolder.mnuFontColorPicker, this.documentHolder.mnuFontColorPicker.currentColor  || this.documentHolder.btnFontColor.currentColor);
        },

        onComboBlur: function() {
            Common.NotificationCenter.trigger('edit:complete', this.documentHolder);
        },

        onHideMenus: function(e){
            Common.NotificationCenter.trigger('edit:complete', this.documentHolder);
        },

        onFontNameSelect: function(combo, record) {
            if (this.api) {
                if (record.isNewFont) {
                    !Common.Utils.ModalWindow.isVisible() &&
                    Common.UI.warning({
                        width: 500,
                        msg: this.documentHolder.confirmAddFontName,
                        buttons: ['yes', 'no'],
                        primary: 'yes',
                        callback: _.bind(function(btn) {
                            if (btn == 'yes') {
                                this.api.put_TextPrFontName(record.name);
                            } else {
                                this.documentHolder.cmbFontName.setValue(this.api.get_TextProps().get_TextPr().get_FontFamily().get_Name());
                            }
                            Common.NotificationCenter.trigger('edit:complete', this.documentHolder);
                        }, this)
                    });
                } else {
                    this.api.put_TextPrFontName(record.name);
                }
            }
            Common.NotificationCenter.trigger('edit:complete', this.documentHolder);
        },

        onComboOpen: function(needfocus, combo, e, params) {
            if (params && params.fromKeyDown) return;
            _.delay(function() {
                var input = $('input', combo.cmpEl).select();
                if (needfocus) input.focus();
                else if (!combo.isMenuOpen()) input.one('mouseup', function (e) { e.preventDefault(); });
            }, 10);
        },

        onFontSizeSelect: function(combo, record) {
            this._state.fontsize = undefined;
            if (this.api)
                this.api.put_TextPrFontSize(record.value);

            Common.NotificationCenter.trigger('edit:complete', this.documentHolder);
        },

        onFontSizeChanged: function(before, combo, record, e) {
            var value,
                me = this;

            if (before) {
                var item = combo.store.findWhere({
                    displayValue: record.value
                });

                if (!item) {
                    value = /^\+?(\d*(\.|,).?\d+)$|^\+?(\d+(\.|,)?\d*)$/.exec(record.value);

                    if (!value) {
                        value = this._getApiTextSize();
                        setTimeout(function(){
                            Common.UI.warning({
                                msg: me.documentHolder.textFontSizeErr,
                                callback: function() {
                                    _.defer(function(btn) {
                                        $('input', combo.cmpEl).focus();
                                    })
                                }
                            });
                        }, 1);
                        combo.setRawValue(value);
                        e.preventDefault();
                        return false;
                    }
                }
            } else {
                value = Common.Utils.String.parseFloat(record.value);
                value = value > 300 ? 300 :
                    value < 1 ? 1 : Math.floor((value+0.4)*2)/2;

                combo.setRawValue(value);

                this._state.fontsize = undefined;
                if (this.api) {
                    this.api.put_TextPrFontSize(value);
                }

                Common.NotificationCenter.trigger('edit:complete', this.documentHolder);
            }
        },

        _getApiTextSize: function () {
            var out_value   = 12,
                textPr      = this.api.get_TextProps();

            if (textPr && textPr.get_TextPr) {
                out_value = textPr.get_TextPr().get_FontSize();
            }

            return out_value;
        },

        onCountPages: function(count) {
            this.documentHolder && (this.documentHolder._pagesCount = count);
        },

        onNewPage: function(item) {
            this.api && this.api.asc_AddPage(item.value);

            Common.NotificationCenter.trigger('edit:complete', this.documentHolder);
        },

        onDeletePage: function() {
            this.api && this.api.asc_RemovePage();

            Common.NotificationCenter.trigger('edit:complete', this.documentHolder);
        },

        onRotatePage: function(angle, item) {
            this.api && this.api.asc_RotatePage(this.api.asc_GetPageRotate(item.options.value) + angle);

            Common.NotificationCenter.trigger('edit:complete', this.documentHolder);
        },

        onShowAnnotBar: function(bounds) {
            if (this.mode && !this.mode.isEdit) return;

            if (_.isUndefined(this._XY)) {
                this._XY = [
                    Common.Utils.getOffset(this.documentHolder.cmpEl).left - $(window).scrollLeft(),
                    Common.Utils.getOffset(this.documentHolder.cmpEl).top - $(window).scrollTop()
                ];
                this._Width       = this.documentHolder.cmpEl.width();
                this._Height      = this.documentHolder.cmpEl.height();
                this._BodyWidth   = $('body').width();
            }

            this.lastAnnotBarBounds = bounds;
            if (bounds[3] < 0 || bounds[1] > this._Height || !Common.Utils.InternalSettings.get('pdfe-settings-annot-bar')) {
                this.onHideAnnotBar();
                return;
            }
            var me = this,
                documentHolder = me.documentHolder,
                textContainer = documentHolder.cmpEl.find('#annot-bar-container');

            // Prepare menu container
            if (textContainer.length < 1) {
                me.annotBarBtns = [];
                textContainer = documentHolder.createAnnotBar(me.annotBarBtns);
                documentHolder.cmpEl.append(textContainer);

                var bringForward = function (menu) {
                    textContainer.addClass('has-open-menu');
                };
                var sendBackward = function (menu) {
                    textContainer.removeClass('has-open-menu');
                };
                me.annotBarBtns.forEach(function(item){
                    if (item && item.menu) {
                        item.menu.on('show:before', bringForward);
                        item.menu.on('hide:after', sendBackward);
                    }
                });
                // annotation text bar
                documentHolder.btnCopy.on('click',                _.bind(this.onCutCopyPaste, this, {value: 'copy', isFromBar: true}));
                documentHolder.btnAddComment.on('click',          _.bind(this.addComment, this, {isFromBar: true}));
<<<<<<< HEAD
                documentHolder.btnEditText.on('click',            _.bind(this.editText, this));
=======
                if (me.mode.isPDFAnnotate && me.mode.canPDFEdit || me.mode.isPDFEdit)
                    documentHolder.btnEditText.on('click',            _.bind(this.editText, this));
                else
                    documentHolder.btnEditText.cmpEl.parent().hide().prev('.separator').hide();
>>>>>>> fae71475

                this.api.UpdateInterfaceState();
            }

            var showPoint = [(bounds[0] + bounds[2])/2 - textContainer.outerWidth()/2, bounds[1] - textContainer.outerHeight() - 10];
            (showPoint[0]<0) && (showPoint[0] = 0);
            if (showPoint[1]<0) {
                showPoint[1] = (bounds[3] > me._Height) ? 0 : bounds[3] + 10;
            }
            showPoint[1] = Math.min(me._Height - textContainer.outerHeight(), Math.max(0, showPoint[1]));
            textContainer.css({left: showPoint[0], top : showPoint[1]});

            var diffDown = me._Height - showPoint[1] - textContainer.outerHeight(),
                diffUp = me._XY[1] + showPoint[1],
                menuAlign = (diffDown < 220 && diffDown < diffUp*0.9) ? 'bl-tl' : 'tl-bl';
            if (Common.UI.isRTL()) {
                menuAlign = menuAlign === 'bl-tl' ? 'br-tr' : 'tr-br';
            }
            me.annotBarBtns.forEach(function(item){
                item && item.menu && (item.menu.menuAlign = menuAlign);
            });
            if (!textContainer.is(':visible')) {
                textContainer.show();
            }
            me.disableAnnotBar();
        },

        onHideAnnotBar: function() {
            if (!this.documentHolder || !this.documentHolder.cmpEl) return;
            var textContainer = this.documentHolder.cmpEl.find('#annot-bar-container');
            if (textContainer.is(':visible')) {
                textContainer.hide();
            }
        },

        disableAnnotBar: function() {
            var textContainer = this.documentHolder.cmpEl.find('#annot-bar-container'),
                disabled = this._isDisabled;

            if (textContainer.length>0 && textContainer.is(':visible')) {
                this.annotBarBtns.forEach(function(item){
                    item && item.setDisabled(!!disabled);
                });
                this.documentHolder.btnCopy && this.documentHolder.btnCopy.setDisabled(!this.api.can_CopyCut() || !!disabled);
            }
        },

        editText: function() {
            this.mode && !this.mode.isPDFEdit && Common.NotificationCenter.trigger('pdf:mode-apply', 'edit');
            this.api && this.api.asc_EditPage();
        },

        clearSelection: function() {
            this.onHideMathTrack();
            this.onHideTextBar();
            this.onHideAnnotBar();
        },

        editComplete: function() {
            this.documentHolder && this.documentHolder.fireEvent('editcomplete', this.documentHolder);
        },

        applySettings: function() {
            !Common.Utils.InternalSettings.get('pdfe-settings-annot-bar') && this.onHideAnnotBar();
        }
    });
});<|MERGE_RESOLUTION|>--- conflicted
+++ resolved
@@ -2805,14 +2805,10 @@
                 // annotation text bar
                 documentHolder.btnCopy.on('click',                _.bind(this.onCutCopyPaste, this, {value: 'copy', isFromBar: true}));
                 documentHolder.btnAddComment.on('click',          _.bind(this.addComment, this, {isFromBar: true}));
-<<<<<<< HEAD
-                documentHolder.btnEditText.on('click',            _.bind(this.editText, this));
-=======
                 if (me.mode.isPDFAnnotate && me.mode.canPDFEdit || me.mode.isPDFEdit)
                     documentHolder.btnEditText.on('click',            _.bind(this.editText, this));
                 else
                     documentHolder.btnEditText.cmpEl.parent().hide().prev('.separator').hide();
->>>>>>> fae71475
 
                 this.api.UpdateInterfaceState();
             }
