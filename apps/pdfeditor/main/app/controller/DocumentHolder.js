/*
 * (c) Copyright Ascensio System SIA 2010-2024
 *
 * This program is a free software product. You can redistribute it and/or
 * modify it under the terms of the GNU Affero General Public License (AGPL)
 * version 3 as published by the Free Software Foundation. In accordance with
 * Section 7(a) of the GNU AGPL its Section 15 shall be amended to the effect
 * that Ascensio System SIA expressly excludes the warranty of non-infringement
 * of any third-party rights.
 *
 * This program is distributed WITHOUT ANY WARRANTY; without even the implied
 * warranty of MERCHANTABILITY or FITNESS FOR A PARTICULAR  PURPOSE. For
 * details, see the GNU AGPL at: http://www.gnu.org/licenses/agpl-3.0.html
 *
 * You can contact Ascensio System SIA at 20A-6 Ernesta Birznieka-Upish
 * street, Riga, Latvia, EU, LV-1050.
 *
 * The  interactive user interfaces in modified source and object code versions
 * of the Program must display Appropriate Legal Notices, as required under
 * Section 5 of the GNU AGPL version 3.
 *
 * Pursuant to Section 7(b) of the License you must retain the original Product
 * logo when distributing the program. Pursuant to Section 7(e) we decline to
 * grant you any rights under trademark law for use of our trademarks.
 *
 * All the Product's GUI elements, including illustrations and icon sets, as
 * well as technical writing content are licensed under the terms of the
 * Creative Commons Attribution-ShareAlike 4.0 International. See the License
 * terms at http://creativecommons.org/licenses/by-sa/4.0/legalcode
 *
 */
/**
 *  DocumentHolder.js
 *
 *  DocumentHolder controller
 *
 *  Created by Alexander Yuzhin on 1/15/14
 *  Copyright (c) 2018 Ascensio System SIA. All rights reserved.
 *
 */

var c_paragraphLinerule = {
    LINERULE_LEAST: 0,
    LINERULE_AUTO: 1,
    LINERULE_EXACT: 2
};

var c_paragraphTextAlignment = {
    RIGHT: 0,
    LEFT: 1,
    CENTERED: 2,
    JUSTIFIED: 3
};

var c_paragraphSpecial = {
    NONE_SPECIAL: 0,
    FIRST_LINE: 1,
    HANGING: 2
};

define([
    'core',
<<<<<<< HEAD
    'pdfeditor/main/app/view/DocumentHolder'
=======
    'pdfeditor/main/app/view/DocumentHolder',
    'common/main/lib/view/ImageFromUrlDialog',
    'common/main/lib/view/SelectFileDlg',
    'common/main/lib/view/SaveAsDlg',
    'pdfeditor/main/app/view/HyperlinkSettingsDialog'
>>>>>>> 90101fa6
], function () {
    'use strict';

    PDFE.Controllers.DocumentHolder = Backbone.Controller.extend({
        models: [],
        collections: [],
        views: [
            'DocumentHolder'
        ],

        initialize: function() {
            //
            this.addListeners({
                'DocumentHolder': {
                    'createdelayedelements': this.createDelayedElements,
                    'equation:callback': this.equationCallback
                }
            });

            var me = this;

            me._TtHeight        = 20;
            me.usertips = [];
            me.fastcoauthtips = [];
            me._isDisabled = false;
            me._state = {};
            me.mode = {};
            me.mouseMoveData = null;
            me.isTooltipHiding = false;
            me.lastMathTrackBounds = [];
            me.lastTextBarBounds = [];
            me.lastAnnotBarBounds = [];

            me.screenTip = {
                toolTip: new Common.UI.Tooltip({
                    owner: this,
                    html: true,
                    title: '<br><b>Press Ctrl and click link</b>',
                    cls: 'link-tooltip'
//                    style: 'word-wrap: break-word;'
                }),
                strTip: '',
                isHidden: true,
                isVisible: false
            };
            me.eyedropperTip = {
                toolTip: new Common.UI.Tooltip({
                    owner: this,
                    html: true,
                    cls: 'eyedropper-tooltip'
                }),
                isHidden: true,
                isVisible: false,
                eyedropperColor: null,
                tipInterval: null,
                isTipVisible: false
            }
            me.userTooltip = true;
            me.wrapEvents = {
                userTipMousover: _.bind(me.userTipMousover, me),
                userTipMousout: _.bind(me.userTipMousout, me)
            };

            var keymap = {};
            me.hkComments = Common.Utils.isMac ? 'command+alt+a' : 'alt+h';
            keymap[me.hkComments] = function() {
                if (me.api.can_AddQuotedComment()!==false) {
                    me.addComment();
                }
                return false;
            };
            Common.util.Shortcuts.delegateShortcuts({shortcuts:keymap});
        },

        onLaunch: function() {
            this.documentHolder = this.createView('DocumentHolder').render();
            this.documentHolder.el.tabIndex = -1;
            this.onAfterRender();

            var me = this;
            Common.NotificationCenter.on({
                'window:show': function(e){
                    me.screenTip.toolTip.hide();
                    me.screenTip.isVisible = false;
                    /** coauthoring begin **/
                    me.userTipHide();
                    /** coauthoring end **/
                    me.hideEyedropper();
                    me.mode && me.mode.isDesktopApp && me.api && me.api.asc_onShowPopupWindow();

                },
                'modal:show': function(e){
                    me.hideTips();
                },
                'layout:changed': function(e){
                    me.screenTip.toolTip.hide();
                    me.screenTip.isVisible = false;
                    /** coauthoring begin **/
                    me.userTipHide();
                    /** coauthoring end **/
                    me.hideTips();
                    me.hideEyedropper();
                    me.onDocumentHolderResize();
                }
            });
        },

        setApi: function(o) {
            this.api = o;

            if (this.api) {
                this.api.asc_registerCallback('asc_onContextMenu',                  _.bind(this.onContextMenu, this));
                this.api.asc_registerCallback('asc_onMouseMoveStart',               _.bind(this.onMouseMoveStart, this));
                this.api.asc_registerCallback('asc_onMouseMoveEnd',                 _.bind(this.onMouseMoveEnd, this));

                //hyperlink
                this.api.asc_registerCallback('asc_onHyperlinkClick',               _.bind(this.onHyperlinkClick, this));
                this.api.asc_registerCallback('asc_onMouseMove',                    _.bind(this.onMouseMove, this));

                if (this.mode.isEdit === true) {
                    this.api.asc_registerCallback('asc_onHideEyedropper',               _.bind(this.hideEyedropper, this));
                    this.api.asc_registerCallback('asc_onShowPDFFormsActions',          _.bind(this.onShowFormsPDFActions, this));
                    this.api.asc_registerCallback('asc_onHidePdfFormsActions',          _.bind(this.onHidePdfFormsActions, this));
                    this.api.asc_registerCallback('asc_onCountPages',                   _.bind(this.onCountPages, this));
                    // for text
                    this.api.asc_registerCallback('asc_onShowAnnotTextPrTrack',         _.bind(this.onShowTextBar, this));
                    this.api.asc_registerCallback('asc_onHideAnnotTextPrTrack',         _.bind(this.onHideTextBar, this));
                    this.api.asc_registerCallback('asc_onShowTextSelectTrack',          _.bind(this.onShowAnnotBar, this));
                    this.api.asc_registerCallback('asc_onHideTextSelectTrack',          _.bind(this.onHideAnnotBar, this));
                }
                if (this.mode.isRestrictedEdit) {
                    this.api.asc_registerCallback('asc_onShowContentControlsActions', _.bind(this.onShowContentControlsActions, this));
                    this.api.asc_registerCallback('asc_onHideContentControlsActions', _.bind(this.onHideContentControlsActions, this));
                    Common.Gateway.on('insertimage',        _.bind(this.insertImage, this));
                    Common.NotificationCenter.on('storage:image-load', _.bind(this.openImageFromStorage, this)); // try to load image from storage
                    Common.NotificationCenter.on('storage:image-insert', _.bind(this.insertImageFromStorage, this)); // set loaded image to control
                }
                this.api.asc_registerCallback('asc_onCoAuthoringDisconnect',        _.bind(this.onCoAuthoringDisconnect, this));
                Common.NotificationCenter.on('api:disconnect',                      _.bind(this.onCoAuthoringDisconnect, this));

                this.api.asc_registerCallback('asc_onShowForeignCursorLabel',       _.bind(this.onShowForeignCursorLabel, this));
                this.api.asc_registerCallback('asc_onHideForeignCursorLabel',       _.bind(this.onHideForeignCursorLabel, this));
                this.api.asc_registerCallback('asc_onFocusObject',                  _.bind(this.onFocusObject, this));
                this.api.asc_registerCallback('onPluginContextMenu',                _.bind(this.onPluginContextMenu, this));

                this.documentHolder.setApi(this.api);
            }

            return this;
        },

        setMode: function(m) {
            this.mode = m;
            /** coauthoring begin **/
            !(this.mode.canCoAuthoring && this.mode.canComments)
                ? Common.util.Shortcuts.suspendEvents(this.hkComments)
                : Common.util.Shortcuts.resumeEvents(this.hkComments);
            /** coauthoring end **/
            this.documentHolder.setMode(m);
        },

        createDelayedElements: function(view, type) {
            var me = this,
                view = me.documentHolder;

            if (type==='pdf') {
                view.menuPDFViewCopy.on('click', _.bind(me.onCutCopyPaste, me));
                view.menuAddComment.on('click', _.bind(me.addComment, me));
                view.menuRemoveComment.on('click', _.bind(me.removeComment, me));
            } else if (type==='forms') {
                view.menuPDFFormsUndo.on('click', _.bind(me.onUndo, me));
                view.menuPDFFormsRedo.on('click', _.bind(me.onRedo, me));
                view.menuPDFFormsClear.on('click', _.bind(me.onClear, me));
                view.menuPDFFormsCut.on('click', _.bind(me.onCutCopyPaste, me));
                view.menuPDFFormsCopy.on('click', _.bind(me.onCutCopyPaste, me));
                view.menuPDFFormsPaste.on('click', _.bind(me.onCutCopyPaste, me));
            } else if (type==='edit') {
                view.menuPDFEditCopy.on('click', _.bind(me.onCutCopyPaste, me));
                view.menuEditAddComment.on('click', _.bind(me.addComment, me));
                view.menuEditRemoveComment.on('click', _.bind(me.removeComment, me));
/*
                var diagramEditor = this.getApplication().getController('Common.Controllers.ExternalDiagramEditor').getView('Common.Views.ExternalDiagramEditor');
                if (diagramEditor) {
                    diagramEditor.on('internalmessage', _.bind(function(cmp, message) {
                        var command = message.data.command;
                        var data = message.data.data;
                        if (this.api) {
                            ( diagramEditor.isEditMode() )
                                ? this.api.asc_editChartDrawingObject(data)
                                : this.api.asc_addChartDrawingObject(data, diagramEditor.getPlaceholder());
                        }
                    }, this));
                    diagramEditor.on('hide', _.bind(function(cmp, message) {
                        if (this.api) {
                            this.api.asc_onCloseChartFrame();
                            this.api.asc_enableKeyEvents(true);
                        }
                        var me = this;
                        setTimeout(function(){
                            me.editComplete();
                        }, 10);
                    }, this));
                }

                var oleEditor = this.getApplication().getController('Common.Controllers.ExternalOleEditor').getView('Common.Views.ExternalOleEditor');
                if (oleEditor) {
                    oleEditor.on('internalmessage', _.bind(function(cmp, message) {
                        var command = message.data.command;
                        var data = message.data.data;
                        if (this.api) {
                            oleEditor.isEditMode()
                                ? this.api.asc_editTableOleObject(data)
                                : this.api.asc_addTableOleObject(data);
                        }
                    }, this));
                    oleEditor.on('hide', _.bind(function(cmp, message) {
                        if (this.api) {
                            this.api.asc_enableKeyEvents(true);
                            this.api.asc_onCloseChartFrame();
                        }
                        var me = this;
                        setTimeout(function(){
                            me.editComplete();
                        }, 10);
                    }, this));
                }
 */
                view.menuParaCopy.on('click', _.bind(me.onCutCopyPaste, me));
                view.menuParaPaste.on('click', _.bind(me.onCutCopyPaste, me));
                view.menuParaCut.on('click', _.bind(me.onCutCopyPaste, me));
                view.menuImgCopy.on('click', _.bind(me.onCutCopyPaste, me));
                view.menuImgPaste.on('click', _.bind(me.onCutCopyPaste, me));
                view.menuImgCut.on('click', _.bind(me.onCutCopyPaste, me));
                view.menuTableCopy.on('click', _.bind(me.onCutCopyPaste, me));
                view.menuTablePaste.on('click', _.bind(me.onCutCopyPaste, me));
                view.menuTableCut.on('click', _.bind(me.onCutCopyPaste, me));
                view.menuAddHyperlinkPara.on('click', _.bind(me.addHyperlink, me));
                view.menuAddHyperlinkTable.on('click', _.bind(me.addHyperlink, me));
                view.menuEditHyperlinkPara.on('click', _.bind(me.editHyperlink, me));
                view.menuEditHyperlinkTable.on('click', _.bind(me.editHyperlink, me));
                view.menuRemoveHyperlinkPara.on('click', _.bind(me.removeHyperlink, me));
                view.menuRemoveHyperlinkTable.on('click', _.bind(me.removeHyperlink, me));
                // view.menuChartEdit.on('click', _.bind(me.editChartClick, me, undefined));
                view.menuImgSaveAsPicture.on('click', _.bind(me.saveAsPicture, me));
                view.menuTableSaveAsPicture.on('click', _.bind(me.saveAsPicture, me));
                view.menuAddCommentPara.on('click', _.bind(me.addComment, me));
                view.menuAddCommentTable.on('click', _.bind(me.addComment, me));
                view.menuAddCommentImg.on('click', _.bind(me.addComment, me));
                view.mnuTableMerge.on('click', _.bind(me.onTableMerge, me));
                view.mnuTableSplit.on('click', _.bind(me.onTableSplit, me));
                view.menuTableCellAlign.menu.on('item:click', _.bind(me.tableCellsVAlign, me));
                view.menuTableDistRows.on('click', _.bind(me.onTableDistRows, me));
                view.menuTableDistCols.on('click', _.bind(me.onTableDistCols, me));
                view.menuTableAdvanced.on('click', _.bind(me.onTableAdvanced, me));
                view.menuImageAdvanced.on('click', _.bind(me.onImageAdvanced, me));
                view.menuImgOriginalSize.on('click', _.bind(me.onImgOriginalSize, me));
                view.menuImgShapeRotate.menu.items[0].on('click', _.bind(me.onImgRotate, me));
                view.menuImgShapeRotate.menu.items[1].on('click', _.bind(me.onImgRotate, me));
                view.menuImgShapeRotate.menu.items[3].on('click', _.bind(me.onImgFlip, me));
                view.menuImgShapeRotate.menu.items[4].on('click', _.bind(me.onImgFlip, me));
                view.menuImgCrop.menu.on('item:click', _.bind(me.onImgCrop, me));
                view.menuImgEditPoints.on('click', _.bind(me.onImgEditPoints, me));
                view.menuShapeAdvanced.on('click', _.bind(me.onShapeAdvanced, me));
                view.menuParagraphAdvanced.on('click', _.bind(me.onParagraphAdvanced, me));
                // view.menuChartAdvanced.on('click', _.bind(me.onChartAdvanced, me));
                view.mnuGroupImg.on('click', _.bind(me.onGroupImg, me));
                view.mnuUnGroupImg.on('click', _.bind(me.onUnGroupImg, me));
                view.mnuArrangeFront.on('click', _.bind(me.onArrangeFront, me));
                view.mnuArrangeBack.on('click', _.bind(me.onArrangeBack, me));
                view.mnuArrangeForward.on('click', _.bind(me.onArrangeForward, me));
                view.mnuArrangeBackward.on('click', _.bind(me.onArrangeBackward, me));
                view.menuImgShapeAlign.menu.on('item:click', _.bind(me.onImgShapeAlign, me));
                view.menuParagraphVAlign.menu.on('item:click', _.bind(me.onParagraphVAlign, me));
                view.menuParagraphDirection.menu.on('item:click', _.bind(me.onParagraphDirection, me));
                view.menuTableSelectText.menu.on('item:click', _.bind(me.tableSelectText, me));
                view.menuTableInsertText.menu.on('item:click', _.bind(me.tableInsertText, me));
                view.menuTableDeleteText.menu.on('item:click', _.bind(me.tableDeleteText, me));
                view.menuTableEquationSettings.menu.on('item:click', _.bind(me.convertEquation, me));
                view.menuParagraphEquation.menu.on('item:click', _.bind(me.convertEquation, me));
                view.mnuNewPageBefore.on('click', _.bind(me.onNewPage, me));
                view.mnuNewPageAfter.on('click', _.bind(me.onNewPage, me));
                view.mnuDeletePage.on('click', _.bind(me.onDeletePage, me));
                view.mnuRotatePageRight.on('click', _.bind(me.onRotatePage, me, 90));
                view.mnuRotatePageLeft.on('click', _.bind(me.onRotatePage, me, -90));
                view.menuImgReplace.menu.on('item:click', _.bind(me.onImgReplace, me));
            }
        },

        getView: function (name) {
            return !name ?
                this.documentHolder : Backbone.Controller.prototype.getView.call()
        },

        showPopupMenu: function(menu, value, event, docElement, eOpts){
            var me = this;
            if (!_.isUndefined(menu)  && menu !== null){
                Common.UI.Menu.Manager.hideAll();

                var showPoint = [event.get_X(), event.get_Y()],
                    menuContainer = $(me.documentHolder.el).find(Common.Utils.String.format('#menu-container-{0}', menu.id));

                if (!menu.rendered) {
                    // Prepare menu container
                    if (menuContainer.length < 1) {
                        menuContainer = $(Common.Utils.String.format('<div id="menu-container-{0}" style="position: absolute; z-index: 10000;"><div class="dropdown-toggle" data-toggle="dropdown"></div></div>', menu.id));
                        $(me.documentHolder.el).append(menuContainer);
                    }

                    menu.render(menuContainer);
                    menu.cmpEl.attr({tabindex: "-1"});
                }

                menuContainer.css({
                    left: showPoint[0],
                    top : showPoint[1]
                });

                menu.show();

                if (_.isFunction(menu.options.initMenu)) {
                    menu.options.initMenu(value);
                    menu.alignPosition();
                }
                _.delay(function() {
                    menu.cmpEl.focus();
                }, 10);

                me.documentHolder.currentMenu = menu;
                me.api.onPluginContextMenuShow && me.api.onPluginContextMenuShow(event);
            }
        },

        fillViewMenuProps: function(selectedElements) {
            // if (!selectedElements || !_.isArray(selectedElements)) return;

            var documentHolder = this.documentHolder;
            if (!documentHolder.viewPDFModeMenu)
                documentHolder.createDelayedElementsPDFViewer();

            var menu_props = {};
            selectedElements && _.each(selectedElements, function(element, index) {
                if (Asc.c_oAscTypeSelectElement.Annot == element.get_ObjectType()) {
                    menu_props.annotProps = {};
                    menu_props.annotProps.value = element.get_ObjectValue();
                }
            });

            return {menu_to_show: documentHolder.viewPDFModeMenu, menu_props: menu_props};
        },

        fillPDFEditMenuProps: function(selectedElements) {
            var documentHolder = this.documentHolder;
            if (!documentHolder.editPDFModeMenu)
                documentHolder.createDelayedElementsPDFEditor();

            if (!selectedElements || !_.isArray(selectedElements) || selectedElements.length<1)
                return {menu_to_show: documentHolder.editPDFModeMenu, menu_props: {}}

            var me = this,
                menu_props = {},
                menu_to_show = null;
            _.each(selectedElements, function(element, index) {
                var elType  = element.get_ObjectType(),
                    elValue = element.get_ObjectValue();

                if (Asc.c_oAscTypeSelectElement.Image == elType) {
                    menu_to_show = documentHolder.pictureMenu;
                    menu_props.imgProps = {};
                    menu_props.imgProps.value = elValue;
                    menu_props.imgProps.locked = (elValue) ? elValue.get_Locked() : false;
                } else if (Asc.c_oAscTypeSelectElement.Table == elType) {
                    menu_to_show = documentHolder.tableMenu;
                    menu_props.tableProps = {};
                    menu_props.tableProps.value = elValue;
                    menu_props.tableProps.locked = (elValue) ? elValue.get_Locked() : false;
                } else if (Asc.c_oAscTypeSelectElement.Hyperlink == elType) {
                    menu_props.hyperProps = {};
                    menu_props.hyperProps.value = elValue;
                } else if (Asc.c_oAscTypeSelectElement.Shape == elType) { // shape
                    menu_props.shapeProps = {};
                    menu_props.shapeProps.value = elValue;
                    menu_props.shapeProps.locked = (elValue) ? elValue.get_Locked() : false;
                    if (elValue.get_FromChart())
                        menu_props.shapeProps.isChart = true;
                    if (menu_props.paraProps && menu_props.paraProps.value && elValue.asc_getCanEditText())  // text in shape, need to show paragraph menu with vertical align
                        menu_to_show = documentHolder.textMenu;
                    else
                        menu_to_show = documentHolder.pictureMenu;
                }
                // else if (Asc.c_oAscTypeSelectElement.Chart == elType) {
                //     menu_to_show = documentHolder.pictureMenu;
                //     menu_props.chartProps = {};
                //     menu_props.chartProps.value = elValue;
                //     menu_props.chartProps.locked = (elValue) ? elValue.get_Locked() : false;
                // }
                else if (Asc.c_oAscTypeSelectElement.Paragraph == elType) {
                    menu_props.paraProps = {};
                    menu_props.paraProps.value = elValue;
                    menu_props.paraProps.locked = (elValue) ? elValue.get_Locked() : false;
                    if (menu_props.shapeProps && menu_props.shapeProps.value && menu_props.shapeProps.value.asc_getCanEditText())  // text in shape, need to show paragraph menu with vertical align
                        menu_to_show = documentHolder.textMenu;
                } else if (Asc.c_oAscTypeSelectElement.Math == elType) {
                    menu_props.mathProps = {};
                    menu_props.mathProps.value = elValue;
                    documentHolder._currentMathObj = elValue;
                } else if (Asc.c_oAscTypeSelectElement.Annot == elType) {
                    menu_to_show = documentHolder.editPDFModeMenu;
                    menu_props.annotProps = {};
                    menu_props.annotProps.value = elValue;
                }
            });
            if (menu_to_show === null) {
                if (!_.isUndefined(menu_props.paraProps))
                    menu_to_show = documentHolder.textMenu;
            }

            return {menu_to_show: menu_to_show, menu_props: menu_props};
        },

        applyEditorMode: function() {
            if (this.mode && this.mode.isPDFEdit && !this.documentHolder.editPDFModeMenu) {
                this.documentHolder.createDelayedElementsPDFEditor();
                this.api.asc_registerCallback('asc_onShowMathTrack',            _.bind(this.onShowMathTrack, this));
                this.api.asc_registerCallback('asc_onHideMathTrack',            _.bind(this.onHideMathTrack, this));
                this.api.asc_registerCallback('asc_onDialogAddHyperlink',       _.bind(this.onDialogAddHyperlink, this));
                this.api.asc_registerCallback('asc_ChangeCropState',            _.bind(this.onChangeCropState, this));
            }
            if (this.mode)
                this.mode.isPDFEdit ? this.onHideTextBar() : this.onHideMathTrack();
        },

        fillFormsMenuProps: function(selectedElements) {
            if (!selectedElements || !_.isArray(selectedElements)) return;

            var documentHolder = this.documentHolder;
            if (!documentHolder.formsPDFMenu)
                documentHolder.createDelayedElementsPDFForms();

            var menu_props = {},
                noobject = true;
            for (var i = 0; i <selectedElements.length; i++) {
                var elType = selectedElements[i].get_ObjectType();
                var elValue = selectedElements[i].get_ObjectValue();
                if (Asc.c_oAscTypeSelectElement.Image == elType) {
                    //image
                    menu_props.imgProps = {};
                    menu_props.imgProps.value = elValue;
                    menu_props.imgProps.locked = (elValue) ? elValue.get_Locked() : false;

                    var control_props = this.api.asc_IsContentControl() ? this.api.asc_GetContentControlProperties() : null,
                        lock_type = (control_props) ? control_props.get_Lock() : Asc.c_oAscSdtLockType.Unlocked;
                    menu_props.imgProps.content_locked = lock_type==Asc.c_oAscSdtLockType.SdtContentLocked || lock_type==Asc.c_oAscSdtLockType.ContentLocked;

                    noobject = false;
                } else if (Asc.c_oAscTypeSelectElement.Paragraph == elType) {
                    menu_props.paraProps = {};
                    menu_props.paraProps.value = elValue;
                    menu_props.paraProps.locked = (elValue) ? elValue.get_Locked() : false;
                    noobject = false;
                } else if (Asc.c_oAscTypeSelectElement.Header == elType) {
                    menu_props.headerProps = {};
                    menu_props.headerProps.locked = (elValue) ? elValue.get_Locked() : false;
                }
            }

            return (!noobject) ? {menu_to_show: documentHolder.formsPDFMenu, menu_props: menu_props} : null;
        },

        showObjectMenu: function(event, docElement, eOpts){
            var me = this;
            if (me.api){
                var obj = me.mode && me.mode.isRestrictedEdit ? (event.get_Type() == 0 ? me.fillFormsMenuProps(me.api.getSelectedElements()) : null) : (me.mode && me.mode.isEdit && me.mode.isPDFEdit ? me.fillPDFEditMenuProps(me.api.getSelectedElements()) : me.fillViewMenuProps(me.api.getSelectedElements()));
                if (obj) me.showPopupMenu(obj.menu_to_show, obj.menu_props, event, docElement, eOpts);
            }
        },

        onContextMenu: function(event){
            if (Common.UI.HintManager.isHintVisible())
                Common.UI.HintManager.clearHints();
            if (!event) {
                Common.UI.Menu.Manager.hideAll();
                return;
            }

            var me = this;
            _.delay(function(){
                if (event.get_Type() == Asc.c_oAscPdfContextMenuTypes.Thumbnails) {
                    me.mode && me.mode.isEdit && me.mode.isPDFEdit && me.showPopupMenu.call(me, me.documentHolder.pageMenu, {isPageSelect: event.get_IsPageSelect(), pageNum: event.get_PageNum()}, event);
                } else
                    me.showObjectMenu.call(me, event);
            },10);
        },

        onFocusObject: function(selectedElements) {
            var me = this,
                currentMenu = me.documentHolder.currentMenu;
            if (currentMenu && currentMenu.isVisible()){
                var obj = me.mode && me.mode.isRestrictedEdit ? me.fillFormsMenuProps(selectedElements) : (me.mode && me.mode.isPDFEdit ? me.fillPDFEditMenuProps(selectedElements) : me.fillViewMenuProps(selectedElements));
                if (obj) {
                    if (obj.menu_to_show===currentMenu) {
                        currentMenu.options.initMenu(obj.menu_props);
                        currentMenu.alignPosition();
                    }
                }
            }
            if (this.mode && this.mode.isPDFEdit) {
                var i = -1,
                    in_equation = false,
                    locked = false;
                while (++i < selectedElements.length) {
                    var type = selectedElements[i].get_ObjectType();
                    if (type === Asc.c_oAscTypeSelectElement.Math) {
                        in_equation = true;
                    } else if (type === Asc.c_oAscTypeSelectElement.Paragraph) {
                        var value = selectedElements[i].get_ObjectValue();
                        value && (locked = locked || value.get_Locked());
                    }
                }
                if (in_equation) {
                    this._state.equationLocked = locked;
                    this.disableEquationBar();
                }
            }
        },

        handleDocumentWheel: function(event) {
            var me = this;
            if (me.api) {
                var delta = (_.isUndefined(event.originalEvent)) ? event.wheelDelta : event.originalEvent.wheelDelta;
                if (_.isUndefined(delta)) {
                    delta = event.deltaY;
                }

                if (event.ctrlKey && !event.altKey) {
                    if (delta < 0) {
                        me.api.zoomOut();
                    } else if (delta > 0) {
                        me.api.zoomIn();
                    }

                    event.preventDefault();
                    event.stopPropagation();
                }
            }
        },

        handleDocumentKeyDown: function(event){
            var me = this;
            if (me.api){
                var key = event.keyCode;
                if ((event.ctrlKey || event.metaKey) && !event.shiftKey && !event.altKey){
                    if (key === Common.UI.Keys.NUM_PLUS || key === Common.UI.Keys.EQUALITY || (Common.Utils.isGecko && key === Common.UI.Keys.EQUALITY_FF) || (Common.Utils.isOpera && key == 43)){
                        me.api.zoomIn();
                        event.preventDefault();
                        event.stopPropagation();
                        return false;
                    }
                    else if (key === Common.UI.Keys.NUM_MINUS || key === Common.UI.Keys.MINUS || (Common.Utils.isGecko && key === Common.UI.Keys.MINUS_FF) || (Common.Utils.isOpera && key == 45)){
                        me.api.zoomOut();
                        event.preventDefault();
                        event.stopPropagation();
                        return false;
                    } else if (key === Common.UI.Keys.ZERO || key === Common.UI.Keys.NUM_ZERO) {// 0
                        me.api.zoom(100);
                        event.preventDefault();
                        event.stopPropagation();
                        return false;
                    }
                }
                if (me.documentHolder.currentMenu && me.documentHolder.currentMenu.isVisible()) {
                    if (key == Common.UI.Keys.UP ||
                        key == Common.UI.Keys.DOWN) {
                        $('ul.dropdown-menu', me.documentHolder.currentMenu.el).focus();
                    }
                }

                if (key == Common.UI.Keys.ESC) {
                    Common.UI.Menu.Manager.hideAll();
                }
            }
        },

        onDocumentHolderResize: function(e){
            var me = this;
            me._XY = [
                me.documentHolder.cmpEl.offset().left - $(window).scrollLeft(),
                me.documentHolder.cmpEl.offset().top - $(window).scrollTop()
            ];
            me._Height = me.documentHolder.cmpEl.height();
            me._Width = me.documentHolder.cmpEl.width();
            me._BodyWidth = $('body').width();
        },

        onAfterRender: function(ct){
            var me = this;
            var meEl = me.documentHolder.cmpEl;
            if (meEl) {
                meEl.on('contextmenu', function(e) {
                    e.preventDefault();
                    e.stopPropagation();
                    return false;
                });
                meEl.on('click', function(e){
                    if (e.target.localName == 'canvas') {
                        if (me._preventClick)
                            me._preventClick = false;
                        else
                            meEl.focus();
                    }
                });
                meEl.on('mousedown', function(e){
                    if (e.target.localName == 'canvas' && $(e.target).closest('[type=menuitem]').length<1)
                        Common.UI.Menu.Manager.hideAll();
                });

                //NOTE: set mouse wheel handler

                var addEvent = function( elem, type, fn ) {
                    elem.addEventListener ? elem.addEventListener( type, fn, false ) : elem.attachEvent( "on" + type, fn );
                };

                var eventname=(/Firefox/i.test(navigator.userAgent))? 'DOMMouseScroll' : 'mousewheel';
                addEvent(me.documentHolder.el, eventname, _.bind(me.handleDocumentWheel, me));
            }

            !Common.Utils.isChrome ? $(document).on('mousewheel', _.bind(me.handleDocumentWheel, me)) :
                document.addEventListener('mousewheel', _.bind(me.handleDocumentWheel, me), {passive: false});
            $(document).on('keydown', _.bind(me.handleDocumentKeyDown, me));

            $(window).on('resize', _.bind(me.onDocumentHolderResize, me));
            var viewport = me.getApplication().getController('Viewport').getView('Viewport');
            viewport.hlayout.on('layout:resizedrag', _.bind(me.onDocumentHolderResize, me));
        },

        getUserName: function(id){
            var usersStore = PDFE.getCollection('Common.Collections.Users');
            if (usersStore){
                var rec = usersStore.findUser(id);
                if (rec)
                    return AscCommon.UserInfoParser.getParsedName(rec.get('username'));
            }
            return this.documentHolder.guestText;
        },

        isUserVisible: function(id){
            var usersStore = PDFE.getCollection('Common.Collections.Users');
            if (usersStore){
                var rec = usersStore.findUser(id);
                if (rec)
                    return !rec.get('hidden');
            }
            return true;
        },

        userTipMousover: function (evt, el, opt) {
            var me = this;
            if (me.userTooltip===true) {
                me.userTooltip = new Common.UI.Tooltip({
                    owner: evt.currentTarget,
                    title: me.documentHolder.tipIsLocked
                });

                me.userTooltip.show();
            }
        },

        userTipHide: function () {
            var me = this;
            if (typeof me.userTooltip == 'object') {
                me.userTooltip.hide();
                me.userTooltip = undefined;

                for (var i=0; i<me.usertips.length; i++) {
                    me.usertips[i].off('mouseover', me.wrapEvents.userTipMousover);
                    me.usertips[i].off('mouseout', me.wrapEvents.userTipMousout);
                }
            }
        },

        userTipMousout: function (evt, el, opt) {
            var me = this;
            if (typeof me.userTooltip == 'object') {
                if (me.userTooltip.$element && evt.currentTarget === me.userTooltip.$element[0]) {
                    me.userTipHide();
                }
            }
        },

        hideTips: function() {
            var me = this;
            /** coauthoring begin **/
            if (typeof me.userTooltip == 'object') {
                me.userTooltip.hide();
                me.userTooltip = true;
            }
            _.each(me.usertips, function(item) {
                item.remove();
            });
            me.usertips = [];
            me.usertipcount = 0;
            /** coauthoring end **/
        },

        onHyperlinkClick: function(url) {
            if (url) {
                var type = this.api.asc_getUrlType(url);
                if (type===AscCommon.c_oAscUrlType.Http || type===AscCommon.c_oAscUrlType.Email)
                    window.open(url);
                else {
                    var me = this;
                    setTimeout(function() {
                        Common.UI.warning({
                            msg: me.documentHolder.txtWarnUrl,
                            buttons: ['yes', 'no'],
                            primary: 'yes',
                            callback: function(btn) {
                                try {
                                    (btn == 'yes') && window.open(url);
                                } catch (err) {
                                    err && console.log(err.stack);
                                }
                            }
                        });
                    }, 1);
                }
            }
        },

        onDialogAddHyperlink: function() {
            var win, props, text;
            var me = this;
            if (me.api && me.mode.isEdit && !me._isDisabled && !PDFE.getController('LeftMenu').leftMenu.menuFile.isVisible()){
                var handlerDlg = function(dlg, result) {
                    if (result == 'ok') {
                        props = dlg.getSettings();
                        (text!==false)
                            ? me.api.add_Hyperlink(props)
                            : me.api.change_Hyperlink(props);
                    }

                    me.editComplete();
                };

                text = me.api.can_AddHyperlink();

                var _arr = [];
                for (var i=0; i<me.api.getCountPages(); i++) {
                    _arr.push({
                        displayValue: i+1,
                        value: i
                    });
                }
                if (text !== false) {
                    win = new PDFE.Views.HyperlinkSettingsDialog({
                        api: me.api,
                        appOptions: me.mode,
                        handler: handlerDlg,
                        slides: _arr
                    });

                    props = new Asc.CHyperlinkProperty();
                    props.put_Text(text);

                    win.show();
                    win.setSettings(props);
                } else {
                    var selectedElements = me.api.getSelectedElements();
                    if (selectedElements && _.isArray(selectedElements)){
                        _.each(selectedElements, function(el, i) {
                            if (selectedElements[i].get_ObjectType() == Asc.c_oAscTypeSelectElement.Hyperlink)
                                props = selectedElements[i].get_ObjectValue();
                        });
                    }
                    if (props) {
                        win = new PDFE.Views.HyperlinkSettingsDialog({
                            api: me.api,
                            appOptions: me.mode,
                            handler: handlerDlg,
                            slides: _arr
                        });
                        win.show();
                        win.setSettings(props);
                    }
                }
            }
            Common.component.Analytics.trackEvent('DocumentHolder', 'Add Hyperlink');
        },

        onShowForeignCursorLabel: function(UserId, X, Y, color) {
            if (!this.isUserVisible(UserId)) return;

            /** coauthoring begin **/
            var me = this;
            var src;
            for (var i=0; i<me.fastcoauthtips.length; i++) {
                if (me.fastcoauthtips[i].attr('userid') == UserId) {
                    src = me.fastcoauthtips[i];
                    break;
                }
            }

            if (!src) {
                src = $(document.createElement("div"));
                src.addClass('username-tip');
                src.attr('userid', UserId);
                src.css({height: me._TtHeight + 'px', position: 'absolute', zIndex: '900', display: 'none', 'pointer-events': 'none',
                    'background-color': '#'+Common.Utils.ThemeColor.getHexColor(color.get_r(), color.get_g(), color.get_b())});
                src.text(me.getUserName(UserId));
                $('#id_main_view').append(src);
                me.fastcoauthtips.push(src);
                src.fadeIn(150);
            }
            src.css({top: (Y-me._TtHeight) + 'px', left: X + 'px'});
            /** coauthoring end **/
        },

        onHideForeignCursorLabel: function(UserId) {
            /** coauthoring begin **/
            var me = this;
            for (var i=0; i<me.fastcoauthtips.length; i++) {
                if (me.fastcoauthtips[i].attr('userid') == UserId) {
                    var src = me.fastcoauthtips[i];
                    me.fastcoauthtips[i].fadeOut(150, function(){src.remove()});
                    me.fastcoauthtips.splice(i, 1);
                    break;
                }
            }
            /** coauthoring end **/
        },

        hideEyedropper: function () {
            if (this.eyedropperTip.isVisible) {
                this.eyedropperTip.isVisible = false;
                this.eyedropperTip.eyedropperColor.css({left: '-1000px', top: '-1000px'});
            }
            if (this.eyedropperTip.isTipVisible) {
                this.eyedropperTip.isTipVisible = false;
                this.eyedropperTip.toolTip.hide();
            }
        },

        onMouseMoveStart: function() {
            var me = this;
            me.screenTip.isHidden = true;
            /** coauthoring begin **/
            if (me.usertips.length>0) {
                if (typeof me.userTooltip == 'object') {
                    me.userTooltip.hide();
                    me.userTooltip = true;
                }
                _.each(me.usertips, function(item) {
                    item.remove();
                });
            }
            me.usertips = [];
            me.usertipcount = 0;
            /** coauthoring end **/
        },

        onMouseMoveEnd: function() {
            var me = this;
            if (me.screenTip.isHidden && me.screenTip.isVisible) {
                me.screenTip.isVisible = false;
                me.isTooltipHiding = true;
                me.screenTip.toolTip.hide(function(){
                    me.isTooltipHiding = false;
                    if (me.mouseMoveData) me.onMouseMove(me.mouseMoveData);
                    me.mouseMoveData = null;
                });
            }
            if (me.eyedropperTip.isHidden) {
                me.hideEyedropper();
            }
        },

        onMouseMove: function(moveData) {
            var me = this,
                cmpEl = me.documentHolder.cmpEl,
                screenTip = me.screenTip;
            if (me._XY === undefined) {
                me._XY = [
                    cmpEl.offset().left - $(window).scrollLeft(),
                    cmpEl.offset().top - $(window).scrollTop()
                ];
                me._Height = cmpEl.height();
                me._Width = cmpEl.width();
                me._BodyWidth = $('body').width();
            }

            if (moveData) {
                var showPoint, ToolTip,
                    type = moveData.get_Type();

                if (type==Asc.c_oAscMouseMoveDataTypes.Hyperlink || type==Asc.c_oAscMouseMoveDataTypes.Eyedropper || type==Asc.c_oAscMouseMoveDataTypes.Form) {
                    if (me.isTooltipHiding) {
                        me.mouseMoveData = moveData;
                        return;
                    }

                    if (type==Asc.c_oAscMouseMoveDataTypes.Hyperlink) {
                        var hyperProps = moveData.get_Hyperlink();
                        if (!hyperProps) return;
                        ToolTip = (_.isEmpty(hyperProps.get_ToolTip())) ? hyperProps.get_Value() : hyperProps.get_ToolTip();
                        if (ToolTip.length>256)
                            ToolTip = ToolTip.substr(0, 256) + '...';
                    } else if (type==Asc.c_oAscMouseMoveDataTypes.Form) {
                        ToolTip = moveData.get_FormHelpText();
                        if (ToolTip.length>1000)
                            ToolTip = ToolTip.substr(0, 1000) + '...';
                    } else if (type==Asc.c_oAscMouseMoveDataTypes.Eyedropper) {
                        if (me.eyedropperTip.isTipVisible) {
                            me.eyedropperTip.isTipVisible = false;
                            me.eyedropperTip.toolTip.hide();
                        }

                        var color = moveData.get_EyedropperColor().asc_getColor(),
                            r = color.get_r(),
                            g = color.get_g(),
                            b = color.get_b(),
                            hex = Common.Utils.ThemeColor.getHexColor(r,g,b);
                        if (!me.eyedropperTip.eyedropperColor) {
                            var colorEl = $(document.createElement("div"));
                            colorEl.addClass('eyedropper-color');
                            colorEl.appendTo(document.body);
                            me.eyedropperTip.eyedropperColor = colorEl;
                            $('#id_main_view').on('mouseleave', _.bind(me.hideEyedropper, me));
                        }
                        me.eyedropperTip.eyedropperColor.css({
                            backgroundColor: '#' + hex,
                            left: (moveData.get_X() + me._XY[0] + 23) + 'px',
                            top: (moveData.get_Y() + me._XY[1] - 53) + 'px'
                        });
                        me.eyedropperTip.isVisible = true;

                        if (me.eyedropperTip.tipInterval) {
                            clearInterval(me.eyedropperTip.tipInterval);
                        }
                        me.eyedropperTip.tipInterval = setInterval(function () {
                            clearInterval(me.eyedropperTip.tipInterval);
                            if (me.eyedropperTip.isVisible) {
                                ToolTip = '<div>RGB(' + r + ',' + g + ',' + b + ')</div>' +
                                    '<div>' + moveData.get_EyedropperColor().asc_getName() + '</div>';
                                me.eyedropperTip.toolTip.setTitle(ToolTip);
                                me.eyedropperTip.isTipVisible = true;
                                me.eyedropperTip.toolTip.show([-10000, -10000]);
                                me.eyedropperTip.tipWidth = me.eyedropperTip.toolTip.getBSTip().$tip.width();
                                showPoint = [moveData.get_X(), moveData.get_Y()];
                                showPoint[1] += (me._XY[1] - 57);
                                showPoint[0] += (me._XY[0] + 58);
                                if (showPoint[0] + me.eyedropperTip.tipWidth > me._BodyWidth ) {
                                    showPoint[0] = showPoint[0] - me.eyedropperTip.tipWidth - 40;
                                }
                                me.eyedropperTip.toolTip.getBSTip().$tip.css({
                                    top: showPoint[1] + 'px',
                                    left: showPoint[0] + 'px'
                                });
                            }
                        }, 800);
                        me.eyedropperTip.isHidden = false;
                        return;
                    }

                    var recalc = false;
                    screenTip.isHidden = false;

                    ToolTip = Common.Utils.String.htmlEncode(ToolTip);

                    if (screenTip.tipType !== type || screenTip.tipLength !== ToolTip.length || screenTip.strTip.indexOf(ToolTip)<0 ) {
                        screenTip.toolTip.setTitle((type==Asc.c_oAscMouseMoveDataTypes.Hyperlink) ? (ToolTip + '<br><b>' + Common.Utils.String.platformKey('Ctrl', me.documentHolder.txtPressLink) + '</b>') : ToolTip);
                        screenTip.tipLength = ToolTip.length;
                        screenTip.strTip = ToolTip;
                        screenTip.tipType = type;
                        recalc = true;
                    }

                    showPoint = [moveData.get_X(), moveData.get_Y()];
                    showPoint[1] += (me._XY[1]-15);
                    showPoint[0] += (me._XY[0]+5);

                    if (!screenTip.isVisible || recalc) {
                        screenTip.isVisible = true;
                        screenTip.toolTip.show([-10000, -10000]);
                    }

                    if ( recalc ) {
                        screenTip.tipHeight = screenTip.toolTip.getBSTip().$tip.height();
                        screenTip.tipWidth = screenTip.toolTip.getBSTip().$tip.width();
                    }

                    recalc = false;
                    if (showPoint[0] + screenTip.tipWidth > me._BodyWidth ) {
                        showPoint[0] = me._BodyWidth - screenTip.tipWidth;
                        recalc = true;
                    }
                    if (showPoint[1] - screenTip.tipHeight < 0) {
                        showPoint[1] = (recalc) ? showPoint[1]+30 : 0;
                    } else
                        showPoint[1] -= screenTip.tipHeight;

                    screenTip.toolTip.getBSTip().$tip.css({top: showPoint[1] + 'px', left: showPoint[0] + 'px'});
                }
                /** coauthoring begin **/
                else if (moveData.get_Type()==Asc.c_oAscMouseMoveDataTypes.LockedObject && me.mode.isEdit && me.isUserVisible(moveData.get_UserId())) { // 2 - locked object
                    var src;
                    if (me.usertipcount >= me.usertips.length) {
                        src = $(document.createElement("div"));
                        src.addClass('username-tip');
                        src.css({height: me._TtHeight + 'px', position: 'absolute', zIndex: '900', visibility: 'visible'});
                        $(document.body).append(src);
                        if (me.userTooltip) {
                            src.on('mouseover', me.wrapEvents.userTipMousover);
                            src.on('mouseout', me.wrapEvents.userTipMousout);
                        }

                        me.usertips.push(src);
                    }
                    src = me.usertips[me.usertipcount];
                    me.usertipcount++;

                    ToolTip = me.getUserName(moveData.get_UserId());

                    showPoint = [moveData.get_X()+me._XY[0], moveData.get_Y()+me._XY[1]];
                    var maxwidth = showPoint[0];
                    showPoint[0] = me._BodyWidth - showPoint[0];
                    showPoint[1] -= ((moveData.get_LockedObjectType()==2) ? me._TtHeight : 0);

                    if (showPoint[1] > me._XY[1] && showPoint[1]+me._TtHeight < me._XY[1]+me._Height)  {
                        src.text(ToolTip);
                        src.css({visibility: 'visible', top: showPoint[1] + 'px', right: showPoint[0] + 'px', 'max-width': maxwidth + 'px'});
                    } else {
                        src.css({visibility: 'hidden'});
                    }
                }
                /** coauthoring end **/
            }
        },

        onCoAuthoringDisconnect: function() {
            this.mode.isEdit = false;
        },

        SetDisabled: function(state, canProtect, fillFormMode) {
            this._isDisabled = state;
            this.documentHolder.SetDisabled(state, canProtect, fillFormMode);
        },

        changePosition: function() {
            var me = this,
                cmpEl = me.documentHolder.cmpEl;
            me._XY = [
                cmpEl.offset().left - $(window).scrollLeft(),
                cmpEl.offset().top  - $(window).scrollTop()
            ];
            me._Height = cmpEl.height();
            me._Width = cmpEl.width();
            me._BodyWidth = $('body').width();
            me.onMouseMoveStart();
        },

        addComment: function(item, e, eOpt){
            if (this.api && this.mode.canCoAuthoring && this.mode.canComments) {
                this.documentHolder.suppressEditComplete = true;

                var controller = PDFE.getController('Common.Controllers.Comments');
                if (controller) {
                    controller.addDummyComment();
                    item && item.isFromBar && this.api.SetShowTextSelectPanel(false);
                }
            }
        },

        removeComment: function(item, e, eOpt){
            this.api && this.api.asc_remove();
        },

        onCutCopyPaste: function(item, e) {
            var me = this;
            if (me.api) {
                var res =  (item.value == 'cut') ? me.api.Cut() : ((item.value == 'copy') ? me.api.Copy() : me.api.Paste());
                if (!res) {
                    if (!Common.localStorage.getBool("pdfe-hide-copywarning")) {
                        (new Common.Views.CopyWarningDialog({
                            handler: function(dontshow) {
                                if (dontshow) Common.localStorage.setItem("pdfe-hide-copywarning", 1);
                                me.editComplete();
                            }
                        })).show();
                    }
                }
                item.isFromBar && me.api.SetShowTextSelectPanel(false);
            }
            me.editComplete();
        },

        onUndo: function () {
            this.api && this.api.Undo();
        },

        onRedo: function () {
            this.api && this.api.Redo();
        },

        onClear: function () {
            if (this.api) {
                var props = this.api.asc_IsContentControl() ? this.api.asc_GetContentControlProperties() : null;
                if (props) {
                    this.api.asc_ClearContentControl(props.get_InternalId());
                }
            }
        },

        onPrintSelection: function(item){
            if (this.api){
                var printopt = new Asc.asc_CAdjustPrint();
                printopt.asc_setPrintType(Asc.c_oAscPrintType.Selection);
                var opts = new Asc.asc_CDownloadOptions(null, Common.Utils.isChrome || Common.Utils.isOpera || Common.Utils.isGecko && Common.Utils.firefoxVersion>86); // if isChrome or isOpera == true use asc_onPrintUrl event
                opts.asc_setAdvancedOptions(printopt);
                this.api.asc_Print(opts);
                this.editComplete();
                Common.component.Analytics.trackEvent('DocumentHolder', 'Print Selection');
            }
        },

        onSignatureClick: function(item) {
            var datavalue = item.cmpEl.attr('data-value');
            switch (item.value) {
                case 0:
                    Common.NotificationCenter.trigger('protect:sign', datavalue); //guid
                    break;
                case 1:
                    this.api.asc_ViewCertificate(datavalue); //certificate id
                    break;
                case 2:
                    var docProtection = this.documentHolder._docProtection;
                    Common.NotificationCenter.trigger('protect:signature', 'visible', this._isDisabled || docProtection.isReadOnly || docProtection.isFormsOnly || docProtection.isCommentsOnly, datavalue);//guid, can edit settings for requested signature
                    break;
                case 3:
                    var me = this;
                    Common.UI.warning({
                        title: this.documentHolder.notcriticalErrorTitle,
                        msg: this.documentHolder.txtRemoveWarning,
                        buttons: ['ok', 'cancel'],
                        primary: 'ok',
                        callback: function(btn) {
                            if (btn == 'ok') {
                                me.api.asc_RemoveSignature(datavalue);
                            }
                        }
                    });
                    break;
            }
        },

        saveAsPicture: function() {
            if(this.api) {
                this.api.asc_SaveDrawingAsPicture();
            }
        },

        onPluginContextMenu: function(data) {
            if (data && data.length>0 && this.documentHolder && this.documentHolder.currentMenu && this.documentHolder.currentMenu.isVisible()){
                this.documentHolder.updateCustomItems(this.documentHolder.currentMenu, data);
            }
        },

        onHidePdfFormsActions: function() {
            this.listControlMenuPdf && this.listControlMenuPdf.isVisible() && this.listControlMenuPdf.hide();
            var controlsContainer = this.documentHolder.cmpEl.find('#calendar-control-container-pdf');
            if (controlsContainer.is(':visible'))
                controlsContainer.hide();
        },

        onShowFormsPDFActions: function(obj, x, y) {
            switch (obj.type) {
                case AscPDF.FIELD_TYPES.combobox:
                    this.onShowListActionsPDF(obj, x, y);
                    break;
                case AscPDF.FIELD_TYPES.text:
                    this.onShowDateActionsPDF(obj, x, y);
                    break;
            }
        },

        onShowListActionsPDF: function(obj) {
            var isForm = true,
                cmpEl = this.documentHolder.cmpEl,
                menu = this.listControlMenuPdf,
                menuContainer = menu ? cmpEl.find(Common.Utils.String.format('#menu-container-{0}', menu.id)) : null,
                me = this;

            me._listObjPdf = obj;
            this._fromShowContentControls = true;
            Common.UI.Menu.Manager.hideAll();

            if (!menu) {
                this.listControlMenuPdf = menu = new Common.UI.Menu({
                    maxHeight: 207,
                    menuAlign: 'tr-bl',
                    items: []
                });
                menu.on('item:click', function(menu, item) {
                    setTimeout(function(){
                        (item.value!==-1) && me.api.asc_SelectPDFFormListItem(item.value);
                    }, 1);
                });

                // Prepare menu container
                if (!menuContainer || menuContainer.length < 1) {
                    menuContainer = $(Common.Utils.String.format('<div id="menu-container-{0}" style="position: absolute; z-index: 10000;"><div class="dropdown-toggle" data-toggle="dropdown"></div></div>', menu.id));
                    cmpEl.append(menuContainer);
                }

                menu.render(menuContainer);
                menu.cmpEl.attr({tabindex: "-1"});
                menu.on('hide:after', function(){
                    me.listControlMenuPdf.removeAll();
                    if (!me._fromShowContentControls)
                        me.api.asc_UncheckContentControlButtons();
                });
            }

            var options = obj.getOptions(),
                count = options.length;
            for (var i=0; i<count; i++) {
                menu.addItem(new Common.UI.MenuItem({
                    caption     : Array.isArray(options[i]) ? options[i][0] : options[i],
                    value       : i,
                    template    : _.template([
                        '<a id="<%= id %>" style="<%= style %>" tabindex="-1" type="menuitem">',
                        '<%= Common.Utils.String.htmlEncode(caption) %>',
                        '</a>'
                    ].join(''))
                }));
            }
            if (!isForm && menu.items.length<1) {
                menu.addItem(new Common.UI.MenuItem({
                    caption     : this.documentHolder.txtEmpty,
                    value       : -1
                }));
            }

            var pagepos = obj.getPagePos(),
                oGlobalCoords = AscPDF.GetGlobalCoordsByPageCoords(pagepos.x + pagepos.w, pagepos.y + pagepos.h, obj.getPage(), true);

            menuContainer.css({left: oGlobalCoords.X, top : oGlobalCoords.Y});
            menuContainer.attr('data-value', 'prevent-canvas-click');
            this._preventClick = true;
            menu.show();

            _.delay(function() {
                menu.cmpEl.focus();
            }, 10);
            this._fromShowContentControls = false;
        },

        onShowDateActionsPDF: function(obj, x, y) {
            var cmpEl = this.documentHolder.cmpEl,
                controlsContainer = cmpEl.find('#calendar-control-container-pdf'),
                me = this;

            this._dateObjPdf = obj;

            if (controlsContainer.length < 1) {
                controlsContainer = $('<div id="calendar-control-container-pdf" style="position: absolute;z-index: 1000;"><div id="id-document-calendar-control-pdf" style="position: fixed; left: -1000px; top: -1000px;"></div></div>');
                cmpEl.append(controlsContainer);
            }

            Common.UI.Menu.Manager.hideAll();

            var pagepos = obj.getPagePos(),
                oGlobalCoords = AscPDF.GetGlobalCoordsByPageCoords(pagepos.x + pagepos.w, pagepos.y + pagepos.h, obj.getPage(), true);

            controlsContainer.css({left: oGlobalCoords.X, top : oGlobalCoords.Y});
            controlsContainer.show();

            if (!this.cmpCalendarPdf) {
                this.cmpCalendarPdf = new Common.UI.Calendar({
                    el: cmpEl.find('#id-document-calendar-control-pdf'),
                    enableKeyEvents: true,
                    firstday: 1
                });
                this.cmpCalendarPdf.on('date:click', function (cmp, date) {
                    var specProps = new AscCommon.CSdtDatePickerPr();
                    specProps.put_FullDate(new  Date(date));
                    me.api.asc_SetTextFormDatePickerDate(specProps);
                    controlsContainer.hide();
                });
                this.cmpCalendarPdf.on('calendar:keydown', function (cmp, e) {
                    if (e.keyCode==Common.UI.Keys.ESC) {
                        controlsContainer.hide();
                    }
                });
                $(document).on('mousedown', function(e) {
                    if (e.target.localName !== 'canvas' && controlsContainer.is(':visible') && controlsContainer.find(e.target).length==0) {
                        controlsContainer.hide();
                    }
                });

            }
            var val = this._dateObjPdf ? this._dateObjPdf.asc_GetValue() : undefined;
            if (val) {
                val = new Date(val);
                if (Object.prototype.toString.call(val) !== '[object Date]' || isNaN(val))
                    val = undefined;
            }
            !val && (val = new Date());
            this.cmpCalendarPdf.setDate(val);

            // align
            var offset  = controlsContainer.offset(),
                docW    = Common.Utils.innerWidth(),
                docH    = Common.Utils.innerHeight() - 10, // Yep, it's magic number
                menuW   = this.cmpCalendarPdf.cmpEl.outerWidth(),
                menuH   = this.cmpCalendarPdf.cmpEl.outerHeight(),
                buttonOffset = 22,
                left = offset.left - menuW,
                top  = offset.top;
            if (top + menuH > docH) {
                top = docH - menuH;
                left -= buttonOffset;
            }
            if (top < 0)
                top = 0;
            if (left + menuW > docW)
                left = docW - menuW;
            this.cmpCalendarPdf.cmpEl.css({left: left, top : top});

            this._preventClick = true;
        },

        onShowContentControlsActions: function(obj, x, y) {
            if (this._isDisabled) return;

            var me = this;
            switch (obj.type) {
                case Asc.c_oAscContentControlSpecificType.DateTime:
                    this.onShowDateActions(obj, x, y);
                    break;
                case Asc.c_oAscContentControlSpecificType.Picture:
                    if (obj.pr && obj.pr.get_Lock) {
                        var lock = obj.pr.get_Lock();
                        if (lock == Asc.c_oAscSdtLockType.SdtContentLocked || lock==Asc.c_oAscSdtLockType.ContentLocked)
                            return;
                    }
                    this.onShowImageActions(obj, x, y);
                    break;
                case Asc.c_oAscContentControlSpecificType.DropDownList:
                case Asc.c_oAscContentControlSpecificType.ComboBox:
                    this.onShowListActions(obj, x, y);
                    break;
            }
        },

        onHideContentControlsActions: function() {
            this.listControlMenu && this.listControlMenu.isVisible() && this.listControlMenu.hide();
            var controlsContainer = this.documentHolder.cmpEl.find('#calendar-control-container');
            if (controlsContainer.is(':visible'))
                controlsContainer.hide();
        },

        onShowImageActions: function(obj, x, y) {
            var cmpEl = this.documentHolder.cmpEl,
                menu = this.imageControlMenu,
                menuContainer = menu ? cmpEl.find(Common.Utils.String.format('#menu-container-{0}', menu.id)) : null,
                me = this;

            this.internalFormObj = obj && obj.pr ? obj.pr.get_InternalId() : null;
            this._fromShowContentControls = true;
            Common.UI.Menu.Manager.hideAll();

            if (!menu) {
                this.imageControlMenu = menu = new Common.UI.Menu({
                    maxHeight: 207,
                    menuAlign: 'tl-bl',
                    items: [
                        {caption: this.documentHolder.mniImageFromFile, value: 'file'},
                        {caption: this.documentHolder.mniImageFromUrl, value: 'url'},
                        {caption: this.documentHolder.mniImageFromStorage, value: 'storage', visible: this.mode.canRequestInsertImage || this.mode.fileChoiceUrl && this.mode.fileChoiceUrl.indexOf("{documentType}")>-1}
                    ]
                });
                menu.on('item:click', function(menu, item) {
                    setTimeout(function(){
                        me.onImageSelect(menu, item);
                    }, 1);
                    setTimeout(function(){
                        me.api.asc_UncheckContentControlButtons();
                    }, 500);
                });

                // Prepare menu container
                if (!menuContainer || menuContainer.length < 1) {
                    menuContainer = $(Common.Utils.String.format('<div id="menu-container-{0}" style="position: absolute; z-index: 10000;"><div class="dropdown-toggle" data-toggle="dropdown"></div></div>', menu.id));
                    cmpEl.append(menuContainer);
                }

                menu.render(menuContainer);
                menu.cmpEl.attr({tabindex: "-1"});
                menu.on('hide:after', function(){
                    if (!me._fromShowContentControls)
                        me.api.asc_UncheckContentControlButtons();
                });
            }
            menuContainer.css({left: x, top : y});
            menuContainer.attr('data-value', 'prevent-canvas-click');
            this._preventClick = true;
            menu.show();

            _.delay(function() {
                menu.cmpEl.focus();
            }, 10);
            this._fromShowContentControls = false;
        },

        onImageSelect: function(menu, item) {
            if (item.value=='url') {
                var me = this;
                (new Common.Views.ImageFromUrlDialog({
                    handler: function(result, value) {
                        if (result == 'ok') {
                            if (me.api) {
                                var checkUrl = value.replace(/ /g, '');
                                if (!_.isEmpty(checkUrl)) {
                                    me.setImageUrl(checkUrl);
                                }
                            }
                        }
                    }
                })).show();
            } else if (item.value=='storage') {
                Common.NotificationCenter.trigger('storage:image-load', 'control');
            } else {
                if (this._isFromFile) return;
                this._isFromFile = true;
                this.api.asc_addImage(this.internalFormObj);
                this._isFromFile = false;
            }
        },

        openImageFromStorage: function(type) {
            var me = this;
            if (this.mode.canRequestInsertImage) {
                Common.Gateway.requestInsertImage(type);
            } else {
                (new Common.Views.SelectFileDlg({
                    fileChoiceUrl: this.mode.fileChoiceUrl.replace("{fileExt}", "").replace("{documentType}", "ImagesOnly")
                })).on('selectfile', function(obj, file){
                    file && (file.c = type);
                    !file.images && (file.images = [{fileType: file.fileType, url: file.url}]); // SelectFileDlg uses old format for inserting image
                    file.url = null;
                    me.insertImage(file);
                }).show();
            }
        },

        setImageUrl: function(url, token) {
            this.api.asc_SetContentControlPictureUrl(url, this.internalFormObj && this.internalFormObj.pr ? this.internalFormObj.pr.get_InternalId() : null, token);
        },

        insertImage: function(data) { // gateway
            if (data && (data.url || data.images)) {
                data.url && console.log("Obsolete: The 'url' parameter of the 'insertImage' method is deprecated. Please use 'images' parameter instead.");

                var arr = [];
                if (data.images && data.images.length>0) {
                    for (var i=0; i<data.images.length; i++) {
                        data.images[i] && data.images[i].url && arr.push( data.images[i].url);
                    }
                } else
                    data.url && arr.push(data.url);
                data._urls = arr;
            }
            Common.NotificationCenter.trigger('storage:image-insert', data);
        },

        insertImageFromStorage: function(data) {
            if (data && data._urls && data.c=='control') {
                this.setImageUrl(data._urls[0], data.token);
            }
        },

        onShowListActions: function(obj, x, y) {
            var type = obj.type,
                props = obj.pr,
                specProps = (type == Asc.c_oAscContentControlSpecificType.ComboBox) ? props.get_ComboBoxPr() : props.get_DropDownListPr(),
                isForm = !!props.get_FormPr(),
                cmpEl = this.documentHolder.cmpEl,
                menu = this.listControlMenu,
                menuContainer = menu ? cmpEl.find(Common.Utils.String.format('#menu-container-{0}', menu.id)) : null,
                me = this;

            this._listObj = props;

            this._fromShowContentControls = true;
            Common.UI.Menu.Manager.hideAll();

            if (!menu) {
                this.listControlMenu = menu = new Common.UI.Menu({
                    maxHeight: 207,
                    menuAlign: 'tr-bl',
                    items: []
                });
                menu.on('item:click', function(menu, item) {
                    setTimeout(function(){
                        (item.value!==-1) && me.api.asc_SelectContentControlListItem(item.value, me._listObj.get_InternalId());
                    }, 1);
                });

                // Prepare menu container
                if (!menuContainer || menuContainer.length < 1) {
                    menuContainer = $(Common.Utils.String.format('<div id="menu-container-{0}" style="position: absolute; z-index: 10000;"><div class="dropdown-toggle" data-toggle="dropdown"></div></div>', menu.id));
                    cmpEl.append(menuContainer);
                }

                menu.render(menuContainer);
                menu.cmpEl.attr({tabindex: "-1"});
                menu.on('hide:after', function(){
                    me.listControlMenu.removeAll();
                    if (!me._fromShowContentControls)
                        me.api.asc_UncheckContentControlButtons();
                });
            }
            if (specProps) {
                if (isForm){ // for dropdown and combobox form control always add placeholder item
                    var text = props.get_PlaceholderText();
                    menu.addItem(new Common.UI.MenuItem({
                        caption     : (text.trim()!=='') ? text : this.documentHolder.txtEmpty,
                        value       : '',
                        template    : _.template([
                            '<a id="<%= id %>" tabindex="-1" type="menuitem" style="<% if (options.value=="") { %> opacity: 0.6 <% } %>">',
                            '<%= Common.Utils.String.htmlEncode(caption) %>',
                            '</a>'
                        ].join(''))
                    }));
                }
                var count = specProps.get_ItemsCount();
                for (var i=0; i<count; i++) {
                    (specProps.get_ItemValue(i)!=='' || !isForm) && menu.addItem(new Common.UI.MenuItem({
                        caption     : specProps.get_ItemDisplayText(i),
                        value       : specProps.get_ItemValue(i),
                        template    : _.template([
                            '<a id="<%= id %>" style="<%= style %>" tabindex="-1" type="menuitem">',
                            '<%= Common.Utils.String.htmlEncode(caption) %>',
                            '</a>'
                        ].join(''))
                    }));
                }
                if (!isForm && menu.items.length<1) {
                    menu.addItem(new Common.UI.MenuItem({
                        caption     : this.documentHolder.txtEmpty,
                        value       : -1
                    }));
                }
            }

            menuContainer.css({left: x, top : y});
            menuContainer.attr('data-value', 'prevent-canvas-click');
            this._preventClick = true;
            menu.show();

            _.delay(function() {
                menu.cmpEl.focus();
            }, 10);
            this._fromShowContentControls = false;
        },

        onShowDateActions: function(obj, x, y) {
            var props = obj.pr,
                specProps = props.get_DateTimePr(),
                cmpEl = this.documentHolder.cmpEl,
                controlsContainer = cmpEl.find('#calendar-control-container'),
                me = this;

            this._dateObj = props;

            if (controlsContainer.length < 1) {
                controlsContainer = $('<div id="calendar-control-container" style="position: absolute;z-index: 1000;"><div id="id-document-calendar-control" style="position: fixed; left: -1000px; top: -1000px;"></div></div>');
                cmpEl.append(controlsContainer);
            }

            Common.UI.Menu.Manager.hideAll();

            controlsContainer.css({left: x, top : y});
            controlsContainer.show();

            if (!this.cmpCalendar) {
                this.cmpCalendar = new Common.UI.Calendar({
                    el: cmpEl.find('#id-document-calendar-control'),
                    enableKeyEvents: true,
                    firstday: 1
                });
                this.cmpCalendar.on('date:click', function (cmp, date) {
                    var specProps = me._dateObj.get_DateTimePr();
                    specProps.put_FullDate(new  Date(date));
                    me.api.asc_SetContentControlDatePickerDate(specProps);
                    controlsContainer.hide();
                    me.api.asc_UncheckContentControlButtons();
                });
                this.cmpCalendar.on('calendar:keydown', function (cmp, e) {
                    if (e.keyCode==Common.UI.Keys.ESC) {
                        controlsContainer.hide();
                        me.api.asc_UncheckContentControlButtons();
                    }
                });
                $(document).on('mousedown', function(e) {
                    if (e.target.localName !== 'canvas' && controlsContainer.is(':visible') && controlsContainer.find(e.target).length==0) {
                        controlsContainer.hide();
                        me.api.asc_UncheckContentControlButtons();
                    }
                });

            }
            var val = specProps ? specProps.get_FullDate() : undefined;
            this.cmpCalendar.setDate(val ? new Date(val) : new Date());

            // align
            var offset  = controlsContainer.offset(),
                docW    = Common.Utils.innerWidth(),
                docH    = Common.Utils.innerHeight() - 10, // Yep, it's magic number
                menuW   = this.cmpCalendar.cmpEl.outerWidth(),
                menuH   = this.cmpCalendar.cmpEl.outerHeight(),
                buttonOffset = 22,
                left = offset.left - menuW,
                top  = offset.top;
            if (top + menuH > docH) {
                top = docH - menuH;
                left -= buttonOffset;
            }
            if (top < 0)
                top = 0;
            if (left + menuW > docW)
                left = docW - menuW;
            this.cmpCalendar.cmpEl.css({left: left, top : top});

            this._preventClick = true;
        },

        onShowMathTrack: function(bounds) {
            if (this.mode && !(this.mode.isPDFEdit && this.mode.isEdit)) return;

            this.lastMathTrackBounds = bounds;
            if (bounds[3] < 0 || Common.Utils.InternalSettings.get('pdfe-equation-toolbar-hide')) {
                this.onHideMathTrack();
                return;
            }
            var me = this,
                documentHolder = me.documentHolder,
                eqContainer = documentHolder.cmpEl.find('#equation-container');

            // Prepare menu container
            if (eqContainer.length < 1) {
                var equationsStore = me.getApplication().getCollection('EquationGroups'),
                    eqStr = '<div id="equation-container" style="position: absolute;">';

                me.getApplication().getController('InsTab').onMathTypes(me.getApplication().getController('Toolbar')._equationTemp);

                me.equationBtns = [];
                for (var i = 0; i < equationsStore.length; ++i) {
                    eqStr += '<span id="id-document-holder-btn-equation-' + i + '"></span>';
                }
                eqStr += '<div class="separator"></div>';
                eqStr += '<span id="id-document-holder-btn-equation-settings"></span>';
                eqStr += '</div>';
                eqContainer = $(eqStr);
                documentHolder.cmpEl.append(eqContainer);
                var onShowBefore = function (menu) {
                    var index = menu.options.value,
                        group = equationsStore.at(index);
                    var equationPicker = new Common.UI.DataViewSimple({
                        el: $('#id-document-holder-btn-equation-menu-' + index, menu.cmpEl),
                        parentMenu: menu,
                        store: group.get('groupStore'),
                        scrollAlwaysVisible: true,
                        showLast: false,
                        restoreHeight: 450,
                        itemTemplate: _.template(
                            '<div class="item-equation" style="" >' +
                            '<div class="equation-icon" style="background-position:<%= posX %>px <%= posY %>px;width:<%= width %>px;height:<%= height %>px;" id="<%= id %>"></div>' +
                            '</div>')
                    });
                    equationPicker.on('item:click', function(picker, item, record, e) {
                        if (me.api) {
                            if (record)
                                me.api.asc_AddMath(record.get('data').equationType);
                        }
                    });
                    menu.off('show:before', onShowBefore);
                };
                var bringForward = function (menu) {
                    eqContainer.addClass('has-open-menu');
                };
                var sendBackward = function (menu) {
                    eqContainer.removeClass('has-open-menu');
                };
                for (var i = 0; i < equationsStore.length; ++i) {
                    var equationGroup = equationsStore.at(i);
                    var btn = new Common.UI.Button({
                        parentEl: $('#id-document-holder-btn-equation-' + i, documentHolder.cmpEl),
                        cls         : 'btn-toolbar no-caret',
                        iconCls     : 'svgicon ' + equationGroup.get('groupIcon'),
                        hint        : equationGroup.get('groupName'),
                        menu        : new Common.UI.Menu({
                            cls: 'menu-shapes',
                            value: i,
                            items: [
                                { template: _.template('<div id="id-document-holder-btn-equation-menu-' + i +
                                        '" class="menu-shape margin-left-5" style="width:' + (equationGroup.get('groupWidth') + 8) + 'px; ' +
                                        equationGroup.get('groupHeightStr') + '"></div>') }
                            ]
                        })
                    });
                    btn.menu.on('show:before', onShowBefore);
                    btn.menu.on('show:before', bringForward);
                    btn.menu.on('hide:after', sendBackward);
                    me.equationBtns.push(btn);
                }

                me.equationSettingsBtn = new Common.UI.Button({
                    parentEl: $('#id-document-holder-btn-equation-settings', documentHolder.cmpEl),
                    cls         : 'btn-toolbar no-caret',
                    iconCls     : 'toolbar__icon btn-more-vertical',
                    hint        : me.documentHolder.advancedEquationText,
                    menu        : me.documentHolder.createEquationMenu('popuptbeqinput', 'tl-bl')
                });
                me.equationSettingsBtn.menu.options.initMenu = function() {
                    var eq = me.api.asc_GetMathInputType(),
                        menu = me.equationSettingsBtn.menu,
                        isEqToolbarHide = Common.Utils.InternalSettings.get('pdfe-equation-toolbar-hide');

                    menu.items[5].setChecked(eq===Asc.c_oAscMathInputType.Unicode);
                    menu.items[6].setChecked(eq===Asc.c_oAscMathInputType.LaTeX);
                    menu.items[8].options.isToolbarHide = isEqToolbarHide;
                    menu.items[8].setCaption(isEqToolbarHide ? me.documentHolder.showEqToolbar : me.documentHolder.hideEqToolbar, true);
                };
                me.equationSettingsBtn.menu.on('item:click', _.bind(me.convertEquation, me));
                me.equationSettingsBtn.menu.on('show:before', function(menu) {
                    bringForward();
                    menu.options.initMenu();
                });
                me.equationSettingsBtn.menu.on('hide:after', sendBackward);
            }

            var showPoint = [(bounds[0] + bounds[2])/2 - eqContainer.outerWidth()/2, bounds[1] - eqContainer.outerHeight() - 10];
            (showPoint[0]<0) && (showPoint[0] = 0);
            if (showPoint[1]<0) {
                showPoint[1] = bounds[3] + 10;
            }
            showPoint[1] = Math.min(me._Height - eqContainer.outerHeight(), Math.max(0, showPoint[1]));
            eqContainer.css({left: showPoint[0], top : showPoint[1]});

            if (_.isUndefined(me._XY)) {
                me._XY = [
                    documentHolder.cmpEl.offset().left - $(window).scrollLeft(),
                    documentHolder.cmpEl.offset().top - $(window).scrollTop()
                ];
                me._Width       = documentHolder.cmpEl.width();
                me._Height      = documentHolder.cmpEl.height();
                me._BodyWidth   = $('body').width();
            }

            var diffDown = me._Height - showPoint[1] - eqContainer.outerHeight(),
                diffUp = me._XY[1] + showPoint[1],
                menuAlign = (diffDown < 220 && diffDown < diffUp*0.9) ? 'bl-tl' : 'tl-bl';
            if (Common.UI.isRTL()) {
                menuAlign = menuAlign === 'bl-tl' ? 'br-tr' : 'tr-br';
            }
            me.equationBtns.forEach(function(item){
                item && (item.menu.menuAlign = menuAlign);
            });
            me.equationSettingsBtn.menu.menuAlign = menuAlign;
            if (eqContainer.is(':visible')) {
                if (me.equationSettingsBtn.menu.isVisible()) {
                    me.equationSettingsBtn.menu.options.initMenu();
                    me.equationSettingsBtn.menu.alignPosition();
                }
            } else {
                eqContainer.show();
            }
            me.disableEquationBar();
        },

        onHideMathTrack: function() {
            if (!this.documentHolder || !this.documentHolder.cmpEl) return;
            var eqContainer = this.documentHolder.cmpEl.find('#equation-container');
            if (eqContainer.is(':visible')) {
                eqContainer.hide();
            }
        },

        disableEquationBar: function() {
            var eqContainer = this.documentHolder.cmpEl.find('#equation-container'),
                disabled = this._isDisabled || this._state.equationLocked;

            if (eqContainer.length>0 && eqContainer.is(':visible')) {
                this.equationBtns.forEach(function(item){
                    item && item.setDisabled(!!disabled);
                });
                this.equationSettingsBtn.setDisabled(!!disabled);
            }
        },

        convertEquation: function(menu, item, e) {
            if (this.api) {
                if (item.options.type=='input') {
                    this.api.asc_SetMathInputType(item.value);
                    Common.localStorage.setBool("pdfe-equation-input-latex", item.value === Asc.c_oAscMathInputType.LaTeX)
                } else if (item.options.type=='view')
                    this.api.asc_ConvertMathView(item.value.linear, item.value.all);
                else if(item.options.type=='hide') {
                    item.options.isToolbarHide = !item.options.isToolbarHide;
                    Common.Utils.InternalSettings.set('pdfe-equation-toolbar-hide', item.options.isToolbarHide);
                    Common.localStorage.setBool('pdfe-equation-toolbar-hide', item.options.isToolbarHide);
                    if(item.options.isToolbarHide) this.onHideMathTrack();
                    else this.onShowMathTrack(this.lastMathTrackBounds);
                }
            }
        },

        equationCallback: function(eqProps) {
            if (eqProps) {
                var eqObj;
                switch (eqProps.type) {
                    case Asc.c_oAscMathInterfaceType.Accent:
                        eqObj = new CMathMenuAccent();
                        break;
                    case Asc.c_oAscMathInterfaceType.BorderBox:
                        eqObj = new CMathMenuBorderBox();
                        break;
                    case Asc.c_oAscMathInterfaceType.Box:
                        eqObj = new CMathMenuBox();
                        break;
                    case Asc.c_oAscMathInterfaceType.Bar:
                        eqObj = new CMathMenuBar();
                        break;
                    case Asc.c_oAscMathInterfaceType.Script:
                        eqObj = new CMathMenuScript();
                        break;
                    case Asc.c_oAscMathInterfaceType.Fraction:
                        eqObj = new CMathMenuFraction();
                        break;
                    case Asc.c_oAscMathInterfaceType.Limit:
                        eqObj = new CMathMenuLimit();
                        break;
                    case Asc.c_oAscMathInterfaceType.Matrix:
                        eqObj = new CMathMenuMatrix();
                        break;
                    case Asc.c_oAscMathInterfaceType.EqArray:
                        eqObj = new CMathMenuEqArray();
                        break;
                    case Asc.c_oAscMathInterfaceType.LargeOperator:
                        eqObj = new CMathMenuNary();
                        break;
                    case Asc.c_oAscMathInterfaceType.Delimiter:
                        eqObj = new CMathMenuDelimiter();
                        break;
                    case Asc.c_oAscMathInterfaceType.GroupChar:
                        eqObj = new CMathMenuGroupCharacter();
                        break;
                    case Asc.c_oAscMathInterfaceType.Radical:
                        eqObj = new CMathMenuRadical();
                        break;
                    case Asc.c_oAscMathInterfaceType.Common:
                        eqObj = new CMathMenuBase();
                        break;
                }
                if (eqObj) {
                    eqObj[eqProps.callback](eqProps.value);
                    this.api.asc_SetMathProps(eqObj);
                }
            }
            this.editComplete();
        },

        onChangeCropState: function(state) {
            this.documentHolder.menuImgCrop && this.documentHolder.menuImgCrop.menu.items[0].setChecked(state, true);
        },

        addHyperlink: function(item){
            var win, me = this;
            if (me.api) {
                var _arr = [];
                for (var i=0; i<me.api.getCountPages(); i++) {
                    _arr.push({
                        displayValue: i+1,
                        value: i
                    });
                }
                win = new PDFE.Views.HyperlinkSettingsDialog({
                    api: me.api,
                    appOptions: me.mode,
                    handler: function(dlg, result) {
                        if (result == 'ok') {
                            me.api.add_Hyperlink(dlg.getSettings());
                        }
                        me.editComplete();
                    },
                    slides: _arr
                });

                win.show();
                win.setSettings(item.hyperProps.value);

                Common.component.Analytics.trackEvent('DocumentHolder', 'Add Hyperlink');
            }
        },

        editHyperlink: function(item, e){
            var win, me = this;
            if (me.api){
                var _arr = [];
                for (var i=0; i<me.api.getCountPages(); i++) {
                    _arr.push({
                        displayValue: i+1,
                        value: i
                    });
                }
                win = new PDFE.Views.HyperlinkSettingsDialog({
                    api: me.api,
                    appOptions: me.mode,
                    handler: function(dlg, result) {
                        if (result == 'ok') {
                            me.api.change_Hyperlink(win.getSettings());
                        }
                        me.editComplete();
                    },
                    slides: _arr
                });
                win.show();
                win.setSettings(item.hyperProps.value);

                Common.component.Analytics.trackEvent('DocumentHolder', 'Edit Hyperlink');
            }
        },

        removeHyperlink: function(item) {
            if (this.api){
                this.api.remove_Hyperlink();
            }

            this.editComplete();
            Common.component.Analytics.trackEvent('DocumentHolder', 'Remove Hyperlink');
        },

        onInsertImageUrl: function(placeholder, obj, x, y) {
            var me = this;
            (new Common.Views.ImageFromUrlDialog({
                handler: function(result, value) {
                    if (result == 'ok') {
                        if (me.api) {
                            var checkUrl = value.replace(/ /g, '');
                            if (!_.isEmpty(checkUrl)) {
                                var props = new Asc.asc_CImgProperty();
                                props.put_ImageUrl(checkUrl);
                                me.api.ImgApply(props, obj);
                            }
                        }
                    }
                    me.editComplete();
                }
            })).show();
        },

        onImgReplace: function(menu, item, e) {
            var me = this;
            if (item.value==1) {
                me.onInsertImageUrl(false);
            } else if (item.value==2) {
                Common.NotificationCenter.trigger('storage:image-load', 'change');
            } else {
                setTimeout(function(){
                    me.api.ChangeImageFromFile();
                }, 10);
            }
        },

        onTableMerge: function () {
            this.api && this.api.MergeCells();
        },

        onTableSplit: function () {
            var me = this;
            if (me.api) {
                (new Common.Views.InsertTableDialog({
                    split: true,
                    handler: function(result, value) {
                        if (result == 'ok') {
                            if (me.api) {
                                me.api.SplitCell(value.columns, value.rows);
                            }
                            Common.component.Analytics.trackEvent('DocumentHolder', 'Table Split');
                        }
                        me.editComplete();
                    }
                })).show();
            }
        },

        tableCellsVAlign: function(menu, item, e) {
            if (this.api) {
                var properties = new Asc.CTableProp();
                properties.put_CellsVAlign(item.value);
                this.api.tblApply(properties);
            }

            this.editComplete();
            Common.component.Analytics.trackEvent('DocumentHolder', 'Table Cell Align');
        },

        onTableDistRows: function () {
            this.api && this.api.asc_DistributeTableCells(false);
            this.editComplete();
        },

        onTableDistCols: function () {
            this.api && this.api.asc_DistributeTableCells(true);
            this.editComplete();
        },

        onTableAdvanced: function(item, e){
            var me = this;
            if (me.api) {
                var selectedElements = me.api.getSelectedElements();

                if (selectedElements && selectedElements.length > 0){
                    var elType, elValue;
                    for (var i = selectedElements.length - 1; i >= 0; i--) {
                        elType  = selectedElements[i].get_ObjectType();
                        elValue = selectedElements[i].get_ObjectValue();

                        if (Asc.c_oAscTypeSelectElement.Table == elType) {
                            (new PDFE.Views.TableSettingsAdvanced(
                                {
                                    tableProps: elValue,
                                    slideSize: {width: me.api.get_PageWidth(), height: me.api.get_PageHeight()},
                                    handler: function(result, value) {
                                        if (result == 'ok') {
                                            if (me.api) {
                                                me.api.tblApply(value.tableProps);
                                            }
                                        }
                                        me.editComplete();
                                        Common.component.Analytics.trackEvent('DocumentHolder', 'Table Settings Advanced');
                                    }
                                })).show();
                            break;
                        }
                    }
                }
            }
        },

        onImageAdvanced: function(item) {
            var me = this;
            if (me.api){
                var selectedElements = me.api.getSelectedElements();
                if (selectedElements && selectedElements.length>0){
                    var elType, elValue;

                    for (var i = selectedElements.length - 1; i >= 0; i--) {
                        elType  = selectedElements[i].get_ObjectType();
                        elValue = selectedElements[i].get_ObjectValue();

                        if (Asc.c_oAscTypeSelectElement.Image == elType) {
                            var imgsizeOriginal;

                            if (!me.documentHolder.menuImgOriginalSize.isDisabled()) {
                                imgsizeOriginal = me.api.get_OriginalSizeImage();
                                if (imgsizeOriginal)
                                    imgsizeOriginal = {width:imgsizeOriginal.get_ImageWidth(), height:imgsizeOriginal.get_ImageHeight()};
                            }

                            (new PDFE.Views.ImageSettingsAdvanced(
                                {
                                    imageProps: elValue,
                                    sizeOriginal: imgsizeOriginal,
                                    slideSize: {width: me.api.get_PageWidth(), height: me.api.get_PageHeight()},
                                    handler: function(result, value) {
                                        if (result == 'ok') {
                                            if (me.api) {
                                                me.api.ImgApply(value.imageProps);
                                            }
                                        }
                                        me.editComplete();
                                        Common.component.Analytics.trackEvent('DocumentHolder', 'Image Settings Advanced');
                                    }
                                })).show();
                            break;
                        }
                    }
                }
            }
        },

        onImgOriginalSize: function(item){
            var me = this;
            if (me.api){
                var originalImageSize = me.api.get_OriginalSizeImage();

                if (originalImageSize) {
                    var properties = new Asc.asc_CImgProperty();

                    properties.put_Width(originalImageSize.get_ImageWidth());
                    properties.put_Height(originalImageSize.get_ImageHeight());
                    properties.put_ResetCrop(true);
                    properties.put_Rot(0);
                    me.api.ImgApply(properties);
                }

                me.editComplete();
                Common.component.Analytics.trackEvent('DocumentHolder', 'Set Image Original Size');
            }
        },

        onImgRotate: function(item) {
            var properties = new Asc.asc_CShapeProperty();
            properties.asc_putRotAdd((item.value==1 ? 90 : 270) * 3.14159265358979 / 180);
            this.api.ShapeApply(properties);
            this.editComplete();
        },

        onImgFlip: function(item) {
            var properties = new Asc.asc_CShapeProperty();
            if (item.value==1)
                properties.asc_putFlipHInvert(true);
            else
                properties.asc_putFlipVInvert(true);
            this.api.ShapeApply(properties);
            this.editComplete();
        },

        onImgCrop: function(menu, item) {
            if (item.value == 1) {
                this.api.asc_cropFill();
            } else if (item.value == 2) {
                this.api.asc_cropFit();
            } else {
                item.checked ? this.api.asc_startEditCrop() : this.api.asc_endEditCrop();
            }
            this.editComplete();
        },

        onImgEditPoints: function(item) {
            this.api && this.api.asc_editPointsGeometry();
        },

        onShapeAdvanced: function(item) {
            var me = this;
            if (me.api){
                var selectedElements = me.api.getSelectedElements();
                if (selectedElements && selectedElements.length>0){
                    var elType, elValue;
                    for (var i = selectedElements.length - 1; i >= 0; i--) {
                        elType = selectedElements[i].get_ObjectType();
                        elValue = selectedElements[i].get_ObjectValue();
                        if (Asc.c_oAscTypeSelectElement.Shape == elType) {
                            (new PDFE.Views.ShapeSettingsAdvanced(
                                {
                                    shapeProps: elValue,
                                    slideSize: {width: me.api.get_PageWidth(), height: me.api.get_PageHeight()},
                                    handler: function(result, value) {
                                        if (result == 'ok') {
                                            if (me.api) {
                                                me.api.ShapeApply(value.shapeProps);
                                            }
                                        }
                                        me.editComplete();
                                        Common.component.Analytics.trackEvent('DocumentHolder', 'Image Shape Advanced');
                                    }
                                })).show();
                            break;
                        }
                    }
                }
            }
        },

        onParagraphAdvanced: function(item) {
            var me = this;
            if (me.api){
                var selectedElements = me.api.getSelectedElements();

                if (selectedElements && selectedElements.length > 0){
                    var elType, elValue;
                    for (var i = selectedElements.length - 1; i >= 0; i--) {
                        elType  = selectedElements[i].get_ObjectType();
                        elValue = selectedElements[i].get_ObjectValue();

                        if (Asc.c_oAscTypeSelectElement.Paragraph == elType) {
                            (new PDFE.Views.ParagraphSettingsAdvanced(
                                {
                                    paragraphProps: elValue,
                                    api: me.api,
                                    handler: function(result, value) {
                                        if (result == 'ok') {
                                            if (me.api) {
                                                me.api.paraApply(value.paragraphProps);
                                            }
                                        }
                                        me.editComplete();
                                        Common.component.Analytics.trackEvent('DocumentHolder', 'Image Paragraph Advanced');
                                    }
                                })).show();
                            break;
                        }
                    }
                }
            }
        },

        onGroupImg: function(item) {
            this.api && this.api.groupShapes();
            this.editComplete();
            Common.component.Analytics.trackEvent('DocumentHolder', 'Group Image');
        },

        onUnGroupImg: function(item) {
            this.api && this.api.unGroupShapes();
            this.editComplete();
            Common.component.Analytics.trackEvent('DocumentHolder', 'UnGroup Image');
        },

        onArrangeFront: function(item) {
            this.api && this.api.shapes_bringToFront();
            this.editComplete();
            Common.component.Analytics.trackEvent('DocumentHolder', 'Bring To Front');
        },

        onArrangeBack: function(item) {
            this.api && this.api.shapes_bringToBack();
            this.editComplete();
            Common.component.Analytics.trackEvent('DocumentHolder', 'Bring To Back');
        },

        onArrangeForward: function(item) {
            this.api && this.api.shapes_bringForward();
            this.editComplete();
            Common.component.Analytics.trackEvent('DocumentHolder', 'Send Forward');
        },

        onArrangeBackward: function(item) {
            this.api && this.api.shapes_bringBackward();
            this.editComplete();
            Common.component.Analytics.trackEvent('DocumentHolder', 'Send Backward');
        },

        onImgShapeAlign: function (menu, item) {
            var me = this;
            if (me.api) {
                var value = me.api.asc_getSelectedDrawingObjectsCount()<2 || Common.Utils.InternalSettings.get("pdfe-align-to-slide");
                value = value ? Asc.c_oAscObjectsAlignType.Page : Asc.c_oAscObjectsAlignType.Selected;
                if (item.value < 6) {
                    me.api.put_ShapesAlign(item.value, value);
                    Common.component.Analytics.trackEvent('DocumentHolder', 'Shape Align');
                } else if (item.value == 6) {
                    me.api.DistributeHorizontally(value);
                    Common.component.Analytics.trackEvent('DocumentHolder', 'Distribute Horizontally');
                } else if (item.value == 7){
                    me.api.DistributeVertically(value);
                    Common.component.Analytics.trackEvent('DocumentHolder', 'Distribute Vertically');
                }
                me.editComplete();
            }
        },

        onParagraphVAlign: function (menu, item) {
            var me = this;
            if (me.api) {
                var properties = new Asc.asc_CShapeProperty();
                properties.put_VerticalTextAlign(item.value);

                me.api.ShapeApply(properties);
            }

            me.editComplete();
            Common.component.Analytics.trackEvent('DocumentHolder', 'Text Vertical Align');
        },

        onParagraphDirection: function(menu, item) {
            var me = this;
            if (me.api) {
                var properties = new Asc.asc_CShapeProperty();
                properties.put_Vert(item.options.direction);
                me.api.ShapeApply(properties);
            }
            me.editComplete();
            Common.component.Analytics.trackEvent('DocumentHolder', 'Text Direction');
        },

        tableSelectText: function(menu, item) {
            if (this.api) {
                switch (item.value) {
                    case 0:
                        this.api.selectRow();
                        break;
                    case 1:
                        this.api.selectColumn();
                        break;
                    case 2:
                        this.api.selectCell();
                        break;
                    case 3:
                        this.api.selectTable();
                        break;
                }
            }
        },

        tableInsertText: function(menu, item) {
            if (this.api) {
                switch (item.value) {
                    case 0:
                        this.api.addColumnLeft();
                        break;
                    case 1:
                        this.api.addColumnRight();
                        break;
                    case 2:
                        this.api.addRowAbove();
                        break;
                    case 3:
                        this.api.addRowBelow();
                        break;
                }
            }
        },

        tableDeleteText: function(menu, item) {
            if (this.api) {
                switch (item.value) {
                    case 0:
                        this.api.remRow();
                        break;
                    case 1:
                        this.api.remColumn();
                        break;
                    case 2:
                        this.api.remTable();
                        break;
                }
            }
        },

        onShowTextBar: function(bounds) {
            if (this.mode && !(!this.mode.isPDFEdit && this.mode.isEdit)) return;

            if (_.isUndefined(this._XY)) {
                this._XY = [
                    this.documentHolder.cmpEl.offset().left - $(window).scrollLeft(),
                    this.documentHolder.cmpEl.offset().top - $(window).scrollTop()
                ];
                this._Width       = this.documentHolder.cmpEl.width();
                this._Height      = this.documentHolder.cmpEl.height();
                this._BodyWidth   = $('body').width();
            }

            this.lastTextBarBounds = bounds;
            if (bounds[3] < 0 || bounds[1] > this._Height) {
                this.onHideTextBar();
                return;
            }
            var me = this,
                documentHolder = me.documentHolder,
                textContainer = documentHolder.cmpEl.find('#text-bar-container');

            // Prepare menu container
            if (textContainer.length < 1) {
                me.textBarBtns = [];
                textContainer = documentHolder.createTextBar(me.textBarBtns);
                documentHolder.cmpEl.append(textContainer);
                documentHolder.cmbFontSize.options.menuAlignEl = documentHolder.cmbFontName.options.menuAlignEl = documentHolder.cmpEl;

                var bringForward = function (menu) {
                    textContainer.addClass('has-open-menu');
                };
                var sendBackward = function (menu) {
                    textContainer.removeClass('has-open-menu');
                };
                me.textBarBtns.forEach(function(item){
                    if (item && item.menu) {
                        item.menu.on('show:before', bringForward);
                        item.menu.on('hide:after', sendBackward);
                    }
                });
                // annotation text bar
                this.api.asc_registerCallback('asc_onFontSize',             _.bind(this.onApiFontSize, this));
                this.api.asc_registerCallback('asc_onBold',                 _.bind(this.onApiBold, this));
                this.api.asc_registerCallback('asc_onItalic',               _.bind(this.onApiItalic, this));
                this.api.asc_registerCallback('asc_onUnderline',            _.bind(this.onApiUnderline, this));
                this.api.asc_registerCallback('asc_onStrikeout',            _.bind(this.onApiStrikeout, this));
                this.api.asc_registerCallback('asc_onVerticalAlign',        _.bind(this.onApiVerticalAlign, this));
                Common.NotificationCenter.on('fonts:change',                _.bind(this.onApiChangeFont, this));
                this.api.asc_registerCallback('asc_onTextColor',            _.bind(this.onApiTextColor, this));

                documentHolder.btnBold.on('click',                         _.bind(this.onBold, this));
                documentHolder.btnItalic.on('click',                       _.bind(this.onItalic, this));
                documentHolder.btnTextUnderline.on('click',                _.bind(this.onTextUnderline, this));
                documentHolder.btnTextStrikeout.on('click',                _.bind(this.onTextStrikeout, this));
                documentHolder.btnSuperscript.on('click',                  _.bind(this.onSuperscript, this));
                documentHolder.btnSubscript.on('click',                    _.bind(this.onSubscript, this));
                documentHolder.btnFontColor.on('click',                    _.bind(this.onBtnFontColor, this));
                documentHolder.btnFontColor.on('color:select',             _.bind(this.onSelectFontColor, this));
                documentHolder.cmbFontSize.on('selected',                  _.bind(this.onFontSizeSelect, this));
                documentHolder.cmbFontSize.on('changed:before',            _.bind(this.onFontSizeChanged, this, true));
                documentHolder.cmbFontSize.on('changed:after',             _.bind(this.onFontSizeChanged, this, false));
                documentHolder.cmbFontSize.on('show:after',                _.bind(this.onComboOpen, this, true));
                documentHolder.cmbFontSize.on('hide:after',                _.bind(this.onHideMenus, this));
                documentHolder.cmbFontSize.on('combo:blur',                _.bind(this.onComboBlur, this));
                documentHolder.cmbFontSize.on('combo:focusin',             _.bind(this.onComboOpen, this, false));
                documentHolder.cmbFontName.on('selected',                  _.bind(this.onFontNameSelect, this));
                documentHolder.cmbFontName.on('show:after',                _.bind(this.onComboOpen, this, true));
                documentHolder.cmbFontName.on('hide:after',                _.bind(this.onHideMenus, this));
                documentHolder.cmbFontName.on('combo:blur',                _.bind(this.onComboBlur, this));
                documentHolder.cmbFontName.on('combo:focusin',             _.bind(this.onComboOpen, this, false));

                this.api.UpdateInterfaceState();
            }

            var showPoint = [(bounds[0] + bounds[2])/2 - textContainer.outerWidth()/2, bounds[1] - textContainer.outerHeight() - 10];
            (showPoint[0]<0) && (showPoint[0] = 0);
            if (showPoint[1]<0) {
                showPoint[1] = (bounds[3] > me._Height) ? 0 : bounds[3] + 10;
            }
            showPoint[1] = Math.min(me._Height - textContainer.outerHeight(), Math.max(0, showPoint[1]));
            textContainer.css({left: showPoint[0], top : showPoint[1]});

            var diffDown = me._Height - showPoint[1] - textContainer.outerHeight(),
                diffUp = me._XY[1] + showPoint[1],
                menuAlign = (diffDown < 220 && diffDown < diffUp*0.9) ? 'bl-tl' : 'tl-bl';
            if (Common.UI.isRTL()) {
                menuAlign = menuAlign === 'bl-tl' ? 'br-tr' : 'tr-br';
            }
            me.textBarBtns.forEach(function(item){
                item && item.menu && (item.menu.menuAlign = menuAlign);
            });
            if (!textContainer.is(':visible')) {
                textContainer.show();
            }
            me.disableTextBar();
        },

        onHideTextBar: function() {
            if (!this.documentHolder || !this.documentHolder.cmpEl) return;
            var textContainer = this.documentHolder.cmpEl.find('#text-bar-container');
            if (textContainer.is(':visible')) {
                textContainer.hide();
            }
        },

        disableTextBar: function() {
            var textContainer = this.documentHolder.cmpEl.find('#text-bar-container'),
                disabled = this._isDisabled;

            if (textContainer.length>0 && textContainer.is(':visible')) {
                this.textBarBtns.forEach(function(item){
                    item && item.setDisabled(!!disabled);
                });
            }
        },

        onApiChangeFont: function(font) {
            if (!this.mode.isPDFAnnotate) return;
            this._state.fontname = font;
            !Common.Utils.ModalWindow.isVisible() && this.documentHolder.cmbFontName.onApiChangeFont(font);
        },

        onApiFontSize: function(size) {
            if (!this.mode.isPDFAnnotate) return;
            if (this._state.fontsize !== size) {
                this.documentHolder.cmbFontSize.setValue(size);
                this._state.fontsize = size;
            }
        },

        onApiBold: function(on) {
            if (!this.mode.isPDFAnnotate) return;
            if (this._state.bold !== on) {
                this.documentHolder.btnBold.toggle(on === true, true);
                this._state.bold = on;
            }
        },

        onApiItalic: function(on) {
            if (!this.mode.isPDFAnnotate) return;
            if (this._state.italic !== on) {
                this.documentHolder.btnItalic.toggle(on === true, true);
                this._state.italic = on;
            }
        },

        onApiUnderline: function(on) {
            if (!this.mode.isPDFAnnotate) return;
            if (this._state.underline !== on) {
                this.documentHolder.btnTextUnderline.toggle(on === true, true);
                this._state.underline = on;
            }
        },

        onApiStrikeout: function(on) {
            if (!this.mode.isPDFAnnotate) return;
            if (this._state.strike !== on) {
                this.documentHolder.btnTextStrikeout.toggle(on === true, true);
                this._state.strike = on;
            }
        },

        onApiVerticalAlign: function(typeBaseline) {
            if (!this.mode.isPDFAnnotate) return;
            if (this._state.valign !== typeBaseline) {
                this.documentHolder.btnSuperscript.toggle(typeBaseline==Asc.vertalign_SuperScript, true);
                this.documentHolder.btnSubscript.toggle(typeBaseline==Asc.vertalign_SubScript, true);
                this._state.valign = typeBaseline;
            }
        },

        onApiTextColor: function(color) {
            if (!this.mode.isPDFAnnotate) return;
            var clr;
            var picker = this.documentHolder.mnuFontColorPicker;

            if (color) {
                if (color.get_type() == Asc.c_oAscColor.COLOR_TYPE_SCHEME) {
                    clr = {color: Common.Utils.ThemeColor.getHexColor(color.get_r(), color.get_g(), color.get_b()), effectValue: color.get_value() };
                } else
                    clr = Common.Utils.ThemeColor.getHexColor(color.get_r(), color.get_g(), color.get_b());
            }

            var type1 = typeof(clr),
                type2 = typeof(this._state.clrtext);

            if ((type1 !== type2) || (type1 == 'object' &&
                    (clr.effectValue !== this._state.clrtext.effectValue || this._state.clrtext.color.indexOf(clr.color) < 0)) ||
                (type1 != 'object' && this._state.clrtext.indexOf(clr) < 0)) {

                if (typeof(clr) == 'object') {
                    var isselected = false;
                    for ( var i = 0; i < 10; i++) {
                        if (Common.Utils.ThemeColor.ThemeValues[i] == clr.effectValue) {
                            picker.select(clr, true);
                            isselected = true;
                            break;
                        }
                    }
                    if (!isselected) picker.clearSelection();
                } else {
                    picker.select(clr,true);
                }
                this._state.clrtext = clr;
            }
            this._state.clrtext_asccolor = color;
        },

        onBold: function(btn, e) {
            this._state.bold = undefined;
            if (this.api)
                this.api.put_TextPrBold(btn.pressed);

            Common.NotificationCenter.trigger('edit:complete', this.documentHolder);
        },

        onItalic: function(btn, e) {
            this._state.italic = undefined;
            if (this.api)
                this.api.put_TextPrItalic(btn.pressed);

            Common.NotificationCenter.trigger('edit:complete', this.documentHolder);
        },

        onTextUnderline: function(btn, e) {
            this._state.underline = undefined;
            if (this.api)
                this.api.put_TextPrUnderline(btn.pressed);

            Common.NotificationCenter.trigger('edit:complete', this.documentHolder);
        },

        onTextStrikeout: function(btn, e) {
            this._state.strike = undefined;
            if (this.api)
                this.api.put_TextPrStrikeout(btn.pressed);

            Common.NotificationCenter.trigger('edit:complete', this.documentHolder);
        },

        onSuperscript: function(btn, e) {
            if (!this.documentHolder.btnSubscript.pressed) {
                this._state.valign = undefined;
                if (this.api)
                    this.api.put_TextPrBaseline(btn.pressed ? Asc.vertalign_SuperScript : Asc.vertalign_Baseline);

                Common.NotificationCenter.trigger('edit:complete', this.documentHolder);
            }
        },

        onSubscript: function(btn, e) {
            if (!this.documentHolder.btnSuperscript.pressed) {
                this._state.valign = undefined;
                if (this.api)
                    this.api.put_TextPrBaseline(btn.pressed ? Asc.vertalign_SubScript : Asc.vertalign_Baseline);

                Common.NotificationCenter.trigger('edit:complete', this.documentHolder);
            }
        },

        onSelectFontColor: function(btn, color) {
            this._state.clrtext = this._state.clrtext_asccolor  = undefined;

            this.documentHolder.btnFontColor.currentColor = color;
            this.documentHolder.btnFontColor.setColor((typeof(color) == 'object') ? color.color : color);

            this.documentHolder.mnuFontColorPicker.currentColor = color;
            if (this.api)
                this.api.put_TextColor(Common.Utils.ThemeColor.getRgbColor(color));
        },

        onBtnFontColor: function() {
            this.documentHolder.mnuFontColorPicker.trigger('select', this.documentHolder.mnuFontColorPicker, this.documentHolder.mnuFontColorPicker.currentColor  || this.documentHolder.btnFontColor.currentColor);
        },

        onComboBlur: function() {
            Common.NotificationCenter.trigger('edit:complete', this.documentHolder);
        },

        onHideMenus: function(e){
            Common.NotificationCenter.trigger('edit:complete', this.documentHolder);
        },

        onFontNameSelect: function(combo, record) {
            if (this.api) {
                if (record.isNewFont) {
                    !Common.Utils.ModalWindow.isVisible() &&
                    Common.UI.warning({
                        width: 500,
                        msg: this.documentHolder.confirmAddFontName,
                        buttons: ['yes', 'no'],
                        primary: 'yes',
                        callback: _.bind(function(btn) {
                            if (btn == 'yes') {
                                this.api.put_TextPrFontName(record.name);
                            } else {
                                this.documentHolder.cmbFontName.setValue(this.api.get_TextProps().get_TextPr().get_FontFamily().get_Name());
                            }
                            Common.NotificationCenter.trigger('edit:complete', this.documentHolder);
                        }, this)
                    });
                } else {
                    this.api.put_TextPrFontName(record.name);
                }
            }
            Common.NotificationCenter.trigger('edit:complete', this.documentHolder);
        },

        onComboOpen: function(needfocus, combo, e, params) {
            if (params && params.fromKeyDown) return;
            _.delay(function() {
                var input = $('input', combo.cmpEl).select();
                if (needfocus) input.focus();
                else if (!combo.isMenuOpen()) input.one('mouseup', function (e) { e.preventDefault(); });
            }, 10);
        },

        onFontSizeSelect: function(combo, record) {
            this._state.fontsize = undefined;
            if (this.api)
                this.api.put_TextPrFontSize(record.value);

            Common.NotificationCenter.trigger('edit:complete', this.documentHolder);
        },

        onFontSizeChanged: function(before, combo, record, e) {
            var value,
                me = this;

            if (before) {
                var item = combo.store.findWhere({
                    displayValue: record.value
                });

                if (!item) {
                    value = /^\+?(\d*(\.|,).?\d+)$|^\+?(\d+(\.|,)?\d*)$/.exec(record.value);

                    if (!value) {
                        value = this._getApiTextSize();
                        setTimeout(function(){
                            Common.UI.warning({
                                msg: me.textFontSizeErr,
                                callback: function() {
                                    _.defer(function(btn) {
                                        $('input', combo.cmpEl).focus();
                                    })
                                }
                            });
                        }, 1);
                        combo.setRawValue(value);
                        e.preventDefault();
                        return false;
                    }
                }
            } else {
                value = Common.Utils.String.parseFloat(record.value);
                value = value > 300 ? 300 :
                    value < 1 ? 1 : Math.floor((value+0.4)*2)/2;

                combo.setRawValue(value);

                this._state.fontsize = undefined;
                if (this.api) {
                    this.api.put_TextPrFontSize(value);
                }

                Common.NotificationCenter.trigger('edit:complete', this.documentHolder);
            }
        },

        onCountPages: function(count) {
            this.documentHolder && (this.documentHolder._pagesCount = count);
        },

        onNewPage: function(item) {
            this.api && this.api.asc_AddPage(item.value);

            Common.NotificationCenter.trigger('edit:complete', this.documentHolder);
        },

        onDeletePage: function() {
            this.api && this.api.asc_RemovePage();

            Common.NotificationCenter.trigger('edit:complete', this.documentHolder);
        },

        onRotatePage: function(angle, item) {
            this.api && this.api.asc_RotatePage(this.api.asc_GetPageRotate(item.options.value) + angle);

            Common.NotificationCenter.trigger('edit:complete', this.documentHolder);
        },

        onShowAnnotBar: function(bounds) {
            if (this.mode && !this.mode.isEdit) return;

            if (_.isUndefined(this._XY)) {
                this._XY = [
                    this.documentHolder.cmpEl.offset().left - $(window).scrollLeft(),
                    this.documentHolder.cmpEl.offset().top - $(window).scrollTop()
                ];
                this._Width       = this.documentHolder.cmpEl.width();
                this._Height      = this.documentHolder.cmpEl.height();
                this._BodyWidth   = $('body').width();
            }

            this.lastAnnotBarBounds = bounds;
            if (bounds[3] < 0 || bounds[1] > this._Height) {
                this.onHideAnnotBar();
                return;
            }
            var me = this,
                documentHolder = me.documentHolder,
                textContainer = documentHolder.cmpEl.find('#annot-bar-container');

            // Prepare menu container
            if (textContainer.length < 1) {
                me.annotBarBtns = [];
                textContainer = documentHolder.createAnnotBar(me.annotBarBtns);
                documentHolder.cmpEl.append(textContainer);

                var bringForward = function (menu) {
                    textContainer.addClass('has-open-menu');
                };
                var sendBackward = function (menu) {
                    textContainer.removeClass('has-open-menu');
                };
                me.annotBarBtns.forEach(function(item){
                    if (item && item.menu) {
                        item.menu.on('show:before', bringForward);
                        item.menu.on('hide:after', sendBackward);
                    }
                });
                // annotation text bar
                documentHolder.btnCopy.on('click',                _.bind(this.onCutCopyPaste, this, {value: 'copy', isFromBar: true}));
                documentHolder.btnAddComment.on('click',          _.bind(this.addComment, this, {isFromBar: true}));
                documentHolder.btnEditText.on('click',            _.bind(this.editText, this));

                this.api.UpdateInterfaceState();
            }

            var showPoint = [(bounds[0] + bounds[2])/2 - textContainer.outerWidth()/2, bounds[1] - textContainer.outerHeight() - 10];
            (showPoint[0]<0) && (showPoint[0] = 0);
            if (showPoint[1]<0) {
                showPoint[1] = (bounds[3] > me._Height) ? 0 : bounds[3] + 10;
            }
            showPoint[1] = Math.min(me._Height - textContainer.outerHeight(), Math.max(0, showPoint[1]));
            textContainer.css({left: showPoint[0], top : showPoint[1]});

            var diffDown = me._Height - showPoint[1] - textContainer.outerHeight(),
                diffUp = me._XY[1] + showPoint[1],
                menuAlign = (diffDown < 220 && diffDown < diffUp*0.9) ? 'bl-tl' : 'tl-bl';
            if (Common.UI.isRTL()) {
                menuAlign = menuAlign === 'bl-tl' ? 'br-tr' : 'tr-br';
            }
            me.annotBarBtns.forEach(function(item){
                item && item.menu && (item.menu.menuAlign = menuAlign);
            });
            if (!textContainer.is(':visible')) {
                textContainer.show();
            }
            me.disableAnnotBar();
        },

        onHideAnnotBar: function() {
            if (!this.documentHolder || !this.documentHolder.cmpEl) return;
            var textContainer = this.documentHolder.cmpEl.find('#annot-bar-container');
            if (textContainer.is(':visible')) {
                textContainer.hide();
            }
        },

        disableAnnotBar: function() {
            var textContainer = this.documentHolder.cmpEl.find('#annot-bar-container'),
                disabled = this._isDisabled;

            if (textContainer.length>0 && textContainer.is(':visible')) {
                this.annotBarBtns.forEach(function(item){
                    item && item.setDisabled(!!disabled);
                });
                this.documentHolder.btnCopy && this.documentHolder.btnCopy.setDisabled(!this.api.can_CopyCut() || !!disabled);
            }
        },

        editText: function() {
            this.mode && !this.mode.isPDFEdit && Common.NotificationCenter.trigger('pdf:mode-apply', 'edit');
            this.api && this.api.asc_EditPage();
        },

        clearSelection: function() {
            this.onHideMathTrack();
            this.onHideTextBar();
            this.onHideAnnotBar();
        },

        editComplete: function() {
            this.documentHolder && this.documentHolder.fireEvent('editcomplete', this.documentHolder);
        }
    });
});<|MERGE_RESOLUTION|>--- conflicted
+++ resolved
@@ -60,15 +60,7 @@
 
 define([
     'core',
-<<<<<<< HEAD
     'pdfeditor/main/app/view/DocumentHolder'
-=======
-    'pdfeditor/main/app/view/DocumentHolder',
-    'common/main/lib/view/ImageFromUrlDialog',
-    'common/main/lib/view/SelectFileDlg',
-    'common/main/lib/view/SaveAsDlg',
-    'pdfeditor/main/app/view/HyperlinkSettingsDialog'
->>>>>>> 90101fa6
 ], function () {
     'use strict';
 
