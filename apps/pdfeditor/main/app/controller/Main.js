--- conflicted
+++ resolved
@@ -46,12 +46,6 @@
     'common/main/lib/component/LoadMask',
     'common/main/lib/component/Tooltip',
     'common/main/lib/controller/Fonts',
-<<<<<<< HEAD
-=======
-    'common/main/lib/collection/TextArt',
-    'common/main/lib/view/OpenDialog',
-    'common/main/lib/view/UserNameDialog',
->>>>>>> 90101fa6
     'common/main/lib/util/LocalStorage',
     'common/main/lib/controller/FocusManager',
     'common/main/lib/controller/LaunchController',
