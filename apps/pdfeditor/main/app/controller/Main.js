/*
 * (c) Copyright Ascensio System SIA 2010-2024
 *
 * This program is a free software product. You can redistribute it and/or
 * modify it under the terms of the GNU Affero General Public License (AGPL)
 * version 3 as published by the Free Software Foundation. In accordance with
 * Section 7(a) of the GNU AGPL its Section 15 shall be amended to the effect
 * that Ascensio System SIA expressly excludes the warranty of non-infringement
 * of any third-party rights.
 *
 * This program is distributed WITHOUT ANY WARRANTY; without even the implied
 * warranty of MERCHANTABILITY or FITNESS FOR A PARTICULAR  PURPOSE. For
 * details, see the GNU AGPL at: http://www.gnu.org/licenses/agpl-3.0.html
 *
 * You can contact Ascensio System SIA at 20A-6 Ernesta Birznieka-Upish
 * street, Riga, Latvia, EU, LV-1050.
 *
 * The  interactive user interfaces in modified source and object code versions
 * of the Program must display Appropriate Legal Notices, as required under
 * Section 5 of the GNU AGPL version 3.
 *
 * Pursuant to Section 7(b) of the License you must retain the original Product
 * logo when distributing the program. Pursuant to Section 7(e) we decline to
 * grant you any rights under trademark law for use of our trademarks.
 *
 * All the Product's GUI elements, including illustrations and icon sets, as
 * well as technical writing content are licensed under the terms of the
 * Creative Commons Attribution-ShareAlike 4.0 International. See the License
 * terms at http://creativecommons.org/licenses/by-sa/4.0/legalcode
 *
 */
/**
 *  Main.js
 *
 *  Main controller
 *
 *  Created by Julia Radzhabova on 05/03/23
 *  Copyright (c) 2023 Ascensio System SIA. All rights reserved.
 *
 */

define([
    'core',
    'irregularstack',
    'common/main/lib/component/Window',
    'common/main/lib/component/LoadMask',
    'common/main/lib/component/Tooltip',
    'common/main/lib/controller/Fonts',
    'common/main/lib/collection/TextArt',
    'common/main/lib/view/OpenDialog',
    'common/main/lib/view/UserNameDialog',
    'common/main/lib/util/LocalStorage',
    'common/main/lib/controller/FocusManager',
    'common/main/lib/controller/ScreenReaderFocus',
    'common/main/lib/controller/HintManager',
    'common/main/lib/controller/LayoutManager',
    'common/main/lib/controller/ExternalUsers'
], function () {
    'use strict';

    PDFE.Controllers.Main = Backbone.Controller.extend(_.extend((function() {
        var appHeader;
        var ApplyEditRights = -255;
        var LoadingDocument = -256;

        var mapCustomizationElements = {
            about: 'button#left-btn-about',
            feedback: 'button#left-btn-support',
            goback: '#fm-btn-back > a, #header-back > div'
        };

        var mapCustomizationExtElements = {
            toolbar: '#viewport #toolbar',
            leftMenu: '#viewport #left-menu, #viewport #id-toolbar-full-placeholder-btn-settings, #viewport #id-toolbar-short-placeholder-btn-settings',
            statusBar: '#statusbar'
        };

        Common.localStorage.setId('pdf');
        Common.localStorage.setKeysFilter('pdfe-,asc.pdf');
        Common.localStorage.sync();

        return {

            models: [],
            collections: [
                'Common.Collections.TextArt',
            ],
            views: [],

            initialize: function() {
                this.addListeners({
                    'FileMenu': {
                        'settings:apply': _.bind(this.applySettings, this)
                    },
                    // 'Common.Views.ReviewChanges': {
                    //     'settings:apply': _.bind(this.applySettings, this)
                    // }
                });

                this.translationTable = {
                    'Your text here': this.txtArt,
                    "Choose an item": this.txtChoose,
                    "Enter a date": this.txtEnterDate,
                    "Click to load image": this.txtClickToLoad
                };
            },

            onLaunch: function() {
                var me = this;

                this.stackLongActions = new Common.IrregularStack({
                    strongCompare   : function(obj1, obj2){return obj1.id === obj2.id && obj1.type === obj2.type;},
                    weakCompare     : function(obj1, obj2){return obj1.type === obj2.type;}
                });

                this.stackDisableActions = new Common.IrregularStack({
                    strongCompare   : function(obj1, obj2){return obj1.type === obj2.type;},
                    weakCompare     : function(obj1, obj2){return obj1.type === obj2.type;}
                });

                this.stackMacrosRequests = [];

                this._state = {isDisconnected: false, usersCount: 1, fastCoauth: true, lostEditingRights: false, licenseType: false, isDocModified: false};
                this.languages = null;

                // Initialize viewport

                if (!Common.Utils.isBrowserSupported()){
                    Common.Utils.showBrowserRestriction();
                    Common.Gateway.reportError(undefined, this.unsupportedBrowserErrorText);
                    return;
                }

                // Initialize api
                window["flat_desine"] = true;
                this.api = this.getApplication().getController('Viewport').getApi();

                Common.UI.FocusManager.init();
                Common.UI.ScreenReaderFocusManager.init(this.api);
                Common.UI.HintManager.init(this.api);
                Common.UI.Themes.init(this.api);

                if (this.api){
                    this.api.SetDrawingFreeze(true);

                    var value = Common.localStorage.getBool("pdfe-settings-cachemode", true);
                    Common.Utils.InternalSettings.set("pdfe-settings-cachemode", value);
                    this.api.asc_setDefaultBlitMode(!!value);

                    value = Common.localStorage.getItem("pdfe-settings-fontrender");
                    if (value === null)
                        value = '0';
                    Common.Utils.InternalSettings.set("pdfe-settings-fontrender", value);
                    switch (value) {
                        case '0': this.api.SetFontRenderingMode(3); break;
                        case '1': this.api.SetFontRenderingMode(1); break;
                        case '2': this.api.SetFontRenderingMode(2); break;
                    }

                    value = Common.localStorage.getBool("app-settings-screen-reader");
                    Common.Utils.InternalSettings.set("app-settings-screen-reader", value);
                    this.api.setSpeechEnabled(value);

                    if ( !Common.Utils.isIE ) {
                        if ( /^https?:\/\//.test('{{HELP_CENTER_WEB_DE}}') ) {
                            const _url_obj = new URL('{{HELP_CENTER_WEB_DE}}');
                            if ( !!_url_obj.searchParams )
                                _url_obj.searchParams.set('lang', Common.Locale.getCurrentLanguage());

                            Common.Utils.InternalSettings.set("url-help-center", _url_obj.toString());
                        }
                    }

                    this.api.asc_registerCallback('asc_onError',                    _.bind(this.onError, this));
                    this.api.asc_registerCallback('asc_onDocumentContentReady',     _.bind(this.onDocumentContentReady, this));
                    this.api.asc_registerCallback('asc_onOpenDocumentProgress',     _.bind(this.onOpenDocument, this));
                    this.api.asc_registerCallback('asc_onDocumentUpdateVersion',    _.bind(this.onUpdateVersion, this));
                    this.api.asc_registerCallback('asc_onServerVersion',            _.bind(this.onServerVersion, this));
                    this.api.asc_registerCallback('asc_onAdvancedOptions',          _.bind(this.onAdvancedOptions, this));
                    this.api.asc_registerCallback('asc_onDocumentName',             _.bind(this.onDocumentName, this));
                    this.api.asc_registerCallback('asc_onPrintUrl',                 _.bind(this.onPrintUrl, this));
                    this.api.asc_registerCallback('asc_onMeta',                     _.bind(this.onMeta, this));
                    // this.api.asc_registerCallback('asc_onSpellCheckInit',           _.bind(this.loadLanguages, this));
                    this.api.asc_registerCallback('asc_onOpenLinkPdfForm',          _.bind(this.onOpenLinkPdfForm, this));
                    this.api.asc_registerCallback('asc_onOpenFilePdfForm',          _.bind(this.onOpenFilePdfForm, this));
                    this.api.asc_registerCallback('asc_onValidateErrorPdfForm',     _.bind(this.onValidateErrorPdfForm, this));
                    this.api.asc_registerCallback('asc_onFormatErrorPdfForm',       _.bind(this.onFormatErrorPdfForm, this));

                    Common.NotificationCenter.on('api:disconnect',                  _.bind(this.onCoAuthoringDisconnect, this));
                    Common.NotificationCenter.on('goback',                          _.bind(this.goBack, this));
                    Common.NotificationCenter.on('close',                           _.bind(this.closeEditor, this));
                    Common.NotificationCenter.on('markfavorite',                    _.bind(this.markFavorite, this));
                    Common.NotificationCenter.on('download:advanced',               _.bind(this.onAdvancedOptions, this));
                    Common.NotificationCenter.on('showmessage',                     _.bind(this.onExternalMessage, this));
                    Common.NotificationCenter.on('showerror',                       _.bind(this.onError, this));
                    Common.NotificationCenter.on('editing:disable',                 _.bind(this.onEditingDisable, this));
                    Common.NotificationCenter.on('pdf:mode-apply',                  _.bind(this.onPdfModeApply, this));

                    this.isShowOpenDialog = false;
                    
                    // Initialize api gateway
                    this.editorConfig = {};
                    this.appOptions = {};
                    Common.Gateway.on('init',           _.bind(this.loadConfig, this));
                    Common.Gateway.on('showmessage',    _.bind(this.onExternalMessage, this));
                    Common.Gateway.on('opendocument',   _.bind(this.loadDocument, this));
                    Common.Gateway.on('opendocumentfrombinary', _.bind(this.loadBinary, this));
                    Common.Gateway.on('grabfocus',      _.bind(this.onGrabFocus, this));
                    Common.Gateway.appReady();

//                $(window.top).resize(_.bind(this.onDocumentResize, this));
                    this.getApplication().getController('Viewport').setApi(this.api);
                    this.getApplication().getController('Statusbar').setApi(this.api);

                    /** coauthoring begin **/
                    this.contComments = this.getApplication().getController('Common.Controllers.Comments');
                    /** coauthoring end **/

                        // Syncronize focus with api
                    $(document.body).on('focus', 'input, textarea', function(e) {
                        if (!/area_id/.test(e.target.id)) {
                            if (/msg-reply/.test(e.target.className)) {
                                me.dontCloseDummyComment = true;
                                me.beforeShowDummyComment = me.beforeCloseDummyComment = false;
                            } else if (/textarea-control/.test(e.target.className))
                                me.inTextareaControl = true;
                            else if (!Common.Utils.ModalWindow.isVisible() && /form-control/.test(e.target.className))
                                me.inFormControl = true;
                        }
                    });

                    $(document.body).on('blur', 'input, textarea', function(e) {
                        if (!Common.Utils.ModalWindow.isVisible()) {
                            if (/form-control/.test(e.target.className))
                                me.inFormControl = false;
                            if (me.getApplication().getController('LeftMenu').getView('LeftMenu').getMenu('file').isVisible())
                                return;
                            if (!e.relatedTarget ||
                                !/area_id/.test(e.target.id)
                                && !(e.target.localName == 'input' && $(e.target).parent().find(e.relatedTarget).length>0) /* Check if focus in combobox goes from input to it's menu button or menu items, or from comment editing area to Ok/Cancel button */
                                && !(e.target.localName == 'textarea' && $(e.target).closest('.asc-window').find('.dropdown-menu').find(e.relatedTarget).length>0) /* Check if focus in comment goes from textarea to it's email menu */
                                && (e.relatedTarget.localName != 'input' || !/form-control/.test(e.relatedTarget.className)) /* Check if focus goes to text input with class "form-control" */
                                && (e.relatedTarget.localName != 'textarea' || /area_id/.test(e.relatedTarget.id))) /* Check if focus goes to textarea, but not to "area_id" */ {
                                if (Common.Utils.isIE && e.originalEvent && e.originalEvent.target && /area_id/.test(e.originalEvent.target.id) && (e.originalEvent.target === e.originalEvent.srcElement))
                                    return;
                                if (Common.Utils.isLinux && me.appOptions && me.appOptions.isDesktopApp) {
                                    if (e.relatedTarget || !e.originalEvent || e.originalEvent.sourceCapabilities)
                                        me.api.asc_enableKeyEvents(true);
                                } else
                                    me.api.asc_enableKeyEvents(true);
                                if (me.dontCloseDummyComment && /msg-reply/.test(e.target.className)) {
                                    if ($(e.target).closest('.user-comment-item').find(e.relatedTarget).length<1) /* Check if focus goes to buttons in the comment window */
                                        me.dontCloseDummyComment = me.beforeCloseDummyComment = false;
                                    else
                                        me.beforeCloseDummyComment = true;
                                }
                                else if (/textarea-control/.test(e.target.className))
                                    me.inTextareaControl = false;
                            }
                        }
                    }).on('dragover', function(e) {
                        var event = e.originalEvent;
                        if (event.target && $(event.target).closest('#editor_sdk').length<1 ) {
                            event.preventDefault();
                            event.dataTransfer.dropEffect ="none";
                            return false;
                        }
                    }).on('dragstart', function(e) {
                        var event = e.originalEvent;
                        if (event.target ) {
                            var target = $(event.target);
                            if (target.closest('.combobox').length>0 || target.closest('.dropdown-menu').length>0 ||
                                target.closest('.input-field').length>0 || target.closest('.spinner').length>0 || target.closest('.textarea-field').length>0 ||
                                target.closest('.ribtab').length>0 || target.closest('.combo-dataview').length>0) {
                                event.preventDefault();
                            }
                        }
                    }).on('mouseup', function(e){
                        me.beforeCloseDummyComment && setTimeout(function(){ // textbox in dummy comment lost focus
                            me.dontCloseDummyComment = me.beforeCloseDummyComment = false;
                        }, 10);
                    });

                    Common.Utils.isChrome && $(document.body).on('keydown', 'textarea', function(e) {// chromium bug890248 (Bug 39614)
                        if (e.keyCode===Common.UI.Keys.PAGEUP || e.keyCode===Common.UI.Keys.PAGEDOWN) {
                            setTimeout(function(){
                                $('#viewport').scrollLeft(0);
                                $('#viewport').scrollTop(0);
                            }, 0);
                        }
                    });

                    Common.NotificationCenter.on({
                        'modal:show': function(){
                            Common.Utils.ModalWindow.show();
                            me.api.asc_enableKeyEvents(false);
                        },
                        'modal:close': function(dlg) {
                            Common.Utils.ModalWindow.close();
                            if (!Common.Utils.ModalWindow.isVisible())
                                me.api.asc_enableKeyEvents(true);
                        },
                        'modal:hide': function(dlg) {
                            Common.Utils.ModalWindow.close();
                            if (!Common.Utils.ModalWindow.isVisible())
                                me.api.asc_enableKeyEvents(true);
                        },
                        'settings:unitschanged':_.bind(this.unitsChanged, this),
                        'dataview:focus': function(e){
                        },
                        'dataview:blur': function(e){
                            if (!Common.Utils.ModalWindow.isVisible()) {
                                me.api.asc_enableKeyEvents(true);
                            }
                        },
                        'menu:show': function(e){
                        },
                        'menu:hide': function(e, isFromInputControl){
                            if (!Common.Utils.ModalWindow.isVisible() && !isFromInputControl)
                                me.api.asc_enableKeyEvents(true);
                        },
                        'edit:complete': _.bind(me.onEditComplete, me)
                    });

                    Common.util.Shortcuts.delegateShortcuts({
                        shortcuts: {
                            'command+s,ctrl+s,command+p,ctrl+p,command+k,ctrl+k,command+d,ctrl+d': _.bind(function (e) {
                                e.preventDefault();
                                e.stopPropagation();
                            }, this)
                        }
                    });
                }

                me.defaultTitleText = '{{APP_TITLE_TEXT}}';
                me.warnNoLicense  = me.warnNoLicense.replace(/%1/g, '{{COMPANY_NAME}}');
                me.warnNoLicenseUsers = me.warnNoLicenseUsers.replace(/%1/g, '{{COMPANY_NAME}}');
                me.textNoLicenseTitle = me.textNoLicenseTitle.replace(/%1/g, '{{COMPANY_NAME}}');
                me.warnLicenseExceeded = me.warnLicenseExceeded.replace(/%1/g, '{{COMPANY_NAME}}');
                me.warnLicenseUsersExceeded = me.warnLicenseUsersExceeded.replace(/%1/g, '{{COMPANY_NAME}}');
            },

            loadConfig: function(data) {
                this.editorConfig = $.extend(this.editorConfig, data.config);

                this.appOptions.customization   = this.editorConfig.customization;
                this.appOptions.canRenameAnonymous = !((typeof (this.appOptions.customization) == 'object') && (typeof (this.appOptions.customization.anonymous) == 'object') && (this.appOptions.customization.anonymous.request===false));
                this.appOptions.guestName = (typeof (this.appOptions.customization) == 'object') && (typeof (this.appOptions.customization.anonymous) == 'object') &&
                                (typeof (this.appOptions.customization.anonymous.label) == 'string') && this.appOptions.customization.anonymous.label.trim()!=='' ?
                                Common.Utils.String.htmlEncode(this.appOptions.customization.anonymous.label) : this.textGuest;
                var value;
                if (this.appOptions.canRenameAnonymous) {
                    value = Common.localStorage.getItem("guest-username");
                    Common.Utils.InternalSettings.set("guest-username", value);
                    Common.Utils.InternalSettings.set("save-guest-username", !!value);
                }
                if (this.appOptions.customization.font) {
                    if (this.appOptions.customization.font.name && typeof this.appOptions.customization.font.name === 'string') {
                        var arr = this.appOptions.customization.font.name.split(',');
                        for (var i=0; i<arr.length; i++) {
                            var item = arr[i].trim();
                            if (item && (/[\s0-9\.]/).test(item)) {
                                arr[i] = "'" + item + "'";
                            }
                        }
                        document.documentElement.style.setProperty("--font-family-base-custom", arr.join(','));
                    }

                    if (this.appOptions.customization.font.size) {
                        var size = parseInt(this.appOptions.customization.font.size);
                        !isNaN(size) && document.documentElement.style.setProperty("--font-size-base-app-custom", size + "px");
                    }
                }

                this.editorConfig.user          =
                this.appOptions.user            = Common.Utils.fillUserInfo(this.editorConfig.user, this.editorConfig.lang, value ? (value + ' (' + this.appOptions.guestName + ')' ) : this.textAnonymous,
                                                                            Common.localStorage.getItem("guest-id") || ('uid-' + Date.now()));
                this.appOptions.user.anonymous && Common.localStorage.setItem("guest-id", this.appOptions.user.id);

                this.appOptions.isDesktopApp    = this.editorConfig.targetApp == 'desktop' || Common.Controllers.Desktop.isActive();
                if( Common.Controllers.Desktop.isActive() ) {
                    !this.editorConfig.recent && (this.editorConfig.recent = []);
                }
                this.appOptions.canCreateNew    = this.editorConfig.canRequestCreateNew || !_.isEmpty(this.editorConfig.createUrl) || this.editorConfig.templates && this.editorConfig.templates.length;
                this.appOptions.canOpenRecent   = this.editorConfig.recent !== undefined;
                this.appOptions.templates       = this.editorConfig.templates;
                this.appOptions.recent          = this.editorConfig.recent;
                this.appOptions.createUrl       = this.editorConfig.createUrl;
                this.appOptions.canRequestCreateNew = this.editorConfig.canRequestCreateNew;
                this.appOptions.lang            = this.editorConfig.lang;
                this.appOptions.location        = (typeof (this.editorConfig.location) == 'string') ? this.editorConfig.location.toLowerCase() : '';
                this.appOptions.region          = (typeof (this.editorConfig.region) == 'string') ? this.editorConfig.region.toLowerCase() : this.editorConfig.region;
                this.appOptions.sharingSettingsUrl = this.editorConfig.sharingSettingsUrl;
                this.appOptions.fileChoiceUrl   = this.editorConfig.fileChoiceUrl;
                this.appOptions.saveAsUrl       = this.editorConfig.saveAsUrl;
                this.appOptions.canAnalytics    = false;
                this.appOptions.canPlugins      = false;
                this.appOptions.canMakeActionLink = this.editorConfig.canMakeActionLink;
                this.appOptions.canRequestUsers = this.editorConfig.canRequestUsers;
                this.appOptions.canRequestSendNotify = this.editorConfig.canRequestSendNotify;
                this.appOptions.canRequestSaveAs = this.editorConfig.canRequestSaveAs;
                this.appOptions.canRequestInsertImage = this.editorConfig.canRequestInsertImage;
                this.appOptions.canRequestSharingSettings = this.editorConfig.canRequestSharingSettings;
                this.appOptions.compatibleFeatures = true;
                this.appOptions.uiRtl = Common.Locale.isCurrentLanguageRtl() && !(Common.Controllers.Desktop.isActive() && Common.Controllers.Desktop.uiRtlSupported()) && !Common.Utils.isIE;
                this.appOptions.mentionShare = !((typeof (this.appOptions.customization) == 'object') && (this.appOptions.customization.mentionShare==false));
                this.appOptions.canSaveDocumentToBinary = this.editorConfig.canSaveDocumentToBinary;
                this.appOptions.user.guest && this.appOptions.canRenameAnonymous && Common.NotificationCenter.on('user:rename', _.bind(this.showRenameUserDialog, this));

                this.appOptions.canRequestClose = this.editorConfig.canRequestClose;
                this.appOptions.canCloseEditor = false;

                var _canback = false;
                if (typeof this.appOptions.customization === 'object') {
                    if (typeof this.appOptions.customization.goback == 'object' && this.editorConfig.canBackToFolder!==false) {
                        _canback = this.appOptions.customization.close===undefined ?
                            !_.isEmpty(this.editorConfig.customization.goback.url) || this.editorConfig.customization.goback.requestClose && this.appOptions.canRequestClose :
                            !_.isEmpty(this.editorConfig.customization.goback.url) && !this.editorConfig.customization.goback.requestClose;

                        if (this.appOptions.customization.goback.requestClose)
                            console.log("Obsolete: The 'requestClose' parameter of the 'customization.goback' section is deprecated. Please use 'close' parameter in the 'customization' section instead.");
                    }
                    if (this.appOptions.customization.close && typeof this.appOptions.customization.close === 'object')
                        this.appOptions.canCloseEditor  = (this.appOptions.customization.close.visible!==false) && this.appOptions.canRequestClose && !this.appOptions.isDesktopApp;
                }
                this.appOptions.canBack = this.appOptions.canBackToFolder = !!_canback;

                appHeader = this.getApplication().getController('Viewport').getView('Common.Views.Header');
                appHeader.setCanBack(this.appOptions.canBack, this.appOptions.canBack ? this.editorConfig.customization.goback.text : '');

                if (this.editorConfig.lang)
                    this.api.asc_setLocale(this.editorConfig.lang);

                this.loadDefaultMetricSettings();

                this.appOptions.wopi = this.editorConfig.wopi;
                appHeader.setWopi(this.appOptions.wopi);

                Common.Controllers.Desktop.init(this.appOptions);
                Common.UI.HintManager.setMode(this.appOptions);
            },

            loadDocument: function(data) {
                this.permissions = {};
                this.document = data.doc;

                var docInfo = {};

                if (data.doc) {
                    this.permissions = $.extend(this.permissions, data.doc.permissions);

                    var _options = $.extend({}, data.doc.options, this.editorConfig.actionLink || {});

                    var _user = new Asc.asc_CUserInfo();
                    _user.put_Id(this.appOptions.user.id);
                    _user.put_FullName(this.appOptions.user.fullname);
                    _user.put_IsAnonymousUser(!!this.appOptions.user.anonymous);

                    docInfo = new Asc.asc_CDocInfo();
                    docInfo.put_Id(data.doc.key);
                    docInfo.put_Url(data.doc.url);
                    docInfo.put_DirectUrl(data.doc.directUrl);
                    docInfo.put_Title(data.doc.title);
                    docInfo.put_Format(data.doc.fileType);
                    docInfo.put_VKey(data.doc.vkey);
                    docInfo.put_Options(_options);
                    docInfo.put_UserInfo(_user);
                    docInfo.put_CallbackUrl(this.editorConfig.callbackUrl);
                    docInfo.put_Token(data.doc.token);
                    docInfo.put_Permissions(data.doc.permissions);
                    docInfo.put_EncryptedInfo(this.editorConfig.encryptionKeys);
                    docInfo.put_Lang(this.editorConfig.lang);
                    docInfo.put_Mode(this.editorConfig.mode);
                    docInfo.put_SupportsOnSaveDocument(this.editorConfig.canSaveDocumentToBinary);
                    docInfo.put_Wopi(this.editorConfig.wopi);

                    var enable = !this.editorConfig.customization || (this.editorConfig.customization.macros!==false);
                    docInfo.asc_putIsEnabledMacroses(!!enable);
                    enable = !this.editorConfig.customization || (this.editorConfig.customization.plugins!==false);
                    docInfo.asc_putIsEnabledPlugins(!!enable);
//                    docInfo.put_Review(this.permissions.review);

                    var type = /^(?:(djvu|xps|oxps))$/.exec(data.doc.fileType);
                    var coEditMode = (type && typeof type[1] === 'string') ? 'strict' :  // offline viewer for djvu|xps|oxps
                                    !(this.editorConfig.coEditing && typeof this.editorConfig.coEditing == 'object') ? 'fast' : // fast by default
                                    this.editorConfig.mode === 'view' && this.editorConfig.coEditing.change!==false ? 'fast' : // if can change mode in viewer - set fast for using live viewer
                                    this.editorConfig.coEditing.mode || 'fast';
                    docInfo.put_CoEditingMode(coEditMode);

                    if (type && typeof type[1] === 'string') {
                        this.permissions.edit = this.permissions.review = false;
                    }
                }

                if (!( this.editorConfig.customization && (this.editorConfig.customization.toolbarNoTabs ||
                    (this.editorConfig.targetApp!=='desktop') && (this.editorConfig.customization.loaderName || this.editorConfig.customization.loaderLogo)))) {
                    $('#editor-container').css('overflow', 'hidden');
                    $('#editor-container').append('<div class="doc-placeholder">' + '<div class="line"></div>'.repeat(20) + '</div>');
                }

                this.api.asc_registerCallback('asc_onGetEditorPermissions', _.bind(this.onEditorPermissions, this));
                this.api.asc_registerCallback('asc_onLicenseChanged',       _.bind(this.onLicenseChanged, this));
                this.api.asc_registerCallback('asc_onRunAutostartMacroses', _.bind(this.onRunAutostartMacroses, this));
                this.api.asc_setDocInfo(docInfo);
                this.api.asc_getEditorPermissions(this.editorConfig.licenseUrl, this.editorConfig.customerId);

                if (data.doc) {
                    appHeader.setDocumentCaption(data.doc.title);
                }
            },

            onRunAutostartMacroses: function() {
                if (!this.editorConfig.customization || (this.editorConfig.customization.macros!==false)) {
                    this.api.asc_runAutostartMacroses();
                }
            },

            onProcessSaveResult: function(data) {
                this.api.asc_OnSaveEnd(data.result);
                if (data && data.result === false) {
                    Common.UI.error({
                        title: this.criticalErrorTitle,
                        msg  : _.isEmpty(data.message) ? this.errorProcessSaveResult : data.message
                    });
                }
            },

            onProcessRightsChange: function(data) {
                if (data && data.enabled === false) {
                    var me = this,
                        old_rights = this._state.lostEditingRights;
                    this._state.lostEditingRights = !this._state.lostEditingRights;
                    this.api.asc_coAuthoringDisconnect();
                    Common.NotificationCenter.trigger('collaboration:sharingdeny');
                    Common.NotificationCenter.trigger('api:disconnect');
                    if (!old_rights)
                        Common.UI.warning({
                            title: this.notcriticalErrorTitle,
                            maxwidth: 600,
                            msg  : _.isEmpty(data.message) ? this.warnProcessRightsChange : data.message,
                            callback: function(){
                                me._state.lostEditingRights = false;
                                me.onEditComplete();
                            }
                        });
                }
            },

            onDownloadAs: function(format) {
                if ( !this.appOptions.canDownload && !this.appOptions.canDownloadOrigin) {
                    Common.Gateway.reportError(Asc.c_oAscError.ID.AccessDeny, this.errorAccessDeny);
                    return;
                }

                this._state.isFromGatewayDownloadAs = true;
                var _format = (format && (typeof format == 'string')) ? Asc.c_oAscFileType[ format.toUpperCase() ] : null,
                    _defaultFormat = null,
                    textParams = new AscCommon.asc_CTextParams(Asc.c_oAscTextAssociation.PlainLine),
                    _supported = [
                        Asc.c_oAscFileType.TXT,
                        Asc.c_oAscFileType.RTF,
                        Asc.c_oAscFileType.ODT,
                        Asc.c_oAscFileType.DOCX,
                        Asc.c_oAscFileType.HTML,
                        Asc.c_oAscFileType.DOTX,
                        Asc.c_oAscFileType.OTT,
                        Asc.c_oAscFileType.FB2,
                        Asc.c_oAscFileType.EPUB,
                        Asc.c_oAscFileType.DOCM,
                        Asc.c_oAscFileType.JPG,
                        Asc.c_oAscFileType.PNG
                    ];
                var type = /^(?:(pdf|djvu|xps|oxps))$/.exec(this.document.fileType);
                if (!(format && (typeof format == 'string')) || type[1]===format.toLowerCase()) {
                    var options = new Asc.asc_CDownloadOptions();
                    options.asc_setIsDownloadEvent(true);
                    options.asc_setIsSaveAs(true);
                    this.api.asc_DownloadOrigin(options);
                    return;
                }
                if (/^xps|oxps$/.test(this.document.fileType))
                    _supported = _supported.concat([Asc.c_oAscFileType.PDF, Asc.c_oAscFileType.PDFA]);
                else if (/^djvu$/.test(this.document.fileType)) {
                    _supported = [Asc.c_oAscFileType.PDF];
                }
                if ( !_format || _supported.indexOf(_format) < 0 )
                    _format = _defaultFormat;
                var options = new Asc.asc_CDownloadOptions(_format, true);
                options.asc_setIsSaveAs(true);
                if (_format) {
                    textParams && options.asc_setTextParams(textParams);
                    this.api.asc_DownloadAs(options);
                } else {
                    this.api.asc_DownloadOrigin(options);
                }
            },

            onProcessMouse: function(data) {
                if (data.type == 'mouseup') {
                    var e = document.getElementById('editor_sdk');
                    if (e) {
                        var r = e.getBoundingClientRect();
                        this.api.OnMouseUp(
                            data.x - r.left,
                            data.y - r.top
                        );
                    }
                }
            },

            disableEditing: function(disable, temp) {
                var app = this.getApplication();
                Common.NotificationCenter.trigger('editing:disable', disable, {
                    viewMode: disable,
                    allowSignature: false,
                    statusBar: true,
                    rightMenu: {clear: !temp, disable: true},
                    leftMenu: {disable: true, previewMode: true},
                    fileMenu: {protect: true},
                    navigation: {disable: !temp, previewMode: true},
                    comments: {disable: !temp, previewMode: true},
                    chat: true,
                    viewport: true,
                    documentHolder: {clear: !temp, disable: true},
                    toolbar: true,
                    plugins: false
                }, temp ? 'reconnect' : 'disconnect');
            },

            onEditingDisable: function(disable, options, type) {
                var app = this.getApplication();

                var action = {type: type, disable: disable, options: options};
                if (disable && !this.stackDisableActions.get({type: type}))
                    this.stackDisableActions.push(action);
                !disable && this.stackDisableActions.pop({type: type});
                var prev_options = !disable && (this.stackDisableActions.length()>0) ? this.stackDisableActions.get(this.stackDisableActions.length()-1) : null;

                if (options.rightMenu && app.getController('RightMenu')) {
                    options.rightMenu.clear && app.getController('RightMenu').getView('RightMenu').clearSelection();
                    options.rightMenu.disable && app.getController('RightMenu').SetDisabled(disable, options.allowSignature);
                }

                if (options.statusBar) {
                    app.getController('Statusbar').getView('Statusbar').SetDisabled(disable);
                }
                if (options.viewport) {
                    app.getController('Viewport').SetDisabled(disable);
                }
                if (options.toolbar) {
                    app.getController('Toolbar').DisableToolbar(disable, options.viewMode, options.reviewMode, options.fillFormMode);
                }
                if (options.documentHolder) {
                    options.documentHolder.clear && app.getController('DocumentHolder').clearSelection();
                    options.documentHolder.disable && app.getController('DocumentHolder').SetDisabled(disable, options.allowProtect, options.fillFormMode);
                }
                if (options.leftMenu) {
                    if (options.leftMenu.disable)
                        app.getController('LeftMenu').SetDisabled(disable, options);
                    if (options.leftMenu.previewMode)
                        app.getController('LeftMenu').setPreviewMode(disable);
                }
                if (options.fileMenu) {
                    app.getController('LeftMenu').leftMenu.getMenu('file').SetDisabled(disable, options.fileMenu);
                    if (options.leftMenu.disable)
                        app.getController('LeftMenu').leftMenu.getMenu('file').applyMode();
                }
                if (options.comments) {
                    var comments = this.getApplication().getController('Common.Controllers.Comments');
                    if (comments && options.comments.previewMode)
                        comments.setPreviewMode(disable);
                }
                if (options.navigation && options.navigation.previewMode) {
                    app.getController('Navigation') && app.getController('Navigation').SetDisabled(disable);
                }
                if (options.plugins) {
                    app.getController('Common.Controllers.Plugins').getView('Common.Views.Plugins').SetDisabled(disable, options.reviewMode, options.fillFormMode);
                }

                if (prev_options) {
                    this.onEditingDisable(prev_options.disable, prev_options.options, prev_options.type);
                }
            },

            onRequestClose: function() {
                var me = this;
                if (this.api.isDocumentModified()) {
                    this.api.asc_stopSaving();
                    Common.UI.warning({
                        closable: false,
                        width: 500,
                        title: this.notcriticalErrorTitle,
                        msg: this.leavePageTextOnClose,
                        buttons: ['ok', 'cancel'],
                        primary: 'ok',
                        callback: function(btn) {
                            if (btn == 'ok') {
                                me.api.asc_undoAllChanges();
                                me.api.asc_continueSaving();
                                Common.Gateway.requestClose();
                                // Common.Controllers.Desktop.requestClose();
                            } else
                                me.api.asc_continueSaving();
                        }
                    });
                } else {
                    Common.Gateway.requestClose();
                    // Common.Controllers.Desktop.requestClose();
                }
            },

            goBack: function(current) {
                if ( !Common.Controllers.Desktop.process('goback') ) {
                    if (this.appOptions.customization.goback.requestClose && this.appOptions.canRequestClose) {
                        this.onRequestClose();
                    } else {
                        var href = this.appOptions.customization.goback.url;
                        if (!current && this.appOptions.customization.goback.blank!==false) {
                            window.open(href, "_blank");
                        } else {
                            parent.location.href = href;
                        }
                    }
                }
            },

            closeEditor: function() {
                this.appOptions.canRequestClose && this.onRequestClose();
            },

            markFavorite: function(favorite) {
                if ( !Common.Controllers.Desktop.process('markfavorite') ) {
                    Common.Gateway.metaChange({
                        favorite: favorite
                    });
                }
            },

            onSetFavorite: function(favorite) {
                this.appOptions.canFavorite && appHeader.setFavorite(!!favorite);
            },

            onEditComplete: function(cmp) {
                var application = this.getApplication(),
                    toolbarController = application.getController('Toolbar'),
                    toolbarView = toolbarController.getView();

                if (this.appOptions.isEdit && (toolbarView && toolbarView._isEyedropperStart)) {
                    toolbarView._isEyedropperStart = false;
                    this.api.asc_cancelEyedropper();
                }
                application.getController('DocumentHolder').getView().focus();

                if (this.appOptions.isEdit && toolbarView) {
                    if (toolbarView.btnStrikeout.pressed && ( !_.isObject(arguments[1]) || arguments[1].id !== 'id-toolbar-btn-strikeout')) {
                        if (!_.isObject(arguments[1]) || arguments[1].id !== 'id-toolbar-btn-underline' && arguments[1].id !== 'id-toolbar-btn-highlight')
                            this.api.SetMarkerFormat(toolbarView.btnStrikeout.options.type, false);
                        toolbarView.btnsStrikeout.forEach(function(button) {
                            button.toggle(false, true);
                        });
                    }
                    if (toolbarView.btnUnderline.pressed && ( !_.isObject(arguments[1]) || arguments[1].id !== 'id-toolbar-btn-underline')) {
                        if (!_.isObject(arguments[1]) || arguments[1].id !== 'id-toolbar-btn-strikeout' && arguments[1].id !== 'id-toolbar-btn-highlight')
                            this.api.SetMarkerFormat(toolbarView.btnUnderline.options.type, false);
                        toolbarView.btnsUnderline.forEach(function(button) {
                            button.toggle(false, true);
                        });
                    }
                    if (toolbarView.btnHighlight.pressed && ( !_.isObject(arguments[1]) || arguments[1].id !== 'id-toolbar-btn-highlight')) {
                        if (!_.isObject(arguments[1]) || arguments[1].id !== 'id-toolbar-btn-underline' && arguments[1].id !== 'id-toolbar-btn-strikeout')
                            this.api.SetMarkerFormat(toolbarView.btnHighlight.options.type, false);
                        toolbarView.btnsHighlight.forEach(function(button) {
                            button.toggle(false, true);
                        });
                    }

                    if (toolbarView.btnTextHighlightColor && toolbarView.btnTextHighlightColor.pressed && ( !_.isObject(arguments[1]) || arguments[1].id !== 'id-toolbar-btn-text-highlight')) {
                        this.api.SetMarkerFormat(null, false);
                        toolbarView.btnTextHighlightColor.toggle(false, false);
                    }
                }

                if (this.api && this.appOptions.isEdit && !toolbarView._state.previewmode) {
                    var cansave = this.api.asc_isDocumentCanSave(),
                        forcesave = this.appOptions.forcesave || this.appOptions.canSaveDocumentToBinary,
                        isSyncButton = (toolbarView.btnCollabChanges.rendered) ? toolbarView.btnCollabChanges.cmpEl.hasClass('notify') : false,
                        isDisabled = !cansave && !isSyncButton && !forcesave || this._state.isDisconnected || this._state.fastCoauth && this._state.usersCount>1 && !forcesave || !this.appOptions.isPDFEdit && !this.appOptions.isPDFAnnotate;
                        toolbarView.btnSave.setDisabled(isDisabled && this.appOptions.canSaveToFile);
                }

                Common.UI.HintManager.clearHints(true);
            },

            onLongActionBegin: function(type, id) {
                var action = {id: id, type: type};
                this.stackLongActions.push(action);
                this.setLongActionView(action);
            },

            onLongActionEnd: function(type, id) {
                var action = {id: id, type: type};
                this.stackLongActions.pop(action);

                appHeader && appHeader.setDocumentCaption(this.api.asc_getDocumentName());
                this.updateWindowTitle(true);

                action = this.stackLongActions.get({type: Asc.c_oAscAsyncActionType.Information});
                if (action) {
                    this.setLongActionView(action)
                } else {
                    var me = this;
                    if ((id==Asc.c_oAscAsyncAction['Save'] || id==Asc.c_oAscAsyncAction['ForceSaveButton']) && !this.appOptions.isOffline) {
                        if (this._state.fastCoauth && this._state.usersCount>1) {
                            me._state.timerSave = setTimeout(function () {
                                me.getApplication().getController('Statusbar').setStatusCaption(me.textChangesSaved, false, 3000);
                            }, 500);
                        } else
                            me.getApplication().getController('Statusbar').setStatusCaption(me.textChangesSaved, false, 3000);
                    } else
                        this.getApplication().getController('Statusbar').setStatusCaption('');
                }

                action = this.stackLongActions.get({type: Asc.c_oAscAsyncActionType.BlockInteraction});
                action ? this.setLongActionView(action) : this.loadMask && this.loadMask.hide();

                if (this.appOptions.isEdit && (id==Asc.c_oAscAsyncAction['Save'] || id==Asc.c_oAscAsyncAction['ForceSaveButton']) && (!this._state.fastCoauth || this._state.usersCount<2))
                    this.synchronizeChanges();
                // else if (this.appOptions.isEdit && (id==Asc.c_oAscAsyncAction['Save'] || id==Asc.c_oAscAsyncAction['ForceSaveButton'] || id == Asc.c_oAscAsyncAction['ApplyChanges']) &&
                //         this._state.fastCoauth)
                //     this.getApplication().getController('Common.Controllers.ReviewChanges').synchronizeChanges();

                if ( id == Asc.c_oAscAsyncAction['Disconnect']) {
                    this._state.timerDisconnect && clearTimeout(this._state.timerDisconnect);
                    this.disableEditing(false, true);
                    this.getApplication().getController('Statusbar').hideDisconnectTip();
                    this.getApplication().getController('Statusbar').setStatusCaption(this.textReconnect);
                }

                if ( type == Asc.c_oAscAsyncActionType.BlockInteraction &&
                    (!this.getApplication().getController('LeftMenu').dlgSearch || !this.getApplication().getController('LeftMenu').dlgSearch.isVisible()) &&
                    (!this.getApplication().getController('Toolbar').dlgSymbolTable || !this.getApplication().getController('Toolbar').dlgSymbolTable.isVisible()) &&
                    !((id == Asc.c_oAscAsyncAction['LoadDocumentFonts'] || id == Asc.c_oAscAsyncAction['LoadFonts'] || id == Asc.c_oAscAsyncAction['ApplyChanges'] || id == Asc.c_oAscAsyncAction['DownloadAs']) && (this.dontCloseDummyComment || this.inTextareaControl || Common.Utils.ModalWindow.isVisible() || this.inFormControl)) ) {
//                        this.onEditComplete(this.loadMask); //если делать фокус, то при принятии чужих изменений, заканчивается свой композитный ввод
                        this.api.asc_enableKeyEvents(true);
                }
            },

            setLongActionView: function(action) {
                var title = '', text = '', force = false;
                var statusCallback = null; // call after showing status

                switch (action.id) {
                    case Asc.c_oAscAsyncAction['Open']:
                        title   = this.openTitleText;
                        text    = this.openTextText;
                        break;

                    case Asc.c_oAscAsyncAction['Save']:
                    case Asc.c_oAscAsyncAction['ForceSaveButton']:
                        clearTimeout(this._state.timerSave);
                        force = true;
                        title   = this.saveTitleText;
                        text    = (!this.appOptions.isOffline) ? this.saveTextText : '';
                        break;

                    case Asc.c_oAscAsyncAction['LoadDocumentFonts']:
                        title   = this.loadFontsTitleText;
                        text    = this.loadFontsTextText;
                        break;

                    case Asc.c_oAscAsyncAction['LoadDocumentImages']:
                        title   = this.loadImagesTitleText;
                        text    = this.loadImagesTextText;
                        break;

                    case Asc.c_oAscAsyncAction['LoadFont']:
                        title   = this.loadFontTitleText;
                        text    = this.loadFontTextText;
                        break;

                    case Asc.c_oAscAsyncAction['LoadImage']:
                        title   = this.loadImageTitleText;
                        text    = this.loadImageTextText;
                        break;

                    case Asc.c_oAscAsyncAction['DownloadAs']:
                        title   = this.downloadTitleText;
                        text    = this.downloadTextText;
                        break;

                    case Asc.c_oAscAsyncAction['Print']:
                        title   = this.printTitleText;
                        text    = this.printTextText;
                        break;

                    case Asc.c_oAscAsyncAction['UploadImage']:
                        title   = this.uploadImageTitleText;
                        text    = this.uploadImageTextText;
                        break;

                    case Asc.c_oAscAsyncAction['ApplyChanges']:
                        title   = this.applyChangesTitleText;
                        text    = this.applyChangesTextText;
                        break;

                    case Asc.c_oAscAsyncAction['Waiting']:
                        title   = this.waitText;
                        text    = this.waitText;
                        break;

                    case ApplyEditRights:
                        title   = this.txtEditingMode;
                        text    = this.txtEditingMode;
                        break;

                    case LoadingDocument:
                        title   = this.loadingDocumentTitleText + '           ';
                        text    = this.loadingDocumentTextText;
                        break;

                    case Asc.c_oAscAsyncAction['Disconnect']:
                        text    = this.textDisconnect;
                        Common.UI.Menu.Manager.hideAll();
                        this.disableEditing(true, true);
                        var me = this;
                        statusCallback = function() {
                            me._state.timerDisconnect = setTimeout(function(){
                                me.getApplication().getController('Statusbar').showDisconnectTip();
                            }, me._state.unloadTimer || 0);
                        };
                        break;

                    default:
                        if (typeof action.id == 'string'){
                            title   = action.id;
                            text    = action.id;
                        }
                        break;
                }

                if (action.type == Asc.c_oAscAsyncActionType['BlockInteraction']) {
                    if (!this.loadMask)
                        this.loadMask = new Common.UI.LoadMask({owner: $('#viewport')});

                    this.loadMask.setTitle(title);

                    if (!this.isShowOpenDialog)
                        this.loadMask.show(action.id===Asc.c_oAscAsyncAction['Open']);
                } else {
                    this.getApplication().getController('Statusbar').setStatusCaption(text, force, 0, statusCallback);
                }
            },

            onApplyEditRights: function(data) {
                this.getApplication().getController('Statusbar').setStatusCaption('');

                if (data && !data.allowed) {
                    Common.UI.info({
                        title: this.requestEditFailedTitleText,
                        msg: data.message || this.requestEditFailedMessageText
                    });
                }
            },

            onDocumentContentReady: function() {
                if (this._isDocReady)
                    return;

                if (this._state.openDlg)
                    this._state.openDlg.close();

                var me = this,
                    value;

                me._isDocReady = true;
                Common.NotificationCenter.trigger('app:ready', this.appOptions);

                me.api.SetDrawingFreeze(false);
                me.hidePreloader();
                me.onLongActionEnd(Asc.c_oAscAsyncActionType['BlockInteraction'], LoadingDocument);

                Common.Utils.InternalSettings.set("pdfe-settings-livecomment", true);
                Common.Utils.InternalSettings.set("pdfe-settings-resolvedcomment", false);

                value = Common.localStorage.getItem("pdfe-settings-zoom");
                Common.Utils.InternalSettings.set("pdfe-settings-zoom", value);
                var zf = (value!==null) ? parseInt(value) : (this.appOptions.customization && this.appOptions.customization.zoom ? parseInt(this.appOptions.customization.zoom) : 100);
                value = Common.localStorage.getItem("pdfe-last-zoom");
                var lastZoom = (value!==null) ? parseInt(value):0;

                if (zf == -1) {
                    this.api.zoomFitToPage();
                } else if (zf == -2) {
                    this.api.zoomFitToWidth();
                } else if (zf == -3) {
                    if (lastZoom > 0) {
                        this.api.zoom(lastZoom);
                    } else if (lastZoom == -1) {
                        this.api.zoomFitToPage();
                    } else if (lastZoom == -2) {
                        this.api.zoomFitToWidth();
                    }
                } else {
                    this.api.zoom(zf > 0 ? zf : 100);
                }


                value = Common.localStorage.getBool("pdfe-settings-compatible", false);
                Common.Utils.InternalSettings.set("pdfe-settings-compatible", value);
                Common.Utils.InternalSettings.set("pdfe-settings-showsnaplines", me.api.get_ShowSnapLines());

                function checkWarns() {
                    if (!Common.Controllers.Desktop.isActive()) {
                        var tips = [];
                        Common.Utils.isIE9m && tips.push(me.warnBrowserIE9);

                        if (tips.length) me.showTips(tips);
                    }
                    document.removeEventListener('visibilitychange', checkWarns);
                }

                if (typeof document.hidden !== 'undefined' && document.hidden) {
                    document.addEventListener('visibilitychange', checkWarns);
                } else checkWarns();

                me.api.asc_registerCallback('asc_onStartAction',            _.bind(me.onLongActionBegin, me));
                me.api.asc_registerCallback('asc_onEndAction',              _.bind(me.onLongActionEnd, me));
                me.api.asc_registerCallback('asc_onCoAuthoringDisconnect',  _.bind(me.onCoAuthoringDisconnect, me));
                me.api.asc_registerCallback('asc_onPrint',                  _.bind(me.onPrint, me));
                me.api.asc_registerCallback('asc_onConfirmAction',          _.bind(me.onConfirmAction, me));

                appHeader.setDocumentCaption(me.api.asc_getDocumentName());
                me.updateWindowTitle(true);

                value = Common.localStorage.getBool("pdfe-settings-show-alt-hints", Common.Utils.isMac ? false : true);
                Common.Utils.InternalSettings.set("pdfe-settings-show-alt-hints", value);

                /** coauthoring begin **/
                me.onPdfModeCoAuthApply();
                /** coauthoring end **/

                var application                 = me.getApplication();
                var toolbarController           = application.getController('Toolbar'),
                    statusbarController         = application.getController('Statusbar'),
                    documentHolderController    = application.getController('DocumentHolder'),
                    leftmenuController          = application.getController('LeftMenu'),
                    chatController              = application.getController('Common.Controllers.Chat'),
                    pluginsController           = application.getController('Common.Controllers.Plugins'),
                    navigationController        = application.getController('Navigation');


                leftmenuController.getView('LeftMenu').getMenu('file').loadDocument({doc:me.document});
                leftmenuController.createDelayedElements().setApi(me.api);

                navigationController.setMode(me.appOptions).setApi(me.api);

                chatController.setApi(this.api).setMode(this.appOptions);
                pluginsController.setApi(me.api);

                documentHolderController.setApi(me.api);
                statusbarController.createDelayedElements();

                leftmenuController.getView('LeftMenu').disableMenu('all',false);

                if (me.appOptions.canBranding)
                    me.getApplication().getController('LeftMenu').leftMenu.getMenu('about').setLicInfo(me.editorConfig.customization);

                documentHolderController.getView().on('editcomplete', _.bind(me.onEditComplete, me));

                if (me.appOptions.isEdit || me.appOptions.isRestrictedEdit) {
                    if (me.appOptions.isEdit && me.appOptions.canForcesave) {// use asc_setIsForceSaveOnUserSave only when customization->forcesave = true
                        me.appOptions.forcesave = Common.localStorage.getBool("pdfe-settings-forcesave", me.appOptions.canForcesave);
                        Common.Utils.InternalSettings.set("pdfe-settings-forcesave", me.appOptions.forcesave);
                        me.api.asc_setIsForceSaveOnUserSave(me.appOptions.forcesave);
                    }

                    if (me.needToUpdateVersion)
                        Common.NotificationCenter.trigger('api:disconnect');

                    me.appOptions.isRestrictedEdit && me.api.asc_SetHighlightRequiredFields(true);

                    var timer_sl = setTimeout(function(){
                        toolbarController.createDelayedElements();
                        toolbarController.activateControls();
                        documentHolderController.applyEditorMode();
                        if (me.needToUpdateVersion)
                            toolbarController.onApiCoAuthoringDisconnect();
                        toolbarController.onApiFocusObject([]);
                        me.api.UpdateInterfaceState();

                        Common.NotificationCenter.trigger('document:ready', 'main');
                        me.applyLicense();
                    }, 500);
                } else {
                    Common.NotificationCenter.trigger('document:ready', 'main');
                    Common.Utils.injectSvgIcons();
                    me.applyLicense();
                }

                // TODO bug 43960
                var dummyClass = ~~(1e6*Math.random());
                $('.toolbar').prepend(Common.Utils.String.format('<div class="lazy-{0} x-huge"><div class="toolbar__icon" style="position: absolute; width: 1px; height: 1px;"></div>', dummyClass));
                setTimeout(function() { $(Common.Utils.String.format('.toolbar .lazy-{0}', dummyClass)).remove(); }, 10);

                if (this.appOptions.canAnalytics && false)
                    Common.component.Analytics.initialize('UA-12442749-13', 'Document Editor');

                Common.Gateway.on('applyeditrights',        _.bind(me.onApplyEditRights, me));
                Common.Gateway.on('processsaveresult',      _.bind(me.onProcessSaveResult, me));
                Common.Gateway.on('processrightschange',    _.bind(me.onProcessRightsChange, me));
                Common.Gateway.on('processmouse',           _.bind(me.onProcessMouse, me));
                Common.Gateway.on('downloadas',             _.bind(me.onDownloadAs, me));
                Common.Gateway.on('setfavorite',            _.bind(me.onSetFavorite, me));
                Common.Gateway.on('requestclose',           _.bind(me.onRequestClose, me));

                Common.Gateway.sendInfo({mode:me.appOptions.isEdit?'edit':'view'});

                if (!!me.appOptions.sharingSettingsUrl && me.appOptions.sharingSettingsUrl.length || me.appOptions.canRequestSharingSettings) {
                    Common.Gateway.on('showsharingsettings', _.bind(me.changeAccessRights, me));
                    Common.Gateway.on('setsharingsettings', _.bind(me.setSharingSettings, me));
                    Common.NotificationCenter.on('collaboration:sharing', _.bind(me.changeAccessRights, me));
                    Common.NotificationCenter.on('collaboration:sharingdeny', _.bind(me.setSharingSettings, me));
                }

                $(document).on('contextmenu', _.bind(me.onContextMenu, me));
                Common.Gateway.documentReady();

                $('#editor-container').css('overflow', '');
                $('.doc-placeholder').remove();

                this.appOptions.user.guest && this.appOptions.canRenameAnonymous && (Common.Utils.InternalSettings.get("guest-username")===null) && this.showRenameUserDialog();
                if (this._needToSaveAsFile) // warning received before document is ready
                    this.getApplication().getController('LeftMenu').leftMenu.showMenu('file:saveas');
            },

            onLicenseChanged: function(params) {
                var licType = params.asc_getLicenseType();
                if (licType !== undefined && (this.appOptions.canPDFEdit && this.editorConfig.mode !== 'view' || this.appOptions.isRestrictedEdit) &&
                   (licType===Asc.c_oLicenseResult.Connections || licType===Asc.c_oLicenseResult.UsersCount || licType===Asc.c_oLicenseResult.ConnectionsOS || licType===Asc.c_oLicenseResult.UsersCountOS
                   || licType===Asc.c_oLicenseResult.SuccessLimit && (this.appOptions.trialMode & Asc.c_oLicenseMode.Limited) !== 0))
                    this._state.licenseType = licType;

                if (this._isDocReady)
                    this.applyLicense();
            },

            applyLicense: function() {
                if (this.appOptions.isForm)
                    return this.applyLicenseForm();

                if ((this.appOptions.canPDFAnnotate || this.appOptions.canPDFEdit) &&
                    !this.appOptions.isDesktopApp && !this.appOptions.canBrandingExt &&
                    this.editorConfig && this.editorConfig.customization && (this.editorConfig.customization.loaderName || this.editorConfig.customization.loaderLogo ||
                    this.editorConfig.customization.font && (this.editorConfig.customization.font.size || this.editorConfig.customization.font.name))) {
                    Common.UI.warning({
                        title: this.textPaidFeature,
                        msg  : this.textCustomLoader,
                        buttons: [{value: 'contact', caption: this.textContactUs}, {value: 'close', caption: this.textClose}],
                        primary: 'contact',
                        callback: function(btn) {
                            if (btn == 'contact')
                                window.open('mailto:{{SALES_EMAIL}}', "_blank");
                        }
                    });
                }
            },

            applyLicenseForm: function() {
                if (!this.appOptions.isAnonymousSupport && !!this.appOptions.user.anonymous) {
                    this.api.asc_coAuthoringDisconnect();
                    Common.NotificationCenter.trigger('api:disconnect');
                    Common.UI.warning({
                        title: this.notcriticalErrorTitle,
                        msg  : this.warnLicenseAnonymous,
                        buttons: ['ok']
                    });
                } else if (this._state.licenseType) {
                    var license = this._state.licenseType,
                        buttons = ['ok'],
                        primary = 'ok';
                    if ((this.appOptions.trialMode & Asc.c_oLicenseMode.Limited) !== 0 &&
                        (license===Asc.c_oLicenseResult.SuccessLimit || this.appOptions.permissionsLicense===Asc.c_oLicenseResult.SuccessLimit)) {
                        license = this.warnLicenseLimitedRenewed;
                    } else if (license===Asc.c_oLicenseResult.Connections || license===Asc.c_oLicenseResult.UsersCount) {
                        license = (license===Asc.c_oLicenseResult.Connections) ? this.warnLicenseExceeded : this.warnLicenseUsersExceeded;
                    } else {
                        license = (license===Asc.c_oLicenseResult.ConnectionsOS) ? this.warnNoLicense : this.warnNoLicenseUsers;
                        buttons = [{value: 'buynow', caption: this.textBuyNow}, {value: 'contact', caption: this.textContactUs}];
                        primary = 'buynow';
                    }

                    if (this._state.licenseType!==Asc.c_oLicenseResult.SuccessLimit && this.appOptions.isRestrictedEdit) {
                        this.api.asc_coAuthoringDisconnect();
                        Common.NotificationCenter.trigger('api:disconnect');
                    }

                    var value = Common.localStorage.getItem("pdfe-license-warning");
                    value = (value!==null) ? parseInt(value) : 0;
                    var now = (new Date).getTime();
                    if (now - value > 86400000) {
                        Common.UI.info({
                            maxwidth: 500,
                            title: this.textNoLicenseTitle,
                            msg  : license,
                            buttons: buttons,
                            primary: primary,
                            callback: function(btn) {
                                Common.localStorage.setItem("pdfe-license-warning", now);
                                if (btn == 'buynow')
                                    window.open('{{PUBLISHER_URL}}', "_blank");
                                else if (btn == 'contact')
                                    window.open('mailto:{{SALES_EMAIL}}', "_blank");
                            }
                        });
                    }
                }
            },

            onOpenDocument: function(progress) {
                var elem = document.getElementById('loadmask-text');
                var proc = (progress.asc_getCurrentFont() + progress.asc_getCurrentImage())/(progress.asc_getFontsCount() + progress.asc_getImagesCount());
                proc = this.textLoadingDocument + ': ' + Common.Utils.String.fixedDigits(Math.min(Math.round(proc*100), 100), 3, "  ") + "%";
                elem ? elem.innerHTML = proc : this.loadMask && this.loadMask.setTitle(proc);
            },

            onEditorPermissions: function(params) {
                var licType = params.asc_getLicenseType();
                if (Asc.c_oLicenseResult.Expired === licType || Asc.c_oLicenseResult.Error === licType || Asc.c_oLicenseResult.ExpiredTrial === licType ||
                    Asc.c_oLicenseResult.NotBefore === licType || Asc.c_oLicenseResult.ExpiredLimited === licType) {
                    Common.UI.warning({
                        title: Asc.c_oLicenseResult.NotBefore === licType ? this.titleLicenseNotActive : this.titleLicenseExp,
                        msg: Asc.c_oLicenseResult.NotBefore === licType ? this.warnLicenseBefore : this.warnLicenseExp,
                        buttons: [],
                        closable: false
                    });
                    return;
                }

                if ( this.onServerVersion(params.asc_getBuildVersion()) || !this.onLanguageLoaded()) return;

                if (params.asc_getRights() !== Asc.c_oRights.Edit)
                    this.permissions.edit = this.permissions.review = false;

                this.appOptions.isXpsViewer = /^(?:(djvu|xps|oxps))$/.test(this.document.fileType) || Common.Locale.getDefaultLanguage() === 'ru';
                this.appOptions.isForm = !this.appOptions.isXpsViewer && !!window.isPDFForm;
                this.appOptions.permissionsLicense = licType;
                this.appOptions.canAnalytics   = params.asc_getIsAnalyticsEnable();
                this.appOptions.canLicense     = (licType === Asc.c_oLicenseResult.Success || licType === Asc.c_oLicenseResult.SuccessLimit);
                this.appOptions.isLightVersion = params.asc_getIsLight();
                this.appOptions.canCoAuthoring = !this.appOptions.isLightVersion;
                this.appOptions.isOffline      = this.api.asc_isOffline();
                this.appOptions.canCreateNew   = this.appOptions.canCreateNew && !this.appOptions.isOffline && !this.isForm;
                this.appOptions.isCrypted      = this.api.asc_isCrypto();
                this.appOptions.canRequestEditRights = this.editorConfig.canRequestEditRights;

                var pdfEdit = !this.appOptions.isXpsViewer && !this.appOptions.isForm;
                this.appOptions.canSwitchMode = pdfEdit; // switch between View/pdf comments/pdf edit
                this.appOptions.canEdit = this.appOptions.isEdit = pdfEdit;

                this.appOptions.canCoEditing = false; // TODO: !(this.appOptions.isDesktopApp && this.appOptions.isOffline), switch between pdf comment/ pdf edit when false
                this.appOptions.canPDFAnnotate = pdfEdit && this.appOptions.canLicense;// && (this.permissions.comment!== false) || this.appOptions.isDesktopApp && this.appOptions.isOffline;
                this.appOptions.isPDFAnnotate  = this.appOptions.canPDFAnnotate; // TODO: this.appOptions.isDesktopApp && this.appOptions.isOffline !! online files always open in view mode
                this.appOptions.canPDFEdit     = pdfEdit && this.appOptions.canLicense;//(this.permissions.edit !== false) || this.appOptions.isDesktopApp && this.appOptions.isOffline;
                this.appOptions.isPDFEdit      = false; // this.appOptions.canPDFEdit && this.editorConfig.mode !== 'view'; !! always open in view mode

                this.appOptions.canComments = this.appOptions.canViewComments =  pdfEdit && !(this.editorConfig.customization && (typeof (this.editorConfig.customization) == 'object') && this.editorConfig.customization.comments===false);
                this.appOptions.canChat        = this.appOptions.canLicense && !this.appOptions.isOffline && !(this.permissions.chat===false || (this.permissions.chat===undefined) &&
                                                                                                               (typeof (this.editorConfig.customization) == 'object') && this.editorConfig.customization.chat===false);
                if ((typeof (this.editorConfig.customization) == 'object') && this.editorConfig.customization.chat!==undefined) {
                    console.log("Obsolete: The 'chat' parameter of the 'customization' section is deprecated. Please use 'chat' parameter in the permissions instead.");
                }
                this.appOptions.canPrint       = (this.permissions.print !== false);
                this.appOptions.canPreviewPrint = this.appOptions.canPrint && !Common.Utils.isMac && this.appOptions.isDesktopApp;
                this.appOptions.canQuickPrint = this.appOptions.canPrint && !Common.Utils.isMac && this.appOptions.isDesktopApp;
                this.appOptions.canRename      = this.editorConfig.canRename;
                this.appOptions.buildVersion   = params.asc_getBuildVersion();
                this.appOptions.canForcesave   = this.appOptions.isPDFEdit && !this.appOptions.isOffline && (typeof (this.editorConfig.customization) == 'object' && !!this.editorConfig.customization.forcesave);
                this.appOptions.forcesave      = this.appOptions.canForcesave;
                this.appOptions.canEditComments= this.appOptions.isOffline || !this.permissions.editCommentAuthorOnly;
                this.appOptions.canDeleteComments= this.appOptions.isOffline || !this.permissions.deleteCommentAuthorOnly;
                if ((typeof (this.editorConfig.customization) == 'object') && this.editorConfig.customization.commentAuthorOnly===true) {
                    console.log("Obsolete: The 'commentAuthorOnly' parameter of the 'customization' section is deprecated. Please use 'editCommentAuthorOnly' and 'deleteCommentAuthorOnly' parameters in the permissions instead.");
                    if (this.permissions.editCommentAuthorOnly===undefined && this.permissions.deleteCommentAuthorOnly===undefined)
                        this.appOptions.canEditComments = this.appOptions.canDeleteComments = this.appOptions.isOffline;
                }

                this.appOptions.trialMode      = params.asc_getLicenseMode();
                this.appOptions.isBeta         = params.asc_getIsBeta();
                this.appOptions.isSignatureSupport= false;//this.appOptions.isEdit && this.appOptions.isDesktopApp && this.appOptions.isOffline && this.api.asc_isSignaturesSupport() && (this.permissions.protect!==false);
                this.appOptions.isPasswordSupport = this.appOptions.isEdit && this.appOptions.isDesktopApp && this.appOptions.isOffline && this.api.asc_isProtectionSupport() && (this.permissions.protect!==false) && !this.appOptions.isForm;
                this.appOptions.canProtect     = (this.permissions.protect!==false);
                this.appOptions.canHelp        = !((typeof (this.editorConfig.customization) == 'object') && this.editorConfig.customization.help===false);
                this.appOptions.canSubmitForms = this.appOptions.canLicense && (typeof (this.editorConfig.customization) == 'object') && !!this.editorConfig.customization.submitForm && !this.appOptions.isOffline;
                // TODO: check view mode
                this.appOptions.canFillForms   = this.appOptions.canLicense && this.appOptions.isForm && ((this.permissions.fillForms===undefined) ? (this.permissions.edit !== false) : this.permissions.fillForms) && (this.editorConfig.mode !== 'view');
                this.appOptions.isAnonymousSupport = !!this.api.asc_isAnonymousSupport();
                this.appOptions.isRestrictedEdit = !this.appOptions.isEdit && this.appOptions.canFillForms;
                this.appOptions.canSaveToFile = this.appOptions.isEdit && this.appOptions.isDesktopApp && this.appOptions.isOffline || this.appOptions.isRestrictedEdit;
                this.appOptions.showSaveButton = this.appOptions.isEdit;

                this.appOptions.compactHeader = this.appOptions.customization && (typeof (this.appOptions.customization) == 'object') && !!this.appOptions.customization.compactHeader;
                this.appOptions.twoLevelHeader = this.appOptions.isEdit || this.appOptions.isRestrictedEdit; // when compactHeader=true some buttons move to toolbar

                if ( !this.appOptions.canCoAuthoring ) {
                    this.appOptions.canChat = false;
                }

                this.appOptions.canDownloadOrigin = false;
                this.appOptions.canDownload       = this.permissions.download !== false;
                this.appOptions.canUseSelectHandTools = this.appOptions.isXpsViewer;
                this.appOptions.canUseThumbnails = this.appOptions.canUseViwerNavigation = !this.appOptions.isForm;

                this.appOptions.fileKey = this.document.key;

                this.appOptions.canBranding  = params.asc_getCustomization();
                if (this.appOptions.canBranding)
                    appHeader.setBranding(this.editorConfig.customization);

                this.appOptions.canFavorite = this.document.info && (this.document.info.favorite!==undefined && this.document.info.favorite!==null) && !this.appOptions.isOffline;
                this.appOptions.canFavorite && appHeader.setFavorite(this.document.info.favorite);

                this.appOptions.canUseCommentPermissions = this.appOptions.canLicense && !!this.permissions.commentGroups;
                this.appOptions.canUseUserInfoPermissions = this.appOptions.canLicense && !!this.permissions.userInfoGroups;
                AscCommon.UserInfoParser.setParser(true);
                AscCommon.UserInfoParser.setCurrentName(this.appOptions.user.fullname);
                this.appOptions.canUseCommentPermissions && AscCommon.UserInfoParser.setCommentPermissions(this.permissions.commentGroups);
                this.appOptions.canUseUserInfoPermissions && AscCommon.UserInfoParser.setUserInfoPermissions(this.permissions.userInfoGroups);
                appHeader.setUserName(AscCommon.UserInfoParser.getParsedName(AscCommon.UserInfoParser.getCurrentName()));
                appHeader.setUserId(this.appOptions.user.id);
                appHeader.setUserAvatar(this.appOptions.user.image);

                this.appOptions.canRename && appHeader.setCanRename(true);
                this.appOptions.canBrandingExt = params.asc_getCanBranding() && (typeof this.editorConfig.customization == 'object' || this.editorConfig.plugins);
                this.getApplication().getController('Common.Controllers.Plugins').setMode(this.appOptions, this.api);
                Common.UI.LayoutManager.init(this.editorConfig.customization ? this.editorConfig.customization.layout : null, this.appOptions.canBrandingExt, this.api);
                this.editorConfig.customization && Common.UI.FeaturesManager.init(this.editorConfig.customization.features, this.appOptions.canBrandingExt);
                Common.UI.ExternalUsers.init(this.appOptions.canRequestUsers, this.api);
                this.appOptions.user.image ? Common.UI.ExternalUsers.setImage(this.appOptions.user.id, this.appOptions.user.image) : Common.UI.ExternalUsers.get('info', this.appOptions.user.id);
                
                if (this.appOptions.canComments)
                    Common.NotificationCenter.on('comments:cleardummy', _.bind(this.onClearDummyComment, this));
                    Common.NotificationCenter.on('comments:showdummy', _.bind(this.onShowDummyComment, this));

                // change = true by default in editor
                this.appOptions.canLiveView = false;
                this.appOptions.canChangeCoAuthoring = this.appOptions.isEdit && this.appOptions.canCoAuthoring && !(this.editorConfig.coEditing && typeof this.editorConfig.coEditing == 'object' && this.editorConfig.coEditing.change===false);

                this.loadCoAuthSettings();
                this.applyModeCommonElements();
                this.applyModeEditorElements();

                if ( !this.appOptions.isEdit ) {
                    Common.NotificationCenter.trigger('app:face', this.appOptions);

                    this.hidePreloader();
                    this.onLongActionBegin(Asc.c_oAscAsyncActionType.BlockInteraction, LoadingDocument);
                }

                this.api.asc_setViewMode(!this.appOptions.isEdit && !this.appOptions.isRestrictedEdit);
                this.api.asc_setCanSendChanges(this.appOptions.canSaveToFile);
                this.api.asc_setRestriction(this.appOptions.isRestrictedEdit ? Asc.c_oAscRestrictionType.OnlyForms : this.appOptions.isPDFEdit ? Asc.c_oAscRestrictionType.None : Asc.c_oAscRestrictionType.View);

                this.api.asc_LoadDocument();
            },

            loadCoAuthSettings: function() {
                var fastCoauth = true,
                    autosave = 1,
                    value;
                if (this.appOptions.isEdit && !this.appOptions.isOffline && this.appOptions.canCoAuthoring) {
                    if (!this.appOptions.canChangeCoAuthoring) { //can't change co-auth. mode. Use coEditing.mode or 'fast' by default
                        value = (this.editorConfig.coEditing && this.editorConfig.coEditing.mode!==undefined) ? (this.editorConfig.coEditing.mode==='strict' ? 0 : 1) : null;
                        if (value===null && this.appOptions.customization && this.appOptions.customization.autosave===false) {
                            value = 0; // use customization.autosave only when coEditing.mode is null
                        }
                    } else {
                        value = Common.localStorage.getItem("pdfe-settings-coauthmode");
                        if (value===null) {
                            value = (this.editorConfig.coEditing && this.editorConfig.coEditing.mode!==undefined) ? (this.editorConfig.coEditing.mode==='strict' ? 0 : 1) : null;
                            if (value===null && !Common.localStorage.itemExists("pdfe-settings-autosave") &&
                                this.appOptions.customization && this.appOptions.customization.autosave===false) {
                                value = 0; // use customization.autosave only when pdfe-settings-coauthmode and pdfe-settings-autosave are null
                            }
                        }
                    }
                    fastCoauth = (value===null || parseInt(value) == 1);
                    Common.Utils.InternalSettings.set("pdfe-settings-showchanges-fast", Common.localStorage.getItem("pdfe-settings-showchanges-fast") || 'none');
                    Common.Utils.InternalSettings.set("pdfe-settings-showchanges-strict", Common.localStorage.getItem("pdfe-settings-showchanges-strict") || 'last');
                } else {
                    fastCoauth = false;
                    autosave = 0;
                }

                if (this.appOptions.isEdit) {
                    value = Common.localStorage.getItem("pdfe-settings-autosave");
                    if (value === null && this.appOptions.customization && this.appOptions.customization.autosave === false)
                        value = 0;
                    autosave = (!fastCoauth && value !== null) ? parseInt(value) : (this.appOptions.canCoAuthoring ? 1 : 0);
                }

                Common.Utils.InternalSettings.set("pdfe-settings-coauthmode", fastCoauth);
                Common.Utils.InternalSettings.set("pdfe-settings-autosave", autosave);
            },

<<<<<<< HEAD
            loadDefaultMetricSettings: function() {
                var region = '';
                if (this.appOptions.location) {
                    console.log("Obsolete: The 'location' parameter of the 'editorConfig' section is deprecated. Please use 'region' parameter in the 'editorConfig' section instead.");
                    region = this.appOptions.location;
                } else if (this.appOptions.region) {
                    var val = this.appOptions.region;
                    val = Common.util.LanguageInfo.getLanguages().hasOwnProperty(val) ? Common.util.LanguageInfo.getLocalLanguageName(val)[0] : val;
                    if (val && typeof val === 'string') {
                        var arr = val.split(/[\-_]/);
                        (arr.length>1) && (region = arr[arr.length-1]);
                    }
                } else {
                    var arr = (this.appOptions.lang || 'en').split(/[\-_]/);
                    (arr.length>1) && (region = arr[arr.length-1]);
                    if (!region) {
                        arr = (navigator.language || '').split(/[\-_]/);
                        (arr.length>1) && (region = arr[arr.length-1]);
                    }
                }

                if (/^(ca|us)$/i.test(region))
                    Common.Utils.Metric.setDefaultMetric(Common.Utils.Metric.c_MetricUnits.inch);
            },

            onPdfModeChange: function(mode, callback) {
=======
            onPdfModeApply: function(mode) {
>>>>>>> 73f0e121
                if (!this.appOptions.canSwitchMode) return;

                if ((mode==='comment' || mode==='edit') && false) { // TODO: fix when use co-edit
                    if (!this.appOptions.isAnonymousSupport && !!this.appOptions.user.anonymous) {
                        Common.UI.warning({
                            title: this.notcriticalErrorTitle,
                            msg  : this.warnLicenseAnonymous,
                            buttons: ['ok']
                        });
                        return;
                    } else if (this._state.licenseType) {
                        var license = this._state.licenseType,
                            buttons = ['ok'],
                            primary = 'ok';
                        if ((this.appOptions.trialMode & Asc.c_oLicenseMode.Limited) !== 0 &&
                            (license===Asc.c_oLicenseResult.SuccessLimit || this.appOptions.permissionsLicense===Asc.c_oLicenseResult.SuccessLimit)) {
                            license = this.warnLicenseLimitedRenewed;
                        } else if (license===Asc.c_oLicenseResult.Connections || license===Asc.c_oLicenseResult.UsersCount) {
                            license = (license===Asc.c_oLicenseResult.Connections) ? this.warnLicenseExceeded : this.warnLicenseUsersExceeded;
                        } else {
                            license = (license===Asc.c_oLicenseResult.ConnectionsOS) ? this.warnNoLicense : this.warnNoLicenseUsers;
                            buttons = [{value: 'buynow', caption: this.textBuyNow}, {value: 'contact', caption: this.textContactUs}];
                            primary = 'buynow';
                        }

                        Common.UI.info({
                            maxwidth: 500,
                            title: this.textNoLicenseTitle,
                            msg  : license,
                            buttons: buttons,
                            primary: primary,
                            callback: function(btn) {
                                if (btn == 'buynow')
                                    window.open('{{PUBLISHER_URL}}', "_blank");
                                else if (btn == 'contact')
                                    window.open('mailto:{{SALES_EMAIL}}', "_blank");
                            }
                        });
                        return;
                    }
                }

                if (mode==='edit' && this.appOptions.canPDFEdit) {
                    this.appOptions.isPDFEdit = true;
                    this.appOptions.isPDFAnnotate = false;
                } else if (mode==='comment' && this.appOptions.canPDFAnnotate) {
                    this.appOptions.isPDFEdit = false;
                    this.appOptions.isPDFAnnotate = true;
                } else if (mode==='view') {
                    this.appOptions.isPDFEdit = this.appOptions.isPDFAnnotate = false;
                }
                this.onPdfModeCoAuthApply();
                this.api.asc_setRestriction(this.appOptions.isRestrictedEdit ? Asc.c_oAscRestrictionType.OnlyForms : this.appOptions.isPDFEdit ? Asc.c_oAscRestrictionType.None : Asc.c_oAscRestrictionType.View);
                Common.NotificationCenter.trigger('pdf:mode-changed', this.appOptions);
                var app = this.getApplication(),
                    toolbar = app.getController('Toolbar');
                toolbar.applyMode();
                app.getController('Viewport').applyEditorMode();
                app.getController('ViewTab').applyEditorMode();
                app.getController('DocumentHolder').applyEditorMode();
                app.getController('LeftMenu').leftMenu.getMenu('file').applyMode();
                toolbar.toolbar.clearActiveData();
                toolbar.toolbar.processPanelVisible(null, true);
            },

            onPdfModeCoAuthApply: function() {
                if (!this.api) return;

                this._state.fastCoauth = (this.appOptions.isPDFAnnotate || this.appOptions.isPDFEdit) && this.appOptions.canSaveToFile ? Common.Utils.InternalSettings.get("pdfe-settings-coauthmode") : this.appOptions.isForm;
                this.api.asc_SetFastCollaborative(this._state.fastCoauth);
                this.api.asc_setAutoSaveGap((this.appOptions.isPDFAnnotate || this.appOptions.isPDFEdit) && this.appOptions.canSaveToFile ? Common.Utils.InternalSettings.get("pdfe-settings-autosave") : (this.appOptions.isForm ? 1 : 0));
                if ((this.appOptions.isPDFAnnotate || this.appOptions.isPDFEdit) && this.appOptions.canSaveToFile) {
                    var value = Common.Utils.InternalSettings.get((this._state.fastCoauth) ? "pdfe-settings-showchanges-fast" : "pdfe-settings-showchanges-strict");
                    switch(value) {
                        case 'all': value = Asc.c_oAscCollaborativeMarksShowType.All; break;
                        case 'none': value = Asc.c_oAscCollaborativeMarksShowType.None; break;
                        case 'last': value = Asc.c_oAscCollaborativeMarksShowType.LastChanges; break;
                        default: value = (this._state.fastCoauth) ? Asc.c_oAscCollaborativeMarksShowType.None : Asc.c_oAscCollaborativeMarksShowType.LastChanges;
                    }
                    this.api.SetCollaborativeMarksShowType(value);
                } else
                    this.api.SetCollaborativeMarksShowType(Asc.c_oAscCollaborativeMarksShowType.None);

                this.getApplication().getController('LeftMenu').leftMenu.getMenu('file').applyMode();
            },

            applyModeCommonElements: function() {
                window.editor_elements_prepared = true;

                var app             = this.getApplication(),
                    viewport        = app.getController('Viewport'),
                    statusbarView   = app.getController('Statusbar').getView('Statusbar'),
                    documentHolder  = app.getController('DocumentHolder'),
                    toolbarController   = app.getController('Toolbar'),
                    leftMenu            = app.getController('LeftMenu');

                viewport && viewport.setMode(this.appOptions);
                statusbarView && statusbarView.setMode(this.appOptions);
                toolbarController.setMode(this.appOptions);
                documentHolder.setMode(this.appOptions);
                leftMenu.setMode(this.appOptions);

                viewport.applyCommonMode();

                var printController = app.getController('Print');
                printController && this.api && printController.setApi(this.api).setMode(this.appOptions);

                this.api.asc_registerCallback('asc_onDownloadUrl',     _.bind(this.onDownloadUrl, this));
                this.api.asc_registerCallback('asc_onAuthParticipantsChanged', _.bind(this.onAuthParticipantsChanged, this));
                this.api.asc_registerCallback('asc_onParticipantsChanged',     _.bind(this.onAuthParticipantsChanged, this));
                this.api.asc_registerCallback('asc_onConnectionStateChanged',  _.bind(this.onUserConnection, this));
                this.api.asc_registerCallback('asc_onDocumentModifiedChanged', _.bind(this.onDocumentModifiedChanged, this));

                var value = Common.localStorage.getItem('pdfe-settings-unit');
                value = (value!==null) ? parseInt(value) : (this.appOptions.customization && this.appOptions.customization.unit ? Common.Utils.Metric.c_MetricUnits[this.appOptions.customization.unit.toLocaleLowerCase()] : Common.Utils.Metric.getDefaultMetric());
                (value===undefined) && (value = Common.Utils.Metric.getDefaultMetric());
                Common.Utils.Metric.setCurrentMetric(value);
                Common.Utils.InternalSettings.set("pdfe-settings-unit", value);

                this.contComments.setMode(this.appOptions);
                this.contComments.setConfig({config: this.editorConfig}, this.api);

                toolbarController.setApi(this.api);
            },

            applyModeEditorElements: function() {

                var me = this,
                    application         = this.getApplication();
                    // reviewController    = application.getController('Common.Controllers.ReviewChanges');
                // reviewController.setMode(me.appOptions).setConfig({config: me.editorConfig}, me.api).loadDocument({doc:me.document});

                if (this.appOptions.isEdit) {
                    if (me.appOptions.isSignatureSupport || me.appOptions.isPasswordSupport)
                        application.getController('Common.Controllers.Protection').setMode(me.appOptions).setConfig({config: me.editorConfig}, me.api);

                    application.getController('Viewport').applyEditorMode();

                    var value = Common.Utils.InternalSettings.get("pdfe-settings-unit");
                    me.api.asc_SetDocumentUnits((value==Common.Utils.Metric.c_MetricUnits.inch) ? Asc.c_oAscDocumentUnits.Inch : ((value==Common.Utils.Metric.c_MetricUnits.pt) ? Asc.c_oAscDocumentUnits.Point : Asc.c_oAscDocumentUnits.Millimeter));

                    me.api.asc_registerCallback('asc_onDocumentCanSaveChanged',  _.bind(me.onDocumentCanSaveChanged, me));
                    /** coauthoring begin **/
                    me.api.asc_registerCallback('asc_onCollaborativeChanges',    _.bind(me.onCollaborativeChanges, me));
                    me.api.asc_registerCallback('asc_OnTryUndoInFastCollaborative',_.bind(me.onTryUndoInFastCollaborative, me));
                    me.appOptions.canSaveDocumentToBinary && me.api.asc_registerCallback('asc_onSaveDocument',_.bind(me.onSaveDocumentBinary, me));
                    /** coauthoring end **/

                    if (me.stackLongActions.exist({id: ApplyEditRights, type: Asc.c_oAscAsyncActionType['BlockInteraction']})) {
                        me.onLongActionEnd(Asc.c_oAscAsyncActionType['BlockInteraction'], ApplyEditRights);
                    } else if (!this._isDocReady) {
                        Common.NotificationCenter.trigger('app:face', me.appOptions);

                        me.hidePreloader();
                        me.onLongActionBegin(Asc.c_oAscAsyncActionType['BlockInteraction'], LoadingDocument);
                    }

                    // Message on window close
                    window.onbeforeunload = _.bind(me.onBeforeUnload, me);
                    window.onunload = _.bind(me.onUnload, me);
                } else
                    window.onbeforeunload = _.bind(me.onBeforeUnloadView, me);
            },

            onExternalMessage: function(msg, options) {
                if (msg && msg.msg) {
                    msg.msg = (msg.msg).toString();
                    this.showTips([msg.msg.charAt(0).toUpperCase() + msg.msg.substring(1)], options);

                    Common.component.Analytics.trackEvent('External Error');
                }
            },

            onError: function(id, level, errData) {
                if (id == Asc.c_oAscError.ID.LoadingScriptError) {
                    this.showTips([this.scriptLoadError]);
                    this.tooltip && this.tooltip.getBSTip().$tip.css('z-index', 10000);
                    return;
                } else if (id == Asc.c_oAscError.ID.CanNotPasteImage) {
                    this.showTips([this.errorCannotPasteImg], {timeout: 7000, hideCloseTip: true});
                    return;
                }

                this.hidePreloader();
                this.onLongActionEnd(Asc.c_oAscAsyncActionType['BlockInteraction'], LoadingDocument);

                var config = {
                    closable: true
                };

                switch (id)
                {
                    case Asc.c_oAscError.ID.Unknown:
                        config.msg = this.unknownErrorText;
                        break;

                    case Asc.c_oAscError.ID.ConvertationTimeout:
                        config.msg = this.convertationTimeoutText;
                        break;

                    case Asc.c_oAscError.ID.ConvertationOpenError:
                        config.msg = this.openErrorText;
                        break;

                    case Asc.c_oAscError.ID.ConvertationSaveError:
                        config.msg = (this.appOptions.isDesktopApp && this.appOptions.isOffline) ? this.saveErrorTextDesktop : this.saveErrorText;
                        break;

                    case Asc.c_oAscError.ID.DownloadError:
                        config.msg = this.downloadErrorText;
                        break;

                    case Asc.c_oAscError.ID.UplImageSize:
                        config.msg = this.uploadImageSizeMessage;
                        break;

                    case Asc.c_oAscError.ID.UplImageExt:
                        config.msg = this.uploadImageExtMessage;
                        break;

                    case Asc.c_oAscError.ID.UplImageFileCount:
                        config.msg = this.uploadImageFileCountMessage;
                        break;

                    case Asc.c_oAscError.ID.SplitCellMaxRows:
                        config.msg = this.splitMaxRowsErrorText.replace('%1', errData.get_Value());
                        break;

                    case Asc.c_oAscError.ID.SplitCellMaxCols:
                        config.msg = this.splitMaxColsErrorText.replace('%1', errData.get_Value());
                        break;

                    case Asc.c_oAscError.ID.SplitCellRowsDivider:
                        config.msg = this.splitDividerErrorText.replace('%1', errData.get_Value());
                        break;

                    case Asc.c_oAscError.ID.UplDocumentSize:
                        config.msg = this.uploadDocSizeMessage;
                        break;

                    case Asc.c_oAscError.ID.UplDocumentExt:
                        config.msg = this.uploadDocExtMessage;
                        break;

                    case Asc.c_oAscError.ID.UplDocumentFileCount:
                        config.msg = this.uploadDocFileCountMessage;
                        break;

                    case Asc.c_oAscError.ID.VKeyEncrypt:
                        config.msg = this.errorToken;
                        break;

                    case Asc.c_oAscError.ID.KeyExpire:
                        config.msg = this.errorTokenExpire;
                        break;

                    case Asc.c_oAscError.ID.UserCountExceed:
                        config.msg = this.errorUsersExceed;
                        break;

                    case Asc.c_oAscError.ID.CoAuthoringDisconnect:
                        config.msg = this.errorViewerDisconnect;
                        break;

                    case Asc.c_oAscError.ID.ConvertationPassword:
                        config.msg = this.errorFilePassProtect;
                        break;

                    case Asc.c_oAscError.ID.StockChartError:
                        config.msg = this.errorStockChart;
                        break;

                    case Asc.c_oAscError.ID.DataRangeError:
                        config.msg = this.errorDataRange;
                        break;

                    case Asc.c_oAscError.ID.Database:
                        config.msg = this.errorDatabaseConnection;
                        break;

                    case Asc.c_oAscError.ID.UserDrop:
                        if (this._state.lostEditingRights) {
                            this._state.lostEditingRights = false;
                            return;
                        }
                        this._state.lostEditingRights = true;
                        config.msg = this.errorUserDrop;
                        Common.NotificationCenter.trigger('collaboration:sharingdeny');
                        break;

                    case Asc.c_oAscError.ID.Warning:
                        config.msg = this.errorConnectToServer;
                        config.closable = false;
                        break;

                    case Asc.c_oAscError.ID.SessionAbsolute:
                        config.msg = this.errorSessionAbsolute;
                        break;

                    case Asc.c_oAscError.ID.SessionIdle:
                        config.msg = this.errorSessionIdle;
                        break;

                    case Asc.c_oAscError.ID.SessionToken:
                        config.msg = this.errorSessionToken;
                        break;

                    case Asc.c_oAscError.ID.AccessDeny:
                        config.msg = this.errorAccessDeny;
                        break;

                    case Asc.c_oAscError.ID.UplImageUrl:
                        config.msg = this.errorBadImageUrl;
                        break;

                    case Asc.c_oAscError.ID.ForceSaveButton:
                    case Asc.c_oAscError.ID.ForceSaveTimeout:
                        config.msg = this.errorForceSave;
                        config.maxwidth = 600;
                        break;

                    case Asc.c_oAscError.ID.DataEncrypted:
                        config.msg = this.errorDataEncrypted;
                        break;

                    case Asc.c_oAscError.ID.EditingError:
                        config.msg = (this.appOptions.isDesktopApp && this.appOptions.isOffline) ? this.errorEditingSaveas : this.errorEditingDownloadas;
                        break;

                    case Asc.c_oAscError.ID.ConvertationOpenLimitError:
                        config.msg = this.errorFileSizeExceed;
                        break;

                    case Asc.c_oAscError.ID.UpdateVersion:
                        config.msg = this.errorUpdateVersionOnDisconnect;
                        config.maxwidth = 600;
                        break;

                    case Asc.c_oAscError.ID.ComboSeriesError:
                        config.msg = this.errorComboSeries;
                        break;

                    case Asc.c_oAscError.ID.DirectUrl:
                        config.msg = this.errorDirectUrl;
                        break;

                    case Asc.c_oAscError.ID.Password:
                        config.msg = this.errorSetPassword;
                        break;

                    case Asc.c_oAscError.ID.LoadingFontError:
                        config.msg = this.errorLoadingFont;
                        break;

                    case Asc.c_oAscError.ID.PasswordIsNotCorrect:
                        config.msg = this.errorPasswordIsNotCorrect;
                        break;

                    case Asc.c_oAscError.ID.TextFormWrongFormat:
                        config.msg = this.errorTextFormWrongFormat;
                        break;

                    case Asc.c_oAscError.ID.ConvertationOpenFormat:
                        config.maxwidth = 600;
                        if (errData === 'pdf')
                            config.msg = this.errorInconsistentExtPdf.replace('%1', this.document.fileType || '');
                        else if  (errData === 'docx')
                            config.msg = this.errorInconsistentExtDocx.replace('%1', this.document.fileType || '');
                        else if  (errData === 'xlsx')
                            config.msg = this.errorInconsistentExtXlsx.replace('%1', this.document.fileType || '');
                        else if  (errData === 'pptx')
                            config.msg = this.errorInconsistentExtPptx.replace('%1', this.document.fileType || '');
                        else
                            config.msg = this.errorInconsistentExt;
                        break;

                    case Asc.c_oAscError.ID.MailToClientMissing:
                        config.msg = this.errorEmailClient;
                        break;

                    default:
                        config.msg = (typeof id == 'string') ? id : this.errorDefaultMessage.replace('%1', id);
                        break;
                }

                if (level == Asc.c_oAscError.Level.Critical) {

                    // report only critical errors
                    Common.Gateway.reportError(id, config.msg);

                    config.title = this.criticalErrorTitle;
                    config.iconCls = 'error';
                    config.closable = false;

                    if (this.appOptions.canBackToFolder && !this.appOptions.isDesktopApp && typeof id !== 'string') {
                        config.msg += '<br><br>' + this.criticalErrorExtText;
                        config.callback = function(btn) {
                            if (btn == 'ok')
                                Common.NotificationCenter.trigger('goback', true);
                        }
                    }
                    if (id == Asc.c_oAscError.ID.DataEncrypted || id == Asc.c_oAscError.ID.ConvertationOpenLimitError) {
                        this.api.asc_coAuthoringDisconnect();
                        Common.NotificationCenter.trigger('api:disconnect');
                    }
                }
                else {
                    Common.Gateway.reportWarning(id, config.msg);

                    config.title    = this.notcriticalErrorTitle;
                    config.iconCls  = 'warn';
                    config.buttons  = ['ok'];
                    config.callback = _.bind(function(btn){
                        if (id == Asc.c_oAscError.ID.Warning && btn == 'ok' && (this.appOptions.canDownload || this.appOptions.canDownloadOrigin)) {
                            Common.UI.Menu.Manager.hideAll();
                            if (this.appOptions.isDesktopApp && this.appOptions.isOffline)
                                this.api.asc_DownloadAs();
                            else {
                                if (this.appOptions.canDownload) {
                                    this._isDocReady ? this.getApplication().getController('LeftMenu').leftMenu.showMenu('file:saveas') : (this._needToSaveAsFile = true);
                                } else
                                    this.api.asc_DownloadOrigin();
                            }
                        } else if (id == Asc.c_oAscError.ID.EditingError) {
                            this.disableEditing(true);
                            Common.NotificationCenter.trigger('api:disconnect', true); // enable download and print
                        }
                        this._state.lostEditingRights = false;
                        this.onEditComplete();
                    }, this);
                }

                if (!Common.Utils.ModalWindow.isVisible() || $('.asc-window.modal.alert[data-value=' + id + ']').length<1)
                    Common.UI.alert(config).$window.attr('data-value', id);

                (id!==undefined) && Common.component.Analytics.trackEvent('Internal Error', id.toString());
            },

            onOpenLinkPdfForm: function(sURI, onAllow, onCancel) {
                var id = 'pdf-link',
                    config = {
                        closable: true,
                        title: this.notcriticalErrorTitle,
                        iconCls: 'warn',
                        buttons: ['ok', 'cancel'],
                        msg: Common.Utils.String.format(this.txtSecurityWarningLink, sURI || ''),
                        callback: _.bind(function(btn){
                            if (btn == 'ok' && window.event && window.event.ctrlKey == true) {
                                onAllow();
                            }
                            else
                                onCancel();
                        }, this)
                    };

                // if (!Common.Utils.ModalWindow.isVisible() || $('.asc-window.modal.alert[data-value=' + id + ']').length<1)
                    Common.UI.alert(config).$window.attr('data-value', id);
            },

            onOpenFilePdfForm: function(onAllow, onCancel) {
                var id = 'pdf-form',
                    config = {
                        closable: true,
                        title: this.notcriticalErrorTitle,
                        iconCls: 'warn',
                        buttons: ['ok', 'cancel'],
                        msg: this.txtSecurityWarningOpenFile,
                        callback: _.bind(function(btn){
                            if (btn == 'ok') {
                                onAllow();
                            }
                            else
                                onCancel();
                        }, this)
                };

                // if (!Common.Utils.ModalWindow.isVisible() || $('.asc-window.modal.alert[data-value=' + id + ']').length<1)
                    Common.UI.alert(config).$window.attr('data-value', id);
            },

            onValidateErrorPdfForm: function(oInfo) {
                var id = 'pdf-validate-error',
                    config = {
                        closable: true,
                        title: this.notcriticalErrorTitle,
                        iconCls: 'warn',
                        buttons: ['ok']
                    };

                if (oInfo["greater"] != null && oInfo["less"] != null) {
                    config.msg = Common.Utils.String.format(this.txtInvalidGreaterLess, oInfo["target"]["api"]["name"], oInfo["greater"], oInfo["less"]);
                }
                else if (oInfo["greater"] != null) {
                    config.msg = Common.Utils.String.format(this.txtInvalidGreater, oInfo["target"]["api"]["name"], oInfo["greater"]);
                }
                else if (oInfo["less"] != null) {
                    config.msg = Common.Utils.String.format(this.txtInvalidLess, oInfo["target"]["api"]["name"], oInfo["less"]);
                }

                // if (!Common.Utils.ModalWindow.isVisible() || $('.asc-window.modal.alert[data-value=' + id + ']').length<1)
                    Common.UI.alert(config).$window.attr('data-value', id);
            },

            onFormatErrorPdfForm: function(oInfo) {
                var id = 'pdf-format-error',
                    config = {
                        closable: true,
                        title: this.notcriticalErrorTitle,
                        iconCls: 'warn',
                        buttons: ['ok']
                    };

                config.msg = Common.Utils.String.format(this.txtInvalidPdfFormat, oInfo["target"]["api"]["name"]);
                if (oInfo["format"])
                    config.msg += '<br>' + Common.Utils.String.format(this.txtValidPdfFormat, oInfo["format"]);

                // if (!Common.Utils.ModalWindow.isVisible() || $('.asc-window.modal.alert[data-value=' + id + ']').length<1)
                    Common.UI.alert(config).$window.attr('data-value', id);
            },

            onCoAuthoringDisconnect: function() {
                this.getApplication().getController('Viewport').getView('Viewport').setMode({isDisconnected:true});
                appHeader.setCanRename(false);
                this.appOptions.canRename = false;
                this._state.isDisconnected = true;
            },

            showTips: function(strings, options) {
                var me = this;
                if (!strings.length) return;
                if (typeof(strings)!='object') strings = [strings];

                function closeTip(cmp){
                    me.tipTimeout && clearTimeout(me.tipTimeout);
                    setTimeout(showNextTip, 300);
                }

                function showNextTip() {
                    var str_tip = strings.shift();
                    if (str_tip) {
                        if (!(options && options.hideCloseTip))
                            str_tip += '\n' + me.textCloseTip;
                        me.tooltip.setTitle(str_tip);
                        me.tooltip.show();
                        me.tipTimeout && clearTimeout(me.tipTimeout);
                        if (options && options.timeout) {
                            me.tipTimeout = setTimeout(function () {
                                me.tooltip.hide();
                                closeTip();
                            }, options.timeout);
                        }
                    }
                }

                if (!this.tooltip) {
                    this.tooltip = new Common.UI.Tooltip({
                        owner: this.getApplication().getController('Toolbar').getView(),
                        hideonclick: true,
                        placement: 'bottom',
                        cls: 'main-info',
                        offset: 30
                    });
                    this.tooltip.on('tooltip:hideonclick',closeTip);
                }

                showNextTip();
            },

            updateWindowTitle: function(force) {
                var isModified = this.api.isDocumentModified();
                if (this._state.isDocModified !== isModified || force) {
                    var title = this.defaultTitleText;

                    if (appHeader && !_.isEmpty(appHeader.getDocumentCaption()))
                        title = appHeader.getDocumentCaption() + ' - ' + title;

                    if (isModified) {
                        clearTimeout(this._state.timerCaption);
                        if (!_.isUndefined(title)) {
                            title = '* ' + title;
                        }
                    }

                    if (window.document.title != title)
                        window.document.title = title;

                    this._isDocReady && (this._state.isDocModified !== isModified) && Common.Gateway.setDocumentModified(isModified);
                    if (isModified && (!this._state.fastCoauth || this._state.usersCount<2))
                        this.getApplication().getController('Statusbar').setStatusCaption('', true);

                    this._state.isDocModified = isModified;
                }
            },

            onDocumentModifiedChanged: function() {
                var isModified = this.api.asc_isDocumentCanSave();
                if (this._state.isDocModified !== isModified) {
                    this._isDocReady && Common.Gateway.setDocumentModified(this.api.isDocumentModified());
                }

                this.updateWindowTitle();

                var toolbarView = this.getApplication().getController('Toolbar').getView();
                if (toolbarView && toolbarView.btnCollabChanges && !toolbarView._state.previewmode) {
                    var isSyncButton = toolbarView.btnCollabChanges.cmpEl.hasClass('notify'),
                        forcesave = this.appOptions.forcesave || this.appOptions.canSaveDocumentToBinary,
                        isDisabled = !isModified && !isSyncButton && !forcesave || this._state.isDisconnected || this._state.fastCoauth && this._state.usersCount>1 && !forcesave || !this.appOptions.isPDFEdit && !this.appOptions.isPDFAnnotate;
                        toolbarView.btnSave.setDisabled(isDisabled && this.appOptions.canSaveToFile);
                }

                /** coauthoring begin **/
                if (this.contComments.isDummyComment && !this.dontCloseDummyComment && !this.beforeShowDummyComment) {
                    this.contComments.clearDummyComment();
                }
                /** coauthoring end **/
            },

            onDocumentCanSaveChanged: function (isCanSave) {
                var toolbarView = this.getApplication().getController('Toolbar').getView();

                if (toolbarView && this.api && !toolbarView._state.previewmode) {
                    var isSyncButton = toolbarView.btnCollabChanges.cmpEl.hasClass('notify'),
                        forcesave = this.appOptions.forcesave || this.appOptions.canSaveDocumentToBinary,
                        isDisabled = !isCanSave && !isSyncButton && !forcesave || this._state.isDisconnected || this._state.fastCoauth && this._state.usersCount>1 && !forcesave || !this.appOptions.isPDFEdit && !this.appOptions.isPDFAnnotate;
                        toolbarView.btnSave.setDisabled(isDisabled && this.appOptions.canSaveToFile);
                }
            },

            onContextMenu: function(event){
                var canCopyAttr = event.target.getAttribute('data-can-copy'),
                    isInputEl   = (event.target instanceof HTMLInputElement) || (event.target instanceof HTMLTextAreaElement);

                if ((isInputEl && canCopyAttr === 'false') ||
                   (!isInputEl && canCopyAttr !== 'true')) {
                    event.stopPropagation();
                    event.preventDefault();
                    return false;
                }
            },

            onBeforeUnload: function() {
                Common.localStorage.save();

                if (this.api.isDocumentModified()) {
                    var me = this;
                    this.api.asc_stopSaving();
                    this._state.unloadTimer = 1000;
                    this.continueSavingTimer = window.setTimeout(function() {
                        me.api.asc_continueSaving();
                        me._state.unloadTimer = 0;
                    }, 500);

                    return this.leavePageText;
                } else
                    this._state.unloadTimer = 10000;
            },

            onUnload: function() {
                if (this.continueSavingTimer) clearTimeout(this.continueSavingTimer);
            },

            onBeforeUnloadView: function() {
                Common.localStorage.save();
                this._state.unloadTimer = 10000;
            },

            hidePreloader: function() {
                var promise;
                if (!this._state.customizationDone) {
                    this._state.customizationDone = true;
                    if (this.appOptions.customization) {
                        if (this.appOptions.isDesktopApp)
                            this.appOptions.customization.about = false;
                        else if (!this.appOptions.canBrandingExt)
                            this.appOptions.customization.about = true;
                    }
                    Common.Utils.applyCustomization(this.appOptions.customization, mapCustomizationElements);
                    if (this.appOptions.canBrandingExt) {
                        Common.Utils.applyCustomization(this.appOptions.customization, mapCustomizationExtElements);
                        Common.UI.LayoutManager.applyCustomization();
                        if (this.appOptions.customization && (typeof (this.appOptions.customization) == 'object')) {
                            if (this.appOptions.customization.leftMenu!==undefined)
                                console.log("Obsolete: The 'leftMenu' parameter of the 'customization' section is deprecated. Please use 'leftMenu' parameter in the 'customization.layout' section instead.");
                            if (this.appOptions.customization.statusBar!==undefined)
                                console.log("Obsolete: The 'statusBar' parameter of the 'customization' section is deprecated. Please use 'statusBar' parameter in the 'customization.layout' section instead.");
                            if (this.appOptions.customization.toolbar!==undefined)
                                console.log("Obsolete: The 'toolbar' parameter of the 'customization' section is deprecated. Please use 'toolbar' parameter in the 'customization.layout' section instead.");
                        }
                        promise = this.getApplication().getController('Common.Controllers.Plugins').applyUICustomization();
                    }
                }
                Common.NotificationCenter.trigger('layout:changed', 'main');

                (promise || (new Promise(function(resolve, reject) {
                    resolve();
                }))).then(function() {
                    $('#loading-mask').hide().remove();
                    Common.Controllers.Desktop.process('preloader:hide');
                });
            },

            onDownloadUrl: function(url, fileType) {
                if (this._state.isFromGatewayDownloadAs) {
                    Common.Gateway.downloadAs(url, fileType);
                }
                this._state.isFromGatewayDownloadAs = false;
            },

            onUpdateVersion: function(callback) {
                var me = this;
                me.needToUpdateVersion = true;
                me.onLongActionEnd(Asc.c_oAscAsyncActionType['BlockInteraction'], LoadingDocument);
                Common.UI.warning({
                    title: me.titleUpdateVersion,
                    msg: this.errorUpdateVersion,
                    callback: function() {
                        _.defer(function() {
                            Common.Gateway.updateVersion();
                            if (callback) callback.call(me);
                            me.onLongActionBegin(Asc.c_oAscAsyncActionType['BlockInteraction'], LoadingDocument);
                        })
                    }
                });
            },

            onServerVersion: function(buildVersion) {
                if (this.changeServerVersion) return true;

                const cur_version = this.getApplication().getController('LeftMenu').leftMenu.getMenu('about').txtVersionNum;
                const cropped_version = cur_version.match(/^(\d+.\d+.\d+)/);
                if (!window.compareVersions && (!cropped_version || cropped_version[1] !== buildVersion)) {
                    this.changeServerVersion = true;
                    Common.UI.warning({
                        title: this.titleServerVersion,
                        msg: this.errorServerVersion,
                        callback: function() {
                            _.defer(function() {
                                Common.Gateway.updateVersion();
                            })
                        }
                    });
                    return true;
                }
                return false;
            },

            /** coauthoring begin **/
//            fillUserStore: function(users){
//                if (!_.isEmpty(users)){
//                    var userStore = this.getCommonStoreUsersStore();
//
//                    if (userStore)
//                        userStore.add(users);
//                }
//            },

            onCollaborativeChanges: function() {
                if (this._state.hasCollaborativeChanges) return;
                this._state.hasCollaborativeChanges = true;
                if (this.appOptions.isEdit)
                    this.getApplication().getController('Statusbar').setStatusCaption(this.txtNeedSynchronize, true);
            },
            /** coauthoring end **/

            synchronizeChanges: function() {
                this.getApplication().getController('Statusbar').synchronizeChanges();
                this.getApplication().getController('DocumentHolder').hideTips();
                this.getApplication().getController('Toolbar').getView().synchronizeChanges();
                this._state.hasCollaborativeChanges = false;
            },

            unitsChanged: function(m) {
                var value = Common.localStorage.getItem("pdfe-settings-unit");
                value = (value!==null) ? parseInt(value) : Common.Utils.Metric.getDefaultMetric();
                Common.Utils.Metric.setCurrentMetric(value);
                Common.Utils.InternalSettings.set("pdfe-settings-unit", value);
                this.api.asc_SetDocumentUnits((value==Common.Utils.Metric.c_MetricUnits.inch) ? Asc.c_oAscDocumentUnits.Inch : ((value==Common.Utils.Metric.c_MetricUnits.pt) ? Asc.c_oAscDocumentUnits.Point : Asc.c_oAscDocumentUnits.Millimeter));
                this.getApplication().getController('Toolbar').getView().updateMetricUnit();
                this.appOptions.canPreviewPrint && this.getApplication().getController('Print').getView('PrintWithPreview').updateMetricUnit();
            },

            onAdvancedOptions: function(type, advOptions, mode, formatOptions) {
                if (this._state.openDlg) return;

                var me = this;
                if (type == Asc.c_oAscAdvancedOptionsID.TXT) {
                    me._state.openDlg = new Common.Views.OpenDialog({
                        title: Common.Views.OpenDialog.prototype.txtTitle.replace('%1', 'TXT'),
                        closable: (mode==2), // if save settings
                        type: Common.Utils.importTextType.TXT,
                        preview: advOptions.asc_getData(),
                        codepages: advOptions.asc_getCodePages(),
                        settings: advOptions.asc_getRecommendedSettings(),
                        api: me.api,
                        handler: function (result, settings) {
                            me.isShowOpenDialog = false;
                            if (result == 'ok') {
                                if (me && me.api) {
                                    if (mode==2) {
                                        formatOptions && formatOptions.asc_setAdvancedOptions(settings.textOptions);
                                        me.api.asc_DownloadAs(formatOptions);
                                    } else
                                        me.api.asc_setAdvancedOptions(type, settings.textOptions);
                                    me.loadMask && me.loadMask.show();
                                }
                            }
                            me._state.openDlg = null;
                        }
                    });
                } else if (type == Asc.c_oAscAdvancedOptionsID.DRM) {
                    me._state.openDlg = new Common.Views.OpenDialog({
                        title: Common.Views.OpenDialog.prototype.txtTitleProtected,
                        closeFile: me.appOptions.canRequestClose,
                        type: Common.Utils.importTextType.DRM,
                        warning: !(me.appOptions.isDesktopApp && me.appOptions.isOffline) && (typeof advOptions == 'string'),
                        warningMsg: advOptions,
                        validatePwd: !!me._state.isDRM,
                        handler: function (result, value) {
                            me.isShowOpenDialog = false;
                            if (result == 'ok') {
                                if (me.api) {
                                    me.api.asc_setAdvancedOptions(type, value.drmOptions);
                                    me.loadMask && me.loadMask.show();
                                }
                            } else {
                                Common.Gateway.requestClose();
                                Common.Controllers.Desktop.requestClose();
                            }
                            me._state.openDlg = null;
                        }
                    });
                    me._state.isDRM = true;
                }
                if (me._state.openDlg) {
                    this.isShowOpenDialog = true;
                    this.loadMask && this.loadMask.hide();
                    this.onLongActionEnd(Asc.c_oAscAsyncActionType.BlockInteraction, LoadingDocument);
                    me._state.openDlg.show();
                }
            },

            onTryUndoInFastCollaborative: function() {
                if (!Common.localStorage.getBool("pdfe-hide-try-undoredo"))
                    Common.UI.info({
                        width: 500,
                        msg: this.appOptions.canChangeCoAuthoring ? this.textTryUndoRedo : this.textTryUndoRedoWarn,
                        iconCls: 'info',
                        buttons: this.appOptions.canChangeCoAuthoring ? [{value: 'custom', caption: this.textStrict}, 'cancel'] : ['ok'],
                        primary: this.appOptions.canChangeCoAuthoring ? 'custom' : 'ok',
                        dontshow: true,
                        callback: _.bind(function(btn, dontshow){
                            if (dontshow) Common.localStorage.setItem("pdfe-hide-try-undoredo", 1);
                            if (btn == 'custom') {
                                Common.localStorage.setItem("pdfe-settings-coauthmode", 0);
                                Common.Utils.InternalSettings.set("pdfe-settings-coauthmode", false);
                                this.api.asc_SetFastCollaborative(false);
                                this._state.fastCoauth = false;
                                Common.localStorage.setItem("pdfe-settings-showchanges-strict", 'last');
                                this.api.SetCollaborativeMarksShowType(Asc.c_oAscCollaborativeMarksShowType.LastChanges);
                                // this.getApplication().getController('Common.Controllers.ReviewChanges').applySettings();
                            }
                            this.onEditComplete();
                        }, this)
                    });
            },

            onAuthParticipantsChanged: function(users) {
                var length = 0;
                _.each(users, function(item){
                    if (!item.asc_getView())
                        length++;
                });
                this._state.usersCount = length;
            },

            onUserConnection: function(change){
                if (change && this.appOptions.user.guest && this.appOptions.canRenameAnonymous && (change.asc_getIdOriginal() == this.appOptions.user.id)) { // change name of the current user
                    var name = change.asc_getUserName();
                    if (name && name !== AscCommon.UserInfoParser.getCurrentName() ) {
                        this._renameDialog && this._renameDialog.close();
                        AscCommon.UserInfoParser.setCurrentName(name);
                        appHeader.setUserName(AscCommon.UserInfoParser.getParsedName(name));

                        var idx1 = name.lastIndexOf('('),
                            idx2 = name.lastIndexOf(')'),
                            str = (idx1>0) && (idx1<idx2) ? name.substring(0, idx1-1) : '';
                        if (Common.localStorage.getItem("guest-username")!==null) {
                            Common.localStorage.setItem("guest-username", str);
                        }
                        Common.Utils.InternalSettings.set("guest-username", str);
                    }
                }
            },

            applySettings: function() {
                if (this.appOptions.isPDFAnnotate || this.appOptions.isPDFEdit) {
                    if (this.appOptions.isEdit && !this.appOptions.isOffline && this.appOptions.canCoAuthoring) {
                        var oldval = this._state.fastCoauth;
                        this._state.fastCoauth = Common.localStorage.getBool("pdfe-settings-coauthmode", true);
                        if (this._state.fastCoauth && !oldval)
                            this.synchronizeChanges();
                    }
                    if (this.appOptions.canForcesave) {
                        this.appOptions.forcesave = Common.localStorage.getBool("pdfe-settings-forcesave", this.appOptions.canForcesave);
                        Common.Utils.InternalSettings.set("pdfe-settings-forcesave", this.appOptions.forcesave);
                        this.api.asc_setIsForceSaveOnUserSave(this.appOptions.forcesave);
                    }
                }
            },

            onDocumentName: function(name) {
                appHeader.setDocumentCaption(name);
                this.updateWindowTitle(true);
            },

            onMeta: function(meta) {
                appHeader.setDocumentCaption(meta.title);
                this.updateWindowTitle(true);
                this.document.title = meta.title;

                var filemenu = this.getApplication().getController('LeftMenu').getView('LeftMenu').getMenu('file');
                filemenu.loadDocument({doc:this.document});
                filemenu.panels && filemenu.panels['info'] && filemenu.panels['info'].updateInfo(this.document);
                Common.Gateway.metaChange(meta);

                if (this.appOptions.wopi) {
                    var idx = meta.title.lastIndexOf('.');
                    Common.Gateway.requestRename(idx>0 ? meta.title.substring(0, idx) : meta.title);
                }
            },

            onPrint: function() {
                if (!this.appOptions.canPrint || Common.Utils.ModalWindow.isVisible()) return;
                Common.NotificationCenter.trigger('file:print');
                Common.component.Analytics.trackEvent('Print');
            },

            onPrintUrl: function(url) {
                if (this.iframePrint) {
                    this.iframePrint.parentNode.removeChild(this.iframePrint);
                    this.iframePrint = null;
                }
                if (!this.iframePrint) {
                    var me = this;
                    this.iframePrint = document.createElement("iframe");
                    this.iframePrint.id = "id-print-frame";
                    this.iframePrint.style.display = 'none';
                    this.iframePrint.style.visibility = "hidden";
                    this.iframePrint.style.position = "fixed";
                    this.iframePrint.style.right = "0";
                    this.iframePrint.style.bottom = "0";
                    document.body.appendChild(this.iframePrint);
                    this.iframePrint.onload = function() {
                        try {
                        me.iframePrint.contentWindow.focus();
                        me.iframePrint.contentWindow.print();
                        me.iframePrint.contentWindow.blur();
                        window.focus();
                        } catch (e) {
                            me.api.asc_DownloadAs(new Asc.asc_CDownloadOptions(Asc.c_oAscFileType.PDF));
                        }
                    };
                }
                if (url) this.iframePrint.src = url;
            },

            onPrintQuick: function() {
                if (!this.appOptions.canQuickPrint) return;

                var value = Common.localStorage.getBool("pdfe-hide-quick-print-warning"),
                    me = this,
                    handler = function () {
                        var printopt = new Asc.asc_CAdjustPrint();
                        printopt.asc_setNativeOptions({quickPrint: true});
                        var opts = new Asc.asc_CDownloadOptions();
                        opts.asc_setAdvancedOptions(printopt);
                        me.api.asc_Print(opts);
                        Common.component.Analytics.trackEvent('Print');
                    };

                if (value) {
                    handler.call(this);
                } else {
                    Common.UI.warning({
                        msg: this.textTryQuickPrint,
                        buttons: ['yes', 'no'],
                        primary: 'yes',
                        dontshow: true,
                        maxwidth: 500,
                        callback: function(btn, dontshow){
                            dontshow && Common.localStorage.setBool("pdfe-hide-quick-print-warning", true);
                            if (btn === 'yes') {
                                setTimeout(handler, 1);
                            }
                        }
                    });
                }
            },

            onClearDummyComment: function() {
                this.dontCloseDummyComment = false;
            },

            onShowDummyComment: function() {
                this.beforeShowDummyComment = true;
            },

            warningDocumentIsLocked: function() {
                var me = this;
                var _disable_ui = function (disable) {
                    me.disableEditing(disable, true);
                };

                Common.Utils.warningDocumentIsLocked({disablefunc: _disable_ui});
            },

            showRenameUserDialog: function() {
                if (this._renameDialog) return;

                var me = this;
                this._renameDialog = new Common.Views.UserNameDialog({
                    label: this.textRenameLabel,
                    error: this.textRenameError,
                    value: Common.Utils.InternalSettings.get("guest-username") || '',
                    check: Common.Utils.InternalSettings.get("save-guest-username") || false,
                    validation: function(value) {
                        return value.length<128 ? true : me.textLongName;
                    },
                    handler: function(result, settings) {
                        if (result == 'ok') {
                            var name = settings.input ? settings.input + ' (' + me.appOptions.guestName + ')' : me.textAnonymous;
                            var _user = new Asc.asc_CUserInfo();
                            _user.put_FullName(name);

                            var docInfo = new Asc.asc_CDocInfo();
                            docInfo.put_UserInfo(_user);
                            me.api.asc_changeDocInfo(docInfo);

                            settings.checkbox ? Common.localStorage.setItem("guest-username", settings.input) : Common.localStorage.removeItem("guest-username");
                            Common.Utils.InternalSettings.set("guest-username", settings.input);
                            Common.Utils.InternalSettings.set("save-guest-username", settings.checkbox);
                        }
                    }
                });
                this._renameDialog.on('close', function() {
                    me._renameDialog = undefined;
                });
                this._renameDialog.show(Common.Utils.innerWidth() - this._renameDialog.options.width - 15, 30);
            },

            onGrabFocus: function() {
                this.getApplication().getController('DocumentHolder').getView().focus();
            },

            onLanguageLoaded: function() {
                if (!Common.Locale.getCurrentLanguage()) {
                    Common.UI.warning({
                        msg: this.errorLang,
                        buttons: [],
                        closable: false
                    });
                    return false;
                }
                return true;
            },

            onConfirmAction: function(id, apiCallback, data) {
                var me = this;
                if (id == Asc.c_oAscConfirm.ConfirmMaxChangesSize) {
                    Common.UI.warning({
                        title: this.notcriticalErrorTitle,
                        msg: this.confirmMaxChangesSize,
                        buttons: [{value: 'ok', caption: this.textUndo, primary: true}, {value: 'cancel', caption: this.textContinue}],
                        maxwidth: 600,
                        callback: _.bind(function(btn) {
                            if (apiCallback)  {
                                apiCallback(btn === 'ok');
                            }
                            me.onEditComplete();
                        }, this)
                    });
                }
            },

            onLostEditRights: function() {
                this._readonlyRights = true;
            },

            changeAccessRights: function(btn,event,opts) {
                if (this._docAccessDlg || this._readonlyRights) return;

                if (this.appOptions.canRequestSharingSettings) {
                    Common.Gateway.requestSharingSettings();
                } else {
                    var me = this;
                    me._docAccessDlg = new Common.Views.DocumentAccessDialog({
                        settingsurl: this.appOptions.sharingSettingsUrl
                    });
                    me._docAccessDlg.on('accessrights', function(obj, rights){
                        me.setSharingSettings({sharingSettings: rights});
                    }).on('close', function(obj){
                        me._docAccessDlg = undefined;
                    });

                    me._docAccessDlg.show();
                }
            },

            setSharingSettings: function(data) {
                if (data) {
                    this.document.info.sharingSettings = data.sharingSettings;
                    Common.NotificationCenter.trigger('collaboration:sharingupdate', data.sharingSettings);
                    Common.NotificationCenter.trigger('mentions:clearusers', this);
                }
            },

            fillTextArt: function(shapes, force){
                var arr = [],
                    artStore = this.getCollection('Common.Collections.TextArt');

                if (!shapes && artStore.length>0 || force) {// shapes == undefined when update textart collection (from asc_onSendThemeColors)
                    shapes = this.api.asc_getTextArtPreviews();
                }
                if (_.isEmpty(shapes)) return;

                _.each(shapes, function(shape, index){
                    arr.push({
                        imageUrl : shape,
                        data     : index,
                        allowSelected : true,
                        selected: false
                    });
                });
                artStore.reset(arr);
            },

            onSaveDocumentBinary: function(data) {
                Common.Gateway.saveDocument(data);
            },

            loadBinary: function(data) {
                data && this.api.asc_openDocumentFromBytes(new Uint8Array(data));
            },

            leavePageText: 'You have unsaved changes in this document. Click \'Stay on this Page\' then \'Save\' to save them. Click \'Leave this Page\' to discard all the unsaved changes.',
            criticalErrorTitle: 'Error',
            notcriticalErrorTitle: 'Warning',
            errorDefaultMessage: 'Error code: %1',
            criticalErrorExtText: 'Press "OK" to back to document list.',
            openTitleText: 'Opening Document',
            openTextText: 'Opening document...',
            loadFontsTitleText: 'Loading Data',
            loadFontsTextText: 'Loading data...',
            loadImagesTitleText: 'Loading Images',
            loadImagesTextText: 'Loading images...',
            loadFontTitleText: 'Loading Data',
            loadFontTextText: 'Loading data...',
            loadImageTitleText: 'Loading Image',
            loadImageTextText: 'Loading image...',
            downloadTitleText: 'Downloading Document',
            downloadTextText: 'Downloading document...',
            printTitleText: 'Printing Document',
            printTextText: 'Printing document...',
            uploadImageTitleText: 'Uploading Image',
            uploadImageTextText: 'Uploading image...',
            uploadImageSizeMessage: 'Maximum image size limit exceeded.',
            uploadImageExtMessage: 'Unknown image format.',
            uploadImageFileCountMessage: 'No images uploaded.',
            reloadButtonText: 'Reload Page',
            unknownErrorText: 'Unknown error.',
            convertationTimeoutText: 'Convertation timeout exceeded.',
            downloadErrorText: 'Download failed.',
            unsupportedBrowserErrorText: 'Your browser is not supported.',
            requestEditFailedTitleText: 'Access denied',
            requestEditFailedMessageText: 'Someone is editing this document right now. Please try again later.',
            txtNeedSynchronize: 'You have an updates',
            textLoadingDocument: 'Loading document',
            warnBrowserZoom: 'Your browser\'s current zoom setting is not fully supported. Please reset to the default zoom by pressing Ctrl+0.',
            warnBrowserIE9: 'The application has low capabilities on IE9. Use IE10 or higher',
            applyChangesTitleText: 'Loading Data',
            applyChangesTextText: 'Loading data...',
            errorKeyEncrypt: 'Unknown key descriptor',
            errorKeyExpire: 'Key descriptor expired',
            errorUsersExceed: 'Count of users was exceed',
            errorCoAuthoringDisconnect: 'Server connection lost. You can\'t edit anymore.',
            errorFilePassProtect: 'The file is password protected and cannot be opened.',
            txtEditingMode: 'Set editing mode...',
            textAnonymous: 'Anonymous',
            loadingDocumentTitleText: 'Loading document',
            loadingDocumentTextText: 'Loading document...',
            warnProcessRightsChange: 'You have been denied the right to edit the file.',
            errorProcessSaveResult: 'Saving is failed.',
            textCloseTip: 'Click to close the tip.',
            titleUpdateVersion: 'Version changed',
            errorUpdateVersion: 'The file version has been changed. The page will be reloaded.',
            errorUserDrop: 'The file cannot be accessed right now.',
            errorConnectToServer: 'The document could not be saved. Please check connection settings or contact your administrator.<br>When you click the \'OK\' button, you will be prompted to download the document.',
            textTryUndoRedo: 'The Undo/Redo functions are disabled for the Fast co-editing mode.<br>Click the \'Strict mode\' button to switch to the Strict co-editing mode to edit the file without other users interference and send your changes only after you save them. You can switch between the co-editing modes using the editor Advanced settings.',
            textStrict: 'Strict mode',
            textBuyNow: 'Visit website',
            textNoLicenseTitle: 'License limit reached',
            textContactUs: 'Contact sales',
            errorViewerDisconnect: 'Connection is lost. You can still view the document,<br>but will not be able to download or print until the connection is restored and page is reloaded.',
            warnLicenseExp: 'Your license has expired.<br>Please update your license and refresh the page.',
            titleLicenseExp: 'License expired',
            openErrorText: 'An error has occurred while opening the file',
            saveErrorText: 'An error has occurred while saving the file',
            errorToken: 'The document security token is not correctly formed.<br>Please contact your Document Server administrator.',
            errorTokenExpire: 'The document security token has expired.<br>Please contact your Document Server administrator.',
            errorSessionAbsolute: 'The document editing session has expired. Please reload the page.',
            errorSessionIdle: 'The document has not been edited for quite a long time. Please reload the page.',
            errorSessionToken: 'The connection to the server has been interrupted. Please reload the page.',
            errorAccessDeny: 'You are trying to perform an action you do not have rights for.<br>Please contact your Document Server administrator.',
            titleServerVersion: 'Editor updated',
            errorServerVersion: 'The editor version has been updated. The page will be reloaded to apply the changes.',
            textChangesSaved: 'All changes saved',
            errorBadImageUrl: 'Image url is incorrect',
            saveTextText: 'Saving document...',
            saveTitleText: 'Saving Document',
            errorForceSave: "An error occurred while saving the file. Please use the 'Download as' option to save the file to your computer hard drive or try again later.",
            warnNoLicense: "You've reached the limit for simultaneous connections to %1 editors. This document will be opened for viewing only.<br>Contact %1 sales team for personal upgrade terms.",
            warnNoLicenseUsers: "You've reached the user limit for %1 editors. Contact %1 sales team for personal upgrade terms.",
            warnLicenseExceeded: "You've reached the limit for simultaneous connections to %1 editors. This document will be opened for viewing only.<br>Contact your administrator to learn more.",
            warnLicenseUsersExceeded: "You've reached the user limit for %1 editors. Contact your administrator to learn more.",
            errorDataEncrypted: 'Encrypted changes have been received, they cannot be deciphered.',
            textClose: 'Close',
            textPaidFeature: 'Paid feature',
            scriptLoadError: 'The connection is too slow, some of the components could not be loaded. Please reload the page.',
            errorEditingSaveas: 'An error occurred during the work with the document.<br>Use the \'Save as...\' option to save the file backup copy to your computer hard drive.',
            errorEditingDownloadas: 'An error occurred during the work with the document.<br>Use the \'Download as...\' option to save the file backup copy to your computer hard drive.',
            textCustomLoader: 'Please note that according to the terms of the license you are not entitled to change the loader.<br>Please contact our Sales Department to get a quote.',
            waitText: 'Please, wait...',
            errorFileSizeExceed: 'The file size exceeds the limitation set for your server.<br>Please contact your Document Server administrator for details.',
            uploadDocSizeMessage: 'Maximum document size limit exceeded.',
            uploadDocExtMessage: 'Unknown document format.',
            uploadDocFileCountMessage: 'No documents uploaded.',
            errorUpdateVersionOnDisconnect: 'Internet connection has been restored, and the file version has been changed.<br>Before you can continue working, you need to download the file or copy its content to make sure nothing is lost, and then reload this page.',
            errorDirectUrl: 'Please verify the link to the document.<br>This link must be a direct link to the file for downloading.',
            warnLicenseLimitedRenewed: 'License needs to be renewed.<br>You have a limited access to document editing functionality.<br>Please contact your administrator to get full access',
            warnLicenseLimitedNoAccess: 'License expired.<br>You have no access to document editing functionality.<br>Please contact your administrator.',
            saveErrorTextDesktop: 'This file cannot be saved or created.<br>Possible reasons are: <br>1. The file is read-only. <br>2. The file is being edited by other users. <br>3. The disk is full or corrupted.',
            errorSetPassword: 'Password could not be set.',
            textRenameLabel: 'Enter a name to be used for collaboration',
            textRenameError: 'User name must not be empty.',
            textLongName: 'Enter a name that is less than 128 characters.',
            textGuest: 'Guest',
            txtClickToLoad: 'Click to load image',
            leavePageTextOnClose: 'All unsaved changes in this document will be lost.<br> Click \'Cancel\' then \'Save\' to save them. Click \'OK\' to discard all the unsaved changes.',
            textTryUndoRedoWarn: 'The Undo/Redo functions are disabled for the Fast co-editing mode.',
            textDisconnect: 'Connection is lost',
            textReconnect: 'Connection is restored',
            errorLang: 'The interface language is not loaded.<br>Please contact your Document Server administrator.',
            errorLoadingFont: 'Fonts are not loaded.<br>Please contact your Document Server administrator.',
            errorPasswordIsNotCorrect: 'The password you supplied is not correct.<br>Verify that the CAPS LOCK key is off and be sure to use the correct capitalization.',
            confirmMaxChangesSize: 'The size of actions exceeds the limitation set for your server.<br>Press "Undo" to cancel your last action or press "Continue" to keep action locally (you need to download the file or copy its content to make sure nothing is lost).',
            textUndo: 'Undo',
            textContinue: 'Continue',
            errorInconsistentExtDocx: 'An error has occurred while opening the file.<br>The file content corresponds to text documents (e.g. docx), but the file has the inconsistent extension: %1.',
            errorInconsistentExtXlsx: 'An error has occurred while opening the file.<br>The file content corresponds to spreadsheets (e.g. xlsx), but the file has the inconsistent extension: %1.',
            errorInconsistentExtPptx: 'An error has occurred while opening the file.<br>The file content corresponds to presentations (e.g. pptx), but the file has the inconsistent extension: %1.',
            errorInconsistentExtPdf: 'An error has occurred while opening the file.<br>The file content corresponds to one of the following formats: pdf/djvu/xps/oxps, but the file has the inconsistent extension: %1.',
            errorInconsistentExt: 'An error has occurred while opening the file.<br>The file content does not match the file extension.',
            errorCannotPasteImg: 'We can\'t paste this image from the Clipboard, but you can save it to your device and \ninsert it from there, or you can copy the image without text and paste it into the document.',
            textTryQuickPrint: 'You have selected Quick print: the entire document will be printed on the last selected or default printer.<br>Do you want to continue?',
            textAnyone: 'Anyone',
            textText: 'Text',
            warnLicenseBefore: 'License not active.<br>Please contact your administrator.',
            titleLicenseNotActive: 'License not active',
            warnLicenseAnonymous: 'Access denied for anonymous users. This document will be opened for viewing only.',
            txtSecurityWarningLink: 'This document is trying to connect to {0}.<br>If you trust this site, press "OK" while holding down the ctrl key.',
            txtSecurityWarningOpenFile: 'This document is trying to open file dialog, press "OK" to open.',
            txtInvalidGreaterLess: 'Ivalid value for field "{0}": must be greater than or equal to {1} and less then or equal to {2}.',
            txtInvalidGreater: 'Ivalid value for field "{0}": must be greater than or equal to {1}.',
            txtInvalidLess: 'Ivalid value for field "{0}": must be less than or equal to {1}.',
            txtInvalidPdfFormat: 'The value entered does not match the format of the field "{0}".',
            txtValidPdfFormat: 'Field value should match format "{0}".',
            txtChoose: 'Choose an item',
            txtEnterDate: 'Enter a date',
            errorEmailClient: 'No email client could be found',
            errorTextFormWrongFormat: 'The value entered does not match the format of the field.',
            txtArt: 'Your text here',
            splitMaxRowsErrorText: 'The number of rows must be less than %1',
            splitMaxColsErrorText: 'The number of columns must be less than %1',
            splitDividerErrorText: 'The number of rows must be a divisor of %1',
            errorStockChart: 'Incorrect row order. To build a stock chart place the data on the sheet in the following order:<br> opening price, max price, min price, closing price.',
            errorDataRange: 'Incorrect data range.',
            errorDatabaseConnection: 'External error.<br>Database connection error. Please, contact support.',
            errorComboSeries: 'To create a combination chart, select at least two series of data.'
        }
    })(), PDFE.Controllers.Main || {}))
});<|MERGE_RESOLUTION|>--- conflicted
+++ resolved
@@ -1402,7 +1402,6 @@
                 Common.Utils.InternalSettings.set("pdfe-settings-autosave", autosave);
             },
 
-<<<<<<< HEAD
             loadDefaultMetricSettings: function() {
                 var region = '';
                 if (this.appOptions.location) {
@@ -1428,10 +1427,7 @@
                     Common.Utils.Metric.setDefaultMetric(Common.Utils.Metric.c_MetricUnits.inch);
             },
 
-            onPdfModeChange: function(mode, callback) {
-=======
             onPdfModeApply: function(mode) {
->>>>>>> 73f0e121
                 if (!this.appOptions.canSwitchMode) return;
 
                 if ((mode==='comment' || mode==='edit') && false) { // TODO: fix when use co-edit
