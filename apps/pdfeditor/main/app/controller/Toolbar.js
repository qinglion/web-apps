/*
 * (c) Copyright Ascensio System SIA 2010-2024
 *
 * This program is a free software product. You can redistribute it and/or
 * modify it under the terms of the GNU Affero General Public License (AGPL)
 * version 3 as published by the Free Software Foundation. In accordance with
 * Section 7(a) of the GNU AGPL its Section 15 shall be amended to the effect
 * that Ascensio System SIA expressly excludes the warranty of non-infringement
 * of any third-party rights.
 *
 * This program is distributed WITHOUT ANY WARRANTY; without even the implied
 * warranty of MERCHANTABILITY or FITNESS FOR A PARTICULAR  PURPOSE. For
 * details, see the GNU AGPL at: http://www.gnu.org/licenses/agpl-3.0.html
 *
 * You can contact Ascensio System SIA at 20A-6 Ernesta Birznieka-Upish
 * street, Riga, Latvia, EU, LV-1050.
 *
 * The  interactive user interfaces in modified source and object code versions
 * of the Program must display Appropriate Legal Notices, as required under
 * Section 5 of the GNU AGPL version 3.
 *
 * Pursuant to Section 7(b) of the License you must retain the original Product
 * logo when distributing the program. Pursuant to Section 7(e) we decline to
 * grant you any rights under trademark law for use of our trademarks.
 *
 * All the Product's GUI elements, including illustrations and icon sets, as
 * well as technical writing content are licensed under the terms of the
 * Creative Commons Attribution-ShareAlike 4.0 International. See the License
 * terms at http://creativecommons.org/licenses/by-sa/4.0/legalcode
 *
 */
/**
 *  Toolbar.js
 *
 *  Toolbar Controller
 *
 *  Created by Alexander Yuzhin on 1/15/14
 *  Copyright (c) 2018 Ascensio System SIA. All rights reserved.
 *
 */

define([
    'core',
    'common/main/lib/component/Window',
<<<<<<< HEAD
=======
    'common/main/lib/view/CopyWarningDialog',
    'common/main/lib/view/ListSettingsDialog',
>>>>>>> 90101fa6
    'common/main/lib/util/define',
    'pdfeditor/main/app/view/Toolbar'
], function () {
    'use strict';

    PDFE.Controllers.Toolbar = Backbone.Controller.extend(_.extend({
        models: [],
        collections: [],
        controllers: [],
        views: [
            'Toolbar'
        ],

        initialize: function() {
            this._state = {
                activated: false,
                prcontrolsdisable:undefined,
                can_undo: undefined,
                can_redo: undefined,
                lock_doc: undefined,
                can_copy: undefined,
                can_cut: undefined,
                clrstrike: undefined,
                clrunderline: undefined,
                clrhighlight: undefined,
                pageCount: 1,
                currentPage: 0,
                bullets: {type:undefined, subtype:undefined},
                linespace: undefined,
                pralign: undefined,
                valign: undefined,
                vtextalign: undefined,
                bold: undefined,
                italic: undefined,
                strike: undefined,
                underline: undefined,
                can_increase: undefined,
                can_decrease: undefined,
                fontsize: undefined,
                textclrhighlight: undefined,
                initEditing: true
            };
            this.editMode = true;
            this.binding = {};

            this.addListeners({
                'Toolbar': {
                    'change:compact'    : this.onClickChangeCompact,
                    'home:open'         : this.onHomeOpen,
                    'tab:active'        : this.onActiveTab,
                    'tab:collapse'      : this.onTabCollapse
                },
                'FileMenu': {
                    'menu:hide': this.onFileMenu.bind(this, 'hide'),
                    'menu:show': this.onFileMenu.bind(this, 'show'),
                    'settings:apply': this.applySettings.bind(this),
                },
                'Common.Views.Header': {
                    'print': function (opts) {
                        var _main = this.getApplication().getController('Main');
                        _main.onPrint();
                    },
                    'print-quick': function (opts) {
                        var _main = this.getApplication().getController('Main');
                        _main.onPrintQuick();
                    },
                    'save': function (opts) {
                        this.tryToSave();
                    },
                    'undo': this.onUndo,
                    'redo': this.onRedo,
                    'downloadas': function (opts) {
                        var _main = this.getApplication().getController('Main');
                        var _file_type = _main.document.fileType,
                            _format;
                        if ( !!_file_type ) {
                            if ( /^pdf|xps|oxps|djvu/i.test(_file_type) ) {
                                _main.api.asc_DownloadOrigin();
                                return;
                            } else {
                                _format = Asc.c_oAscFileType[ _file_type.toUpperCase() ];
                            }
                        }

                        var _supported = [
                            Asc.c_oAscFileType.TXT,
                            Asc.c_oAscFileType.RTF,
                            Asc.c_oAscFileType.ODT,
                            Asc.c_oAscFileType.DOCX,
                            Asc.c_oAscFileType.HTML,
                            Asc.c_oAscFileType.PDFA,
                            Asc.c_oAscFileType.DOTX,
                            Asc.c_oAscFileType.OTT,
                            Asc.c_oAscFileType.FB2,
                            Asc.c_oAscFileType.EPUB,
                            Asc.c_oAscFileType.DOCM
                        ];
                        if ( !_format || _supported.indexOf(_format) < 0 )
                            _format = Asc.c_oAscFileType.PDF;

                        _main.api.asc_DownloadAs(new Asc.asc_CDownloadOptions(_format));
                    },
                    'go:editor': function() {
                        Common.Gateway.requestEditRights();
                    }
                },
                'ViewTab': {
                    'toolbar:setcompact': this.onChangeCompactView.bind(this)
                },
                'DocumentHolder': {
                    'annotbar:create': this.onCreateAnnotBar.bind(this)
                }
            });

            Common.NotificationCenter.on('toolbar:collapse', _.bind(function () {
                this.toolbar.collapse();
            }, this));
            Common.NotificationCenter.on('comments:tryshowcomments', _.bind(this.turnOnShowComments, this));
        },

        onLaunch: function() {
            // Create toolbar view
            this.toolbar = this.createView('Toolbar');
            this.toolbar.on('render:before', function (cmp) {
            });

            Common.NotificationCenter.on('app:ready', this.onAppReady.bind(this));
            Common.NotificationCenter.on('app:face', this.onAppShowed.bind(this));
        },

        setMode: function(mode) {
            this.mode = mode;
            this.toolbar.applyLayout(mode);
            Common.UI.TooltipManager.addTips({
                'editPdf' : {name: 'pdfe-help-tip-edit-pdf', placement: 'bottom-right', text: this.helpEditPdf, header: this.helpEditPdfHeader, target: '#slot-btn-tb-edit-mode'},
                'textComment' : {name: 'pdfe-help-tip-text-comment', placement: 'bottom-right', text: this.helpTextComment, header: this.helpTextCommentHeader, target: '#slot-btn-text-comment'}
            });
        },

        attachCommonUIEvents: function(toolbar) {
            toolbar.btnPrint.on('click',                                _.bind(this.onPrint, this));
            toolbar.btnPrint.on('disabled',                             _.bind(this.onBtnChangeState, this, 'print:disabled'));
            toolbar.btnUndo.on('click',                                 _.bind(this.onUndo, this));
            toolbar.btnUndo.on('disabled',                              _.bind(this.onBtnChangeState, this, 'undo:disabled'));
            toolbar.btnRedo.on('click',                                 _.bind(this.onRedo, this));
            toolbar.btnRedo.on('disabled',                              _.bind(this.onBtnChangeState, this, 'redo:disabled'));
            toolbar.btnCopy.on('click',                                 _.bind(this.onCopyPaste, this, 'copy'));
            toolbar.btnPaste.on('click',                                _.bind(this.onCopyPaste, this, 'paste'));
            toolbar.btnCut.on('click',                                  _.bind(this.onCopyPaste, this, 'cut'));
            toolbar.btnSelectTool.on('toggle',                          _.bind(this.onSelectTool, this, 'select'));
            toolbar.btnHandTool.on('toggle',                            _.bind(this.onSelectTool, this, 'hand'));
            toolbar.fieldPages.on('changed:after',                      _.bind(this.onPagesChanged, this));
            toolbar.fieldPages.on('inputleave', function(){ Common.NotificationCenter.trigger('edit:complete', toolbar);});
            toolbar.fieldPages.cmpEl && toolbar.fieldPages.cmpEl.on('focus', 'input.form-control', function() {
                setTimeout(function(){toolbar.fieldPages._input && toolbar.fieldPages._input.select();}, 1);
            });
            toolbar.btnFirstPage.on('click',                            _.bind(this.onGotoPage, this, 'first'));
            toolbar.btnLastPage.on('click',                             _.bind(this.onGotoPage, this, 'last'));
            toolbar.btnPrevPage.on('click',                             _.bind(this.onGotoPage, this, 'prev'));
            toolbar.btnNextPage.on('click',                             _.bind(this.onGotoPage, this, 'next'));

            this.onBtnChangeState('undo:disabled', toolbar.btnUndo, toolbar.btnUndo.isDisabled());
            this.onBtnChangeState('redo:disabled', toolbar.btnRedo, toolbar.btnRedo.isDisabled());
        },

        attachRestrictedEditUIEvents: function(toolbar) {
            if (this.mode && this.mode.isRestrictedEdit) {
                toolbar.btnClear.on('click', _.bind(this.onClearClick, this));
                toolbar.btnPrevForm.on('click', _.bind(this.onGoToForm, this, 'prev'));
                toolbar.btnNextForm.on('click', _.bind(this.onGoToForm, this, 'next'));
                toolbar.btnSubmit && toolbar.btnSubmit.on('click', _.bind(this.onSubmitClick, this));
                toolbar.btnSaveForm && toolbar.btnSaveForm.on('click', _.bind(this.onSaveFormClick, this));
            }
        },

        attachPDFAnnotateUIEvents: function(toolbar) {
            if (!this.mode || !this.mode.isEdit) return;

            toolbar.btnSave.on('click',                                 _.bind(this.tryToSave, this));
            toolbar.btnSelectAll.on('click',                            _.bind(this.onSelectAll, this));
            toolbar.btnAddComment.on('click', function (btn, e) {
                Common.NotificationCenter.trigger('app:comment:add', 'toolbar');
            });
            toolbar.btnEditMode.on('click', function (btn, e) {
                Common.NotificationCenter.trigger('pdf:mode-apply', btn.pressed ? 'edit' : 'comment');
            });
            Common.NotificationCenter.on('pdf:mode-changed', _.bind(this.changePDFMode, this));
            toolbar.btnStrikeout.on('click',                            _.bind(this.onBtnStrikeout, this));
            toolbar.mnuStrikeoutColorPicker.on('select',                _.bind(this.onSelectStrikeoutColor, this));
            // toolbar.mnuStrikeoutTransparent.on('click',                 _.bind(this.onStrikeoutTransparentClick, this));
            toolbar.btnUnderline.on('click',                            _.bind(this.onBtnUnderline, this));
            toolbar.mnuUnderlineColorPicker.on('select',                _.bind(this.onSelectUnderlineColor, this));
            // toolbar.mnuUnderlineTransparent.on('click',                 _.bind(this.onUnderlineTransparentClick, this));
            toolbar.btnHighlight.on('click',                            _.bind(this.onBtnHighlight, this));
            toolbar.mnuHighlightColorPicker.on('select',                _.bind(this.onSelectHighlightColor, this));
            // toolbar.mnuHighlightTransparent.on('click',                 _.bind(this.onHighlightTransparentClick, this));
            toolbar.chShowComments.on('change',                         _.bind(this.onShowCommentsChange, this));
            toolbar.btnTextComment.on('click',                          _.bind(this.onBtnTextCommentClick, this));
            toolbar.btnTextComment.menu.on('item:click',                _.bind(this.onMenuTextCommentClick, this));
            toolbar.btnTextComment.menu.on('show:before',               _.bind(this.onBeforeTextComment, this));
            // toolbar.btnRotate.on('click',                               _.bind(this.onRotateClick, this));
            Common.NotificationCenter.on('leftmenu:save', _.bind(this.tryToSave, this));
            Common.NotificationCenter.on('draw:start', _.bind(this.onDrawStart, this));
            Common.NotificationCenter.on('draw:stop', _.bind(this.onDrawStop, this));

        },

        onCreateAnnotBar: function(btnStrikeout, mnuStrikeoutColorPicker, btnUnderline, mnuUnderlineColorPicker, btnHighlight, mnuHighlightColorPicker) {
            var toolbar = this.toolbar;
            btnStrikeout.currentColor = toolbar.btnStrikeout.currentColor;
            btnStrikeout.setColor(btnStrikeout.currentColor);
            btnStrikeout.toggle(toolbar.btnStrikeout.pressed, true);
            toolbar.btnsStrikeout.push(btnStrikeout);
            toolbar.mnusStrikeoutColorPicker.push(mnuStrikeoutColorPicker);
            btnUnderline.currentColor = toolbar.btnUnderline.currentColor;
            btnUnderline.setColor(btnUnderline.currentColor);
            btnUnderline.toggle(toolbar.btnUnderline.pressed, true);
            toolbar.btnsUnderline.push(btnUnderline);
            toolbar.mnusUnderlineColorPicker.push(mnuUnderlineColorPicker);
            btnHighlight.currentColor = toolbar.btnHighlight.currentColor;
            btnHighlight.setColor(btnHighlight.currentColor);
            btnHighlight.toggle(toolbar.btnHighlight.pressed, true);
            toolbar.btnsHighlight.push(btnHighlight);
            toolbar.mnusHighlightColorPicker.push(mnuHighlightColorPicker);
            btnStrikeout.on('click',                            _.bind(this.onBtnStrikeout, this));
            mnuStrikeoutColorPicker.on('select',                _.bind(this.onSelectStrikeoutColor, this));
            btnUnderline.on('click',                            _.bind(this.onBtnUnderline, this));
            mnuUnderlineColorPicker.on('select',                _.bind(this.onSelectUnderlineColor, this));
            btnHighlight.on('click',                            _.bind(this.onBtnHighlight, this));
            mnuHighlightColorPicker.on('select',                _.bind(this.onSelectHighlightColor, this));
        },

        attachPDFEditUIEvents: function(toolbar) {
            if (!this.mode || !this.mode.isPDFEdit) return;

            toolbar.btnEditText.on('click',                             _.bind(this.onEditTextClick, this));
            toolbar.btnIncFontSize.on('click',                          _.bind(this.onIncrease, this));
            toolbar.btnDecFontSize.on('click',                          _.bind(this.onDecrease, this));
            toolbar.btnBold.on('click',                                 _.bind(this.onBold, this));
            toolbar.btnItalic.on('click',                               _.bind(this.onItalic, this));
            toolbar.btnTextUnderline.on('click',                        _.bind(this.onTextUnderline, this));
            toolbar.btnTextStrikeout.on('click',                        _.bind(this.onTextStrikeout, this));
            toolbar.btnSuperscript.on('click',                          _.bind(this.onSuperscript, this));
            toolbar.btnSubscript.on('click',                            _.bind(this.onSubscript, this));
            toolbar.btnHorizontalAlign.menu.on('item:click',            _.bind(this.onMenuHorizontalAlignSelect, this));
            toolbar.btnVerticalAlign.menu.on('item:click',              _.bind(this.onMenuVerticalAlignSelect, this));
            toolbar.btnDecLeftOffset.on('click',                        _.bind(this.onDecOffset, this));
            toolbar.btnIncLeftOffset.on('click',                        _.bind(this.onIncOffset, this));
            toolbar.mnuChangeCase.on('item:click',                      _.bind(this.onChangeCase, this));
            toolbar.btnMarkers.on('click',                              _.bind(this.onMarkers, this));
            toolbar.btnNumbers.on('click',                              _.bind(this.onNumbers, this));
            toolbar.mnuMarkerSettings.on('click',                         _.bind(this.onMarkerSettingsClick, this, 0));
            toolbar.mnuNumberSettings.on('click',                         _.bind(this.onMarkerSettingsClick, this, 1));
            toolbar.cmbFontName.on('selected',                          _.bind(this.onFontNameSelect, this));
            toolbar.cmbFontName.on('show:after',                        _.bind(this.onComboOpen, this, true));
            toolbar.cmbFontName.on('hide:after',                        _.bind(this.onHideMenus, this));
            toolbar.cmbFontName.on('combo:blur',                        _.bind(this.onComboBlur, this));
            toolbar.cmbFontName.on('combo:focusin',                     _.bind(this.onComboOpen, this, false));
            toolbar.cmbFontSize.on('selected',                          _.bind(this.onFontSizeSelect, this));
            toolbar.cmbFontSize.on('changed:before',                    _.bind(this.onFontSizeChanged, this, true));
            toolbar.cmbFontSize.on('changed:after',                     _.bind(this.onFontSizeChanged, this, false));
            toolbar.cmbFontSize.on('show:after',                        _.bind(this.onComboOpen, this, true));
            toolbar.cmbFontSize.on('hide:after',                        _.bind(this.onHideMenus, this));
            toolbar.cmbFontSize.on('combo:blur',                        _.bind(this.onComboBlur, this));
            toolbar.cmbFontSize.on('combo:focusin',                     _.bind(this.onComboOpen, this, false));
            toolbar.mnuMarkersPicker.on('item:click',                   _.bind(this.onSelectBullets, this, toolbar.btnMarkers));
            toolbar.mnuNumbersPicker.on('item:click',                   _.bind(this.onSelectBullets, this, toolbar.btnNumbers));
            toolbar.btnMarkers.menu.on('show:after',                    _.bind(this.onListShowAfter, this, 0, toolbar.mnuMarkersPicker));
            toolbar.btnNumbers.menu.on('show:after',                    _.bind(this.onListShowAfter, this, 1, toolbar.mnuNumbersPicker));
            toolbar.btnFontColor.on('click',                            _.bind(this.onBtnFontColor, this));
            toolbar.btnFontColor.on('color:select',                     _.bind(this.onSelectFontColor, this));
            toolbar.btnTextHighlightColor.on('click',                   _.bind(this.onBtnTextHighlightColor, this));
            toolbar.mnuTextHighlightColorPicker.on('select',            _.bind(this.onSelectTextHighlightColor, this));
            toolbar.mnuTextHighlightTransparent.on('click',             _.bind(this.onTextHighlightTransparentClick, this));
            toolbar.btnLineSpace.menu.on('item:toggle',                 _.bind(this.onLineSpaceToggle, this));
            toolbar.btnColumns.menu.on('item:click',                    _.bind(this.onColumnsSelect, this));
            toolbar.btnColumns.menu.on('show:before',                   _.bind(this.onBeforeColumns, this));
            toolbar.btnClearStyle.on('click',                           _.bind(this.onClearStyleClick, this));
            toolbar.btnShapeAlign.menu.on('item:click',                 _.bind(this.onShapeAlign, this));
            toolbar.btnShapeAlign.menu.on('show:before',                _.bind(this.onBeforeShapeAlign, this));
            toolbar.btnShapeArrange.menu.on('item:click',               _.bind(this.onShapeArrange, this));
            toolbar.btnRotatePage.menu.on('item:click',                 _.bind(this.onRotatePageMenu, this));
            toolbar.btnRotatePage.on('click',                           _.bind(this.onRotatePage, this));
            toolbar.btnDelPage.on('click',                              _.bind(this.onDelPage, this));

        },

        attachUIEvents: function(toolbar) {
            /**
             * UI Events
             */
            this.attachCommonUIEvents(toolbar);
            if (this.mode.isEdit) {
                this.attachPDFAnnotateUIEvents(toolbar);
                this.mode.isPDFEdit && this.attachPDFEditUIEvents(toolbar);
            } else if (this.mode.isRestrictedEdit)
                this.attachRestrictedEditUIEvents(toolbar);
        },

        attachCommonApiEvents: function() {
            this.api.asc_registerCallback('asc_onCountPages',   _.bind(this.onCountPages, this));
            this.api.asc_registerCallback('asc_onCurrentPage',  _.bind(this.onCurrentPage, this));
            this.api.asc_registerCallback('asc_onDownloadUrl',  _.bind(this.onDownloadUrl, this));
            this.api.asc_registerCallback('onPluginToolbarMenu', _.bind(this.onPluginToolbarMenu, this));
        },

        attachRestrictedEditApiEvents: function() {
            if (!this.mode.isRestrictedEdit) return;

            this.api.asc_registerCallback('asc_onCanUndo', _.bind(this.onApiCanRevert, this, 'undo'));
            this.api.asc_registerCallback('asc_onCanRedo', _.bind(this.onApiCanRevert, this, 'redo'));
            this.api.asc_registerCallback('asc_onZoomChange', _.bind(this.onApiZoomChange, this));
            Common.NotificationCenter.on('api:disconnect', _.bind(this.onApiCoAuthoringDisconnect, this));
            this.api.asc_registerCallback('asc_onCoAuthoringDisconnect', _.bind(this.onApiCoAuthoringDisconnect, this));
            this.api.asc_registerCallback('asc_onCanCopyCut', _.bind(this.onApiCanCopyCut, this));

            this.api.asc_registerCallback('asc_onStartAction', _.bind(this.onLongActionBegin, this));
            this.api.asc_registerCallback('asc_onEndAction', _.bind(this.onLongActionEnd, this));
            this.api.asc_registerCallback('asc_onError', _.bind(this.onError, this));
            this.api.asc_registerCallback('sync_onAllRequiredFormsFilled', _.bind(this.onFillRequiredFields, this));
        },

        attachPDFAnnotateApiEvents: function() {
            if (!this.mode.isEdit) return;

            this.toolbar.setApi(this.api);

            this.api.asc_registerCallback('asc_onCanUndo', _.bind(this.onApiCanRevert, this, 'undo'));
            this.api.asc_registerCallback('asc_onCanRedo', _.bind(this.onApiCanRevert, this, 'redo'));
            this.api.asc_registerCallback('asc_onZoomChange', _.bind(this.onApiZoomChange, this));
            Common.NotificationCenter.on('api:disconnect', _.bind(this.onApiCoAuthoringDisconnect, this));
            this.api.asc_registerCallback('asc_onCoAuthoringDisconnect', _.bind(this.onApiCoAuthoringDisconnect, this));
            this.api.asc_registerCallback('asc_onCanCopyCut', _.bind(this.onApiCanCopyCut, this));

            this.api.asc_registerCallback('asc_onContextMenu', _.bind(this.onContextMenu, this));
            this.api.asc_registerCallback('asc_onMarkerFormatChanged', _.bind(this.onApiStartHighlight, this));
            this.getApplication().getController('Common.Controllers.Fonts').setApi(this.api);

            if (this.mode.canPDFEdit) {
                this.api.asc_registerCallback('asc_onMathTypes', _.bind(this.onApiMathTypes, this));
                this.api.asc_registerCallback('asc_onInitStandartTextures', _.bind(this.onInitStandartTextures, this));
            }
        },

        attachPDFEditApiEvents: function() {
            if (!this.mode.isPDFEdit) return;

            this.api.asc_registerCallback('asc_onFocusObject',          _.bind(this.onApiFocusObject, this));
            this.api.asc_registerCallback('asc_onFontSize',             _.bind(this.onApiFontSize, this));
            this.api.asc_registerCallback('asc_onBold',                 _.bind(this.onApiBold, this));
            this.api.asc_registerCallback('asc_onItalic',               _.bind(this.onApiItalic, this));
            this.api.asc_registerCallback('asc_onUnderline',            _.bind(this.onApiUnderline, this));
            this.api.asc_registerCallback('asc_onStrikeout',            _.bind(this.onApiStrikeout, this));
            this.api.asc_registerCallback('asc_onVerticalAlign',        _.bind(this.onApiVerticalAlign, this));
            Common.NotificationCenter.on('fonts:change',                _.bind(this.onApiChangeFont, this));
            this.api.asc_registerCallback('asc_onListType',             _.bind(this.onApiBullets, this));
            this.api.asc_registerCallback('asc_canIncreaseIndent',      _.bind(this.onApiCanIncreaseIndent, this));
            this.api.asc_registerCallback('asc_canDecreaseIndent',      _.bind(this.onApiCanDecreaseIndent, this));
            this.api.asc_registerCallback('asc_onLineSpacing',          _.bind(this.onApiLineSpacing, this));
            this.api.asc_registerCallback('asc_onPrAlign',              _.bind(this.onApiParagraphAlign, this));
            this.api.asc_registerCallback('asc_onVerticalTextAlign',    _.bind(this.onApiVerticalTextAlign, this));
            this.api.asc_registerCallback('asc_onTextColor',            _.bind(this.onApiTextColor, this));
            this.api.asc_registerCallback('asc_onTextHighLight',       _.bind(this.onApiTextHighlightColor, this));
            // this.api.asc_registerCallback('asc_onCanGroup',             _.bind(this.onApiCanGroup, this));
            // this.api.asc_registerCallback('asc_onCanUnGroup',           _.bind(this.onApiCanUnGroup, this));
        },

        setApi: function(api) {
            this.api = api;
            this.attachCommonApiEvents();

            if (this.mode.isEdit) {
                this.attachPDFAnnotateApiEvents();
                this.mode.isPDFEdit && this.attachPDFEditApiEvents();
            } else if (this.mode.isRestrictedEdit)
                this.attachRestrictedEditApiEvents();
        },

        onChangeCompactView: function(view, compact) {
            this.toolbar.setFolded(compact);
            this.toolbar.fireEvent('view:compact', [this, compact]);

            compact && this.onTabCollapse();

            Common.localStorage.setBool('pdfe-compact-toolbar', compact);
            Common.NotificationCenter.trigger('layout:changed', 'toolbar');
            Common.NotificationCenter.trigger('edit:complete', this.toolbar);
        },

        onClickChangeCompact: function (from) {
            if ( from != 'file' ) {
                var me = this;
                setTimeout(function () {
                    me.onChangeCompactView(null, !me.toolbar.isCompact());
                }, 0);
            }
        },

        onContextMenu: function() {
            this.toolbar.collapse();
        },

        onCountPages: function(count) {
            this._state.pageCount = count;
            this.toolbar && this.toolbar.fieldPages && this.toolbar.fieldPages.setFixedValue('/ ' + count);
            this.toolbar.lockToolbar(Common.enumLock.singlePage, count<2, {array: [this.toolbar.btnDelPage]});
            this.toolbar.lockToolbar(Common.enumLock.firstPage, this._state.currentPage<1, {array: [this.toolbar.btnFirstPage, this.toolbar.btnPrevPage]});
            this.toolbar.lockToolbar(Common.enumLock.lastPage, this._state.currentPage>=this._state.pageCount-1, {array: [this.toolbar.btnLastPage, this.toolbar.btnNextPage]});
        },

        onCurrentPage: function(value) {
            this._state.currentPage = value;
            if (this.toolbar) {
                this.toolbar.fieldPages && this.toolbar.fieldPages.setValue(value + 1);
                this.toolbar.lockToolbar(Common.enumLock.firstPage, value<1, {array: [this.toolbar.btnFirstPage, this.toolbar.btnPrevPage]});
                this.toolbar.lockToolbar(Common.enumLock.lastPage, value>=this._state.pageCount-1, {array: [this.toolbar.btnLastPage, this.toolbar.btnNextPage]});
            }
        },

        onPagesChanged: function() {
            var value = parseInt(this.toolbar.fieldPages.getValue());
            if (value>this._state.pageCount)
                value = this._state.pageCount;
            this.api && this.api.goToPage(value-1);
        },

        onGotoPage: function (type, btn, e) {
            if (!this.api) return;

            if (type==='first')
                this.api.goToPage(0);
            else if (type==='last')
                this.api.goToPage(this._state.pageCount-1);
            else
                this.api.goToPage(this.api.getCurrentPage() + (type==='next' ? 1 : -1));
        },

        onApiCanRevert: function(which, can) {
            if (which=='undo') {
                if (this._state.can_undo !== can) {
                    this.toolbar.lockToolbar(Common.enumLock.undoLock, !can, {array: [this.toolbar.btnUndo]});
                    this._state.can_undo = can;
                }
            } else {
                if (this._state.can_redo !== can) {
                    this.toolbar.lockToolbar(Common.enumLock.redoLock, !can, {array: [this.toolbar.btnRedo]});
                    this._state.can_redo = can;
                }
            }
        },

        onApiCanCopyCut: function(cancopy, cancut) {
            if (this._state.can_copy !== cancopy) {
                this.toolbar.lockToolbar(Common.enumLock.copyLock, !cancopy, {array: [this.toolbar.btnCopy]});
                this._state.can_copy = cancopy;
            }
            (cancut===undefined) && (cancut = cancopy);
            if (this._state.can_cut !== cancut) {
                this.toolbar.lockToolbar(Common.enumLock.cutLock, !cancut, {array: [this.toolbar.btnCut]});
                this._state.can_cut = cancut;
            }
        },

        onApiFocusObject: function(selectedObjects) {
            if (!this.editMode || !this.mode.isPDFEdit) return;

            var pr, i = -1, type,
                paragraph_locked = false,
                shape_locked = undefined,
                no_paragraph = true,
                no_text = true,
                no_object = true,
                in_equation = false,
                toolbar = this.toolbar,
                no_columns = false,
                in_smartart = false,
                in_smartart_internal = false,
                in_annot = false,
                annot_lock = false;

            while (++i < selectedObjects.length) {
                type = selectedObjects[i].get_ObjectType();
                pr   = selectedObjects[i].get_ObjectValue();

                if (type === Asc.c_oAscTypeSelectElement.Paragraph) {
                    paragraph_locked = pr.get_Locked();
                    no_paragraph = false;
                    no_text = false;
                }  else if (type == Asc.c_oAscTypeSelectElement.Image || type == Asc.c_oAscTypeSelectElement.Shape || type == Asc.c_oAscTypeSelectElement.Chart || type == Asc.c_oAscTypeSelectElement.Table) {
                    shape_locked = pr.get_Locked();
                    no_object = false;
                    if (type == Asc.c_oAscTypeSelectElement.Table ||
                        type == Asc.c_oAscTypeSelectElement.Shape && !pr.get_FromImage()) {
                        no_text = false;
                    }
                    if (type == Asc.c_oAscTypeSelectElement.Table ||
                        type == Asc.c_oAscTypeSelectElement.Shape && !pr.get_FromImage() && !pr.get_FromChart()) {
                        no_paragraph = false;
                    }
                    if (type == Asc.c_oAscTypeSelectElement.Chart) {
                        no_columns = true;
                    }
                    if (type == Asc.c_oAscTypeSelectElement.Shape) {
                        var shapetype = pr.asc_getType();
                        if (shapetype=='line' || shapetype=='bentConnector2' || shapetype=='bentConnector3'
                            || shapetype=='bentConnector4' || shapetype=='bentConnector5' || shapetype=='curvedConnector2'
                            || shapetype=='curvedConnector3' || shapetype=='curvedConnector4' || shapetype=='curvedConnector5'
                            || shapetype=='straightConnector1')
                            no_columns = true;
                        if (pr.get_FromSmartArt())
                            in_smartart = true;
                        if (pr.get_FromSmartArtInternal())
                            in_smartart_internal = true;
                    }
                    if (type == Asc.c_oAscTypeSelectElement.Image || type == Asc.c_oAscTypeSelectElement.Table)
                        no_columns = true;
                } else if (type === Asc.c_oAscTypeSelectElement.Math) {
                    in_equation = true;
                } else if (type === Asc.c_oAscTypeSelectElement.Annot) {
                    in_annot = true;
                    if (pr.asc_getCanEditText())
                        no_text = false;
                }
            }

            if (this._state.prcontrolsdisable !== paragraph_locked) {
                if (this._state.activated) this._state.prcontrolsdisable = paragraph_locked;
                if (paragraph_locked!==undefined)
                    this.toolbar.lockToolbar(Common.enumLock.paragraphLock, paragraph_locked, {array: toolbar.paragraphControls});
            }

            if (this._state.no_paragraph !== no_paragraph) {
                if (this._state.activated) this._state.no_paragraph = no_paragraph;
                this.toolbar.lockToolbar(Common.enumLock.noParagraphSelected, no_paragraph, {array: toolbar.paragraphControls});
                // this.toolbar.lockToolbar(Common.enumLock.noParagraphSelected, no_paragraph, {array: [toolbar.btnCopyStyle]});
            }

            if (this._state.no_text !== no_text) {
                if (this._state.activated) this._state.no_text = no_text;
                this.toolbar.lockToolbar(Common.enumLock.noTextSelected, no_text, {array: toolbar.paragraphControls});
            }

            if (this._state.in_annot !== in_annot) {
                if (this._state.activated) this._state.in_annot = in_annot;
                this.toolbar.lockToolbar(Common.enumLock.inAnnotation, in_annot, {array: toolbar.paragraphControls});
            }

            if (this._state.no_object !== no_object ) {
                if (this._state.activated) this._state.no_object = no_object;
                this.toolbar.lockToolbar(Common.enumLock.noObjectSelected, no_object, {array: [toolbar.btnVerticalAlign ]});
            }

            var no_drawing_objects = this.api.asc_getSelectedDrawingObjectsCount()<1;
            if (this._state.no_drawing_objects !== no_drawing_objects ) {
                if (this._state.activated) this._state.no_drawing_objects = no_drawing_objects;
                this.toolbar.lockToolbar(Common.enumLock.noDrawingObjects, no_drawing_objects, {array: [toolbar.btnShapeAlign, toolbar.btnShapeArrange]});
            }

            if (shape_locked!==undefined && this._state.shapecontrolsdisable !== shape_locked) {
                if (this._state.activated) this._state.shapecontrolsdisable = shape_locked;
                this.toolbar.lockToolbar(Common.enumLock.shapeLock, shape_locked, {array: toolbar.shapeControls.concat(toolbar.paragraphControls)});
            }

            if (shape_locked===undefined && !this._state.no_drawing_objects) { // several tables selected
                this.toolbar.lockToolbar(Common.enumLock.shapeLock, false, {array: toolbar.shapeControls});
            }

            if (this._state.in_equation !== in_equation) {
                if (this._state.activated) this._state.in_equation = in_equation;
                this.toolbar.lockToolbar(Common.enumLock.inEquation, in_equation, {array: [toolbar.btnSuperscript, toolbar.btnSubscript]});
            }

            if (this._state.no_columns !== no_columns) {
                if (this._state.activated) this._state.no_columns = no_columns;
                this.toolbar.lockToolbar(Common.enumLock.noColumns, no_columns, {array: [toolbar.btnColumns]});
            }

            if (this._state.in_smartart !== in_smartart) {
                this.toolbar.lockToolbar(Common.enumLock.inSmartart, in_smartart, {array: toolbar.paragraphControls});
                this._state.in_smartart = in_smartart;
            }

            if (this._state.in_smartart_internal !== in_smartart_internal) {
                this.toolbar.lockToolbar(Common.enumLock.inSmartartInternal, in_smartart_internal, {array: toolbar.paragraphControls});
                this._state.in_smartart_internal = in_smartart_internal;

                toolbar.mnuArrangeFront.setDisabled(in_smartart_internal);
                toolbar.mnuArrangeBack.setDisabled(in_smartart_internal);
                toolbar.mnuArrangeForward.setDisabled(in_smartart_internal);
                toolbar.mnuArrangeBackward.setDisabled(in_smartart_internal);
            }
        },

        onApiZoomChange: function(percent, type) {},

        onNewDocument: function(btn, e) {
            if (this.api)
                this.api.OpenNewDocument();

            Common.NotificationCenter.trigger('edit:complete', this.toolbar);
            Common.component.Analytics.trackEvent('ToolBar', 'New Document');
        },

        onOpenDocument: function(btn, e) {
            if (this.api)
                this.api.LoadDocumentFromDisk();

            Common.NotificationCenter.trigger('edit:complete', this.toolbar);
            Common.component.Analytics.trackEvent('ToolBar', 'Open Document');
        },

        onPrint: function(e) {
            if (this.toolbar.btnPrint.options.printType == 'print') {
                Common.NotificationCenter.trigger('file:print', this.toolbar);
                Common.NotificationCenter.trigger('edit:complete', this.toolbar);
            } else {
                var _main = this.getApplication().getController('Main');
                _main.onPrintQuick();
            }
            Common.component.Analytics.trackEvent('Print');
            Common.component.Analytics.trackEvent('ToolBar', 'Print');

        },

        onPrintMenu: function (btn, e){
            var oldType = this.toolbar.btnPrint.options.printType;
            var newType = e.value;

            if(newType != oldType) {
                this.toolbar.btnPrint.changeIcon({
                    next: e.options.iconClsForMainBtn,
                    curr: this.toolbar.btnPrint.menu.items.filter(function(item){return item.value == oldType;})[0].options.iconClsForMainBtn
                });
                this.toolbar.btnPrint.updateHint([e.caption + e.options.platformKey]);
                this.toolbar.btnPrint.options.printType = newType;
            }
            this.onPrint(e);
        },

        tryToSave: function () {
            var toolbar = this.toolbar,
                mode = toolbar.mode,
                me = this;
            if (!mode.canSaveToFile) {
                var canDownload = mode.canDownload && (!mode.isDesktopApp || !mode.isOffline),
                    saveSopy = (mode.canDownload && (!mode.isDesktopApp || !mode.isOffline)) && (mode.canRequestSaveAs || mode.saveAsUrl),
                    saveAs = mode.canDownload && mode.isDesktopApp && mode.isOffline,
                    buttons = (saveSopy || saveAs ? [{value: 'copy', caption: this.txtSaveCopy}] : []).concat(canDownload ? [{value: 'download', caption: this.txtDownload}] : []),
                    primary = saveSopy || saveAs ? 'copy' : (canDownload ? 'download' : 'ok');

                Common.UI.info({
                    maxwidth: 500,
                    // buttons: (mode.canPDFAnnotate || mode.canPDFEdit || !mode.canDownload) ? ['ok'] : buttons.concat(['cancel']),
                    // primary: (mode.canPDFAnnotate || mode.canPDFEdit || !mode.canDownload) ? 'ok' : primary,
                    // msg: (mode.canPDFAnnotate || mode.canPDFEdit) ? this.txtNeedCommentMode : (mode.canDownload ? this.txtNeedDownload : this.errorAccessDeny),
                    buttons: mode.canDownload ? buttons.concat(['cancel']) : ['ok'],
                    primary: mode.canDownload ? primary : 'ok' ,
                    msg: mode.canDownload ? this.txtNeedDownload : this.errorAccessDeny,
                    callback: function(btn) {
                        if (saveAs && btn==='copy')
                            me.api.asc_DownloadAs();
                        else if (btn==='copy' || btn==='download') {
                            me._state.isFromToolbarDownloadAs = (btn==='copy');
                            var options = new Asc.asc_CDownloadOptions();
                            options.asc_setIsDownloadEvent(me._state.isFromToolbarDownloadAs);
                            options.asc_setIsSaveAs(me._state.isFromToolbarDownloadAs);
                            me.api.asc_DownloadOrigin(options);
                        }
                        Common.NotificationCenter.trigger('edit:complete', toolbar);
                    }
                });
            } else if (this.api) {
                // var isModified = this.api.asc_isDocumentCanSave();
                // var isSyncButton = toolbar.btnCollabChanges && toolbar.btnCollabChanges.cmpEl.hasClass('notify');
                // if (!isModified && !isSyncButton && !toolbar.mode.forcesave && !toolbar.mode.canSaveDocumentToBinary)
                //     return;

                this.api.asc_Save();
                toolbar.btnSave && toolbar.btnSave.setDisabled(!toolbar.mode.forcesave && toolbar.mode.canSaveToFile && !toolbar.mode.canSaveDocumentToBinary);
                Common.component.Analytics.trackEvent('Save');
                Common.component.Analytics.trackEvent('ToolBar', 'Save');
            }
        },

        onDownloadUrl: function(url, fileType) {
            if (this._state.isFromToolbarDownloadAs) {
                var me = this,
                    defFileName = this.getApplication().getController('Viewport').getView('Common.Views.Header').getDocumentCaption();
                !defFileName && (defFileName = me.txtUntitled);

                if (me.toolbar.mode.canRequestSaveAs) {
                    Common.Gateway.requestSaveAs(url, defFileName, fileType);
                } else {
                    me._saveCopyDlg = new Common.Views.SaveAsDlg({
                        saveFolderUrl: me.toolbar.mode.saveAsUrl,
                        saveFileUrl: url,
                        defFileName: defFileName
                    });
                    me._saveCopyDlg.on('saveaserror', function(obj, err){
                        Common.UI.warning({
                            closable: false,
                            msg: err,
                            callback: function(btn){
                                Common.NotificationCenter.trigger('edit:complete', me);
                            }
                        });
                    }).on('close', function(obj){
                        me._saveCopyDlg = undefined;
                    });
                    me._saveCopyDlg.show();
                }
            }
            this._state.isFromToolbarDownloadAs = false;
        },

        onBtnChangeState: function(prop) {
            if ( /\:disabled$/.test(prop) ) {
                var _is_disabled = arguments[2];
                this.toolbar.fireEvent(prop, [_is_disabled]);
            }
        },

        onUndo: function(btn, e) {
            if (this.api)
                this.api.Undo();

            Common.NotificationCenter.trigger('edit:complete', this.toolbar);

            Common.component.Analytics.trackEvent('ToolBar', 'Undo');
        },

        onRedo: function(btn, e) {
            if (this.api)
                this.api.Redo();

            Common.NotificationCenter.trigger('edit:complete', this.toolbar);

            Common.component.Analytics.trackEvent('ToolBar', 'Redo');
        },

        onCopyPaste: function(type, e) {
            var me = this;
            if (me.api) {
                var res = (type === 'cut') ? me.api.Cut() : ((type === 'copy') ? me.api.Copy() : me.api.Paste());
                if (!res) {
                    if (!Common.localStorage.getBool("pdfe-hide-copywarning")) {
                        (new Common.Views.CopyWarningDialog({
                            handler: function(dontshow) {
                                if (dontshow) Common.localStorage.setItem("pdfe-hide-copywarning", 1);
                                Common.NotificationCenter.trigger('edit:complete', me.toolbar);
                            }
                        })).show();
                    }
                } else
                    Common.component.Analytics.trackEvent('ToolBar', 'Copy Warning');
            }
            Common.NotificationCenter.trigger('edit:complete', me.toolbar);
        },

        onSelectAll: function(e) {
            if (this.api)
                this.api.asc_EditSelectAll();

            Common.NotificationCenter.trigger('edit:complete', this.toolbar);
            Common.component.Analytics.trackEvent('ToolBar', 'Select All');
        },

        onSelectTool: function (type, btn, state, e) {
            if (this.api && state) {
                this._state.select_tool = type==='select';
                this.api.asc_setViewerTargetType(type);
                this.mode.isEdit && this.api.asc_StopInkDrawer();
                Common.NotificationCenter.trigger('edit:complete', this.toolbar);
            }
        },

        turnOnSelectTool: function() {
            if ((this.mode.isEdit || this.mode.isRestrictedEdit) && this.toolbar && this.toolbar.btnSelectTool && !this.toolbar.btnSelectTool.isActive()) {
                this._state.select_tool = true;
                this.api.asc_setViewerTargetType('select');
                this.toolbar.btnSelectTool.toggle(true, true);
                this.toolbar.btnHandTool.toggle(false, true);
            }
        },

        clearSelectTools: function() {
            if (this.toolbar && this.toolbar.btnSelectTool && (this.toolbar.btnSelectTool.pressed || this.toolbar.btnHandTool.pressed)) {
                this._state.select_tool = this.toolbar.btnSelectTool.pressed;
                this.toolbar.btnSelectTool.toggle(false, true);
                this.toolbar.btnHandTool.toggle(false, true);
            }
        },

        updateSelectTools: function() {
            if (this.toolbar && this.toolbar.btnSelectTool) {
                this.toolbar.btnSelectTool.toggle(!!this._state.select_tool, true);
                this.toolbar.btnHandTool.toggle(!this._state.select_tool, true);
            }
        },

        turnOnShowComments: function() {
            this.toolbar && !this.toolbar.chShowComments.isChecked() && this.toolbar.chShowComments.setValue(true);
        },

        onBtnStrikeout: function(btn) {
            if (btn.pressed) {
                this._setStrikeoutColor(btn.currentColor);
            }
            else {
                this.api.SetMarkerFormat(btn.options.type, false);
                this.toolbar.btnsStrikeout.forEach(function(button) {
                    button.toggle(false, true);
                });
                this.updateSelectTools();
            }
        },

        onStrikeoutTransparentClick: function(item, e) {
            this._setStrikeoutColor('transparent', 'menu');
        },

        onSelectStrikeoutColor: function(picker, color) {
            this._setStrikeoutColor(color, 'menu');
        },

        _setStrikeoutColor: function(strcolor, h) {
            var me = this;
            me.turnOnSelectTool();
            me.turnOnShowComments();
            me.api.asc_StopInkDrawer();
            me.clearSelectTools();

            if (h === 'menu') {
                me._state.clrstrike = undefined;
                // me.onApiHighlightColor();

                me.toolbar.btnsStrikeout.forEach(function(button) {
                    button.currentColor = strcolor;
                    button.setColor(button.currentColor);
                    button.getPicker().select(button.currentColor, true);
                });
            }
            me.toolbar.btnsStrikeout.forEach(function(button) { // press all strikeout buttons
                button.toggle(true, true);
            });

            strcolor = strcolor || 'transparent';

            if (strcolor == 'transparent') {
                me.api.SetMarkerFormat(me.toolbar.btnStrikeout.options.type, true, 0);
                me.toolbar.mnusStrikeoutColorPicker.forEach(function(picker) {
                    picker && picker.clearSelection();
                });
                // me.toolbar.mnuStrikeoutTransparent.setChecked(true, true);
            } else {
                var r = strcolor[0] + strcolor[1],
                    g = strcolor[2] + strcolor[3],
                    b = strcolor[4] + strcolor[5];
                me.api.SetMarkerFormat(me.toolbar.btnStrikeout.options.type, true, 100, parseInt(r, 16), parseInt(g, 16), parseInt(b, 16));
                // me.toolbar.mnuStrikeoutTransparent.setChecked(false, true);
            }
            Common.NotificationCenter.trigger('edit:complete', me.toolbar, me.toolbar.btnStrikeout);
        },

        onBtnUnderline: function(btn) {
            if (btn.pressed) {
                this._setUnderlineColor(btn.currentColor);
            }
            else {
                this.api.SetMarkerFormat(btn.options.type, false);
                this.toolbar.btnsUnderline.forEach(function(button) {
                    button.toggle(false, true);
                });
                this.updateSelectTools();
            }
        },

        onUnderlineTransparentClick: function(item, e) {
            this._setUnderlineColor('transparent', 'menu');
        },

        onSelectUnderlineColor: function(picker, color) {
            this._setUnderlineColor(color, 'menu');
        },

        _setUnderlineColor: function(strcolor, h) {
            var me = this;
            me.turnOnSelectTool();
            me.turnOnShowComments();
            me.api.asc_StopInkDrawer();
            me.clearSelectTools();

            if (h === 'menu') {
                me._state.clrunderline = undefined;
                // me.onApiHighlightColor();

                me.toolbar.btnsUnderline.forEach(function(button) {
                    button.currentColor = strcolor;
                    button.setColor(button.currentColor);
                    button.getPicker().select(button.currentColor, true);
                });
            }
            me.toolbar.btnsUnderline.forEach(function(button) { // press all strikeout buttons
                button.toggle(true, true);
            });

            strcolor = strcolor || 'transparent';

            if (strcolor == 'transparent') {
                me.api.SetMarkerFormat(me.toolbar.btnUnderline.options.type, true, 0);
                me.toolbar.mnusUnderlineColorPicker.forEach(function(picker) {
                    picker && picker.clearSelection();
                });
                // me.toolbar.mnuUnderlineTransparent.setChecked(true, true);
            } else {
                var r = strcolor[0] + strcolor[1],
                    g = strcolor[2] + strcolor[3],
                    b = strcolor[4] + strcolor[5];
                me.api.SetMarkerFormat(me.toolbar.btnUnderline.options.type, true, 100, parseInt(r, 16), parseInt(g, 16), parseInt(b, 16));
                // me.toolbar.mnuUnderlineTransparent.setChecked(false, true);
            }
            Common.NotificationCenter.trigger('edit:complete', me.toolbar, me.toolbar.btnUnderline);
        },

        onBtnHighlight: function(btn) {
            if (btn.pressed) {
                this._setHighlightColor(btn.currentColor);
            }
            else {
                this.api.SetMarkerFormat(btn.options.type, false);
                this.toolbar.btnsHighlight.forEach(function(button) {
                    button.toggle(false, true);
                });
                this.updateSelectTools();
            }
        },

        onHighlightTransparentClick: function(item, e) {
            this._setHighlightColor('transparent', 'menu');
        },

        onSelectHighlightColor: function(picker, color) {
            this._setHighlightColor(color, 'menu');
        },

        _setHighlightColor: function(strcolor, h) {
            var me = this;
            me.turnOnSelectTool();
            me.turnOnShowComments();
            me.api.asc_StopInkDrawer();
            me.clearSelectTools();

            if (h === 'menu') {
                me._state.clrhighlight = undefined;
                // me.onApiHighlightColor();

                me.toolbar.btnsHighlight.forEach(function(button) {
                    button.currentColor = strcolor;
                    button.setColor(button.currentColor);
                    button.getPicker().select(button.currentColor, true);
                });
            }
            me.toolbar.btnsHighlight.forEach(function(button) { // press all strikeout buttons
                button.toggle(true, true);
            });

            strcolor = strcolor || 'transparent';

            if (strcolor == 'transparent') {
                me.api.SetMarkerFormat(me.toolbar.btnHighlight.options.type, true, 0);
                me.toolbar.mnusHighlightColorPicker.forEach(function(picker) {
                    picker && picker.clearSelection();
                });
                // me.toolbar.mnuHighlightTransparent.setChecked(true, true);
            } else {
                var r = strcolor[0] + strcolor[1],
                    g = strcolor[2] + strcolor[3],
                    b = strcolor[4] + strcolor[5];
                me.api.SetMarkerFormat(me.toolbar.btnHighlight.options.type, true, 100, parseInt(r, 16), parseInt(g, 16), parseInt(b, 16));
                // me.toolbar.mnuHighlightTransparent.setChecked(false, true);
            }
            Common.NotificationCenter.trigger('edit:complete', me.toolbar, me.toolbar.btnHighlight);
        },

        onApiStartHighlight: function(type, pressed) {
            if (type === this.toolbar.btnHighlight.options.type)
                this.toolbar.btnsHighlight.forEach(function(button) {
                    button.toggle(pressed, true);
                });
            else if (type === this.toolbar.btnStrikeout.options.type)
                this.toolbar.btnsStrikeout.forEach(function(button) {
                    button.toggle(pressed, true);
                });
            else if (type === this.toolbar.btnUnderline.options.type)
                this.toolbar.btnsUnderline.forEach(function(button) {
                    button.toggle(pressed, true);
                });
            else if (type===undefined)
                this.toolbar.btnTextHighlightColor && this.toolbar.btnTextHighlightColor.toggle(pressed, true);
            if (type!==undefined) {
                pressed ? this.clearSelectTools() : this.updateSelectTools();
            }
        },

        onDrawStart: function() {
            this.api && this.api.SetMarkerFormat(undefined, false);
            this.onClearHighlight();
            this.turnOnShowComments();
            this.clearSelectTools();
        },

        onDrawStop: function() {
            this.onClearHighlight();
            this.turnOnShowComments();
            this.updateSelectTools();
        },

        onClearHighlight: function() {
            this.toolbar.btnsHighlight.concat(this.toolbar.btnsStrikeout).concat(this.toolbar.btnsUnderline).forEach(function(button) {
                button.toggle(false, true);
            });
            this.toolbar.btnTextHighlightColor && this.toolbar.btnTextHighlightColor.toggle(false, true);
        },

        onShowCommentsChange: function(checkbox, state) {
            var value = state === 'checked';
            Common.Utils.InternalSettings.set("pdfe-settings-livecomment", value);
            (value) ? this.api.asc_showComments(Common.Utils.InternalSettings.get("pdfe-settings-resolvedcomment")) : this.api.asc_hideComments();
        },

        onRotateClick: function(btn, e) {
            // this.api && this.api.asc_Rotate();
        },

        onBeforeTextComment: function(btn, e) {
            Common.UI.TooltipManager.closeTip('textComment');
        },

        onBtnTextCommentClick: function(btn, e) {
            Common.UI.TooltipManager.closeTip('textComment');
            this.onInsertTextComment(btn.options.textboxType, btn, e);
        },

        onMenuTextCommentClick: function(btn, e) {
            var oldType = this.toolbar.btnTextComment.options.textboxType;
            var newType = e.value;

            if(newType !== oldType){
                this.toolbar.btnTextComment.changeIcon({
                    next: e.options.iconClsForMainBtn,
                    curr: this.toolbar.btnTextComment.menu.items.filter(function(item){return item.value == oldType})[0].options.iconClsForMainBtn
                });
                // this.toolbar.btnTextComment.updateHint([e.caption, this.toolbar.tipInsertText]);
                this.toolbar.btnTextComment.updateHint(e.caption);
                this.toolbar.btnTextComment.setCaption(e.options.captionForMainBtn);
                this.toolbar.btnTextComment.options.textboxType = newType;
            }
            this.onInsertTextComment(newType, btn, e);
        },

        onInsertTextComment: function(type, btn, e) {
            this.api && this.api.AddFreeTextAnnot(type);

            Common.NotificationCenter.trigger('edit:complete', this.toolbar, this.toolbar.btnTextComment);
            Common.component.Analytics.trackEvent('ToolBar', 'Add Text');
        },

        onFillRequiredFields: function(isFilled) {
            this.toolbar && this.toolbar.btnSubmit && this.toolbar.lockToolbar(Common.enumLock.requiredNotFilled, !isFilled, {array: [this.toolbar.btnSubmit]});
        },

        onClearClick: function() {
            this.api && this.api.asc_ClearAllSpecialForms();
            Common.NotificationCenter.trigger('edit:complete', this.toolbar);
        },

        onGoToForm: function(type) {
            this.api && this.api.asc_MoveToFillingForm(type=='next');
            Common.NotificationCenter.trigger('edit:complete', this.toolbar);
        },

        onSubmitClick: function() {
            this.api && this.api.asc_SendForm();
            Common.NotificationCenter.trigger('edit:complete', this.toolbar);
        },

        onSaveFormClick: function() {
            if (this.api && this.mode && this.mode.canDownload) {
                if (this.mode.isOffline)
                    this.api.asc_DownloadAs(new Asc.asc_CDownloadOptions(Asc.c_oAscFileType.PDF));
                else {
                    this._state.isFromToolbarDownloadAs = this.mode.canRequestSaveAs || !!this.mode.saveAsUrl;
                    var options = new Asc.asc_CDownloadOptions(Asc.c_oAscFileType.PDF, this._state.isFromToolbarDownloadAs);
                    options.asc_setIsSaveAs(this._state.isFromToolbarDownloadAs);
                    this.api.asc_DownloadAs(options);
                }
            }
        },

        onLongActionBegin: function(type, id) {
            if (id==Asc.c_oAscAsyncAction['Submit'] && this.toolbar.btnSubmit) {
                this._submitFail = false;
                this.submitedTooltip && this.submitedTooltip.hide();
                this.toolbar.lockToolbar(Common.enumLock.submit, true, {array: [this.toolbar.btnSubmit]})
            }
        },

        onLongActionEnd: function(type, id) {
            if (id==Asc.c_oAscAsyncAction['Submit'] && this.toolbar.btnSubmit) {
                this.toolbar.lockToolbar(Common.enumLock.submit, false, {array: [this.toolbar.btnSubmit]})
                if (!this.submitedTooltip) {
                    this.submitedTooltip = new Common.UI.SynchronizeTip({
                        text: this.textSubmited,
                        extCls: 'no-arrow',
                        showLink: false,
                        target: $('.toolbar'),
                        placement: 'bottom'
                    });
                    this.submitedTooltip.on('closeclick', function () {
                        this.submitedTooltip.hide();
                    }, this);
                }
                !this._submitFail && this.submitedTooltip.show();
            }
        },

        onError: function(id, level, errData) {
            if (id==Asc.c_oAscError.ID.Submit) {
                this._submitFail = true;
                this.submitedTooltip && this.submitedTooltip.hide();
            }
        },

        activateControls: function() {
            this.toolbar.lockToolbar(Common.enumLock.disableOnStart, false);
            this.toolbar.lockToolbar(Common.enumLock.undoLock, this._state.can_undo!==true, {array: [this.toolbar.btnUndo]});
            this.toolbar.lockToolbar(Common.enumLock.redoLock, this._state.can_redo!==true, {array: [this.toolbar.btnRedo]});
            this.toolbar.lockToolbar(Common.enumLock.copyLock, this._state.can_copy!==true, {array: [this.toolbar.btnCopy]});
            this.toolbar.lockToolbar(Common.enumLock.cutLock, this._state.can_cut!==true, {array: [this.toolbar.btnCut]});
            this.api && this.toolbar.btnSave && this.toolbar.btnSave.setDisabled(this.mode.canSaveToFile && !this.api.isDocumentModified());
            this._state.activated = true;
        },

        onHomeOpen: function() {
        },

        onHideMenus: function(e){
            Common.NotificationCenter.trigger('edit:complete', this.toolbar);
        },

        onApiCoAuthoringDisconnect: function(enableDownload) {
            (this.mode.isEdit || this.mode.isRestrictedEdit) && this.toolbar.setMode({isDisconnected:true, enableDownload: !!enableDownload});
            this.editMode = false;
            this.DisableToolbar(true, true);
        },

        DisableToolbar: function(disable, viewMode) {
            if (viewMode!==undefined) this.editMode = !viewMode;
            disable = disable || !this.editMode;

            var mask = $('.toolbar-mask');
            if (disable && mask.length>0 || !disable && mask.length==0) return;

            var toolbar = this.toolbar;
            toolbar.hideMoreBtns();

            if(disable) {
                mask = $("<div class='toolbar-mask'>").appendTo(toolbar.$el.find('.toolbar'));
            } else {
                mask.remove();
            }
            toolbar.$el.find('.toolbar').toggleClass('masked', $('.toolbar-mask').length>0);
            if ( toolbar.synchTooltip )
                toolbar.synchTooltip.hide();

            var hkComments = Common.Utils.isMac ? 'command+alt+a' : 'alt+h';
            disable ? Common.util.Shortcuts.suspendEvents(hkComments) : Common.util.Shortcuts.resumeEvents(hkComments);
        },

        createDelayedElements: function() {
            this.toolbar.createDelayedElements();
            this.attachUIEvents(this.toolbar);
            Common.Utils.injectSvgIcons();
        },

        onAppShowed: function (config) {
            var me = this;

            var compactview = !(config.isEdit || config.isRestrictedEdit);
            if ( config.isEdit || config.isRestrictedEdit) {
                if ( Common.localStorage.itemExists("pdfe-compact-toolbar") ) {
                    compactview = Common.localStorage.getBool("pdfe-compact-toolbar");
                } else
                if ( config.customization && config.customization.compactToolbar )
                    compactview = true;
            }

            me.toolbar.render(_.extend({isCompactView: compactview}, config));

            if ( config.isEdit || config.isRestrictedEdit) {
                me.toolbar.setMode(config);
                if (!config.compactHeader) {
                    // hide 'print' and 'save' buttons group and next separator
                    me.toolbar.btnPrint.$el.parents('.group').hide().next().hide();

                    // hide 'undo' and 'redo' buttons and retrieve parent container
                    var $box = me.toolbar.btnUndo.$el.hide().next().hide().parent();

                    // move 'paste' button to the container instead of 'undo' and 'redo'
                    me.toolbar.btnPaste.$el.detach().appendTo($box);
                    me.toolbar.btnPaste.$el.find('button').attr('data-hint-direction', 'bottom');
                    me.toolbar.btnCopy.$el.removeClass('split');
                    me.toolbar.processPanelVisible(null, true);
                }
            }
            if ( config.isEdit ) {
                me.toolbar.btnSave.on('disabled', _.bind(me.onBtnChangeState, me, 'save:disabled'));

                var drawtab = me.getApplication().getController('Common.Controllers.Draw');
                drawtab.setApi(me.api).setMode(config);
                $panel = drawtab.createToolbarPanel(true);
                if ($panel) {
                    me.toolbar.$el.find('.draw-groups').after($panel);
                    Array.prototype.push.apply(me.toolbar.lockControls, drawtab.getView().getButtons());
                    Array.prototype.push.apply(me.toolbar.paragraphControls, drawtab.getView().getButtons());
                }

                !config.canViewComments && me.toolbar.setVisible('comment', false);
            }

            var tab = {caption: me.toolbar.textTabView, action: 'view', extcls: config.isEdit ? 'canedit' : '', layoutname: 'toolbar-view', dataHintTitle: 'W'};
            var viewtab = me.getApplication().getController('ViewTab');
            viewtab.setApi(me.api).setConfig({toolbar: me, mode: config});
            var $panel = viewtab.createToolbarPanel();
            if ($panel) {
                me.toolbar.addTab(tab, $panel, 8);
                me.toolbar.setVisible('view', Common.UI.LayoutManager.isElementVisible('toolbar-view'));
            }

            if (config.isPDFEdit) {
                me._state.initEditing = false;
                tab = {caption: me.toolbar.textTabInsert, action: 'ins', extcls: config.isEdit ? 'canedit' : '', layoutname: 'toolbar-insert', dataHintTitle: 'I'};
                var instab = me.getApplication().getController('InsTab');
                instab.setApi(me.api).setConfig({toolbar: me, mode: config});
                $panel = instab.createToolbarPanel();
                if ($panel) {
                    me.toolbar.addTab(tab, $panel, 1);
                    me.toolbar.setVisible('ins', true);
                }
            }
        },

        applyMode: function() {
            var me = this,
                toolbar = this.toolbar,
                $host = $(toolbar.$layout);
            if (this.mode.isPDFEdit && this._state.initEditing) {
                Array.prototype.push.apply(me.toolbar.lockControls, toolbar.applyLayoutPDFEdit(this.mode));
                toolbar.rendererComponentsPDFEdit($host);

                setTimeout(function(){
                    toolbar.createDelayedElementsPDFEdit();
                    me.attachPDFEditApiEvents();
                    me.attachPDFEditUIEvents(toolbar);
                    me.fillFontsStore(toolbar.cmbFontName, me._state.fontname);
                    toolbar.lockToolbar(Common.enumLock.disableOnStart, false);
                    me.onCountPages(me._state.pageCount);
                    me.onApiFocusObject([]);
                    me.api.UpdateInterfaceState();
                }, 50);

                var tab = {caption: toolbar.textTabInsert, action: 'ins', extcls: this.mode.isEdit ? 'canedit' : '', layoutname: 'toolbar-insert', dataHintTitle: 'I'};
                var instab = this.getApplication().getController('InsTab');
                instab.setApi(this.api).setConfig({toolbar: this, mode: this.mode});
                toolbar.addTab(tab, instab.createToolbarPanel(), 1);
                instab.onAppReady(this.mode);
                setTimeout(function(){
                    instab.onDocumentReady();
                }, 50);

                this._state.initEditing = false;
            }
            if (this.mode.isPDFEdit || toolbar.isTabActive('ins'))
                toolbar.setTab('home');
            toolbar.setVisible('ins', this.mode.isPDFEdit);
            $host.find('.annotate').toggleClass('hidden', this.mode.isPDFEdit);
            $host.find('.pdfedit').toggleClass('hidden', !this.mode.isPDFEdit);
        },
        
        onAppReady: function (config) {
            var me = this;
            me.appOptions = config;

            (new Promise(function(accept) {
                accept();
            })).then(function () {
                var hand = (config.isEdit && !config.isPDFEdit || config.isRestrictedEdit);
                me.toolbar && me.toolbar.btnHandTool && me.toolbar[hand ? 'btnHandTool' : 'btnSelectTool'].toggle(true, true);
                me.api && me.api.asc_setViewerTargetType(hand ? 'hand' : 'select');
                if (config.isRestrictedEdit && me.toolbar && me.toolbar.btnSubmit && me.api && !me.api.asc_IsAllRequiredFormsFilled()) {
                    me.toolbar.lockToolbar(Common.enumLock.requiredNotFilled, true, {array: [me.toolbar.btnSubmit]});
                    if (!Common.localStorage.getItem("pdfe-embed-hide-submittip")) {
                        me.requiredTooltip = new Common.UI.SynchronizeTip({
                            extCls: 'colored',
                            placement: Common.UI.isRTL() ? 'bottom-left' : 'bottom-right',
                            target: me.toolbar.btnSubmit.$el,
                            text: me.textRequired,
                            showLink: false,
                            closable: false,
                            showButton: true,
                            textButton: me.textGotIt
                        });
                        var onclose = function () {
                            me.requiredTooltip.hide();
                            me.api.asc_MoveToFillingForm(true, true, true);
                            me.toolbar.btnSubmit.updateHint(me.textRequired);
                        };
                        me.requiredTooltip.on('buttonclick', function () {
                            onclose();
                            Common.localStorage.setItem("pdfe-embed-hide-submittip", 1);
                        });
                        me.requiredTooltip.on('closeclick', onclose);
                        me.requiredTooltip.show();
                    } else {
                        me.toolbar.btnSubmit.updateHint(me.textRequired);
                    }
                }
                config.isEdit && Common.UI.TooltipManager.showTip('editPdf');
            });
        },

        getView: function (name) {
            return !name ? this.toolbar : Backbone.Controller.prototype.getView.apply(this, arguments);
        },

        onFileMenu: function (opts) {
            if ( opts == 'show' ) {
                if ( !this.toolbar.isTabActive('file') )
                    this.toolbar.setTab('file');
            } else {
                if ( this.toolbar.isTabActive('file') )
                    this.toolbar.setTab();
            }
        },

        onActiveTab: function(tab) {
            if (tab !== 'file' && tab !== 'home' && this.requiredTooltip) {
                this.requiredTooltip.close();
                this.requiredTooltip = undefined;
            }
            (tab !== 'home') && Common.UI.TooltipManager.closeTip('editPdf');
            (tab === 'comment') ? Common.UI.TooltipManager.showTip('textComment') : Common.UI.TooltipManager.closeTip('textComment');
        },

        onTabCollapse: function(tab) {
            Common.UI.TooltipManager.closeTip('editPdf');
            Common.UI.TooltipManager.closeTip('textComment');
        },

        applySettings: function() {
            this.toolbar && this.toolbar.chShowComments && this.toolbar.chShowComments.setValue(Common.Utils.InternalSettings.get("pdfe-settings-livecomment"), true);
        },

        onApiMathTypes: function(equation) {
            this._equationTemp = equation;
        },

        onInitStandartTextures: function(texture) {
            this._textureTemp = texture;
        },

        fillFontsStore: function(combo, name) {
            if (combo.store.length===0) {
                var fontstore = new Common.Collections.Fonts(),
                    fonts = this.getCollection('Common.Collections.Fonts').toJSON();
                var arr = [];
                _.each(fonts, function(font, index){
                    if (!font.cloneid) {
                        arr.push(_.clone(font));
                    }
                });
                fontstore.add(arr);
                combo.fillFonts(fontstore);
                name && combo.onApiChangeFont(name);
            }
        },

        onApiChangeFont: function(font) {
            if (!this.mode.isPDFEdit) return;
            this._state.fontname = font;
            !Common.Utils.ModalWindow.isVisible() && this.toolbar.cmbFontName.onApiChangeFont(font);
        },

        onApiFontSize: function(size) {
            if (!this.mode.isPDFEdit) return;
            if (this._state.fontsize !== size) {
                this.toolbar.cmbFontSize.setValue(size);
                this._state.fontsize = size;
            }
        },

        onApiBold: function(on) {
            if (!this.mode.isPDFEdit) return;
            if (this._state.bold !== on) {
                this.toolbar.btnBold.toggle(on === true, true);
                this._state.bold = on;
            }
        },

        onApiItalic: function(on) {
            if (!this.mode.isPDFEdit) return;
            if (this._state.italic !== on) {
                this.toolbar.btnItalic.toggle(on === true, true);
                this._state.italic = on;
            }
        },

        onApiUnderline: function(on) {
            if (!this.mode.isPDFEdit) return;
            if (this._state.underline !== on) {
                this.toolbar.btnTextUnderline.toggle(on === true, true);
                this._state.underline = on;
            }
        },

        onApiStrikeout: function(on) {
            if (!this.mode.isPDFEdit) return;
            if (this._state.strike !== on) {
                this.toolbar.btnTextStrikeout.toggle(on === true, true);
                this._state.strike = on;
            }
        },

        onApiVerticalAlign: function(typeBaseline) {
            if (!this.mode.isPDFEdit) return;
            if (this._state.valign !== typeBaseline) {
                this.toolbar.btnSuperscript.toggle(typeBaseline==Asc.vertalign_SuperScript, true);
                this.toolbar.btnSubscript.toggle(typeBaseline==Asc.vertalign_SubScript, true);
                this._state.valign = typeBaseline;
            }
        },

        onApiCanIncreaseIndent: function(value) {
            if (!this.mode.isPDFEdit) return;
            if (this._state.can_increase !== value) {
                this.toolbar.lockToolbar(Common.enumLock.incIndentLock, !value, {array: [this.toolbar.btnIncLeftOffset]});
                if (this._state.activated) this._state.can_increase = value;
            }
        },

        onApiCanDecreaseIndent: function(value) {
            if (!this.mode.isPDFEdit) return;
            if (this._state.can_decrease !== value) {
                this.toolbar.lockToolbar(Common.enumLock.decIndentLock, !value, {array: [this.toolbar.btnDecLeftOffset]});
                if (this._state.activated) this._state.can_decrease = value;
            }
        },

        updateBulletTip: function(view, title) {
            if (view) {
                var tip = $(view.el).data('bs.tooltip');
                if (tip) {
                    tip.options.title = title;
                    tip.$tip.find('.tooltip-inner').text(title);
                }
            }
        },

        onApiBullets: function(v) {
            if (!this.mode.isPDFEdit) return;
            if (!(this.toolbar.mnuMarkersPicker && this.toolbar.mnuMarkersPicker.store)) {
                this._state.needCallApiBullets = v;
                return;
            }
            this._state.needCallApiBullets = undefined;

            if (this._state.bullets.type !== v.get_ListType() || this._state.bullets.subtype !== v.get_ListSubType() || v.get_ListType()===0 && v.get_ListSubType()===0x1000) {
                this._state.bullets.type    = v.get_ListType();
                this._state.bullets.subtype = v.get_ListSubType();

                var rec = this.toolbar.mnuMarkersPicker.store.at(8),
                    drawDefBullet = (rec.get('data').subtype===0x1000) && (this._state.bullets.type===1 || this._state.bullets.subtype!==0x1000);

                this._clearBullets();

                switch(this._state.bullets.type) {
                    case 0:
                        var idx;
                        if (this._state.bullets.subtype!==0x1000)
                            idx = this._state.bullets.subtype;
                        else { // custom
                            var bullet = v.asc_getListCustom();
                            if (bullet) {
                                var type = bullet.asc_getType();
                                if (type == Asc.asc_PreviewBulletType.char) {
                                    var symbol = bullet.asc_getChar();
                                    if (symbol) {
                                        var custombullet = new Asc.asc_CBullet();
                                        custombullet.asc_putSymbol(symbol);
                                        custombullet.asc_putFont(bullet.asc_getSpecialFont());

                                        rec.get('data').subtype = 0x1000;
                                        rec.set('customBullet', custombullet);
                                        rec.set('numberingInfo', JSON.stringify(custombullet.asc_getJsonBullet()));
                                        rec.set('tip', '');
                                        this.toolbar.mnuMarkersPicker.dataViewItems && this.updateBulletTip(this.toolbar.mnuMarkersPicker.dataViewItems[8], '');
                                        drawDefBullet = false;
                                        idx = 8;
                                    }
                                } else if (type == Asc.asc_PreviewBulletType.image) {
                                    var id = bullet.asc_getImageId();
                                    if (id) {
                                        var custombullet = new Asc.asc_CBullet();
                                        custombullet.asc_fillBulletImage(id);

                                        rec.get('data').subtype = 0x1000;
                                        rec.set('customBullet', custombullet);
                                        rec.set('numberingInfo', JSON.stringify(custombullet.asc_getJsonBullet()));
                                        rec.set('tip', '');
                                        this.toolbar.mnuMarkersPicker.dataViewItems && this.updateBulletTip(this.toolbar.mnuMarkersPicker.dataViewItems[8], '');
                                        drawDefBullet = false;
                                        idx = 8;
                                    }
                                }
                            }
                        }
                        (idx!==undefined) ? this.toolbar.mnuMarkersPicker.selectByIndex(idx, true) :
                            this.toolbar.mnuMarkersPicker.deselectAll(true);

                        this.toolbar.btnMarkers.toggle(true, true);
                        this.toolbar.mnuNumbersPicker.deselectAll(true);
                        break;
                    case 1:
                        var idx = 0;
                        switch(this._state.bullets.subtype) {
                            case 1:
                                idx = 4;
                                break;
                            case 2:
                                idx = 5;
                                break;
                            case 3:
                                idx = 6;
                                break;
                            case 4:
                                idx = 1;
                                break;
                            case 5:
                                idx = 2;
                                break;
                            case 6:
                                idx = 3;
                                break;
                            case 7:
                                idx = 7;
                                break;
                        }
                        this.toolbar.btnNumbers.toggle(true, true);
                        this.toolbar.mnuNumbersPicker.selectByIndex(idx, true);
                        this.toolbar.mnuMarkersPicker.deselectAll(true);
                        break;
                }
                if (drawDefBullet) {
                    rec.get('data').subtype = 8;
                    rec.set('numberingInfo', this.toolbar._markersArr[8]);
                    rec.set('tip', this.toolbar.tipMarkersDash);
                    this.toolbar.mnuMarkersPicker.dataViewItems && this.updateBulletTip(this.toolbar.mnuMarkersPicker.dataViewItems[8], this.toolbar.tipMarkersDash);
                }
            }
        },

        onApiParagraphAlign: function(v) {
            if (!this.mode.isPDFEdit) return;
            if (this._state.pralign !== v) {
                this._state.pralign = v;

                var index = -1,
                    align,
                    btnHorizontalAlign = this.toolbar.btnHorizontalAlign;

                switch (v) {
                    case 0: index = 2; align = 'btn-align-right'; break;
                    case 1: index = 0; align = 'btn-align-left'; break;
                    case 2: index = 1; align = 'btn-align-center'; break;
                    case 3: index = 3; align = 'btn-align-just'; break;
                    default:  index = -255; align = 'btn-align-left'; break;
                }
                if (!(index < 0)) {
                    btnHorizontalAlign.menu.items[index].setChecked(true);
                } else if (index == -255) {
                    btnHorizontalAlign.menu.clearAll();
                }

                if ( btnHorizontalAlign.rendered && btnHorizontalAlign.$icon ) {
                    btnHorizontalAlign.$icon.removeClass(btnHorizontalAlign.options.icls).addClass(align);
                    btnHorizontalAlign.options.icls = align;
                }
            }
        },

        onApiVerticalTextAlign: function(v) {
            if (!this.mode.isPDFEdit) return;
            if (this._state.vtextalign !== v) {
                this._state.vtextalign = v;

                var index = -1,
                    align = '',
                    btnVerticalAlign = this.toolbar.btnVerticalAlign;

                switch (v) {
                    case Asc.c_oAscVAlign.Top:    index = 0; align = 'btn-align-top';    break;
                    case Asc.c_oAscVAlign.Center:    index = 1; align = 'btn-align-middle'; break;
                    case Asc.c_oAscVAlign.Bottom: index = 2; align = 'btn-align-bottom'; break;
                    default:  index = -255; align = 'btn-align-middle'; break;
                }

                if (!(index < 0)) {
                    btnVerticalAlign.menu.items[index].setChecked(true);
                } else if (index == -255) {
                    btnVerticalAlign.menu.clearAll();
                }

                if ( btnVerticalAlign.rendered && btnVerticalAlign.$icon ) {
                    btnVerticalAlign.$icon.removeClass(btnVerticalAlign.options.icls).addClass(align);
                    btnVerticalAlign.options.icls = align;
                }
            }
        },

        onApiLineSpacing: function(vc) {
            if (!this.mode.isPDFEdit) return;
            var line = (vc.get_Line() === null || vc.get_LineRule() === null || vc.get_LineRule() != 1) ? -1 : vc.get_Line();

            if (this._state.linespace !== line) {
                this._state.linespace = line;

                var mnuLineSpace = this.toolbar.btnLineSpace.menu;
                _.each(mnuLineSpace.items, function(item){
                    item.setChecked(false, true);
                });
                if (line<0) return;

                if ( Math.abs(line-1.)<0.0001 )
                    mnuLineSpace.items[0].setChecked(true, true);
                else if ( Math.abs(line-1.15)<0.0001 )
                    mnuLineSpace.items[1].setChecked(true, true);
                else if ( Math.abs(line-1.5)<0.0001 )
                    mnuLineSpace.items[2].setChecked(true, true);
                else if ( Math.abs(line-2)<0.0001 )
                    mnuLineSpace.items[3].setChecked(true, true);
                else if ( Math.abs(line-2.5)<0.0001 )
                    mnuLineSpace.items[4].setChecked(true, true);
                else if ( Math.abs(line-3)<0.0001 )
                    mnuLineSpace.items[5].setChecked(true, true);
            }
        },

        onApiCanGroup: function(value) {
            if (this._state.can_group!==value) {
                this.toolbar.mnuGroupShapes.setDisabled(!value);
                if (this._state.activated) this._state.can_group = value;
            }
        },

        onApiCanUnGroup: function(value) {
            if (this._state.can_ungroup!==value) {
                this.toolbar.mnuUnGroupShapes.setDisabled(!value);
                if (this._state.activated) this._state.can_ungroup = value;
            }
        },

        onIncrease: function(e) {
            if (this.api)
                this.api.FontSizeIn();

            Common.NotificationCenter.trigger('edit:complete', this.toolbar);
            Common.component.Analytics.trackEvent('ToolBar', 'Font Size');
        },

        onDecrease: function(e) {
            if (this.api)
                this.api.FontSizeOut();

            Common.NotificationCenter.trigger('edit:complete', this.toolbar);
            Common.component.Analytics.trackEvent('ToolBar', 'Font Size');
        },

        onBold: function(btn, e) {
            this._state.bold = undefined;
            if (this.api)
                this.api.put_TextPrBold(btn.pressed);

            Common.NotificationCenter.trigger('edit:complete', this.toolbar);
            Common.component.Analytics.trackEvent('ToolBar', 'Bold');
        },

        onItalic: function(btn, e) {
            this._state.italic = undefined;
            if (this.api)
                this.api.put_TextPrItalic(btn.pressed);

            Common.NotificationCenter.trigger('edit:complete', this.toolbar);
            Common.component.Analytics.trackEvent('ToolBar', 'Italic');
        },

        onTextUnderline: function(btn, e) {
            this._state.underline = undefined;
            if (this.api)
                this.api.put_TextPrUnderline(btn.pressed);

            Common.NotificationCenter.trigger('edit:complete', this.toolbar);
            Common.component.Analytics.trackEvent('ToolBar', 'Underline');
        },

        onTextStrikeout: function(btn, e) {
            this._state.strike = undefined;
            if (this.api)
                this.api.put_TextPrStrikeout(btn.pressed);

            Common.NotificationCenter.trigger('edit:complete', this.toolbar);
            Common.component.Analytics.trackEvent('ToolBar', 'Strikeout');
        },

        onSuperscript: function(btn, e) {
            if (!this.toolbar.btnSubscript.pressed) {
                this._state.valign = undefined;
                if (this.api)
                    this.api.put_TextPrBaseline(btn.pressed ? Asc.vertalign_SuperScript : Asc.vertalign_Baseline);

                Common.NotificationCenter.trigger('edit:complete', this.toolbar);
                Common.component.Analytics.trackEvent('ToolBar', 'Superscript');
            }
        },

        onSubscript: function(btn, e) {
            if (!this.toolbar.btnSuperscript.pressed) {
                this._state.valign = undefined;
                if (this.api)
                    this.api.put_TextPrBaseline(btn.pressed ? Asc.vertalign_SubScript : Asc.vertalign_Baseline);

                Common.NotificationCenter.trigger('edit:complete', this.toolbar);
                Common.component.Analytics.trackEvent('ToolBar', 'Subscript');
            }
        },

        onDecOffset: function(btn, e) {
            if (this.api)
                this.api.DecreaseIndent();

            Common.NotificationCenter.trigger('edit:complete', this.toolbar);
            Common.component.Analytics.trackEvent('ToolBar', 'Indent');
        },

        onIncOffset: function(btn, e) {
            if (this.api)
                this.api.IncreaseIndent();

            Common.NotificationCenter.trigger('edit:complete', this.toolbar);
            Common.component.Analytics.trackEvent('ToolBar', 'Indent');
        },

        onChangeCase: function(menu, item, e) {
            if (this.api)
                this.api.asc_ChangeTextCase(item.value);
            Common.NotificationCenter.trigger('edit:complete', this.toolbar);
        },

        onMenuHorizontalAlignSelect: function(menu, item) {
            this._state.pralign = undefined;
            var btnHorizontalAlign = this.toolbar.btnHorizontalAlign;

            btnHorizontalAlign.$icon.removeClass(btnHorizontalAlign.options.icls);
            btnHorizontalAlign.options.icls = !item.checked ? 'btn-align-left' : item.options.icls;
            btnHorizontalAlign.$icon.addClass(btnHorizontalAlign.options.icls);

            if (this.api && item.checked)
                this.api.put_PrAlign(item.value);

            Common.NotificationCenter.trigger('edit:complete', this.toolbar);
            Common.component.Analytics.trackEvent('ToolBar', 'Horizontal Align');
        },

        onMenuVerticalAlignSelect: function(menu, item) {
            var btnVerticalAlign = this.toolbar.btnVerticalAlign;

            btnVerticalAlign.$icon.removeClass(btnVerticalAlign.options.icls);
            btnVerticalAlign.options.icls = !item.checked ? 'btn-align-middle' : item.options.icls;
            btnVerticalAlign.$icon.addClass(btnVerticalAlign.options.icls);

            this._state.vtextalign = undefined;
            if (this.api && item.checked)
                this.api.setVerticalAlign(item.value);

            Common.NotificationCenter.trigger('edit:complete', this.toolbar);
            Common.component.Analytics.trackEvent('ToolBar', 'Vertical Align');
        },

        onMarkers: function(btn, e) {
            var record = {
                data: {
                    type: 0,
                    subtype: btn.pressed ? 0: -1
                }
            };

            this.onSelectBullets(null, null, null, record);

            Common.NotificationCenter.trigger('edit:complete', this.toolbar);
        },

        onNumbers: function(btn, e) {
            var record = {
                data: {
                    type: 1,
                    subtype: btn.pressed ? 0: -1
                }
            };
            this.onSelectBullets(null, null, null, record);

            Common.NotificationCenter.trigger('edit:complete', this.toolbar);
        },

        onMarkerSettingsClick: function(type) {
            var me      = this,
                props;

            var selectedElements = me.api.getSelectedElements();
            if (selectedElements && _.isArray(selectedElements)) {
                for (var i = 0; i< selectedElements.length; i++) {
                    if (Asc.c_oAscTypeSelectElement.Paragraph == selectedElements[i].get_ObjectType()) {
                        props = selectedElements[i].get_ObjectValue();
                        break;
                    }
                }
            }
            if (props) {
                (new Common.Views.ListSettingsDialog({
                    api: me.api,
                    props: props,
                    type: type,
                    colorConfig: Common.define.simpleColorsConfig,
                    storage: me.mode.canRequestInsertImage || me.mode.fileChoiceUrl && me.mode.fileChoiceUrl.indexOf("{documentType}")>-1,
                    interfaceLang: me.toolbar.mode.lang,
                    handler: function(result, value) {
                        if (result == 'ok') {
                            if (me.api) {
                                props.asc_putBullet(value);
                                me.api.paraApply(props);
                            }
                        }
                        Common.NotificationCenter.trigger('edit:complete', me.toolbar);
                    }
                })).show();
            }
        },

        onComboBlur: function() {
            Common.NotificationCenter.trigger('edit:complete', this.toolbar);
        },

        onFontNameSelect: function(combo, record) {
            if (this.api) {
                if (record.isNewFont) {
                    !Common.Utils.ModalWindow.isVisible() &&
                    Common.UI.warning({
                        width: 500,
                        msg: this.confirmAddFontName,
                        buttons: ['yes', 'no'],
                        primary: 'yes',
                        callback: _.bind(function(btn) {
                            if (btn == 'yes') {
                                this.api.put_TextPrFontName(record.name);
                                Common.component.Analytics.trackEvent('ToolBar', 'Font Name');
                            } else {
                                this.toolbar.cmbFontName.setValue(this.api.get_TextProps().get_TextPr().get_FontFamily().get_Name());
                            }
                            Common.NotificationCenter.trigger('edit:complete', this.toolbar);
                        }, this)
                    });
                } else {
                    this.api.put_TextPrFontName(record.name);
                    Common.component.Analytics.trackEvent('ToolBar', 'Font Name');
                }
            }
            Common.NotificationCenter.trigger('edit:complete', this.toolbar);
        },

        onComboOpen: function(needfocus, combo, e, params) {
            if (params && params.fromKeyDown) return;
            _.delay(function() {
                var input = $('input', combo.cmpEl).select();
                if (needfocus) input.focus();
                else if (!combo.isMenuOpen()) input.one('mouseup', function (e) { e.preventDefault(); });
            }, 10);
        },

        onFontSizeSelect: function(combo, record) {
            this._state.fontsize = undefined;
            if (this.api)
                this.api.put_TextPrFontSize(record.value);

            Common.NotificationCenter.trigger('edit:complete', this.toolbar);
            Common.component.Analytics.trackEvent('ToolBar', 'Font Size');
        },

        onFontSizeChanged: function(before, combo, record, e) {
            var value,
                me = this;

            if (before) {
                var item = combo.store.findWhere({
                    displayValue: record.value
                });

                if (!item) {
                    value = /^\+?(\d*(\.|,).?\d+)$|^\+?(\d+(\.|,)?\d*)$/.exec(record.value);

                    if (!value) {
                        value = this._getApiTextSize();
                        setTimeout(function(){
                            Common.UI.warning({
                                msg: me.textFontSizeErr,
                                callback: function() {
                                    _.defer(function(btn) {
                                        $('input', combo.cmpEl).focus();
                                    })
                                }
                            });
                        }, 1);
                        combo.setRawValue(value);
                        e.preventDefault();
                        return false;
                    }
                }
            } else {
                value = Common.Utils.String.parseFloat(record.value);
                value = value > 300 ? 300 :
                    value < 1 ? 1 : Math.floor((value+0.4)*2)/2;

                combo.setRawValue(value);

                this._state.fontsize = undefined;
                if (this.api) {
                    this.api.put_TextPrFontSize(value);
                }

                Common.NotificationCenter.trigger('edit:complete', this.toolbar);
            }
        },

        onListShowAfter: function(type, picker) {
            var store = picker.store;
            var arr = [];
            store.each(function(item){
                arr.push({
                    numberingInfo: {bullet: item.get('numberingInfo')==='undefined' ? undefined : JSON.parse(item.get('numberingInfo'))},
                    divId: item.get('id')
                });
            });
            if (this.api && this.api.SetDrawImagePreviewBulletForMenu) {
                this.api.SetDrawImagePreviewBulletForMenu(arr, type);
            }
        },

        onSelectBullets: function(btn, picker, itemView, record) {
            var rawData = {},
                isPickerSelect = _.isFunction(record.toJSON);

            if (isPickerSelect){
                if (record.get('selected')) {
                    rawData = record.toJSON();
                } else {
                    // record deselected
                    return;
                }
            } else {
                rawData = record;
            }

            if (btn) {
                btn.toggle(rawData.data.subtype !== -1, true);
            }

            if (this.api){
                if (rawData.data.type===0 && rawData.data.subtype===0x1000) {// custom bullet
                    var bullet = rawData.customBullet;
                    if (bullet) {
                        var selectedElements = this.api.getSelectedElements();
                        if (selectedElements && _.isArray(selectedElements)) {
                            for (var i = 0; i< selectedElements.length; i++) {
                                if (Asc.c_oAscTypeSelectElement.Paragraph == selectedElements[i].get_ObjectType()) {
                                    var props = selectedElements[i].get_ObjectValue();
                                    props.asc_putBullet(bullet);
                                    this.api.paraApply(props);
                                    break;
                                }
                            }
                        }
                    }
                } else
                    this.api.put_ListType(rawData.data.type, rawData.data.subtype);
            }

            Common.NotificationCenter.trigger('edit:complete', this.toolbar);
            Common.component.Analytics.trackEvent('ToolBar', 'List Type');
        },

        onLineSpaceToggle: function(menu, item, state, e) {
            if (!!state) {
                this._state.linespace = undefined;
                if (this.api)
                    this.api.put_PrLineSpacing(c_paragraphLinerule.LINERULE_AUTO, item.value);

                Common.NotificationCenter.trigger('edit:complete', this.toolbar);
                Common.component.Analytics.trackEvent('ToolBar', 'Line Spacing');
            }
        },

        onColumnsSelect: function(menu, item) {
            if (_.isUndefined(item.value))
                return;

            this._state.columns = undefined;

            if (this.api) {
                if (item.value == 'advanced') {
                    var win,
                        me = this;
                    var selectedElements = me.api.getSelectedElements();
                    if (selectedElements && selectedElements.length>0){
                        var elType, elValue;
                        for (var i = selectedElements.length - 1; i >= 0; i--) {
                            elType = selectedElements[i].get_ObjectType();
                            elValue = selectedElements[i].get_ObjectValue();
                            if (Asc.c_oAscTypeSelectElement.Shape == elType) {
                                var win = new PDFE.Views.ShapeSettingsAdvanced(
                                    {
                                        shapeProps: elValue,
                                        slideSize: {width: me.api.get_PageWidth(), height: me.api.get_PageHeight()},
                                        handler: function(result, value) {
                                            if (result == 'ok') {
                                                if (me.api) {
                                                    me.api.ShapeApply(value.shapeProps);
                                                }
                                            }
                                            Common.NotificationCenter.trigger('edit:complete', me.toolbar);
                                        }
                                    });
                                win.show();
                                win.setActiveCategory(5);
                                break;
                            }
                        }
                    }
                } else if (item.checked) {
                    var props = new Asc.asc_CShapeProperty(),
                        cols = item.value;
                    props.asc_putColumnNumber(cols+1);
                    this.api.ShapeApply(props);
                }
            }

            Common.NotificationCenter.trigger('edit:complete', this.toolbar);
            Common.component.Analytics.trackEvent('ToolBar', 'Insert Columns');
        },

        onBeforeColumns: function() {
            var index = -1;
            var selectedElements = this.api.getSelectedElements();
            if (selectedElements && selectedElements.length>0){
                var elType, elValue;
                for (var i = selectedElements.length - 1; i >= 0; i--) {
                    if (Asc.c_oAscTypeSelectElement.Shape == selectedElements[i].get_ObjectType()) {
                        var value = selectedElements[i].get_ObjectValue().asc_getColumnNumber();
                        if (value<4)
                            index = value-1;
                        break;
                    }
                }
            }
            if (this._state.columns === index)
                return;

            if (index < 0)
                this.toolbar.btnColumns.menu.clearAll();
            else
                this.toolbar.btnColumns.menu.items[index].setChecked(true);
            this._state.columns = index;
        },

        onClearStyleClick: function(btn, e) {
            if (this.api)
                this.api.ClearFormating();

            Common.NotificationCenter.trigger('edit:complete', this.toolbar);
        },

        onBeforeShapeAlign: function() {
            var value = this.api.asc_getSelectedDrawingObjectsCount(),
                slide_checked = Common.Utils.InternalSettings.get("pdfe-align-to-slide") || false;
            this.toolbar.mniAlignObjects.setDisabled(value<2);
            this.toolbar.mniAlignObjects.setChecked(value>1 && !slide_checked, true);
            this.toolbar.mniAlignToSlide.setChecked(value<2 || slide_checked, true);
            this.toolbar.mniDistribHor.setDisabled(value<3 && this.toolbar.mniAlignObjects.isChecked());
            this.toolbar.mniDistribVert.setDisabled(value<3 && this.toolbar.mniAlignObjects.isChecked());
        },

        onShapeAlign: function(menu, item) {
            if (this.api) {
                var value = this.toolbar.mniAlignToSlide.isChecked() ? Asc.c_oAscObjectsAlignType.Page : Asc.c_oAscObjectsAlignType.Selected;
                if (item.value>-1 && item.value < 6) {
                    this.api.put_ShapesAlign(item.value, value);
                    Common.component.Analytics.trackEvent('ToolBar', 'Shape Align');
                } else if (item.value == 6) {
                    this.api.DistributeHorizontally(value);
                    Common.component.Analytics.trackEvent('ToolBar', 'Distribute');
                } else if (item.value == 7){
                    this.api.DistributeVertically(value);
                    Common.component.Analytics.trackEvent('ToolBar', 'Distribute');
                }
                Common.NotificationCenter.trigger('edit:complete', this.toolbar);
            }
        },

        onShapeArrange: function(menu, item) {
            if (this.api) {
                switch (item.value) {
                    case 1:
                        this.api.shapes_bringToFront();
                        Common.component.Analytics.trackEvent('ToolBar', 'Shape Arrange');
                        break;
                    case 2:
                        this.api.shapes_bringToBack();
                        Common.component.Analytics.trackEvent('ToolBar', 'Shape Arrange');
                        break;
                    case 3:
                        this.api.shapes_bringForward();
                        Common.component.Analytics.trackEvent('ToolBar', 'Shape Arrange');
                        break;
                    case 4:
                        this.api.shapes_bringBackward();
                        Common.component.Analytics.trackEvent('ToolBar', 'Shape Arrange');
                        break;
                    case 5:
                        this.api.groupShapes();
                        Common.component.Analytics.trackEvent('ToolBar', 'Shape Group');
                        break;
                    case 6:
                        this.api.unGroupShapes();
                        Common.component.Analytics.trackEvent('ToolBar', 'Shape UnGroup');
                        break;
                }
                Common.NotificationCenter.trigger('edit:complete', this.toolbar);
            }
        },

        onDelPage: function() {
            this.api && this.api.asc_RemovePage();
            Common.NotificationCenter.trigger('edit:complete', this.toolbar);
        },

        onRotatePage: function() {
            this.api && this.api.asc_RotatePage(this.api.asc_GetPageRotate(this._state.currentPage) + 90);
            Common.NotificationCenter.trigger('edit:complete', this.toolbar);
        },

        onRotatePageMenu: function(menu, item) {
            this.api && this.api.asc_RotatePage(this.api.asc_GetPageRotate(this._state.currentPage) + item.value);
            Common.NotificationCenter.trigger('edit:complete', this.toolbar);
        },

        _clearBullets: function() {
            this.toolbar.btnMarkers.toggle(false, true);
            this.toolbar.btnNumbers.toggle(false, true);

            this.toolbar.mnuMarkersPicker.selectByIndex(0, true);
            this.toolbar.mnuNumbersPicker.selectByIndex(0, true);
        },

        _getApiTextSize: function () {
            var out_value   = 12,
                textPr      = this.api.get_TextProps();

            if (textPr && textPr.get_TextPr) {
                out_value = textPr.get_TextPr().get_FontSize();
            }

            return out_value;
        },

        onSelectFontColor: function(btn, color) {
            this._state.clrtext = this._state.clrtext_asccolor  = undefined;

            this.toolbar.btnFontColor.currentColor = color;
            this.toolbar.btnFontColor.setColor((typeof(color) == 'object') ? color.color : color);

            this.toolbar.mnuFontColorPicker.currentColor = color;
            if (this.api)
                this.api.put_TextColor(Common.Utils.ThemeColor.getRgbColor(color));

            Common.component.Analytics.trackEvent('ToolBar', 'Text Color');
        },

        onBtnFontColor: function() {
            this.toolbar.mnuFontColorPicker.trigger('select', this.toolbar.mnuFontColorPicker, this.toolbar.mnuFontColorPicker.currentColor || this.toolbar.btnFontColor.currentColor);
        },

        onEditTextClick: function() {
            this.api && this.api.asc_EditPage();
        },

        onApiTextColor: function(color) {
            if (!this.mode.isPDFEdit) return;
            var clr;
            var picker = this.toolbar.mnuFontColorPicker;

            if (color) {
                if (color.get_type() == Asc.c_oAscColor.COLOR_TYPE_SCHEME) {
                    clr = {color: Common.Utils.ThemeColor.getHexColor(color.get_r(), color.get_g(), color.get_b()), effectValue: color.get_value() };
                } else
                    clr = Common.Utils.ThemeColor.getHexColor(color.get_r(), color.get_g(), color.get_b());
            }

            var type1 = typeof(clr),
                type2 = typeof(this._state.clrtext);

            if ((type1 !== type2) || (type1 == 'object' &&
                    (clr.effectValue !== this._state.clrtext.effectValue || this._state.clrtext.color.indexOf(clr.color) < 0)) ||
                (type1 != 'object' && this._state.clrtext.indexOf(clr) < 0)) {

                if (typeof(clr) == 'object') {
                    var isselected = false;
                    for ( var i = 0; i < 10; i++) {
                        if (Common.Utils.ThemeColor.ThemeValues[i] == clr.effectValue) {
                            picker.select(clr, true);
                            isselected = true;
                            break;
                        }
                    }
                    if (!isselected) picker.clearSelection();
                } else {
                    picker.select(clr,true);
                }
                this._state.clrtext = clr;
            }
            this._state.clrtext_asccolor = color;
        },

        onApiTextHighlightColor: function(c) {
            if (!this.mode.isPDFEdit) return;
            if (c) {
                if (c == -1) {
                    if (this._state.textclrhighlight != -1) {
                        this.toolbar.mnuTextHighlightTransparent.setChecked(true, true);

                        if (this.toolbar.mnuTextHighlightColorPicker) {
                            this._state.textclrhighlight = -1;
                            this.toolbar.mnuTextHighlightColorPicker.clearSelection();
                        }
                    }
                } else if (c !== null) {
                    if (this._state.textclrhighlight != c.get_hex().toUpperCase()) {
                        this.toolbar.mnuTextHighlightTransparent.setChecked(false);
                        this._state.textclrhighlight = c.get_hex().toUpperCase();

                        if ( this.toolbar.mnuTextHighlightColorPicker && _.contains(this.toolbar.mnuTextHighlightColorPicker.colors, this._state.textclrhighlight) )
                            this.toolbar.mnuTextHighlightColorPicker.selectByRGB(this._state.textclrhighlight, true);
                    }
                }  else {
                    if ( this._state.textclrhighlight !== c) {
                        this.toolbar.mnuTextHighlightTransparent.setChecked(false, true);
                        this.toolbar.mnuTextHighlightColorPicker && this.toolbar.mnuTextHighlightColorPicker.clearSelection();
                        this._state.textclrhighlight = c;
                    }
                }
            }
        },

        _setMarkerColor: function(strcolor, h) {
            var me = this;
            me.api.asc_StopInkDrawer();

            if (h === 'menu') {
                me._state.textclrhighlight = undefined;
                me.onApiTextHighlightColor();

                me.toolbar.btnTextHighlightColor.currentColor = strcolor;
                me.toolbar.btnTextHighlightColor.setColor(me.toolbar.btnTextHighlightColor.currentColor);
                me.toolbar.btnTextHighlightColor.toggle(true, true);
            }

            strcolor = strcolor || 'transparent';

            if (strcolor == 'transparent') {
                me.api.SetMarkerFormat(undefined, true, false);
            } else {
                var r = strcolor[0] + strcolor[1],
                    g = strcolor[2] + strcolor[3],
                    b = strcolor[4] + strcolor[5];
                me.api.SetMarkerFormat(undefined, true, true, parseInt(r, 16), parseInt(g, 16), parseInt(b, 16));
            }
            Common.NotificationCenter.trigger('edit:complete', me.toolbar, me.toolbar.btnTextHighlightColor);
            Common.component.Analytics.trackEvent('ToolBar', 'Highlight Color');
        },

        onBtnTextHighlightColor: function(btn) {
            if (btn.pressed) {
                this._setMarkerColor(btn.currentColor);
                Common.component.Analytics.trackEvent('ToolBar', 'Highlight Color');
            }
            else {
                this.api.SetMarkerFormat(undefined, false);
            }
        },

        onSelectTextHighlightColor: function(picker, color) {
            this._setMarkerColor(color, 'menu');
        },

        onTextHighlightTransparentClick: function(item, e) {
            this._setMarkerColor('transparent', 'menu');
        },

        changePDFMode: function(data) {
            this.toolbar && this.toolbar.btnEditMode && this.toolbar.btnEditMode.toggle(!!this.mode.isPDFEdit, true);
        },

        onPluginToolbarMenu: function(data) {
            this.toolbar && Array.prototype.push.apply(this.toolbar.lockControls, Common.UI.LayoutManager.addCustomItems(this.toolbar, data));
        },

        textWarning: 'Warning',
        notcriticalErrorTitle: 'Warning',
        txtNeedCommentMode: 'To save changes to the file, switch to Сommenting mode. Or you can download a copy of the modified file.',
        txtNeedDownload: 'At the moment, PDF viewer can only save new changes in separate file copies. It doesn\'t support co-editing and other users won\'t see your changes unless you share a new file version.',
        txtDownload: 'Download',
        txtSaveCopy: 'Save copy',
        errorAccessDeny: 'You are trying to perform an action you do not have rights for.<br>Please contact your Document Server administrator.',
        txtUntitled: 'Untitled',
        textRequired: 'Fill all required fields to send form.',
        textGotIt: 'Got it',
        textSubmited: '<b>Form submitted successfully</b><br>Click to close the tip.',
        confirmAddFontName: 'The font you are going to save is not available on the current device.<br>The text style will be displayed using one of the device fonts, the saved font will be used when it is available.<br>Do you want to continue?',
        helpTextComment: 'Insert a text comment or text callout in your PDF file.',
        helpTextCommentHeader: 'Text Comment',
        helpEditPdf: 'Edit text, add, delete, and rotate pages, insert images, tables, etc.',
        helpEditPdfHeader: 'Edit PDF'

    }, PDFE.Controllers.Toolbar || {}));
});<|MERGE_RESOLUTION|>--- conflicted
+++ resolved
@@ -42,11 +42,6 @@
 define([
     'core',
     'common/main/lib/component/Window',
-<<<<<<< HEAD
-=======
-    'common/main/lib/view/CopyWarningDialog',
-    'common/main/lib/view/ListSettingsDialog',
->>>>>>> 90101fa6
     'common/main/lib/util/define',
     'pdfeditor/main/app/view/Toolbar'
 ], function () {
