/*
 * (c) Copyright Ascensio System SIA 2010-2024
 *
 * This program is a free software product. You can redistribute it and/or
 * modify it under the terms of the GNU Affero General Public License (AGPL)
 * version 3 as published by the Free Software Foundation. In accordance with
 * Section 7(a) of the GNU AGPL its Section 15 shall be amended to the effect
 * that Ascensio System SIA expressly excludes the warranty of non-infringement
 * of any third-party rights.
 *
 * This program is distributed WITHOUT ANY WARRANTY; without even the implied
 * warranty of MERCHANTABILITY or FITNESS FOR A PARTICULAR  PURPOSE. For
 * details, see the GNU AGPL at: http://www.gnu.org/licenses/agpl-3.0.html
 *
 * You can contact Ascensio System SIA at 20A-6 Ernesta Birznieka-Upish
 * street, Riga, Latvia, EU, LV-1050.
 *
 * The  interactive user interfaces in modified source and object code versions
 * of the Program must display Appropriate Legal Notices, as required under
 * Section 5 of the GNU AGPL version 3.
 *
 * Pursuant to Section 7(b) of the License you must retain the original Product
 * logo when distributing the program. Pursuant to Section 7(e) we decline to
 * grant you any rights under trademark law for use of our trademarks.
 *
 * All the Product's GUI elements, including illustrations and icon sets, as
 * well as technical writing content are licensed under the terms of the
 * Creative Commons Attribution-ShareAlike 4.0 International. See the License
 * terms at http://creativecommons.org/licenses/by-sa/4.0/legalcode
 *
 */

define([], function () {
    'use strict';

    if (window.PDFE && window.PDFE.Views && window.PDFE.Views.DocumentHolder) {
        let dh = window.PDFE.Views.DocumentHolder.prototype;

        dh.createDelayedElementsPDFViewer = function() {
            var me = this;

            if (me.menuPDFViewCopy) return; // menu is already inited

            me.menuPDFViewCopy = new Common.UI.MenuItem({
                iconCls: 'menu__icon btn-copy',
                caption: me.textCopy,
                value: 'copy'
            });

            me.menuAddComment = new Common.UI.MenuItem({
                iconCls: 'menu__icon btn-add-comment',
                caption     : me.addCommentText
            });

            me.menuRemoveComment = new Common.UI.MenuItem({
                iconCls: 'menu__icon btn-cc-remove',
                caption     : me.removeCommentText
            });

            this.viewPDFModeMenu = new Common.UI.Menu({
                cls: 'shifted-right',
                initMenu: function (value) {
                    var disabled = (value.pageProps!==undefined && value.pageProps.locked);
                    me.menuPDFViewCopy.setDisabled(!(me.api && me.api.can_CopyCut()));
                    me.menuAddComment.setVisible(me.mode && me.mode.canComments);
                    me.menuAddComment.setDisabled(disabled);
                    me.menuRemoveComment.setVisible(value && value.annotProps && value.annotProps.value);
                    me.menuRemoveComment.setDisabled(disabled);
                },
                items: [
                    me.menuPDFViewCopy,
                    me.menuAddComment,
                    me.menuRemoveComment
                ]
            }).on('hide:after', function (menu, e, isFromInputControl) {
                me.clearCustomItems(menu);
                me.currentMenu = null;
                if (me.suppressEditComplete) {
                    me.suppressEditComplete = false;
                    return;
                }

                if (!isFromInputControl) me.fireEvent('editcomplete', me);
            });

            me.menuViewCopyPage = new Common.UI.MenuItem({
                iconCls: 'menu__icon btn-copy',
                caption: me.textCopy,
                value: 'copy'
            });

            this.viewPageMenu = new Common.UI.Menu({
                cls: 'shifted-right',
                initMenu: function (value) {
                    if (value)
                        me.options.eventProps = value;
                    else
                        value = me.options.eventProps;
                    value && me.menuViewCopyPage.setDisabled(value.isPageSelect!==true);
                },
                items: [
                    me.menuViewCopyPage
                ]
            }).on('hide:after', function (menu, e, isFromInputControl) {
                me.clearCustomItems(menu);
                me.currentMenu = null;
                if (me.suppressEditComplete) {
                    me.suppressEditComplete = false;
                    return;
                }

                if (!isFromInputControl) me.fireEvent('editcomplete', me);
            });

            this.fireEvent('createdelayedelements', [this, 'pdf']);
        };

        dh.createDelayedElementsPDFEditor = function() {
            var me = this;

            if (me.menuPDFEditCopy) return; // menu is already inited

            me.menuPDFEditCopy = new Common.UI.MenuItem({
                iconCls: 'menu__icon btn-copy',
                caption: me.textCopy,
                value: 'copy'
            });

            me.menuEditAddComment = new Common.UI.MenuItem({
                iconCls: 'menu__icon btn-add-comment',
                caption     : me.addCommentText
            });

            me.menuEditRemoveComment = new Common.UI.MenuItem({
                iconCls: 'menu__icon btn-cc-remove',
                caption     : me.removeCommentText
            });

            this.editPDFModeMenu = new Common.UI.Menu({
                cls: 'shifted-right',
                initMenu: function (value) {
                    var disabled = (value.pageProps!==undefined && value.pageProps.locked);
                    me.menuPDFEditCopy.setDisabled(!(me.api && me.api.can_CopyCut()));
                    me.menuEditAddComment.setVisible(me.mode && me.mode.canComments);
                    me.menuEditAddComment.setDisabled(disabled);
                    me.menuEditRemoveComment.setVisible(value && value.annotProps && value.annotProps.value);
                    me.menuEditRemoveComment.setDisabled(disabled);
                },
                items: [
                    me.menuPDFEditCopy,
                    me.menuEditAddComment,
                    me.menuEditRemoveComment
                ]
            }).on('hide:after', function (menu, e, isFromInputControl) {
                me.clearCustomItems(menu);
                me.currentMenu = null;
                if (me.suppressEditComplete) {
                    me.suppressEditComplete = false;
                    return;
                }

                if (!isFromInputControl) me.fireEvent('editcomplete', me);
            });

            // Table
            me.mnuTableMerge = new Common.UI.MenuItem({
                iconCls: 'menu__icon btn-merge-cells',
                caption     : me.mergeCellsText
            });

            me.mnuTableSplit = new Common.UI.MenuItem({
                caption     : me.splitCellsText
            });

            me.menuTableCellAlign = new Common.UI.MenuItem({
                iconCls: 'menu__icon btn-align-top',
                caption  : me.cellAlignText,
                menu    : new Common.UI.Menu({
                    cls: 'shifted-right',
                    menuAlign: 'tl-tr',
                    items: [
                        me.menuTableCellTop = new Common.UI.MenuItem({
                            iconCls: 'menu__icon btn-align-top',
                            caption     : me.textShapeAlignTop,
                            checkable   : true,
                            checkmark   : false,
                            toggleGroup : 'popuptablecellalign',
                            value       : Asc.c_oAscVertAlignJc.Top
                        }),
                        me.menuTableCellCenter = new Common.UI.MenuItem({
                            iconCls: 'menu__icon btn-align-middle',
                            caption     : me.textShapeAlignMiddle,
                            checkable   : true,
                            checkmark   : false,
                            toggleGroup : 'popuptablecellalign',
                            value       : Asc.c_oAscVertAlignJc.Center
                        }),
                        me.menuTableCellBottom = new Common.UI.MenuItem({
                            iconCls: 'menu__icon btn-align-bottom',
                            caption     : me.textShapeAlignBottom,
                            checkable   : true,
                            checkmark   : false,
                            toggleGroup : 'popuptablecellalign',
                            value       : Asc.c_oAscVertAlignJc.Bottom
                        })
                    ]
                })
            });

            me.menuTableSaveAsPicture = new Common.UI.MenuItem({
                caption     : me.textSaveAsPicture
            });

            var menuTableSaveAsPictureSeparator = new Common.UI.MenuItem({
                caption     : '--'
            });

            me.menuTableDistRows = new Common.UI.MenuItem({
                caption : me.textDistributeRows
            });

            me.menuTableDistCols = new Common.UI.MenuItem({
                caption : me.textDistributeCols
            });

            me.menuTableSelectText = new Common.UI.MenuItem({
                caption     : me.selectText,
                menu        : new Common.UI.Menu({
                    cls: 'shifted-right',
                    menuAlign: 'tl-tr',
                    items: [
                        new Common.UI.MenuItem({
                            caption     : me.rowText,
                            value: 0
                        }),
                        new Common.UI.MenuItem({
                            caption     : me.columnText,
                            value: 1
                        }),
                        new Common.UI.MenuItem({
                            caption     : me.cellText,
                            value: 2
                        }),
                        new Common.UI.MenuItem({
                            caption     : me.tableText,
                            value: 3
                        })
                    ]
                })
            });

            me.menuTableInsertText = new Common.UI.MenuItem({
                iconCls: 'menu__icon btn-addcell',
                caption     : me.insertText,
                menu        : new Common.UI.Menu({
                    cls: 'shifted-right',
                    menuAlign: 'tl-tr',
                    style   : 'width: 100px',
                    items   : [
                        new Common.UI.MenuItem({
                            caption: me.insertColumnLeftText,
                            value: 0
                        }),
                        new Common.UI.MenuItem({
                            caption: me.insertColumnRightText,
                            value: 1
                        }),
                        new Common.UI.MenuItem({
                            caption: me.insertRowAboveText,
                            value: 2
                        }),
                        new Common.UI.MenuItem({
                            caption: me.insertRowBelowText,
                            value: 3
                        })
                    ]
                })
            });

            me.menuTableDeleteText = new Common.UI.MenuItem({
                iconCls: 'menu__icon btn-delcell',
                caption     : me.deleteText,
                menu        : new Common.UI.Menu({
                    cls: 'shifted-right',
                    menuAlign: 'tl-tr',
                    items: [
                        new Common.UI.MenuItem({
                            caption     : me.rowText,
                            value: 0
                        }),
                        new Common.UI.MenuItem({
                            caption     : me.columnText,
                            value: 1
                        }),
                        new Common.UI.MenuItem({
                            caption     : me.tableText,
                            value: 2
                        })
                    ]
                })
            });

            me.menuTableAdvanced = new Common.UI.MenuItem({
                iconCls: 'menu__icon btn-menu-table',
                caption     : me.advancedTableText
            });

            var menuTableSettingsSeparator = new Common.UI.MenuItem({
                caption : '--'
            });

            me.menuAddHyperlinkTable = new Common.UI.MenuItem({
                iconCls: 'menu__icon btn-inserthyperlink',
                caption     : me.hyperlinkText
            });

            me.menuEditHyperlinkTable = new Common.UI.MenuItem({
                caption     : me.editHyperlinkText
            });

            me.menuRemoveHyperlinkTable = new Common.UI.MenuItem({
                caption     : me.removeHyperlinkText
            });

            var menuHyperlinkTable = new Common.UI.MenuItem({
                iconCls: 'menu__icon btn-inserthyperlink',
                caption     : me.hyperlinkText,
                menu        : new Common.UI.Menu({
                    cls: 'shifted-right',
                    menuAlign: 'tl-tr',
                    items: [
                        me.menuEditHyperlinkTable,
                        me.menuRemoveHyperlinkTable
                    ]
                })
            });

            me.menuAddCommentTable = new Common.UI.MenuItem({
                iconCls: 'menu__icon btn-add-comment',
                caption     : me.addCommentText
            });
            me.menuAddCommentTable.hide();

            me.menuTableCopy = new Common.UI.MenuItem({
                iconCls: 'menu__icon btn-copy',
                caption : me.textCopy,
                value : 'copy'
            });

            me.menuTablePaste = new Common.UI.MenuItem({
                iconCls: 'menu__icon btn-paste',
                caption : me.textPaste,
                value : 'paste'
            });

            me.menuTableCut = new Common.UI.MenuItem({
                iconCls: 'menu__icon btn-cut',
                caption : me.textCut,
                value : 'cut'
            });

            var menuTableEquationSeparator = new Common.UI.MenuItem({
                caption     : '--'
            });

            var menuTableEquationSettingsSeparator = new Common.UI.MenuItem({
                caption     : '--'
            });

            me.menuTableEquationSettings = new Common.UI.MenuItem({
                caption     : me.advancedEquationText,
                iconCls     : 'menu__icon btn-equation',
                menu        : me.createEquationMenu('popuptableeqinput', 'tl-tr')
            });

            me.tableMenu = new Common.UI.Menu({
                cls: 'shifted-right',
                restoreHeightAndTop: true,
                scrollToCheckedItem: false,
                initMenu: function(value){
                    // table properties
                    if (_.isUndefined(value.tableProps))
                        return;

                    var isEquation= (value.mathProps && value.mathProps.value);
                    for (var i = 4; i < 16; i++) {
                        me.tableMenu.items[i].setVisible(!isEquation);
                    }

                    var align = value.tableProps.value.get_CellsVAlign();
                    var cls = '';
                    switch (align) {
                        case Asc.c_oAscVertAlignJc.Top:
                            cls = 'menu__icon btn-align-top';
                            break;
                        case Asc.c_oAscVertAlignJc.Center:
                            cls = 'menu__icon btn-align-middle';
                            break;
                        case Asc.c_oAscVertAlignJc.Bottom:
                            cls = 'menu__icon btn-align-bottom';
                            break;
                    }
                    me.menuTableCellAlign.setIconCls(cls);
                    me.menuTableCellTop.setChecked(align == Asc.c_oAscVertAlignJc.Top);
                    me.menuTableCellCenter.setChecked(align == Asc.c_oAscVertAlignJc.Center);
                    me.menuTableCellBottom.setChecked(align == Asc.c_oAscVertAlignJc.Bottom);

                    if (me.api) {
                        me.mnuTableMerge.setDisabled(value.tableProps.locked || !me.api.CheckBeforeMergeCells());
                        me.mnuTableSplit.setDisabled(value.tableProps.locked || !me.api.CheckBeforeSplitCells());
                    }
                    me.menuTableDistRows.setDisabled(value.tableProps.locked);
                    me.menuTableDistCols.setDisabled(value.tableProps.locked);

                    me.tableMenu.items[5].setDisabled(value.tableProps.locked);
                    me.tableMenu.items[6].setDisabled(value.tableProps.locked);

                    me.menuTableCellAlign.setDisabled(value.tableProps.locked);

                    me.menuTableSaveAsPicture.setVisible(!isEquation);
                    menuTableSaveAsPictureSeparator.setVisible(!isEquation);

                    me.menuTableAdvanced.setVisible(!isEquation);
                    me.menuTableAdvanced.setDisabled(value.tableProps.locked);
                    menuTableSettingsSeparator.setVisible(me.menuTableAdvanced.isVisible());

                    var cancopy = me.api && me.api.can_CopyCut();
                    me.menuTableCopy.setDisabled(!cancopy);
                    me.menuTableCut.setDisabled(value.tableProps.locked || !cancopy);
                    me.menuTablePaste.setDisabled(value.tableProps.locked);

                    // hyperlink properties
                    var text = null;

                    if (me.api) {
                        text = me.api.can_AddHyperlink();
                    }

                    me.menuAddHyperlinkTable.setVisible(!_.isUndefined(value.paraProps) && _.isUndefined(value.hyperProps) && text!==false);
                    menuHyperlinkTable.setVisible(!_.isUndefined(value.paraProps) && !_.isUndefined(value.hyperProps));

                    me.menuEditHyperlinkTable.hyperProps = value.hyperProps;

                    if (text!==false) {
                        me.menuAddHyperlinkTable.hyperProps = {};
                        me.menuAddHyperlinkTable.hyperProps.value = new Asc.CHyperlinkProperty();
                        me.menuAddHyperlinkTable.hyperProps.value.put_Text(text);
                    }
                    if (!_.isUndefined(value.paraProps)) {
                        me.menuAddHyperlinkTable.setDisabled(value.paraProps.locked);
                        menuHyperlinkTable.setDisabled(value.paraProps.locked);
                        me._currentParaObjDisabled = value.paraProps.locked;
                    }

                    me.menuAddCommentTable.setVisible(me.mode && me.mode.canComments);

                    //equation menu
                    var eqlen = 0;
                    if (isEquation) {
                        eqlen = me.addEquationMenu(me.tableMenu, 4);
                    } else
                        me.clearEquationMenu(me.tableMenu, 4);

                    menuTableEquationSeparator.setVisible(eqlen>0);
                    me.menuTableEquationSettings.setVisible(isEquation);
                    menuTableEquationSettingsSeparator.setVisible(isEquation);
                    if (isEquation) {
                        var eq = me.api.asc_GetMathInputType(),
                            isEqToolbarHide = Common.Utils.InternalSettings.get('pdfe-equation-toolbar-hide');

                        me.menuTableEquationSettings.menu.items[5].setChecked(eq===Asc.c_oAscMathInputType.Unicode);
                        me.menuTableEquationSettings.menu.items[6].setChecked(eq===Asc.c_oAscMathInputType.LaTeX);
                        me.menuTableEquationSettings.menu.items[8].options.isToolbarHide = isEqToolbarHide;
                        me.menuTableEquationSettings.menu.items[8].setCaption(isEqToolbarHide ? me.showEqToolbar : me.hideEqToolbar);
                    }
                },
                items: [
                    me.menuTableCut,                //0
                    me.menuTableCopy,               //1
                    me.menuTablePaste,              //2
                    { caption: '--' },              //3
                    me.menuTableSelectText,         //4
                    me.menuTableInsertText,         //5
                    me.menuTableDeleteText,         //6
                    { caption: '--' },              //7
                    me.mnuTableMerge,               //8
                    me.mnuTableSplit,               //9
                    { caption: '--' },              //10
                    me.menuTableDistRows,           //11
                    me.menuTableDistCols,           //12
                    { caption: '--' },              //13
                    me.menuTableCellAlign,          //14
                    { caption: '--'},               //15
                    menuTableEquationSeparator,     //16
                    me.menuTableSaveAsPicture,      //17
                    menuTableSaveAsPictureSeparator,//18
                    me.menuTableAdvanced,           //19
                    menuTableSettingsSeparator,     //20
                    me.menuTableEquationSettings,           //21
                    menuTableEquationSettingsSeparator,     //22
                    /** coauthoring begin **/
                    me.menuAddCommentTable,         //23
                    /** coauthoring end **/
                    me.menuAddHyperlinkTable,       //24
                    menuHyperlinkTable
                ]
            }).on('hide:after', function(menu, e, isFromInputControl) {
                me.clearCustomItems(menu);
                me.currentMenu = null;
                if (me.suppressEditComplete) {
                    me.suppressEditComplete = false;
                    return;
                }

                if (!isFromInputControl) me.fireEvent('editcomplete', me);
            });

            // Image
            me.menuImageAdvanced = new Common.UI.MenuItem({
                iconCls: 'menu__icon btn-menu-image',
                caption     : me.advancedImageText
            });

            me.menuShapeAdvanced = new Common.UI.MenuItem({
                iconCls: 'menu__icon btn-menu-shape',
                caption     : me.advancedShapeText
            });

            var menuAdvancedSettingsSeparator = new Common.UI.MenuItem({
                caption : '--'
            });

            me.mnuGroupImg = new Common.UI.MenuItem({
                caption     : this.txtGroup,
                iconCls     : 'menu__icon btn-shape-group'
            });

            me.mnuUnGroupImg = new Common.UI.MenuItem({
                caption     : this.txtUngroup,
                iconCls     : 'menu__icon btn-shape-ungroup'
            });

            me.mnuArrangeFront = new Common.UI.MenuItem({
                caption     : this.textArrangeFront,
                iconCls     : 'menu__icon btn-arrange-front'
            });

            me.mnuArrangeBack = new Common.UI.MenuItem({
                caption     : this.textArrangeBack,
                iconCls     : 'menu__icon btn-arrange-back'
            });

            me.mnuArrangeForward = new Common.UI.MenuItem({
                caption     : this.textArrangeForward,
                iconCls     : 'menu__icon btn-arrange-forward'
            });

            me.mnuArrangeBackward = new Common.UI.MenuItem({
                caption     : this.textArrangeBackward,
                iconCls     : 'menu__icon btn-arrange-backward'
            });

            var menuImgShapeArrange = new Common.UI.MenuItem({
                caption     : me.txtArrange,
                menu        : new Common.UI.Menu({
                    cls: 'shifted-right',
                    menuAlign: 'tl-tr',
                    items: [
                        me.mnuArrangeFront,
                        me.mnuArrangeBack,
                        me.mnuArrangeForward,
                        me.mnuArrangeBackward,
                        // {caption: '--'},
                        // me.mnuGroupImg,
                        // me.mnuUnGroupImg
                    ]
                })
            });

            me.menuImgShapeAlign = new Common.UI.MenuItem({
                caption     : me.txtAlign,
                menu        : new Common.UI.Menu({
                    cls: 'shifted-right',
                    menuAlign: 'tl-tr',
                    items: [
                        new Common.UI.MenuItem({
                            caption     : me.textShapeAlignLeft,
                            iconCls     : 'menu__icon btn-shape-align-left',
                            value       : Asc.c_oAscAlignShapeType.ALIGN_LEFT
                        }),
                        new Common.UI.MenuItem({
                            caption     : me.textShapeAlignCenter,
                            iconCls     : 'menu__icon btn-shape-align-center',
                            value       : Asc.c_oAscAlignShapeType.ALIGN_CENTER
                        }),
                        new Common.UI.MenuItem({
                            caption     : me.textShapeAlignRight,
                            iconCls     : 'menu__icon btn-shape-align-right',
                            value       : Asc.c_oAscAlignShapeType.ALIGN_RIGHT
                        }),
                        new Common.UI.MenuItem({
                            caption     : me.textShapeAlignTop,
                            iconCls     : 'menu__icon btn-shape-align-top',
                            value       : Asc.c_oAscAlignShapeType.ALIGN_TOP
                        }),
                        new Common.UI.MenuItem({
                            caption     : me.textShapeAlignMiddle,
                            iconCls     : 'menu__icon btn-shape-align-middle',
                            value       : Asc.c_oAscAlignShapeType.ALIGN_MIDDLE
                        }),
                        new Common.UI.MenuItem({
                            caption     : me.textShapeAlignBottom,
                            iconCls     : 'menu__icon btn-shape-align-bottom',
                            value       : Asc.c_oAscAlignShapeType.ALIGN_BOTTOM
                        }),
                        {caption    : '--'},
                        new Common.UI.MenuItem({
                            caption     : me.txtDistribHor,
                            iconCls     : 'menu__icon btn-shape-distribute-hor',
                            value       : 6
                        }),
                        new Common.UI.MenuItem({
                            caption     : me.txtDistribVert,
                            iconCls     : 'menu__icon btn-shape-distribute-vert',
                            value       : 7
                        })
                    ]
                })
            });

            var _toolbar_view = PDFE.getController('Toolbar').getView('Toolbar');
            me.menuShapesMerge = new Common.UI.MenuItem({
                iconCls: 'menu__icon btn-combine-shapes',
                caption     : me.textShapesMerge,
                menu        : new Common.UI.Menu({
                    cls: 'shifted-right',
                    menuAlign: 'tl-tr',
                    items: [
                        new Common.UI.MenuItem({
                            caption : _toolbar_view.textShapesUnion, 
                            iconCls : 'menu__icon btn-union-shapes',
                            value   : 'unite',
                        }),
                        new Common.UI.MenuItem({
                            caption : _toolbar_view.textShapesCombine, 
                            iconCls : 'menu__icon btn-combine-shapes',
                            value   : 'exclude',
                        }),
                        new Common.UI.MenuItem({
                            caption : _toolbar_view.textShapesFragment, 
                            iconCls : 'menu__icon btn-fragment-shapes',
                            value   : 'divide',
                        }),
                        new Common.UI.MenuItem({
                            caption : _toolbar_view.textShapesIntersect, 
                            iconCls : 'menu__icon btn-intersect-shapes',
                            value   : 'intersect',
                        }),
                        new Common.UI.MenuItem({
                            caption : _toolbar_view.textShapesSubstract, 
                            iconCls : 'menu__icon btn-substract-shapes',
                            value   : 'subtract',
                        })
                    ]
                })
            });

            var menuImgShapeSeparator = new Common.UI.MenuItem({
                caption     : '--'
            });

            me.menuImgOriginalSize = new Common.UI.MenuItem({
                caption     : me.originalSizeText
            });

            me.menuImgReplace = new Common.UI.MenuItem({
                caption     : me.textReplace,
                menu        : new Common.UI.Menu({
                    cls: 'shifted-right',
                    menuAlign: 'tl-tr',
                    items: [
                        new Common.UI.MenuItem({
                            caption     : this.textFromFile,
                            value: 0
                        }),
                        new Common.UI.MenuItem({
                            caption     : this.textFromUrl,
                            value: 1
                        }),
                        new Common.UI.MenuItem({
                            caption     : this.textFromStorage,
                            value: 2
                        })
                    ]
                })
            });

            me.menuImgShapeRotate = new Common.UI.MenuItem({
                caption     : me.textRotate,
                menu        : new Common.UI.Menu({
                    cls: 'shifted-right',
                    menuAlign: 'tl-tr',
                    items: [
                        new Common.UI.MenuItem({
                            iconCls: 'menu__icon btn-rotate-90',
                            caption: me.textRotate90,
                            value  : 1
                        }),
                        new Common.UI.MenuItem({
                            iconCls: 'menu__icon btn-rotate-270',
                            caption: me.textRotate270,
                            value  : 0
                        }),
                        { caption: '--' },
                        new Common.UI.MenuItem({
                            iconCls: 'menu__icon btn-flip-hor',
                            caption: me.textFlipH,
                            value  : 1
                        }),
                        new Common.UI.MenuItem({
                            iconCls: 'menu__icon btn-flip-vert',
                            caption: me.textFlipV,
                            value  : 0
                        })
                    ]
                })
            });

            me.menuImgCrop = new Common.UI.MenuItem({
                caption     : me.textCrop,
                menu        : new Common.UI.Menu({
                    cls: 'shifted-right',
                    menuAlign: 'tl-tr',
                    items: [
                        new Common.UI.MenuItem({
                            caption: me.textCrop,
                            checkable: true,
                            allowDepress: true,
                            value  : 0
                        }),
                        new Common.UI.MenuItem({
                            caption: me.textCropFill,
                            value  : 1
                        }),
                        new Common.UI.MenuItem({
                            caption: me.textCropFit,
                            value  : 2
                        })
                    ]
                })
            });

            me.menuImgResetCrop = new Common.UI.MenuItem({
                caption: me.textResetCrop,
                iconCls: 'menu__icon btn-reset',
            });

            me.menuImgSaveAsPicture = new Common.UI.MenuItem({
                caption     : me.textSaveAsPicture
            });

            var menuImgSaveAsPictureSeparator = new Common.UI.MenuItem({
                caption     : '--'
            });

            me.menuAddCommentImg = new Common.UI.MenuItem({
                iconCls: 'menu__icon btn-add-comment',
                caption     : me.addCommentText
            });
            me.menuAddCommentImg.hide();

            me.menuImgCopy = new Common.UI.MenuItem({
                iconCls: 'menu__icon btn-copy',
                caption : me.textCopy,
                value : 'copy'
            });

            me.menuImgPaste = new Common.UI.MenuItem({
                iconCls: 'menu__icon btn-paste',
                caption : me.textPaste,
                value : 'paste'
            });

            me.menuImgCut = new Common.UI.MenuItem({
                iconCls: 'menu__icon btn-cut',
                caption : me.textCut,
                value : 'cut'
            });

            me.menuImgEditPoints = new Common.UI.MenuItem({
                iconCls: 'menu__icon btn-edit-points',
                caption: me.textEditPoints
            });

            me.pictureMenu = new Common.UI.Menu({
                cls: 'shifted-right',
                restoreHeightAndTop: true,
                scrollToCheckedItem: false,
                initMenu: function(value){
                    if (me.api) {
                        me.mnuUnGroupImg.setDisabled(!me.api.canUnGroup());
                        me.mnuGroupImg.setDisabled(!me.api.canGroup());
                    }

                    var isimage = (_.isUndefined(value.shapeProps) || value.shapeProps.value.get_FromImage()) && _.isUndefined(value.chartProps),
                        imgdisabled = (value.imgProps!==undefined && value.imgProps.locked),
                        shapedisabled = (value.shapeProps!==undefined && value.shapeProps.locked),
                        chartdisabled = (value.chartProps!==undefined && value.chartProps.locked),
                        disabled = imgdisabled || shapedisabled || chartdisabled,
                        pluginGuid = (value.imgProps) ? value.imgProps.value.asc_getPluginGuid() : null,
                        inSmartartInternal = value.shapeProps && value.shapeProps.value.get_FromSmartArtInternal(),
                        lastSeparator = menuImgSaveAsPictureSeparator;

                    me.mnuArrangeFront.setDisabled(inSmartartInternal);
                    me.mnuArrangeBack.setDisabled(inSmartartInternal);
                    me.mnuArrangeForward.setDisabled(inSmartartInternal);
                    me.mnuArrangeBackward.setDisabled(inSmartartInternal);

                    me.menuImgShapeRotate.setVisible(_.isUndefined(value.chartProps) && (pluginGuid===null || pluginGuid===undefined));
                    if (me.menuImgShapeRotate.isVisible()) {
                        me.menuImgShapeRotate.setDisabled(disabled || (value.shapeProps && value.shapeProps.value.get_FromSmartArt()));
                        me.menuImgShapeRotate.menu.items[3].setDisabled(inSmartartInternal);
                        me.menuImgShapeRotate.menu.items[4].setDisabled(inSmartartInternal);
                    }

                    // image properties
                    me.menuImgOriginalSize.setVisible(isimage);
                    if (me.menuImgOriginalSize.isVisible())
                        me.menuImgOriginalSize.setDisabled(disabled || _.isNull(value.imgProps.value.get_ImageUrl()) || _.isUndefined(value.imgProps.value.get_ImageUrl()));

                    me.menuImgReplace.setVisible(isimage && (pluginGuid===null || pluginGuid===undefined));
                    if (me.menuImgReplace.isVisible())
                        me.menuImgReplace.setDisabled(disabled || pluginGuid===null);
                    me.menuImgReplace.menu.items[2].setVisible(me.mode.canRequestInsertImage || me.mode.fileChoiceUrl && me.mode.fileChoiceUrl.indexOf("{documentType}")>-1);

                    me.menuImgCrop.setVisible(me.api.asc_canEditCrop());
                    if (me.menuImgCrop.isVisible())
                        me.menuImgCrop.setDisabled(disabled);

                    me.menuImgResetCrop.setVisible(isimage && value.imgProps.value.asc_getIsCrop()); 
                    if (me.menuImgResetCrop.isVisible()) 
                        me.menuImgResetCrop.setDisabled(disabled); 

                    var canEditPoints = me.api && me.api.asc_canEditGeometry();
                    me.menuImgEditPoints.setVisible(canEditPoints);
                    canEditPoints && me.menuImgEditPoints.setDisabled(disabled);

                    me.menuImageAdvanced.setVisible(isimage);
                    me.menuShapeAdvanced.setVisible(_.isUndefined(value.imgProps)   && _.isUndefined(value.chartProps));
                    // me.menuChartEdit.setVisible(_.isUndefined(value.imgProps) && !_.isUndefined(value.chartProps) && (_.isUndefined(value.shapeProps) || value.shapeProps.isChart));
                    // me.menuChartAdvanced.setVisible(_.isUndefined(value.imgProps) && !_.isUndefined(value.chartProps) && (_.isUndefined(value.shapeProps) || value.shapeProps.isChart));
                    menuImgShapeSeparator.setVisible(me.menuImageAdvanced.isVisible() || me.menuShapeAdvanced.isVisible() /*|| me.menuChartEdit.isVisible() || me.menuChartAdvanced.isVisible()*/);
                    menuAdvancedSettingsSeparator.setVisible(
                        me.menuImgCrop.isVisible() || me.menuImgOriginalSize.isVisible() ||
                        me.menuImgReplace.isVisible() || me.menuImageAdvanced.isVisible() ||
                        me.menuImgEditPoints.isVisible() || me.menuShapeAdvanced.isVisible() /*||
                        me.menuChartEdit.isVisible() || me.menuChartAdvanced.isVisible()*/
                    );
                    menuAdvancedSettingsSeparator.isVisible() && (lastSeparator = menuAdvancedSettingsSeparator);

                    /** coauthoring begin **/
                    me.menuAddCommentImg.setVisible(me.mode && me.mode.canComments);
                    !me.menuAddCommentImg.isVisible() && lastSeparator.setVisible(false);
                    /** coauthoring end **/
                    me.menuImgShapeAlign.setDisabled(disabled);
                    if (!disabled) {
                        var objcount = me.api.asc_getSelectedDrawingObjectsCount(),
                            slide_checked = Common.Utils.InternalSettings.get("pdfe-align-to-slide") || false;
                        me.menuImgShapeAlign.menu.items[7].setDisabled(objcount==2 && !slide_checked);
                        me.menuImgShapeAlign.menu.items[8].setDisabled(objcount==2 && !slide_checked);
                    }
                    me.menuShapesMerge.setDisabled(disabled || !me.api.asc_canMergeSelectedShapes());
                    if (!me.menuShapesMerge.isDisabled()) {
                        me.menuShapesMerge.menu.items.forEach(function (item) {
                            item.setDisabled(!me.api.asc_canMergeSelectedShapes(item.value));
                        });
                    } 
                    me.menuImageAdvanced.setDisabled(disabled);
                    me.menuShapeAdvanced.setDisabled(disabled);
                    // me.menuChartAdvanced.setDisabled(disabled);
                    // if (me.menuChartEdit.isVisible())
                    //     me.menuChartEdit.setDisabled(disabled);

                    var cancopy = me.api && me.api.can_CopyCut();
                    me.menuImgCopy.setDisabled(!cancopy);
                    me.menuImgCut.setDisabled(disabled || !cancopy);
                    me.menuImgPaste.setDisabled(disabled);
                    menuImgShapeArrange.setDisabled(disabled);
                },
                items: [
                    me.menuImgCut,
                    me.menuImgCopy,
                    me.menuImgPaste,
                    { caption: '--' },              //Separator
                    menuImgShapeArrange,
                    me.menuImgShapeAlign,
                    me.menuShapesMerge,
                    me.menuImgShapeRotate,
                    menuImgShapeSeparator,          //Separator
                    me.menuImgSaveAsPicture,
                    menuImgSaveAsPictureSeparator,     //Separator
                    me.menuImgCrop,
                    me.menuImgResetCrop,
                    me.menuImgOriginalSize,
                    me.menuImgReplace,
                    me.menuImageAdvanced,
                    me.menuImgEditPoints,
                    me.menuShapeAdvanced,
                    // me.menuChartEdit,
                    // me.menuChartAdvanced,
                    menuAdvancedSettingsSeparator,  //Separator
                    /** coauthoring begin **/
                    me.menuAddCommentImg
                ]
            }).on('hide:after', function(menu, e, isFromInputControl) {
                me.clearCustomItems(menu);
                me.currentMenu = null;
                if (me.suppressEditComplete) {
                    me.suppressEditComplete = false;
                    return;
                }

                if (!isFromInputControl) me.fireEvent('editcomplete', me);
            });

            // Paragraph
            me.menuParagraphAdvanced = new Common.UI.MenuItem({
                iconCls: 'menu__icon btn-paragraph',
                caption     : me.advancedParagraphText
            });

            var menuCommentParaSeparator = new Common.UI.MenuItem({
                caption : '--'
            });

            me.menuAddHyperlinkPara = new Common.UI.MenuItem({
                iconCls: 'menu__icon btn-inserthyperlink',
                caption : me.hyperlinkText
            });

            me.menuEditHyperlinkPara = new Common.UI.MenuItem({
                caption : me.editHyperlinkText
            });

            me.menuRemoveHyperlinkPara = new Common.UI.MenuItem({
                caption : me.removeHyperlinkText
            });

            var menuHyperlinkPara = new Common.UI.MenuItem({
                iconCls: 'menu__icon btn-inserthyperlink',
                caption     : me.hyperlinkText,
                menu        : new Common.UI.Menu({
                    cls: 'shifted-right',
                    menuAlign: 'tl-tr',
                    items: [
                        me.menuEditHyperlinkPara,
                        me.menuRemoveHyperlinkPara
                    ]
                })
            });

            me.menuParagraphVAlign = new Common.UI.MenuItem({
                iconCls: 'menu__icon btn-align-top',
                caption     : me.vertAlignText,
                menu        : new Common.UI.Menu({
                    cls: 'shifted-right',
                    menuAlign: 'tl-tr',
                    items: [
                        me.menuParagraphTop = new Common.UI.MenuItem({
                            iconCls: 'menu__icon btn-align-top',
                            caption     : me.textShapeAlignTop,
                            checkable   : true,
                            checkmark   : false,
                            toggleGroup : 'popupparagraphvalign',
                            value       : Asc.c_oAscVAlign.Top
                        }),
                        me.menuParagraphCenter = new Common.UI.MenuItem({
                            iconCls: 'menu__icon btn-align-middle',
                            caption     : me.textShapeAlignMiddle,
                            checkable   : true,
                            checkmark   : false,
                            toggleGroup : 'popupparagraphvalign',
                            value       : Asc.c_oAscVAlign.Center
                        }),
                        me.menuParagraphBottom = new Common.UI.MenuItem({
                            iconCls: 'menu__icon btn-align-bottom',
                            caption     : me.textShapeAlignBottom,
                            checkable   : true,
                            checkmark   : false,
                            toggleGroup : 'popupparagraphvalign',
                            value       : Asc.c_oAscVAlign.Bottom
                        })
                    ]
                })
            });

            me.menuParagraphDirection = new Common.UI.MenuItem({
                iconCls: 'menu__icon btn-text-orient-hor',
                caption     : me.directionText,
                menu        : new Common.UI.Menu({
                    cls: 'shifted-right',
                    menuAlign: 'tl-tr',
                    items   : [
                        me.menuParagraphDirectH = new Common.UI.MenuItem({
                            caption     : me.directHText,
                            iconCls     : 'menu__icon btn-text-orient-hor',
                            checkable   : true,
                            checkmark   : false,
                            checked     : false,
                            toggleGroup : 'popupparagraphdirect',
                            direction      : Asc.c_oAscVertDrawingText.normal
                        }),
                        me.menuParagraphDirect90 = new Common.UI.MenuItem({
                            caption     : me.direct90Text,
                            iconCls     : 'menu__icon btn-text-orient-rdown',
                            checkable   : true,
                            checkmark   : false,
                            checked     : false,
                            toggleGroup : 'popupparagraphdirect',
                            direction      : Asc.c_oAscVertDrawingText.vert
                        }),
                        me.menuParagraphDirect270 = new Common.UI.MenuItem({
                            caption     : me.direct270Text,
                            iconCls     : 'menu__icon btn-text-orient-rup',
                            checkable   : true,
                            checkmark   : false,
                            checked     : false,
                            toggleGroup : 'popupparagraphdirect',
                            direction      : Asc.c_oAscVertDrawingText.vert270
                        })
                    ]
                })
            });

            me.menuAddCommentPara = new Common.UI.MenuItem({
                iconCls: 'menu__icon btn-add-comment',
                caption     : me.addCommentText
            });
            me.menuAddCommentPara.hide();

            me.menuParaCopy = new Common.UI.MenuItem({
                iconCls: 'menu__icon btn-copy',
                caption : me.textCopy,
                value : 'copy'
            });

            me.menuParaPaste = new Common.UI.MenuItem({
                iconCls: 'menu__icon btn-paste',
                caption : me.textPaste,
                value : 'paste'
            });

            me.menuParaCut = new Common.UI.MenuItem({
                iconCls: 'menu__icon btn-cut',
                caption : me.textCut,
                value : 'cut'
            });

            var menuEquationSeparator = new Common.UI.MenuItem({
                caption     : '--'
            });

            me.menuParagraphEquation = new Common.UI.MenuItem({
                caption     : me.advancedEquationText,
                iconCls     : 'menu__icon btn-equation',
                menu        : me.createEquationMenu('popupparaeqinput', 'tl-tr')
            });

            me.textMenu = new Common.UI.Menu({
                cls: 'shifted-right',
                scrollToCheckedItem: false,
                initMenu: function(value){
                    var isInShape = (value.shapeProps && !_.isNull(value.shapeProps.value));
                    var isInChart = (value.chartProps && !_.isNull(value.chartProps.value));
                    var disabled = (value.paraProps!==undefined  && value.paraProps.locked) ||
                        (isInShape && value.shapeProps.locked);
                    var isEquation= (value.mathProps && value.mathProps.value);
                    me._currentParaObjDisabled = disabled;

                    me.menuParagraphVAlign.setVisible(isInShape && !isInChart && !isEquation); // после того, как заголовок можно будет растягивать по вертикали, вернуть "|| isInChart" !!
                    me.menuParagraphDirection.setVisible(isInShape && !isInChart && !isEquation); // после того, как заголовок можно будет растягивать по вертикали, вернуть "|| isInChart" !!
                    if (isInShape || isInChart) {
                        var align = value.shapeProps.value.get_VerticalTextAlign();
                        var cls = '';
                        switch (align) {
                            case Asc.c_oAscVAlign.Top:
                                cls = 'menu__icon btn-align-top';
                                break;
                            case Asc.c_oAscVAlign.Center:
                                cls = 'menu__icon btn-align-middle';
                                break;
                            case Asc.c_oAscVAlign.Bottom:
                                cls = 'menu__icon btn-align-bottom';
                                break;
                        }
                        me.menuParagraphVAlign.setIconCls(cls);
                        me.menuParagraphTop.setChecked(align == Asc.c_oAscVAlign.Top);
                        me.menuParagraphCenter.setChecked(align == Asc.c_oAscVAlign.Center);
                        me.menuParagraphBottom.setChecked(align == Asc.c_oAscVAlign.Bottom);

                        var dir = value.shapeProps.value.get_Vert();
                        cls = '';
                        switch (dir) {
                            case Asc.c_oAscVertDrawingText.normal:
                                cls = 'menu__icon btn-text-orient-hor';
                                break;
                            case Asc.c_oAscVertDrawingText.vert:
                                cls = 'menu__icon btn-text-orient-rdown';
                                break;
                            case Asc.c_oAscVertDrawingText.vert270:
                                cls = 'menu__icon btn-text-orient-rup';
                                break;
                        }
                        me.menuParagraphDirection.setIconCls(cls);
                        me.menuParagraphDirectH.setChecked(dir == Asc.c_oAscVertDrawingText.normal);
                        me.menuParagraphDirect90.setChecked(dir == Asc.c_oAscVertDrawingText.vert);
                        me.menuParagraphDirect270.setChecked(dir == Asc.c_oAscVertDrawingText.vert270);
                    } else {
                        me.menuParagraphVAlign.setIconCls('');
                        me.menuParagraphDirection.setIconCls('');
                    }
                    me.menuParagraphVAlign.setDisabled(disabled);
                    me.menuParagraphDirection.setDisabled(disabled);

                    var text = null;

                    if (me.api) {
                        text = me.api.can_AddHyperlink();
                    }

                    me.menuAddHyperlinkPara.setVisible(value.hyperProps===undefined && text!==false);
                    menuHyperlinkPara.setVisible(value.hyperProps!==undefined);

                    me.menuEditHyperlinkPara.hyperProps = value.hyperProps;

                    if (text!==false) {
                        me.menuAddHyperlinkPara.hyperProps = {};
                        me.menuAddHyperlinkPara.hyperProps.value = new Asc.CHyperlinkProperty();
                        me.menuAddHyperlinkPara.hyperProps.value.put_Text(text);
                    }

                    /** coauthoring begin **/
                    me.menuAddCommentPara.setVisible(me.mode && me.mode.canComments);
                    /** coauthoring end **/

                    menuCommentParaSeparator.setVisible(/** coauthoring begin **/ me.menuAddCommentPara.isVisible() || /** coauthoring end **/ me.menuAddHyperlinkPara.isVisible() || menuHyperlinkPara.isVisible());
                    me.menuAddHyperlinkPara.setDisabled(disabled);
                    menuHyperlinkPara.setDisabled(disabled);

                    me.menuParagraphAdvanced.setDisabled(disabled);
                    var cancopy = me.api && me.api.can_CopyCut();
                    me.menuParaCopy.setDisabled(!cancopy);
                    me.menuParaCut.setDisabled(disabled || !cancopy);
                    me.menuParaPaste.setDisabled(disabled);

                    //equation menu
                    var eqlen = 0;
                    if (isEquation) {
                        eqlen = me.addEquationMenu(me.textMenu, 4);
                    } else
                        me.clearEquationMenu(me.textMenu, 4);
                    menuEquationSeparator.setVisible(isEquation && eqlen>0);

                    me.menuParagraphEquation.setVisible(isEquation);
                    me.menuParagraphEquation.setDisabled(disabled);
                    if (isEquation) {
                        var eq = me.api.asc_GetMathInputType(),
                            isEqToolbarHide = Common.Utils.InternalSettings.get('pdfe-equation-toolbar-hide');

                        me.menuParagraphEquation.menu.items[5].setChecked(eq===Asc.c_oAscMathInputType.Unicode);
                        me.menuParagraphEquation.menu.items[6].setChecked(eq===Asc.c_oAscMathInputType.LaTeX);
                        me.menuParagraphEquation.menu.items[8].options.isToolbarHide = isEqToolbarHide;
                        me.menuParagraphEquation.menu.items[8].setCaption(isEqToolbarHide ? me.showEqToolbar : me.hideEqToolbar);
                    }
                },
                items: [
                    me.menuParaCut,
                    me.menuParaCopy,
                    me.menuParaPaste,
                    menuEquationSeparator,
                    { caption: '--' },
                    me.menuParagraphVAlign,
                    me.menuParagraphDirection,
                    me.menuParagraphAdvanced,
                    me.menuParagraphEquation,
                    menuCommentParaSeparator,
                    /** coauthoring begin **/
                    me.menuAddCommentPara,
                    /** coauthoring end **/
                    me.menuAddHyperlinkPara,
                    menuHyperlinkPara
                ]
            }).on('hide:after', function(menu, e, isFromInputControl) {
                me.clearCustomItems(menu);
                me.currentMenu = null;
                if (me.suppressEditComplete) {
                    me.suppressEditComplete = false;
                    return;
                }

                if (!isFromInputControl) me.fireEvent('editcomplete', me);
            });

            me.mnuDeletePage = new Common.UI.MenuItem({
                iconCls: 'menu__icon btn-cc-remove',
                caption     : me.txtDeletePage
            });
            me.mnuNewPageBefore = new Common.UI.MenuItem({
                caption     : me.txtNewPageBefore,
                value: true
            });
            me.mnuNewPageAfter = new Common.UI.MenuItem({
                caption     : me.txtNewPageAfter,
                value: false
            });
            me.mnuRotatePageRight = new Common.UI.MenuItem({
                iconCls: 'menu__icon btn-rotate-90',
                caption     : me.txtRotateRight
            });
            me.mnuRotatePageLeft = new Common.UI.MenuItem({
                iconCls: 'menu__icon btn-rotate-270',
                caption     : me.txtRotateLeft
            });
            me.mnuCutPage = new Common.UI.MenuItem({
                iconCls: 'menu__icon btn-cut',
                caption     : me.txtCutPage,
                value : 'cut'
            });
            me.mnuCopyPage = new Common.UI.MenuItem({
                iconCls: 'menu__icon btn-copy',
                caption     : me.txtCopyPage,
                value : 'copy'
            });
            me.mnuPastePageBefore = new Common.UI.MenuItem({
                caption     : me.txtPastePageBefore,
                value : 'paste-before'
            });
            me.mnuPastePageAfter = new Common.UI.MenuItem({
                caption     : me.txtPastePageAfter,
                value : 'paste'
            });

            var menuPageDelSeparator = new Common.UI.MenuItem({
                caption     : '--'
            });

            var menuPageNewSeparator = new Common.UI.MenuItem({
                caption     : '--'
            });

            me.pageMenu = new Common.UI.Menu({
                cls: 'shifted-right',
                restoreHeightAndTop: true,
                scrollToCheckedItem: false,
                initMenu: function(value) {
                    if (value)
                        me.options.eventProps = value;
                    else
                        value = me.options.eventProps;

                    if (me.api) {
                        var i = -1,
                            page_deleted = false,
                            page_rotate_lock = false,
                            selectedElements = me.api.getSelectedElements();
                        while (++i < selectedElements.length) {
                            if (selectedElements[i].get_ObjectType() === Asc.c_oAscTypeSelectElement.PdfPage) {
                                page_deleted = selectedElements[i].get_ObjectValue().asc_getDeleteLock();
                                page_rotate_lock = selectedElements[i].get_ObjectValue().asc_getRotateLock();
                            }
                        }
                    }

<<<<<<< HEAD
                    me.mnuRotatePageRight.options.value = me.mnuRotatePageLeft.options.value = value.pageNum;
                    me.mnuRotatePageRight.setVisible(value.isPageSelect===true);
                    me.mnuRotatePageLeft.setVisible(value.isPageSelect===true);
                    me.mnuDeletePage.setVisible(value.isPageSelect===true);
                    me.mnuCopyPage.setVisible(value.isPageSelect===true);
                    me.mnuCutPage.setVisible(value.isPageSelect===true);
                    menuPageNewSeparator.setVisible(value.isPageSelect===true);
                    menuPageDelSeparator.setVisible(value.isPageSelect===true);

                    me.mnuRotatePageRight.setDisabled(page_rotate || page_deleted);
                    me.mnuRotatePageLeft.setDisabled(page_rotate || page_deleted);
                    me.mnuCutPage.setDisabled(me._pagesCount<2 || page_deleted);
                    me.mnuDeletePage.setDisabled(me._pagesCount<2 || page_deleted);
=======
                    if (value) {
                        me.mnuRotatePageRight.options.value = me.mnuRotatePageLeft.options.value = value.pageNum;
                        me.mnuRotatePageRight.setVisible(value.isPageSelect===true);
                        me.mnuRotatePageLeft.setVisible(value.isPageSelect===true);
                        me.mnuDeletePage.setVisible(value.isPageSelect===true);
                        me.mnuCopyPage.setVisible(value.isPageSelect===true);
                        menuPageNewSeparator.setVisible(value.isPageSelect===true);
                        menuPageDelSeparator.setVisible(value.isPageSelect===true);
                    }

                    var canRotate = me.api.asc_CanRotatePages();
                    me.mnuRotatePageRight.setDisabled(page_rotate_lock || page_deleted || !canRotate);
                    me.mnuRotatePageLeft.setDisabled(page_rotate_lock || page_deleted || !canRotate);
                    me.mnuDeletePage.setDisabled(me._pagesCount<2 || page_deleted || !me.api.asc_CanRemovePages());
>>>>>>> ac48ff3a
                },
                items: [
                    me.mnuNewPageBefore,
                    me.mnuNewPageAfter,
                    menuPageNewSeparator,
                    me.mnuRotatePageRight,
                    me.mnuRotatePageLeft,
                    { caption     : '--' },
                    me.mnuCutPage,
                    me.mnuCopyPage,
                    me.mnuPastePageBefore,
                    me.mnuPastePageAfter,
                    menuPageDelSeparator,
                    me.mnuDeletePage
                ]
            }).on('hide:after', function(menu, e, isFromInputControl) {
                me.clearCustomItems(menu);
                me.currentMenu = null;
                if (me.suppressEditComplete) {
                    me.suppressEditComplete = false;
                    return;
                }

                if (!isFromInputControl) me.fireEvent('editcomplete', me);
            });

            this.fireEvent('createdelayedelements', [this, 'edit']);
        };

        dh.createDelayedElementsPDFForms = function() {
            var me = this;

            if (me.menuPDFFormsCopy) return; // menu is already inited

            me.menuPDFFormsCopy = new Common.UI.MenuItem({
                iconCls: 'menu__icon btn-copy',
                caption: me.textCopy,
                value: 'copy'
            });

            me.menuPDFFormsPaste = new Common.UI.MenuItem({
                iconCls: 'menu__icon btn-paste',
                caption : me.textPaste,
                value : 'paste'
            });

            me.menuPDFFormsCut = new Common.UI.MenuItem({
                iconCls: 'menu__icon btn-cut',
                caption : me.textCut,
                value : 'cut'
            });

            me.menuPDFFormsUndo = new Common.UI.MenuItem({
                iconCls: 'menu__icon btn-undo icon-rtl',
                caption: me.textUndo
            });

            me.menuPDFFormsRedo = new Common.UI.MenuItem({
                iconCls: 'menu__icon btn-redo icon-rtl',
                caption: me.textRedo
            });

            me.menuPDFFormsClear = new Common.UI.MenuItem({
                iconCls: 'menu__icon btn-clearstyle',
                caption: me.textClearField
            });

            me.formsPDFMenu = new Common.UI.Menu({
                cls: 'shifted-right',
                initMenu: function (value) {
                    var cancopy = me.api.can_CopyCut(),
                        disabled = value.paraProps && value.paraProps.locked || value.headerProps && value.headerProps.locked ||
                            value.imgProps && (value.imgProps.locked || value.imgProps.content_locked) || me._isDisabled;
                    me.menuPDFFormsUndo.setDisabled(disabled || !me.api.asc_getCanUndo()); // undo
                    me.menuPDFFormsRedo.setDisabled(disabled || !me.api.asc_getCanRedo()); // redo

                    me.menuPDFFormsClear.setDisabled(disabled || !me.api.asc_IsContentControl()); // clear
                    me.menuPDFFormsCut.setDisabled(disabled || !cancopy); // cut
                    me.menuPDFFormsCopy.setDisabled(!cancopy); // copy
                    me.menuPDFFormsPaste.setDisabled(disabled) // paste;
                },
                items: [
                    me.menuPDFFormsUndo,
                    me.menuPDFFormsRedo,
                    { caption: '--' },
                    me.menuPDFFormsClear,
                    { caption: '--' },
                    me.menuPDFFormsCut,
                    me.menuPDFFormsCopy,
                    me.menuPDFFormsPaste
                ]
            }).on('hide:after', function (menu, e, isFromInputControl) {
                me.clearCustomItems(menu);
                me.currentMenu = null;
                if (me.suppressEditComplete) {
                    me.suppressEditComplete = false;
                    return;
                }

                if (!isFromInputControl) me.fireEvent('editcomplete', me);
            });

            this.fireEvent('createdelayedelements', [this, 'forms']);
        };

        dh.createTextBar = function(textBarBtns) {
            var container = $('<div id="text-bar-container" style="position: absolute;">' +
                    '<div id="text-bar-fonts" style="display:inline-block;" class="margin-right-2"></div>' +
                    '<div id="text-bar-font-size" style="display:inline-block;" class="margin-right-4"></div>' +
                    '<div id="text-bar-bold" style="display:inline-block;" class="margin-right-4"></div>' +
                    '<div id="text-bar-italic" style="display:inline-block;" class="margin-right-4"></div>' +
                    '<div id="text-bar-underline" style="display:inline-block;" class="margin-right-4"></div>' +
                    '<div id="text-bar-strikeout" style="display:inline-block;" class="margin-right-4"></div>' +
                    '<div id="text-bar-super" style="display:inline-block;" class="margin-right-4"></div>' +
                    '<div id="text-bar-sub" style="display:inline-block;" class="margin-right-4"></div>' +
                    '<div id="text-bar-textcolor" style="display:inline-block;"></div>' +
                    '</div>'),
                toolbarController = PDFE.getController('Toolbar'),
                toolbar = toolbarController.getView('Toolbar');

            this.cmbFontName = new Common.UI.ComboBoxFonts({
                el: $('#text-bar-fonts', container),
                cls         : 'input-group-nr',
                style       : 'width: 100px;',
                menuCls     : 'scrollable-menu menu-absolute',
                menuStyle   : 'min-width: 100%;max-height: 270px;',
                restoreMenuHeightAndTop: 220,
                store       : new Common.Collections.Fonts(),
                hint        : toolbar.tipFontName
            });
            textBarBtns.push(this.cmbFontName);
            toolbarController.fillFontsStore(this.cmbFontName);

            this.cmbFontSize = new Common.UI.ComboBox({
                el: $('#text-bar-font-size', container),
                cls: 'input-group-nr',
                style: 'width: 45px;',
                menuCls     : 'scrollable-menu menu-absolute',
                menuStyle: 'min-width: 45px;max-height: 270px;',
                restoreMenuHeightAndTop: 220,
                hint: toolbar.tipFontSize,
                data: [
                    {value: 8, displayValue: "8"},
                    {value: 9, displayValue: "9"},
                    {value: 10, displayValue: "10"},
                    {value: 11, displayValue: "11"},
                    {value: 12, displayValue: "12"},
                    {value: 14, displayValue: "14"},
                    {value: 16, displayValue: "16"},
                    {value: 18, displayValue: "18"},
                    {value: 20, displayValue: "20"},
                    {value: 22, displayValue: "22"},
                    {value: 24, displayValue: "24"},
                    {value: 26, displayValue: "26"},
                    {value: 28, displayValue: "28"},
                    {value: 36, displayValue: "36"},
                    {value: 48, displayValue: "48"},
                    {value: 72, displayValue: "72"},
                    {value: 96, displayValue: "96"}
                ]
            });
            this.cmbFontSize.setValue('');
            textBarBtns.push(this.cmbFontSize);

            this.btnBold = new Common.UI.Button({
                parentEl: $('#text-bar-bold', container),
                cls: 'btn-toolbar',
                iconCls: 'toolbar__icon btn-bold',
                enableToggle: true,
                hint: toolbar.textBold
            });
            textBarBtns.push(this.btnBold);

            this.btnItalic = new Common.UI.Button({
                parentEl: $('#text-bar-italic', container),
                cls: 'btn-toolbar',
                iconCls: 'toolbar__icon btn-italic',
                enableToggle: true,
                hint: toolbar.textItalic
            });
            textBarBtns.push(this.btnItalic);

            this.btnTextUnderline = new Common.UI.Button({
                parentEl: $('#text-bar-underline', container),
                cls         : 'btn-toolbar',
                iconCls     : 'toolbar__icon btn-underline',
                enableToggle: true,
                hint: toolbar.textUnderline
            });
            textBarBtns.push(this.btnTextUnderline);

            this.btnTextStrikeout = new Common.UI.Button({
                parentEl: $('#text-bar-strikeout', container),
                cls: 'btn-toolbar',
                iconCls: 'toolbar__icon btn-strikeout',
                enableToggle: true,
                hint: toolbar.textStrikeout
            });
            textBarBtns.push(this.btnTextStrikeout);

            this.btnSuperscript = new Common.UI.Button({
                parentEl: $('#text-bar-super', container),
                cls: 'btn-toolbar',
                iconCls: 'toolbar__icon btn-superscript',
                enableToggle: true,
                toggleGroup: 'superscriptGroup',
                hint: toolbar.textSuperscript
            });
            textBarBtns.push(this.btnSuperscript);

            this.btnSubscript = new Common.UI.Button({
                parentEl: $('#text-bar-sub', container),
                cls: 'btn-toolbar',
                iconCls: 'toolbar__icon btn-subscript',
                enableToggle: true,
                toggleGroup: 'superscriptGroup',
                hint: toolbar.textSubscript
            });
            textBarBtns.push(this.btnSubscript);

            var config = Common.UI.simpleColorsConfig;
            this.btnFontColor = new Common.UI.ButtonColored({
                parentEl: $('#text-bar-textcolor', container),
                cls: 'btn-toolbar',
                iconCls: 'toolbar__icon btn-fontcolor',
                split: true,
                menu: true,
                colors: config.colors,
                color: '000000',
                dynamiccolors: config.dynamiccolors,
                themecolors: config.themecolors,
                effects: config.effects,
                columns: config.columns,
                paletteCls: config.cls,
                paletteWidth: config.paletteWidth,
                hint: toolbar.tipFontColor
            });
            textBarBtns.push(this.btnFontColor);
            this.btnFontColor.setMenu();
            this.mnuFontColorPicker = this.btnFontColor.getPicker();
            this.btnFontColor.currentColor = this.btnFontColor.color;

            return container;
        };

        dh.createAnnotBar = function(annotBarBtns) {
            var container = $('<div id="annot-bar-container" style="position: absolute;">' +
                    '<div id="annot-bar-copy" style="display:inline-block;" class=""></div>' +
                    '<div class="separator margin-left-6"></div>' +
                    '<div id="annot-bar-add-comment" style="display:inline-block;" class="margin-left-13"></div>' +
                    '<div id="annot-bar-highlight" style="display:inline-block;" class="margin-left-4"></div>' +
                    '<div id="annot-bar-underline" style="display:inline-block;" class="margin-left-4"></div>' +
                    '<div id="annot-bar-strikeout" style="display:inline-block;" class="margin-left-4"></div>' +
                    '<div class="separator margin-left-6"></div>' +
                    '<div id="annot-bar-edit-text" class="margin-left-13" style="display:inline-block;"></div>' +
                    '</div>'),
                toolbarController = PDFE.getController('Toolbar'),
                toolbar = toolbarController.getView('Toolbar');

            this.btnCopy = new Common.UI.Button({
                parentEl: $('#annot-bar-copy', container),
                cls: 'btn-toolbar',
                iconCls: 'toolbar__icon btn-copy',
                hint: toolbar.tipCopy
            });
            annotBarBtns.push(this.btnCopy);

            this.btnAddComment = new Common.UI.Button({
                parentEl: $('#annot-bar-add-comment', container),
                cls: 'btn-toolbar',
                iconCls: 'toolbar__icon btn-add-comment',
                hint: toolbar.tipAddComment
            });
            annotBarBtns.push(this.btnAddComment);

            var config = Common.UI.simpleColorsConfig;
            this.btnUnderline = new Common.UI.ButtonColored({
                parentEl: $('#annot-bar-underline', container),
                cls         : 'btn-toolbar',
                iconCls     : 'toolbar__icon btn-underline',
                enableToggle: true,
                allowDepress: true,
                split: true,
                menu: true,
                colorLine: false,
                colors: config.colors,
                color: '3D8A44',
                additionalItemsAfter: [
                    {caption: '--'},
                    new Common.UI.MenuItem({
                        template: _.template('<div class="custom-scale" data-stopPropagation="true"></div>'),
                        stopPropagation: true
                    })
                ],
                dynamiccolors: config.dynamiccolors,
                themecolors: config.themecolors,
                effects: config.effects,
                columns: config.columns,
                paletteCls: config.cls,
                paletteWidth: config.paletteWidth,
                storageSuffix: '-draw',
                hideColorsSeparator: true,
                hint: toolbar.textUnderline,
                type: AscPDF.ANNOTATIONS_TYPES.Underline
            });
            annotBarBtns.push(this.btnUnderline);

            this.btnStrikeout = new Common.UI.ButtonColored({
                parentEl: $('#annot-bar-strikeout', container),
                cls: 'btn-toolbar',
                iconCls: 'toolbar__icon btn-strikeout',
                enableToggle: true,
                allowDepress: true,
                split: true,
                menu: true,
                colorLine: false,
                colors: config.colors,
                color: 'D43230',
                additionalItemsAfter: [
                    {caption: '--'},
                    new Common.UI.MenuItem({
                        template: _.template('<div class="custom-scale" data-stopPropagation="true"></div>'),
                        stopPropagation: true
                    })
                ],
                dynamiccolors: config.dynamiccolors,
                themecolors: config.themecolors,
                effects: config.effects,
                columns: config.columns,
                paletteCls: config.cls,
                paletteWidth: config.paletteWidth,
                storageSuffix: '-draw',
                hideColorsSeparator: true,
                hint: toolbar.textStrikeout,
                type: AscPDF.ANNOTATIONS_TYPES.Strikeout
            });
            annotBarBtns.push(this.btnStrikeout);

            this.btnHighlight = new Common.UI.ButtonColored({
                parentEl: $('#annot-bar-highlight', container),
                cls: 'btn-toolbar',
                iconCls: 'toolbar__icon btn-highlight',
                enableToggle: true,
                allowDepress: true,
                split: true,
                menu: true,
                additionalItemsAfter: [
                    {caption: '--'},
                    new Common.UI.MenuItem({
                        template: _.template('<div class="custom-scale" data-stopPropagation="true"></div>'),
                        stopPropagation: true
                    })
                ],
                colors: [
                    'FFFC54', '72F54A', '74F9FD', 'EB51F7', 'A900F9', 'EF8B3A', '7272FF', 'FF63A4', '1DFF92', '03DA18',
                    '249B01', 'C504D2', '0633D1', 'FFF7A0', 'FF0303', 'FFFFFF', 'D3D3D4', '969696', '606060', '000000'
                ],
                color: 'FFFC54',
                dynamiccolors: config.dynamiccolors,
                themecolors: config.themecolors,
                effects: config.effects,
                columns: config.columns,
                paletteCls: config.cls,
                paletteWidth: config.paletteWidth,
                storageSuffix: '-draw',
                hideColorsSeparator: true,
                hint: toolbar.textHighlight,
                type: AscPDF.ANNOTATIONS_TYPES.Highlight
            });
            annotBarBtns.push(this.btnHighlight);

            this.btnEditText = new Common.UI.Button({
                parentEl: $('#annot-bar-edit-text', container),
                cls: 'btn-toolbar',
                iconCls: 'toolbar__icon btn-magic-wand',
                caption: this.textRecognize,
                hint: this.tipRecognize
            });
            annotBarBtns.push(this.btnEditText);
            this.fireEvent('annotbar:create', [this.btnStrikeout, this.btnUnderline, this.btnHighlight]);

            return container;
        };

        dh.createAnnotSelectBar = function(annotSelectBarBtns) {
            var container = $('<div id="annot-sel-bar-container" style="position: absolute;">' +
                    '<div id="annot-sel-bar-stroke"></div>' +
                    '<div id="annot-sel-bar-highlight"></div>' +
                    '<div id="annot-sel-bar-add-comment" class="margin-left-4"></div>' +
                    '<div class="separator margin-left-6"></div>' +
                    '<div id="annot-sel-bar-remove" class="margin-left-13"></div>' +
                    '</div>'),
                toolbarController = PDFE.getController('Toolbar'),
                toolbar = toolbarController.getView('Toolbar');

            this.btnRemAnnot = new Common.UI.Button({
                parentEl: $('#annot-sel-bar-remove', container),
                cls: 'btn-toolbar',
                iconCls: 'toolbar__icon btn-cc-remove',
                hint: this.removeCommentText
            });
            annotSelectBarBtns.push(this.btnRemAnnot);

            this.btnAddAnnotComment = new Common.UI.Button({
                parentEl: $('#annot-sel-bar-add-comment', container),
                cls: 'btn-toolbar',
                iconCls: 'toolbar__icon btn-add-comment',
                hint: toolbar.tipAddComment
            });
            annotSelectBarBtns.push(this.btnAddAnnotComment);

            var config = Common.UI.simpleColorsConfig;
            this.btnStrokeHighlightColor = new Common.UI.ButtonColored({
                parentEl: $('#annot-sel-bar-highlight', container),
                cls: 'btn-toolbar no-caret no-icon',
                iconCls: 'toolbar__icon',
                menu: true,
                colorLine: 'box',
                colors: [
                    'FFFC54', '72F54A', '74F9FD', 'EB51F7', 'A900F9', 'EF8B3A', '7272FF', 'FF63A4', '1DFF92', '03DA18',
                    '249B01', 'C504D2', '0633D1', 'FFF7A0', 'FF0303', 'FFFFFF', 'D3D3D4', '969696', '606060', '000000'
                ],
                color: 'FFFC54',
                additionalItemsAfter: [
                    {caption: '--'},
                    new Common.UI.MenuItem({
                        template: _.template('<div class="custom-scale" data-stopPropagation="true"></div>'),
                        stopPropagation: true
                    })
                ],
                dynamiccolors: config.dynamiccolors,
                themecolors: config.themecolors,
                effects: config.effects,
                columns: config.columns,
                paletteCls: config.cls,
                paletteWidth: config.paletteWidth,
                storageSuffix: '-draw',
                hideColorsSeparator: true,
                hint: this.textColor
            });
            annotSelectBarBtns.push(this.btnStrokeHighlightColor);
            this.btnStrokeHighlightColor.setMenu();
            this.mnuStrokeHighlightColorPicker = this.btnStrokeHighlightColor.getPicker();
            this.btnStrokeHighlightColor.currentColor = this.btnStrokeHighlightColor.color;

            this.btnStrokeColor = new Common.UI.ButtonColored({
                parentEl: $('#annot-sel-bar-stroke', container),
                cls: 'btn-toolbar no-caret no-icon',
                iconCls: 'toolbar__icon',
                menu: true,
                colorLine: 'box',
                colors: config.colors,
                color: '3D8A44',
                additionalItemsAfter: [
                    {caption: '--'},
                    new Common.UI.MenuItem({
                        template: _.template('<div class="custom-scale" data-stopPropagation="true"></div>'),
                        stopPropagation: true
                    })
                ],
                dynamiccolors: config.dynamiccolors,
                themecolors: config.themecolors,
                effects: config.effects,
                columns: config.columns,
                paletteCls: config.cls,
                paletteWidth: config.paletteWidth,
                storageSuffix: '-draw',
                hideColorsSeparator: true,
                hint: this.textColor
            });
            annotSelectBarBtns.push(this.btnStrokeColor);
            this.btnStrokeColor.setMenu();
            this.mnuStrokeColorPicker = this.btnStrokeColor.getPicker();
            this.btnStrokeColor.currentColor = this.btnStrokeColor.color;

            return container;
        };
    }
});<|MERGE_RESOLUTION|>--- conflicted
+++ resolved
@@ -1271,27 +1271,13 @@
                         }
                     }
 
-<<<<<<< HEAD
-                    me.mnuRotatePageRight.options.value = me.mnuRotatePageLeft.options.value = value.pageNum;
-                    me.mnuRotatePageRight.setVisible(value.isPageSelect===true);
-                    me.mnuRotatePageLeft.setVisible(value.isPageSelect===true);
-                    me.mnuDeletePage.setVisible(value.isPageSelect===true);
-                    me.mnuCopyPage.setVisible(value.isPageSelect===true);
-                    me.mnuCutPage.setVisible(value.isPageSelect===true);
-                    menuPageNewSeparator.setVisible(value.isPageSelect===true);
-                    menuPageDelSeparator.setVisible(value.isPageSelect===true);
-
-                    me.mnuRotatePageRight.setDisabled(page_rotate || page_deleted);
-                    me.mnuRotatePageLeft.setDisabled(page_rotate || page_deleted);
-                    me.mnuCutPage.setDisabled(me._pagesCount<2 || page_deleted);
-                    me.mnuDeletePage.setDisabled(me._pagesCount<2 || page_deleted);
-=======
                     if (value) {
                         me.mnuRotatePageRight.options.value = me.mnuRotatePageLeft.options.value = value.pageNum;
                         me.mnuRotatePageRight.setVisible(value.isPageSelect===true);
                         me.mnuRotatePageLeft.setVisible(value.isPageSelect===true);
                         me.mnuDeletePage.setVisible(value.isPageSelect===true);
                         me.mnuCopyPage.setVisible(value.isPageSelect===true);
+                        me.mnuCutPage.setVisible(value.isPageSelect===true);
                         menuPageNewSeparator.setVisible(value.isPageSelect===true);
                         menuPageDelSeparator.setVisible(value.isPageSelect===true);
                     }
@@ -1299,8 +1285,9 @@
                     var canRotate = me.api.asc_CanRotatePages();
                     me.mnuRotatePageRight.setDisabled(page_rotate_lock || page_deleted || !canRotate);
                     me.mnuRotatePageLeft.setDisabled(page_rotate_lock || page_deleted || !canRotate);
-                    me.mnuDeletePage.setDisabled(me._pagesCount<2 || page_deleted || !me.api.asc_CanRemovePages());
->>>>>>> ac48ff3a
+                    var canRemove = me.api.asc_CanRemovePages();
+                    me.mnuDeletePage.setDisabled(me._pagesCount<2 || page_deleted || !canRemove);
+                    me.mnuCutPage.setDisabled(me._pagesCount<2 || page_deleted || !canRemove);
                 },
                 items: [
                     me.mnuNewPageBefore,
