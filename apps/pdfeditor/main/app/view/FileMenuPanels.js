--- conflicted
+++ resolved
@@ -39,13 +39,8 @@
  */
 
 define([
-<<<<<<< HEAD
     'common/main/lib/component/BaseView',
     'common/main/lib/component/RadioBox'
-=======
-    'common/main/lib/view/DocumentAccessDialog',
-    'common/main/lib/view/CustomizeQuickAccessDialog'
->>>>>>> 65924f78
 ], function () {
     'use strict';
 
