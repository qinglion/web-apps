--- conflicted
+++ resolved
@@ -99,13 +99,10 @@
         pageRotate: 'page-rotate',
         pageDeleted: 'page-deleted',
         pageEditText: 'page-edit-text',
-<<<<<<< HEAD
         inForm: 'in-form',
         inCheckForm: 'in-check-form',
-        cantAlign: 'cant-align'
-=======
+        cantAlign: 'cant-align',
         cantSave: 'cant-save'
->>>>>>> 334c8ce8
     };
     for (var key in enumLock) {
         if (enumLock.hasOwnProperty(key)) {
