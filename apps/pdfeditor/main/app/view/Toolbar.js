--- conflicted
+++ resolved
@@ -1648,11 +1648,7 @@
                             this.synchTooltip.hide();
                         this.btnCollabChanges.updateHint(this.btnSaveTip);
 
-<<<<<<< HEAD
-                        this.btnSave.setDisabled(!me.mode.forcesave || !me.mode.isPDFEdit && !me.mode.isPDFAnnotate && me.mode.canSaveToFile);
-=======
-                        this.btnSave.setDisabled(!me.mode.forcesave && !me.mode.canSaveDocumentToBinary || !me.mode.isPDFEdit && !me.mode.isPDFAnnotate && !me.mode.saveAlwaysEnabled);
->>>>>>> c3050b62
+                        this.btnSave.setDisabled(!me.mode.forcesave && !me.mode.canSaveDocumentToBinary || !me.mode.isPDFEdit && !me.mode.isPDFAnnotate && me.mode.canSaveToFile);
                         this._state.hasCollaborativeChanges = false;
                     }
                 }
