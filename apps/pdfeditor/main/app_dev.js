/*
 * (c) Copyright Ascensio System SIA 2010-2024
 *
 * This program is a free software product. You can redistribute it and/or
 * modify it under the terms of the GNU Affero General Public License (AGPL)
 * version 3 as published by the Free Software Foundation. In accordance with
 * Section 7(a) of the GNU AGPL its Section 15 shall be amended to the effect
 * that Ascensio System SIA expressly excludes the warranty of non-infringement
 * of any third-party rights.
 *
 * This program is distributed WITHOUT ANY WARRANTY; without even the implied
 * warranty of MERCHANTABILITY or FITNESS FOR A PARTICULAR  PURPOSE. For
 * details, see the GNU AGPL at: http://www.gnu.org/licenses/agpl-3.0.html
 *
 * You can contact Ascensio System SIA at 20A-6 Ernesta Birznieka-Upish
 * street, Riga, Latvia, EU, LV-1050.
 *
 * The  interactive user interfaces in modified source and object code versions
 * of the Program must display Appropriate Legal Notices, as required under
 * Section 5 of the GNU AGPL version 3.
 *
 * Pursuant to Section 7(b) of the License you must retain the original Product
 * logo when distributing the program. Pursuant to Section 7(e) we decline to
 * grant you any rights under trademark law for use of our trademarks.
 *
 * All the Product's GUI elements, including illustrations and icon sets, as
 * well as technical writing content are licensed under the terms of the
 * Creative Commons Attribution-ShareAlike 4.0 International. See the License
 * terms at http://creativecommons.org/licenses/by-sa/4.0/legalcode
 *
 */
/**
 *  app.js
 *
 *  Created on 04/27/23
 *
 */

'use strict';
var reqerr;
require.config({
    // The shim config allows us to configure dependencies for
    // scripts that do not call define() to register a module
    baseUrl: '../../',
    paths: {
        jquery          : '../vendor/jquery/jquery',
        underscore      : '../vendor/underscore/underscore',
        backbone        : '../vendor/backbone/backbone',
        text            : '../vendor/requirejs-text/text',
        perfectscrollbar: 'common/main/lib/mods/perfect-scrollbar',
        jmousewheel     : '../vendor/perfect-scrollbar/src/jquery.mousewheel',
        xregexp         : '../vendor/xregexp/xregexp-all-min',
        socketio        : '../vendor/socketio/socket.io.min',
        api             : 'api/documents/api',
        core            : 'common/main/lib/core/application',
        notification    : 'common/main/lib/core/NotificationCenter',
        keymaster       : 'common/main/lib/core/keymaster',
        tip             : 'common/main/lib/util/Tip',
        localstorage    : 'common/main/lib/util/LocalStorage',
        analytics       : 'common/Analytics',
        gateway         : 'common/Gateway',
        locale          : 'common/locale',
        irregularstack  : 'common/IrregularStack'
    },

    shim: {
        backbone: {
            deps: [
                'underscore',
                'jquery'
            ],
            exports: 'Backbone'
        },
        perfectscrollbar: {
            deps: [
                'jmousewheel'
            ]
        },
        notification: {
            deps: [
                'backbone'
            ]
        },
        core: {
            deps: [
                'backbone',
                'notification',
                'irregularstack'
            ]
        },
        gateway: {
            deps: [
                'jquery'
            ]
        },
        analytics: {
            deps: [
                'jquery'
            ]
        }
    }
});

require([
    'backbone',
    'underscore',
    'core',
    'analytics',
    'gateway',
    'locale',
    'socketio',
], function (Backbone, _, Core) {
    if (Backbone.History && Backbone.History.started)
        return;
    Backbone.history.start();
    window._ = _;

    /**
     * Application instance with PDFE namespace defined
     */
    var app = new Backbone.Application({
        nameSpace: 'PDFE',
        autoCreate: false,
        controllers : [
            'Viewport',
            'DocumentHolder',
            'Toolbar',
            'Statusbar',
            'RightMenu',
            'Navigation',
            'PageThumbnails',
            'LeftMenu',
            'Main',
            'ViewTab',
            'InsTab',
            'Search',
            'Print',
            'Common.Controllers.Fonts'
            ,'Common.Controllers.Chat'
            ,'Common.Controllers.Comments'
            ,'Common.Controllers.Draw'
            ,'Common.Controllers.Plugins'
            // ,'Common.Controllers.ExternalDiagramEditor'
            // ,'Common.Controllers.ExternalOleEditor'
            ,'Common.Controllers.Protection'
        ]
    });

    Common.Locale.apply(
        function() {
            require([
                'common/main/lib/mods/dropdown',
                'common/main/lib/mods/tooltip',
                'common/main/lib/util/LocalStorage',
                'common/main/lib/controller/Scaling',
                'common/main/lib/controller/Themes',
                'common/main/lib/controller/Desktop',
                'pdfeditor/main/app/controller/Viewport',
                'pdfeditor/main/app/controller/DocumentHolder',
                'pdfeditor/main/app/controller/Toolbar',
                'pdfeditor/main/app/controller/Navigation',
                'pdfeditor/main/app/controller/PageThumbnails',
                'pdfeditor/main/app/controller/Statusbar',
                'pdfeditor/main/app/controller/RightMenu',
                'pdfeditor/main/app/controller/LeftMenu',
                'pdfeditor/main/app/controller/Main',
                'pdfeditor/main/app/controller/ViewTab',
                'pdfeditor/main/app/controller/InsTab',
                'pdfeditor/main/app/controller/Search',
                'pdfeditor/main/app/controller/Print',
                'common/main/lib/util/utils',
                'common/main/lib/controller/Fonts',
                'common/main/lib/controller/Comments'
                ,'common/main/lib/controller/Chat'
                ,'common/main/lib/controller/Plugins'
                // ,'common/main/lib/controller/ExternalDiagramEditor'
                // ,'common/main/lib/controller/ExternalOleEditor'
                ,'common/main/lib/controller/Draw'
                ,'common/main/lib/controller/Protection'
            ], function() {
                app.postLaunchScripts = [
                    'common/main/lib/controller/ScreenReaderFocus',
                    'common/main/lib/component/ComboBoxDataView',
                    'common/main/lib/view/AdvancedSettingsWindow',
                    'common/main/lib/view/AutoCorrectDialog',
                    'common/main/lib/view/DocumentAccessDialog',
                    'common/main/lib/view/SaveAsDlg',
                    'common/main/lib/view/CopyWarningDialog',
                    'common/main/lib/view/TextInputDialog',
                    'common/main/lib/view/SelectFileDlg',
                    'common/main/lib/view/SymbolTableDialog',
                    'common/main/lib/view/InsertTableDialog',
                    'common/main/lib/view/SearchDialog',
                    'common/main/lib/view/RenameDialog',
                    'common/main/lib/view/PluginDlg',
                    'common/main/lib/view/PluginPanel',
                    'common/main/lib/view/ShapeShadowDialog',
<<<<<<< HEAD
=======
                    'common/main/lib/view/ImageFromUrlDialog',
                    'common/main/lib/view/DocumentHolderExt',
                    'common/main/lib/util/define',
>>>>>>> 3d861725

                    'pdfeditor/main/app/view/FileMenuPanels',
                    'pdfeditor/main/app/view/DocumentHolderExt',
                    'pdfeditor/main/app/view/ParagraphSettingsAdvanced',
                    'pdfeditor/main/app/view/ImageSettingsAdvanced',
                    'pdfeditor/main/app/view/HyperlinkSettingsDialog',
                    'pdfeditor/main/app/view/ShapeSettingsAdvanced',
                    'pdfeditor/main/app/view/TableSettingsAdvanced',
                ];

                window.compareVersions = true;
                app.start();
            });
        }
    );
}, function(err) {
    if (err.requireType == 'timeout' && !reqerr && window.requireTimeourError) {
        reqerr = window.requireTimeourError();
        window.alert(reqerr);
        window.location.reload();
    }
});<|MERGE_RESOLUTION|>--- conflicted
+++ resolved
@@ -195,12 +195,8 @@
                     'common/main/lib/view/PluginDlg',
                     'common/main/lib/view/PluginPanel',
                     'common/main/lib/view/ShapeShadowDialog',
-<<<<<<< HEAD
-=======
-                    'common/main/lib/view/ImageFromUrlDialog',
                     'common/main/lib/view/DocumentHolderExt',
                     'common/main/lib/util/define',
->>>>>>> 3d861725
 
                     'pdfeditor/main/app/view/FileMenuPanels',
                     'pdfeditor/main/app/view/DocumentHolderExt',
@@ -208,7 +204,7 @@
                     'pdfeditor/main/app/view/ImageSettingsAdvanced',
                     'pdfeditor/main/app/view/HyperlinkSettingsDialog',
                     'pdfeditor/main/app/view/ShapeSettingsAdvanced',
-                    'pdfeditor/main/app/view/TableSettingsAdvanced',
+                    'pdfeditor/main/app/view/TableSettingsAdvanced'
                 ];
 
                 window.compareVersions = true;
