--- conflicted
+++ resolved
@@ -573,14 +573,10 @@
     "textDocumentProtected": "The document is protected. Edit settings are not available",
     "textOk": "Ok",
     "textRequestMacros": "A macro makes a request to URL. Do you want to allow the request to the %1?",
-<<<<<<< HEAD
-    "warnDownloadAsPdf": "Your {0} will be converted to an editable format. This may take a while. The resulting document will be optimized to allow you to edit the text, so it might not look exactly like the original {0}, especially if the original file contained lots of graphics."
-=======
+    "warnDownloadAsPdf": "Your {0} will be converted to an editable format. This may take a while. The resulting document will be optimized to allow you to edit the text, so it might not look exactly like the original {0}, especially if the original file contained lots of graphics.",
     "titleDialogProtectedDocument": "The document is protected",
     "titleLicenseNotActive": "License not active",
-    "warnDownloadAsPdf": "Your {0} will be converted to an editable format. This may take a while. The resulting document will be optimized to allow you to edit the text, so it might not look exactly like the original {0}, especially if the original file contained lots of graphics.",
     "warnLicenseBefore": "License not active.<br>Please contact your administrator."
->>>>>>> 7c7c7b53
   },
   "Settings": {
     "advDRMOptions": "Chránený súbor",
