{
  "About": {
    "textAbout": "About",
    "textAddress": "Address",
    "textBack": "Back",
    "textEmail": "Email",
    "textPoweredBy": "Powered By",
    "textTel": "Tel",
    "textVersion": "Version"
  },
  "Add": {
    "notcriticalErrorTitle": "Warning",
    "textAddLink": "Add link",
    "textAddress": "Address",
    "textBack": "Back",
    "textBelowText": "Below text",
    "textBottomOfPage": "Bottom of page",
    "textBreak": "Break",
    "textCancel": "Cancel",
    "textCenterBottom": "Center Bottom",
    "textCenterTop": "Center Top",
    "textColumnBreak": "Column Break",
    "textColumns": "Columns",
    "textComment": "Comment",
    "textContinuousPage": "Continuous Page",
    "textCurrentPosition": "Current Position",
    "textDisplay": "Display",
    "textEmptyImgUrl": "You need to specify image URL.",
    "textEvenPage": "Even Page",
    "textFootnote": "Footnote",
    "textFormat": "Format",
    "textImage": "Image",
    "textImageURL": "Image URL",
    "textInsert": "Insert",
    "textInsertFootnote": "Insert Footnote",
    "textInsertImage": "Insert Image",
    "textLeftBottom": "Left Bottom",
    "textLeftTop": "Left Top",
    "textLink": "Link",
    "textLinkSettings": "Link Settings",
    "textLocation": "Location",
    "textNextPage": "Next Page",
    "textOddPage": "Odd Page",
    "textOther": "Other",
    "textPageBreak": "Page Break",
    "textPageNumber": "Page Number",
    "textPictureFromLibrary": "Picture from Library",
    "textPictureFromURL": "Picture from URL",
    "textPosition": "Position",
    "textRightBottom": "Right Bottom",
    "textRightTop": "Right Top",
    "textRows": "Rows",
    "textScreenTip": "Screen Tip",
    "textSectionBreak": "Section Break",
    "textShape": "Shape",
    "textStartAt": "Start At",
    "textTable": "Table",
    "textTableSize": "Table Size",
    "txtNotUrl": "This field should be a URL in the format \"http://www.example.com\"",
    "textOk": "Ok"
  },
  "Common": {
    "Collaboration": {
      "notcriticalErrorTitle": "Warning",
      "textAccept": "Accept",
      "textAcceptAllChanges": "Accept all changes",
      "textAddComment": "Add comment",
      "textAddReply": "Add reply",
      "textAllChangesAcceptedPreview": "All changes accepted (Preview)",
      "textAllChangesEditing": "All changes (Editing)",
      "textAllChangesRejectedPreview": "All changes rejected (Preview)",
      "textAtLeast": "at least",
      "textAuto": "auto",
      "textBack": "Back",
      "textBaseline": "Baseline",
      "textBold": "Bold",
      "textBreakBefore": "Page break before",
      "textCancel": "Cancel",
      "textCaps": "All caps",
      "textCenter": "Align center",
      "textChart": "Chart",
      "textCollaboration": "Collaboration",
      "textColor": "Font color",
      "textComments": "Comments",
      "textContextual": "Don't add intervals between paragraphs of the same style",
      "textDelete": "Delete",
      "textDeleteComment": "Delete Comment",
      "textDeleted": "Deleted:",
      "textDeleteReply": "Delete Reply",
      "textDisplayMode": "Display Mode",
      "textDone": "Done",
      "textDStrikeout": "Double strikeout",
      "textEdit": "Edit",
      "textEditComment": "Edit Comment",
      "textEditReply": "Edit Reply",
      "textEditUser": "Users who are editing the file:",
      "textEquation": "Equation",
      "textExact": "exactly",
      "textFinal": "Final",
      "textFirstLine": "First line",
      "textFormatted": "Formatted",
      "textHighlight": "Highlight color",
      "textImage": "Image",
      "textIndentLeft": "Indent left",
      "textIndentRight": "Indent right",
      "textInserted": "Inserted:",
      "textItalic": "Italic",
      "textJustify": "Align justified ",
      "textKeepLines": "Keep lines together",
      "textKeepNext": "Keep with next",
      "textLeft": "Align left",
      "textLineSpacing": "Line Spacing: ",
      "textMarkup": "Markup",
      "textMessageDeleteComment": "Do you really want to delete this comment?",
      "textMessageDeleteReply": "Do you really want to delete this reply?",
      "textMultiple": "multiple",
      "textNoBreakBefore": "No page break before",
      "textNoChanges": "There are no changes.",
      "textNoComments": "This document doesn't contain comments",
      "textNoContextual": "Add interval between paragraphs of the same style",
      "textNoKeepLines": "Don't keep lines together",
      "textNoKeepNext": "Don't keep with next",
      "textNot": "Not ",
      "textNoWidow": "No widow control",
      "textNum": "Change numbering",
      "textOriginal": "Original",
      "textParaDeleted": "Paragraph Deleted",
      "textParaFormatted": "Paragraph Formatted",
      "textParaInserted": "Paragraph Inserted",
      "textParaMoveFromDown": "Moved Down:",
      "textParaMoveFromUp": "Moved Up:",
      "textParaMoveTo": "Moved:",
      "textPosition": "Position",
      "textReject": "Reject",
      "textRejectAllChanges": "Reject All Changes",
      "textReopen": "Reopen",
      "textResolve": "Resolve",
      "textReview": "Review",
      "textReviewChange": "Review Change",
      "textRight": "Align right",
      "textShape": "Shape",
      "textShd": "Background color",
      "textSmallCaps": "Small caps",
      "textSpacing": "Spacing",
      "textSpacingAfter": "Spacing after",
      "textSpacingBefore": "Spacing before",
      "textStrikeout": "Strikeout",
      "textSubScript": "Subscript",
      "textSuperScript": "Superscript",
      "textTableChanged": "Table Settings Changed",
      "textTableRowsAdd": "Table Rows Added",
      "textTableRowsDel": "Table Rows Deleted",
      "textTabs": "Change tabs",
      "textTrackChanges": "Track Changes",
      "textTryUndoRedo": "The Undo/Redo functions are disabled for the Fast co-editing mode.",
      "textUnderline": "Underline",
      "textUsers": "Users",
      "textWidow": "Widow control",
      "textOk": "Ok"
    },
    "ThemeColorPalette": {
      "textCustomColors": "Custom Colors",
      "textStandartColors": "Standard Colors",
      "textThemeColors": "Theme Colors"
    },
    "HighlightColorPalette": {
      "textNoFill": "No Fill"
    }
  },
  "ContextMenu": {
    "errorCopyCutPaste": "Copy, cut and paste actions using the context menu will be performed within the current file only.",
    "menuAddComment": "Add comment",
    "menuAddLink": "Add link",
    "menuCancel": "Cancel",
    "menuDelete": "Delete",
    "menuDeleteTable": "Delete Table",
    "menuEdit": "Edit",
    "menuMerge": "Merge",
    "menuMore": "More",
    "menuOpenLink": "Open Link",
    "menuReview": "Review",
    "menuReviewChange": "Review Change",
    "menuSplit": "Split",
    "menuViewComment": "View Comment",
    "textColumns": "Columns",
    "textCopyCutPasteActions": "Copy, Cut and Paste Actions",
    "textDoNotShowAgain": "Don't show again",
    "textRows": "Rows",
    "menuStartNewList": "Start new list",
    "menuStartNumberingFrom": "Set numbering value",
    "menuContinueNumbering": "Continue numbering",
    "menuSeparateList": "Separate list",
    "menuJoinList": "Join to previous list",
    "textOk": "OK",
    "textCancel": "Cancel",
    "textNumberingValue": "Numbering Value"
  },
  "Edit": {
    "notcriticalErrorTitle": "Warning",
    "textActualSize": "Actual size",
    "textAddCustomColor": "Add custom color",
    "textAdditional": "Additional",
    "textAdditionalFormatting": "Additional formatting",
    "textAddress": "Address",
    "textAdvanced": "Advanced",
    "textAdvancedSettings": "Advanced settings",
    "textAfter": "After",
    "textAlign": "Align",
    "textAllCaps": "All caps",
    "textAllowOverlap": "Allow overlap",
    "textAuto": "Auto",
    "textAutomatic": "Automatic",
    "textBack": "Back",
    "textBackground": "Background",
    "textBandedColumn": "Banded column",
    "textBandedRow": "Banded row",
    "textBefore": "Before",
    "textBehind": "Behind",
    "textBorder": "Border",
    "textBringToForeground": "Bring to foreground",
    "textBullets": "Bullets",
    "textBulletsAndNumbers": "Bullets & Numbers",
    "textCellMargins": "Cell Margins",
    "textChart": "Chart",
    "textClose": "Close",
    "textColor": "Color",
    "textContinueFromPreviousSection": "Continue from previous section",
    "textCustomColor": "Custom Color",
    "textDifferentFirstPage": "Different first page",
    "textDifferentOddAndEvenPages": "Different odd and even pages",
    "textDisplay": "Display",
    "textDistanceFromText": "Distance from text",
    "textDoubleStrikethrough": "Double Strikethrough",
    "textEditLink": "Edit Link",
    "textEffects": "Effects",
    "textEmptyImgUrl": "You need to specify image URL.",
    "textFill": "Fill",
    "textFirstColumn": "First Column",
    "textFirstLine": "FirstLine",
    "textFlow": "Flow",
    "textFontColor": "Font Color",
    "textFontColors": "Font Colors",
    "textFonts": "Fonts",
    "textFooter": "Footer",
    "textHeader": "Header",
    "textHeaderRow": "Header Row",
    "textHighlightColor": "Highlight Color",
    "textHyperlink": "Hyperlink",
    "textImage": "Image",
    "textImageURL": "Image URL",
    "textInFront": "In Front",
    "textInline": "Inline",
    "textKeepLinesTogether": "Keep Lines Together",
    "textKeepWithNext": "Keep with Next",
    "textLastColumn": "Last Column",
    "textLetterSpacing": "Letter Spacing",
    "textLineSpacing": "Line Spacing",
    "textLink": "Link",
    "textLinkSettings": "Link Settings",
    "textLinkToPrevious": "Link to Previous",
    "textMoveBackward": "Move Backward",
    "textMoveForward": "Move Forward",
    "textMoveWithText": "Move with Text",
    "textNone": "None",
    "textNoStyles": "No styles for this type of charts.",
    "textNotUrl": "This field should be a URL in the format \"http://www.example.com\"",
    "textOpacity": "Opacity",
    "textOptions": "Options",
    "textOrphanControl": "Orphan Control",
    "textPageBreakBefore": "Page Break Before",
    "textPageNumbering": "Page Numbering",
    "textParagraph": "Paragraph",
    "textParagraphStyles": "Paragraph Styles",
    "textPictureFromLibrary": "Picture from Library",
    "textPictureFromURL": "Picture from URL",
    "textPt": "pt",
    "textRemoveChart": "Remove Chart",
    "textRemoveImage": "Remove Image",
    "textRemoveLink": "Remove Link",
    "textRemoveShape": "Remove Shape",
    "textRemoveTable": "Remove Table",
    "textReorder": "Reorder",
    "textRepeatAsHeaderRow": "Repeat as Header Row",
    "textReplace": "Replace",
    "textReplaceImage": "Replace Image",
    "textResizeToFitContent": "Resize to Fit Content",
    "textScreenTip": "Screen Tip",
    "textSelectObjectToEdit": "Select object to edit",
    "textSendToBackground": "Send to Background",
    "textSettings": "Settings",
    "textShape": "Shape",
    "textSize": "Size",
    "textSmallCaps": "Small Caps",
    "textSpaceBetweenParagraphs": "Space Between Paragraphs",
    "textSquare": "Square",
    "textStartAt": "Start at",
    "textStrikethrough": "Strikethrough",
    "textStyle": "Style",
    "textStyleOptions": "Style Options",
    "textSubscript": "Subscript",
    "textSuperscript": "Superscript",
    "textTable": "Table",
    "textTableOptions": "Table Options",
    "textText": "Text",
    "textThrough": "Through",
    "textTight": "Tight",
    "textTopAndBottom": "Top and Bottom",
    "textTotalRow": "Total Row",
    "textType": "Type",
    "textWrap": "Wrap",
    "textNumbers": "Numbers",
<<<<<<< HEAD
    "textDesign": "Design",
    "textSu": "Su",
    "textMo": "Mo",
    "textTu": "Tu",
    "textWe": "We",
    "textTh": "Th",
    "textFr": "Fr",
    "textSa": "Sa",
    "textJanuary": "January",
    "textFebruary": "February",
    "textMarch": "March",
    "textApril": "April",
    "textMay": "May",
    "textJune": "June",
    "textJuly": "July",
    "textAugust": "August",
    "textSeptember": "September",
    "textOctober": "October",
    "textNovember": "November",
    "textDecember": "December",
    "textEmpty": "Empty"
=======
    "textOk": "Ok"
>>>>>>> 6e136ce5
  },
  "Error": {
    "convertationTimeoutText": "Conversion timeout exceeded.",
    "criticalErrorExtText": "Press 'OK' to go back to the document list.",
    "criticalErrorTitle": "Error",
    "downloadErrorText": "Download failed.",
    "errorAccessDeny": "You are trying to perform an action you do not have rights for.<br>Please, contact your admin.",
    "errorBadImageUrl": "Image url is incorrect",
    "errorConnectToServer": "Can't save this doc. Check your connection settings or contact the admin.<br>When you click OK, you will be prompted to download the document.",
    "errorDatabaseConnection": "External error.<br>Database connection error. Please, contact support.",
    "errorDataEncrypted": "Encrypted changes have been received, they cannot be deciphered.",
    "errorDataRange": "Incorrect data range.",
    "errorDefaultMessage": "Error code: %1",
    "errorEditingDownloadas": "An error occurred during the work with the document.<br>Download document to save the file backup copy locally.",
    "errorFilePassProtect": "The file is password protected and could not be opened.",
    "errorFileSizeExceed": "The file size exceeds your server limit.<br>Please, contact your admin.",
    "errorKeyEncrypt": "Unknown key descriptor",
    "errorKeyExpire": "Key descriptor expired",
    "errorMailMergeLoadFile": "Loading failed",
    "errorMailMergeSaveFile": "Merge failed.",
    "errorSessionAbsolute": "The document editing session has expired. Please, reload the page.",
    "errorSessionIdle": "The document has not been edited for quite a long time. Please, reload the page.",
    "errorSessionToken": "The connection to the server has been interrupted. Please, reload the page.",
    "errorStockChart": "Incorrect row order. To build a stock chart, place the data on the sheet in the following order:<br> opening price, max price, min price, closing price.",
    "errorUpdateVersionOnDisconnect": "Internet connection has been restored, and the file version has been changed.<br>Before you can continue working, you need to download the file or copy its content to make sure nothing is lost, and then reload this page.",
    "errorUserDrop": "The file can't be accessed right now.",
    "errorUsersExceed": "The number of users allowed by the pricing plan was exceeded",
    "errorViewerDisconnect": "Connection is lost. You can still view the document,<br>but you won't be able to download it until the connection is restored and the page is reloaded.",
    "notcriticalErrorTitle": "Warning",
    "openErrorText": "An error has occurred while opening the file",
    "saveErrorText": "An error has occurred while saving the file",
    "scriptLoadError": "The connection is too slow, some of the components could not be loaded. Please, reload the page.",
    "splitDividerErrorText": "The number of rows must be a divisor of %1",
    "splitMaxColsErrorText": "The number of columns must be less than %1",
    "splitMaxRowsErrorText": "The number of rows must be less than %1",
    "unknownErrorText": "Unknown error.",
    "uploadImageExtMessage": "Unknown image format.",
    "uploadImageFileCountMessage": "No images uploaded.",
    "uploadImageSizeMessage": "The image is too big. The maximum size is 25 MB.",
    "errorLoadingFont": "Fonts are not loaded.<br>Please contact your Document Server administrator."
  },
  "LongActions": {
    "applyChangesTextText": "Loading data...",
    "applyChangesTitleText": "Loading Data",
    "downloadMergeText": "Downloading...",
    "downloadMergeTitle": "Downloading",
    "downloadTextText": "Downloading document...",
    "downloadTitleText": "Downloading Document",
    "loadFontsTextText": "Loading data...",
    "loadFontsTitleText": "Loading Data",
    "loadFontTextText": "Loading data...",
    "loadFontTitleText": "Loading Data",
    "loadImagesTextText": "Loading images...",
    "loadImagesTitleText": "Loading Images",
    "loadImageTextText": "Loading image...",
    "loadImageTitleText": "Loading Image",
    "loadingDocumentTextText": "Loading document...",
    "loadingDocumentTitleText": "Loading document",
    "mailMergeLoadFileText": "Loading Data Source...",
    "mailMergeLoadFileTitle": "Loading Data Source",
    "openTextText": "Opening document...",
    "openTitleText": "Opening Document",
    "printTextText": "Printing document...",
    "printTitleText": "Printing Document",
    "savePreparingText": "Preparing to save",
    "savePreparingTitle": "Preparing to save. Please wait...",
    "saveTextText": "Saving document...",
    "saveTitleText": "Saving Document",
    "sendMergeText": "Sending Merge...",
    "sendMergeTitle": "Sending Merge",
    "textLoadingDocument": "Loading document",
    "txtEditingMode": "Set editing mode...",
    "uploadImageTextText": "Uploading image...",
    "uploadImageTitleText": "Uploading Image",
    "waitText": "Please, wait..."
  },
  "Main": {
    "criticalErrorTitle": "Error",
    "errorAccessDeny": "You are trying to perform an action you do not have rights for.<br>Please, contact your administrator.",
    "errorOpensource": "Using the free Community version, you can open documents for viewing only. To access mobile web editors, a commercial license is required.",
    "errorProcessSaveResult": "Saving failed.",
    "errorServerVersion": "The editor version has been updated. The page will be reloaded to apply the changes.",
    "errorUpdateVersion": "The file version has been changed. The page will be reloaded.",
    "leavePageText": "You have unsaved changes. Click 'Stay on this Page' to wait for autosave. Click 'Leave this Page' to discard all the unsaved changes.",
    "notcriticalErrorTitle": "Warning",
    "SDK": {
      " -Section ": " -Section ",
      "above": "above",
      "below": "below",
      "Caption": "Caption",
      "Choose an item": "Choose an item",
      "Click to load image": "Click to load image",
      "Current Document": "Current Document",
      "Diagram Title": "Chart Title",
      "endnote text": "Endnote Text",
      "Enter a date": "Enter a date",
      "Error! Bookmark not defined": "Error! Bookmark not defined.",
      "Error! Main Document Only": "Error! Main Document Only.",
      "Error! No text of specified style in document": "Error! No text of specified style in document.",
      "Error! Not a valid bookmark self-reference": "Error! Not a valid bookmark self-reference.",
      "Even Page ": "Even Page ",
      "First Page ": "First Page ",
      "Footer": "Footer",
      "footnote text": "Footnote Text",
      "Header": "Header",
      "Heading 1": "Heading 1",
      "Heading 2": "Heading 2",
      "Heading 3": "Heading 3",
      "Heading 4": "Heading 4",
      "Heading 5": "Heading 5",
      "Heading 6": "Heading 6",
      "Heading 7": "Heading 7",
      "Heading 8": "Heading 8",
      "Heading 9": "Heading 9",
      "Hyperlink": "Hyperlink",
      "Index Too Large": "Index Too Large",
      "Intense Quote": "Intense Quote",
      "Is Not In Table": "Is Not In Table",
      "List Paragraph": "List Paragraph",
      "Missing Argument": "Missing Argument",
      "Missing Operator": "Missing Operator",
      "No Spacing": "No Spacing",
      "No table of contents entries found": "There are no headings in the document. Apply a heading style to the text so that it appears in the table of contents.",
      "No table of figures entries found": "No table of figures entries found.",
      "None": "None",
      "Normal": "Normal",
      "Number Too Large To Format": "Number Too Large To Format",
      "Odd Page ": "Odd Page ",
      "Quote": "Quote",
      "Same as Previous": "Same as Previous",
      "Series": "Series",
      "Subtitle": "Subtitle",
      "Syntax Error": "Syntax Error",
      "Table Index Cannot be Zero": "Table Index Cannot be Zero",
      "Table of Contents": "Table of Contents",
      "table of figures": "Table of figures",
      "The Formula Not In Table": "The Formula Not In Table",
      "Title": "Title",
      "TOC Heading": "TOC Heading",
      "Type equation here": "Type equation here",
      "Undefined Bookmark": "Undefined Bookmark",
      "Unexpected End of Formula": "Unexpected End of Formula",
      "X Axis": "X Axis XAS",
      "Y Axis": "Y Axis",
      "Your text here": "Your text here",
      "Zero Divide": "Zero Divide"
    },
    "textAnonymous": "Anonymous",
    "textBuyNow": "Visit website",
    "textClose": "Close",
    "textContactUs": "Contact sales",
    "textCustomLoader": "Sorry, you are not entitled to change the loader. Contact our sales department to get a quote.",
    "textGuest": "Guest",
    "textHasMacros": "The file contains automatic macros.<br>Do you want to run macros?",
    "textNo": "No",
    "textNoLicenseTitle": "License limit reached",
    "textPaidFeature": "Paid feature",
    "textRemember": "Remember my choice",
    "textYes": "Yes",
    "titleLicenseExp": "License expired",
    "titleServerVersion": "Editor updated",
    "titleUpdateVersion": "Version changed",
    "warnLicenseExceeded": "You've reached the limit for simultaneous connections to %1 editors. This document will be opened for viewing only. Contact your administrator to learn more.",
    "warnLicenseExp": "Your license has expired. Please, update your license and refresh the page.",
    "warnLicenseLimitedNoAccess": "License expired. You have no access to document editing functionality. Please, contact your admin.",
    "warnLicenseLimitedRenewed": "The license needs to be renewed. You have limited access to document editing functionality.<br>Please contact your administrator to get full access",
    "warnLicenseUsersExceeded": "You've reached the user limit for %1 editors. Contact your administrator to learn more.",
    "warnNoLicense": "You've reached the limit for simultaneous connections to %1 editors. This document will be opened for viewing only. Contact %1 sales team for personal upgrade terms.",
    "warnNoLicenseUsers": "You've reached the user limit for %1 editors. Contact %1 sales team for personal upgrade terms.",
    "warnProcessRightsChange": "You don't have permission to edit this file.",
    "textReplaceSuccess": "The search has been done. Occurrences replaced: {0}",
    "textReplaceSkipped": "The replacement has been made. {0} occurrences were skipped.",
    "textNoTextFound": "Text not found"
  },
  "Settings": {
    "advDRMOptions": "Protected File",
    "advDRMPassword": "Password",
    "advTxtOptions": "Choose TXT Options",
    "closeButtonText": "Close File",
    "notcriticalErrorTitle": "Warning",
    "textAbout": "About",
    "textApplication": "Application",
    "textApplicationSettings": "Application Settings",
    "textAuthor": "Author",
    "textBack": "Back",
    "textBottom": "Bottom",
    "textCancel": "Cancel",
    "textCaseSensitive": "Case Sensitive",
    "textCentimeter": "Centimeter",
    "textCollaboration": "Collaboration",
    "textColorSchemes": "Color Schemes",
    "textComment": "Comment",
    "textComments": "Comments",
    "textCommentsDisplay": "Comments Display",
    "textCreated": "Created",
    "textCustomSize": "Custom Size",
    "textDisableAll": "Disable All",
    "textDisableAllMacrosWithNotification": "Disable all macros with notification",
    "textDisableAllMacrosWithoutNotification": "Disable all macros without notification",
    "textDocumentInfo": "Document Info",
    "textDocumentSettings": "Document Settings",
    "textDocumentTitle": "Document Title",
    "textDone": "Done",
    "textDownload": "Download",
    "textDownloadAs": "Download As",
    "textDownloadRtf": "If you continue saving in this format some of the formatting might be lost. Are you sure you want to continue?",
    "textDownloadTxt": "If you continue saving in this format all features except the text will be lost. Are you sure you want to continue?",
    "textEnableAll": "Enable All",
    "textEnableAllMacrosWithoutNotification": "Enable all macros without notification",
    "textEncoding": "Encoding",
    "textFind": "Find",
    "textFindAndReplace": "Find and Replace",
    "textFindAndReplaceAll": "Find and Replace All",
    "textFormat": "Format",
    "textHelp": "Help",
    "textHiddenTableBorders": "Hidden Table Borders",
    "textHighlightResults": "Highlight Results",
    "textInch": "Inch",
    "textLandscape": "Landscape",
    "textLastModified": "Last Modified",
    "textLastModifiedBy": "Last Modified By",
    "textLeft": "Left",
    "textLoading": "Loading...",
    "textLocation": "Location",
    "textMacrosSettings": "Macros Settings",
    "textMargins": "Margins",
    "textMarginsH": "Top and bottom margins are too high for a given page height",
    "textMarginsW": "Left and right margins are too wide for a given page width",
    "textNoCharacters": "Nonprinting Characters",
    "textNoTextFound": "Text not found",
    "textOpenFile": "Enter a password to open the file",
    "textOrientation": "Orientation",
    "textOwner": "Owner",
    "textPoint": "Point",
    "textPortrait": "Portrait",
    "textPrint": "Print",
    "textReaderMode": "Reader Mode",
    "textReplace": "Replace",
    "textReplaceAll": "Replace All",
    "textResolvedComments": "Resolved Comments",
    "textRight": "Right",
    "textSearch": "Search",
    "textSettings": "Settings",
    "textShowNotification": "Show Notification",
    "textSpellcheck": "Spell Checking",
    "textStatistic": "Statistic",
    "textSubject": "Subject",
    "textTitle": "Title",
    "textTop": "Top",
    "textUnitOfMeasurement": "Unit Of Measurement",
    "textUploaded": "Uploaded",
    "txtIncorrectPwd": "Password is incorrect",
    "txtProtected": "Once you enter the password and open the file, the current password will be reset",
    "txtScheme1": "Office",
    "txtScheme10": "Median",
    "txtScheme11": "Metro",
    "txtScheme12": "Module",
    "txtScheme13": "Opulent",
    "txtScheme14": "Oriel",
    "txtScheme15": "Origin",
    "txtScheme16": "Paper",
    "txtScheme17": "Solstice",
    "txtScheme18": "Technic",
    "txtScheme19": "Trek",
    "txtScheme2": "Grayscale",
    "txtScheme20": "Urban",
    "txtScheme21": "Verve",
    "txtScheme22": "New Office",
    "txtScheme3": "Apex",
    "txtScheme4": "Aspect",
    "txtScheme5": "Civic",
    "txtScheme6": "Concourse",
    "txtScheme7": "Equity",
    "txtScheme8": "Flow",
    "txtScheme9": "Foundry",
    "textOk": "Ok",
    "textChooseEncoding": "Choose Encoding",
    "textChooseTxtOptions": "Choose TXT Options",
    "txtDownloadTxt": "Download TXT",
    "txtOk": "Ok",
    "textPages": "Pages",
    "textParagraphs": "Paragraphs",
    "textSpaces": "Spaces",
    "textSymbols": "Symbols",
    "textWords": "Words"
  },
  "Toolbar": {
    "dlgLeaveMsgText": "You have unsaved changes. Click 'Stay on this Page' to wait for autosave. Click 'Leave this Page' to discard all the unsaved changes.",
    "dlgLeaveTitleText": "You leave the application",
    "leaveButtonText": "Leave this Page",
    "stayButtonText": "Stay on this page"
  }
}<|MERGE_RESOLUTION|>--- conflicted
+++ resolved
@@ -309,7 +309,6 @@
     "textType": "Type",
     "textWrap": "Wrap",
     "textNumbers": "Numbers",
-<<<<<<< HEAD
     "textDesign": "Design",
     "textSu": "Su",
     "textMo": "Mo",
@@ -330,10 +329,8 @@
     "textOctober": "October",
     "textNovember": "November",
     "textDecember": "December",
-    "textEmpty": "Empty"
-=======
+    "textEmpty": "Empty",
     "textOk": "Ok"
->>>>>>> 6e136ce5
   },
   "Error": {
     "convertationTimeoutText": "Conversion timeout exceeded.",
