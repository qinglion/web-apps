--- conflicted
+++ resolved
@@ -652,14 +652,11 @@
     "textPdfTagged": "Tagged PDF",
     "textPdfVer": "PDF Version",
     "textYes": "Yes",
-<<<<<<< HEAD
     "textNavigation": "Navigation",
     "textEmptyScreens": "There are no headings in the document. Apply a headings style to the text so that it appeas in the table of cotents.",
     "textBeginningDocument": "Beginning of document",
-    "textEmptyHeading": "Empty Heading"
-=======
+    "textEmptyHeading": "Empty Heading",
     "textPdfProducer": "PDF Producer"
->>>>>>> f7bc5f3e
   },
   "Toolbar": {
     "dlgLeaveMsgText": "Máte neuložené zmeny. Kliknite na „Zostať na tejto stránke“ a počkajte na automatické uloženie. Kliknutím na „Opustiť túto stránku“ zahodíte všetky neuložené zmeny.",
