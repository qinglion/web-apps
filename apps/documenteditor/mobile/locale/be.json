{
  "About": {
    "textAbout": "Пра праграму",
    "textAddress": "Адрас",
    "textBack": "Назад",
    "textEmail": "Электронная пошта",
    "textPoweredBy": "Распрацавана",
    "textTel": "Тэлефон",
    "textVersion": "Версія"
  },
  "Add": {
    "notcriticalErrorTitle": "Увага",
    "textAddLink": "Дадаць спасылку",
    "textAddress": "Адрас",
    "textBack": "Назад",
    "textBelowText": "Пад тэкстам",
    "textBottomOfPage": "Унізе старонкі",
    "textBreak": "Разрыў",
    "textCancel": "Скасаваць",
    "textCenterBottom": "Знізу па цэнтры",
    "textCenterTop": "Зверху па цэнтры",
    "textColumnBreak": "Перарыванне слупка",
    "textColumns": "Слупкі",
    "textComment": "Каментар",
    "textContinuousPage": "На бягучай старонцы",
    "textCurrentPosition": "Бягучая пазіцыя",
    "textDisplay": "Паказаць",
    "textEmptyImgUrl": "Неабходна вызначыць URL-адрас выявы.",
    "textEvenPage": "З цотнай старонкі",
    "textFootnote": "Зноска",
    "textFormat": "Фармат",
    "textImage": "Выява",
    "textImageURL": "URL выявы",
    "textInsert": "Уставіць",
    "textInsertFootnote": "Уставіць зноску",
    "textInsertImage": "Уставіць выяву",
    "textLeftBottom": "Злева знізу",
    "textLeftTop": "Злева зверху",
    "textLink": "Спасылка",
    "textLinkSettings": "Налады спасылкі",
    "textLocation": "Размяшчэнне",
    "textNextPage": "Наступная старонка",
    "textOddPage": "З няцотнай старонкі",
    "textOk": "Добра",
    "textOther": "Іншае",
    "textPageBreak": "Разрыў старонкі",
    "textPageNumber": "Нумар старонкі",
    "textPictureFromLibrary": "Выява з бібліятэкі",
    "textPictureFromURL": "Выява па URL",
    "textPosition": "Пазіцыя",
    "textRightBottom": "Знізу справа",
    "textRightTop": "Зверху справа",
    "textRows": "Радкі",
    "textScreenTip": "Падказка",
    "textSectionBreak": "Разрыў раздзела",
    "textShape": "Фігура",
    "textStartAt": "Пачаць з",
    "textTable": "Табліца",
    "textTableSize": "Памеры табліцы",
    "txtNotUrl": "Гэтае поле мусіць быць URL-адрасам фармату \"http://www.example.com\"",
    "textTableContents": "Table of Contents",
    "textWithPageNumbers": "With Page Numbers",
    "textWithBlueLinks": "With Blue Links"
  },
  "Common": {
    "Collaboration": {
      "notcriticalErrorTitle": "Увага",
      "textAccept": "Ухваліць",
      "textAcceptAllChanges": "Ухваліць усе змены",
      "textAddComment": "Дадаць каментар",
      "textAddReply": "Дадаць адказ",
      "textAllChangesAcceptedPreview": "Усе змены ўхваленыя (папярэдні прагляд)",
      "textAllChangesEditing": "Усе змены (рэдагаванне)",
      "textAllChangesRejectedPreview": "Усе змены адкінутыя (папярэдні прагляд)",
      "textAtLeast": "мінімум",
      "textAuto": "аўта",
      "textBack": "Назад",
      "textBaseline": "Базавая лінія",
      "textBold": "Тоўсты",
      "textBreakBefore": "З новай старонкі",
      "textCancel": "Скасаваць",
      "textCaps": "Усе ў верхнім рэгістры",
      "textCenter": "Выраўнаваць па цэнтры",
      "textChart": "Дыяграма",
      "textCollaboration": "Сумесная праца",
      "textColor": "Колер шрыфту",
      "textComments": "Каментары",
      "textDelete": "Выдаліць",
      "textDeleteComment": "Выдаліць каментар",
      "textDeleteReply": "Выдаліць адказ",
      "textDisplayMode": "Адлюстраванне",
      "textDone": "Завершана",
      "textDStrikeout": "Падвойнае закрэсліванне",
      "textEdit": "Рэдагаваць",
      "textEditComment": "Рэдагаваць каментар",
      "textEditReply": "Рэдагаваць адказ",
      "textEditUser": "Дакумент рэдагуецца карыстальнікамі:",
      "textEquation": "Раўнанне",
      "textExact": "дакладна",
      "textFinal": "Выніковы дакумент",
      "textFirstLine": "Першы радок",
      "textFormatted": "Адфарматавана",
      "textHighlight": "Колер падсвятлення",
      "textImage": "Выява",
      "textIndentLeft": "Водступ злева",
      "textIndentRight": "Водступ справа",
      "textItalic": "Курсіў",
      "textJustify": "Па шырыні",
      "textKeepLines": "Не падзяляць абзац",
      "textKeepNext": "Не адасобліваць ад наступнага",
      "textLeft": "Выраўнаваць па леваму краю",
      "textLineSpacing": "Прамежак паміж радкамі:",
      "textMarkup": "Змены",
      "textMessageDeleteComment": "Сапраўды хочаце выдаліць гэты каментар?",
      "textMessageDeleteReply": "Сапраўды хочаце выдаліць гэты адказ?",
      "textMultiple": "множнік",
      "textNoBreakBefore": "Не з новай старонкі",
      "textNoChanges": "Змен няма.",
      "textNoComments": "Да гэтага дакумента няма каментароў",
      "textNoContextual": "Дадаваць прамежак паміж абзацамі аднаго стылю",
      "textNoKeepLines": "Дазволіць разрыў абзаца ",
      "textNoKeepNext": "Дазволіць адрываць ад наступнага",
      "textNot": "Не",
      "textNum": "Змяніць нумарацыю",
      "textOk": "Добра",
      "textOriginal": "Зыходны дакумент",
      "textParaFormatted": "Абзац адфарматаваны",
      "textPosition": "Пазіцыя",
      "textReject": "Адхіліць",
      "textRejectAllChanges": "Адхіліць усе змены",
      "textReopen": "Адкрыць зноў",
      "textResolve": "Вырашыць",
      "textReview": "Перагляд",
      "textReviewChange": "Прагляд змен",
      "textRight": "Выраўнаваць па праваму краю",
      "textShape": "Фігура",
      "textShd": "Колер фону",
      "textSmallCaps": "Малыя прапісныя",
      "textSpacing": "Прамежак",
      "textSpacingAfter": "Прамежак пасля",
      "textSpacingBefore": "Прамежак перад",
      "textStrikeout": "Закрэслены",
      "textSubScript": "Падрадковыя",
      "textSuperScript": "Надрадковыя",
      "textTabs": "Змяніць табуляцыі",
      "textTrackChanges": "Адсочванне змен",
      "textTryUndoRedo": "Функцыі скасавання і паўтору дзеянняў выключаныя ў хуткім рэжыме сумеснага рэдагавання.",
      "textUnderline": "Падкрэслены",
      "textUsers": "Карыстальнікі",
      "textContextual": "Don't add intervals between paragraphs of the same style",
      "textDeleted": "Deleted:",
      "textInserted": "Inserted:",
      "textNoWidow": "No widow control",
      "textParaDeleted": "Paragraph Deleted",
      "textParaInserted": "Paragraph Inserted",
      "textParaMoveFromDown": "Moved Down:",
      "textParaMoveFromUp": "Moved Up:",
      "textParaMoveTo": "Moved:",
      "textTableChanged": "Table Settings Changed",
      "textTableRowsAdd": "Table Rows Added",
      "textTableRowsDel": "Table Rows Deleted",
      "textWidow": "Widow control"
    },
    "HighlightColorPalette": {
      "textNoFill": "Без заліўкі"
    },
    "ThemeColorPalette": {
      "textCustomColors": "Адвольныя колеры",
      "textStandartColors": "Стандартныя колеры",
      "textThemeColors": "Колеры тэмы"
    }
  },
  "ContextMenu": {
    "errorCopyCutPaste": "Аперацыі капіявання, выразання і ўстаўкі праз кантэкстнае меню будуць выконвацца толькі ў бягучым файле.",
    "menuAddComment": "Дадаць каментар",
    "menuAddLink": "Дадаць спасылку",
    "menuCancel": "Скасаваць",
    "menuContinueNumbering": "Працягнуць нумарацыю",
    "menuDelete": "Выдаліць",
    "menuDeleteTable": "Выдаліць табліцу",
    "menuEdit": "Рэдагаваць",
    "menuJoinList": "Аб’яднаць з папярэднім спісам",
    "menuMerge": "Аб’яднаць",
    "menuMore": "Больш",
    "menuOpenLink": "Адкрыць спасылку",
    "menuReview": "Перагляд",
    "menuReviewChange": "Прагляд змен",
    "menuSeparateList": "Падзяліць спіс",
    "menuStartNewList": "Распачаць новы спіс",
    "menuStartNumberingFrom": "Вызначыць першапачатковае значэнне",
    "menuViewComment": "Праглядзець каментар",
    "textCancel": "Скасаваць",
    "textColumns": "Слупкі",
    "textCopyCutPasteActions": "Скапіяваць, выразаць, уставіць",
    "textNumberingValue": "Пачатковае значэнне",
    "textOk": "Добра",
    "textRows": "Радкі",
    "menuSplit": "Split",
    "textDoNotShowAgain": "Don't show again",
    "textRefreshEntireTable": "Refresh entire table",
    "textRefreshPageNumbersOnly": "Refresh page numbers only"
  },
  "Edit": {
    "notcriticalErrorTitle": "Увага",
    "textActualSize": "Актуальны памер",
    "textAddCustomColor": "Дадаць адвольны колер",
    "textAdditional": "Дадаткова",
    "textAdditionalFormatting": "Дадатковае фарматаванне",
    "textAddress": "Адрас",
    "textAdvanced": "Дадаткова",
    "textAdvancedSettings": "Дадатковыя налады",
    "textAfter": "Пасля",
    "textAlign": "Выраўноўванне",
    "textAllCaps": "Усе ў верхнім рэгістры",
    "textAllowOverlap": "Дазволіць перакрыццё",
    "textApril": "красавік",
    "textAugust": "жнівень",
    "textAuto": "аўта",
    "textAutomatic": "Аўтаматычна",
    "textBack": "Назад",
    "textBackground": "Фон",
    "textBandedColumn": "Чаргаваць слупкі",
    "textBandedRow": "Чаргаваць радкі",
    "textBefore": "Перад",
    "textBorder": "Мяжа",
    "textBringToForeground": "Перанесці на пярэдні план",
    "textBullets": "Адзнакі",
    "textCellMargins": "Палі ячэйкі",
    "textChart": "Дыяграма",
    "textClose": "Закрыць",
    "textColor": "Колер",
    "textContinueFromPreviousSection": "Працягнуць",
    "textCustomColor": "Адвольны колер",
    "textDecember": "Снежань",
    "textDesign": "Выгляд",
    "textDifferentFirstPage": "Асобны для першай старонкі",
    "textDifferentOddAndEvenPages": "Асобныя для цотных і няцотных",
    "textDisplay": "Паказаць",
    "textDistanceFromText": "Адлегласць да тэксту",
    "textDoubleStrikethrough": "Падвойнае закрэсліванне",
    "textEditLink": "Рэдагаваць спасылку",
    "textEffects": "Эфекты",
    "textEmpty": "Пуста",
    "textEmptyImgUrl": "Неабходна вызначыць URL-адрас выявы.",
    "textFebruary": "Люты",
    "textFill": "Заліўка",
    "textFirstColumn": "Першы слупок",
    "textFlow": "Плаваючая",
    "textFontColor": "Колер шрыфту",
    "textFontColors": "Колеры шрыфту",
    "textFonts": "Шрыфты",
    "textFooter": "Ніжні калантытул",
    "textFr": "Пт",
    "textHeader": "Верхні калантытул",
    "textHeaderRow": "Радок загалоўка",
    "textHighlightColor": "Колер падсвятлення",
    "textHyperlink": "Гіперспасылка",
    "textImage": "Выява",
    "textImageURL": "URL выявы",
    "textInFront": "Перад тэкстам",
    "textInline": "У тэксце",
    "textJanuary": "Студзень",
    "textJuly": "Ліпень",
    "textJune": "Чэрвень",
    "textKeepLinesTogether": "Не падзяляць абзац",
    "textKeepWithNext": "Не адасобліваць ад наступнага",
    "textLastColumn": "Апошні слупок",
    "textLetterSpacing": "Прамежак",
    "textLineSpacing": "Прамежак паміж радкамі",
    "textLink": "Спасылка",
    "textLinkSettings": "Налады спасылкі",
    "textLinkToPrevious": "Звязаць з папярэднім",
    "textMarch": "Сакавік",
    "textMay": "Травень",
    "textMo": "Пн",
    "textMoveBackward": "Перамясціць назад",
    "textMoveForward": "Перамясціць уперад",
    "textMoveWithText": "Перамяшчаць з тэкстам",
    "textNone": "Няма",
    "textNotUrl": "Гэтае поле мусіць быць URL-адрасам фармату \"http://www.example.com\"",
    "textNovember": "Лістапад",
    "textNumbers": "Нумарацыя",
    "textOctober": "Кастрычнік",
    "textOk": "Добра",
    "textOpacity": "Непразрыстасць",
    "textOptions": "Параметры",
    "textOrphanControl": "Кіраванне вісячымі радкамі",
    "textPageBreakBefore": "З новай старонкі",
    "textPageNumbering": "Нумарацыя старонак",
    "textParagraph": "Абзац",
    "textParagraphStyles": "Стылі абзаца",
    "textPictureFromLibrary": "Выява з бібліятэкі",
    "textPictureFromURL": "Выява па URL",
    "textPt": "пт",
    "textRemoveChart": "Выдаліць дыяграму",
    "textRemoveImage": "Выдаліць выяву",
    "textRemoveLink": "Выдаліць спасылку",
    "textRemoveShape": "Выдаліць фігуру",
    "textRemoveTable": "Выдаліць табліцу",
    "textReorder": "Перапарадкаваць",
    "textRepeatAsHeaderRow": "Паўтараць як загаловак",
    "textReplace": "Замяніць",
    "textReplaceImage": "Замяніць выяву",
    "textResizeToFitContent": "Расцягнуць да памераў змесціва",
    "textSa": "Сб",
    "textScreenTip": "Падказка",
    "textSendToBackground": "Перамясціць у фон",
    "textSeptember": "Верасень",
    "textSettings": "Налады",
    "textShape": "Фігура",
    "textSize": "Памер",
    "textSmallCaps": "Малыя прапісныя",
    "textSpaceBetweenParagraphs": "Прамежак паміж абзацамі",
    "textStartAt": "Пачаць з",
    "textStrikethrough": "Закрэсліванне",
    "textStyle": "Стыль",
    "textStyleOptions": "Параметры стылю",
    "textSu": "Нд",
    "textSubscript": "Падрадковыя",
    "textSuperscript": "Надрадковыя",
    "textTable": "Табліца",
    "textTableOptions": "Параметры табліцы",
    "textText": "Тэкст",
    "textTh": "Чц",
    "textThrough": "Скразное",
    "textTight": "Па межах",
    "textTopAndBottom": "Уверсе і ўнізе",
    "textTotalRow": "Радок вынікаў",
    "textTu": "Аў",
    "textType": "Тып",
    "textWe": "Сер",
    "textWrap": "Абцяканне",
    "textBehind": "Behind Text",
    "textBulletsAndNumbers": "Bullets & Numbers",
    "textFirstLine": "FirstLine",
    "textNoStyles": "No styles for this type of charts.",
    "textSelectObjectToEdit": "Select object to edit",
    "textSquare": "Square",
    "textTableOfCont": "TOC",
    "textPageNumbers": "Page Numbers",
    "textSimple": "Simple",
    "textRightAlign": "Right Align",
    "textLeader": "Leader",
    "textStructure": "Structure",
    "textRefresh": "Refresh",
    "textLevels": "Levels",
    "textRemoveTableContent": "Remove table of content",
    "textCurrent": "Current",
    "textOnline": "Online",
    "textClassic": "Classic",
    "textDistinctive": "Distinctive",
    "textCentered": "Centered",
    "textFormal": "Formal",
    "textStandard": "Standard",
    "textModern": "Modern",
    "textCancel": "Cancel",
    "textRefreshEntireTable": "Refresh entire table",
    "textRefreshPageNumbersOnly": "Refresh page numbers only",
    "textStyles": "Styles",
    "textAmountOfLevels": "Amount of Levels"
  },
  "Error": {
    "convertationTimeoutText": "Час чакання пераўтварэння сышоў.",
    "criticalErrorTitle": "Памылка",
    "downloadErrorText": "Не атрымалася спампаваць.",
    "errorBadImageUrl": "Хібны URL-адрас выявы",
    "errorDatabaseConnection": "Вонкавая памылка.<br>Памылка злучэння з базай даных. Калі ласка, звярніцеся ў службу падтрымкі.",
    "errorDataEncrypted": "Атрыманы зашыфраваныя змены, іх немагчыма расшыфраваць.",
    "errorDataRange": "Хібны дыяпазон даных.",
    "errorDefaultMessage": "Код памылкі: %1",
    "errorKeyEncrypt": "Невядомы дэскрыптар ключа",
    "errorKeyExpire": "Тэрмін дзеяння дэскрыптара ключа сышоў",
    "errorMailMergeSaveFile": "Не атрымалася аб’яднаць.",
    "errorUpdateVersionOnDisconnect": "Злучэнне з інтэрнэтам было адноўлена, і версія файла змянілася.<br>Перш чым працягнуць працу, неабходна спампаваць файл альбо скапіяваць яго змесціва, каб захаваць даныя, а пасля перазагрузіць старонку.",
    "errorUsersExceed": "Перасягнута колькасць карыстальнікаў, дазволеных згодна тарыфу",
    "notcriticalErrorTitle": "Увага",
    "splitDividerErrorText": "Колькасць радкоў мусіць быць дзельнікам для %1",
    "splitMaxColsErrorText": "Колькасць слупкоў павінна быць меншай за %1",
    "splitMaxRowsErrorText": "Колькасць радкоў павінна быць меншай за %1",
    "unknownErrorText": "Невядомая памылка.",
    "uploadImageExtMessage": "Невядомы фармат выявы.",
    "uploadImageFileCountMessage": "Выяў не запампавана.",
    "criticalErrorExtText": "Press 'OK' to go back to the document list.",
    "errorAccessDeny": "You are trying to perform an action you do not have rights for.<br>Please, contact your admin.",
    "errorConnectToServer": "Can't save this doc. Check your connection settings or contact the admin.<br>When you click OK, you will be prompted to download the document.",
    "errorEditingDownloadas": "An error occurred during the work with the document.<br>Download document to save the file backup copy locally.",
    "errorFilePassProtect": "The file is password protected and could not be opened.",
    "errorFileSizeExceed": "The file size exceeds your server limit.<br>Please, contact your admin.",
    "errorLoadingFont": "Fonts are not loaded.<br>Please contact your Document Server administrator.",
    "errorMailMergeLoadFile": "Loading failed",
    "errorSessionAbsolute": "The document editing session has expired. Please, reload the page.",
    "errorSessionIdle": "The document has not been edited for quite a long time. Please, reload the page.",
    "errorSessionToken": "The connection to the server has been interrupted. Please, reload the page.",
    "errorStockChart": "Incorrect row order. To build a stock chart, place the data on the sheet in the following order:<br> opening price, max price, min price, closing price.",
    "errorUserDrop": "The file can't be accessed right now.",
    "errorViewerDisconnect": "Connection is lost. You can still view the document,<br>but you won't be able to download or print it until the connection is restored and the page is reloaded.",
    "errorEmptyTOC": "Start creating a table of contents by applying a heading style from the Styles gallery to the selected text.",
    "errorNoTOC": "There's no table of contents to update. You can insert one from the References tab.",
    "openErrorText": "An error has occurred while opening the file",
    "saveErrorText": "An error has occurred while saving the file",
    "scriptLoadError": "The connection is too slow, some of the components could not be loaded. Please, reload the page.",
    "uploadImageSizeMessage": "The image is too big. The maximum size is 25 MB."
  },
  "LongActions": {
    "applyChangesTextText": "Загрузка даных…",
    "applyChangesTitleText": "Загрузка даных",
    "downloadMergeText": "Спампоўванне...",
    "downloadMergeTitle": "Спампоўванне",
    "downloadTextText": "Спампоўванне дакумента...",
    "downloadTitleText": "Спампоўванне дакумента",
    "loadFontsTextText": "Загрузка даных…",
    "loadFontsTitleText": "Загрузка даных",
    "loadFontTextText": "Загрузка даных…",
    "loadFontTitleText": "Загрузка даных",
    "loadImagesTextText": "Загрузка выяў…",
    "loadImagesTitleText": "Загрузка выяў",
    "loadImageTextText": "Загрузка выявы…",
    "loadImageTitleText": "Загрузка выявы",
    "loadingDocumentTextText": "Загрузка дакумента…",
    "loadingDocumentTitleText": "Загрузка дакумента",
    "mailMergeLoadFileText": "Загрузка крыніцы даных…",
    "mailMergeLoadFileTitle": "Загрузка крыніцы даных",
    "openTextText": "Адкрыццё дакумента…",
    "openTitleText": "Адкрыццё дакумента",
    "printTextText": "Друкаванне дакумента…",
    "printTitleText": "Друкаванне дакумента",
    "savePreparingText": "Падрыхтоўка да захавання",
    "savePreparingTitle": "Падрыхтоўка да захавання. Калі ласка, пачакайце…",
    "saveTextText": "Захаванне дакумента…",
    "saveTitleText": "Захаванне дакумента",
    "sendMergeText": "Адпраўленне вынікаў аб’яднання…",
    "sendMergeTitle": "Адпраўленне вынікаў аб’яднання",
    "textLoadingDocument": "Загрузка дакумента",
    "txtEditingMode": "Актывацыя рэжыму рэдагавання…",
    "uploadImageTextText": "Запампоўванне выявы…",
    "uploadImageTitleText": "Запампоўванне выявы",
    "waitText": "Калі ласка, пачакайце..."
  },
  "Main": {
    "criticalErrorTitle": "Памылка",
    "errorProcessSaveResult": "Не атрымалася захаваць",
    "errorServerVersion": "Рэдактар быў абноўлены. Старонка перазагрузіцца, каб ужыць змены.",
    "errorUpdateVersion": "Версія файла была змененая. Старонка будзе перазагружаная.",
    "notcriticalErrorTitle": "Увага",
    "SDK": {
      "above": "вышэй",
      "below": "ніжэй",
      "Caption": "Назва",
      "Choose an item": "Абярыце элемент",
      "Current Document": "Бягучы дакумент",
      "Diagram Title": "Загаловак дыяграмы",
      "Enter a date": "Увядзіце дату",
      "Error! Bookmark not defined": "Памылка! Закладка не вызначаная.",
      "Error! Main Document Only": "Памылка! Толькі асноўны дакумент.",
      "Error! No text of specified style in document": "Памылка! У дакуменце адсутнічае тэкст пазначанага стылю.",
      "Error! Not a valid bookmark self-reference": "Памылка! Непрыдатная спасылка закладкі.",
      "Even Page ": "Цотная старонка",
      "First Page ": "Першая старонка",
      "Footer": "Ніжні калантытул",
      "footnote text": "Тэкст зноскі",
      "Header": "Верхні калантытул",
      "Heading 1": "Загаловак 1",
      "Heading 2": "Загаловак 2",
      "Heading 3": "Загаловак 3",
      "Heading 4": "Загаловак 4",
      "Heading 5": "Загаловак 5",
      "Heading 6": "Загаловак 6",
      "Heading 7": "Загаловак 7",
      "Heading 8": "Загаловак 8",
      "Heading 9": "Загаловак 9",
      "Hyperlink": "Гіперспасылка",
      "Index Too Large": "Індэкс занадта вялікі",
      "Intense Quote": "Вылучаная цытата",
      "Is Not In Table": "Не ў табліцы",
      "List Paragraph": "Абзац спіса",
      "Missing Argument": "Аргумент адсутнічае",
      "Missing Operator": "Аператар адсутнічае",
      "No Spacing": "Без прамежку",
      "No table of contents entries found": "У дакуменце няма загалоўкаў. Выкарыстайце стыль загалоўка да тэксту, каб ён з’явіўся ў змесце.",
      "None": "Няма",
      "Normal": "Звычайны",
      "Number Too Large To Format": "Лік занадта вялікі для фарматавання",
      "Odd Page ": "Няцотная старонка",
      "Quote": "Цытата",
      "Same as Previous": "Як папярэдняе",
      "Series": "Шэраг",
      "Subtitle": "Падзагаловак",
      "Syntax Error": "Сінтаксічная памылка",
      "Table Index Cannot be Zero": "Індэкс табліцы не можа быць нулём",
      "Table of Contents": "Змест",
      "The Formula Not In Table": "Формула не ў табліцы",
      "Title": "Назва",
      "Undefined Bookmark": "Закладка не вызначаная",
      "Unexpected End of Formula": "Нечаканае завяршэнне формулы",
      "Y Axis": "Вось Y",
      " -Section ": " -Section ",
      "Click to load image": "Click to load image",
      "endnote text": "Endnote Text",
      "No table of figures entries found": "No table of figures entries found.",
      "table of figures": "Table of figures",
      "TOC Heading": "TOC Heading",
      "Type equation here": "Type equation here",
      "X Axis": "X Axis XAS",
      "Your text here": "Your text here",
      "Zero Divide": "Zero Divide"
    },
    "textAnonymous": "Ананімны карыстальнік",
    "textBuyNow": "Наведаць сайт",
    "textClose": "Закрыць",
    "textContactUs": "Аддзел продажаў",
    "textGuest": "Госць",
    "textHasMacros": "Файл змяшчае макрасы з аўтазапускам.<br>Хочаце запусціць макрасы?",
    "textNo": "Не",
    "textNoLicenseTitle": "Ліцэнзійнае абмежаванне",
    "textNoTextFound": "Тэкст не знойдзены",
    "textPaidFeature": "Платная функцыя",
    "textReplaceSkipped": "Заменена. Мінута ўваходжанняў - {0}.",
    "textReplaceSuccess": "Пошук завершаны. Заменена ўваходжанняў: {0}",
    "textYes": "Так",
    "titleLicenseExp": "Тэрмін дзеяння ліцэнзіі сышоў",
    "titleServerVersion": "Рэдактар абноўлены",
    "titleUpdateVersion": "Версія змянілася",
    "errorAccessDeny": "You are trying to perform an action you do not have rights for.<br>Please, contact your administrator.",
    "errorOpensource": "Using the free Community version, you can open documents for viewing only. To access mobile web editors, a commercial license is required.",
    "leavePageText": "You have unsaved changes. Click 'Stay on this Page' to wait for autosave. Click 'Leave this Page' to discard all the unsaved changes.",
    "textCustomLoader": "Sorry, you are not entitled to change the loader. Contact our sales department to get a quote.",
    "textRemember": "Remember my choice",
    "warnLicenseExceeded": "You've reached the limit for simultaneous connections to %1 editors. This document will be opened for viewing only. Contact your administrator to learn more.",
    "warnLicenseExp": "Your license has expired. Please, update your license and refresh the page.",
    "warnLicenseLimitedNoAccess": "License expired. You have no access to document editing functionality. Please, contact your admin.",
    "warnLicenseLimitedRenewed": "License needs to be renewed. You have limited access to document editing functionality.<br>Please contact your administrator to get full access",
    "warnLicenseUsersExceeded": "You've reached the user limit for %1 editors. Contact your administrator to learn more.",
    "warnNoLicense": "You've reached the limit for simultaneous connections to %1 editors. This document will be opened for viewing only. Contact %1 sales team for personal upgrade terms.",
    "warnNoLicenseUsers": "You've reached the user limit for %1 editors. Contact %1 sales team for personal upgrade terms.",
    "warnProcessRightsChange": "You don't have permission to edit this file."
  },
  "Settings": {
    "advDRMOptions": "Абаронены файл",
    "advDRMPassword": "Пароль",
    "advTxtOptions": "Абраць параметры TXT",
    "closeButtonText": "Закрыць файл",
    "notcriticalErrorTitle": "Увага",
    "textApplication": "Дадатак",
    "textApplicationSettings": "Налады праграмы",
    "textAuthor": "Аўтар",
    "textBack": "Назад",
    "textBottom": "Ніжняе",
    "textCancel": "Скасаваць",
    "textCaseSensitive": "Улічваць рэгістр",
    "textCentimeter": "Сантыметр",
    "textChooseTxtOptions": "Абраць параметры TXT",
    "textCollaboration": "Сумесная праца",
    "textColorSchemes": "Каляровыя схемы",
    "textComment": "Каментар",
    "textComments": "Каментары",
    "textCommentsDisplay": "Адлюстраванне каментароў",
    "textCreated": "Створаны",
    "textCustomSize": "Адвольны памер",
    "textDisableAll": "Адключыць усе",
    "textDocumentInfo": "Інфармацыя аб дакуменце",
    "textDocumentSettings": "Налады дакумента",
    "textDocumentTitle": "Назва дакумента",
    "textDone": "Завершана",
    "textDownload": "Спампаваць",
    "textEnableAll": "Уключыць усе",
    "textEncoding": "Кадаванне",
    "textFind": "Пошук",
    "textFindAndReplace": "Пошук і замена",
    "textFormat": "Фармат",
    "textHelp": "Даведка",
    "textHiddenTableBorders": "Схаваныя межы табліц",
    "textHighlightResults": "Падсвятліць вынікі",
    "textInch": "Цаля",
    "textLandscape": "Альбомная",
    "textLastModified": "Апошняя змена",
    "textLastModifiedBy": "Аўтар апошняй змены",
    "textLeft": "Левае",
    "textLoading": "Загрузка…",
    "textLocation": "Размяшчэнне",
    "textMacrosSettings": "Налады макрасаў",
    "textMargins": "Палі",
    "textMarginsH": "Верхняе і ніжняе палі занадта высокія для вызначанай вышыні старонкі",
    "textMarginsW": "Левае і правае поле занадта шырокія для гэтай шырыні старонкі",
    "textNoCharacters": "Недрукуемыя сімвалы",
    "textNoTextFound": "Тэкст не знойдзены",
    "textOk": "Добра",
    "textOpenFile": "Каб адкрыць файл, увядзіце пароль",
    "textOrientation": "Арыентацыя",
    "textOwner": "Уладальнік",
    "textPages": "Старонкі",
    "textParagraphs": "Абзацы",
    "textPoint": "Пункт",
    "textPortrait": "Кніжная",
    "textPrint": "Друк",
    "textReaderMode": "Рэжым чытання",
    "textReplace": "Замяніць",
    "textReplaceAll": "Замяніць усе",
    "textResolvedComments": "Вырашаныя каментары",
    "textRight": "Правае",
    "textSearch": "Пошук",
    "textSettings": "Налады",
    "textShowNotification": "Паказваць апавяшчэнне",
    "textSpaces": "Прагалы",
    "textSpellcheck": "Праверка правапісу",
    "textStatistic": "Статыстыка",
    "textSubject": "Тэма",
    "textSymbols": "Сімвалы",
    "textTitle": "Назва",
    "textTop": "Верхняе",
    "textUnitOfMeasurement": "Адзінкі вымярэння",
    "textUploaded": "Запампавана",
    "textWords": "Словы",
    "txtOk": "Добра",
    "txtScheme1": "Офіс",
    "txtScheme10": "Звычайная",
    "txtScheme11": "Метро",
    "txtScheme12": "Модульная",
    "txtScheme13": "Прывабная",
    "txtScheme14": "Эркер",
    "txtScheme15": "Зыходная",
    "txtScheme16": "Папяровая",
    "txtScheme17": "Сонцаварот",
    "txtScheme18": "Тэхнічная",
    "txtScheme19": "Трэк",
    "txtScheme2": "Адценні шэрага",
    "txtScheme20": "Гарадская",
    "txtScheme21": "Яркая",
    "txtScheme3": "Апекс",
    "txtScheme4": "Аспект",
    "txtScheme5": "Афіцыйная",
    "txtScheme6": "Адкрытая",
    "txtScheme7": "Справядлівасць",
    "txtScheme8": "Плынь",
    "txtScheme9": "Ліцейня",
    "textAbout": "About",
    "textChooseEncoding": "Choose Encoding",
    "textDisableAllMacrosWithNotification": "Disable all macros with notification",
    "textDisableAllMacrosWithoutNotification": "Disable all macros without notification",
    "textDownloadAs": "Download As",
    "textDownloadRtf": "If you continue saving in this format some of the formatting might be lost. Are you sure you want to continue?",
    "textDownloadTxt": "If you continue saving in this format all features except the text will be lost. Are you sure you want to continue?",
    "textEnableAllMacrosWithoutNotification": "Enable all macros without notification",
    "textFastWV": "Fast Web View",
    "textFindAndReplaceAll": "Find and Replace All",
    "textFeedback": "Feedback & Support",
    "textNo": "No",
    "textPageSize": "Page Size",
    "textPdfTagged": "Tagged PDF",
    "textPdfVer": "PDF Version",
    "textYes": "Yes",
    "txtDownloadTxt": "Download TXT",
    "txtIncorrectPwd": "Password is incorrect",
    "txtProtected": "Once you enter the password and open the file, the current password will be reset",
    "txtScheme22": "New Office",
<<<<<<< HEAD
    "textNavigation": "Navigation",
    "textEmptyScreens": "There are no headings in the document. Apply a headings style to the text so that it appeas in the table of cotents.",
    "textBeginningDocument": "Beginning of document",
    "textEmptyHeading": "Empty Heading"
=======
    "textPdfProducer": "PDF Producer"
>>>>>>> f7bc5f3e
  },
  "Toolbar": {
    "dlgLeaveTitleText": "Вы выходзіце з праграмы",
    "leaveButtonText": "Сысці са старонкі",
    "stayButtonText": "Застацца на старонцы",
    "dlgLeaveMsgText": "You have unsaved changes. Click 'Stay on this Page' to wait for autosave. Click 'Leave this Page' to discard all the unsaved changes."
  }
}<|MERGE_RESOLUTION|>--- conflicted
+++ resolved
@@ -652,14 +652,11 @@
     "txtIncorrectPwd": "Password is incorrect",
     "txtProtected": "Once you enter the password and open the file, the current password will be reset",
     "txtScheme22": "New Office",
-<<<<<<< HEAD
     "textNavigation": "Navigation",
     "textEmptyScreens": "There are no headings in the document. Apply a headings style to the text so that it appeas in the table of cotents.",
     "textBeginningDocument": "Beginning of document",
-    "textEmptyHeading": "Empty Heading"
-=======
+    "textEmptyHeading": "Empty Heading",
     "textPdfProducer": "PDF Producer"
->>>>>>> f7bc5f3e
   },
   "Toolbar": {
     "dlgLeaveTitleText": "Вы выходзіце з праграмы",
