{
  "About": {
    "textAbout": "關於",
    "textAddress": "地址",
    "textBack": "返回",
    "textEditor": "文字編輯器",
    "textEmail": "電子郵件",
    "textPoweredBy": "於支援",
    "textTel": "電話",
    "textVersion": "版本"
  },
  "Add": {
    "notcriticalErrorTitle": "警告",
    "textAddLink": "新增連結",
    "textAddress": "地址",
    "textBack": "返回",
    "textBelowText": "下方文字",
    "textBottomOfPage": "頁底",
    "textBreak": "換頁",
    "textCancel": "取消",
    "textCenterBottom": "靠下置中",
    "textCenterTop": "靠上置中",
    "textColumnBreak": "分欄符號",
    "textColumns": "欄",
    "textComment": "註解",
    "textContinuousPage": "連續頁面",
    "textCurrentPosition": "目前位置",
    "textDisplay": "顯示",
    "textDone": "完成",
    "textEmptyImgUrl": "您必須輸入圖檔的URL.",
    "textEvenPage": "雙數頁",
    "textFootnote": "註腳",
    "textFormat": "格式",
    "textImage": "圖像",
    "textImageURL": "圖像 URL",
    "textInsert": "插入",
    "textInsertFootnote": "插入註腳",
    "textInsertImage": "插入影像",
    "textLeftBottom": "左下",
    "textLeftTop": "左上",
    "textLink": "連結",
    "textLinkSettings": "連結設定",
    "textLocation": "位置",
    "textNextPage": "下一頁",
    "textOddPage": "奇數頁",
    "textOk": "好",
    "textOther": "其它",
    "textPageBreak": "分頁符",
    "textPageNumber": "頁碼",
    "textPasteImageUrl": "貼上圖片網址",
    "textPictureFromLibrary": "圖片來自圖庫",
    "textPictureFromURL": "網址圖片",
    "textPosition": "位置",
    "textRecommended": "建議",
    "textRequired": "必填",
    "textRightBottom": "右下",
    "textRightTop": "右上",
    "textRows": "行列",
    "textScreenTip": "螢幕提示",
    "textSectionBreak": "分節符",
    "textShape": "形狀",
    "textStartAt": "開始",
    "textTable": "表格",
    "textTableContents": "目錄",
    "textTableSize": "表格大小",
    "textWithBlueLinks": "含有藍色連結",
    "textWithPageNumbers": "含有頁碼",
    "txtNotUrl": "此字段應為格式為“ http://www.example.com”的URL。"
  },
  "Common": {
    "Collaboration": {
      "notcriticalErrorTitle": "警告",
      "textAccept": "同意",
      "textAcceptAllChanges": "同意所有更改",
      "textAddComment": "新增註解",
      "textAddReply": "加入回應",
      "textAllChangesAcceptedPreview": "已接受所有變更（預覽）",
      "textAllChangesEditing": "所有變更(編輯中)",
      "textAllChangesRejectedPreview": "已拒絕所有變更（預覽）",
      "textAtLeast": "至少",
      "textAuto": "自動",
      "textBack": "返回",
      "textBaseline": "基準線",
      "textBold": "粗體",
      "textBreakBefore": "分頁之前",
      "textCancel": "取消",
      "textCaps": "全部大寫",
      "textCenter": "居中對齊",
      "textChart": "圖表",
      "textCollaboration": "共同編輯",
      "textColor": "字體顏色",
      "textComments": "註解",
      "textContextual": "不要在同樣風格的文字段落間增加間隔數值",
      "textDelete": "刪除",
      "textDeleteComment": "刪除註解",
      "textDeleted": "已刪除:",
      "textDeleteReply": "刪除回覆",
      "textDisplayMode": "顯示模式",
      "textDone": "完成",
      "textDStrikeout": "雙刪除線",
      "textEdit": "編輯",
      "textEditComment": "編輯註解",
      "textEditReply": "編輯回覆",
      "textEditUser": "正在編輯文件的帳戶：",
      "textEquation": "公式",
      "textExact": "準確",
      "textFinal": "最後",
      "textFirstLine": "第一行",
      "textFormatted": "已格式化",
      "textHighlight": "熒光色選",
      "textImage": "圖像",
      "textIndentLeft": "向左縮排",
      "textIndentRight": "向右縮排",
      "textInserted": "已插入：",
      "textItalic": "斜體",
      "textJustify": "對齊",
      "textKeepLines": "保持線條一致",
      "textKeepNext": "跟著下一個",
      "textLeft": "對齊左側",
      "textLineSpacing": "行距: ",
      "textMarkup": "標記",
      "textMessageDeleteComment": "確定要刪除此註解嗎？",
      "textMessageDeleteReply": "確定要刪除回覆嗎？",
      "textMultiple": "多項",
      "textNoBreakBefore": "之前沒有分頁符",
      "textNoChanges": "沒有變化。",
      "textNoComments": "此文件未包含註解",
      "textNoContextual": "加入間隔數值",
      "textNoKeepLines": "段落中分頁",
      "textNoKeepNext": "不與下段同頁",
      "textNot": "不",
      "textNoWidow": "無窗口控制",
      "textNum": "變更編號",
      "textOk": "好",
      "textOriginal": "原始",
      "textParaDeleted": "段落已刪除",
      "textParaFormatted": "段落格式",
      "textParaInserted": "段落已插入",
      "textParaMoveFromDown": "已向下移動：",
      "textParaMoveFromUp": "已向上移動：",
      "textParaMoveTo": "已移動：",
      "textPosition": "位置",
      "textReject": "拒絕",
      "textRejectAllChanges": "拒絕所有變更",
      "textReopen": "重開",
      "textResolve": "解決",
      "textReview": "評論",
      "textReviewChange": "變更評論",
      "textRight": "對齊右側",
      "textShape": "形狀",
      "textSharingSettings": "分享設定",
      "textShd": "背景顏色",
      "textSmallCaps": "小大寫",
      "textSpacing": "間距",
      "textSpacingAfter": "後間距",
      "textSpacingBefore": "前間距",
      "textStrikeout": "淘汰",
      "textSubScript": "下標",
      "textSuperScript": "上標",
      "textTableChanged": "表格設定已變更",
      "textTableRowsAdd": "已增加表格行數",
      "textTableRowsDel": "已刪除表格行數",
      "textTabs": "變更定位",
      "textTrackChanges": "追蹤修訂",
      "textTryUndoRedo": "在快速共同編輯模式下，撤消/重做功能被禁用。",
      "textUnderline": "底線",
      "textUsers": "使用者",
      "textWidow": "遺留文字控制"
    },
    "HighlightColorPalette": {
      "textNoFill": "無填滿"
    },
    "ThemeColorPalette": {
      "textCustomColors": "自訂顏色",
      "textStandartColors": "標準顏色",
      "textThemeColors": "主題顏色"
    },
    "Themes": {
      "dark": "Dark",
      "light": "Light",
      "system": "Same as system",
      "textTheme": "Theme"
    },
    "VersionHistory": {
      "notcriticalErrorTitle": "Warning",
      "textAnonymous": "Anonymous",
      "textBack": "Back",
      "textCancel": "Cancel",
      "textCurrent": "Current",
      "textOk": "Ok",
      "textRestore": "Restore",
      "textVersion": "Version",
      "textVersionHistory": "Version History",
      "textWarningRestoreVersion": "Current file will be saved in version history.",
      "titleWarningRestoreVersion": "Restore this version?",
      "txtErrorLoadHistory": "Loading history failed"
    }
  },
  "ContextMenu": {
    "errorCopyCutPaste": "使用上下文選單進行的複製、剪下和粘貼操作將僅在當前文件內執行。",
    "menuAddComment": "新增註解",
    "menuAddLink": "新增連結",
    "menuCancel": "取消",
    "menuContinueNumbering": "繼續編號",
    "menuDelete": "刪除",
    "menuDeleteTable": "刪除表格",
    "menuEdit": "編輯",
    "menuEditLink": "編輯連結",
    "menuJoinList": "加入上一個列表",
    "menuMerge": "合併",
    "menuMore": "更多",
    "menuOpenLink": "打開連結",
    "menuReview": "評論",
    "menuReviewChange": "變更評論",
    "menuSeparateList": "單獨的清單",
    "menuSplit": "分割",
    "menuStartNewList": "開始新清單",
    "menuStartNumberingFrom": "設定編號值",
    "menuViewComment": "查看註解",
    "textCancel": "取消",
    "textColumns": "欄",
    "textCopyCutPasteActions": "複製, 剪下, 與貼上之動作",
    "textDoNotShowAgain": "不再顯示",
    "textNumberingValue": "編號值",
    "textOk": "好",
    "textRefreshEntireTable": "完整表格刷新",
    "textRefreshPageNumbersOnly": "等級數量",
    "textRows": "行列",
    "txtWarnUrl": "這連結可能對您的設備和資料造成損害。<br> 您確定要繼續嗎？"
  },
  "Edit": {
    "notcriticalErrorTitle": "警告",
    "textActualSize": "實際大小",
    "textAddCustomColor": "新增客製化顏色",
    "textAdditional": "額外功能",
    "textAdditionalFormatting": "額外格式化方式",
    "textAddress": "地址",
    "textAdvanced": "進階",
    "textAdvancedSettings": "進階設定",
    "textAfter": "之後",
    "textAlign": "對齊",
    "textAllCaps": "全部大寫",
    "textAllowOverlap": "允許重疊",
    "textAmountOfLevels": "層級數量",
    "textApril": "四月",
    "textArrange": "排列",
    "textAugust": "八月",
    "textAuto": "自動",
    "textAutomatic": "自動",
    "textBack": "返回",
    "textBackground": "背景",
    "textBandedColumn": "分帶欄",
    "textBandedRow": "分帶列",
    "textBefore": "文字在前",
    "textBehind": "文字在後",
    "textBorder": "邊框",
    "textBringToForeground": "移到前景",
    "textBullets": "項目符號",
    "textBulletsAndNumbers": "符號項目與編號",
    "textCancel": "取消",
    "textCellMargins": "儲存格邊距",
    "textCentered": "置中",
    "textChangeShape": "更改形狀",
    "textChart": "圖表",
    "textClassic": "經典",
    "textClose": "關閉",
    "textColor": "顏色",
    "textContinueFromPreviousSection": "從上個部份繼續",
    "textCreateTextStyle": "建立新的文字樣式",
    "textCurrent": "當前",
    "textCustomColor": "自訂顏色",
    "textCustomStyle": "自定義風格",
    "textDecember": "十二月",
    "textDeleteImage": "刪除影像",
    "textDeleteLink": "刪除連結",
    "textDesign": "設計",
    "textDifferentFirstPage": "首頁不同",
    "textDifferentOddAndEvenPages": "單/雙數頁不同",
    "textDisplay": "顯示",
    "textDistanceFromText": "與文字的距離",
    "textDistinctive": "獨特的",
    "textDone": "完成",
    "textDoubleStrikethrough": "雙刪除線",
    "textEditLink": "編輯連結",
    "textEffects": "效果",
    "textEmpty": "空",
    "textEmptyImgUrl": "您必須輸入圖檔的URL.",
    "textEnterTitleNewStyle": "輸入新樣式的標題",
    "textFebruary": "二月",
    "textFill": "填入",
    "textFirstColumn": "第一欄",
    "textFirstLine": "第一行",
    "textFlow": "流程",
    "textFontColor": "字體顏色",
    "textFontColors": "字體顏色",
    "textFonts": "字型",
    "textFooter": "頁尾",
    "textFormal": "正式",
    "textFr": "Fri",
    "textHeader": "頁首",
    "textHeaderRow": "頁首列",
    "textHighlightColor": "熒光色選",
    "textHyperlink": "超連結",
    "textImage": "圖像",
    "textImageURL": "圖像 URL",
    "textInFront": "文字在前",
    "textInline": "與文字排列",
    "textJanuary": "一月",
    "textJuly": "七月",
    "textJune": "六月",
    "textKeepLinesTogether": "段落中不分頁",
    "textKeepWithNext": "與下段同頁",
    "textLastColumn": "最後一欄",
    "textLeader": "領導",
    "textLetterSpacing": "字元間距",
    "textLevels": "層次",
    "textLineSpacing": "行距",
    "textLink": "連結",
    "textLinkSettings": "連結設定",
    "textLinkToPrevious": "連接到上一個",
    "textMarch": "三月",
    "textMay": "五月",
    "textMo": "Mon",
    "textModern": "現代",
    "textMoveBackward": "向後移動",
    "textMoveForward": "向前移動",
    "textMoveWithText": "與文字移動",
    "textNextParagraphStyle": "下一段風格",
    "textNone": "無",
    "textNoStyles": "這類圖表沒有對應的風格",
    "textNotUrl": "此字段應為格式為\"http://www.example.com\"的URL。",
    "textNovember": "十一月",
    "textNumbers": "號碼",
    "textOctober": "十月",
    "textOk": "好",
    "textOnline": "上線",
    "textOpacity": "透明度",
    "textOptions": "選項",
    "textOrphanControl": "遺留功能控制",
    "textPageBreakBefore": "分頁之前",
    "textPageNumbering": "頁編碼",
    "textPageNumbers": "頁碼",
    "textParagraph": "段落",
    "textParagraphStyle": "段落風格",
    "textPictureFromLibrary": "圖片來自圖庫",
    "textPictureFromURL": "網址圖片",
    "textPt": "pt",
    "textRecommended": "建議",
    "textRefresh": "刷新",
    "textRefreshEntireTable": "完整表格刷新",
    "textRefreshPageNumbersOnly": "等級數量",
    "textRemoveChart": "刪除圖表",
    "textRemoveShape": "刪除形狀",
    "textRemoveTable": "刪除表格",
    "textRemoveTableContent": "刪除目錄",
    "textRepeatAsHeaderRow": "重複作為標題行",
    "textReplace": "取代",
    "textReplaceImage": "取代圖片",
    "textRequired": "必填",
    "textResizeToFitContent": "調整大小以符合內容",
    "textRightAlign": "靠右對齊",
    "textSa": "Sat",
    "textSameCreatedNewStyle": "與新增風格相同",
    "textScreenTip": "螢幕提示",
    "textSelectObjectToEdit": "選擇要編輯的物件",
    "textSendToBackground": "傳送到背景",
    "textSeptember": "九月",
    "textSettings": "設定",
    "textShape": "形狀",
    "textSimple": "簡單",
    "textSize": "大小",
    "textSmallCaps": "小大寫",
    "textSpaceBetweenParagraphs": "段落間距",
    "textSquare": "正方形",
    "textStandard": "標準",
    "textStartAt": "開始",
    "textStrikethrough": "刪除線",
    "textStructure": "結構",
    "textStyle": "風格",
    "textStyleOptions": "樣式選項",
    "textStyles": "風格",
    "textSu": "Sun",
    "textSubscript": "下標",
    "textSuperscript": "上標",
    "textTable": "表格",
    "textTableOfCont": "目錄",
    "textTableOptions": "表格選項",
    "textText": "文字",
    "textTextWrapping": "文繞圖",
    "textTh": "Thur",
    "textThrough": "穿透",
    "textTight": "緊密",
    "textTitle": "標題",
    "textTopAndBottom": "頂部和底部",
    "textTotalRow": "總行數",
    "textTu": "Tu",
    "textType": "類型",
    "textWe": "We",
    "textWrap": "包覆",
    "textWrappingStyle": "文繞圖樣式",
    "textChooseAnItem": "Choose an item",
    "textChooseAnOption": "Choose an option",
    "textEnterYourOption": "Enter your option",
    "textHorizontalText": "Horizontal Text",
    "textInvalidName": "The file name cannot contain any of the following characters: ",
    "textPlaceholder": "Placeholder",
    "textRotateTextDown": "Rotate Text Down",
    "textRotateTextUp": "Rotate Text Up",
    "textSave": "Save",
    "textTextOrientation": "Text Orientation",
    "textYourOption": "Your option"
  },
  "Error": {
    "convertationTimeoutText": "轉換逾時。",
    "criticalErrorExtText": "點擊\"好\"回到文件列表。",
    "criticalErrorTitle": "錯誤",
    "downloadErrorText": "下載失敗",
    "errorAccessDeny": "您正在嘗試執行您無權執行的動作。<br>請聯繫您的管理員。",
    "errorBadImageUrl": "不正確的圖像 URL",
    "errorConnectToServer": "儲存文件失敗。請檢查您的網路設定或聯絡您的帳號管理員。<br>點擊\"確定\"之後，可以下載該文件。",
    "errorDatabaseConnection": "外部錯誤<br>資料庫連結錯誤, 請聯絡技術支援。",
    "errorDataEncrypted": "已收到加密的更改，無法解密。",
    "errorDataRange": "不正確的資料範圍",
    "errorDefaultMessage": "錯誤編號：%1",
    "errorDirectUrl": "請確認文件的連結。<br>該連結必須可直接下載檔案。",
    "errorEditingDownloadas": "操作文件時發生錯誤<br>請將文件備份到本機端。",
    "errorEmptyTOC": "選取文字，透過樣式庫中的標題風格來建立目錄",
    "errorFilePassProtect": "此文件使用密碼保護功能，無法開啟。",
    "errorFileSizeExceed": "此文件大小已超出主機之限制。<br>請聯絡您的帳戶管理員。",
    "errorInconsistentExt": "開啟檔案時發生錯誤。<br>檔案內容與副檔名不一致。",
    "errorInconsistentExtDocx": "開啟檔案時發生錯誤。<br>檔案內容對應到文字檔（例如 docx），但檔案副檔名不一致：%1。",
    "errorInconsistentExtPdf": "開啟檔案時發生錯誤。<br>檔案內容對應到下列格式之一：pdf/djvu/xps/oxps，但檔案副檔名不一致：%1。",
    "errorInconsistentExtPptx": "開啟檔案時發生錯誤。<br>檔案內容對應到簡報檔（例如 pptx），但檔案副檔名不一致：%1。",
    "errorInconsistentExtXlsx": "開啟檔案時發生錯誤。<br>檔案內容對應到試算表檔案（例如 xlsx），但檔案副檔名不一致：%1。",
    "errorKeyEncrypt": "未知密鑰描述符",
    "errorKeyExpire": "密鑰已過期",
    "errorLoadingFont": "字體未載入。<br>請聯絡檔案伺服器管理員。",
    "errorMailMergeLoadFile": "載入失敗",
    "errorMailMergeSaveFile": "合併失敗。",
    "errorNoTOC": "沒有目錄需要更新。你可以從引用頁來插入。",
    "errorPasswordIsNotCorrect": "您輸入的密碼不正確。請確認大寫鎖定鍵已關閉，並確保使用正確的大小寫。",
    "errorSessionAbsolute": "該檔案編輯時效已逾期。請重新載入此頁面。",
    "errorSessionIdle": "無 該文件已經有一段時間沒有進行編輯了。 請重新載入頁面。",
    "errorSessionToken": "主機連線被中斷，請重新載入此頁面。",
    "errorStockChart": "行序錯誤。要建立股票圖表，請將數據按照以下順序工作表：<br> 開盤價、最高價、最低價、收盤價。",
    "errorTextFormWrongFormat": "輸入的值與欄位格式不符。",
    "errorToken": "檔案安全憑證格式不正確。<br>請聯絡您的檔案伺服器管理員。",
    "errorTokenExpire": "檔案安全憑證已過期。<br>請聯絡您的檔案伺服器管理員。",
    "errorUpdateVersionOnDisconnect": "網路連接已恢復，文件版本已更改。<br>在繼續工作之前，您需要下載文件或複制其內容以確保沒有資料遺失，然後重新整裡此頁面。",
    "errorUserDrop": "目前無法開始此文件。",
    "errorUsersExceed": "超出原服務計畫可允許的帳戶數量",
    "errorViewerDisconnect": "網路連線失敗。您可以繼續瀏覽這份文件，<br>在連線恢復前以及頁面重新加載之前，您無法下載或列印此文件。",
    "notcriticalErrorTitle": "警告",
    "openErrorText": "開啟文件時發生錯誤",
    "saveErrorText": "存檔時發生錯誤",
    "scriptLoadError": "連線速度過慢，某些組件無法加載。 請重新載入頁面。",
    "splitDividerErrorText": "行數必須是％1的除數",
    "splitMaxColsErrorText": "欄數必須少於％1",
    "splitMaxRowsErrorText": "列數必須少於％1",
    "unknownErrorText": "未知錯誤。",
    "uploadImageExtMessage": "圖片格式未知。",
    "uploadImageFileCountMessage": "無上傳圖片。",
    "uploadImageSizeMessage": "圖像超出最大大小限制。最大為25MB。",
    "errorComboSeries": "To create a combination chart, select at least two series of data.",
    "errorCompare": "The Compare documents feature is not available in the co-editing mode.",
    "errorForceSave": "An error occurred while saving the file. Please use the 'Download as' option to save the file to your computer hard drive or try again later.",
    "errorSetPassword": "Password could not be set.",
    "errorSubmit": "Submit failed.",
    "uploadDocExtMessage": "Unknown document format.",
    "uploadDocFileCountMessage": "No documents uploaded.",
    "uploadDocSizeMessage": "Maximum document size limit exceeded."
  },
  "LongActions": {
    "applyChangesTextText": "載入資料中...",
    "applyChangesTitleText": "載入資料中",
    "confirmMaxChangesSize": "您執行的動作超出伺服器設定的大小限制。<br>點選\"復原\"以取消動作，或點選\"繼續\"保留該動作（您需要下載檔案或複製其內容以確保沒有資料遺失）。",
    "downloadMergeText": "載入中...",
    "downloadMergeTitle": "載入中",
    "downloadTextText": "文件載入中...",
    "downloadTitleText": "文件載入中",
    "loadFontsTextText": "載入資料中...",
    "loadFontsTitleText": "載入資料中",
    "loadFontTextText": "載入資料中...",
    "loadFontTitleText": "載入資料中",
    "loadImagesTextText": "正在載入圖片...",
    "loadImagesTitleText": "正在載入圖片",
    "loadImageTextText": "正在載入圖片...",
    "loadImageTitleText": "正在載入圖片",
    "loadingDocumentTextText": "正在載入文件...",
    "loadingDocumentTitleText": "載入文件中",
    "mailMergeLoadFileText": "載入原始資料中...",
    "mailMergeLoadFileTitle": "載入原始資料中",
    "openTextText": "開啟文件中...",
    "openTitleText": "開啟文件中",
    "printTextText": "列印文件中...",
    "printTitleText": "列印文件",
    "savePreparingText": "準備儲存",
    "savePreparingTitle": "正在準備儲存。請耐心等候...",
    "saveTextText": "儲存文件中...",
    "saveTitleText": "儲存文件",
    "sendMergeText": "發送合併中...",
    "sendMergeTitle": "發送合併",
    "textContinue": "繼續",
    "textLoadingDocument": "載入文件中",
    "textUndo": "復原",
    "txtEditingMode": "設定編輯模式...",
    "uploadImageTextText": "正在上傳圖片...",
    "uploadImageTitleText": "上傳圖片中",
    "waitText": "請耐心等待..."
  },
  "Main": {
    "criticalErrorTitle": "錯誤",
    "errorAccessDeny": "您正在嘗試執行您無權執行的動作。<br>請聯繫您的管理員。",
    "errorOpensource": "在使用免費社群版本時，您只能瀏覽開啟的文件。欲使用移動版本的編輯功能，您需要付費的憑證。",
    "errorProcessSaveResult": "儲存失敗",
    "errorServerVersion": "編輯器版本已更新。該頁面將被重新加載以套用更改。",
    "errorUpdateVersion": "文件版本已更改。該頁面將重新加載。",
    "leavePageText": "您在此文件中有未儲存的變更。點擊\"留在此頁面\"以等待自動儲存。點擊\"離開此頁面\"以放棄所有未儲存的變更。",
    "notcriticalErrorTitle": "警告",
    "SDK": {
      " -Section ": "-欄",
      "above": "以上",
      "below": "之下",
      "Caption": "標題",
      "Choose an item": "選擇一個項目",
      "Click to load image": "點此讀取圖片",
      "Current Document": "當前文件",
      "Diagram Title": "圖表標題",
      "endnote text": "尾註文",
      "Enter a date": "輸入日期",
      "Error! Bookmark not defined": "錯誤！書籤未定義。",
      "Error! Main Document Only": "錯誤！僅限主文檔。",
      "Error! No text of specified style in document": "錯誤！指定的風格文件中沒有文字。",
      "Error! Not a valid bookmark self-reference": "錯誤！不是有效的書籤引用。",
      "Even Page ": "雙數頁",
      "First Page ": "第一頁",
      "Footer": "頁尾",
      "footnote text": "註腳文字",
      "Header": "頁首",
      "Heading 1": "標題 1",
      "Heading 2": "標題 2",
      "Heading 3": "標題 3",
      "Heading 4": "標題 4",
      "Heading 5": "標題 5",
      "Heading 6": "標題 6",
      "Heading 7": "標題 7",
      "Heading 8": "標題 8",
      "Heading 9": "標題 9",
      "Hyperlink": "超連結",
      "Index Too Large": "索引太大",
      "Intense Quote": "強調引用",
      "Is Not In Table": "不在表格中",
      "List Paragraph": "段落列表",
      "Missing Argument": "無參數",
      "Missing Operator": "缺少運算符",
      "No Spacing": "無間距",
      "No table of contents entries found": "該文件中沒有標題。將標題風格套用於內文，以便出現在目錄中。",
      "No table of figures entries found": "沒有圖表目錄項目可用。",
      "None": "無",
      "Normal": "標準",
      "Number Too Large To Format": "數字太大而無法格式化",
      "Odd Page ": "奇數頁",
      "Quote": "引用",
      "Same as Previous": "與上一個相同",
      "Series": "系列",
      "Subtitle": "副標題",
      "Syntax Error": "語法錯誤",
      "Table Index Cannot be Zero": "表格之索引不能為零",
      "Table of Contents": "目錄",
      "table of figures": "圖表目錄",
      "The Formula Not In Table": "函數不在表格中",
      "Title": "標題",
      "TOC Heading": "目錄標題",
      "Type equation here": "在此輸入公式",
      "Undefined Bookmark": "未定義的書籤",
      "Unexpected End of Formula": "函數意外結束",
      "X Axis": "X 軸 XAS",
      "Y Axis": "Y軸",
      "Your text here": "在這輸入文字",
      "Zero Divide": "除數為零"
    },
    "textAnonymous": "匿名",
    "textBuyNow": "瀏覽網站",
    "textClose": "關閉",
    "textContactUs": "聯絡銷售人員",
    "textCustomLoader": "很抱歉，您無權變更載入程序。 聯繫我們的業務部門取得報價。",
    "textDialogProtectedChangesTracked": "您可以編輯此文件，但所有更改都將被追蹤。",
    "textDialogProtectedEditComments": "您只能在此文件中插入註解。",
    "textDialogProtectedFillForms": "您只能在此文件中填寫表單。",
    "textDialogProtectedOnlyView": "您只能查看此文件。",
    "textDocumentProtected": "此檔案已受保護。無法套用編輯設定",
    "textGuest": "訪客",
    "textHasMacros": "此檔案包含自動巨集程式。<br>是否要執行這些巨集？",
    "textNo": "否",
    "textNoLicenseTitle": "已達到憑證的最高限制",
    "textNoMatches": "無匹配",
    "textOk": "好",
    "textPaidFeature": "付費功能",
    "textRemember": "記住我的選擇",
    "textReplaceSkipped": "替換已完成。 {0}已跳過。",
    "textReplaceSuccess": "搜尋已完成。已替換次數：{0}",
    "textRequestMacros": "有一個巨集指令要求連結至URL。是否允許該要求至%1?",
    "textYes": "是",
    "titleDialogProtectedDocument": "文件已受到保護。",
    "titleLicenseExp": "憑證過期",
    "titleLicenseNotActive": "授權未啟用",
    "titleServerVersion": "編輯器已更新",
    "titleUpdateVersion": "版本已更改",
    "warnDownloadAsPdf": "您的 {0} 將轉換成一份可修改的文件。系統需要處理一段時間。轉換後的文件即可隨之修改，但可能不完全跟您的原 {0} 相同，特別是如果原文件有過多的圖像將會更有差異。",
    "warnLicenseAnonymous": "匿名使用者無法存取。<br>此文件將僅供檢視。",
    "warnLicenseBefore": "授權未啟用。<br>請聯絡您的管理員。",
    "warnLicenseExceeded": "您已達到同時連接到 %1 編輯器的限制。此文件將只提供檢視。請聯繫您的管理員以了解更多資訊。",
    "warnLicenseExp": "您的憑證已過期，請升級並刷新此頁面。",
    "warnLicenseLimitedNoAccess": "憑證已過期。您無法使用文件編輯功能。請聯絡您的帳號管理員",
    "warnLicenseLimitedRenewed": "憑證需要續約。您目前只有文件編輯的部份功能。<br>欲使用完整功能，請聯絡您的帳號管理員。",
    "warnLicenseUsersExceeded": "您已達到％1個編輯器的用戶限制。請與您的管理員聯繫以了解更多信息。",
    "warnNoLicense": "您已達到同時連接到 %1 編輯器的限制。此文件將只提供檢視。有關個人升級條款，請聯繫 %1 業務團隊。",
    "warnNoLicenseUsers": "您已達到％1個編輯器的用戶限制。與％1銷售團隊聯繫以了解個人升級條款。",
    "warnProcessRightsChange": "您沒有編輯這個文件的權限。",
<<<<<<< HEAD
    "textConvertForm": "Download file as pdf to save the form in the format ready for filling.",
    "del_textConvertFormSave": "Save file as a fillable PDF form to be able to fill it out.",
    "textCancel": "Cancel",
    "textSaveAsPdf": "Save as PDF",
    "textDownloadPdf": "Download PDF"
=======
    "textCancel": "Cancel",
    "textConvertForm": "Download file as PDF to save the form in the format ready for filling.",
    "textDownloadPdf": "Download PDF",
    "textSaveAsPdf": "Save as PDF"
>>>>>>> e30723bb
  },
  "Settings": {
    "advDRMOptions": "受保護的檔案",
    "advDRMPassword": "密碼",
    "advTxtOptions": "選擇文字選項",
    "closeButtonText": "關閉檔案",
    "notcriticalErrorTitle": "警告",
    "textAbout": "關於",
    "textApplication": "應用程式",
    "textApplicationSettings": "應用程式設定",
    "textAuthor": "作者",
    "textBack": "返回",
    "textBeginningDocument": "文件的開頭",
    "textBottom": "底部",
    "textCancel": "取消",
    "textCaseSensitive": "區分大小寫",
    "textCentimeter": "公分",
    "textChangePassword": "變更密碼",
    "textChooseEncoding": "選擇編碼方式",
    "textChooseTxtOptions": "選擇文字選項",
    "textCollaboration": "共同編輯",
    "textColorSchemes": "色盤",
    "textComment": "註解",
    "textComments": "註解",
    "textCommentsDisplay": "顯示回應",
    "textCreated": "已建立",
    "textCustomSize": "自訂大小",
    "textDialogUnprotect": "輸入密碼以解除對文件的保護",
    "textDirection": "方向",
    "textDisableAll": "全部停用",
    "textDisableAllMacrosWithNotification": "停用所有帶通知的巨集",
    "textDisableAllMacrosWithoutNotification": "停用所有不帶通知的巨集",
    "textDocumentInfo": "文件資訊",
    "textDocumentSettings": "文件設定",
    "textDocumentTitle": "文件標題",
    "textDone": "完成",
    "textDownload": "下載",
    "textDownloadAs": "轉檔並下載",
    "textDownloadRtf": "以這個格式來儲存此文件的話，部份的文字排版效果將會遺失。您確定要繼續嗎？",
    "textDownloadTxt": "若使用此格式來儲存這份文件的話，除了純文字以外，其他的文件功能將會失效。您確定要繼續嗎？",
    "textEmptyHeading": "空標題",
    "textEmptyScreens": "文件中沒有標題。將標題樣式應用於文字，使其顯示在目錄中。",
    "textEnableAll": "全部啟用",
    "textEnableAllMacrosWithoutNotification": "啟用所有不帶通知的巨集",
    "textEncoding": "編碼方式",
    "textEncryptFile": "檔案加密",
    "textFastWV": "快速Web預覽",
    "textFeedback": "反饋與支持",
    "textFillingForms": "填寫表單",
    "textFind": "尋找",
    "textFindAndReplace": "尋找與取代",
    "textFindAndReplaceAll": "尋找與全部取代",
    "textFormat": "格式",
    "textHelp": "輔助說明",
    "textHiddenTableBorders": "隱藏表格邊框",
    "textHighlightResults": "強調結果",
    "textInch": "吋",
    "textLandscape": "橫向方向",
    "textLastModified": "上一次更改",
    "textLastModifiedBy": "最後修改者",
    "textLeft": "左",
    "textLeftToRight": "左到右",
    "textLoading": "載入中...",
    "textLocation": "位置",
    "textMacrosSettings": "巨集設定",
    "textMargins": "邊界",
    "textMarginsH": "對於給定的頁面高度，上下邊距太高",
    "textMarginsW": "給定頁面寬度，左右頁邊距太寬",
    "textMobileView": "行動裝置檢視",
    "textNavigation": "導航",
    "textNo": "否",
    "textNoChanges": "沒有變更（唯獨）",
    "textNoCharacters": "非印刷字符",
    "textNoMatches": "無匹配",
    "textOk": "好",
    "textOpenFile": "輸入檔案密碼",
    "textOrientation": "方向",
    "textOwner": "擁有者",
    "textPages": "頁",
    "textPageSize": "頁面大小",
    "textParagraphs": "段落",
    "textPassword": "密碼",
    "textPasswordNotMatched": "密碼不符",
    "textPdfProducer": "PDF產生器",
    "textPdfTagged": "已標記為PDF",
    "textPdfVer": "PDF版本",
    "textPoint": "點",
    "textPortrait": "直向方向",
    "textPrint": "列印",
    "textProtectDocument": "受保護的文件",
    "textProtection": "保護",
    "textProtectTurnOff": "保護已關閉",
    "textReaderMode": "閱讀模式",
    "textReplace": "取代",
    "textReplaceAll": "取代全部",
    "textRequired": "必填",
    "textRequirePassword": "需要密碼",
    "textResolvedComments": "已解決的註解",
    "textRestartApplication": "請重新啟動應用程式以讓變更生效",
    "textRight": "右",
    "textRightToLeft": "右到左",
    "textSave": "儲存",
    "textSearch": "搜尋",
    "textSetPassword": "設置密碼",
    "textSettings": "設定",
    "textShowNotification": "顯示通知",
    "textSpaces": "空格",
    "textSpellcheck": "拼字檢查",
    "textStatistic": "統計",
    "textSubject": "主旨",
    "textSymbols": "符號",
    "textTitle": "標題",
    "textTop": "上方",
    "textTrackedChanges": "已追蹤的變更",
    "textTypeEditing": "編輯類型",
    "textUnitOfMeasurement": "測量單位",
    "textUnprotect": "解鎖",
    "textUploaded": "\n已上傳",
    "textVerify": "校驗",
    "textWords": "文字",
    "textYes": "是",
    "titleDialogUnprotect": "解除保護文件",
    "txtDownloadTxt": "下載 TXT",
    "txtIncorrectPwd": "密碼錯誤",
    "txtOk": "確定",
    "txtProtected": "在您輸入密碼並且開啟文件後，目前使用的密碼會被重設。",
    "txtScheme1": "辦公室",
    "txtScheme10": "中位數",
    "txtScheme11": " 地鐵",
    "txtScheme12": "模組",
    "txtScheme13": "豐富的",
    "txtScheme14": "Oriel",
    "txtScheme15": "來源",
    "txtScheme16": "紙",
    "txtScheme17": "冬至",
    "txtScheme18": "技術",
    "txtScheme19": "跋涉",
    "txtScheme2": "灰階",
    "txtScheme20": "市區",
    "txtScheme21": "感染力",
    "txtScheme22": "新的Office",
    "txtScheme3": "頂尖",
    "txtScheme4": "方面",
    "txtScheme5": "市區",
    "txtScheme6": "大堂",
    "txtScheme7": "產權",
    "txtScheme8": "流程",
    "txtScheme9": "鑄造廠",
    "textAddToFavorites": "Add to Favorites",
    "textClearAllFields": "Clear All Fields",
    "textDark": "Dark",
    "textDarkTheme": "Dark Theme",
    "textExplanationChangeDirection": "Application will be restarted for RTL interface activation",
    "textExport": "Export",
    "textExportAs": "Export As",
    "textLight": "Light",
    "textPasswordWarning": "If the password is forgotten or lost, it cannot be recovered.",
    "textRemoveFromFavorites": "Remove from Favorites",
    "textRtlInterface": "RTL Interface",
    "textSameAsSystem": "Same as system",
    "textSubmit": "Submit",
    "textTheme": "Theme",
    "textTypeEditingWarning": "Allow only this type of editing in the document.",
    "textVersionHistory": "Version History",
    "textRtlInterface": "RTL Interface",
    "textExplanationChangeDirection": "Application will be restarted for RTL interface activation"
  },
  "Toolbar": {
    "dlgLeaveMsgText": "您有未儲存的變更。點擊“留在此頁面”以等待自動儲存。點擊“離開此頁面”以放棄所有未儲存的變更。",
    "dlgLeaveTitleText": "您離開應用程式",
    "leaveButtonText": "離開此頁面",
    "stayButtonText": "留在此頁面",
    "textOk": "好",
    "textSwitchedMobileView": "切換至行動版檢視",
    "textSwitchedStandardView": "切換至標準版檢視",
    "textCloseHistory": "Close History",
    "textEnterNewFileName": "Enter a new file name",
    "textRenameFile": "Rename File"
  }
}<|MERGE_RESOLUTION|>--- conflicted
+++ resolved
@@ -617,18 +617,10 @@
     "warnNoLicense": "您已達到同時連接到 %1 編輯器的限制。此文件將只提供檢視。有關個人升級條款，請聯繫 %1 業務團隊。",
     "warnNoLicenseUsers": "您已達到％1個編輯器的用戶限制。與％1銷售團隊聯繫以了解個人升級條款。",
     "warnProcessRightsChange": "您沒有編輯這個文件的權限。",
-<<<<<<< HEAD
-    "textConvertForm": "Download file as pdf to save the form in the format ready for filling.",
-    "del_textConvertFormSave": "Save file as a fillable PDF form to be able to fill it out.",
-    "textCancel": "Cancel",
-    "textSaveAsPdf": "Save as PDF",
-    "textDownloadPdf": "Download PDF"
-=======
     "textCancel": "Cancel",
     "textConvertForm": "Download file as PDF to save the form in the format ready for filling.",
     "textDownloadPdf": "Download PDF",
     "textSaveAsPdf": "Save as PDF"
->>>>>>> e30723bb
   },
   "Settings": {
     "advDRMOptions": "受保護的檔案",
