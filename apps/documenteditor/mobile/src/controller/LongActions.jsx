import React, { useEffect } from 'react';
import { f7 } from 'framework7-react';
import { useTranslation } from 'react-i18next';
import IrregularStack from "../../../../common/mobile/utils/IrregularStack";

const LongActionsController = () => {
    const {t} = useTranslation();
    const _t = t("LongActions", { returnObjects: true });

<<<<<<< HEAD
    const stackLongActions = new IrregularStack({
        strongCompare   : function(obj1, obj2){return obj1.id === obj2.id && obj1.type === obj2.type;},
        weakCompare     : function(obj1, obj2){return obj1.type === obj2.type;}
    });

    let loadMask = null;

=======
    const ApplyEditRights = -255;
    const LoadingDocument = -256;

    const stackLongActions = new IrregularStack({
        strongCompare   : function(obj1, obj2){return obj1.id === obj2.id && obj1.type === obj2.type;},
        weakCompare     : function(obj1, obj2){return obj1.type === obj2.type;}
    });

    let loadMask = null;

>>>>>>> 537498e8
    const closePreloader = () => {
        if (loadMask && loadMask.el) {
            f7.dialog.close(loadMask.el);
        }
    };

    useEffect( () => {
        Common.Notifications.on('engineCreated', (api) => {
            api.asc_registerCallback('asc_onStartAction', onLongActionBegin);
            api.asc_registerCallback('asc_onEndAction', onLongActionEnd);
            api.asc_registerCallback('asc_onOpenDocumentProgress', onOpenDocument);
        });
        Common.Notifications.on('preloader:endAction', onLongActionEnd);
        Common.Notifications.on('preloader:beginAction', onLongActionBegin);
        Common.Notifications.on('preloader:close', closePreloader);

        return ( () => {
            const api = Common.EditorApi.get();
            api.asc_unregisterCallback('asc_onStartAction', onLongActionBegin);
            api.asc_unregisterCallback('asc_onEndAction', onLongActionEnd);
            api.asc_unregisterCallback('asc_onOpenDocumentProgress', onOpenDocument);

            Common.Notifications.off('preloader:endAction', onLongActionEnd);
            Common.Notifications.off('preloader:beginAction', onLongActionBegin);
            Common.Notifications.off('preloader:close', closePreloader);
        })
    });

    const onLongActionBegin = (type, id) => {
        const action = {id: id, type: type};
        stackLongActions.push(action);
        setLongActionView(action);
    };

    const onLongActionEnd = (type, id) => {
        let action = {id: id, type: type};
        stackLongActions.pop(action);

        //this.updateWindowTitle(true);

        action = stackLongActions.get({type: Asc.c_oAscAsyncActionType.Information});

        if (action) {
            setLongActionView(action)
        }

        action = stackLongActions.get({type: Asc.c_oAscAsyncActionType.BlockInteraction});

        if (action) {
            setLongActionView(action)
        } else {
            loadMask && loadMask.el && loadMask.el.classList.contains('modal-in') && f7.dialog.close(loadMask.el);
        }
    };

    const setLongActionView = (action) => {
        let title = '';
        let text = '';
        switch (action.id) {
            case Asc.c_oAscAsyncAction['Open']:
                title   = _t.openTitleText;
                text    = _t.openTextText;
                break;

            case Asc.c_oAscAsyncAction['Save']:
                title   = _t.saveTitleText;
                text    = _t.saveTextText;
                break;

            case Asc.c_oAscAsyncAction['LoadDocumentFonts']:
                title   = _t.loadFontsTitleText;
                text    = _t.loadFontsTextText;
                break;

            case Asc.c_oAscAsyncAction['LoadDocumentImages']:
                title   = _t.loadImagesTitleText;
                text    = _t.loadImagesTextText;
                break;

            case Asc.c_oAscAsyncAction['LoadFont']:
                title   = _t.loadFontTitleText;
                text    = _t.loadFontTextText;
                break;

            case Asc.c_oAscAsyncAction['LoadImage']:
                title   = _t.loadImageTitleText;
                text    = _t.loadImageTextText;
                break;

            case Asc.c_oAscAsyncAction['DownloadAs']:
                title   = _t.downloadTitleText;
                text    = _t.downloadTextText;
                break;

            case Asc.c_oAscAsyncAction['Print']:
                title   = _t.printTitleText;
                text    = _t.printTextText;
                break;

            case Asc.c_oAscAsyncAction['UploadImage']:
                title   = _t.uploadImageTitleText;
                text    = _t.uploadImageTextText;
                break;

            case Asc.c_oAscAsyncAction['ApplyChanges']:
                title   = _t.applyChangesTitleText;
                text    = _t.applyChangesTextText;
                break;

            case Asc.c_oAscAsyncAction['PrepareToSave']:
                title   = _t.savePreparingText;
                text    = _t.savePreparingTitle;
                break;

            case Asc.c_oAscAsyncAction['MailMergeLoadFile']:
                title   = _t.mailMergeLoadFileText;
                text    = _t.mailMergeLoadFileTitle;
                break;

            case Asc.c_oAscAsyncAction['DownloadMerge']:
                title   = _t.downloadMergeTitle;
                text    = _t.downloadMergeText;
                break;

            case Asc.c_oAscAsyncAction['SendMailMerge']:
                title   = _t.sendMergeTitle;
                text    = _t.sendMergeText;
                break;

            case Asc.c_oAscAsyncAction['Waiting']:
                title   = _t.waitText;
                text    = _t.waitText;
                break;

            case ApplyEditRights:
                title   = _t.txtEditingMode;
                text    = _t.txtEditingMode;
                break;

            case LoadingDocument:
                title   = _t.loadingDocumentTitleText;
                text    = _t.loadingDocumentTextText;
                break;
            default:
                if (typeof action.id == 'string'){
                    title   = action.id;
                    text    = action.id;
                }
                break;
        }

        if (action.type === Asc.c_oAscAsyncActionType['BlockInteraction']) {
            if (action.id === Asc.c_oAscAsyncAction['ApplyChanges']) {
                return;
            }

            if (loadMask && loadMask.el && loadMask.el.classList.contains('modal-in')) {
                loadMask.el.getElementsByClassName('dialog-title')[0].innerHTML = title;
            } else {
                loadMask = f7.dialog.preloader(title);
            }
        }

    };

    const onOpenDocument = (progress) => {
        if (loadMask && loadMask.el) {
            const $title = loadMask.el.getElementsByClassName('dialog-title')[0];
            const proc = (progress.asc_getCurrentFont() + progress.asc_getCurrentImage())/(progress.asc_getFontsCount() + progress.asc_getImagesCount());

            $title.innerHTML = `${_t.textLoadingDocument}: ${Math.min(Math.round(proc * 100), 100)}%`;
        }
    }

    return null;
};

export default LongActionsController;<|MERGE_RESOLUTION|>--- conflicted
+++ resolved
@@ -7,15 +7,6 @@
     const {t} = useTranslation();
     const _t = t("LongActions", { returnObjects: true });
 
-<<<<<<< HEAD
-    const stackLongActions = new IrregularStack({
-        strongCompare   : function(obj1, obj2){return obj1.id === obj2.id && obj1.type === obj2.type;},
-        weakCompare     : function(obj1, obj2){return obj1.type === obj2.type;}
-    });
-
-    let loadMask = null;
-
-=======
     const ApplyEditRights = -255;
     const LoadingDocument = -256;
 
@@ -26,7 +17,6 @@
 
     let loadMask = null;
 
->>>>>>> 537498e8
     const closePreloader = () => {
         if (loadMask && loadMask.el) {
             f7.dialog.close(loadMask.el);
