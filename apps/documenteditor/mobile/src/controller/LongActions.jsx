import React, { useEffect } from 'react';
import { f7 } from 'framework7-react';
import { inject } from 'mobx-react';
import { useTranslation } from 'react-i18next';
import IrregularStack from "../../../../common/mobile/utils/IrregularStack";

const LongActionsController = inject('storeAppOptions')(({storeAppOptions}) => {
    const {t} = useTranslation();
    const _t = t("LongActions", { returnObjects: true });

    const ApplyEditRights = -255;
    const LoadingDocument = -256;

    const stackLongActions = new IrregularStack({
        strongCompare   : function(obj1, obj2){return obj1.id === obj2.id && obj1.type === obj2.type;},
        weakCompare     : function(obj1, obj2){return obj1.type === obj2.type;}
    });

    let loadMask = null;

    const closePreloader = () => {
        if (loadMask && loadMask.el) {
            f7.dialog.close(loadMask.el);
        }
    };

    useEffect( () => {
        const on_engine_created = api => { 
            api.asc_registerCallback('asc_onStartAction', onLongActionBegin);
            api.asc_registerCallback('asc_onEndAction', onLongActionEnd);
            api.asc_registerCallback('asc_onOpenDocumentProgress', onOpenDocument);
        };

        const api = Common.EditorApi.get();
        if(!api) Common.Notifications.on('engineCreated', on_engine_created);
        else on_engine_created(api);

        Common.Notifications.on('preloader:endAction', onLongActionEnd);
        Common.Notifications.on('preloader:beginAction', onLongActionBegin);
        Common.Notifications.on('preloader:close', closePreloader);

        return ( () => {
            const api = Common.EditorApi.get();
            if ( api ) {
                api.asc_unregisterCallback('asc_onStartAction', onLongActionBegin);
                api.asc_unregisterCallback('asc_onEndAction', onLongActionEnd);
                api.asc_unregisterCallback('asc_onOpenDocumentProgress', onOpenDocument);
            }
<<<<<<< HEAD

=======
            
            Common.Notifications.off('engineCreated', on_engine_created);
>>>>>>> d2c5b7ff
            Common.Notifications.off('preloader:endAction', onLongActionEnd);
            Common.Notifications.off('preloader:beginAction', onLongActionBegin);
            Common.Notifications.off('preloader:close', closePreloader);
        })
    });

    const onLongActionBegin = (type, id) => {
        const action = {id: id, type: type};
        stackLongActions.push(action);
        setLongActionView(action);
    };

    const onLongActionEnd = (type, id, forceClose) => {
        if (!stackLongActions.exist({id: id, type: type})) return;

        let action = {id: id, type: type};
        stackLongActions.pop(action);

        //this.updateWindowTitle(true);

        action = stackLongActions.get({type: Asc.c_oAscAsyncActionType.Information}) || stackLongActions.get({type: Asc.c_oAscAsyncActionType.BlockInteraction});

        if (action && !forceClose) {
            setLongActionView(action);
        } else {
            loadMask && loadMask.el && loadMask.el.classList.contains('modal-in') ?
            f7.dialog.close(loadMask.el) :
            f7.dialog.close($$('.dialog-preloader'));
        }
    };

    const setLongActionView = (action) => {
        let title = '';
        // let text = '';

        switch (action.id) {
            case Asc.c_oAscAsyncAction['Open']:
                // title   = _t.openTitleText;
                // text    = _t.openTextText;
                title    = _t.textLoadingDocument;
                break;

            case Asc.c_oAscAsyncAction['Save']:
                title   = _t.saveTitleText;
                // text    = _t.saveTextText;
                break;

            case Asc.c_oAscAsyncAction['LoadDocumentFonts']:
                if ( !storeAppOptions.isDocReady ) return;
                title   = _t.loadFontsTitleText;
                // text    = _t.loadFontsTextText;
                break;

            case Asc.c_oAscAsyncAction['LoadDocumentImages']:
                title   = _t.loadImagesTitleText;
                // text    = _t.loadImagesTextText;
                break;

            case Asc.c_oAscAsyncAction['LoadFont']:
                title   = _t.loadFontTitleText;
                // text    = _t.loadFontTextText;
                break;

            case Asc.c_oAscAsyncAction['LoadImage']:
                title   = _t.loadImageTitleText;
                // text    = _t.loadImageTextText;
                break;

            case Asc.c_oAscAsyncAction['DownloadAs']:
                title   = _t.downloadTitleText;
                // text    = _t.downloadTextText;
                break;

            case Asc.c_oAscAsyncAction['Print']:
                title   = _t.printTitleText;
                // text    = _t.printTextText;
                break;

            case Asc.c_oAscAsyncAction['UploadImage']:
                title   = _t.uploadImageTitleText;
                // text    = _t.uploadImageTextText;
                break;

            case Asc.c_oAscAsyncAction['ApplyChanges']:
                title   = _t.applyChangesTitleText;
                // text    = _t.applyChangesTextText;
                break;

            case Asc.c_oAscAsyncAction['PrepareToSave']:
                title   = _t.savePreparingText;
                // text    = _t.savePreparingTitle;
                break;

            case Asc.c_oAscAsyncAction['MailMergeLoadFile']:
                title   = _t.mailMergeLoadFileText;
                // text    = _t.mailMergeLoadFileTitle;
                break;

            case Asc.c_oAscAsyncAction['DownloadMerge']:
                title   = _t.downloadMergeTitle;
                // text    = _t.downloadMergeText;
                break;

            case Asc.c_oAscAsyncAction['SendMailMerge']:
                title   = _t.sendMergeTitle;
                // text    = _t.sendMergeText;
                break;

            case Asc.c_oAscAsyncAction['Waiting']:
                title   = _t.waitText;
                // text    = _t.waitText;
                break;

            case ApplyEditRights:
                title   = _t.txtEditingMode;
                // text    = _t.txtEditingMode;
                break;

            case LoadingDocument:
                title   = _t.loadingDocumentTitleText;
                // text    = _t.loadingDocumentTextText;
                break;
            default:
                if (typeof action.id == 'string'){
                    title   = action.id;
                    // text    = action.id;
                }
                break;
        }

        if (action.type === Asc.c_oAscAsyncActionType['BlockInteraction']) {
            if (action.id === Asc.c_oAscAsyncAction['ApplyChanges']) {
                return;
            }

            if (loadMask && loadMask.el && loadMask.el.classList.contains('modal-in')) {
                loadMask.el.getElementsByClassName('dialog-title')[0].innerHTML = title;
            } else if ($$('.dialog-preloader').hasClass('modal-in')) {
                $$('.dialog-preloader').find('dialog-title').text(title);
            } else {
                loadMask = f7.dialog.preloader(title);
            }
        }

    };

    const onOpenDocument = (progress) => {
        if (loadMask && loadMask.el) {
            const $title = loadMask.el.getElementsByClassName('dialog-title')[0];
            const proc = (progress.asc_getCurrentFont() + progress.asc_getCurrentImage())/(progress.asc_getFontsCount() + progress.asc_getImagesCount());

            $title.innerHTML = `${_t.textLoadingDocument}: ${Math.min(Math.round(proc * 100), 100)}%`;
        }
    }

    return null;
});

export default LongActionsController;<|MERGE_RESOLUTION|>--- conflicted
+++ resolved
@@ -46,12 +46,8 @@
                 api.asc_unregisterCallback('asc_onEndAction', onLongActionEnd);
                 api.asc_unregisterCallback('asc_onOpenDocumentProgress', onOpenDocument);
             }
-<<<<<<< HEAD
-
-=======
             
             Common.Notifications.off('engineCreated', on_engine_created);
->>>>>>> d2c5b7ff
             Common.Notifications.off('preloader:endAction', onLongActionEnd);
             Common.Notifications.off('preloader:beginAction', onLongActionBegin);
             Common.Notifications.off('preloader:close', closePreloader);
