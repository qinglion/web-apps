import React, {Component} from 'react';
import { f7, Popover, Popup, View } from 'framework7-react';
import {Device} from '../../../../../common/mobile/utils/device';
import {observer, inject} from "mobx-react";
import { withTranslation } from 'react-i18next';

import EditHyperlink from '../../view/edit/EditHyperlink';

class EditHyperlinkController extends Component {
    constructor (props) {
        super(props);

        this.onRemoveLink = this.onRemoveLink.bind(this);
        this.onEditLink = this.onEditLink.bind(this);
        this.closeModal = this.closeModal.bind(this);
    }

    closeModal () {
        if ( Device.phone ) {
            f7.popup.close('#edit-link-popup');
        } else {
            f7.popover.close('#edit-link-popover');
        }
    }

    onEditLink (link, display, tip) {
        const api = Common.EditorApi.get();

        if (api) {
            const urltype = api.asc_getUrlType(link.trim());
<<<<<<< HEAD
            const isEmail = (urltype == 2);

            if (urltype < 1) {
=======
            if (urltype===AscCommon.c_oAscUrlType.Invalid) {
>>>>>>> 5410b4e8
                const { t } = this.props;
    
                f7.dialog.create({
                    title: t('Edit.notcriticalErrorTitle'),
                    text: t('Edit.textNotUrl'),
                    buttons: [
                        {
                            text: t('Edit.textOk')
                        }
                    ]
                }).open();
                
                return;
            }

            let url = link.replace(/^\s+|\s+$/g,'');
<<<<<<< HEAD

            if (! /(((^https?)|(^ftp)):\/\/)|(^mailto:)/i.test(url) ) {
                url = (isEmail ? 'mailto:' : 'http://') + url;
=======
            if (urltype!==AscCommon.c_oAscUrlType.Unsafe && ! /(((^https?)|(^ftp)):\/\/)|(^mailto:)/i.test(url) ) {
                url = (urltype===AscCommon.c_oAscUrlType.Email ? 'mailto:' : 'http://') + url;
>>>>>>> 5410b4e8
            }

            url = url.replace(new RegExp("%20",'g')," ");

            const props = new Asc.CHyperlinkProperty();

            props.put_Value(url);
            props.put_Text(display.trim().length < 1 ? url : display);
            props.put_ToolTip(tip);

            const linkObject = this.props.storeFocusObjects.linkObject;

            if (linkObject) {
                props.put_InternalHyperlink(linkObject.get_InternalHyperlink());
            }

            api.change_Hyperlink(props);
            this.props.isNavigate ? f7.views.current.router.back() : this.closeModal();
        }
    }

    onRemoveLink () {
        const api = Common.EditorApi.get();
        if (api) {
            const linkObject = this.props.storeFocusObjects.linkObject;
            api.remove_Hyperlink(linkObject);
        }
    }

    componentDidMount() {
        if(!this.props.isNavigate) {
            if(Device.phone) {
                f7.popup.open('#edit-link-popup', true);
            } else {
                f7.popover.open('#edit-link-popover', '#btn-add');
            }
        }
    }

    render () {
        return (
            !this.props.isNavigate ?
                Device.phone ?
                    <Popup id="edit-link-popup" onPopupClosed={() => this.props.onClosed('edit-link')}>
                        <EditHyperlink 
                            onEditLink={this.onEditLink}
                            onRemoveLink={this.onRemoveLink}
                            closeModal={this.closeModal}
                            isNavigate={this.props.isNavigate}
                        />
                    </Popup>
                :
                    <Popover id="edit-link-popover" className="popover__titled" closeByOutsideClick={false} onPopoverClosed={() => this.props.onClosed('edit-link')}>
                        <View style={{height: '410px'}}>
                            <EditHyperlink 
                                onEditLink={this.onEditLink}
                                onRemoveLink={this.onRemoveLink}
                                closeModal={this.closeModal}
                                isNavigate={this.props.isNavigate}
                            />
                        </View>
                    </Popover>
            :     
                <EditHyperlink 
                    onEditLink={this.onEditLink}
                    onRemoveLink={this.onRemoveLink}
                    closeModal={this.closeModal}
                    isNavigate={this.props.isNavigate}
                />
        )   
    }
}

export default withTranslation()(inject("storeFocusObjects")(observer(EditHyperlinkController)));<|MERGE_RESOLUTION|>--- conflicted
+++ resolved
@@ -28,13 +28,7 @@
 
         if (api) {
             const urltype = api.asc_getUrlType(link.trim());
-<<<<<<< HEAD
-            const isEmail = (urltype == 2);
-
-            if (urltype < 1) {
-=======
             if (urltype===AscCommon.c_oAscUrlType.Invalid) {
->>>>>>> 5410b4e8
                 const { t } = this.props;
     
                 f7.dialog.create({
@@ -51,14 +45,8 @@
             }
 
             let url = link.replace(/^\s+|\s+$/g,'');
-<<<<<<< HEAD
-
-            if (! /(((^https?)|(^ftp)):\/\/)|(^mailto:)/i.test(url) ) {
-                url = (isEmail ? 'mailto:' : 'http://') + url;
-=======
             if (urltype!==AscCommon.c_oAscUrlType.Unsafe && ! /(((^https?)|(^ftp)):\/\/)|(^mailto:)/i.test(url) ) {
                 url = (urltype===AscCommon.c_oAscUrlType.Email ? 'mailto:' : 'http://') + url;
->>>>>>> 5410b4e8
             }
 
             url = url.replace(new RegExp("%20",'g')," ");
