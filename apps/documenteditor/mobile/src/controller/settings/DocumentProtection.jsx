--- conflicted
+++ resolved
@@ -27,16 +27,10 @@
         appOptions.setProtection(true);
         appOptions.setTypeProtection(typeProtection);
 
-<<<<<<< HEAD
         if(typeProtection !== Asc.c_oAscEDocProtect.TrackedChanges && !isViewer) {
-            appOptions.changeViewerMode(true);
+             appOptions.changeViewerMode(true);
+             api.asc_addRestriction(Asc.c_oAscRestrictionType.View);
         }
-=======
-        // if(typeProtection !== Asc.c_oAscEDocProtect.TrackedChanges && !isViewer) {
-        appOptions.changeViewerMode(true);
-        api.asc_addRestriction(Asc.c_oAscRestrictionType.View);
-        // }
->>>>>>> e390c56e
 
         protection.asc_setEditType(typeProtection);
         protection.asc_setPassword(password);
