import React, { Component } from "react";
import Download from "../../view/settings/Download";
import { Device } from '../../../../../common/mobile/utils/device';
import { f7 } from 'framework7-react';
import { withTranslation } from 'react-i18next';
import { observer, inject } from "mobx-react";

class DownloadController extends Component {
    constructor(props) {
        super(props);
        this.onSaveFormat = this.onSaveFormat.bind(this);
    }

    closeModal() {
        if (Device.phone) {
            f7.sheet.close('.settings-popup', false);
        } else {
            f7.popover.close('#settings-popover');
        }
    }

    onSaveFormat(format) {
        const api = Common.EditorApi.get();
        const { t } = this.props;
        const _t = t("Settings", { returnObjects: true });

        if(format) {
            if (format == Asc.c_oAscFileType.TXT || format == Asc.c_oAscFileType.RTF) {
<<<<<<< HEAD
                f7.dialog.confirm(
                    (format === Asc.c_oAscFileType.TXT) ? _t.textDownloadTxt : _t.textDownloadRtf,
                    _t.notcriticalErrorTitle,
                    () => {
                        if (format === Asc.c_oAscFileType.TXT) {
                            const advOptions = api.asc_getAdvancedOptions();
                            this.closeModal();
                            Common.Notifications.trigger('openEncoding', Asc.c_oAscAdvancedOptionsID.TXT, advOptions, 2, new Asc.asc_CDownloadOptions(format));   
                        }
                        else {
                            this.closeModal();
                            setTimeout(() => {
                                api.asc_DownloadAs(new Asc.asc_CDownloadOptions(format));
                            }, 400);
                        }
                    }
                );
=======
                f7.dialog.create({
                    title: _t.notcriticalErrorTitle,
                    text: (format === Asc.c_oAscFileType.TXT) ? _t.textDownloadTxt : _t.textDownloadRtf,
                    buttons: [
                        {
                            text: _t.textCancel
                        },
                        {
                            text: _t.textOk,
                            onClick: () => {
                                if (format == Asc.c_oAscFileType.TXT) {
                                    const isDocReady = this.props.storeAppOptions.isDocReady;
                                    onAdvancedOptions(Asc.c_oAscAdvancedOptionsID.TXT, api.asc_getAdvancedOptions(), 2, new Asc.asc_CDownloadOptions(format), _t, isDocReady);
                                }
                                else {
                                    setTimeout(() => {
                                        api.asc_DownloadAs(new Asc.asc_CDownloadOptions(format));
                                    }, 400);
                                }
                            }
                        }
                    ],
                }).open();
>>>>>>> 3e30b661
            } 
            else {
                this.closeModal();
                setTimeout(() => {
                    api.asc_DownloadAs(new Asc.asc_CDownloadOptions(format));
                }, 400);
            }
        }
    }

    render() {
        return (
            <Download onSaveFormat={this.onSaveFormat} />
        );
    }
}

const DownloadWithTranslation = inject("storeAppOptions")(observer(withTranslation()(DownloadController)));

const onAdvancedOptions = (type, _t, isDocReady, canRequestClose, isDRM) => {
    if ($$('.dlg-adv-options.modal-in').length > 0) return;

    const api = Common.EditorApi.get();

    Common.Notifications.trigger('preloader:close');
    Common.Notifications.trigger('preloader:endAction', Asc.c_oAscAsyncActionType['BlockInteraction'], -256, true);

    const buttons = [{
        text: 'OK',
        bold: true,
        onClick: function () {
            const password = document.getElementById('modal-password').value;
            api.asc_setAdvancedOptions(type, new Asc.asc_CDRMAdvancedOptions(password));
            if (!isDocReady) {
                Common.Notifications.trigger('preloader:beginAction', Asc.c_oAscAsyncActionType['BlockInteraction'], -256);
            }
        }
    }];

    if(isDRM) {
        f7.dialog.create({
            text: _t.txtIncorrectPwd,
            buttons : [{
                text: 'OK',
                bold: true,
            }]
        }).open();
    }

    if (canRequestClose)
        buttons.push({
            text: _t.closeButtonText,
            onClick: function () {
                Common.Gateway.requestClose();
            }
        });
    f7.dialog.create({
        title: _t.advDRMOptions,
        text: _t.textOpenFile,
        content: Device.ios ?
        '<div class="input-field"><input type="password" class="modal-text-input" name="modal-password" placeholder="' + _t.advDRMPassword + '" id="modal-password"></div>' : '<div class="input-field"><div class="inputs-list list inline-labels"><ul><li><div class="item-content item-input"><div class="item-inner"><div class="item-input-wrap"><input type="password" name="modal-password" id="modal-password" placeholder=' + _t.advDRMPassword + '></div></div></div></li></ul></div></div>',
        buttons: buttons,
        cssClass: 'dlg-adv-options'
    }).open();
};


export {
    DownloadWithTranslation as DownloadController,
    onAdvancedOptions
};<|MERGE_RESOLUTION|>--- conflicted
+++ resolved
@@ -1,142 +1,122 @@
-import React, { Component } from "react";
-import Download from "../../view/settings/Download";
-import { Device } from '../../../../../common/mobile/utils/device';
-import { f7 } from 'framework7-react';
-import { withTranslation } from 'react-i18next';
-import { observer, inject } from "mobx-react";
-
-class DownloadController extends Component {
-    constructor(props) {
-        super(props);
-        this.onSaveFormat = this.onSaveFormat.bind(this);
-    }
-
-    closeModal() {
-        if (Device.phone) {
-            f7.sheet.close('.settings-popup', false);
-        } else {
-            f7.popover.close('#settings-popover');
-        }
-    }
-
-    onSaveFormat(format) {
-        const api = Common.EditorApi.get();
-        const { t } = this.props;
-        const _t = t("Settings", { returnObjects: true });
-
-        if(format) {
-            if (format == Asc.c_oAscFileType.TXT || format == Asc.c_oAscFileType.RTF) {
-<<<<<<< HEAD
-                f7.dialog.confirm(
-                    (format === Asc.c_oAscFileType.TXT) ? _t.textDownloadTxt : _t.textDownloadRtf,
-                    _t.notcriticalErrorTitle,
-                    () => {
-                        if (format === Asc.c_oAscFileType.TXT) {
-                            const advOptions = api.asc_getAdvancedOptions();
-                            this.closeModal();
-                            Common.Notifications.trigger('openEncoding', Asc.c_oAscAdvancedOptionsID.TXT, advOptions, 2, new Asc.asc_CDownloadOptions(format));   
-                        }
-                        else {
-                            this.closeModal();
-                            setTimeout(() => {
-                                api.asc_DownloadAs(new Asc.asc_CDownloadOptions(format));
-                            }, 400);
-                        }
-                    }
-                );
-=======
-                f7.dialog.create({
-                    title: _t.notcriticalErrorTitle,
-                    text: (format === Asc.c_oAscFileType.TXT) ? _t.textDownloadTxt : _t.textDownloadRtf,
-                    buttons: [
-                        {
-                            text: _t.textCancel
-                        },
-                        {
-                            text: _t.textOk,
-                            onClick: () => {
-                                if (format == Asc.c_oAscFileType.TXT) {
-                                    const isDocReady = this.props.storeAppOptions.isDocReady;
-                                    onAdvancedOptions(Asc.c_oAscAdvancedOptionsID.TXT, api.asc_getAdvancedOptions(), 2, new Asc.asc_CDownloadOptions(format), _t, isDocReady);
-                                }
-                                else {
-                                    setTimeout(() => {
-                                        api.asc_DownloadAs(new Asc.asc_CDownloadOptions(format));
-                                    }, 400);
-                                }
-                            }
-                        }
-                    ],
-                }).open();
->>>>>>> 3e30b661
-            } 
-            else {
-                this.closeModal();
-                setTimeout(() => {
-                    api.asc_DownloadAs(new Asc.asc_CDownloadOptions(format));
-                }, 400);
-            }
-        }
-    }
-
-    render() {
-        return (
-            <Download onSaveFormat={this.onSaveFormat} />
-        );
-    }
-}
-
-const DownloadWithTranslation = inject("storeAppOptions")(observer(withTranslation()(DownloadController)));
-
-const onAdvancedOptions = (type, _t, isDocReady, canRequestClose, isDRM) => {
-    if ($$('.dlg-adv-options.modal-in').length > 0) return;
-
-    const api = Common.EditorApi.get();
-
-    Common.Notifications.trigger('preloader:close');
-    Common.Notifications.trigger('preloader:endAction', Asc.c_oAscAsyncActionType['BlockInteraction'], -256, true);
-
-    const buttons = [{
-        text: 'OK',
-        bold: true,
-        onClick: function () {
-            const password = document.getElementById('modal-password').value;
-            api.asc_setAdvancedOptions(type, new Asc.asc_CDRMAdvancedOptions(password));
-            if (!isDocReady) {
-                Common.Notifications.trigger('preloader:beginAction', Asc.c_oAscAsyncActionType['BlockInteraction'], -256);
-            }
-        }
-    }];
-
-    if(isDRM) {
-        f7.dialog.create({
-            text: _t.txtIncorrectPwd,
-            buttons : [{
-                text: 'OK',
-                bold: true,
-            }]
-        }).open();
-    }
-
-    if (canRequestClose)
-        buttons.push({
-            text: _t.closeButtonText,
-            onClick: function () {
-                Common.Gateway.requestClose();
-            }
-        });
-    f7.dialog.create({
-        title: _t.advDRMOptions,
-        text: _t.textOpenFile,
-        content: Device.ios ?
-        '<div class="input-field"><input type="password" class="modal-text-input" name="modal-password" placeholder="' + _t.advDRMPassword + '" id="modal-password"></div>' : '<div class="input-field"><div class="inputs-list list inline-labels"><ul><li><div class="item-content item-input"><div class="item-inner"><div class="item-input-wrap"><input type="password" name="modal-password" id="modal-password" placeholder=' + _t.advDRMPassword + '></div></div></div></li></ul></div></div>',
-        buttons: buttons,
-        cssClass: 'dlg-adv-options'
-    }).open();
-};
-
-
-export {
-    DownloadWithTranslation as DownloadController,
-    onAdvancedOptions
+import React, { Component } from "react";
+import Download from "../../view/settings/Download";
+import { Device } from '../../../../../common/mobile/utils/device';
+import { f7 } from 'framework7-react';
+import { withTranslation } from 'react-i18next';
+import { observer, inject } from "mobx-react";
+
+class DownloadController extends Component {
+    constructor(props) {
+        super(props);
+        this.onSaveFormat = this.onSaveFormat.bind(this);
+    }
+
+    closeModal() {
+        if (Device.phone) {
+            f7.sheet.close('.settings-popup', false);
+        } else {
+            f7.popover.close('#settings-popover');
+        }
+    }
+
+    onSaveFormat(format) {
+        const api = Common.EditorApi.get();
+        const { t } = this.props;
+        const _t = t("Settings", { returnObjects: true });
+
+        if(format) {
+            if (format == Asc.c_oAscFileType.TXT || format == Asc.c_oAscFileType.RTF) {
+                f7.dialog.create({
+                    title: _t.notcriticalErrorTitle,
+                    text: (format === Asc.c_oAscFileType.TXT) ? _t.textDownloadTxt : _t.textDownloadRtf,
+                    buttons: [
+                        {
+                            text: _t.textCancel
+                        },
+                        {
+                            text: _t.textOk,
+                            onClick: () => {
+                                if (format == Asc.c_oAscFileType.TXT) {
+                                    const isDocReady = this.props.storeAppOptions.isDocReady;
+                                    onAdvancedOptions(Asc.c_oAscAdvancedOptionsID.TXT, api.asc_getAdvancedOptions(), 2, new Asc.asc_CDownloadOptions(format), _t, isDocReady);
+                                }
+                                else {
+                                    setTimeout(() => {
+                                        api.asc_DownloadAs(new Asc.asc_CDownloadOptions(format));
+                                    }, 400);
+                                }
+                            }
+                        }
+                    ],
+                }).open();
+            } 
+            else {
+                this.closeModal();
+                setTimeout(() => {
+                    api.asc_DownloadAs(new Asc.asc_CDownloadOptions(format));
+                }, 400);
+            }
+        }
+    }
+
+    render() {
+        return (
+            <Download onSaveFormat={this.onSaveFormat} />
+        );
+    }
+}
+
+const DownloadWithTranslation = inject("storeAppOptions")(observer(withTranslation()(DownloadController)));
+
+const onAdvancedOptions = (type, _t, isDocReady, canRequestClose, isDRM) => {
+    if ($$('.dlg-adv-options.modal-in').length > 0) return;
+
+    const api = Common.EditorApi.get();
+
+    Common.Notifications.trigger('preloader:close');
+    Common.Notifications.trigger('preloader:endAction', Asc.c_oAscAsyncActionType['BlockInteraction'], -256, true);
+
+    const buttons = [{
+        text: 'OK',
+        bold: true,
+        onClick: function () {
+            const password = document.getElementById('modal-password').value;
+            api.asc_setAdvancedOptions(type, new Asc.asc_CDRMAdvancedOptions(password));
+            if (!isDocReady) {
+                Common.Notifications.trigger('preloader:beginAction', Asc.c_oAscAsyncActionType['BlockInteraction'], -256);
+            }
+        }
+    }];
+
+    if(isDRM) {
+        f7.dialog.create({
+            text: _t.txtIncorrectPwd,
+            buttons : [{
+                text: 'OK',
+                bold: true,
+            }]
+        }).open();
+    }
+
+    if (canRequestClose)
+        buttons.push({
+            text: _t.closeButtonText,
+            onClick: function () {
+                Common.Gateway.requestClose();
+            }
+        });
+    f7.dialog.create({
+        title: _t.advDRMOptions,
+        text: _t.textOpenFile,
+        content: Device.ios ?
+        '<div class="input-field"><input type="password" class="modal-text-input" name="modal-password" placeholder="' + _t.advDRMPassword + '" id="modal-password"></div>' : '<div class="input-field"><div class="inputs-list list inline-labels"><ul><li><div class="item-content item-input"><div class="item-inner"><div class="item-input-wrap"><input type="password" name="modal-password" id="modal-password" placeholder=' + _t.advDRMPassword + '></div></div></div></li></ul></div></div>',
+        buttons: buttons,
+        cssClass: 'dlg-adv-options'
+    }).open();
+};
+
+
+export {
+    DownloadWithTranslation as DownloadController,
+    onAdvancedOptions
 };