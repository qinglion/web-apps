
import React, {Component, Fragment} from 'react';
import {inject} from "mobx-react";
import { f7 } from "framework7-react";
import { withTranslation } from 'react-i18next';
import { LocalStorage } from '../../../../common/mobile/utils/LocalStorage.mjs';
import CollaborationController from '../../../../common/mobile/lib/controller/collaboration/Collaboration.jsx';
import {InitReviewController as ReviewController} from '../../../../common/mobile/lib/controller/collaboration/Review.jsx';
import { onAdvancedOptions } from './settings/Download.jsx';
import {
    CommentsController,
    ViewCommentsController
} from "../../../../common/mobile/lib/controller/collaboration/Comments";
import About from '../../../../common/mobile/lib/view/About';
import EditorUIController from '../lib/patch';
import ErrorController from "./Error";
import LongActionsController from "./LongActions";
import PluginsController from '../../../../common/mobile/lib/controller/Plugins.jsx';
import EncodingController from "./Encoding";
import DropdownListController from "./DropdownList";
import { Device } from '../../../../common/mobile/utils/device';
import { processArrayScripts } from '../../../../common/mobile/utils/processArrayScripts.js';
import '../../../../common/main/lib/util/LanguageInfo.js'
@inject(
    "users",
    "storeAppOptions",
    "storeDocumentSettings",
    "storeFocusObjects",
    "storeTextSettings",
    "storeParagraphSettings",
    "storeTableSettings",
    "storeDocumentInfo",
    "storeChartSettings",
    "storeApplicationSettings",
    "storeLinkSettings",
    "storeToolbarSettings",
    "storeNavigation",
    "storeVersionHistory"
)
class MainController extends Component {
    constructor(props) {
        super(props);
        window.editorType = 'de';

        this.LoadingDocument = -256;
        this.ApplyEditRights = -255;
        this.boxSdk = $$('#editor_sdk');
        this.fallbackSdkTranslations = {
            " -Section ": " -Section ",
            "above": "above",
            "below": "below",
            "Caption": "Caption",
            "Choose an item": "Choose an item",
            "Click to load image": "Click to load image",
            "Current Document": "Current Document",
            "Diagram Title": "Chart Title",
            "endnote text": "Endnote Text",
            "Enter a date": "Enter a date",
            "Error! Bookmark not defined": "Error! Bookmark not defined.",
            "Error! Main Document Only": "Error! Main Document Only.",
            "Error! No text of specified style in document": "Error! No text of specified style in document.",
            "Error! Not a valid bookmark self-reference": "Error! Not a valid bookmark self-reference.",
            "Even Page ": "Even Page ",
            "First Page ": "First Page ",
            "Footer": "Footer",
            "footnote text": "Footnote Text",
            "Header": "Header",
            "Heading 1": "Heading 1",
            "Heading 2": "Heading 2",
            "Heading 3": "Heading 3",
            "Heading 4": "Heading 4",
            "Heading 5": "Heading 5",
            "Heading 6": "Heading 6",
            "Heading 7": "Heading 7",
            "Heading 8": "Heading 8",
            "Heading 9": "Heading 9",
            "Hyperlink": "Hyperlink",
            "Index Too Large": "Index Too Large",
            "Intense Quote": "Intense Quote",
            "Is Not In Table": "Is Not In Table",
            "List Paragraph": "List Paragraph",
            "Missing Argument": "Missing Argument",
            "Missing Operator": "Missing Operator",
            "No Spacing": "No Spacing",
            "No table of contents entries found": "There are no headings in the document. Apply a heading style to the text so that it appears in the table of contents.",
            "No table of figures entries found": "No table of figures entries found.",
            "None": "None",
            "Normal": "Normal",
            "Number Too Large To Format": "Number Too Large To Format",
            "Odd Page ": "Odd Page ",
            "Quote": "Quote",
            "Same as Previous": "Same as Previous",
            "Series": "Series",
            "Subtitle": "Subtitle",
            "Syntax Error": "Syntax Error",
            "Table Index Cannot be Zero": "Table Index Cannot be Zero",
            "Table of Contents": "Table of Contents",
            "table of figures": "Table of figures",
            "The Formula Not In Table": "The Formula Not In Table",
            "Title": "Title",
            "TOC Heading": "TOC Heading",
            "Type equation here": "Type equation here",
            "Undefined Bookmark": "Undefined Bookmark",
            "Unexpected End of Formula": "Unexpected End of Formula",
            "X Axis": "X Axis XAS",
            "Y Axis": "Y Axis",
            "Your text here": "Your text here",
            "Zero Divide": "Zero Divide",
            "Default Paragraph Font": "Default Paragraph Font",
            "No List": "No list",
            "Intense Emphasis": "Intense Emphasis",
            "Intense Reference": "Intense Reference",
            "Subtle Emphasis": "Subtle Emphasis",
            "Emphasis": "Emphasis",
            "Strong": "Strong",
            "Subtle Reference": "Subtle Reference",
            "Book Title":"Book Title",
            "footnote reference": "Footnote reference",
            "endnote reference": "Endnote reference"
        };
        let me = this;
        ['Aspect', 'Blue Green', 'Blue II', 'Blue Warm', 'Blue', 'Grayscale', 'Green Yellow', 'Green', 'Marquee', 'Median', 'Office 2007 - 2010', 'Office 2013 - 2022', 'Office',
        'Orange Red', 'Orange', 'Paper', 'Red Orange', 'Red Violet', 'Red', 'Slipstream', 'Violet II', 'Violet', 'Yellow Orange', 'Yellow'].forEach(function(item){
            me.fallbackSdkTranslations[item] = item;
        });

        this._state = {
            licenseType: false,
            isFromGatewayDownloadAs: false,
            isDocModified: false,
            docProtection: false
        };

        this.defaultTitleText = __APP_TITLE_TEXT__;
        this.stackMacrosRequests = [];

        const { t } = this.props;
        this._t = t('Main', {returnObjects:true});
    }

    initSdk() {
        const on_script_load = () => {
            !window.sdk_scripts && (window.sdk_scripts = ['../../../../sdkjs/common/AllFonts.js',
                                                            '../../../../sdkjs/word/sdk-all-min.js']);
            let dep_scripts = ['../../../vendor/xregexp/xregexp-all-min.js',
                                '../../../vendor/socketio/socket.io.min.js'];
            dep_scripts.push(...window.sdk_scripts);

            const promise_get_script = (scriptpath) => {
                return new Promise((resolve, reject) => {
                    const script = document.createElement("script");
                    script.src = scriptpath;
                    script.onload = () => {
                        resolve('ok');
                    };
                    script.onerror = () => {
                        reject('error');
                    };

                    document.body.appendChild(script);
                });
            };

            const loadConfig = data => {
                const { t } = this.props;
                const _t = t('Main', {returnObjects:true});
                EditorUIController.isSupportEditFeature();

                this.editorConfig = Object.assign({}, this.editorConfig, data.config);

                this.props.storeAppOptions.setConfigOptions(this.editorConfig, _t);

                this.editorConfig.lang && this.api.asc_setLocale(this.editorConfig.lang);

                let value = LocalStorage.getItem("de-mobile-macros-mode");
                if (value === null) {
                    value = this.editorConfig.customization ? this.editorConfig.customization.macrosMode : 'warn';
                    value = (value === 'enable') ? 1 : (value === 'disable' ? 2 : 0);
                } else {
                    value = parseInt(value);
                }
                this.props.storeApplicationSettings.changeMacrosSettings(value);

                value = LocalStorage.getItem("de-mobile-allow-macros-request");
                this.props.storeApplicationSettings.changeMacrosRequest((value !== null) ? parseInt(value)  : 0);

                this.props.storeAppOptions.wopi = this.editorConfig.wopi;
                Common.Notifications.trigger('configOptionsFill');

                this.loadDefaultMetricSettings();

                if (this.editorConfig.canRequestRefreshFile) {
                    Common.Gateway.on('refreshfile', this.onRefreshFile.bind(this));
                    this.api.asc_registerCallback('asc_onRequestRefreshFile', this.onRequestRefreshFile.bind(this));
                }
            };

            const loadDocument = data => {
                this.permissions = {};
                this.document = data.doc;
                let docInfo = {};

                if (data.doc) {
                    this.permissions = Object.assign(this.permissions, data.doc.permissions);

                    const _options = Object.assign({}, data.doc.options, this.editorConfig.actionLink || {});
                    const _userOptions = this.props.storeAppOptions.user;
                    const _user = new Asc.asc_CUserInfo();
                    _user.put_Id(_userOptions.id);
                    _user.put_FullName(_userOptions.fullname);
                    _user.put_IsAnonymousUser(_userOptions.anonymous);

                    docInfo = new Asc.asc_CDocInfo();
                    docInfo.put_Id(data.doc.key);
                    docInfo.put_Url(data.doc.url);
                    docInfo.put_DirectUrl(data.doc.directUrl);
                    docInfo.put_Title(data.doc.title);
                    docInfo.put_Format(data.doc.fileType);
                    docInfo.put_VKey(data.doc.vkey);
                    docInfo.put_Options(_options);
                    docInfo.put_UserInfo(_user);
                    docInfo.put_CallbackUrl(this.editorConfig.callbackUrl);
                    docInfo.put_Token(data.doc.token);
                    docInfo.put_Permissions(data.doc.permissions);
                    docInfo.put_EncryptedInfo(this.editorConfig.encryptionKeys);
                    docInfo.put_Lang(this.editorConfig.lang);
                    docInfo.put_Mode(this.editorConfig.mode);
                    docInfo.put_Wopi(this.editorConfig.wopi);
                    this.editorConfig.shardkey && docInfo.put_Shardkey(this.editorConfig.shardkey);

                    let type = /^(?:(pdf|djvu|xps|oxps))$/.exec(data.doc.fileType);
                    let coEditMode = (type && typeof type[1] === 'string') ? 'strict' :  // offline viewer for pdf|djvu|xps|oxps
                                    !(this.editorConfig.coEditing && typeof this.editorConfig.coEditing == 'object') ? 'fast' : // fast by default
                                    this.editorConfig.mode === 'view' && this.editorConfig.coEditing.change!==false ? 'fast' : // if can change mode in viewer - set fast for using live viewer
                                    this.editorConfig.coEditing.mode || 'fast';
                    docInfo.put_CoEditingMode(coEditMode);

                    let enable = !this.editorConfig.customization || (this.editorConfig.customization.macros !== false);
                    docInfo.asc_putIsEnabledMacroses(!!enable);
                    enable = !this.editorConfig.customization || (this.editorConfig.customization.plugins !== false);
                    docInfo.asc_putIsEnabledPlugins(!!enable);

                    if (type && typeof type[1] === 'string') {
                        this.permissions.edit = this.permissions.review = false;
                    }
                }

                const fileType = data?.doc.fileType;
                const isFormType = /^(pdf|docxf|oform)$/.test(fileType);
                const isPDF = fileType === 'pdf';

                if(isFormType) {
                    this.changeEditorBrandColorForPdf();
                }

                if(isPDF) {
                    if(this.permissions.fillForms === undefined) {
                        this.permissions.fillForms = this.permissions.edit !== false;
                    }

                    this.permissions.edit = this.permissions.review = this.permissions.comment = false;
                }

                this.api.asc_registerCallback('asc_onGetEditorPermissions', onEditorPermissions);
                this.api.asc_registerCallback('asc_onDocumentContentReady', onDocumentContentReady);
                this.api.asc_registerCallback('asc_onLicenseChanged', this.onLicenseChanged.bind(this));
                this.api.asc_registerCallback('asc_onMacrosPermissionRequest', this.onMacrosPermissionRequest.bind(this));
                this.api.asc_registerCallback('asc_onRunAutostartMacroses', this.onRunAutostartMacroses.bind(this));
                this.api.asc_setDocInfo(docInfo);
                this.api.asc_getEditorPermissions(this.editorConfig.licenseUrl, this.editorConfig.customerId);

                // Document Info

                const storeDocumentInfo = this.props.storeDocumentInfo;
                storeDocumentInfo.setDataDoc(this.document);
                storeDocumentInfo.setDocInfo(docInfo);

                // Common.SharedSettings.set('document', data.doc);

                if (data.doc) {
                    Common.Notifications.trigger('setdoctitle', data.doc.title);
                    if (data.doc.info) {
                       data.doc.info.author && console.log("Obsolete: The 'author' parameter of the document 'info' section is deprecated. Please use 'owner' instead.");
                       data.doc.info.created && console.log("Obsolete: The 'created' parameter of the document 'info' section is deprecated. Please use 'uploaded' instead.");
                   }
                }
            };

            const onEditorPermissions = params => {
                const licType = params.asc_getLicenseType();

                const { t } = this.props;
                const _t = t('Main', {returnObjects:true});
                // check licType
                if (Asc.c_oLicenseResult.Expired === licType ||
                    Asc.c_oLicenseResult.Error === licType ||
                    Asc.c_oLicenseResult.ExpiredTrial === licType ||
                    Asc.c_oLicenseResult.NotBefore === licType ||
                    Asc.c_oLicenseResult.ExpiredLimited === licType) {
                    f7.dialog.create({
                        title   : Asc.c_oLicenseResult.NotBefore === licType ? _t.titleLicenseNotActive : _t.titleLicenseExp,
                        text    : Asc.c_oLicenseResult.NotBefore === licType ? _t.warnLicenseBefore : _t.warnLicenseExp
                    }).open();
                    if (this._isDocReady || this._isPermissionsInited) { // receive after refresh file
                        Common.Notifications.trigger('api:disconnect');
                    }
                    return;
                }

                if ( this.onServerVersion(params.asc_getBuildVersion()) ) return;
                if ( this._isDocReady || this._isPermissionsInited ) {
                    this.api.asc_LoadDocument();
                    return;
                }

                this.appOptions.canLicense = (licType === Asc.c_oLicenseResult.Success || licType === Asc.c_oLicenseResult.SuccessLimit);

                const storeAppOptions = this.props.storeAppOptions;
                const editorConfig = window.native?.editorConfig;
                const config = storeAppOptions.config;
                const customization = config.customization;
                let isMobileForceView = undefined;
                if ( customization && customization.mobileForceView !== undefined )
                    isMobileForceView = customization.mobileForceView;
                else if ( editorConfig && editorConfig.mobileForceView !== undefined )
                    isMobileForceView = editorConfig.mobileForceView;

                const isForceView = isMobileForceView ?? customization?.mobile?.forceView ?? true;

                if(customization?.mobileForceView !== undefined && customization?.mobileForceView !== null) {
                    console.warn("Obsolete: The mobileForceView parameter is deprecated. Please use the forceView parameter from customization.mobile block");
                }

                storeAppOptions.setPermissionOptions(this.document, licType, params, this.permissions, EditorUIController.isSupportEditFeature());

                this.applyMode(storeAppOptions);

<<<<<<< HEAD
                if ( storeAppOptions.isForm ) {
                    this.api.asc_addRestriction(Asc.c_oAscRestrictionType.OnlyForms);
=======
                this._isPermissionsInited = true;

                if(!isForm && (isMobileForceView || isForceView)) {
                    this.api.asc_addRestriction(Asc.c_oAscRestrictionType.View);
                } else if(!isForm && !isMobileForceView) {
                    storeAppOptions.changeViewerMode(false);
>>>>>>> e474d4ec
                } else {
                    if( isForceView ) {
                        this.api.asc_addRestriction(Asc.c_oAscRestrictionType.View);
                    } else {
                        storeAppOptions.changeViewerMode(false);
                    }
                }

                this.api.asc_LoadDocument();
                this.api.Resize();
            };

            const onDocumentContentReady = () => {
                if (this._isDocReady)
                    return;

                const { t } = this.props;
                const appOptions = this.props.storeAppOptions;
                const isOForm = appOptions.isOForm;
                const appSettings = this.props.storeApplicationSettings;
                const customization = appOptions.customization;

                f7.emit('resize');

                this._isDocReady = true;

                this.api.SetDrawingFreeze(false);

                Common.Notifications.trigger('preloader:close');
                Common.Notifications.trigger('preloader:endAction', Asc.c_oAscAsyncActionType['BlockInteraction'], this.LoadingDocument);

                appOptions.isRestrictedEdit && appOptions.canFillForms && this.api.asc_SetHighlightRequiredFields(true);

                let value = LocalStorage.getItem("de-settings-zoom");
                const zf = (value !== null) ? parseInt(value) : (customization && customization.zoom ? parseInt(customization.zoom) : 100);
                (zf === -1) ? this.api.zoomFitToPage() : ((zf === -2) ? this.api.zoomFitToWidth() : this.api.zoom(zf>0 ? zf : 100));

                value = LocalStorage.getBool("de-mobile-spellcheck", !(customization && customization.spellcheck === false));
                appSettings.changeSpellCheck(value);
                this.api.asc_setSpellCheck(value);

                this.updateWindowTitle(true);

                value = LocalStorage.getBool("de-mobile-no-characters");
                appSettings.changeNoCharacters(value);
                this.api.put_ShowParaMarks(value);

                value = LocalStorage.getBool("de-mobile-hidden-borders");
                appSettings.changeShowTableEmptyLine(value);
                this.api.put_ShowTableEmptyLine(value);

                value = LocalStorage.itemExists('mobile-view') ?
                            LocalStorage.getBool('mobile-view') : !(customization?.mobile?.standardView ?? false);

                if(appOptions.isMobileViewAvailable && value) {
                    this.api.ChangeReaderMode();
                } else {
                    appOptions.changeMobileView();
                }

                if (appOptions.isEdit && this.needToUpdateVersion) {
                    Common.Notifications.trigger('api:disconnect');
                }

                Common.Gateway.on('processsaveresult', this.onProcessSaveResult.bind(this));
                Common.Gateway.on('processrightschange', this.onProcessRightsChange.bind(this));
                Common.Gateway.on('downloadas', this.onDownloadAs.bind(this));
                Common.Gateway.on('requestclose', this.onRequestClose.bind(this));
                Common.Gateway.on('setfavorite', this.onSetFavorite.bind(this));
                Common.Gateway.on('insertimage', this.insertImage.bind(this));

                Common.Gateway.sendInfo({
                    mode: appOptions.isEdit ? 'edit' : 'view'
                });

                this.api.Resize();
                this.api.zoomFitToWidth();
                this.api.asc_GetDefaultTableStyles && setTimeout(() => {this.api.asc_GetDefaultTableStyles()}, 1);
                this.applyLicense();

                Common.Notifications.trigger('document:ready');
                Common.Gateway.documentReady();
                appOptions.changeDocReady(true);

                if(isOForm) {
                    f7.dialog.create({
                        title: t('Main.notcriticalErrorTitle'),
                        text: t('Main.textConvertForm'),
                        buttons: [
                            {
                                text: t('Main.textDownloadPdf'),
                                onClick: () => {
                                    this.api.asc_DownloadAs(new Asc.asc_CDownloadOptions(Asc.c_oAscFileType.PDF, false))
                                }
                            },
                            {
                                text: t('Main.textCancel')
                            }
                        ]
                    }).open();
                }
            };

            processArrayScripts(dep_scripts, promise_get_script)
                .then(() => {
                    window["flat_desine"] = true;
                    const { t } = this.props;
                    let _translate = t('Main.SDK', { returnObjects: true });

                    if (!(typeof _translate === 'object' && _translate !== null && Object.keys(_translate).length > 0)) {
                        _translate = this.fallbackSdkTranslations
                    }

                    let result = /[\?\&]fileType=\b(pdf)|(djvu|xps|oxps)\b&?/i.exec(window.location.search),
                        isPDF = (!!result && result.length && typeof result[2] === 'string') || (!!result && result.length && typeof result[1] === 'string') && !window.isPDFForm;

                    const config = {
                        'id-view'  : 'editor_sdk',
                        'mobile'   : true,
                        'translate': _translate
                    };
                    this.api = isPDF ? new Asc.PDFEditorApi(config) : new Asc.asc_docs_api(config);

                    Common.Notifications.trigger('engineCreated', this.api);
                    // Common.EditorApi = {get: () => this.api};

                    // Set font rendering mode
                    let value = LocalStorage.getItem("de-settings-fontrender");
                    if (value === null) {
                        value = window.devicePixelRatio > 1 ? '1' : '0';
                    }
                    switch (value) {
                        case '0': this.api.SetFontRenderingMode(3); break;
                        case '1': this.api.SetFontRenderingMode(1); break;
                        case '2': this.api.SetFontRenderingMode(2); break;
                    }

                    Common.Utils.Metric.setCurrentMetric(1); //pt

                    this.appOptions = {isCorePDF: isPDF};
                    this.props.storeAppOptions.isMobileViewAvailable = !this.appOptions.isCorePDF;
                    this.bindEvents();

                    Common.Gateway.on('init',           loadConfig);
                    Common.Gateway.on('showmessage',    this.onExternalMessage.bind(this));
                    Common.Gateway.on('opendocument',   loadDocument);
                    Common.Gateway.appReady();

                    Common.Gateway.on('internalcommand', function(data) {
                        if (data.command === 'hardBack') {
                            if ($$('.modal-in').length > 0) {
                                if ( !($$('.error-dialog.modal-in').length > 0) ) {
                                    f7.dialog.close();
                                }
                                Common.Gateway.internalMessage('hardBack', false);
                            } else
                                Common.Gateway.internalMessage('hardBack', true);
                        }
                    });
                    Common.Gateway.internalMessage('listenHardBack');
                }, error => {
                    console.log('promise failed ' + error);
                }
            );
        };

        if ( About.developVersion() ) {
            const script = document.createElement("script");
            script.src = "../../../../sdkjs/develop/sdkjs/word/scripts.js";
            script.async = true;
            script.onload = on_script_load;
            script.onerror = () => {
                console.log('error on load scripts');
            };

            document.body.appendChild(script);
        } else {
            on_script_load();
        }
    }

    insertImage (data) {
        if (data && (data.url || data.images)) {
            if (data.url) {
                console.log("Obsolete: The 'url' parameter of the 'insertImage' method is deprecated. Please use 'images' parameter instead.");
            }

            let arr = [];

            if (data.images && data.images.length > 0) {
                for (let i = 0; i < data.images.length; i++) {
                    if (data.images[i] && data.images[i].url) {
                        arr.push(data.images[i].url);
                    }
                }
            } else if (data.url) {
                arr.push(data.url);
            }
               
            data._urls = arr;
        }

        this.insertImageFromStorage(data);
    }

    loadDefaultMetricSettings() {
        const appOptions = this.props.storeAppOptions;
        let region = '';

        if (appOptions.location) {
            console.log("Obsolete: The 'location' parameter of the 'editorConfig' section is deprecated. Please use 'region' parameter in the 'editorConfig' section instead.");
            region = appOptions.location;
        } else if (appOptions.region) {
            let val = appOptions.region;
            val = Common.util.LanguageInfo.getLanguages().hasOwnProperty(val) ? Common.util.LanguageInfo.getLocalLanguageName(val)[0] : val;

            if (val && typeof val === 'string') {
                let arr = val.split(/[\-_]/);
                if (arr.length > 1) region = arr[arr.length - 1]
            }
        } else {
            let arr = (appOptions.lang || 'en').split(/[\-_]/);

            if (arr.length > 1) region = arr[arr.length - 1]
            if (!region) {
                arr = (navigator.language || '').split(/[\-_]/);
                if (arr.length > 1) region = arr[arr.length - 1]
            }
        }

        if (/^(ca|us)$/i.test(region)) {
            Common.Utils.Metric.setDefaultMetric(Common.Utils.Metric.c_MetricUnits.inch);
        }
    }

    changeEditorBrandColorForPdf() {
        const bodyElement = document.body;
        bodyElement.classList.add('pdf-view');

        if(Device.android) {
            bodyElement.classList.add('pdf-view__android');
        }
    }

    applyMode (appOptions) {
        this.api.asc_enableKeyEvents(appOptions.isEdit);
        this.api.asc_setViewMode(!appOptions.isEdit && !appOptions.isRestrictedEdit);
        this.appOptions.isCorePDF && this.api.asc_setPdfViewer(!appOptions.isEdit && !appOptions.isRestrictedEdit);
        appOptions.isRestrictedEdit && appOptions.canComments && this.api.asc_setRestriction(Asc.c_oAscRestrictionType.OnlyComments);
        appOptions.isRestrictedEdit && appOptions.canFillForms && this.api.asc_setRestriction(Asc.c_oAscRestrictionType.OnlyForms);

        // Set units
        let value = LocalStorage.getItem('de-mobile-settings-unit');
        value = (value !== null) ? parseInt(value) : (appOptions.customization && appOptions.customization.unit ? Common.Utils.Metric.c_MetricUnits[appOptions.customization.unit.toLocaleLowerCase()] : Common.Utils.Metric.getDefaultMetric());
        (value === undefined) && (value = Common.Utils.Metric.getDefaultMetric());
        Common.Utils.Metric.setCurrentMetric(value);
        this.api.asc_SetDocumentUnits((value === Common.Utils.Metric.c_MetricUnits.inch) ? Asc.c_oAscDocumentUnits.Inch : ((value===Common.Utils.Metric.c_MetricUnits.pt) ? Asc.c_oAscDocumentUnits.Point : Asc.c_oAscDocumentUnits.Millimeter));

        this.api.asc_registerCallback('asc_onDocumentModifiedChanged', this.onDocumentModifiedChanged.bind(this));
        this.api.asc_registerCallback('asc_onDocumentCanSaveChanged',  this.onDocumentCanSaveChanged.bind(this));

        Common.Notifications.trigger('preloader:close');
        Common.Notifications.trigger('preloader:endAction', Asc.c_oAscAsyncActionType['BlockInteraction'], this.ApplyEditRights);

        if (!this._isDocReady) {
            Common.Notifications.trigger('preloader:beginAction', Asc.c_oAscAsyncActionType['BlockInteraction'], this.LoadingDocument);
        }

        // Message on window close
        window.onbeforeunload = this.onBeforeUnload.bind(this);
        window.onunload = this.onUnload.bind(this);
    }

    onDocumentModifiedChanged () {
        const isModified = this.api.asc_isDocumentCanSave();
        if (this._state.isDocModified !== isModified) {
            this._isDocReady && Common.Gateway.setDocumentModified(this.api.isDocumentModified());
        }

        this.updateWindowTitle();
    }

    onDocumentCanSaveChanged (isCanSave) {
        //
    }

    onBeforeUnload () {
        LocalStorage.save();

        if (this.api.isDocumentModified()) {
            this.api.asc_stopSaving();
            this.continueSavingTimer = window.setTimeout(() => {
                this.api.asc_continueSaving();
            }, 500);

            const { t } = this.props;
            const _t = t('Main', {returnObjects:true});
            return _t.leavePageText;
        }
    }

    onUnload () {
        if (this.continueSavingTimer)
            clearTimeout(this.continueSavingTimer);
    }

    onLicenseChanged (params) {
        const appOptions = this.props.storeAppOptions;
        const licType = params.asc_getLicenseType();
    
        if (licType !== undefined && (appOptions.canEdit || appOptions.isRestrictedEdit) && appOptions.config.mode !== 'view' &&
            (licType === Asc.c_oLicenseResult.Connections || licType === Asc.c_oLicenseResult.UsersCount || licType === Asc.c_oLicenseResult.ConnectionsOS || licType === Asc.c_oLicenseResult.UsersCountOS
                || licType === Asc.c_oLicenseResult.SuccessLimit && (appOptions.trialMode & Asc.c_oLicenseMode.Limited) !== 0))
            this._state.licenseType = licType;

        if (licType !== undefined && appOptions.canLiveView && (licType===Asc.c_oLicenseResult.ConnectionsLive || licType===Asc.c_oLicenseResult.ConnectionsLiveOS ||
                                                                licType===Asc.c_oLicenseResult.UsersViewCount || licType===Asc.c_oLicenseResult.UsersViewCountOS))
            this._state.licenseType = licType;

        if (this._isDocReady && this._state.licenseType)
            this.applyLicense();
    }

    applyLicense () {
        const { t } = this.props;
        const _t = t('Main', {returnObjects:true});

        const warnNoLicense  = _t.warnNoLicense.replace(/%1/g, __COMPANY_NAME__);
        const warnNoLicenseUsers = _t.warnNoLicenseUsers.replace(/%1/g, __COMPANY_NAME__);
        const textNoLicenseTitle = _t.textNoLicenseTitle.replace(/%1/g, __COMPANY_NAME__);
        const warnLicenseExceeded = _t.warnLicenseExceeded.replace(/%1/g, __COMPANY_NAME__);
        const warnLicenseUsersExceeded = _t.warnLicenseUsersExceeded.replace(/%1/g, __COMPANY_NAME__);

        const appOptions = this.props.storeAppOptions;
        const isForm = appOptions.isForm;

        if (appOptions.config.mode !== 'view' && !EditorUIController.isSupportEditFeature()) {
            let value = LocalStorage.getItem("de-opensource-warning");
            value = (value !== null) ? parseInt(value) : 0;
            const now = (new Date).getTime();
            if (now - value > 86400000) {
                LocalStorage.setItem("de-opensource-warning", now);
                f7.dialog.create({
                    title: _t.notcriticalErrorTitle,
                    text : _t.errorOpensource,
                    buttons: [{ text: _t.textOk }]
                }).open();
            }
            Common.Notifications.trigger('toolbar:activatecontrols');
            return;
        }

        if (appOptions.config.mode === 'view') {
            if (appOptions.canLiveView && (this._state.licenseType===Asc.c_oLicenseResult.ConnectionsLive || this._state.licenseType===Asc.c_oLicenseResult.ConnectionsLiveOS ||
                                            this._state.licenseType===Asc.c_oLicenseResult.UsersViewCount || this._state.licenseType===Asc.c_oLicenseResult.UsersViewCountOS ||
                                            !appOptions.isAnonymousSupport && !!appOptions.config.user.anonymous)) {
                appOptions.canLiveView = false;
                this.api.asc_SetFastCollaborative(false);
            }
            Common.Notifications.trigger('toolbar:activatecontrols');
        } else if (!appOptions.isAnonymousSupport && !!appOptions.config.user.anonymous) {
            Common.Notifications.trigger('toolbar:activatecontrols');
            Common.Notifications.trigger('toolbar:deactivateeditcontrols');
            this.api.asc_coAuthoringDisconnect();
            Common.Notifications.trigger('api:disconnect');
            f7.dialog.create({
                title: _t.notcriticalErrorTitle,
                text : _t.warnLicenseAnonymous,
                buttons: [{ text: _t.textOk }]
            }).open();
        } else if (this._state.licenseType) {
            let license = this._state.licenseType;
            let buttons = [{ text: _t.textOk }];
            if ((appOptions.trialMode & Asc.c_oLicenseMode.Limited) !== 0 &&
                (license === Asc.c_oLicenseResult.SuccessLimit ||
                    appOptions.permissionsLicense === Asc.c_oLicenseResult.SuccessLimit)
            ) {
                license = _t.warnLicenseLimitedRenewed;
            } else if (license === Asc.c_oLicenseResult.Connections || license === Asc.c_oLicenseResult.UsersCount) {
                license = (license===Asc.c_oLicenseResult.Connections) ? warnLicenseExceeded : warnLicenseUsersExceeded;
            } else {
                license = (license === Asc.c_oLicenseResult.ConnectionsOS) ? warnNoLicense : warnNoLicenseUsers;
                buttons = [{
                    text: _t.textBuyNow,
                    bold: true,
                    onClick: function() {
                        window.open(`${__PUBLISHER_URL__}`, "_blank");
                    }
                },
                    {
                        text: _t.textContactUs,
                        onClick: function() {
                            window.open(`mailto:${__SALES_EMAIL__}`, "_blank");
                        }
                    }];
            }
            if (this._state.licenseType === Asc.c_oLicenseResult.SuccessLimit) {
                Common.Notifications.trigger('toolbar:activatecontrols');
            } else {
                Common.Notifications.trigger('toolbar:activatecontrols');
                Common.Notifications.trigger('toolbar:deactivateeditcontrols');
                this.api.asc_coAuthoringDisconnect();
                Common.Notifications.trigger('api:disconnect');
            }

            let value = LocalStorage.getItem("de-license-warning");
            value = (value !== null) ? parseInt(value) : 0;
            const now = (new Date).getTime();

            if (now - value > 86400000) {
                LocalStorage.setItem("de-license-warning", now);
                f7.dialog.create({
                    title: textNoLicenseTitle,
                    text : license,
                    buttons: buttons
                }).open();
            }
        } else {
            if (!appOptions.isDesktopApp && !appOptions.canBrandingExt &&
                appOptions.config && appOptions.config.customization && (appOptions.config.customization.loaderName || appOptions.config.customization.loaderLogo)) {
                f7.dialog.create({
                    title: _t.textPaidFeature,
                    text  : _t.textCustomLoader,
                    buttons: [{
                        text: _t.textContactUs,
                        bold: true,
                        onClick: () => {
                            window.open(`mailto:${__SALES_EMAIL__}`, "_blank");
                        }
                    },
                        { text: _t.textClose }]
                }).open();
            }
            Common.Notifications.trigger('toolbar:activatecontrols');
        }
    }

    onServerVersion (buildVersion) {
        if (this.changeServerVersion) return true;
        const { t } = this.props;
        const _t = t('Main', {returnObjects:true});

        if (About.appVersion() !== buildVersion && !About.compareVersions()) {
            this.changeServerVersion = true;
            f7.dialog.alert(
                _t.errorServerVersion,
                _t.titleServerVersion,
                () => {
                    setTimeout(() => {Common.Gateway.updateVersion()}, 0);
                });
            if (this._isDocReady) { // receive after refresh file
                Common.Notifications.trigger('api:disconnect');
            }
            return true;
        }
        return false;
    }

    bindEvents() {
        $$(window).on('resize', () => {
            this.api.Resize();
        });

        $$(window).on('popover:open popup:open sheet:open actions:open dialog:open searchbar:enable', () => {
            this.api.asc_enableKeyEvents(false);
        });

        this.api.asc_registerCallback('asc_onDocumentUpdateVersion', this.onUpdateVersion.bind(this));
        this.api.asc_registerCallback('asc_onServerVersion', this.onServerVersion.bind(this));
        this.api.asc_registerCallback('asc_onDocumentName', this.onDocumentName.bind(this));
        this.api.asc_registerCallback('asc_onPrintUrl', this.onPrintUrl.bind(this));
        this.api.asc_registerCallback('asc_onPrint', this.onPrint.bind(this));

        EditorUIController.initThemeColors && EditorUIController.initThemeColors();

        this.api.asc_registerCallback('asc_onDownloadUrl', this.onDownloadUrl.bind(this));
        this.api.asc_registerCallback('asc_onExpiredToken', this.onExpiredToken.bind(this));

        const storeDocumentSettings = this.props.storeDocumentSettings;
        this.api.asc_registerCallback('asc_onPageOrient', isPortrait => {
            storeDocumentSettings.resetPortrait(isPortrait);
        });
        this.api.asc_registerCallback('asc_onDocSize', (w, h) => {
            storeDocumentSettings.changeDocSize(w, h);
        });

        if ( this.appOptions.isCorePDF ) {
            this.api.asc_registerCallback('asc_onShowPDFFormsActions', (obj, x, y) => {
                switch (obj.type) {
                    case AscPDF.FIELD_TYPES.combobox:
                        this.onShowListActions(obj, x, y);
                        break;
                    case AscPDF.FIELD_TYPES.text:
                        this.onShowDateActions(obj, x, y);
                        break;
                }
            });

            this.api.asc_registerCallback('asc_onHidePdfFormsActions', () => {
                if ( this.cmpCalendar && this.cmpCalendar.opened )
                    this.cmpCalendar.close();
            });
        }

        this.api.asc_registerCallback('asc_onHideContentControlsActions', () => {
        });

        this.api.asc_registerCallback('asc_onShowContentControlsActions', (obj, x, y) => {
            const storeAppOptions = this.props.storeAppOptions;
            const isForm = storeAppOptions.isForm;
            const isViewer = storeAppOptions.isViewer;

            if (!storeAppOptions.isEdit && !(storeAppOptions.isRestrictedEdit && storeAppOptions.canFillForms) || this.props.users.isDisconnected || (isViewer && !isForm)) return;

            switch (obj.type) {
                case Asc.c_oAscContentControlSpecificType.DateTime:
                    this.onShowDateActions(obj, x, y);
                    break;
                case Asc.c_oAscContentControlSpecificType.Picture:
                    if (obj.pr && obj.pr.get_Lock) {
                        let lock = obj.pr.get_Lock();
                        if (lock == Asc.c_oAscSdtLockType.SdtContentLocked || lock == Asc.c_oAscSdtLockType.ContentLocked)
                            return;
                    }
                    this.api.asc_addImage(obj);
                    setTimeout(() => {
                        this.api.asc_UncheckContentControlButtons();
                    }, 500);
                    break;
                case Asc.c_oAscContentControlSpecificType.DropDownList:
                case Asc.c_oAscContentControlSpecificType.ComboBox:
                    this.onShowListActions(obj, x, y);
                    break;
            }
        });

        const storeTextSettings = this.props.storeTextSettings;
        storeTextSettings.resetFontsRecent(LocalStorage.getItem('dde-settings-recent-fonts'));

        EditorUIController.initFonts && EditorUIController.initFonts(storeTextSettings);
        EditorUIController.initFocusObjects && EditorUIController.initFocusObjects(this.props.storeFocusObjects);

        this.api.asc_registerCallback('asc_onVerticalAlign', (typeBaseline) => {
            storeTextSettings.resetTypeBaseline(typeBaseline);
        });
        this.api.asc_registerCallback('asc_onPrAlign', (align) => {
            storeTextSettings.resetParagraphAlign(align);
        });
        this.api.asc_registerCallback('asc_onTextColor', (color) => {
            storeTextSettings.resetTextColor(color);
        });
        this.api.asc_registerCallback('asc_onParaSpacingLine', (vc) => {
            storeTextSettings.resetLineSpacing(vc);
        });

        this.api.asc_registerCallback('asc_onTextHighLight', color => {
            let textPr = this.api.get_TextProps().get_TextPr();

            if(textPr) {
                color = textPr.get_HighLight();
                storeTextSettings.resetHighlightColor(color);
            }
        });

        // link settings
        const storeLinkSettings = this.props.storeLinkSettings;
        this.api.asc_registerCallback('asc_onCanAddHyperlink', (value) => {
            storeLinkSettings.canAddHyperlink(value);
        });

        //paragraph settings
        EditorUIController.initEditorStyles && EditorUIController.initEditorStyles(this.props.storeParagraphSettings);

        //table settings
        EditorUIController.initTableTemplates && EditorUIController.initTableTemplates(this.props.storeTableSettings);

        //chart settings
        EditorUIController.updateChartStyles && EditorUIController.updateChartStyles(this.props.storeChartSettings, this.props.storeFocusObjects);

        // Document Info

        const storeDocumentInfo = this.props.storeDocumentInfo;

        this.api.asc_registerCallback("asc_onGetDocInfoStart", () => {
            this.timerLoading = setTimeout(() => {
                storeDocumentInfo.switchIsLoaded(false);
            }, 2000);
        });

        this.api.asc_registerCallback("asc_onGetDocInfoStop", () => {
            storeDocumentInfo.switchIsLoaded(true);
        });

        this.api.asc_registerCallback("asc_onDocInfo", (obj) => {
            clearTimeout(this.timerLoading);

            this.objectInfo = obj;
            if(!this.timerDocInfo) {
                this.timerDocInfo = setInterval(() => {
                    storeDocumentInfo.changeCount(this.objectInfo);
                }, 300);
                storeDocumentInfo.changeCount(this.objectInfo);
            }
        });

        this.api.asc_registerCallback('asc_onGetDocInfoEnd', () => {
            clearTimeout(this.timerLoading);
            clearInterval(this.timerDocInfo);
            storeDocumentInfo.changeCount(this.objectInfo);
        });

        this.api.asc_registerCallback('asc_onMeta', (meta) => {
            if(meta) {
                storeDocumentInfo.changeTitle(meta.title);
                Common.Gateway.metaChange(meta);
            }
        });

        // Color Schemes

        this.api.asc_registerCallback('asc_onSendThemeColorSchemes', (arr) => {
            storeDocumentSettings.addSchemes(arr);
        });

        // Downloaded Advanced Options
        
        this.api.asc_registerCallback('asc_onAdvancedOptions', (type, advOptions, mode, formatOptions) => {
            const { t } = this.props;
            const _t = t("Settings", { returnObjects: true });
            const storeAppOptions = this.props.storeAppOptions;

            if(type == Asc.c_oAscAdvancedOptionsID.DRM) {
                storeAppOptions.setEncryptionFile(true);
                onAdvancedOptions(type, _t, this._isDocReady, this.props.storeAppOptions.canRequestClose, this.isDRM);
                this.isDRM = true;
            }
        });

        // Protection document
        this.api.asc_registerCallback('asc_onChangeDocumentProtection', this.onChangeProtectDocument.bind(this));
        // this.api.asc_registerCallback('asc_onLockDocumentProtection', this.onLockDocumentProtection.bind(this));

        // Toolbar settings

        const storeToolbarSettings = this.props.storeToolbarSettings;
        this.api.asc_registerCallback('asc_onCanUndo', (can) => {
            if (this.props.users.isDisconnected) return;
            storeToolbarSettings.setCanUndo(can);
        });
        this.api.asc_registerCallback('asc_onCanRedo', (can) => {
            if (this.props.users.isDisconnected) return;
            storeToolbarSettings.setCanRedo(can);
        });

        this.api.asc_registerCallback('asc_onReplaceAll', this.onApiTextReplaced.bind(this));

        const storeNavigation = this.props.storeNavigation;

        this.api.asc_registerCallback('asc_onViewerBookmarksUpdate', (bookmarks) => {
            storeNavigation.initBookmarks(bookmarks);
        });

        Common.Notifications.on('markfavorite', this.markFavorite.bind(this));
    }

    insertImageFromStorage(data) {
        if (data && data._urls && (!data.c || data.c === 'add') && data._urls.length > 0) {
            this.api.AddImageUrl(data._urls, undefined, data.token);
        }
    }

    markFavorite(favorite) {
        Common.Gateway.metaChange({ favorite });
    }

    onSetFavorite(favorite) {
        const appOptions = this.props.storeAppOptions;
        appOptions.canFavorite && appOptions.setFavorite(!!favorite);
    }

    onExpiredToken() {
        const currentRev = this.props.storeVersionHistory.currentVersion.revision;
        
        setTimeout(() => {
            Common.Gateway.requestHistoryData(currentRev);
        }, 10);
    }

    onChangeProtectDocument() {
        const storeVersionHistory = this.props.storeVersionHistory;
        if (storeVersionHistory.isVersionHistoryMode) return;

        const { t } = this.props;
        const storeAppOptions = this.props.storeAppOptions;
        const props = this.getDocProps(true);
        const isProtected = props && (props.isReadOnly || props.isCommentsOnly || props.isFormsOnly || props.isReviewOnly || props.isTrackedChanges);
        let textWarningDialog;

        if(!storeAppOptions.isReviewOnly) {
            if(props.isReviewOnly) {
                this.api.asc_SetLocalTrackRevisions(true);
            } else {
                this.api.asc_SetLocalTrackRevisions(false);
            }
        }

        switch(props.type) {
            case Asc.c_oAscEDocProtect.ReadOnly:
                textWarningDialog = t('Main.textDialogProtectedOnlyView');
                break;
            case Asc.c_oAscEDocProtect.Comments:
                textWarningDialog = t('Main.textDialogProtectedEditComments');
                break;
            case Asc.c_oAscEDocProtect.TrackedChanges: 
                textWarningDialog = t('Main.textDialogProtectedChangesTracked')
                break;
            case Asc.c_oAscEDocProtect.Forms:
                textWarningDialog = t('Main.textDialogProtectedFillForms');
                break;
        }

        storeAppOptions.setProtection(isProtected);
        storeAppOptions.setTypeProtection(props.type);
        props && this.applyRestrictions(props.type);
        Common.Notifications.trigger('protect:doclock', props);

        if(isProtected) {
            f7.dialog.create({
                title: t('Main.titleDialogProtectedDocument'),
                text: textWarningDialog,
                buttons: [
                    {
                        text: t('Main.textOk')
                    }
                ]
            }).open();
        }
    }

    applyRestrictions(type) {
        const storeAppOptions = this.props.storeAppOptions;

        if (type === Asc.c_oAscEDocProtect.ReadOnly) {
            this.api.asc_setRestriction(Asc.c_oAscRestrictionType.View);
        } else if (type === Asc.c_oAscEDocProtect.Comments) {
            this.api.asc_setRestriction(storeAppOptions.canComments ? Asc.c_oAscRestrictionType.OnlyComments : Asc.c_oAscRestrictionType.View);
        } else if (type === Asc.c_oAscEDocProtect.Forms) {
            this.api.asc_setRestriction(storeAppOptions.canFillForms ? Asc.c_oAscRestrictionType.OnlyForms : Asc.c_oAscRestrictionType.View);
        } else { 
            if (storeAppOptions?.isRestrictedEdit) {
                storeAppOptions.canComments && this.api.asc_setRestriction(Asc.c_oAscRestrictionType.OnlyComments);
                storeAppOptions.canFillForms && this.api.asc_setRestriction(Asc.c_oAscRestrictionType.OnlyForms);
            } else {
                // this.api.asc_setRestriction(Asc.c_oAscRestrictionType.None);
                this.api.asc_setRestriction(Asc.c_oAscRestrictionType.View);
            }
        }
    };

    getDocProps(isUpdate) {
        const storeAppOptions = this.props.storeAppOptions;
        if (!storeAppOptions || !storeAppOptions.isEdit && !storeAppOptions.isRestrictedEdit) return;

        if (isUpdate || !this._state.docProtection) {
            const props = this.api.asc_getDocumentProtection();
            const type = props ? props.asc_getEditType() : Asc.c_oAscEDocProtect.None;

            this._state.docProtection = {
                type: type,
                isReadOnly: type === Asc.c_oAscEDocProtect.ReadOnly,
                isCommentsOnly: type === Asc.c_oAscEDocProtect.Comments,
                isReviewOnly: type === Asc.c_oAscEDocProtect.TrackedChanges,
                isFormsOnly: type === Asc.c_oAscEDocProtect.Forms,
                isTrackedChanges: type === Asc.c_oAscEDocProtect.TrackedChanges
            };
        }

        return this._state.docProtection;
    }

    onApiTextReplaced(found, replaced) {
        const { t } = this.props;

        if (found) { 
            f7.dialog.alert(null, !(found - replaced > 0) ? t('Main.textReplaceSuccess').replace(/\{0\}/, `${replaced}`) : t('Main.textReplaceSkipped').replace(/\{0\}/, `${found - replaced}`));
        } else {
            f7.dialog.alert(null, t('Main.textNoMatches'));
        }
    }

    onShowDateActions(obj, x, y) {
        const { t } = this.props;
        const boxSdk = $$('#editor_sdk');

        let val = undefined;
        if ( !this.appOptions.isCorePDF ) {
            const specProps = obj.pr.get_DateTimePr();
            if ( specProps )
                val = specProps.get_FullDate();
        } else {
            if ( obj )
                val = obj.asc_GetValue();
        }

        let controlsContainer = boxSdk.find('#calendar-target-element');
        if (controlsContainer.length < 1) {
            controlsContainer = $$('<div id="calendar-target-element" style="position: absolute;"></div>');
            boxSdk.append(controlsContainer);
        }

        controlsContainer.css({left: `${x}px`, top: `${y}px`});

        this.cmpCalendar = f7.calendar.create({
            inputEl: '#calendar-target-element',
            dayNamesShort: [t('Edit.textSu'), t('Edit.textMo'), t('Edit.textTu'), t('Edit.textWe'), t('Edit.textTh'), t('Edit.textFr'), t('Edit.textSa')],
            monthNames: [t('Edit.textJanuary'), t('Edit.textFebruary'), t('Edit.textMarch'), t('Edit.textApril'), t('Edit.textMay'), t('Edit.textJune'), t('Edit.textJuly'), t('Edit.textAugust'), t('Edit.textSeptember'), t('Edit.textOctober'), t('Edit.textNovember'), t('Edit.textDecember')],
            backdrop: !Device.isPhone,
            closeByBackdropClick: !Device.isPhone,
            value: [val ? new Date(val) : new Date()],
            openIn: Device.isPhone ? 'sheet' : 'popover',
            on: {
                change: (calendar, value) => {
                    if(calendar.initialized && value[0]) {
                        if ( !this.appOptions.isCorePDF ) {
                            const specProps = obj.pr.get_DateTimePr();
                            specProps.put_FullDate(new Date(value[0]));
                            this.api.asc_SetContentControlDatePickerDate(specProps);
                            calendar.close();
                            this.api.asc_UncheckContentControlButtons();
                        } else {
                            const specProps = new AscCommon.CSdtDatePickerPr();
                            specProps.put_FullDate(new Date(value[0]));
                            this.api.asc_SetTextFormDatePickerDate(specProps);
                            calendar.close();
                        }
                    }
                },
                closed: () => {
                    this.cmpCalendar = null;
                },
            }
        });

        setTimeout(() => {
            this.cmpCalendar.open();
        }, 100)
    }

    onShowListActions(obj, x, y) {
        if(!Device.isPhone) {
            const boxSdk = $$('#editor_sdk');
            let dropdownListTarget = boxSdk.find('#dropdown-list-target');
        
            if (dropdownListTarget.length < 1) {
                dropdownListTarget = $$('<div id="dropdown-list-target" style="position: absolute;"></div>');
                boxSdk.append(dropdownListTarget);
            }
        
            dropdownListTarget.css({left: `${x}px`, top: `${y}px`});
        }

        if ( !this.appOptions.isCorePDF )
            Common.Notifications.trigger('openDropdownList', obj);
        else Common.Notifications.trigger('openPdfDropdownList', obj);
    }

    onProcessSaveResult (data) {
        this.api.asc_OnSaveEnd(data.result);

        if (data && data.result === false) {
            const { t } = this.props;
            const _t = t('Main', {returnObjects:true});

            f7.dialog.alert(
                (!data.message) ? _t.errorProcessSaveResult : data.message,
                _t.criticalErrorTitle
            );
        }
    }

    onProcessRightsChange (data) {
        if (data && data.enabled === false) {
            const appOptions = this.props.storeAppOptions;
            const old_rights = appOptions.lostEditingRights;
            appOptions.changeEditingRights(!old_rights);
            this.api.asc_coAuthoringDisconnect();
            Common.Notifications.trigger('api:disconnect');

            if (!old_rights) {
                const { t } = this.props;
                const _t = t('Main', {returnObjects:true});

                f7.dialog.alert(
                    (!data.message) ? _t.warnProcessRightsChange : data.message,
                    _t.notcriticalErrorTitle,
                    () => { appOptions.changeEditingRights(false); }
                );
            }
        }
    }

    onDownloadAs(format) {
        const appOptions = this.props.storeAppOptions;

        if (!appOptions.canDownload && !appOptions.canDownloadOrigin) {
            const { t } = this.props;
            const _t = t('Main', {returnObjects:true});
            Common.Gateway.reportError(Asc.c_oAscError.ID.AccessDeny, _t.errorAccessDeny);
            return;
        }

        this._state.isFromGatewayDownloadAs = true;

        let _format = (format && (typeof format == 'string')) ? Asc.c_oAscFileType[format.toUpperCase()] : null,
            _defaultFormat = null,
            textParams,
            _supported = [
                Asc.c_oAscFileType.TXT,
                Asc.c_oAscFileType.RTF,
                Asc.c_oAscFileType.ODT,
                Asc.c_oAscFileType.DOCX,
                Asc.c_oAscFileType.HTML,
                Asc.c_oAscFileType.DOTX,
                Asc.c_oAscFileType.OTT,
                Asc.c_oAscFileType.FB2,
                Asc.c_oAscFileType.EPUB,
                Asc.c_oAscFileType.DOCM,
                Asc.c_oAscFileType.JPG,
                Asc.c_oAscFileType.PNG
            ];
        const type = /^(?:(pdf|djvu|xps|oxps))$/.exec(this.document.fileType);

        if (type && typeof type[1] === 'string' && !appOptions.isForm) {
            if (!(format && (typeof format == 'string')) || type[1] === format.toLowerCase()) {
                const options = new Asc.asc_CDownloadOptions();
                options.asc_setIsDownloadEvent(true);
                options.asc_setIsSaveAs(true);
                this.api.asc_DownloadOrigin(options);
                return;
            }

            if (/^xps|oxps$/.test(this.document.fileType))
                _supported = _supported.concat([Asc.c_oAscFileType.PDF, Asc.c_oAscFileType.PDFA]);
            else if (/^djvu$/.test(this.document.fileType)) {
                _supported = [Asc.c_oAscFileType.PDF];
            }

            textParams = new AscCommon.asc_CTextParams(Asc.c_oAscTextAssociation.PlainLine);
        } else {
            _supported = _supported.concat([Asc.c_oAscFileType.PDF, Asc.c_oAscFileType.PDFA]);
            _defaultFormat = Asc.c_oAscFileType.DOCX;
        }

        if (appOptions.canFeatureForms && !/^djvu$/.test(this.document.fileType)) {
            _supported = _supported.concat([Asc.c_oAscFileType.DOCXF]);
        }
        if (!_format || _supported.indexOf(_format) < 0)
            _format = _defaultFormat;

        const options = new Asc.asc_CDownloadOptions(_format, true);
        options.asc_setIsSaveAs(true);

        if(_format) {
            textParams && options.asc_setTextParams(textParams);
            this.api.asc_DownloadAs(options);
        } else {
            this.api.asc_DownloadOrigin(options);
        }
    }

    onDownloadUrl (url, fileType) {
        if (this._state.isFromGatewayDownloadAs) {
            Common.Gateway.downloadAs(url, fileType);
        }

        this._state.isFromGatewayDownloadAs = false;
    }

    onRequestClose () {
        const { t } = this.props;
        const _t = t("Toolbar", { returnObjects: true });

        if (this.api.isDocumentModified()) {
            this.api.asc_stopSaving();

            f7.dialog.create({
                title: _t.dlgLeaveTitleText,
                text: _t.dlgLeaveMsgText,
                verticalButtons: true,
                buttons : [
                    {
                        text: _t.leaveButtonText,
                        onClick: () => {
                            this.api.asc_undoAllChanges();
                            this.api.asc_continueSaving();
                            Common.Gateway.requestClose();
                        }
                    },
                    {
                        text: _t.stayButtonText,
                        bold: true,
                        onClick: () => {
                            this.api.asc_continueSaving();
                        }
                    }
                ]
            }).open();
        } else {
            Common.Gateway.requestClose();
        }
    }

    onUpdateVersion (callback) {
        const { t } = this.props;
        const _t = t('Main', {returnObjects:true});

        this.needToUpdateVersion = true;
        Common.Notifications.trigger('preloader:endAction', Asc.c_oAscAsyncActionType['BlockInteraction'], this.LoadingDocument);

        f7.dialog.alert(
            _t.errorUpdateVersion,
            _t.titleUpdateVersion,
            () => {
                Common.Gateway.updateVersion();
                if (callback) {
                    callback.call(this);
                }
                Common.Notifications.trigger('preloader:beginAction', Asc.c_oAscAsyncActionType['BlockInteraction'], this.LoadingDocument);
            });
    }

    onDocumentName () {
        this.updateWindowTitle(true);
    }

    updateWindowTitle (force) {
        const isModified = this.api.isDocumentModified();
        if (this._state.isDocModified !== isModified || force) {
            const title = this.defaultTitleText;

            if (window.document.title != title) {
                window.document.title = title;
            }

            this._isDocReady && (this._state.isDocModified !== isModified) && Common.Gateway.setDocumentModified(isModified);
            this._state.isDocModified = isModified;
        }
    }

    onPrint () {
        if (!this.props.storeAppOptions.canPrint) return;

        if (this.api)
            this.api.asc_Print();
        Common.component.Analytics.trackEvent('Print');
    }

    onPrintUrl (url) {
        if (this.iframePrint) {
            this.iframePrint.parentNode.removeChild(this.iframePrint);
            this.iframePrint = null;
        }

        if (!this.iframePrint) {
            this.iframePrint = document.createElement("iframe");
            this.iframePrint.id = "id-print-frame";
            this.iframePrint.style.display = 'none';
            this.iframePrint.style.visibility = "hidden";
            this.iframePrint.style.position = "fixed";
            this.iframePrint.style.right = "0";
            this.iframePrint.style.bottom = "0";
            document.body.appendChild(this.iframePrint);
            this.iframePrint.onload = function() {
                this.iframePrint.contentWindow.focus();
                this.iframePrint.contentWindow.print();
                this.iframePrint.contentWindow.blur();
                window.focus();
            };
        }

        if (url) {
            this.iframePrint.src = url;
        }
    }

    onExternalMessage (msg) {
        if (msg && msg.msg) {
            msg.msg = (msg.msg).toString();
            f7.notification.create({
                //title: uiApp.params.modalTitle,
                text: [msg.msg.charAt(0).toUpperCase() + msg.msg.substring(1)],
                closeButton: true
            }).open();

            Common.component.Analytics.trackEvent('External Error');
        }
    }

    onRunAutostartMacroses () {
        const config = this.props.storeAppOptions.config;
        const enable = !config.customization || (config.customization.macros !== false);
        if (enable) {
            const value = this.props.storeApplicationSettings.macrosMode;
            if (value === 1) {
                this.api.asc_runAutostartMacroses();
            } else if (value === 0) {
                const { t } = this.props;
                const _t = t('Main', {returnObjects:true});
                f7.dialog.create({
                    title: _t.notcriticalErrorTitle,
                    text: _t.textHasMacros,
                    content: `<div class="checkbox-in-modal">
                      <label class="checkbox">
                        <input type="checkbox" name="checkbox-show-macros" />
                        <i class="icon-checkbox"></i>
                      </label>
                      <span class="right-text">${_t.textRemember}</span>
                      </div>`,
                    buttons: [{
                        text: _t.textYes,
                        onClick: () => {
                            const dontshow = $$('input[name="checkbox-show-macros"]').prop('checked');
                            if (dontshow) {
                                this.props.storeApplicationSettings.changeMacrosSettings(1);
                                LocalStorage.setItem("de-mobile-macros-mode", 1);
                            }
                            setTimeout(() => {
                                this.api.asc_runAutostartMacroses();
                            }, 1);
                        }},
                        {
                            text: _t.textNo,
                            onClick: () => {
                                const dontshow = $$('input[name="checkbox-show-macros"]').prop('checked');
                                if (dontshow) {
                                    this.props.storeApplicationSettings.changeMacrosSettings(2);
                                    LocalStorage.setItem("de-mobile-macros-mode", 2);
                                }
                            }
                        }]
                }).open();
            }
        }
    }

    onMacrosPermissionRequest (url, callback) {
        if (url && callback) {
            this.stackMacrosRequests.push({url: url, callback: callback});
            if (this.stackMacrosRequests.length>1) {
                return;
            }
        } else if (this.stackMacrosRequests.length>0) {
            url = this.stackMacrosRequests[0].url;
            callback = this.stackMacrosRequests[0].callback;
        } else
            return;

        const value = this.props.storeApplicationSettings.macrosRequest;
        if (value>0) {
            callback && callback(value === 1);
            this.stackMacrosRequests.shift();
            this.onMacrosPermissionRequest();
        } else {
            const { t } = this.props;
            const _t = t('Main', {returnObjects:true});
            f7.dialog.create({
                title: _t.notcriticalErrorTitle,
                text: _t.textRequestMacros.replace('%1', url),
                cssClass: 'dlg-macros-request',
                content: `<div class="checkbox-in-modal">
                      <label class="checkbox">
                        <input type="checkbox" name="checkbox-show-macros" />
                        <i class="icon-checkbox"></i>
                      </label>
                      <span class="right-text">${_t.textRemember}</span>
                      </div>`,
                buttons: [{
                    text: _t.textYes,
                    onClick: () => {
                        const dontshow = $$('input[name="checkbox-show-macros"]').prop('checked');
                        if (dontshow) {
                            this.props.storeApplicationSettings.changeMacrosRequest(1);
                            LocalStorage.setItem("de-mobile-allow-macros-request", 1);
                        }
                        setTimeout(() => {
                            if (callback) callback(true);
                            this.stackMacrosRequests.shift();
                            this.onMacrosPermissionRequest();
                        }, 1);
                    }},
                    {
                        text: _t.textNo,
                        onClick: () => {
                            const dontshow = $$('input[name="checkbox-show-macros"]').prop('checked');
                            if (dontshow) {
                                this.props.storeApplicationSettings.changeMacrosRequest(2);
                                LocalStorage.setItem("de-mobile-allow-macros-request", 2);
                            }
                            setTimeout(() => {
                                if (callback) callback(false);
                                this.stackMacrosRequests.shift();
                                this.onMacrosPermissionRequest();
                            }, 1);
                        }
                    }]
            }).open();
        }
    }

    onRequestRefreshFile () {
        Common.Gateway.requestRefreshFile();
    }

    onRefreshFile (data) {
        if (data) {
            let docInfo = new Asc.asc_CDocInfo();
            if (data.document) {
                docInfo.put_Id(data.document.key);
                docInfo.put_Url(data.document.url);
                docInfo.put_Title(data.document.title);
                if (data.document.title) {
                    const storeDocumentInfo = this.props.storeDocumentInfo;
                    storeDocumentInfo.changeTitle(data.document.title);
                    this.document.title = data.document.title;
                    Common.Notifications.trigger('setdoctitle', data.document.title);
                }
                data.document.referenceData && docInfo.put_ReferenceData(data.document.referenceData);
            }
            if (data.editorConfig) {
                docInfo.put_CallbackUrl(data.editorConfig.callbackUrl);
            }
            if (data.token)
                docInfo.put_Token(data.token);

            const _userOptions = this.props.storeAppOptions.user;
            const _user = new Asc.asc_CUserInfo();
            _user.put_Id(_userOptions.id);
            _user.put_FullName(_userOptions.fullname);
            _user.put_IsAnonymousUser(_userOptions.anonymous);
            docInfo.put_UserInfo(_user);

            const _options = Object.assign({}, this.document.options, this.editorConfig.actionLink || {});
            docInfo.put_Options(_options);

            docInfo.put_Format(this.document.fileType);
            docInfo.put_Lang(this.editorConfig.lang);
            docInfo.put_Mode(this.editorConfig.mode);
            docInfo.put_Permissions(this.permissions);
            docInfo.put_DirectUrl(data.document && data.document.directUrl ? data.document.directUrl : this.document.directUrl);
            docInfo.put_VKey(data.document && data.document.vkey ?  data.document.vkey : this.document.vkey);
            docInfo.put_EncryptedInfo(data.editorConfig && data.editorConfig.encryptionKeys ? data.editorConfig.encryptionKeys : this.editorConfig.encryptionKeys);

            let enable = !this.editorConfig.customization || (this.editorConfig.customization.macros!==false);
            docInfo.asc_putIsEnabledMacroses(!!enable);
            enable = !this.editorConfig.customization || (this.editorConfig.customization.plugins!==false);
            docInfo.asc_putIsEnabledPlugins(!!enable);

            let type = /^(?:(pdf|djvu|xps|oxps))$/.exec(this.document.fileType);
            let coEditMode = (type && typeof type[1] === 'string') ? 'strict' :  // offline viewer for pdf|djvu|xps|oxps
                !(this.editorConfig.coEditing && typeof this.editorConfig.coEditing == 'object') ? 'fast' : // fast by default
                    this.editorConfig.mode === 'view' && this.editorConfig.coEditing.change!==false ? 'fast' : // if can change mode in viewer - set fast for using live viewer
                        this.editorConfig.coEditing.mode || 'fast';
            docInfo.put_CoEditingMode(coEditMode);
            this.api.asc_refreshFile(docInfo);
        }
    }

    render() {
        return (
            <Fragment>
                <LongActionsController />
                <ErrorController LoadingDocument={this.LoadingDocument}/>
                <CollaborationController />
                <ReviewController />
                <CommentsController />
                {EditorUIController.getEditCommentControllers && EditorUIController.getEditCommentControllers()}
                <ViewCommentsController />
                <PluginsController />
                <EncodingController />
                <DropdownListController />
            </Fragment>
        )
    }

    componentDidMount() {
        Common.EditorApi = {get: () => this.api};
        this.initSdk();
    }
}

const translated = withTranslation()(MainController);
export {translated as MainController};<|MERGE_RESOLUTION|>--- conflicted
+++ resolved
@@ -335,17 +335,9 @@
 
                 this.applyMode(storeAppOptions);
 
-<<<<<<< HEAD
+                this._isPermissionsInited = true;
                 if ( storeAppOptions.isForm ) {
                     this.api.asc_addRestriction(Asc.c_oAscRestrictionType.OnlyForms);
-=======
-                this._isPermissionsInited = true;
-
-                if(!isForm && (isMobileForceView || isForceView)) {
-                    this.api.asc_addRestriction(Asc.c_oAscRestrictionType.View);
-                } else if(!isForm && !isMobileForceView) {
-                    storeAppOptions.changeViewerMode(false);
->>>>>>> e474d4ec
                 } else {
                     if( isForceView ) {
                         this.api.asc_addRestriction(Asc.c_oAscRestrictionType.View);
