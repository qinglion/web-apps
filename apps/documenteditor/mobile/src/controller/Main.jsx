
import React, {Component, Fragment} from 'react';
import {inject} from "mobx-react";
import { f7 } from "framework7-react";
import { withTranslation } from 'react-i18next';
import { LocalStorage } from '../../../../common/mobile/utils/LocalStorage';
import CollaborationController from '../../../../common/mobile/lib/controller/collaboration/Collaboration.jsx';
import {InitReviewController as ReviewController} from '../../../../common/mobile/lib/controller/collaboration/Review.jsx';
import { onAdvancedOptions } from './settings/Download.jsx';
import {
    CommentsController,
    ViewCommentsController
} from "../../../../common/mobile/lib/controller/collaboration/Comments";
import About from '../../../../common/mobile/lib/view/About';
import EditorUIController from '../lib/patch';
import ErrorController from "./Error";
import LongActionsController from "./LongActions";
import PluginsController from '../../../../common/mobile/lib/controller/Plugins.jsx';
import EncodingController from "./Encoding";
import DropdownListController from "./DropdownList";
import { Device } from '../../../../common/mobile/utils/device';
@inject(
    "users",
    "storeAppOptions",
    "storeDocumentSettings",
    "storeFocusObjects",
    "storeTextSettings",
    "storeParagraphSettings",
    "storeTableSettings",
    "storeDocumentInfo",
    "storeChartSettings",
    "storeApplicationSettings",
    "storeLinkSettings",
    "storeToolbarSettings"
    )
class MainController extends Component {
    constructor(props) {
        super(props);
        window.editorType = 'de';

        this.LoadingDocument = -256;
        this.ApplyEditRights = -255;
        this.boxSdk = $$('#editor_sdk');

        this._state = {
            licenseType: false,
            isFromGatewayDownloadAs: false,
            isDocModified: false
        };

        this.defaultTitleText = __APP_TITLE_TEXT__;

        const { t } = this.props;
        this._t = t('Main', {returnObjects:true});
    }

    initSdk() {
        const on_script_load = () => {
            !window.sdk_scripts && (window.sdk_scripts = ['../../../../sdkjs/common/AllFonts.js',
                                                            '../../../../sdkjs/word/sdk-all-min.js']);
            let dep_scripts = ['../../../vendor/xregexp/xregexp-all-min.js',
                                '../../../vendor/sockjs/sockjs.min.js',
                                '../../../vendor/jszip/jszip.min.js',
                                '../../../vendor/jszip-utils/jszip-utils.min.js'];
            dep_scripts.push(...window.sdk_scripts);

            const promise_get_script = (scriptpath) => {
                return new Promise((resolve, reject) => {
                    const script = document.createElement("script");
                    script.src = scriptpath;
                    script.onload = () => {
                        resolve('ok');
                    };
                    script.onerror = () => {
                        reject('error');
                    };

                    document.body.appendChild(script);
                });
            };

            const loadConfig = data => {
                const _t = this._t;

                EditorUIController.isSupportEditFeature();

                this.editorConfig = Object.assign({}, this.editorConfig, data.config);

                this.props.storeAppOptions.setConfigOptions(this.editorConfig, _t);

                this.editorConfig.lang && this.api.asc_setLocale(this.editorConfig.lang);

                let value = LocalStorage.getItem("de-mobile-macros-mode");
                if (value === null) {
                    value = this.editorConfig.customization ? this.editorConfig.customization.macrosMode : 'warn';
                    value = (value === 'enable') ? 1 : (value === 'disable' ? 2 : 0);
                } else {
                    value = parseInt(value);
                }
                this.props.storeApplicationSettings.changeMacrosSettings(value);

                Common.Notifications.trigger('configOptionsFill');
            };

            const loadDocument = data => {
                this.permissions = {};
                this.document = data.doc;

                let docInfo = {};

                if (data.doc) {
                    this.permissions = Object.assign(this.permissions, data.doc.permissions);

                    const _permissions = Object.assign({}, data.doc.permissions);
                    const _userOptions = this.props.storeAppOptions.user;
                    const _user = new Asc.asc_CUserInfo();
                    _user.put_Id(_userOptions.id);
                    _user.put_FullName(_userOptions.fullname);
                    _user.put_IsAnonymousUser(_userOptions.anonymous);

                    docInfo = new Asc.asc_CDocInfo();
                    docInfo.put_Id(data.doc.key);
                    docInfo.put_Url(data.doc.url);
                    docInfo.put_Title(data.doc.title);
                    docInfo.put_Format(data.doc.fileType);
                    docInfo.put_VKey(data.doc.vkey);
                    docInfo.put_Options(data.doc.options);
                    docInfo.put_UserInfo(_user);
                    docInfo.put_CallbackUrl(this.editorConfig.callbackUrl);
                    docInfo.put_Token(data.doc.token);
                    docInfo.put_Permissions(_permissions);
                    docInfo.put_EncryptedInfo(this.editorConfig.encryptionKeys);
                    docInfo.put_Lang(this.editorConfig.lang);
                    docInfo.put_Mode(this.editorConfig.mode);
                    
                    let enable = !this.editorConfig.customization || (this.editorConfig.customization.macros !== false);
                    docInfo.asc_putIsEnabledMacroses(!!enable);
                    enable = !this.editorConfig.customization || (this.editorConfig.customization.plugins !== false);
                    docInfo.asc_putIsEnabledPlugins(!!enable);

                    let type = /^(?:(pdf|djvu|xps|oxps))$/.exec(data.doc.fileType);
                    if (type && typeof type[1] === 'string') {
                        this.permissions.edit = this.permissions.review = false;
                    }
                }

                let type = data.doc ? /^(?:(oform))$/.exec(data.doc.fileType) : false;
                if (type && typeof type[1] === 'string') {
                    (this.permissions.fillForms===undefined) && (this.permissions.fillForms = (this.permissions.edit!==false));
                    this.permissions.edit = this.permissions.review = this.permissions.comment = false;
                }

                this.api.asc_registerCallback('asc_onGetEditorPermissions', onEditorPermissions);
                this.api.asc_registerCallback('asc_onDocumentContentReady', onDocumentContentReady);
                this.api.asc_registerCallback('asc_onLicenseChanged', this.onLicenseChanged.bind(this));
                this.api.asc_registerCallback('asc_onRunAutostartMacroses', this.onRunAutostartMacroses.bind(this));
                this.api.asc_setDocInfo(docInfo);
                this.api.asc_getEditorPermissions(this.editorConfig.licenseUrl, this.editorConfig.customerId);

                // Document Info

                const storeDocumentInfo = this.props.storeDocumentInfo;

                storeDocumentInfo.setDataDoc(this.document);

                // Common.SharedSettings.set('document', data.doc);

                if (data.doc) {
                    Common.Notifications.trigger('setdoctitle', data.doc.title);
                    if (data.doc.info) {
                       data.doc.info.author && console.log("Obsolete: The 'author' parameter of the document 'info' section is deprecated. Please use 'owner' instead.");
                       data.doc.info.created && console.log("Obsolete: The 'created' parameter of the document 'info' section is deprecated. Please use 'uploaded' instead.");
                   }
                }
            };

            const onEditorPermissions = params => {
                const licType = params.asc_getLicenseType();

                // check licType
                if (Asc.c_oLicenseResult.Expired === licType ||
                    Asc.c_oLicenseResult.Error === licType ||
                    Asc.c_oLicenseResult.ExpiredTrial === licType) {
                    f7.dialog.create({
                        title   : this._t.titleLicenseExp,
                        text    : this._t.warnLicenseExp
                    }).open();
                    return;
                }
                if (Asc.c_oLicenseResult.ExpiredLimited === licType) {
                    this._state.licenseType = licType;
                }

                if ( this.onServerVersion(params.asc_getBuildVersion()) ) return;

                this.appOptions.canLicense = (licType === Asc.c_oLicenseResult.Success || licType === Asc.c_oLicenseResult.SuccessLimit);

                const storeAppOptions = this.props.storeAppOptions;

                storeAppOptions.setPermissionOptions(this.document, licType, params, this.permissions, EditorUIController.isSupportEditFeature());

                this.applyMode(storeAppOptions);

                this.api.asc_LoadDocument();
                this.api.Resize();
            };

            const onDocumentContentReady = () => {
                if (this._isDocReady)
                    return;

                const appOptions = this.props.storeAppOptions;
                const appSettings = this.props.storeApplicationSettings;

                f7.emit('resize');

                this._isDocReady = true;

                this.api.SetDrawingFreeze(false);

                Common.Notifications.trigger('preloader:close');
                Common.Notifications.trigger('preloader:endAction', Asc.c_oAscAsyncActionType['BlockInteraction'], this.LoadingDocument);

                appOptions.isRestrictedEdit && appOptions.canFillForms && this.api.asc_SetHighlightRequiredFields(true);

                let value = LocalStorage.getItem("de-settings-zoom");
                const zf = (value !== null) ? parseInt(value) : (appOptions.customization && appOptions.customization.zoom ? parseInt(appOptions.customization.zoom) : 100);
                (zf === -1) ? this.api.zoomFitToPage() : ((zf === -2) ? this.api.zoomFitToWidth() : this.api.zoom(zf>0 ? zf : 100));

                value = LocalStorage.getBool("de-mobile-spellcheck", !(appOptions.customization && appOptions.customization.spellcheck === false));
                appSettings.changeSpellCheck(value);
                this.api.asc_setSpellCheck(value);

                this.updateWindowTitle(true);

                this.api.SetTextBoxInputMode(LocalStorage.getBool("de-settings-inputmode"));

                value = LocalStorage.getBool("de-mobile-no-characters");
                appSettings.changeNoCharacters(value);
                this.api.put_ShowParaMarks(value);

                value = LocalStorage.getBool("de-mobile-hidden-borders");
                appSettings.changeShowTableEmptyLine(value);
                this.api.put_ShowTableEmptyLine(value);

                if (appOptions.isEdit && this.needToUpdateVersion) {
                    Common.Notifications.trigger('api:disconnect');
                }

                Common.Gateway.on('processsaveresult', this.onProcessSaveResult.bind(this));
                Common.Gateway.on('processrightschange', this.onProcessRightsChange.bind(this));
                Common.Gateway.on('downloadas', this.onDownloadAs.bind(this));
                Common.Gateway.on('requestclose', this.onRequestClose.bind(this));

                Common.Gateway.sendInfo({
                    mode: appOptions.isEdit ? 'edit' : 'view'
                });

                this.api.Resize();
                this.api.zoomFitToWidth();
                this.api.asc_GetDefaultTableStyles && setTimeout(() => {this.api.asc_GetDefaultTableStyles()}, 1);

                this.applyLicense();

                Common.Notifications.trigger('document:ready');
                Common.Gateway.documentReady();
                appOptions.changeDocReady(true);
            };

            const _process_array = (array, fn) => {
                let results = [];
                return array.reduce(function(p, item) {
                    return p.then(function() {
                        return fn(item).then(function(data) {
                            results.push(data);
                            return results;
                        });
                    });
                }, Promise.resolve());
            };

            _process_array(dep_scripts, promise_get_script)
                .then ( result => {
                    window["flat_desine"] = true;
                    const {t} = this.props;
                    this.api = new Asc.asc_docs_api({
                        'id-view'  : 'editor_sdk',
                        'mobile'   : true,
                        'translate': t('Main.SDK', {returnObjects:true})
                    });

                    Common.Notifications.trigger('engineCreated', this.api);
                    // Common.EditorApi = {get: () => this.api};

                    // Set font rendering mode
                    let value = LocalStorage.getItem("de-settings-fontrender");
                    if (value === null) {
                        value = window.devicePixelRatio > 1 ? '1' : '0';
                    }
                    switch (value) {
                        case '0': this.api.SetFontRenderingMode(3); break;
                        case '1': this.api.SetFontRenderingMode(1); break;
                        case '2': this.api.SetFontRenderingMode(2); break;
                    }

                    Common.Utils.Metric.setCurrentMetric(1); //pt

                    this.appOptions   = {};
                    this.bindEvents();

                    Common.Gateway.on('init',           loadConfig);
                    Common.Gateway.on('showmessage',    this.onExternalMessage.bind(this));
                    Common.Gateway.on('opendocument',   loadDocument);
                    Common.Gateway.appReady();

                    Common.Gateway.on('internalcommand', function(data) {
                        if (data.command === 'hardBack') {
                            if ($$('.modal-in').length > 0) {
                                if ( !($$('.error-dialog.modal-in').length > 0) ) {
                                    f7.dialog.close();
                                }
                                Common.Gateway.internalMessage('hardBack', false);
                            } else
                                Common.Gateway.internalMessage('hardBack', true);
                        }
                    });
                    Common.Gateway.internalMessage('listenHardBack');
                }, error => {
                    console.log('promise failed ' + error);
                });
        };

        if ( About.developVersion() ) {
            const script = document.createElement("script");
            script.src = "../../../../sdkjs/develop/sdkjs/word/scripts.js";
            script.async = true;
            script.onload = on_script_load;
            script.onerror = () => {
                console.log('error on load scripts');
            };

            document.body.appendChild(script);
        } else {
            on_script_load();
        }
    }

    applyMode (appOptions) {
        this.api.asc_enableKeyEvents(appOptions.isEdit);
        this.api.asc_setViewMode(!appOptions.isEdit && !appOptions.isRestrictedEdit);
        appOptions.isRestrictedEdit && appOptions.canComments && this.api.asc_setRestriction(Asc.c_oAscRestrictionType.OnlyComments);
        appOptions.isRestrictedEdit && appOptions.canFillForms && this.api.asc_setRestriction(Asc.c_oAscRestrictionType.OnlyForms);

        // Set units
        let value = LocalStorage.getItem('de-mobile-settings-unit');
        value = (value !== null) ? parseInt(value) : (appOptions.customization && appOptions.customization.unit ? Common.Utils.Metric.c_MetricUnits[appOptions.customization.unit.toLocaleLowerCase()] : Common.Utils.Metric.getDefaultMetric());
        (value === undefined) && (value = Common.Utils.Metric.getDefaultMetric());
        Common.Utils.Metric.setCurrentMetric(value);
        this.api.asc_SetDocumentUnits((value === Common.Utils.Metric.c_MetricUnits.inch) ? Asc.c_oAscDocumentUnits.Inch : ((value===Common.Utils.Metric.c_MetricUnits.pt) ? Asc.c_oAscDocumentUnits.Point : Asc.c_oAscDocumentUnits.Millimeter));

        this.api.asc_registerCallback('asc_onDocumentModifiedChanged', this.onDocumentModifiedChanged.bind(this));
        this.api.asc_registerCallback('asc_onDocumentCanSaveChanged',  this.onDocumentCanSaveChanged.bind(this));

        Common.Notifications.trigger('preloader:close');
        Common.Notifications.trigger('preloader:endAction', Asc.c_oAscAsyncActionType['BlockInteraction'], this.ApplyEditRights);

        if (!this._isDocReady) {
            Common.Notifications.trigger('preloader:beginAction', Asc.c_oAscAsyncActionType['BlockInteraction'], this.LoadingDocument);
        }

        // Message on window close
        window.onbeforeunload = this.onBeforeUnload.bind(this);
        window.onunload = this.onUnload.bind(this);
    }

    onDocumentModifiedChanged () {
        const isModified = this.api.asc_isDocumentCanSave();
        if (this._state.isDocModified !== isModified) {
            this._isDocReady && Common.Gateway.setDocumentModified(this.api.isDocumentModified());
        }

        this.updateWindowTitle();
    }

    onDocumentCanSaveChanged (isCanSave) {
        //
    }

    onBeforeUnload () {
        LocalStorage.save();

        if (this.api.isDocumentModified()) {
            this.api.asc_stopSaving();
            this.continueSavingTimer = window.setTimeout(() => {
                this.api.asc_continueSaving();
            }, 500);

            return this._t.leavePageText;
        }
    }

    onUnload () {
        if (this.continueSavingTimer)
            clearTimeout(this.continueSavingTimer);
    }

    onLicenseChanged (params) {
        const appOptions = this.props.storeAppOptions;
        const licType = params.asc_getLicenseType();
        if (licType !== undefined && appOptions.canEdit && appOptions.config.mode !== 'view' &&
            (licType === Asc.c_oLicenseResult.Connections || licType === Asc.c_oLicenseResult.UsersCount || licType === Asc.c_oLicenseResult.ConnectionsOS || licType === Asc.c_oLicenseResult.UsersCountOS
                || licType === Asc.c_oLicenseResult.SuccessLimit && (appOptions.trialMode & Asc.c_oLicenseMode.Limited) !== 0))
            this._state.licenseType = licType;
        if (this._isDocReady && this._state.licenseType)
            this.applyLicense();
    }

    applyLicense () {
        const { t } = this.props;
        const _t = t('Main', {returnObjects:true});

        const warnNoLicense  = _t.warnNoLicense.replace(/%1/g, __COMPANY_NAME__);
        const warnNoLicenseUsers = _t.warnNoLicenseUsers.replace(/%1/g, __COMPANY_NAME__);
        const textNoLicenseTitle = _t.textNoLicenseTitle.replace(/%1/g, __COMPANY_NAME__);
        const warnLicenseExceeded = _t.warnLicenseExceeded.replace(/%1/g, __COMPANY_NAME__);
        const warnLicenseUsersExceeded = _t.warnLicenseUsersExceeded.replace(/%1/g, __COMPANY_NAME__);

        const appOptions = this.props.storeAppOptions;
        if (appOptions.config.mode !== 'view' && !EditorUIController.isSupportEditFeature()) {
            let value = LocalStorage.getItem("de-opensource-warning");
            value = (value !== null) ? parseInt(value) : 0;
            const now = (new Date).getTime();
            if (now - value > 86400000) {
                LocalStorage.setItem("de-opensource-warning", now);
                f7.dialog.create({
                    title: _t.notcriticalErrorTitle,
                    text : _t.errorOpensource,
                    buttons: [{text: 'OK'}]
                }).open();
            }
            Common.Notifications.trigger('toolbar:activatecontrols');
            return;
        }

        if (this._state.licenseType) {
            let license = this._state.licenseType;
            let buttons = [{text: 'OK'}];
            if ((appOptions.trialMode & Asc.c_oLicenseMode.Limited) !== 0 &&
                (license === Asc.c_oLicenseResult.SuccessLimit ||
                    license === Asc.c_oLicenseResult.ExpiredLimited ||
                    appOptions.permissionsLicense === Asc.c_oLicenseResult.SuccessLimit)
            ) {
                license = (license === Asc.c_oLicenseResult.ExpiredLimited) ? _t.warnLicenseLimitedNoAccess : _t.warnLicenseLimitedRenewed;
            } else if (license === Asc.c_oLicenseResult.Connections || license === Asc.c_oLicenseResult.UsersCount) {
                license = (license===Asc.c_oLicenseResult.Connections) ? warnLicenseExceeded : warnLicenseUsersExceeded;
            } else {
                license = (license === Asc.c_oLicenseResult.ConnectionsOS) ? warnNoLicense : warnNoLicenseUsers;
                buttons = [{
                    text: _t.textBuyNow,
                    bold: true,
                    onClick: function() {
                        window.open(`${__PUBLISHER_URL__}`, "_blank");
                    }
                },
                    {
                        text: _t.textContactUs,
                        onClick: function() {
                            window.open(`mailto:${__SALES_EMAIL__}`, "_blank");
                        }
                    }];
            }
            if (this._state.licenseType === Asc.c_oLicenseResult.SuccessLimit) {
                Common.Notifications.trigger('toolbar:activatecontrols');
            } else {
                Common.Notifications.trigger('toolbar:activatecontrols');
                Common.Notifications.trigger('toolbar:deactivateeditcontrols');
                Common.Notifications.trigger('api:disconnect');
            }

            let value = LocalStorage.getItem("de-license-warning");
            value = (value !== null) ? parseInt(value) : 0;
            const now = (new Date).getTime();

            if (now - value > 86400000) {
                LocalStorage.setItem("de-license-warning", now);
                f7.dialog.create({
                    title: textNoLicenseTitle,
                    text : license,
                    buttons: buttons
                }).open();
            }
        } else {
            if (!appOptions.isDesktopApp && !appOptions.canBrandingExt &&
                appOptions.config && appOptions.config.customization && (appOptions.config.customization.loaderName || appOptions.config.customization.loaderLogo)) {
                f7.dialog.create({
                    title: _t.textPaidFeature,
                    text  : _t.textCustomLoader,
                    buttons: [{
                        text: _t.textContactUs,
                        bold: true,
                        onClick: () => {
                            window.open(`mailto:${__SALES_EMAIL__}`, "_blank");
                        }
                    },
                        { text: _t.textClose }]
                }).open();
            }
            Common.Notifications.trigger('toolbar:activatecontrols');
        }
    }

    onServerVersion (buildVersion) {
        if (this.changeServerVersion) return true;
        const _t = this._t;

        if (About.appVersion() !== buildVersion && !About.compareVersions()) {
            this.changeServerVersion = true;
            f7.dialog.alert(
                _t.errorServerVersion,
                _t.titleServerVersion,
                () => {
                    setTimeout(() => {Common.Gateway.updateVersion()}, 0);
                });
            return true;
        }
        return false;
    }

    bindEvents() {
        $$(window).on('resize', () => {
            this.api.Resize();
        });

        $$(window).on('popover:open popup:open sheet:open actions:open dialog:open', () => {
            this.api.asc_enableKeyEvents(false);
        });

        $$(window).on('popover:close popup:close sheet:close actions:close dialog:close', () => {
            this.api.asc_enableKeyEvents(true);
        });

        this.api.asc_registerCallback('asc_onDocumentUpdateVersion', this.onUpdateVersion.bind(this));
        this.api.asc_registerCallback('asc_onServerVersion', this.onServerVersion.bind(this));
        this.api.asc_registerCallback('asc_onDocumentName', this.onDocumentName.bind(this));
        this.api.asc_registerCallback('asc_onPrintUrl', this.onPrintUrl.bind(this));
        this.api.asc_registerCallback('asc_onPrint', this.onPrint.bind(this));

        EditorUIController.initThemeColors && EditorUIController.initThemeColors();

        this.api.asc_registerCallback('asc_onDownloadUrl', this.onDownloadUrl.bind(this));

        const storeDocumentSettings = this.props.storeDocumentSettings;
        this.api.asc_registerCallback('asc_onPageOrient', isPortrait => {
            storeDocumentSettings.resetPortrait(isPortrait);
        });
        this.api.asc_registerCallback('asc_onDocSize', (w, h) => {
            storeDocumentSettings.changeDocSize(w, h);
        });

        this.api.asc_registerCallback('asc_onShowContentControlsActions', (obj, x, y) => {
            switch (obj.type) {
<<<<<<< HEAD
                case Asc.c_oAscContentControlSpecificType.DateTime:
                    this.onShowDateActions(obj, x, y);
                    break;
=======
                // case Asc.c_oAscContentControlSpecificType.DateTime:
                //     this.onShowDateActions(obj, x, y);
                //     break;
>>>>>>> 37ae8429
                case Asc.c_oAscContentControlSpecificType.Picture:
                    if (obj.pr && obj.pr.get_Lock) {
                        let lock = obj.pr.get_Lock();
                        if (lock == Asc.c_oAscSdtLockType.SdtContentLocked || lock == Asc.c_oAscSdtLockType.ContentLocked)
                            return;
                    }
                    this.api.asc_addImage(obj);
                    setTimeout(() => {
                        this.api.asc_UncheckContentControlButtons();
                    }, 500);
                    break;
                case Asc.c_oAscContentControlSpecificType.DropDownList:
                case Asc.c_oAscContentControlSpecificType.ComboBox:
                    this.onShowListActions(obj, x, y);
                    break;
            }
        });

<<<<<<< HEAD
        // text settings
=======
        //text settings
>>>>>>> 37ae8429
        const storeTextSettings = this.props.storeTextSettings;
        storeTextSettings.resetFontsRecent(LocalStorage.getItem('dde-settings-recent-fonts'));

        EditorUIController.initFonts && EditorUIController.initFonts(storeTextSettings);
        EditorUIController.initFocusObjects && EditorUIController.initFocusObjects(this.props.storeFocusObjects);

        this.api.asc_registerCallback('asc_onVerticalAlign', (typeBaseline) => {
            storeTextSettings.resetTypeBaseline(typeBaseline);
        });
        this.api.asc_registerCallback('asc_onListType', (data) => {
            let type    = data.get_ListType();
            let subtype = data.get_ListSubType();
            storeTextSettings.resetListType(type);
            switch (type) {
                case 0:
                    storeTextSettings.resetBullets(subtype);
                    storeTextSettings.resetNumbers(-1);
                    break;
                case 1:
                    storeTextSettings.resetNumbers(subtype);
                    storeTextSettings.resetBullets(-1);
                    break;
                default: 
                    storeTextSettings.resetBullets(-1);
                    storeTextSettings.resetNumbers(-1);
            }
        });
        this.api.asc_registerCallback('asc_onPrAlign', (align) => {
            storeTextSettings.resetParagraphAlign(align);
        });
        this.api.asc_registerCallback('asc_onTextColor', (color) => {
            storeTextSettings.resetTextColor(color);
        });
        this.api.asc_registerCallback('asc_onParaSpacingLine', (vc) => {
            storeTextSettings.resetLineSpacing(vc);
        });

        this.api.asc_registerCallback('asc_onTextHighLight', color => {
            let textPr = this.api.get_TextProps().get_TextPr();

            if(textPr) {
                color = textPr.get_HighLight();
                storeTextSettings.resetHighlightColor(color);
            }
        });

        // link settings
        const storeLinkSettings = this.props.storeLinkSettings;
        this.api.asc_registerCallback('asc_onCanAddHyperlink', (value) => {
            storeLinkSettings.canAddHyperlink(value);
        });

        //paragraph settings
        EditorUIController.initEditorStyles && EditorUIController.initEditorStyles(this.props.storeParagraphSettings);

        //table settings
        EditorUIController.initTableTemplates && EditorUIController.initTableTemplates(this.props.storeTableSettings);

        //chart settings
        EditorUIController.updateChartStyles && EditorUIController.updateChartStyles(this.props.storeChartSettings, this.props.storeFocusObjects);

        // Document Info

        const storeDocumentInfo = this.props.storeDocumentInfo;

        this.api.asc_registerCallback("asc_onGetDocInfoStart", () => {
            storeDocumentInfo.switchIsLoaded(false);
        });

        this.api.asc_registerCallback("asc_onGetDocInfoStop", () => {
            storeDocumentInfo.switchIsLoaded(true);
        });

        this.api.asc_registerCallback("asc_onDocInfo", (obj) => {
            storeDocumentInfo.changeCount(obj);
        });

        this.api.asc_registerCallback('asc_onGetDocInfoEnd', () => {
          storeDocumentInfo.switchIsLoaded(true);
        });

        // Color Schemes

        this.api.asc_registerCallback('asc_onSendThemeColorSchemes', (arr) => {
            storeDocumentSettings.addSchemes(arr);
        });

        // Downloaded Advanced Options
        
        this.api.asc_registerCallback('asc_onAdvancedOptions', (type, advOptions, mode, formatOptions) => {
            const {t} = this.props;
            const _t = t("Settings", { returnObjects: true });
            if(type == Asc.c_oAscAdvancedOptionsID.DRM) {
                onAdvancedOptions(type, _t, this._isDocReady, this.props.storeAppOptions.canRequestClose, this.isDRM);
                this.isDRM = true;
            }
        });

        // Toolbar settings

        const storeToolbarSettings = this.props.storeToolbarSettings;
        this.api.asc_registerCallback('asc_onCanUndo', (can) => {
            if (this.props.users.isDisconnected) return;
            storeToolbarSettings.setCanUndo(can);
        });
        this.api.asc_registerCallback('asc_onCanRedo', (can) => {
            if (this.props.users.isDisconnected) return;
            storeToolbarSettings.setCanRedo(can);
        });
    }

<<<<<<< HEAD
    onShowDateActions(obj, x, y) {
        const { t } = this.props;
        let props = obj.pr,
            specProps = props.get_DateTimePr(),
            isPhone = Device.isPhone;

        this.controlsContainer = this.boxSdk.find('#calendar-target-element');
        this._dateObj = props;

        if (this.controlsContainer.length < 1) {
            this.controlsContainer = $$('<div id="calendar-target-element" style="position: absolute;"></div>');
            this.boxSdk.append(this.controlsContainer);
        }

        this.controlsContainer.css({left: `${x}px`, top: `${y}px`});

        this.cmpCalendar = f7.calendar.create({
            inputEl: '#calendar-target-element',
            dayNamesShort: [t('Edit.textSu'), t('Edit.textMo'), t('Edit.textTu'), t('Edit.textWe'), t('Edit.textTh'), t('Edit.textFr'), t('Edit.textSa')],
            monthNames: [t('Edit.textJanuary'), t('Edit.textFebruary'), t('Edit.textMarch'), t('Edit.textApril'), t('Edit.textMay'), t('Edit.textJune'), t('Edit.textJuly'), t('Edit.textAugust'), t('Edit.textSeptember'), t('Edit.textOctober'), t('Edit.textNovember'), t('Edit.textDecember')],
            backdrop: isPhone ? false : true,
            closeByBackdropClick: isPhone ? false : true,
            value: [new Date(specProps ? specProps.get_FullDate() : undefined)],
            openIn: isPhone ? 'sheet' : 'popover',
            on: {
                change: (calendar, value) => {
                    if(calendar.initialized && value[0]) {
                        let specProps = this._dateObj.get_DateTimePr();
                        specProps.put_FullDate(new Date(value[0]));
                        this.api.asc_SetContentControlDatePickerDate(specProps);
                        calendar.close();
                        this.api.asc_UncheckContentControlButtons();
                    }
                }
            }
        });

        setTimeout(() => {
            this.cmpCalendar.open();
        }, 100)
    }
    
        
=======
>>>>>>> 37ae8429
    onShowListActions(obj, x, y) {
        if(!Device.isPhone) {
            this.dropdownListTarget = this.boxSdk.find('#dropdown-list-target');
        
            if (this.dropdownListTarget.length < 1) {
                this.dropdownListTarget = $$('<div id="dropdown-list-target" style="position: absolute;"></div>');
                this.boxSdk.append(this.dropdownListTarget);
            }
        
            this.dropdownListTarget.css({left: `${x}px`, top: `${y}px`});
        }

        Common.Notifications.trigger('openDropdownList', obj);
    }

    onProcessSaveResult (data) {
        this.api.asc_OnSaveEnd(data.result);

        if (data && data.result === false) {
            const _t = this._t;
            f7.dialog.alert(
                (!data.message) ? _t.errorProcessSaveResult : data.message,
                _t.criticalErrorTitle
            );
        }
    }

    onProcessRightsChange (data) {
        if (data && data.enabled === false) {
            const appOptions = this.props.storeAppOptions;
            const old_rights = appOptions.lostEditingRights;
            appOptions.changeEditingRights(!old_rights);
            this.api.asc_coAuthoringDisconnect();
            Common.Notifications.trigger('api:disconnect');

            if (!old_rights) {
                const _t = this._t;
                f7.dialog.alert(
                    (!data.message) ? _t.warnProcessRightsChange : data.message,
                    _t.notcriticalErrorTitle,
                    () => { appOptions.changeEditingRights(false); }
                );
            }
        }
    }

    onDownloadAs () {
        const appOptions = this.props.storeAppOptions;
        if ( !appOptions.canDownload && !appOptions.canDownloadOrigin) {
            Common.Gateway.reportError(Asc.c_oAscError.ID.AccessDeny, this._t.errorAccessDeny);
            return;
        }

        this._state.isFromGatewayDownloadAs = true;
        const type = /^(?:(pdf|djvu|xps|oxps))$/.exec(this.document.fileType);

        if (type && typeof type[1] === 'string') {
            this.api.asc_DownloadOrigin(true);
        } else {
            this.api.asc_DownloadAs(new Asc.asc_CDownloadOptions(Asc.c_oAscFileType.DOCX, true));
        }
    }

    onDownloadUrl (url, fileType) {
        if (this._state.isFromGatewayDownloadAs) {
            Common.Gateway.downloadAs(url, fileType);
        }

        this._state.isFromGatewayDownloadAs = false;
    }

    onRequestClose () {
        Common.Gateway.requestClose();
    }

    onUpdateVersion (callback) {
        const _t = this._t;

        this.needToUpdateVersion = true;
        Common.Notifications.trigger('preloader:endAction', Asc.c_oAscAsyncActionType['BlockInteraction'], this.LoadingDocument);

        f7.dialog.alert(
            _t.errorUpdateVersion,
            _t.titleUpdateVersion,
            () => {
                Common.Gateway.updateVersion();
                if (callback) {
                    callback.call(this);
                }
                Common.Notifications.trigger('preloader:beginAction', Asc.c_oAscAsyncActionType['BlockInteraction'], this.LoadingDocument);
            });
    }

    onDocumentName () {
        this.updateWindowTitle(true);
    }

    updateWindowTitle (force) {
        const isModified = this.api.isDocumentModified();
        if (this._state.isDocModified !== isModified || force) {
            const title = this.defaultTitleText;

            if (window.document.title != title) {
                window.document.title = title;
            }

            this._isDocReady && (this._state.isDocModified !== isModified) && Common.Gateway.setDocumentModified(isModified);
            this._state.isDocModified = isModified;
        }
    }

    onPrint () {
        if (!this.props.storeAppOptions.canPrint) return;

        if (this.api)
            this.api.asc_Print();
        Common.component.Analytics.trackEvent('Print');
    }

    onPrintUrl (url) {
        if (this.iframePrint) {
            this.iframePrint.parentNode.removeChild(this.iframePrint);
            this.iframePrint = null;
        }

        if (!this.iframePrint) {
            this.iframePrint = document.createElement("iframe");
            this.iframePrint.id = "id-print-frame";
            this.iframePrint.style.display = 'none';
            this.iframePrint.style.visibility = "hidden";
            this.iframePrint.style.position = "fixed";
            this.iframePrint.style.right = "0";
            this.iframePrint.style.bottom = "0";
            document.body.appendChild(this.iframePrint);
            this.iframePrint.onload = function() {
                this.iframePrint.contentWindow.focus();
                this.iframePrint.contentWindow.print();
                this.iframePrint.contentWindow.blur();
                window.focus();
            };
        }

        if (url) {
            this.iframePrint.src = url;
        }
    }

    onExternalMessage (msg) {
        if (msg && msg.msg) {
            msg.msg = (msg.msg).toString();
            f7.notification.create({
                //title: uiApp.params.modalTitle,
                text: [msg.msg.charAt(0).toUpperCase() + msg.msg.substring(1)],
                closeButton: true
            }).open();

            Common.component.Analytics.trackEvent('External Error');
        }
    }

    onRunAutostartMacroses () {
        const config = this.props.storeAppOptions.config;
        const enable = !config.customization || (config.customization.macros !== false);
        if (enable) {
            const value = this.props.storeApplicationSettings.macrosMode;
            if (value === 1) {
                this.api.asc_runAutostartMacroses();
            } else if (value === 0) {
                const _t = this._t;
                f7.dialog.create({
                    title: _t.notcriticalErrorTitle,
                    text: _t.textHasMacros,
                    content: `<div class="checkbox-in-modal">
                      <label class="checkbox">
                        <input type="checkbox" name="checkbox-show-macros" />
                        <i class="icon-checkbox"></i>
                      </label>
                      <span class="right-text">${_t.textRemember}</span>
                      </div>`,
                    buttons: [{
                        text: _t.textYes,
                        onClick: () => {
                            const dontshow = $$('input[name="checkbox-show-macros"]').prop('checked');
                            if (dontshow) {
                                this.props.storeApplicationSettings.changeMacrosSettings(1);
                                LocalStorage.setItem("de-mobile-macros-mode", 1);
                            }
                            setTimeout(() => {
                                this.api.asc_runAutostartMacroses();
                            }, 1);
                        }},
                        {
                            text: _t.textNo,
                            onClick: () => {
                                const dontshow = $$('input[name="checkbox-show-macros"]').prop('checked');
                                if (dontshow) {
                                    this.props.storeApplicationSettings.changeMacrosSettings(2);
                                    LocalStorage.setItem("de-mobile-macros-mode", 2);
                                }
                            }
                        }]
                }).open();
            }
        }
    }

    render() {
        return (
            <Fragment>
                <LongActionsController />
                <ErrorController LoadingDocument={this.LoadingDocument}/>
                <CollaborationController />
                <ReviewController />
                <CommentsController />
                {EditorUIController.getEditCommentControllers && EditorUIController.getEditCommentControllers()}
                <ViewCommentsController />
                <PluginsController />
                <EncodingController />
                <DropdownListController />
            </Fragment>
            )
    }

    componentDidMount() {
        Common.EditorApi = {get: () => this.api};
        this.initSdk();
    }
}

const translated = withTranslation()(MainController);
export {translated as MainController};<|MERGE_RESOLUTION|>--- conflicted
+++ resolved
@@ -559,15 +559,9 @@
 
         this.api.asc_registerCallback('asc_onShowContentControlsActions', (obj, x, y) => {
             switch (obj.type) {
-<<<<<<< HEAD
                 case Asc.c_oAscContentControlSpecificType.DateTime:
                     this.onShowDateActions(obj, x, y);
                     break;
-=======
-                // case Asc.c_oAscContentControlSpecificType.DateTime:
-                //     this.onShowDateActions(obj, x, y);
-                //     break;
->>>>>>> 37ae8429
                 case Asc.c_oAscContentControlSpecificType.Picture:
                     if (obj.pr && obj.pr.get_Lock) {
                         let lock = obj.pr.get_Lock();
@@ -586,11 +580,6 @@
             }
         });
 
-<<<<<<< HEAD
-        // text settings
-=======
-        //text settings
->>>>>>> 37ae8429
         const storeTextSettings = this.props.storeTextSettings;
         storeTextSettings.resetFontsRecent(LocalStorage.getItem('dde-settings-recent-fonts'));
 
@@ -702,7 +691,6 @@
         });
     }
 
-<<<<<<< HEAD
     onShowDateActions(obj, x, y) {
         const { t } = this.props;
         let props = obj.pr,
@@ -744,10 +732,7 @@
             this.cmpCalendar.open();
         }, 100)
     }
-    
-        
-=======
->>>>>>> 37ae8429
+
     onShowListActions(obj, x, y) {
         if(!Device.isPhone) {
             this.dropdownListTarget = this.boxSdk.find('#dropdown-list-target');
