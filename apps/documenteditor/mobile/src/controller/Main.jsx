
import React, {Component, Fragment} from 'react';
import {inject} from "mobx-react";
import { f7 } from "framework7-react";
import { withTranslation } from 'react-i18next';
import { LocalStorage } from '../../../../common/mobile/utils/LocalStorage';
import CollaborationController from '../../../../common/mobile/lib/controller/collaboration/Collaboration.jsx';
import {InitReviewController as ReviewController} from '../../../../common/mobile/lib/controller/collaboration/Review.jsx';
import { onAdvancedOptions } from './settings/Download.jsx';
import {
    CommentsController,
    AddCommentController,
    EditCommentController,
    ViewCommentsController
} from "../../../../common/mobile/lib/controller/collaboration/Comments";
<<<<<<< HEAD
import About from '../../../../common/mobile/lib/view/About';

import patch from '../lib/patch'
=======
import EditorUIController from '../lib/patch'
>>>>>>> dc4c2008

@inject(
    "storeAppOptions",
    "storeDocumentSettings",
    "storeFocusObjects",
    "storeTextSettings",
    "storeParagraphSettings",
    "storeTableSettings",
    "storeDocumentInfo",
    "storeChartSettings"
    )
class MainController extends Component {
    constructor(props) {
        super(props);
        window.editorType = 'de';

        this._state = {
            licenseType: false
        };

        const { t } = this.props;
        this._t = t('Main', {returnObjects:true});
    }

    initSdk() {
        const script = document.createElement("script");
        script.src = "../../../../sdkjs/develop/sdkjs/word/scripts.js";
        script.async = true;
        script.onload = () => {
            let dep_scripts = ['../../../vendor/xregexp/xregexp-all-min.js',
                '../../../vendor/sockjs/sockjs.min.js',
                '../../../vendor/jszip/jszip.min.js',
                '../../../vendor/jszip-utils/jszip-utils.min.js'];
            dep_scripts.push(...sdk_scripts);

            const promise_get_script = (scriptpath) => {
                return new Promise((resolve, reject) => {
                    const script = document.createElement("script");
                    script.src = scriptpath;
                    script.onload = () => {
                        resolve('ok');
                    };
                    script.onerror = () => {
                        reject('error');
                    };

                    document.body.appendChild(script);
                });
            };

            const loadConfig = data => {
                EditorUIController.isSupportEditFeature();
                console.log('load config');

                this.editorConfig = Object.assign({}, this.editorConfig, data.config);

                this.props.storeAppOptions.setConfigOptions(this.editorConfig);

                this.editorConfig.lang && this.api.asc_setLocale(this.editorConfig.lang);

                Common.Notifications.trigger('configOptionsFill');
            };

            const loadDocument = data => {
                this.permissions = {};
                this.document = data.doc;

                let docInfo = {};

                if (data.doc) {
                    this.permissions = Object.assign(this.permissions, data.doc.permissions);

                    const _permissions = Object.assign({}, data.doc.permissions);
                    const _userOptions = this.props.storeAppOptions.user;
                    const _user = new Asc.asc_CUserInfo();
                    _user.put_Id(_userOptions.id);
                    _user.put_FullName(_userOptions.fullname);

                    docInfo = new Asc.asc_CDocInfo();
                    docInfo.put_Id(data.doc.key);
                    docInfo.put_Url(data.doc.url);
                    docInfo.put_Title(data.doc.title);
                    docInfo.put_Format(data.doc.fileType);
                    docInfo.put_VKey(data.doc.vkey);
                    docInfo.put_Options(data.doc.options);
                    docInfo.put_UserInfo(_user);
                    docInfo.put_CallbackUrl(this.editorConfig.callbackUrl);
                    docInfo.put_Token(data.doc.token);
                    docInfo.put_Permissions(_permissions);
                    docInfo.put_EncryptedInfo(this.editorConfig.encryptionKeys);

                    // var enable = !this.editorConfig.customization || (this.editorConfig.customization.macros!==false);
                    // docInfo.asc_putIsEnabledMacroses(!!enable);
                    // enable = !this.editorConfig.customization || (this.editorConfig.customization.plugins!==false);
                    // docInfo.asc_putIsEnabledPlugins(!!enable);

                    // let type = /^(?:(pdf|djvu|xps))$/.exec(data.doc.fileType);
                    // if (type && typeof type[1] === 'string') {
                    //     this.permissions.edit = this.permissions.review = false;
                    // }
                }

                this.api.asc_registerCallback('asc_onGetEditorPermissions', onEditorPermissions);
                this.api.asc_registerCallback('asc_onDocumentContentReady', onDocumentContentReady);
                this.api.asc_registerCallback('asc_onLicenseChanged', this.onLicenseChanged.bind(this));
                // this.api.asc_registerCallback('asc_onRunAutostartMacroses', _.bind(this.onRunAutostartMacroses, this));
                this.api.asc_setDocInfo(docInfo);
                this.api.asc_getEditorPermissions(this.editorConfig.licenseUrl, this.editorConfig.customerId);

                // Document Info

                const storeDocumentInfo = this.props.storeDocumentInfo;

                storeDocumentInfo.setDataDoc(this.document);

                // Common.SharedSettings.set('document', data.doc);

                if (data.doc) {
                    Common.Notifications.trigger('setdoctitle', data.doc.title);
                    if (data.doc.info) {
                       data.doc.info.author && console.log("Obsolete: The 'author' parameter of the document 'info' section is deprecated. Please use 'owner' instead.");
                       data.doc.info.created && console.log("Obsolete: The 'created' parameter of the document 'info' section is deprecated. Please use 'uploaded' instead.");
                   }
                }
            };

            const onEditorPermissions = params => {
                const licType = params.asc_getLicenseType();

                // check licType
                if (Asc.c_oLicenseResult.Expired === licType ||
                    Asc.c_oLicenseResult.Error === licType ||
                    Asc.c_oLicenseResult.ExpiredTrial === licType) {
                    f7.dialog.create({
                        title   : this._t.titleLicenseExp,
                        text    : this._t.warnLicenseExp
                    }).open();
                    return;
                }
                if (Asc.c_oLicenseResult.ExpiredLimited === licType) {
                    this._state.licenseType = licType;
                }

                if ( this.onServerVersion(params.asc_getBuildVersion()) ) return;

                this.appOptions.canLicense = (licType === Asc.c_oLicenseResult.Success || licType === Asc.c_oLicenseResult.SuccessLimit);

                const storeAppOptions = this.props.storeAppOptions;

                storeAppOptions.setPermissionOptions(this.document, licType, params, this.permissions);

                this.applyMode(storeAppOptions);

                this.api.asc_LoadDocument();
                this.api.Resize();
            };

            const onDocumentContentReady = () => {
                this.applyLicense();

                Common.Gateway.documentReady();
                f7.emit('resize');

                Common.Notifications.trigger('document:ready');

                this._isDocReady = true;
            };

            const _process_array = (array, fn) => {
                let results = [];
                return array.reduce(function(p, item) {
                    return p.then(function() {
                        return fn(item).then(function(data) {
                            results.push(data);
                            return results;
                        });
                    });
                }, Promise.resolve());
            };

            _process_array(dep_scripts, promise_get_script)
                .then ( result => {
                    window["flat_desine"] = true;
                    const {t} = this.props;
                    this.api = new Asc.asc_docs_api({
                        'id-view'  : 'editor_sdk',
                        'mobile'   : true,
                        'translate': t('Main.SDK', {returnObjects:true})
                    });

                    this.appOptions   = {};
                    this.bindEvents();

                    Common.Gateway.on('init',           loadConfig);
                    // Common.Gateway.on('showmessage',    _.bind(me.onExternalMessage, me));
                    Common.Gateway.on('opendocument',   loadDocument);
                    Common.Gateway.appReady();

                    Common.Notifications.trigger('engineCreated', this.api);
                    Common.EditorApi = {get: () => this.api};
                }, error => {
                    console.log('promise failed ' + error);
                });
        };

        script.onerror = () => {
            console.log('error');
        };

        document.body.appendChild(script);
    }

    applyMode (appOptions) {
        this.api.asc_enableKeyEvents(appOptions.isEdit);
        this.api.asc_setViewMode(!appOptions.isEdit && !appOptions.isRestrictedEdit);
        appOptions.isRestrictedEdit && appOptions.canComments && this.api.asc_setRestriction(Asc.c_oAscRestrictionType.OnlyComments);
        appOptions.isRestrictedEdit && appOptions.canFillForms && this.api.asc_setRestriction(Asc.c_oAscRestrictionType.OnlyForms);

        // Set units
        let value = LocalStorage.getItem('de-mobile-settings-unit');
        value = (value !== null) ? parseInt(value) : (appOptions.customization && appOptions.customization.unit ? Common.Utils.Metric.c_MetricUnits[appOptions.customization.unit.toLocaleLowerCase()] : Common.Utils.Metric.getDefaultMetric());
        (value === undefined) && (value = Common.Utils.Metric.getDefaultMetric());
        Common.Utils.Metric.setCurrentMetric(value);
        this.api.asc_SetDocumentUnits((value === Common.Utils.Metric.c_MetricUnits.inch) ? Asc.c_oAscDocumentUnits.Inch : ((value===Common.Utils.Metric.c_MetricUnits.pt) ? Asc.c_oAscDocumentUnits.Point : Asc.c_oAscDocumentUnits.Millimeter));

        //me.api.asc_registerCallback('asc_onDocumentModifiedChanged', _.bind(me.onDocumentModifiedChanged, me));
        //me.api.asc_registerCallback('asc_onDocumentCanSaveChanged',  _.bind(me.onDocumentCanSaveChanged, me));

        //if (me.stackLongActions.exist({id: ApplyEditRights, type: Asc.c_oAscAsyncActionType['BlockInteraction']})) {
        //    me.onLongActionEnd(Asc.c_oAscAsyncActionType['BlockInteraction'], ApplyEditRights);
        //} else if (!this._isDocReady) {
        //    me.hidePreloader();
        //    me.onLongActionBegin(Asc.c_oAscAsyncActionType['BlockInteraction'], LoadingDocument);
        //}

        // Message on window close
        window.onbeforeunload = this.onBeforeUnload.bind(this);
        window.onunload = this.onUnload.bind(this);
    }

    onBeforeUnload () {
        LocalStorage.save();

        if (this.api.isDocumentModified()) {
            this.api.asc_stopSaving();
            this.continueSavingTimer = window.setTimeout(() => {
                this.api.asc_continueSaving();
            }, 500);

            return this._t.leavePageText;
        }
    }

    onUnload () {
        if (this.continueSavingTimer)
            clearTimeout(this.continueSavingTimer);
    }

    onLicenseChanged (params) {
        const appOptions = this.props.storeAppOptions;
        const licType = params.asc_getLicenseType();
        if (licType !== undefined && appOptions.canEdit && appOptions.config.mode !== 'view' &&
            (licType === Asc.c_oLicenseResult.Connections || licType === Asc.c_oLicenseResult.UsersCount || licType === Asc.c_oLicenseResult.ConnectionsOS || licType === Asc.c_oLicenseResult.UsersCountOS
                || licType === Asc.c_oLicenseResult.SuccessLimit && (appOptions.trialMode & Asc.c_oLicenseMode.Limited) !== 0))
            this._state.licenseType = licType;
        if (this._isDocReady && this._state.licenseType)
            this.applyLicense();
    }

    applyLicense () {
        const _t = this._t;
        const appOptions = this.props.storeAppOptions;
        if (appOptions.config.mode !== 'view' && !patch.isSupportEditFeature()) {
            let value = LocalStorage.getItem("de-opensource-warning");
            value = (value !== null) ? parseInt(value) : 0;
            const now = (new Date).getTime();
            if (now - value > 86400000) {
                LocalStorage.setItem("de-opensource-warning", now);
                f7.dialog.create({
                    title: _t.notcriticalErrorTitle,
                    text : _t.errorOpensource,
                    buttons: [{text: 'OK'}]
                }).open();
            }
            Common.Notifications.trigger('toolbar:activatecontrols');
            return;
        }

        if (this._state.licenseType) {
            let license = this._state.licenseType;
            let buttons = [{text: 'OK'}];
            if ((appOptions.trialMode & Asc.c_oLicenseMode.Limited) !== 0 &&
                (license === Asc.c_oLicenseResult.SuccessLimit ||
                    license === Asc.c_oLicenseResult.ExpiredLimited ||
                    appOptions.permissionsLicense === Asc.c_oLicenseResult.SuccessLimit)
            ) {
                license = (license === Asc.c_oLicenseResult.ExpiredLimited) ? _t.warnLicenseLimitedNoAccess : _t.warnLicenseLimitedRenewed;
            } else if (license === Asc.c_oLicenseResult.Connections || license === Asc.c_oLicenseResult.UsersCount) {
                license = (license===Asc.c_oLicenseResult.Connections) ? _t.warnLicenseExceeded : _t.warnLicenseUsersExceeded;
            } else {
                license = (license === Asc.c_oLicenseResult.ConnectionsOS) ? _t.warnNoLicense : _t.warnNoLicenseUsers;
                buttons = [{
                    text: _t.textBuyNow,
                    bold: true,
                    onClick: function() {
                        window.open(`${__PUBLISHER_URL__}`, "_blank");
                    }
                },
                    {
                        text: _t.textContactUs,
                        onClick: function() {
                            window.open(`mailto:${__SALES_EMAIL__}`, "_blank");
                        }
                    }];
            }
            if (this._state.licenseType === Asc.c_oLicenseResult.SuccessLimit) {
                Common.Notifications.trigger('toolbar:activatecontrols');
            } else {
                Common.Notifications.trigger('toolbar:activatecontrols');
                Common.Notifications.trigger('toolbar:deactivateeditcontrols');
                Common.Notifications.trigger('api:disconnect');
            }

            let value = LocalStorage.getItem("de-license-warning");
            value = (value !== null) ? parseInt(value) : 0;
            const now = (new Date).getTime();

            if (now - value > 86400000) {
                LocalStorage.setItem("de-license-warning", now);
                f7.dialog.create({
                    title: _t.textNoLicenseTitle,
                    text : license,
                    buttons: buttons
                }).open();
            }
        } else {
            if (!appOptions.isDesktopApp && !appOptions.canBrandingExt &&
                appOptions.config && appOptions.config.customization && (appOptions.config.customization.loaderName || appOptions.config.customization.loaderLogo)) {
                f7.dialog.create({
                    title: _t.textPaidFeature,
                    text  : _t.textCustomLoader,
                    buttons: [{
                        text: _t.textContactUs,
                        bold: true,
                        onClick: () => {
                            window.open(`mailto:${__SALES_EMAIL__}`, "_blank");
                        }
                    },
                        { text: _t.textClose }]
                }).open();
            }
            Common.Notifications.trigger('toolbar:activatecontrols');
        }
    }

    onServerVersion (buildVersion) {
        if (this.changeServerVersion) return true;
        const _t = this._t;

        if (About.appVersion() !== buildVersion && !window.compareVersions) {
            this.changeServerVersion = true;
            f7.dialog.alert(
                _t.errorServerVersion,
                _t.titleServerVersion,
                () => {
                    setTimeout(() => {Common.Gateway.updateVersion()}, 0);
                });
            return true;
        }
        return false;
    }

    bindEvents() {
        this.api.asc_registerCallback('asc_onSendThemeColors', (colors, standart_colors) => {
            Common.Utils.ThemeColor.setColors(colors, standart_colors);
        });

        const storeDocumentSettings = this.props.storeDocumentSettings;
        this.api.asc_registerCallback('asc_onPageOrient', isPortrait => {
            storeDocumentSettings.resetPortrait(isPortrait);
        });
        this.api.asc_registerCallback('asc_onDocSize', (w, h) => {
            storeDocumentSettings.changeDocSize(w, h);
        });
        const storeFocusObjects = this.props.storeFocusObjects;
        this.api.asc_registerCallback('asc_onFocusObject', objects => {
            storeFocusObjects.resetFocusObjects(objects);
        });

        //text settings
        const storeTextSettings = this.props.storeTextSettings;
        this.api.asc_registerCallback('asc_onInitEditorFonts', (fonts, select) => {
            storeTextSettings.initEditorFonts(fonts, select);
        });
        this.api.asc_registerCallback('asc_onFontFamily', (font) => {
            storeTextSettings.resetFontName(font);
        });
        this.api.asc_registerCallback('asc_onFontSize', (size) => {
            storeTextSettings.resetFontSize(size);
        });
        this.api.asc_registerCallback('asc_onBold', (isBold) => {
            storeTextSettings.resetIsBold(isBold);
        });
        this.api.asc_registerCallback('asc_onItalic', (isItalic) => {
            storeTextSettings.resetIsItalic(isItalic);
        });
        this.api.asc_registerCallback('asc_onUnderline', (isUnderline) => {
            storeTextSettings.resetIsUnderline(isUnderline);
        });
        this.api.asc_registerCallback('asc_onStrikeout', (isStrikeout) => {
            storeTextSettings.resetIsStrikeout(isStrikeout);
        });
        this.api.asc_registerCallback('asc_onVerticalAlign', (typeBaseline) => {
            storeTextSettings.resetTypeBaseline(typeBaseline);
        });
        this.api.asc_registerCallback('asc_onListType', (data) => {
            let type    = data.get_ListType();
            let subtype = data.get_ListSubType();
            storeTextSettings.resetListType(type);
            switch (type) {
                case 0:
                    storeTextSettings.resetBullets(subtype);
                    break;
                case 1:
                    storeTextSettings.resetNumbers(subtype);
                    break;
            }
        });
        this.api.asc_registerCallback('asc_onPrAlign', (align) => {
            storeTextSettings.resetParagraphAlign(align);
        });
        this.api.asc_registerCallback('asc_onTextColor', (color) => {
            storeTextSettings.resetTextColor(color);
        });
        this.api.asc_registerCallback('asc_onParaSpacingLine', (vc) => {
            storeTextSettings.resetLineSpacing(vc);
        });
        this.api.asc_registerCallback('asc_onTextShd', (shd) => {
            let color = shd.get_Color();
            storeTextSettings.resetBackgroundColor(color);
        });

        //paragraph settings
        this.api.asc_setParagraphStylesSizes(330, 38);
        const storeParagraphSettings = this.props.storeParagraphSettings;
        this.api.asc_registerCallback('asc_onInitEditorStyles', (styles) => {
            storeParagraphSettings.initEditorStyles(styles);
        });
        this.api.asc_registerCallback('asc_onParaStyleName', (name) => {
            storeParagraphSettings.changeParaStyleName(name);
        });

        //table settings
        const storeTableSettings = this.props.storeTableSettings;
        this.api.asc_registerCallback('asc_onInitTableTemplates', (templates) => {
            storeTableSettings.initTableTemplates(templates);
        });

        //chart settings
        const storeChartSettings = this.props.storeChartSettings;
        this.api.asc_registerCallback('asc_onUpdateChartStyles', () => {
            if (storeFocusObjects.chartObject && storeFocusObjects.chartObject.get_ChartProperties()) {
                storeChartSettings.updateChartStyles(this.api.asc_getChartPreviews(storeFocusObjects.chartObject.get_ChartProperties().getType()));
            }
        });

        // Document Info

        const storeDocumentInfo = this.props.storeDocumentInfo;

        this.api.asc_registerCallback("asc_onGetDocInfoStart", () => {
            storeDocumentInfo.switchIsLoaded(false);
        });

        this.api.asc_registerCallback("asc_onGetDocInfoStop", () => {
            storeDocumentInfo.switchIsLoaded(true);
        });

        this.api.asc_registerCallback("asc_onDocInfo", (obj) => {
            storeDocumentInfo.changeCount(obj);
        });

        this.api.asc_registerCallback('asc_onGetDocInfoEnd', () => {
          storeDocumentInfo.switchIsLoaded(true);
        });

        this.api.asc_registerCallback('asc_onDocumentName', (name) => {
            // console.log(name);
        });

        // Color Schemes

        this.api.asc_registerCallback('asc_onSendThemeColorSchemes', (arr) => {
            storeDocumentSettings.addSchemes(arr);
        });

        // Downloaded Advanced Options
        this.api.asc_registerCallback('asc_onAdvancedOptions', (type, advOptions, mode, formatOptions) => {
            const {t} = this.props;
            const _t = t("Settings", { returnObjects: true });
            onAdvancedOptions(type, advOptions, mode, formatOptions, _t, this.props.storeAppOptions.canRequestClose);
        });
    }

    render() {
        return (
            <Fragment>
                <CollaborationController />
                <ReviewController />
                <CommentsController />
                <AddCommentController />
                <EditCommentController />
                <ViewCommentsController />
            </Fragment>
            )
    }

    componentDidMount() {
        this.initSdk();
    }
}

const translated = withTranslation()(MainController);
export {translated as MainController};<|MERGE_RESOLUTION|>--- conflicted
+++ resolved
@@ -13,13 +13,8 @@
     EditCommentController,
     ViewCommentsController
 } from "../../../../common/mobile/lib/controller/collaboration/Comments";
-<<<<<<< HEAD
 import About from '../../../../common/mobile/lib/view/About';
-
-import patch from '../lib/patch'
-=======
-import EditorUIController from '../lib/patch'
->>>>>>> dc4c2008
+import EditorUIController from '../lib/patch';
 
 @inject(
     "storeAppOptions",
@@ -292,7 +287,7 @@
     applyLicense () {
         const _t = this._t;
         const appOptions = this.props.storeAppOptions;
-        if (appOptions.config.mode !== 'view' && !patch.isSupportEditFeature()) {
+        if (appOptions.config.mode !== 'view' && !EditorUIController.isSupportEditFeature()) {
             let value = LocalStorage.getItem("de-opensource-warning");
             value = (value !== null) ? parseInt(value) : 0;
             const now = (new Date).getTime();
