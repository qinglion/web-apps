--- conflicted
+++ resolved
@@ -95,7 +95,6 @@
                 const storeDocumentInfo = this.props.storeDocumentInfo;
 
                 storeDocumentInfo.setDataDoc(this.document);
-                // console.log(this.document);
 
                 // Common.SharedSettings.set('document', data.doc);
 
@@ -256,23 +255,11 @@
         const storeDocumentInfo = this.props.storeDocumentInfo;
 
         this.api.asc_registerCallback("asc_onGetDocInfoStart", () => {
-<<<<<<< HEAD
-        //   console.log("Start");
-          storeDocumentInfo.switchIsLoaded(false);
+            storeDocumentInfo.switchIsLoaded(false);
         });
 
         this.api.asc_registerCallback("asc_onGetDocInfoStop", () => {
-        //   console.log("Stop");
-          storeDocumentInfo.switchIsLoaded(true);
-=======
-            // console.log("Start");
-            storeDocumentInfo.switchIsLoaded(false);
-        });
-
-        this.api.asc_registerCallback("asc_onGetDocInfoStop", () => {
-            // console.log("Stop");
             storeDocumentInfo.switchIsLoaded(true);
->>>>>>> a9005519
         });
 
         this.api.asc_registerCallback("asc_onDocInfo", (obj) => {
@@ -280,30 +267,18 @@
         });
 
         this.api.asc_registerCallback('asc_onGetDocInfoEnd', () => {
-<<<<<<< HEAD
-        //   console.log('End');
           storeDocumentInfo.switchIsLoaded(true);
-        });
-
-        // Color Schemes
-
-        this.api.asc_registerCallback('asc_onSendThemeColorSchemes', (arr) => {
-            // console.log(arr);
-            storeDocumentSettings.addSchemes(arr);
-        });
-
-
-
-        // me.api.asc_registerCallback('asc_onDocumentName',       _.bind(me.onApiDocumentName, me));
-=======
-            // console.log('End');
-            storeDocumentInfo.switchIsLoaded(true);
         });
 
         this.api.asc_registerCallback('asc_onDocumentName', (name) => {
             // console.log(name);
         });
->>>>>>> a9005519
+
+        // Color Schemes
+
+        this.api.asc_registerCallback('asc_onSendThemeColorSchemes', (arr) => {
+            storeDocumentSettings.addSchemes(arr);
+        });
 
     }
 
