import {makeObservable, action, observable} from 'mobx';
import { LocalStorage } from '../../../../common/mobile/utils/LocalStorage';

export class storeApplicationSettings {
    constructor() {
        makeObservable(this, {
            unitMeasurement: observable, 
            isSpellChecking: observable, 
            isNonprintingCharacters: observable, 
            isHiddenTableBorders: observable, 
            isComments: observable, 
            isResolvedComments: observable, 
            macrosMode: observable, 
            macrosRequest: observable,
            changeSpellCheck: action,
            changeUnitMeasurement: action, 
            changeNoCharacters: action, 
            changeShowTableEmptyLine: action, 
            changeDisplayComments: action, 
            changeDisplayResolved: action, 
            changeMacrosSettings: action,
<<<<<<< HEAD
            directionMode: observable,
            changeDirectionMode: action
=======
            changeMacrosRequest: action
>>>>>>> 1f15df4f
        })
    }

    unitMeasurement = 1;
    isSpellChecking = true;
    isNonprintingCharacters = false;
    isHiddenTableBorders = false;
    isComments = false;
    isResolvedComments = false;
    macrosMode = 0;
<<<<<<< HEAD
    directionMode = LocalStorage.getItem('mode-direction') || 'ltr';

    changeDirectionMode(value) {
        this.directionMode = value;
    }
=======
    macrosRequest = 0;
>>>>>>> 1f15df4f

    changeUnitMeasurement(value) {
        this.unitMeasurement = +value;
    }

    changeSpellCheck(value) {
        this.isSpellChecking = value;
    }

    changeNoCharacters(value) {
        this.isNonprintingCharacters = value;
    }

    changeShowTableEmptyLine(value) {
        this.isHiddenTableBorders = value;
    }

    changeDisplayComments(value) {
        this.isComments = value;
        if (!value) this.changeDisplayResolved(value);
    }

    changeDisplayResolved(value) {
        this.isResolvedComments = value;
    }

    changeMacrosSettings(value) {
        this.macrosMode = +value;
    }

    changeMacrosRequest(value) {
        this.macrosRequest = value;
    }
}<|MERGE_RESOLUTION|>--- conflicted
+++ resolved
@@ -1,80 +1,76 @@
-import {makeObservable, action, observable} from 'mobx';
-import { LocalStorage } from '../../../../common/mobile/utils/LocalStorage';
-
-export class storeApplicationSettings {
-    constructor() {
-        makeObservable(this, {
-            unitMeasurement: observable, 
-            isSpellChecking: observable, 
-            isNonprintingCharacters: observable, 
-            isHiddenTableBorders: observable, 
-            isComments: observable, 
-            isResolvedComments: observable, 
-            macrosMode: observable, 
-            macrosRequest: observable,
-            changeSpellCheck: action,
-            changeUnitMeasurement: action, 
-            changeNoCharacters: action, 
-            changeShowTableEmptyLine: action, 
-            changeDisplayComments: action, 
-            changeDisplayResolved: action, 
-            changeMacrosSettings: action,
-<<<<<<< HEAD
-            directionMode: observable,
-            changeDirectionMode: action
-=======
-            changeMacrosRequest: action
->>>>>>> 1f15df4f
-        })
-    }
-
-    unitMeasurement = 1;
-    isSpellChecking = true;
-    isNonprintingCharacters = false;
-    isHiddenTableBorders = false;
-    isComments = false;
-    isResolvedComments = false;
-    macrosMode = 0;
-<<<<<<< HEAD
-    directionMode = LocalStorage.getItem('mode-direction') || 'ltr';
-
-    changeDirectionMode(value) {
-        this.directionMode = value;
-    }
-=======
-    macrosRequest = 0;
->>>>>>> 1f15df4f
-
-    changeUnitMeasurement(value) {
-        this.unitMeasurement = +value;
-    }
-
-    changeSpellCheck(value) {
-        this.isSpellChecking = value;
-    }
-
-    changeNoCharacters(value) {
-        this.isNonprintingCharacters = value;
-    }
-
-    changeShowTableEmptyLine(value) {
-        this.isHiddenTableBorders = value;
-    }
-
-    changeDisplayComments(value) {
-        this.isComments = value;
-        if (!value) this.changeDisplayResolved(value);
-    }
-
-    changeDisplayResolved(value) {
-        this.isResolvedComments = value;
-    }
-
-    changeMacrosSettings(value) {
-        this.macrosMode = +value;
-    }
-
-    changeMacrosRequest(value) {
-        this.macrosRequest = value;
-    }
+import {makeObservable, action, observable} from 'mobx';
+import { LocalStorage } from '../../../../common/mobile/utils/LocalStorage';
+
+export class storeApplicationSettings {
+    constructor() {
+        makeObservable(this, {
+            unitMeasurement: observable, 
+            isSpellChecking: observable, 
+            isNonprintingCharacters: observable, 
+            isHiddenTableBorders: observable, 
+            isComments: observable, 
+            isResolvedComments: observable, 
+            macrosMode: observable, 
+            macrosRequest: observable,
+            changeSpellCheck: action,
+            changeUnitMeasurement: action, 
+            changeNoCharacters: action, 
+            changeShowTableEmptyLine: action, 
+            changeDisplayComments: action, 
+            changeDisplayResolved: action, 
+            changeMacrosSettings: action,
+            directionMode: observable,
+            changeDirectionMode: action,
+            changeMacrosRequest: action
+        })
+    }
+
+    unitMeasurement = 1;
+    isSpellChecking = true;
+    isNonprintingCharacters = false;
+    isHiddenTableBorders = false;
+    isComments = false;
+    isResolvedComments = false;
+    macrosMode = 0;
+
+    directionMode = LocalStorage.getItem('mode-direction') || 'ltr';
+
+    changeDirectionMode(value) {
+        this.directionMode = value;
+    }
+
+    macrosRequest = 0;
+
+    changeUnitMeasurement(value) {
+        this.unitMeasurement = +value;
+    }
+
+    changeSpellCheck(value) {
+        this.isSpellChecking = value;
+    }
+
+    changeNoCharacters(value) {
+        this.isNonprintingCharacters = value;
+    }
+
+    changeShowTableEmptyLine(value) {
+        this.isHiddenTableBorders = value;
+    }
+
+    changeDisplayComments(value) {
+        this.isComments = value;
+        if (!value) this.changeDisplayResolved(value);
+    }
+
+    changeDisplayResolved(value) {
+        this.isResolvedComments = value;
+    }
+
+    changeMacrosSettings(value) {
+        this.macrosMode = +value;
+    }
+
+    changeMacrosRequest(value) {
+        this.macrosRequest = value;
+    }
 }