import {makeObservable, action, observable} from 'mobx';
import { LocalStorage } from '../../../../common/mobile/utils/LocalStorage.mjs';

export class storeAppOptions {
    constructor() {
        makeObservable(this, {
            isEdit: observable,
            canViewComments: observable,
            canReview: observable,
            setConfigOptions: action,
            setPermissionOptions: action,

            canViewReview: observable,
            setCanViewReview: action,

            lostEditingRights: observable,
            changeEditingRights: action,

            readerMode: observable,
            changeReaderMode: action,

            canBrandingExt: observable,
            canBranding: observable,

            isDocReady: observable,
            changeDocReady: action,

            isViewer: observable,
            changeViewerMode: action,

            isMobileView: observable,
            changeMobileView: action,

            isProtected: observable,
            setProtection: action,

            typeProtection: observable,
            setTypeProtection: action,

            isFileEncrypted: observable,
            setEncryptionFile: action,
<<<<<<< HEAD
        });
    }
    
=======

            isFavorite: observable,
            setFavorite: action
        });
    }

    isFavorite;
>>>>>>> d6c0cf83
    isEdit = false;

    isFileEncrypted = false;
    setEncryptionFile(value) {
        this.isFileEncrypted = value;
    }

    isProtected = false;
    setProtection(value) {
        this.isProtected = value;
    }

    typeProtection;
    setTypeProtection(type) {
        this.typeProtection = type;
    }

    isMobileView = true;
    changeMobileView() {
        this.isMobileView = !this.isMobileView;
    }

    isViewer = true;
    changeViewerMode(value) {
        this.isViewer = value;
    }

    canViewComments = false;
    changeCanViewComments(value) {
        this.canViewComments = value;
    }

    canReview = false;
    canViewReview = false;

    lostEditingRights = false;
    changeEditingRights (value) {
        this.lostEditingRights = value;
    }

    readerMode = false;
    changeReaderMode () {
        this.readerMode = !this.readerMode;
    }

    canBrandingExt = true;
    canBranding = true;

    isDocReady = false;
    changeDocReady (value) {
        this.isDocReady = value;
    }

    config = {};
    setConfigOptions (config, _t) {
        this.config = config;
        this.customization = config.customization;
        this.canRenameAnonymous = !((typeof (this.customization) == 'object') && (typeof (this.customization.anonymous) == 'object') && (this.customization.anonymous.request===false));
        this.guestName = (typeof (this.customization) == 'object') && (typeof (this.customization.anonymous) == 'object') &&
        (typeof (this.customization.anonymous.label) == 'string') && this.customization.anonymous.label.trim()!=='' ?
            Common.Utils.String.htmlEncode(this.customization.anonymous.label) : _t.textGuest;

        const value = this.canRenameAnonymous ? LocalStorage.getItem("guest-username") : null;
        this.user = Common.Utils.fillUserInfo(config.user, config.lang, value ? (value + ' (' + this.guestName + ')' ) : _t.textAnonymous, LocalStorage.getItem("guest-id") || ('uid-' + Date.now()));
        this.user.anonymous && LocalStorage.setItem("guest-id", this.user.id);

        config.user = this.user;
        this.isDesktopApp = config.targetApp == 'desktop';
        this.canCreateNew = !!config.createUrl && !this.isDesktopApp;
        this.canOpenRecent = config.recent !== undefined && !this.isDesktopApp;
        this.templates = config.templates;
        this.recent = config.recent;
        this.createUrl = config.createUrl;
        this.lang = config.lang;
        this.location = (typeof (config.location) == 'string') ? config.location.toLowerCase() : '';
        this.sharingSettingsUrl = config.sharingSettingsUrl;
        this.canRequestSharingSettings = config.canRequestSharingSettings;
        this.fileChoiceUrl = config.fileChoiceUrl;
        this.mergeFolderUrl = config.mergeFolderUrl;
        this.saveAsUrl = config.saveAsUrl;
        this.canAnalytics = false;
        this.canRequestClose = config.canRequestClose;
        this.canBackToFolder = (config.canBackToFolder!==false) && (typeof (config.customization) == 'object') && (typeof (config.customization.goback) == 'object')
            && (!!(config.customization.goback.url) || config.customization.goback.requestClose && this.canRequestClose);
        this.canBack = this.canBackToFolder === true;
        this.canRequestSaveAs = config.canRequestSaveAs;
        this.canPlugins = false;
        this.canFeatureForms = !!Common.EditorApi.get().asc_isSupportFeature("forms");

        AscCommon.UserInfoParser.setParser(true);
        AscCommon.UserInfoParser.setCurrentName(this.user.fullname);
    }
    setPermissionOptions (document, licType, params, permissions, isSupportEditFeature) {
        if (params.asc_getRights() !== Asc.c_oRights.Edit)
            permissions.edit = permissions.review = false;
        this.review = (permissions.review === undefined) ? (permissions.edit !== false) : permissions.review;
        this.canAnalytics = params.asc_getIsAnalyticsEnable();
        this.canLicense = (licType === Asc.c_oLicenseResult.Success || licType === Asc.c_oLicenseResult.SuccessLimit);
        this.isLightVersion = params.asc_getIsLight();
        this.buildVersion = params.asc_getBuildVersion();
        this.canCoAuthoring = !this.isLightVersion;
        this.isOffline = Common.EditorApi.get().asc_isOffline();
        this.isReviewOnly = (permissions.review === true) && (permissions.edit === false);
        this.canRequestEditRights = this.config.canRequestEditRights;
        this.canEdit = (permissions.edit !== false || permissions.review === true) && // can edit or review
            (this.config.canRequestEditRights || this.config.mode !== 'view') && // if mode=="view" -> canRequestEditRights must be defined
            (!this.isReviewOnly || this.canLicense) && // if isReviewOnly==true -> canLicense must be true
            isSupportEditFeature;
        this.isEdit = this.canLicense && this.canEdit && this.config.mode !== 'view';
        this.canReview = this.canLicense && this.isEdit && (permissions.review===true);
        this.canUseHistory = this.canLicense && !this.isLightVersion && this.config.canUseHistory && this.canCoAuthoring && !this.isDesktopApp;
        this.canRename = this.config.canRename;
        this.canHistoryClose = this.config.canHistoryClose;
        this.canHistoryRestore= this.config.canHistoryRestore;
        this.canUseMailMerge = this.canLicense && this.canEdit && !this.isDesktopApp;
        this.canSendEmailAddresses = this.canLicense && this.config.canSendEmailAddresses && this.canEdit && this.canCoAuthoring;
        this.canComments = this.canLicense && (permissions.comment === undefined ? this.isEdit : permissions.comment) && (this.config.mode !== 'view');
        this.canComments = this.canComments && !((typeof (this.customization) == 'object') && this.customization.comments===false);
        this.canViewComments = this.canComments || !((typeof (this.customization) == 'object') && this.customization.comments===false);
        this.canEditComments = this.isOffline || !permissions.editCommentAuthorOnly;
        this.canDeleteComments= this.isOffline || !permissions.deleteCommentAuthorOnly;
        if ((typeof (this.customization) == 'object') && this.customization.commentAuthorOnly===true) {
            console.log("Obsolete: The 'commentAuthorOnly' parameter of the 'customization' section is deprecated. Please use 'editCommentAuthorOnly' and 'deleteCommentAuthorOnly' parameters in the permissions instead.");
            if (permissions.editCommentAuthorOnly===undefined && permissions.deleteCommentAuthorOnly===undefined)
                this.canEditComments = this.canDeleteComments = this.isOffline;
        }
        this.canChat = this.canLicense && !this.isOffline && (permissions.chat !== false);
        this.canEditStyles = this.canLicense && this.canEdit;
        this.canPrint = (permissions.print !== false);
        this.fileKey = document.key;
        const typeForm = /^(?:(oform))$/.exec(document.fileType); // can fill forms only in oform format
        this.canFillForms = this.canLicense && !!(typeForm && typeof typeForm[1] === 'string') && ((permissions.fillForms===undefined) ? this.isEdit : permissions.fillForms) && (this.config.mode !== 'view');
        this.canProtect = permissions.protect !== false;
        this.canSubmitForms = this.canLicense && (typeof (this.customization) == 'object') && !!this.customization.submitForm && !this.isOffline;
        this.isRestrictedEdit = !this.isEdit && (this.canComments || this.canFillForms) && isSupportEditFeature;
        if (this.isRestrictedEdit && this.canComments && this.canFillForms) // must be one restricted mode, priority for filling forms
            this.canComments = false;
        this.trialMode = params.asc_getLicenseMode();

        const type = /^(?:(pdf|djvu|xps|oxps))$/.exec(document.fileType);
        
        this.canDownloadOrigin = false;
        this.canDownload = permissions.download !== false;
        this.canReader = (!type || typeof type[1] !== 'string');

        this.canBranding = params.asc_getCustomization();
        this.canBrandingExt = params.asc_getCanBranding() && (typeof this.customization == 'object');

        this.canFavorite = document.info && (document.info.favorite !== undefined && document.info.favorite !== null) && !this.isOffline;
        this.isFavorite = document.info.favorite;

        if ( this.isLightVersion ) {
            this.canUseHistory = this.canReview = this.isReviewOnly = false;
        }
        this.canUseReviewPermissions = this.canLicense && (!!permissions.reviewGroups || this.customization 
            && this.customization.reviewPermissions && (typeof (this.customization.reviewPermissions) == 'object'));
        this.canUseCommentPermissions = this.canLicense && !!permissions.commentGroups;
        this.canUseUserInfoPermissions = this.canLicense && !!permissions.userInfoGroups;
        this.canUseReviewPermissions && AscCommon.UserInfoParser.setReviewPermissions(permissions.reviewGroups, this.customization.reviewPermissions);
        this.canUseCommentPermissions && AscCommon.UserInfoParser.setCommentPermissions(permissions.commentGroups);    
        this.canUseUserInfoPermissions && AscCommon.UserInfoParser.setUserInfoPermissions(permissions.userInfoGroups);

        this.canLiveView = !!params.asc_getLiveViewerSupport() && (this.config.mode === 'view') && !(type && typeof type[1] === 'string') && isSupportEditFeature;
        this.isAnonymousSupport = !!Common.EditorApi.get().asc_isAnonymousSupport();
    }

    setCanViewReview (value) {
        this.canViewReview = value;
    }

    setFavorite(value) {
        this.isFavorite = value;
    }
}<|MERGE_RESOLUTION|>--- conflicted
+++ resolved
@@ -39,11 +39,6 @@
 
             isFileEncrypted: observable,
             setEncryptionFile: action,
-<<<<<<< HEAD
-        });
-    }
-    
-=======
 
             isFavorite: observable,
             setFavorite: action
@@ -51,7 +46,6 @@
     }
 
     isFavorite;
->>>>>>> d6c0cf83
     isEdit = false;
 
     isFileEncrypted = false;
