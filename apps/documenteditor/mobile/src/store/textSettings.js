import {action, observable, computed, makeObservable} from 'mobx';

export class storeTextSettings {
    constructor() {
        makeObservable(this, {
            fontsArray: observable,
            fontName: observable,
            arrayRecentFonts:observable,
            fontSize: observable,
            isBold: observable,
            isItalic: observable,
            isUnderline: observable,
            isStrikethrough: observable,
            typeBaseline: observable,
            listType: observable,
            typeBullets: observable,
            typeNumbers: observable,
            typeMultiLevel: observable,
            paragraphAlign: observable,
            textColor: observable,
            customTextColors: observable,
            lineSpacing: observable,
            backgroundColor: observable,
            initEditorFonts: action,
            resetFontName: action,
            resetFontsRecent:action,
            resetFontSize: action,
            resetIsBold: action,
            resetIsItalic: action,
            resetIsUnderline: action,
            resetIsStrikeout: action,
            resetTypeBaseline: action,
            isSuperscript: computed,
            isSubscript: computed,
            resetListType: action,
            resetBullets: action,
            resetNumbers: action,
            resetMultiLevel: action,
            resetParagraphAlign: action,
            resetTextColor: action,
            changeCustomTextColors: action,
            resetLineSpacing: action,
            resetBackgroundColor: action,
            changeFontFamily: action,
<<<<<<< HEAD
            iconWidth: observable,
            iconHeight: observable,
            thumbCanvas: observable,
            thumbContext: observable,
            thumbs: observable,
            thumbIdx: observable,
            listItemHeight: observable,
            spriteCols: observable,
            loadSprite: action
=======
            addFontToRecent:action
>>>>>>> b0160dc0
        });
    }

    iconWidth;
    iconHeight;
    thumbCanvas;
    thumbContext;
    thumbs;
    thumbIdx = 0;
    listItemHeight = 28;
    spriteCols = 1;
    fontsArray = [];
    arrayRecentFonts = [];
    fontName = '';
    fontSize = undefined;
    isBold = false;
    isItalic = false;
    isUnderline = false;
    isStrikethrough = false;
    typeBaseline = undefined;
    listType = undefined;
    typeBullets = undefined;
    typeNumbers = undefined;
    typeMultiLevel = undefined;
    paragraphAlign = undefined;
    textColor = undefined;
    customTextColors = [];
    lineSpacing = undefined;
    backgroundColor = undefined;


    initEditorFonts (fonts, select) {
        let array = [];
        for (let font of fonts) {
            let fontId = font.asc_getFontId();
            array.push({
                id          : fontId,
                name        : font.asc_getFontName(),
                //displayValue: font.asc_getFontName(),
                imgidx      : font.asc_getFontThumbnail(),
                type        : font.asc_getFontType()
            });
        }

        array.sort(function(a, b) {
            return (a.name.toLowerCase() > b.name.toLowerCase()) ? 1 : -1;
        });

        this.fontsArray = array;
        this.iconWidth = 300;
        this.iconHeight = Asc.FONT_THUMBNAIL_HEIGHT || 28;
        this.thumbCanvas = document.createElement('canvas');
        this.thumbContext = this.thumbCanvas.getContext('2d');
        this.thumbs = [
            {ratio: 1, path: '../../../../../../../sdkjs/common/Images/fonts_thumbnail.png', width: this.iconWidth, height: this.iconHeight},
            {ratio: 1.25, path: '../../../../../../../sdkjs/common/Images/fonts_thumbnail@1.25x.png', width: this.iconWidth * 1.25, height: this.iconHeight * 1.25},
            {ratio: 1.5, path: '../../../../../../../sdkjs/common/Images/fonts_thumbnail@1.5x.png', width: this.iconWidth * 1.5, height: this.iconHeight * 1.5},
            {ratio: 1.75, path: '../../../../../../../sdkjs/common/Images/fonts_thumbnail@1.75x.png', width: this.iconWidth * 1.75, height: this.iconHeight * 1.75},
            {ratio: 2, path: '../../../../../../../sdkjs/common/Images/fonts_thumbnail@2x.png', width: this.iconWidth * 2, height: this.iconHeight * 2}
        ];

        const applicationPixelRatio = Common.Utils.applicationPixelRatio();

        if (typeof window['AscDesktopEditor'] === 'object') {
            this.thumbs[0].path = window['AscDesktopEditor'].getFontsSprite('');
            this.thumbs[1].path = window['AscDesktopEditor'].getFontsSprite('@1.25x');
            this.thumbs[2].path = window['AscDesktopEditor'].getFontsSprite('@1.5x');
            this.thumbs[3].path = window['AscDesktopEditor'].getFontsSprite('@1.75x');
            this.thumbs[4].path = window['AscDesktopEditor'].getFontsSprite('@2x');
        }

        let bestDistance = Math.abs(applicationPixelRatio - this.thumbs[0].ratio);
        let currentDistance = 0;

        for (let i = 1; i < this.thumbs.length; i++) {
            currentDistance = Math.abs(applicationPixelRatio - this.thumbs[i].ratio);
            if (currentDistance < (bestDistance - 0.0001))
            {
                bestDistance = currentDistance;
                this.thumbIdx = i;
            }
        }

        this.thumbCanvas.height = this.thumbs[this.thumbIdx].height;
        this.thumbCanvas.width = this.thumbs[this.thumbIdx].width;

        this.loadSprite();
    }

    loadSprite() {
        this.spriteThumbs = new Image();
        this.spriteCols = Math.floor(this.spriteThumbs.width / (this.thumbs[this.thumbIdx].width)) || 1;
        this.spriteThumbs.src = this.thumbs[this.thumbIdx].path;
    }

    resetFontName (font) {
        let name = (typeof font.get_Name) === "function" ? font.get_Name() : font.asc_getName();
        this.fontName = name;
    }

    resetFontsRecent(fonts) {
        this.arrayRecentFonts = fonts;
        this.arrayRecentFonts = this.arrayRecentFonts ? this.arrayRecentFonts.split(';') : [];
    }

    resetFontSize (size) {
        this.fontSize = size;
    }
    resetIsBold (isBold) {
        this.isBold = isBold;
    }
    resetIsItalic (isItalic) {
        this.isItalic = isItalic;
    }
    resetIsUnderline (isUnderline) {
        this.isUnderline = isUnderline;
    }
    resetIsStrikeout (isStrikethrough) {
        this.isStrikethrough = isStrikethrough;
    }

    // vertical align
    resetTypeBaseline (typeBaseline) {
        this.typeBaseline = typeBaseline;
    }
    get isSuperscript() {
        return (this.typeBaseline === 1);
    }
    get isSubscript() {
        return (this.typeBaseline === 2);
    }

    // bullets
    resetListType (type) {
        this.listType = type;
    }
    resetBullets (type) {
        this.typeBullets = type;
    }
    resetNumbers (type) {
        this.typeNumbers = type;
    }

    resetMultiLevel(type) {
        this.typeMultiLevel = type;
    }

    resetParagraphAlign (align) {
        let value;
        switch (align) {
            case 0:
                value = 'right';
                break;
            case 1:
                value = 'left';
                break;
            case 2:
                value = 'center';
                break;
            case 3:
                value = 'just';
                break;
        }
        this.paragraphAlign = value;
    }

    resetTextColor (color) {
        let value;
        if (color) {
            if (color.get_auto()) {
                value = 'auto';
            } else {
                if (color.get_type() == Asc.c_oAscColor.COLOR_TYPE_SCHEME) {
                    value = {
                        color: Common.Utils.ThemeColor.getHexColor(color.get_r(), color.get_g(), color.get_b()),
                        effectValue: color.get_value()
                    }
                } else {
                    value = Common.Utils.ThemeColor.getHexColor(color.get_r(), color.get_g(), color.get_b());
                }
            }
        }
        this.textColor = value;
    }

    changeCustomTextColors (colors) {
        this.customTextColors = colors;
    }

    changeFontFamily(name) {
        this.fontName = name;
    }

    addFontToRecent (font) {
        this.arrayRecentFonts.forEach(item => {
            if (item === font) this.arrayRecentFonts.splice(this.arrayRecentFonts.indexOf(item),1);
        })
        this.arrayRecentFonts.unshift(font);

        if (this.arrayRecentFonts.length > 5) this.arrayRecentFonts.splice(4,1);
    }

    resetLineSpacing (vc) {
        let line = (vc.get_Line() === null || vc.get_LineRule() === null || vc.get_LineRule() != 1) ? -1 : vc.get_Line();
        this.lineSpacing = line;
    }

    resetBackgroundColor (color) {
        let value;

        if(color) {
            if (color.get_auto()) {
                value = 'transparent'
            } else {
                if (color.get_type() == Asc.c_oAscColor.COLOR_TYPE_SCHEME) {
                    value = {
                        color: Common.Utils.ThemeColor.getHexColor(color.get_r(), color.get_g(), color.get_b()),
                        effectValue: color.get_value()
                    }
                } else {
                    value = Common.Utils.ThemeColor.getHexColor(color.get_r(), color.get_g(), color.get_b());
                }
            }
        }

        this.backgroundColor = value;
    }
}<|MERGE_RESOLUTION|>--- conflicted
+++ resolved
@@ -42,7 +42,6 @@
             resetLineSpacing: action,
             resetBackgroundColor: action,
             changeFontFamily: action,
-<<<<<<< HEAD
             iconWidth: observable,
             iconHeight: observable,
             thumbCanvas: observable,
@@ -51,10 +50,8 @@
             thumbIdx: observable,
             listItemHeight: observable,
             spriteCols: observable,
-            loadSprite: action
-=======
+            loadSprite: action,
             addFontToRecent:action
->>>>>>> b0160dc0
         });
     }
 
@@ -157,7 +154,7 @@
 
     resetFontsRecent(fonts) {
         this.arrayRecentFonts = fonts;
-        this.arrayRecentFonts = this.arrayRecentFonts ? this.arrayRecentFonts.split(';') : [];
+        this.arrayRecentFonts = this.arrayRecentFonts ? JSON.parse(this.arrayRecentFonts) : [];
     }
 
     resetFontSize (size) {
@@ -250,7 +247,7 @@
 
     addFontToRecent (font) {
         this.arrayRecentFonts.forEach(item => {
-            if (item === font) this.arrayRecentFonts.splice(this.arrayRecentFonts.indexOf(item),1);
+            if (item.name === font.name) this.arrayRecentFonts.splice(this.arrayRecentFonts.indexOf(item),1);
         })
         this.arrayRecentFonts.unshift(font);
 
