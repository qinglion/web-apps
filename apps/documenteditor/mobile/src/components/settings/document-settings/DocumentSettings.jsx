--- conflicted
+++ resolved
@@ -1,32 +1,3 @@
-<<<<<<< HEAD
-import React from 'react';
-import {Page, Navbar, List, ListItem, BlockTitle} from 'framework7-react';
-import { useTranslation } from 'react-i18next';
-
-const PageDocumentSettings = (props) => {
-    const { t } = useTranslation();
-    const format = "A4";
-    const formatSize = "21 cm x 29.7 cm";
-
-    return (
-        <Page>
-            <Navbar title={t('ViewSettings.textDocumentSettings')} backLink={t('ViewSettings.textBack')} />
-            <BlockTitle>{t('ViewSettings.textOrientation')}</BlockTitle>
-            <List>
-                <ListItem checkbox title={t('ViewSettings.textPortrait')} name="orientation-checkbox" checked={props.isPortrait} onClick={(e) => props.changePageOrient(true)}></ListItem>
-                <ListItem checkbox title={t('ViewSettings.textLandscape')} name="orientation-checkbox" checked={!props.isPortrait} onClick={(e) => props.changePageOrient(false)}></ListItem>
-            </List>
-            <BlockTitle>{t('ViewSettings.textFormat')}</BlockTitle>
-            <List mediaList>
-                <ListItem title={format} subtitle={formatSize} link="/document-formats/"></ListItem>
-                <ListItem checkbox title={t('ViewSettings.textMargins')} link="/margins/"></ListItem>
-            </List>
-        </Page>
-    )
-};
-
-export default PageDocumentSettings;
-=======
 import React, {Component} from 'react';
 import {observer, inject} from "mobx-react";
 import {Page,Navbar,List,ListItem,BlockTitle} from 'framework7-react';
@@ -61,5 +32,4 @@
      )
 };
 
-export default inject("storeDocumentSettings")(observer(DocumentSettings));
->>>>>>> 0c4f2d04
+export default inject("storeDocumentSettings")(observer(DocumentSettings));