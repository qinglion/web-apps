import React from 'react';
<<<<<<< HEAD
import { connect } from 'react-redux';
import { bindActionCreators } from 'redux';
import { App, Panel, View, Popup, Page, Navbar, NavRight, Link, Block, BlockTitle, List, ListItem } from 'framework7-react';
=======

import {App,Panel,Views,View,Popup,Page,Navbar,Toolbar,NavRight,Link,Block,BlockTitle,List,ListItem,ListInput,ListButton,BlockFooter} from 'framework7-react';
>>>>>>> 0c4f2d04

import routes from '../js/routes';

import { initApi } from '../store/actions/actions';

import '../../../../common/Gateway.js';
import '../../../../common/main/lib/util/utils.js';
import Notifications from '../../../../common/mobile/utils/notifications.js'
import MainController from '../controller/Main';

class ComponentApp extends React.Component {
  constructor() {
    super();

    this.state = {
      // Framework7 Parameters
      f7params: {
        name: 'Desktop Editor', // App name
        theme: 'auto', // Automatic theme detection

        // App routes
        routes: routes,
      },
    }

      Common.Notifications = new Notifications();
  }
  render() {
    return (
      <App params={ this.state.f7params } >

        {/* Left panel with cover effect when hidden */}
        <Panel left cover themeDark visibleBreakpoint={960}>
          <View>
            <Page>
              <Navbar title="Left Panel"/>
              <BlockTitle>Left View Navigation</BlockTitle>
              <List>
                <ListItem link="/left-page-1/" title="Left Page 1"/>
                <ListItem link="/left-page-2/" title="Left Page 2"/>
              </List>
            </Page>
          </View>
        </Panel>


        {/* Right panel with reveal effect*/}
        <Panel right reveal themeDark>
          <View>
            <Page>
              <Navbar title="Right Panel"/>
              <Block>Right panel content goes here</Block>
            </Page>
          </View>
        </Panel>


        {/* Your main view, should have "view-main" class */}
        <View main className="safe-areas" url="/" />
          <MainController ref="mainController" />

        {/* Popup */}
        <Popup id="my-popup">
          <View>
            <Page>
              <Navbar title="Popup">
                <NavRight>
                  <Link popupClose>Close</Link>
                </NavRight>
              </Navbar>
              <Block>
                <p>Popup content goes here.</p>
              </Block>
            </Page>
          </View>
        </Popup>
      </App>
    )
  }

    componentDidMount() {
        this.$f7ready((f7) => {
        // Call F7 APIs here
        });

<<<<<<< HEAD
              this.api.asc_registerCallback('asc_onGetEditorPermissions', onEditorPermissions);
              // this.api.asc_registerCallback('asc_onLicenseChanged',       _.bind(this.onLicenseChanged, this));
              // this.api.asc_registerCallback('asc_onRunAutostartMacroses', _.bind(this.onRunAutostartMacroses, this));
              this.api.asc_setDocInfo(docInfo);
              this.api.asc_getEditorPermissions(this.editorConfig.licenseUrl, this.editorConfig.customerId);

              // Common.SharedSettings.set('document', data.doc);

              // if (data.doc) {
              //     DE.getController('Toolbar').setDocumentTitle(data.doc.title);
              //     if (data.doc.info) {
              //         data.doc.info.author && console.log("Obsolete: The 'author' parameter of the document 'info' section is deprecated. Please use 'owner' instead.");
              //         data.doc.info.created && console.log("Obsolete: The 'created' parameter of the document 'info' section is deprecated. Please use 'uploaded' instead.");
              //     }
              // }
          };

          const onEditorPermissions = params => {
              let me = this;
              const licType = params.asc_getLicenseType();

              me.appOptions.canLicense      = (licType === Asc.c_oLicenseResult.Success || licType === Asc.c_oLicenseResult.SuccessLimit);
              // me.appOptions.canEdit         = (me.permissions.edit !== false || me.permissions.review === true) && // can edit or review
              //     (me.editorConfig.canRequestEditRights || me.editorConfig.mode !== 'view') && // if mode=="view" -> canRequestEditRights must be defined
              //     (!me.appOptions.isReviewOnly || me.appOptions.canLicense) && // if isReviewOnly==true -> canLicense must be true
              //     me.isSupportEditFeature();
              // me.appOptions.isEdit          = me.appOptions.canLicense && me.appOptions.canEdit && me.editorConfig.mode !== 'view';

              // me.api.asc_setViewMode(!me.appOptions.isEdit);
              me.api.asc_setViewMode(false);
              me.api.asc_LoadDocument();
              me.api.Resize();
          };

          const _process_array = (array, fn) => {
              let results = [];
              return array.reduce(function(p, item) {
                  return p.then(function() {
                      return fn(item).then(function(data) {
                          results.push(data);
                          return results;
                      });
                  });
              }, Promise.resolve());
          };

          _process_array(dep_scripts, promise_get_script)
              .then ( result => {
                  this.api = new Asc.asc_docs_api({
                      'id-view'  : 'editor_sdk',
                      'mobile'   : true,
                      // 'translate': translate
                  });

                  this.appOptions   = {};

                  Common.Gateway.on('init',           loadConfig);
                  // Common.Gateway.on('showmessage',    _.bind(me.onExternalMessage, me));
                  Common.Gateway.on('opendocument',   loadDocument);
                  Common.Gateway.appReady();

                  Common.Notifications.trigger('engineCreated', this.api);
                  const { initApi } = this.props;
                  initApi(this.api);
              }, error => {
                  console.log('promise failed ' + error);
              });
      };

      script.onerror = () => {
          console.log('error');
      };

      document.body.appendChild(script);
  }
}

const mapDispatchToProps = dispatch => bindActionCreators({
    initApi
}, dispatch);

export default connect(undefined, mapDispatchToProps)(ComponentApp);
=======
        this.refs.mainController.initSdk();
    }
}
>>>>>>> 0c4f2d04
<|MERGE_RESOLUTION|>--- conflicted
+++ resolved
@@ -1,23 +1,15 @@
 import React from 'react';
-<<<<<<< HEAD
-import { connect } from 'react-redux';
-import { bindActionCreators } from 'redux';
-import { App, Panel, View, Popup, Page, Navbar, NavRight, Link, Block, BlockTitle, List, ListItem } from 'framework7-react';
-=======
 
 import {App,Panel,Views,View,Popup,Page,Navbar,Toolbar,NavRight,Link,Block,BlockTitle,List,ListItem,ListInput,ListButton,BlockFooter} from 'framework7-react';
->>>>>>> 0c4f2d04
 
 import routes from '../js/routes';
-
-import { initApi } from '../store/actions/actions';
 
 import '../../../../common/Gateway.js';
 import '../../../../common/main/lib/util/utils.js';
 import Notifications from '../../../../common/mobile/utils/notifications.js'
 import MainController from '../controller/Main';
 
-class ComponentApp extends React.Component {
+export default class extends React.Component {
   constructor() {
     super();
 
@@ -92,91 +84,6 @@
         // Call F7 APIs here
         });
 
-<<<<<<< HEAD
-              this.api.asc_registerCallback('asc_onGetEditorPermissions', onEditorPermissions);
-              // this.api.asc_registerCallback('asc_onLicenseChanged',       _.bind(this.onLicenseChanged, this));
-              // this.api.asc_registerCallback('asc_onRunAutostartMacroses', _.bind(this.onRunAutostartMacroses, this));
-              this.api.asc_setDocInfo(docInfo);
-              this.api.asc_getEditorPermissions(this.editorConfig.licenseUrl, this.editorConfig.customerId);
-
-              // Common.SharedSettings.set('document', data.doc);
-
-              // if (data.doc) {
-              //     DE.getController('Toolbar').setDocumentTitle(data.doc.title);
-              //     if (data.doc.info) {
-              //         data.doc.info.author && console.log("Obsolete: The 'author' parameter of the document 'info' section is deprecated. Please use 'owner' instead.");
-              //         data.doc.info.created && console.log("Obsolete: The 'created' parameter of the document 'info' section is deprecated. Please use 'uploaded' instead.");
-              //     }
-              // }
-          };
-
-          const onEditorPermissions = params => {
-              let me = this;
-              const licType = params.asc_getLicenseType();
-
-              me.appOptions.canLicense      = (licType === Asc.c_oLicenseResult.Success || licType === Asc.c_oLicenseResult.SuccessLimit);
-              // me.appOptions.canEdit         = (me.permissions.edit !== false || me.permissions.review === true) && // can edit or review
-              //     (me.editorConfig.canRequestEditRights || me.editorConfig.mode !== 'view') && // if mode=="view" -> canRequestEditRights must be defined
-              //     (!me.appOptions.isReviewOnly || me.appOptions.canLicense) && // if isReviewOnly==true -> canLicense must be true
-              //     me.isSupportEditFeature();
-              // me.appOptions.isEdit          = me.appOptions.canLicense && me.appOptions.canEdit && me.editorConfig.mode !== 'view';
-
-              // me.api.asc_setViewMode(!me.appOptions.isEdit);
-              me.api.asc_setViewMode(false);
-              me.api.asc_LoadDocument();
-              me.api.Resize();
-          };
-
-          const _process_array = (array, fn) => {
-              let results = [];
-              return array.reduce(function(p, item) {
-                  return p.then(function() {
-                      return fn(item).then(function(data) {
-                          results.push(data);
-                          return results;
-                      });
-                  });
-              }, Promise.resolve());
-          };
-
-          _process_array(dep_scripts, promise_get_script)
-              .then ( result => {
-                  this.api = new Asc.asc_docs_api({
-                      'id-view'  : 'editor_sdk',
-                      'mobile'   : true,
-                      // 'translate': translate
-                  });
-
-                  this.appOptions   = {};
-
-                  Common.Gateway.on('init',           loadConfig);
-                  // Common.Gateway.on('showmessage',    _.bind(me.onExternalMessage, me));
-                  Common.Gateway.on('opendocument',   loadDocument);
-                  Common.Gateway.appReady();
-
-                  Common.Notifications.trigger('engineCreated', this.api);
-                  const { initApi } = this.props;
-                  initApi(this.api);
-              }, error => {
-                  console.log('promise failed ' + error);
-              });
-      };
-
-      script.onerror = () => {
-          console.log('error');
-      };
-
-      document.body.appendChild(script);
-  }
-}
-
-const mapDispatchToProps = dispatch => bindActionCreators({
-    initApi
-}, dispatch);
-
-export default connect(undefined, mapDispatchToProps)(ComponentApp);
-=======
         this.refs.mainController.initSdk();
     }
-}
->>>>>>> 0c4f2d04
+}