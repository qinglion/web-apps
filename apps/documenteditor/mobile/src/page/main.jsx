--- conflicted
+++ resolved
@@ -1,8 +1,4 @@
-<<<<<<< HEAD
-import React, { Component } from 'react';
-=======
 import React, { createContext, useEffect, useState } from 'react';
->>>>>>> d6c0cf83
 import { CSSTransition } from 'react-transition-group';
 import { f7, Icon, Page, View, Navbar, Subnavbar } from 'framework7-react';
 import { observer, inject } from "mobx-react";
@@ -18,9 +14,7 @@
 import { AddLinkController } from '../controller/add/AddLink';
 import EditHyperlink from '../controller/edit/EditHyperlink';
 import Snackbar from '../components/Snackbar/Snackbar';
-<<<<<<< HEAD
 import { Themes } from '../../../../common/mobile/lib/controller/Themes';
-=======
 import EditView from '../view/edit/Edit';
 import VersionHistoryController from '../../../../common/mobile/lib/controller/VersionHistory';
 
@@ -63,7 +57,6 @@
     let isHideLogo = true,
         isCustomization = true,
         isBranding = true;
->>>>>>> d6c0cf83
 
     if(!appOptions.isDisconnected && config?.customization) {
         isCustomization = !!(config.customization.loaderName || config.customization.loaderLogo);
@@ -202,63 +195,32 @@
         api.asc_addRestriction(Asc.c_oAscRestrictionType.None);
     };
 
-<<<<<<< HEAD
-    render() {
-        const { t } = this.props;
-        const appOptions = this.props.storeAppOptions;
-        const storeDocumentInfo = this.props.storeDocumentInfo;
-        const docExt = storeDocumentInfo.dataDoc ? storeDocumentInfo.dataDoc.fileType : '';
-        const isAvailableExt = docExt && docExt !== 'djvu' && docExt !== 'pdf' && docExt !== 'xps' && docExt !== 'oform';
-        const storeToolbarSettings = this.props.storeToolbarSettings;
-        const isDisconnected = this.props.users.isDisconnected;
-        const isViewer = appOptions.isViewer;
-        const isEdit = appOptions.isEdit;
-        const isMobileView = appOptions.isMobileView;
-        const disabledControls = storeToolbarSettings.disabledControls;
-        const disabledSettings = storeToolbarSettings.disabledSettings;
-        const isProtected = appOptions.isProtected;
-        const typeProtection = appOptions.typeProtection;
-        const isFabShow = isViewer && !disabledSettings && !disabledControls && !isDisconnected && isAvailableExt && isEdit && (!isProtected || typeProtection === Asc.c_oAscEDocProtect.TrackedChanges);
-        const config = appOptions.config;
-        const isShowPlaceholder = !appOptions.isDocReady && (!config.customization || !(config.customization.loaderName || config.customization.loaderLogo));
-
-        let isHideLogo = true,
-            isCustomization = true,
-            isBranding = true;
-
-        if (!appOptions.isDisconnected && config?.customization) {
-            isCustomization = !!(config.customization && (config.customization.loaderName || config.customization.loaderLogo));
-            isBranding = appOptions.canBranding || appOptions.canBrandingExt;
-
-            if (!Object.keys(config).length) {
-                isCustomization = !/&(?:logo)=/.test(window.location.search);
-            }
-
-            isHideLogo = isCustomization && isBranding; 
-        }
-        
-        return (
-            <Themes>
+    return (
+        <Themes>
+            <MainContext.Provider value={{
+                openOptions: handleClickToOpenOptions,
+                closeOptions: handleOptionsViewClosed,
+                showPanels: state.addShowOptions,
+            }}>
                 <Page name="home" className={`editor${!isHideLogo ? ' page-with-logo' : ''}`}>
-                    {/* Top Navbar */}
-                    <Navbar id='editor-navbar'
-                            className={`main-navbar${!isHideLogo ? ' navbar-with-logo' : ''}`}>
+                    <Navbar id='editor-navbar' className={`main-navbar${!isHideLogo ? ' navbar-with-logo' : ''}`}>
                         {!isHideLogo &&
                             <div className="main-logo" onClick={() => {
                                 window.open(`${__PUBLISHER_URL__}`, "_blank");
-                            }}><Icon icon="icon-logo"></Icon></div>}
+                            }}>
+                                <Icon icon="icon-logo"></Icon>
+                            </div>
+                        }
                         <Subnavbar>
-                            <Toolbar openOptions={this.handleClickToOpenOptions}
-                                    closeOptions={this.handleOptionsViewClosed}/>
+                            <ToolbarController 
+                                openOptions={handleClickToOpenOptions} 
+                                closeOptions={handleOptionsViewClosed}
+                                isOpenModal={state.isOpenModal}
+                            />
                             <Search useSuspense={false}/>
                         </Subnavbar>
                     </Navbar>
-
-                    {/* Page content */}
-
-                    <View id="editor_sdk">
-                    </View>
-
+                    <View id="editor_sdk"></View>
                     {isShowPlaceholder ?
                         <div className="doc-placeholder-container">
                             <div className="doc-placeholder">
@@ -283,168 +245,58 @@
                                 <div className="line"></div>
                                 <div className="line"></div>
                             </div>
-                        </div> : null
-                    }
-
-                    {/* {
-                        Device.phone ? null : <SearchSettings />
-                    } */}
+                        </div> 
+                    : null}
                     <Snackbar 
-                        isShowSnackbar={this.state.snackbarVisible} 
-                        closeCallback={() => this.handleOptionsViewClosed('snackbar')}
+                        isShowSnackbar={state.snackbarVisible} 
+                        closeCallback={() => handleOptionsViewClosed('snackbar')}
                         message={isMobileView ? t("Toolbar.textSwitchedMobileView") : t("Toolbar.textSwitchedStandardView")} 
                     />
-                    <SearchSettings useSuspense={false}/>
-                    {
-                        !this.state.editOptionsVisible ? null :
-                            <EditOptions onclosed={this.handleOptionsViewClosed.bind(this, 'edit')}/>
-                    }
-                    {
-                        !this.state.addOptionsVisible ? null :
-                            <AddOptions onCloseLinkSettings={this.handleOptionsViewClosed.bind(this)} onclosed={this.handleOptionsViewClosed.bind(this, 'add')} showOptions={this.state.addShowOptions} />
-                    }
-                    {
-                        !this.state.addLinkSettingsVisible ? null :
-                            <AddLinkController onClosed={this.handleOptionsViewClosed.bind(this)} />
-                    }
-                    {
-                        !this.state.editLinkSettingsVisible ? null :
-                            <EditHyperlink onClosed={this.handleOptionsViewClosed.bind(this)} />
-                    }
-                    {
-                        !this.state.settingsVisible ? null :
-                            <Settings openOptions={this.handleClickToOpenOptions.bind(this)}
-                                    closeOptions={this.handleOptionsViewClosed.bind(this)}/>
-                    }
-                    {
-                        !this.state.collaborationVisible ? null :
-                            <CollaborationDocument onclosed={this.handleOptionsViewClosed.bind(this, 'coauth')} page={this.state.collaborationPage} />
-                    }
-                    {
-                        !this.state.navigationVisible ? null :
-                            <NavigationController onclosed={this.handleOptionsViewClosed.bind(this, 'navigation')}/>
-                    }
-                    {isFabShow &&
+                    <SearchSettings useSuspense={false} />
+                    {!state.editOptionsVisible ? null : <EditView />}
+                    {!state.addOptionsVisible ? null : <AddOptions />}
+                    {!state.addLinkSettingsVisible ? null :
+                        <AddLinkController 
+                            closeOptions={handleOptionsViewClosed} 
+                        />
+                    }
+                    {!state.editLinkSettingsVisible ? null :
+                        <EditHyperlink 
+                            closeOptions={handleOptionsViewClosed}
+                        />
+                    }
+                    {!state.settingsVisible ? null : <SettingsController />}
+                    {!state.collaborationVisible ? null : 
+                        <CollaborationView 
+                            closeOptions={handleOptionsViewClosed} 
+                        />
+                    }
+                    {!state.navigationVisible ? null : <NavigationController />}
+                    {!state.historyVisible ? null :
+                        <VersionHistoryController onclosed={() => handleOptionsViewClosed('history')} />
+                    }
+                    {(isFabShow && !isVersionHistoryMode) &&
                         <CSSTransition
-                            in={this.state.fabVisible}
+                            in={state.fabVisible}
                             timeout={500}
                             classNames="fab"
                             mountOnEnter
                             unmountOnExit
                         >
-                            <div className="fab fab-right-bottom" onClick={() => this.turnOffViewerMode()}>
-                                <a href="#"><i className="icon icon-edit-mode"></i></a>
+                            <div className="fab fab-right-bottom" onClick={() => turnOffViewerMode()}>
+                                <a href="#">
+                                    <i className="icon icon-edit-mode"></i>
+                                </a>
                             </div>
                         </CSSTransition>
                     }
-                    {appOptions.isDocReady && <ContextMenu openOptions={this.handleClickToOpenOptions.bind(this)}/>}
+                    {appOptions.isDocReady && 
+                        <ContextMenu openOptions={handleClickToOpenOptions} />
+                    }
                 </Page>
-            </Themes>
-        )
-    }
-}
-=======
-    return (
-        <MainContext.Provider value={{
-            openOptions: handleClickToOpenOptions,
-            closeOptions: handleOptionsViewClosed,
-            showPanels: state.addShowOptions,
-        }}>
-            <Page name="home" className={`editor${!isHideLogo ? ' page-with-logo' : ''}`}>
-                <Navbar id='editor-navbar' className={`main-navbar${!isHideLogo ? ' navbar-with-logo' : ''}`}>
-                    {!isHideLogo &&
-                        <div className="main-logo" onClick={() => {
-                            window.open(`${__PUBLISHER_URL__}`, "_blank");
-                        }}>
-                            <Icon icon="icon-logo"></Icon>
-                        </div>
-                    }
-                    <Subnavbar>
-                        <ToolbarController 
-                            openOptions={handleClickToOpenOptions} 
-                            closeOptions={handleOptionsViewClosed}
-                            isOpenModal={state.isOpenModal}
-                        />
-                        <Search useSuspense={false}/>
-                    </Subnavbar>
-                </Navbar>
-                <View id="editor_sdk"></View>
-                {isShowPlaceholder ?
-                    <div className="doc-placeholder-container">
-                        <div className="doc-placeholder">
-                            <div className="line"></div>
-                            <div className="line"></div>
-                            <div className="line"></div>
-                            <div className="line"></div>
-                            <div className="line"></div>
-                            <div className="line"></div>
-                            <div className="line"></div>
-                            <div className="line"></div>
-                            <div className="line"></div>
-                            <div className="line"></div>
-                            <div className="line"></div>
-                            <div className="line"></div>
-                            <div className="line"></div>
-                            <div className="line"></div>
-                            <div className="line"></div>
-                            <div className="line"></div>
-                            <div className="line"></div>
-                            <div className="line"></div>
-                            <div className="line"></div>
-                            <div className="line"></div>
-                        </div>
-                    </div> 
-                : null}
-                <Snackbar 
-                    isShowSnackbar={state.snackbarVisible} 
-                    closeCallback={() => handleOptionsViewClosed('snackbar')}
-                    message={isMobileView ? t("Toolbar.textSwitchedMobileView") : t("Toolbar.textSwitchedStandardView")} 
-                />
-                <SearchSettings useSuspense={false} />
-                {!state.editOptionsVisible ? null : <EditView />}
-                {!state.addOptionsVisible ? null : <AddOptions />}
-                {!state.addLinkSettingsVisible ? null :
-                    <AddLinkController 
-                        closeOptions={handleOptionsViewClosed} 
-                    />
-                }
-                {!state.editLinkSettingsVisible ? null :
-                    <EditHyperlink 
-                        closeOptions={handleOptionsViewClosed}
-                    />
-                }
-                {!state.settingsVisible ? null : <SettingsController />}
-                {!state.collaborationVisible ? null : 
-                    <CollaborationView 
-                        closeOptions={handleOptionsViewClosed} 
-                    />
-                }
-                {!state.navigationVisible ? null : <NavigationController />}
-                {!state.historyVisible ? null :
-                    <VersionHistoryController onclosed={() => handleOptionsViewClosed('history')} />
-                }
-                {(isFabShow && !isVersionHistoryMode) &&
-                    <CSSTransition
-                        in={state.fabVisible}
-                        timeout={500}
-                        classNames="fab"
-                        mountOnEnter
-                        unmountOnExit
-                    >
-                        <div className="fab fab-right-bottom" onClick={() => turnOffViewerMode()}>
-                            <a href="#">
-                                <i className="icon icon-edit-mode"></i>
-                            </a>
-                        </div>
-                    </CSSTransition>
-                }
-                {appOptions.isDocReady && 
-                    <ContextMenu openOptions={handleClickToOpenOptions} />
-                }
-            </Page>
-        </MainContext.Provider>
+            </MainContext.Provider>
+        </Themes>
     )
 }));
->>>>>>> d6c0cf83
 
 export default MainPage;