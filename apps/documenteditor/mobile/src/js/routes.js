
import HomePage from '../pages/home.jsx';
<<<<<<< HEAD
import { DocumentSettings } from "../controllers/Settings";
import Margins from "../components/settings/document-settings/Margins.jsx";
import DocumentFormats from "../components/settings/document-settings/DocumentFormats.jsx";
=======
>>>>>>> 0c4f2d04

import LeftPage1 from '../pages/left-page-1.jsx';
import LeftPage2 from '../pages/left-page-2.jsx';
import DynamicRoutePage from '../pages/dynamic-route.jsx';
import RequestAndLoad from '../pages/request-and-load.jsx';

import { PageCollaboration, PageUsers } from '../../../../common/mobile/lib/view/Collaboration.jsx';

// Edit text
import { PageFonts, PageAdditionalFormatting, PageBullets, PageNumbers, PageLineSpacing } from "../components/edit/EditText";

var routes = [
  {
    path: '/',
    component: HomePage,
  },
    //Edit text
  {
<<<<<<< HEAD
    path: '/document-settings/',
    component: DocumentSettings
=======
    path: '/edit-text-fonts/',
    component: PageFonts,
>>>>>>> 0c4f2d04
  },
  {
    path: '/edit-text-add-formatting/',
    component: PageAdditionalFormatting,
  },
  {
    path: '/edit-text-bullets/',
    component: PageBullets,
  },
  {
    path: '/edit-text-numbers/',
    component: PageNumbers,
  },
  {
    path: '/edit-text-line-spacing/',
    component: PageLineSpacing,
  },
  {
    path: '/users/',
    component: PageUsers
  },
  {
    path: '/left-page-1/',
    component: LeftPage1,
  },
  {
    path: '/left-page-2/',
    component: LeftPage2,
  },
  {
    path: '/dynamic-route/blog/:blogId/post/:postId/',
    component: DynamicRoutePage,
  },
  {
    path: '/request-and-load/user/:userId/',
    async: function (routeTo, routeFrom, resolve, reject) {
      // Router instance
      var router = this;

      // App instance
      var app = router.app;

      // Show Preloader
      app.preloader.show();

      // User ID from request
      var userId = routeTo.params.userId;

      // Simulate Ajax Request
      setTimeout(function () {
        // We got user data from request
        var user = {
          firstName: 'Vladimir',
          lastName: 'Kharlampidi',
          about: 'Hello, i am creator of Framework7! Hope you like it!',
          links: [
            {
              title: 'Framework7 Website',
              url: 'http://framework7.io',
            },
            {
              title: 'Framework7 Forum',
              url: 'http://forum.framework7.io',
            },
          ]
        };
        // Hide Preloader
        app.preloader.hide();

        // Resolve route to load page
        resolve(
          {
            component: RequestAndLoad,
          },
          {
            context: {
              user: user,
            }
          }
        );
      }, 1000);
    },
  },
];

export default routes;<|MERGE_RESOLUTION|>--- conflicted
+++ resolved
@@ -1,11 +1,5 @@
 
 import HomePage from '../pages/home.jsx';
-<<<<<<< HEAD
-import { DocumentSettings } from "../controllers/Settings";
-import Margins from "../components/settings/document-settings/Margins.jsx";
-import DocumentFormats from "../components/settings/document-settings/DocumentFormats.jsx";
-=======
->>>>>>> 0c4f2d04
 
 import LeftPage1 from '../pages/left-page-1.jsx';
 import LeftPage2 from '../pages/left-page-2.jsx';
@@ -24,13 +18,8 @@
   },
     //Edit text
   {
-<<<<<<< HEAD
-    path: '/document-settings/',
-    component: DocumentSettings
-=======
     path: '/edit-text-fonts/',
     component: PageFonts,
->>>>>>> 0c4f2d04
   },
   {
     path: '/edit-text-add-formatting/',
