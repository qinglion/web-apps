--- conflicted
+++ resolved
@@ -1,29 +1,12 @@
 .device-ios {
-<<<<<<< HEAD
-  i.icon {
-    &.icon-expand-down {
-      width: 22px;
-      height: 22px;
-      .encoded-svg-mask('<svg version="1.1" xmlns="http://www.w3.org/2000/svg" xmlns:xlink="http://www.w3.org/1999/xlink" viewBox="0 0 22 22" fill="@{brandColor}"><g><path d="M20.5,6.5l1.1,1.1L11,18l0,0l0,0L0.5,7.5l1.1-1.1l9.5,9.5L20.5,6.5z"/></g></svg>');
-    }
-  }
-  .tab-link {
-    .icon-svg {
-      fill: var(--fill-white);
-=======
   .tab-link {
     .icon-svg {
       fill: @toolbar-segment;
->>>>>>> 2d278556
     }
   }
   .tab-link-active {
     .icon-svg {
-<<<<<<< HEAD
-      fill: var(--brand-text-on-brand);
-=======
       fill: @brand-text-on-brand;
->>>>>>> 2d278556
     }
   }
 }