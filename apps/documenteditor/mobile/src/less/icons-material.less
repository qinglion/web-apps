.device-android {
<<<<<<< HEAD
  .navbar {
    i.icon {
      &.icon-expand-down {
        width: 22px;
        height: 22px;
        .encoded-svg-mask('<svg version="1.1" xmlns="http://www.w3.org/2000/svg" xmlns:xlink="http://www.w3.org/1999/xlink" viewBox="0 0 22 22"><g><polygon points="10.9,16.9 2,8.1 4.1,6 11.1,12.8 17.9,6 20,8.1 11.2,16.9 11.1,17 "/></g></svg>', @fill-white);
      }
    }
  }
  i.icon {
    &.icon-expand-down {
      width: 17px;
      height: 17px;
      .encoded-svg-mask('<svg version="1.1" xmlns="http://www.w3.org/2000/svg" xmlns:xlink="http://www.w3.org/1999/xlink" viewBox="0 0 22 22" fill="@{brand-word}"><g><polygon points="10.9,16.9 2,8.1 4.1,6 11.1,12.8 17.9,6 20,8.1 11.2,16.9 11.1,17 "/></g></svg>');
    }
  }
  .tab-link {
    .icon-svg {
      fill: var(--toolbar-tab-normal);
=======
  .tab-link {
    .icon-svg {
      fill: @toolbar-tab-normal;
    }
  }
  .icon-svg {
    &.down {
      fill: @fill-white;
>>>>>>> 2d278556
    }
  }
  
}<|MERGE_RESOLUTION|>--- conflicted
+++ resolved
@@ -1,25 +1,4 @@
 .device-android {
-<<<<<<< HEAD
-  .navbar {
-    i.icon {
-      &.icon-expand-down {
-        width: 22px;
-        height: 22px;
-        .encoded-svg-mask('<svg version="1.1" xmlns="http://www.w3.org/2000/svg" xmlns:xlink="http://www.w3.org/1999/xlink" viewBox="0 0 22 22"><g><polygon points="10.9,16.9 2,8.1 4.1,6 11.1,12.8 17.9,6 20,8.1 11.2,16.9 11.1,17 "/></g></svg>', @fill-white);
-      }
-    }
-  }
-  i.icon {
-    &.icon-expand-down {
-      width: 17px;
-      height: 17px;
-      .encoded-svg-mask('<svg version="1.1" xmlns="http://www.w3.org/2000/svg" xmlns:xlink="http://www.w3.org/1999/xlink" viewBox="0 0 22 22" fill="@{brand-word}"><g><polygon points="10.9,16.9 2,8.1 4.1,6 11.1,12.8 17.9,6 20,8.1 11.2,16.9 11.1,17 "/></g></svg>');
-    }
-  }
-  .tab-link {
-    .icon-svg {
-      fill: var(--toolbar-tab-normal);
-=======
   .tab-link {
     .icon-svg {
       fill: @toolbar-tab-normal;
@@ -28,7 +7,6 @@
   .icon-svg {
     &.down {
       fill: @fill-white;
->>>>>>> 2d278556
     }
   }
   
