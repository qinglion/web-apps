
.icon-svg {
    fill: @brand-word;
<<<<<<< HEAD
=======
    &.password-field__icon {
        fill: @text-secondary;
    }
    &.white {
        fill: @fill-white;
    }
>>>>>>> 2d278556
}<|MERGE_RESOLUTION|>--- conflicted
+++ resolved
@@ -1,13 +1,10 @@
 
 .icon-svg {
     fill: @brand-word;
-<<<<<<< HEAD
-=======
     &.password-field__icon {
         fill: @text-secondary;
     }
     &.white {
         fill: @fill-white;
     }
->>>>>>> 2d278556
 }