--- conflicted
+++ resolved
@@ -14,7 +14,6 @@
     const displaySize = typeof size === 'undefined' ? t('Edit.textAuto') : size + ' ' + t('Edit.textPt');
     const curFontName = storeTextSettings.fontName;
     const fonts = storeTextSettings.fontsArray;
-<<<<<<< HEAD
     const iconWidth = storeTextSettings.iconWidth;
     const iconHeight = storeTextSettings.iconHeight;
     const thumbs = storeTextSettings.thumbs;
@@ -23,18 +22,14 @@
     const thumbContext = storeTextSettings.thumbContext;
     const spriteCols = storeTextSettings.spriteCols;
     const spriteThumbs = storeTextSettings.spriteThumbs;
-   
-=======
-    const arrayFonts = storeTextSettings.arrayRecentFonts;
+    const arrayRecentFonts = storeTextSettings.arrayRecentFonts;
 
     const addRecentStorage = () => {
         let arr = [];
-        arrayFonts.forEach(item => arr.push(item));
-        arr = arr.join(';');
-        LocalStorage.setItem('dde-settings-recent-fonts', arr);
+        arrayRecentFonts.forEach(item => arr.push(item));
+        LocalStorage.setItem('dde-settings-recent-fonts', JSON.stringify(arr));
     }
     
->>>>>>> b0160dc0
     const [vlFonts, setVlFonts] = useState({
         vlData: {
             items: [],
@@ -86,17 +81,15 @@
                 </ListItem>
             </List>
             <BlockTitle>{t('Edit.textFonts')}</BlockTitle>
-            {!!arrayFonts.length &&
+            {!!arrayRecentFonts.length &&
                 <List>
-                    {arrayFonts.map((item,index) => (
-                        <ListItem
-                            key={index}
-                            radio
-                            checked={curFontName === item}
-                            title={item}
-                            style={{fontFamily: `${item}`}}
-                            onClick={() => {storeTextSettings.changeFontFamily(item); props.changeFontFamily(item);}}
-                        /> 
+                    {arrayRecentFonts.map((item, index) => (
+                        <ListItem className="font-item" key={index} radio checked={curFontName === item.name} onClick={() => {
+                            storeTextSettings.changeFontFamily(item.name); 
+                            props.changeFontFamily(item.name);
+                        }}> 
+                            <img src={getImageUri(item)} style={{width: `${iconWidth}px`, height: `${iconHeight}px`}} />
+                        </ListItem>
                     ))}
                 </List>
             }
@@ -106,24 +99,14 @@
             }}>
                 <ul>
                     {vlFonts.vlData.items.map((item, index) => (
-<<<<<<< HEAD
                         <ListItem className="font-item" key={index} radio checked={curFontName === item.name} onClick={() => {
                             storeTextSettings.changeFontFamily(item.name); 
-                            props.changeFontFamily(item.name)
+                            props.changeFontFamily(item.name);
+                            storeTextSettings.addFontToRecent(item); 
+                            addRecentStorage();
                         }}>
                             <img src={getImageUri(item)} style={{width: `${iconWidth}px`, height: `${iconHeight}px`}} />
                         </ListItem>
-=======
-                        <ListItem
-                            key={index}
-                            radio
-                            checked={curFontName === item.name}
-                            title={item.name}
-                            style={{fontFamily: `${item.name}`}}
-                            onClick={() => {storeTextSettings.changeFontFamily(item.name); props.changeFontFamily(item.name);
-                                storeTextSettings.addFontToRecent(item.name); addRecentStorage()}}
-                        ></ListItem>
->>>>>>> b0160dc0
                     ))}
                 </ul>
             </List>
