import React, {Fragment, useEffect, useState } from 'react';
import {observer, inject} from "mobx-react";
import {f7, Swiper, View, SwiperSlide, List, ListItem, Icon, Row, Button, Page, Navbar, NavRight, Segmented, BlockTitle, Link} from 'framework7-react';
import { useTranslation } from 'react-i18next';
import {Device} from '../../../../../common/mobile/utils/device';
import { ThemeColorPalette, CustomColorPicker } from '../../../../../common/mobile/lib/component/ThemeColorPalette.jsx';
import HighlightColorPalette from '../../../../../common/mobile/lib/component/HighlightColorPalette.jsx';
import { LocalStorage } from '../../../../../common/mobile/utils/LocalStorage.mjs';

const PageFonts = props => {
    const isAndroid = Device.android;
    const { t } = useTranslation();
    const storeTextSettings = props.storeTextSettings;
    const size = storeTextSettings.fontSize;
    const displaySize = typeof size === 'undefined' ? t('Edit.textAuto') : size + ' ' + t('Edit.textPt');
    const curFontName = storeTextSettings.fontName;
    const fonts = storeTextSettings.fontsArray;
    const iconWidth = storeTextSettings.iconWidth;
    const iconHeight = storeTextSettings.iconHeight;
    const thumbs = storeTextSettings.thumbs;
    const thumbIdx = storeTextSettings.thumbIdx;
    const thumbCanvas = storeTextSettings.thumbCanvas;
    const thumbContext = storeTextSettings.thumbContext;
    const spriteCols = storeTextSettings.spriteCols;
    const spriteThumbs = storeTextSettings.spriteThumbs;
    const arrayRecentFonts = storeTextSettings.arrayRecentFonts;

    const addRecentStorage = () => {
        setRecent(getImageUri(arrayRecentFonts));
        LocalStorage.setItem('dde-settings-recent-fonts', JSON.stringify(arrayRecentFonts));
    };

    const getImageUri = fonts => {
        return fonts.map(font => {
            let index = Math.floor(font.imgidx/spriteCols);
            return spriteThumbs.getImage(index, thumbCanvas, thumbContext).toDataURL();
        });
    };

    const [stateRecent, setRecent] = useState(() => getImageUri(arrayRecentFonts));
    const [vlFonts, setVlFonts] = useState({
        vlData: {
            items: [],
        }
    });

    const renderExternal = (vl, vlData) => {
        setVlFonts((prevState) => {
            let fonts = [...prevState.vlData.items],
                drawFonts = [...vlData.items];

            let images = [],
                drawImages = getImageUri(drawFonts);
            for (let i = 0; i < drawFonts.length; i++) {
                fonts[i + vlData.fromIndex] = drawFonts[i];
                images[i + vlData.fromIndex] = drawImages[i];
            }
            return {vlData: {
                    items: fonts,
                    images,
                }}
        });
    };

    return (
        <Page>
            <Navbar title={t('Edit.textFonts')} backLink={t('Edit.textBack')}>
                {Device.phone &&
                    <NavRight>
                        <Link sheetClose='#edit-sheet'>
                            <Icon icon='icon-expand-down'/>
                        </Link>
                    </NavRight>
                }
            </Navbar>
            <List>
                <ListItem title={t('Edit.textSize')}>
                    {!isAndroid && <div slot='after-start'>{displaySize}</div>}
                    <div slot='after'>
                        <Segmented>
                            <Button outline className='decrement item-link' onClick={() => {props.changeFontSize(size, true)}}>
                                {isAndroid ? <Icon icon="icon-expand-down"></Icon> : ' - '}
                            </Button>
                            {isAndroid && <label>{displaySize}</label>}
                            <Button outline className='increment item-link' onClick={() => {props.changeFontSize(size, false)}}>
                                {isAndroid ? <Icon icon="icon-expand-up"></Icon> : ' + '}
                            </Button>
                        </Segmented>
                    </div>
                </ListItem>
            </List>
            <BlockTitle>{t('Edit.textFonts')}</BlockTitle>
            {!!arrayRecentFonts.length &&
                <List>
                    {arrayRecentFonts.map((item, index) => (
                        <ListItem className="font-item" key={index} radio checked={curFontName === item.name} onClick={() => {
                            storeTextSettings.changeFontFamily(item.name); 
                            props.changeFontFamily(item.name);
                        }}> 
                            <img src={stateRecent[index]} style={{width: `${iconWidth}px`, height: `${iconHeight}px`}} />
                        </ListItem>
                    ))}
                </List>
            }
            <List virtualList virtualListParams={{
                items: fonts,
                renderExternal: renderExternal
            }}>
                <ul>
                    {vlFonts.vlData.items.map((item, index) => {
                        const font = item || fonts[index];
                        const fontName = font.name;
                        return (<ListItem className="font-item" key={index} radio checked={curFontName === fontName} onClick={() => {
                            storeTextSettings.changeFontFamily(fontName);
                            props.changeFontFamily(fontName);
                            storeTextSettings.addFontToRecent(font);
                            addRecentStorage();
                        }}>
                            {vlFonts.vlData.images[index] && <img src={vlFonts.vlData.images[index]} style={{width: `${iconWidth}px`, height: `${iconHeight}px`}} />}
                        </ListItem>
                        )
                    })}
                </ul>
            </List>
        </Page>
    )
};

const PageAdditionalFormatting = props => {
    const isAndroid = Device.android;
    const { t } = useTranslation();
    const storeTextSettings = props.storeTextSettings;
    const storeFocusObjects = props.storeFocusObjects;
    const paragraph = storeFocusObjects.paragraphObject;
    let isStrikeout, isDStrikeout, isSmallCaps, isAllCaps, letterSpacing;
    if (paragraph) {
        isStrikeout = paragraph.get_Strikeout();
        isDStrikeout = paragraph.get_DStrikeout();
        isSmallCaps = paragraph.get_SmallCaps();
        isAllCaps = paragraph.get_AllCaps();
        letterSpacing = Common.Utils.Metric.fnRecalcFromMM(paragraph.get_TextSpacing());
    }
    const isSuperscript = storeTextSettings.isSuperscript;
    const isSubscript = storeTextSettings.isSubscript;
    if (!paragraph && Device.phone) {
        $$('.sheet-modal.modal-in').length > 0 && f7.sheet.close();
        return null;
    }
    return(
        <Page>
            <Navbar title={t('Edit.textAdditional')} backLink={t('Edit.textBack')}>
                {Device.phone &&
                    <NavRight>
                        <Link sheetClose='#edit-sheet'>
                            <Icon icon='icon-expand-down'/>
                        </Link>
                    </NavRight>
                }
            </Navbar>
            <List>
                <ListItem title={t('Edit.textStrikethrough')} radio checked={isStrikeout} onClick={() => {props.onAdditionalStrikethrough('strikeout', !isStrikeout)}}/>
                <ListItem title={t('Edit.textDoubleStrikethrough')} radio checked={isDStrikeout} onClick={() => {props.onAdditionalStrikethrough('dbStrikeout', !isDStrikeout)}}/>
                <ListItem title={t('Edit.textSuperscript')} radio checked={isSuperscript} onClick={() => {props.onAdditionalScript('superscript', !isSuperscript)}}/>
                <ListItem title={t('Edit.textSubscript')} radio checked={isSubscript} onClick={() => {props.onAdditionalScript('subscript', !isSubscript)}}/>
                <ListItem title={t('Edit.textSmallCaps')} radio checked={isSmallCaps} onClick={() => {props.onAdditionalCaps('small', !isSmallCaps)}}/>
                <ListItem title={t('Edit.textAllCaps')} radio checked={isAllCaps} onClick={() => {props.onAdditionalCaps('all', !isAllCaps)}}/>
            </List>
            <List>
                <ListItem title={t('Edit.textLetterSpacing')}>
                    {!isAndroid && <div slot='after-start'>{(Number.isInteger(letterSpacing) ? letterSpacing : letterSpacing.toFixed(2)) + ' ' + Common.Utils.Metric.getCurrentMetricName()}</div>}
                    <div slot='after'>
                        <Segmented>
                            <Button outline className='decrement item-link' onClick={() => {props.changeLetterSpacing(letterSpacing, true)}}>
                                {isAndroid ? <Icon icon="icon-expand-down"></Icon> : ' - '}
                            </Button>
                            {isAndroid && <label>{(Number.isInteger(letterSpacing) ? letterSpacing : letterSpacing.toFixed(2)) + ' ' + Common.Utils.Metric.getCurrentMetricName()}</label>}
                            <Button outline className='increment item-link' onClick={() => {props.changeLetterSpacing(letterSpacing, false)}}>
                                {isAndroid ? <Icon icon="icon-expand-up"></Icon> : ' + '}
                            </Button>
                        </Segmented>
                    </div>
                </ListItem>
            </List>
        </Page>
    )
};

const PageBullets = observer( props => {
    const storeTextSettings = props.storeTextSettings;
    const bulletArrays = storeTextSettings.getBulletsList();
    const typeBullets = storeTextSettings.typeBullets;

    useEffect(() => {
        props.updateBulletsNumbers(0);
        props.getIconsBulletsAndNumbers(bulletArrays, 0);
    }, []);
    
    return(
        <View className='bullets dataview'>
            <List className="row" style={{listStyle: 'none'}}>
                {bulletArrays.map( bullet => (
                    <ListItem key={'bullet-' + bullet.subtype} data-type={bullet.subtype} className={(bullet.subtype === typeBullets) ? 'active' : ''}
                        onClick={() => {
                            props.onBullet(bullet.numberingInfo);
                        }}>
                        <div id={bullet.id} className='item-marker'></div>
                    </ListItem>
                ))}
            </List>
        </View>
    )
});

const PageNumbers = observer( props => {
    const storeTextSettings = props.storeTextSettings;
    const numberArrays = storeTextSettings.getNumbersList();
    const typeNumbers = storeTextSettings.typeNumbers;

    useEffect(() => {
        props.updateBulletsNumbers(1);
        props.getIconsBulletsAndNumbers(numberArrays, 1);
    }, []);
    
    return (
        <View className='numbers dataview'>
            <List className="row" style={{listStyle: 'none'}}>
            {numberArrays.map( number => (
                        <ListItem key={'number-' + number.subtype} data-type={number.subtype} className={(number.subtype === typeNumbers) ? 'active' : ''}
                            onClick={() => {
                                props.onNumber(number.numberingInfo);
                            }}>
                            <div id={number.id} className='item-number'></div>
                        </ListItem>
                    ))}
            </List>
        </View>
    );
});

const PageMultiLevel = observer( props => {
    const storeTextSettings = props.storeTextSettings;
    const arrayMultiLevel = storeTextSettings.getMultiLevelList();
    const typeMultiLevel = storeTextSettings.typeMultiLevel;

    useEffect(() => {
        props.updateBulletsNumbers(2);
        props.getIconsBulletsAndNumbers(arrayMultiLevel, 2);
    }, []);

    return(
        <View className='multilevels dataview'>
                <List className="row" style={{listStyle: 'none'}}>
                    {arrayMultiLevel.map((item) => (
                        <ListItem
                        key={'multi-level-' + item.subtype} 
                        data-type={item.subtype} 
                        className={item.subtype === typeMultiLevel ? 'active' : ''}
                        onClick={() => props.onMultiLevelList(item.numberingInfo)}>
                            <div id={item.id} className='item-multilevellist'>

                            </div>
                        </ListItem>
                    ))}
                </List>
        </View>
    )
        
});

const PageBulletsAndNumbers = props => {
    const { t } = useTranslation();
    const storeTextSettings = props.storeTextSettings;
    
    return (
        <Page className="bullets-numbers">
            <Navbar title={t('Edit.textBulletsAndNumbers')} backLink={t('Edit.textBack')}>
                {Device.phone &&
                    <NavRight>
                        <Link sheetClose='#edit-sheet'>
                            <Icon icon='icon-expand-down'/>
                        </Link>
                    </NavRight>
                }
            </Navbar>
<<<<<<< HEAD
            <Swiper pagination>
                <SwiperSlide>
                    <PageNumbers 
                        storeTextSettings={storeTextSettings} 
                        onNumber={props.onNumber} 
                        getIconsBulletsAndNumbers={props.getIconsBulletsAndNumbers} 
                        updateBulletsNumbers={props.updateBulletsNumbers}
                    />
                </SwiperSlide> 
                <SwiperSlide>
                    <PageBullets 
                        storeTextSettings={storeTextSettings} 
                        onBullet={props.onBullet} 
                        getIconsBulletsAndNumbers={props.getIconsBulletsAndNumbers}
                        updateBulletsNumbers={props.updateBulletsNumbers}
                    />
                </SwiperSlide>
                <SwiperSlide> 
                    <PageMultiLevel 
                        storeTextSettings={storeTextSettings} 
                        onMultiLevelList={props.onMultiLevelList} 
                        getIconsBulletsAndNumbers={props.getIconsBulletsAndNumbers}
                        updateBulletsNumbers={props.updateBulletsNumbers}
                    />
                </SwiperSlide>
            </Swiper>
=======
            <div className="swiper-container swiper-init" data-pagination='{"el": ".swiper-pagination"}'>
                <div className="swiper-wrapper">
                    <div className="swiper-slide">
                        <PageNumbers 
                            storeTextSettings={storeTextSettings} 
                            onNumber={props.onNumber} 
                            getIconsBulletsAndNumbers={props.getIconsBulletsAndNumbers} 
                        />
                    </div>
                    <div className="swiper-slide">
                        <PageBullets 
                            storeTextSettings={storeTextSettings} 
                            onBullet={props.onBullet} 
                            getIconsBulletsAndNumbers={props.getIconsBulletsAndNumbers}
                        />
                    </div>
                    <div className="swiper-slide">
                        <PageMultiLevel 
                            storeTextSettings={storeTextSettings} 
                            onMultiLevelList={props.onMultiLevelList} 
                            getIconsBulletsAndNumbers={props.getIconsBulletsAndNumbers}
                        />
                    </div>
                </div>
                <div className="swiper-pagination"></div>
            </div>
>>>>>>> e4545ae0
        </Page>
    )
};

const PageLineSpacing = props => {
    const { t } = useTranslation();
    const storeTextSettings = props.storeTextSettings;
    const lineSpacing = storeTextSettings.lineSpacing;
    return(
        <Page>
            <Navbar title={t('Edit.textLineSpacing')} backLink={t('Edit.textBack')}>
                {Device.phone &&
                    <NavRight>
                        <Link sheetClose='#edit-sheet'>
                            <Icon icon='icon-expand-down'/>
                        </Link>
                    </NavRight>
                }
            </Navbar>
            <List>
                <ListItem radio checked={lineSpacing === 1.0} title={1.0} onClick={() => {props.onLineSpacing(1.0)}}></ListItem>
                <ListItem radio checked={lineSpacing === 1.15} title={1.15} onClick={() => {props.onLineSpacing(1.15)}}></ListItem>
                <ListItem radio checked={lineSpacing === 1.5} title={1.5} onClick={() => {props.onLineSpacing(1.5)}}></ListItem>
                <ListItem radio checked={lineSpacing === 2.0} title={2.0} onClick={() => {props.onLineSpacing(2.0)}}></ListItem>
                <ListItem radio checked={lineSpacing === 2.5} title={2.5} onClick={() => {props.onLineSpacing(2.5)}}></ListItem>
                <ListItem radio checked={lineSpacing === 3.0} title={3.0} onClick={() => {props.onLineSpacing(3.0)}}></ListItem>
            </List>
        </Page>
    )
};

const PageCustomFontColor = props => {
    const { t } = useTranslation();
    const _t = t('Edit', {returnObjects: true});
    const store = props.storeTextSettings;
    let textColor = store.textColor;
    if (typeof textColor === 'object') {
        textColor = textColor.color;
    }
    const autoColor = textColor === 'auto' ? window.getComputedStyle(document.getElementById('font-color-auto')).backgroundColor : null;
    const onAddNewColor = (colors, color) => {
        props.storePalette.changeCustomColors(colors);
        props.onTextColor(color);
        props.f7router.back();
    };
    return(
        <Page>
            <Navbar title={_t.textCustomColor} backLink={_t.textBack}>
                {Device.phone &&
                    <NavRight>
                        <Link sheetClose='#edit-sheet'>
                            <Icon icon='icon-expand-down'/>
                        </Link>
                    </NavRight>
                }
            </Navbar>
            <CustomColorPicker autoColor={autoColor} currentColor={textColor} onAddNewColor={onAddNewColor}/>
        </Page>
    )
};

const PageFontColor = props => {
    const { t } = useTranslation();
    const _t = t('Edit', {returnObjects: true});
    const textColor = props.storeTextSettings.textColor;
    const customColors = props.storePalette.customColors;
    const changeColor = (color, effectId) => {
        if (color !== 'empty') {
            if (effectId !==undefined ) {
                props.onTextColor({color: color, effectId: effectId});
            } else {
                props.onTextColor(color);
            }
        } else {
            // open custom color menu
            props.f7router.navigate('/edit-text-custom-font-color/', {props: {onTextColor: props.onTextColor}});
        }
    };
    return(
        <Page>
            <Navbar title={_t.textFontColors} backLink={_t.textBack}>
                {Device.phone &&
                    <NavRight>
                        <Link sheetClose='#edit-sheet'>
                            <Icon icon='icon-expand-down'/>
                        </Link>
                    </NavRight>
                }
            </Navbar>
            <List>
                <ListItem className={'item-color-auto' + (textColor === 'auto' ? ' active' : '')} title={_t.textAutomatic} onClick={() => {
                    props.onTextColorAuto();
                }}>
                    <div slot="media">
                        <div id='font-color-auto' className={'color-auto'}></div>
                    </div>
                </ListItem>
            </List>
            <ThemeColorPalette changeColor={changeColor} curColor={textColor} customColors={customColors}/>
            <List>
                <ListItem title={_t.textAddCustomColor} link={'/edit-text-custom-font-color/'} routeProps={{
                    onTextColor: props.onTextColor
                }}></ListItem>
            </List>
        </Page>
    )
};

const PageCustomBackColor = props => {
    const { t } = useTranslation();
    const _t = t('Edit', {returnObjects: true});
    let backgroundColor = props.storeTextSettings.backgroundColor;
    if (typeof backgroundColor === 'object') {
        backgroundColor = backgroundColor.color;
    }
    const onAddNewColor = (colors, color) => {
        props.storePalette.changeCustomColors(colors);
        props.onBackgroundColor(color);
        props.f7router.back();
    };
    return(
        <Page>
            <Navbar title={_t.textCustomColor} backLink={_t.textBack}>
                {Device.phone &&
                    <NavRight>
                        <Link sheetClose='#edit-sheet'>
                            <Icon icon='icon-expand-down'/>
                        </Link>
                    </NavRight>
                }
            </Navbar>
            <CustomColorPicker currentColor={backgroundColor} onAddNewColor={onAddNewColor}/>
        </Page>
    )
};

const PageHighlightColor = props => {
    const { t } = useTranslation();
    const _t = t('Edit', {returnObjects: true});
    const highlightColor = props.storeTextSettings.highlightColor;

    const changeColor = (color, effectId) => {
        if (color !== 'empty') {
            if (effectId !== undefined ) {
                props.onHighlightColor({color: color, effectId: effectId});
            } else {
                props.onHighlightColor(color);
            }
        }
    };

    return (
        <Page>
            <Navbar title={_t.textHighlightColor} backLink={_t.textBack}>
                {Device.phone &&
                    <NavRight>
                        <Link sheetClose='#edit-sheet'>
                            <Icon icon='icon-expand-down'/>
                        </Link>
                    </NavRight>
                }
            </Navbar>
            <HighlightColorPalette changeColor={changeColor} curColor={highlightColor} />
        </Page>
    )
};

const EditText = props => {
    const isAndroid = Device.android;
    const { t } = useTranslation();
    const storeTextSettings = props.storeTextSettings;
    const storeFocusObjects = props.storeFocusObjects;
    const shapeObject = storeFocusObjects.shapeObject;
    const shapePr = shapeObject && shapeObject.get_ShapeProperties();
    const inSmartArt = shapePr && shapePr.asc_getFromSmartArt();
    const inSmartArtInternal = shapePr && shapePr.asc_getFromSmartArtInternal();
    const fontName = storeTextSettings.fontName || t('Edit.textFonts');
    const fontSize = storeTextSettings.fontSize;
    const fontColor = storeTextSettings.textColor;
    const highlightColor = storeTextSettings.highlightColor;
    const displaySize = typeof fontSize === 'undefined' ? t('Edit.textAuto') : fontSize + ' ' + t('Edit.textPt');
    const isBold = storeTextSettings.isBold;
    const isItalic = storeTextSettings.isItalic;
    const isUnderline = storeTextSettings.isUnderline;
    const isStrikethrough = storeTextSettings.isStrikethrough;
    const paragraphAlign = storeTextSettings.paragraphAlign;

    props.updateListType();
    let previewList;
    switch(storeTextSettings.listType) {
        case -1: 
            previewList = '';
            break;
        case 0: 
            previewList = t('Edit.textBullets');
            break;
        case 1: 
            previewList = t('Edit.textNumbers');
            break;
    }

    const fontColorPreview = fontColor !== 'auto' ?
        <span className="color-preview" style={{ background: `#${(typeof fontColor === "object" ? fontColor.color : fontColor)}`}}></span> :
        <span className="color-preview auto"></span>;

    const highlightColorPreview = highlightColor !== 'transparent' ?
        <span className="color-preview" style={{ background: `#${(typeof highlightColor === "object" ? highlightColor.color : highlightColor)}`}}></span> :
        <span className="color-preview"></span>;

    return (
        <Fragment>
            <List>
                <ListItem title={fontName} link="/edit-text-fonts/" after={displaySize} routeProps={{
                    changeFontSize: props.changeFontSize,
                    changeFontFamily: props.changeFontFamily
                }}/>
                <ListItem className='buttons'>
                    <Row>
                        <a className={'button' + (isBold ? ' active' : '')} onClick={() => { props.toggleBold(!isBold)}}><b>B</b></a>
                        <a className={'button' + (isItalic ? ' active' : '')} onClick={() => {props.toggleItalic(!isItalic)}}><i>I</i></a>
                        <a className={'button' + (isUnderline ? ' active' : '')} onClick={() => {props.toggleUnderline(!isUnderline)}} style={{textDecoration: "underline"}}>U</a>
                        <a className={'button' + (isStrikethrough ? ' active' : '')} onClick={() => {props.toggleStrikethrough(!isStrikethrough)}} style={{textDecoration: "line-through"}}>S</a>
                    </Row>
                </ListItem>
                <ListItem title={t("Edit.textFontColor")} link="/edit-text-font-color/" routeProps={{
                    onTextColorAuto: props.onTextColorAuto,
                    onTextColor: props.onTextColor
                }}>
                    {!isAndroid ?
                        <Icon slot="media" icon="icon-text-color">{fontColorPreview}</Icon> :
                        fontColorPreview
                    }
                </ListItem>
                <ListItem title={t("Edit.textHighlightColor")} link="/edit-text-highlight-color/" routeProps={{
                    onHighlightColor: props.onHighlightColor
                }}>
                    {!isAndroid ?
                        <Icon slot="media" icon="icon-text-selection">{highlightColorPreview}</Icon> : highlightColorPreview
                    }
                </ListItem>
                <ListItem title={t("Edit.textAdditionalFormatting")} link="/edit-text-add-formatting/" routeProps={{
                    onAdditionalStrikethrough: props.onAdditionalStrikethrough,
                    onAdditionalCaps: props.onAdditionalCaps,
                    onAdditionalScript: props.onAdditionalScript,
                    changeLetterSpacing: props.changeLetterSpacing
                }}>
                    {!isAndroid && <Icon slot="media" icon="icon-text-additional"></Icon>}
                </ListItem>
            </List>
            <List>
                <ListItem className='buttons'>
                    <Row>
                        <a className={'button' + (paragraphAlign === 'left' ? ' active' : '')} onClick={() => {props.onParagraphAlign('left')}}>
                            <Icon slot="media" icon="icon-text-align-left"></Icon>
                        </a>
                        <a className={'button' + (paragraphAlign === 'center' ? ' active' : '')} onClick={() => {props.onParagraphAlign('center')}}>
                            <Icon slot="media" icon="icon-text-align-center"></Icon>
                        </a>
                        <a className={'button' + (paragraphAlign === 'right' ? ' active' : '')} onClick={() => {props.onParagraphAlign('right')}}>
                            <Icon slot="media" icon="icon-text-align-right"></Icon>
                        </a>
                        <a className={'button' + (paragraphAlign === 'just' ? ' active' : '')} onClick={() => {props.onParagraphAlign('just')}}>
                            <Icon slot="media" icon="icon-text-align-just"></Icon>
                        </a>
                    </Row>
                </ListItem>
                {!inSmartArtInternal &&
                    <ListItem className='buttons'>
                        <Row>
                            <a className='button item-link' onClick={() => {
                                props.onParagraphMove(true)
                            }}>
                                <Icon slot="media" icon="icon-de-indent"></Icon>
                            </a>
                            <a className='button item-link' onClick={() => {
                                props.onParagraphMove(false)
                            }}>
                                <Icon slot="media" icon="icon-in-indent"></Icon>
                            </a>
                        </Row>
                    </ListItem>
                }
                {!inSmartArt && !inSmartArtInternal &&
                    <ListItem title={t('Edit.textBulletsAndNumbers')} link='/edit-bullets-and-numbers/' routeProps={{
                        onBullet: props.onBullet,
                        onNumber: props.onNumber,
                        onMultiLevelList: props.onMultiLevelList,
                        getIconsBulletsAndNumbers: props.getIconsBulletsAndNumbers,
                        updateBulletsNumbers: props.updateBulletsNumbers
                    }}>
                        <div className="preview">{previewList}</div>
                        {!isAndroid && <Icon slot="media" icon="icon-bullets"></Icon>}
                    </ListItem>
                }
                <ListItem title={t("Edit.textLineSpacing")} link='/edit-text-line-spacing/' routeProps={{
                    onLineSpacing: props.onLineSpacing
                }}>
                    {!isAndroid && <Icon slot="media" icon="icon-linespacing"></Icon>}
                </ListItem>
            </List>
            </Fragment>
        )
};

const EditTextContainer = inject("storeTextSettings", "storeFocusObjects")(observer(EditText));
const PageTextFonts = inject("storeTextSettings", "storeFocusObjects")(observer(PageFonts));
const PageTextAddFormatting = inject("storeTextSettings", "storeFocusObjects")(observer(PageAdditionalFormatting));
const PageTextBulletsAndNumbers = inject("storeTextSettings")(observer(PageBulletsAndNumbers));
const PageTextLineSpacing = inject("storeTextSettings")(observer(PageLineSpacing));
const PageTextFontColor = inject("storeTextSettings", "storePalette")(observer(PageFontColor));
const PageTextCustomFontColor = inject("storeTextSettings", "storePalette")(observer(PageCustomFontColor));
const PageTextHighlightColor = inject("storeTextSettings")(observer(PageHighlightColor));

export {
    EditTextContainer as EditText,
    PageTextFonts,
    PageTextAddFormatting,
    PageTextBulletsAndNumbers,
    PageTextLineSpacing,
    PageTextFontColor,
    PageTextCustomFontColor,
    PageTextHighlightColor,
    // PageTextCustomBackColor
};<|MERGE_RESOLUTION|>--- conflicted
+++ resolved
@@ -282,41 +282,14 @@
                     </NavRight>
                 }
             </Navbar>
-<<<<<<< HEAD
-            <Swiper pagination>
-                <SwiperSlide>
-                    <PageNumbers 
-                        storeTextSettings={storeTextSettings} 
-                        onNumber={props.onNumber} 
-                        getIconsBulletsAndNumbers={props.getIconsBulletsAndNumbers} 
-                        updateBulletsNumbers={props.updateBulletsNumbers}
-                    />
-                </SwiperSlide> 
-                <SwiperSlide>
-                    <PageBullets 
-                        storeTextSettings={storeTextSettings} 
-                        onBullet={props.onBullet} 
-                        getIconsBulletsAndNumbers={props.getIconsBulletsAndNumbers}
-                        updateBulletsNumbers={props.updateBulletsNumbers}
-                    />
-                </SwiperSlide>
-                <SwiperSlide> 
-                    <PageMultiLevel 
-                        storeTextSettings={storeTextSettings} 
-                        onMultiLevelList={props.onMultiLevelList} 
-                        getIconsBulletsAndNumbers={props.getIconsBulletsAndNumbers}
-                        updateBulletsNumbers={props.updateBulletsNumbers}
-                    />
-                </SwiperSlide>
-            </Swiper>
-=======
             <div className="swiper-container swiper-init" data-pagination='{"el": ".swiper-pagination"}'>
                 <div className="swiper-wrapper">
                     <div className="swiper-slide">
                         <PageNumbers 
                             storeTextSettings={storeTextSettings} 
                             onNumber={props.onNumber} 
-                            getIconsBulletsAndNumbers={props.getIconsBulletsAndNumbers} 
+                            getIconsBulletsAndNumbers={props.getIconsBulletsAndNumbers}
+                            updateBulletsNumbers={props.updateBulletsNumbers}
                         />
                     </div>
                     <div className="swiper-slide">
@@ -324,6 +297,7 @@
                             storeTextSettings={storeTextSettings} 
                             onBullet={props.onBullet} 
                             getIconsBulletsAndNumbers={props.getIconsBulletsAndNumbers}
+                            updateBulletsNumbers={props.updateBulletsNumbers}
                         />
                     </div>
                     <div className="swiper-slide">
@@ -331,12 +305,12 @@
                             storeTextSettings={storeTextSettings} 
                             onMultiLevelList={props.onMultiLevelList} 
                             getIconsBulletsAndNumbers={props.getIconsBulletsAndNumbers}
+                            updateBulletsNumbers={props.updateBulletsNumbers}
                         />
                     </div>
                 </div>
                 <div className="swiper-pagination"></div>
             </div>
->>>>>>> e4545ae0
         </Page>
     )
 };
