--- conflicted
+++ resolved
@@ -286,19 +286,11 @@
         <View className='multilevels dataview'>
                 <List className="row" style={{listStyle: 'none'}}>
                     {arrayMultiLevel.map((item) => (
-<<<<<<< HEAD
-                        <ListItem key={'multi-level-' + item.type} data-type={item.type} className={item.type === typeMultiLevel ? 'active' : ''}
-                        onClick={(e) => {
-                            item.type === -1 ? storeTextSettings.resetMultiLevel(-1) : storeTextSettings.resetMultiLevel(null);
-                            props.onMultiLevelList(item.type);
-                            }}>
-=======
-                        <ListItem 
+                        <ListItem
                         key={'multi-level-' + item.type} 
                         data-type={item.type} 
                         className={item.type === typeMultiLevel && storeTextSettings.listType === -1  ? 'active' : ''}
                         onClick={() => props.onMultiLevelList(item.type)}>
->>>>>>> 4e521b0b
                             {item.thumb.length < 1 ?
                                 <Icon className="thumb" style={{position: 'relative'}}>
                                     <label>{t('Edit.textNone')}</label>
