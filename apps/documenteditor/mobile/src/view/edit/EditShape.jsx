--- conflicted
+++ resolved
@@ -44,11 +44,7 @@
                         <Link sheetClose='#edit-sheet'>
                             {Device.ios ? 
                                 <SvgIcon symbolId={IconExpandDownIos.id} className={'icon icon-svg'} /> :
-<<<<<<< HEAD
-                                <SvgIcon symbolId={IconExpandDownAndroid.id} className={'icon icon-svg'} />
-=======
-                                <SvgIcon symbolId={IconExpandDownAndroid.id} className={'icon icon-svg white'} />
->>>>>>> 2d278556
+                                <SvgIcon symbolId={IconExpandDownAndroid.id} className={'icon icon-svg white'} />
                             }
                         </Link>
                     </NavRight>
@@ -114,11 +110,7 @@
                         <Link sheetClose='#edit-sheet'>
                             {Device.ios ? 
                                 <SvgIcon symbolId={IconExpandDownIos.id} className={'icon icon-svg'} /> :
-<<<<<<< HEAD
-                                <SvgIcon symbolId={IconExpandDownAndroid.id} className={'icon icon-svg'} />
-=======
-                                <SvgIcon symbolId={IconExpandDownAndroid.id} className={'icon icon-svg white'} />
->>>>>>> 2d278556
+                                <SvgIcon symbolId={IconExpandDownAndroid.id} className={'icon icon-svg white'} />
                             }
                         </Link>
                     </NavRight>
@@ -157,11 +149,7 @@
                         <Link sheetClose='#edit-sheet'>
                             {Device.ios ? 
                                 <SvgIcon symbolId={IconExpandDownIos.id} className={'icon icon-svg'} /> :
-<<<<<<< HEAD
-                                <SvgIcon symbolId={IconExpandDownAndroid.id} className={'icon icon-svg'} />
-=======
-                                <SvgIcon symbolId={IconExpandDownAndroid.id} className={'icon icon-svg white'} />
->>>>>>> 2d278556
+                                <SvgIcon symbolId={IconExpandDownAndroid.id} className={'icon icon-svg white'} />
                             }
                         </Link>
                     </NavRight>
@@ -226,11 +214,7 @@
                         <Link sheetClose='#edit-sheet'>
                             {Device.ios ? 
                                 <SvgIcon symbolId={IconExpandDownIos.id} className={'icon icon-svg'} /> :
-<<<<<<< HEAD
-                                <SvgIcon symbolId={IconExpandDownAndroid.id} className={'icon icon-svg'} />
-=======
-                                <SvgIcon symbolId={IconExpandDownAndroid.id} className={'icon icon-svg white'} />
->>>>>>> 2d278556
+                                <SvgIcon symbolId={IconExpandDownAndroid.id} className={'icon icon-svg white'} />
                             }
                         </Link>
                     </NavRight>
@@ -321,11 +305,7 @@
                         <Link sheetClose='#edit-sheet'>
                             {Device.ios ? 
                                 <SvgIcon symbolId={IconExpandDownIos.id} className={'icon icon-svg'} /> :
-<<<<<<< HEAD
-                                <SvgIcon symbolId={IconExpandDownAndroid.id} className={'icon icon-svg'} />
-=======
-                                <SvgIcon symbolId={IconExpandDownAndroid.id} className={'icon icon-svg white'} />
->>>>>>> 2d278556
+                                <SvgIcon symbolId={IconExpandDownAndroid.id} className={'icon icon-svg white'} />
                             }
                         </Link>
                     </NavRight>
@@ -389,11 +369,7 @@
                         <Link sheetClose='#edit-sheet'>
                             {Device.ios ? 
                                 <SvgIcon symbolId={IconExpandDownIos.id} className={'icon icon-svg'} /> :
-<<<<<<< HEAD
-                                <SvgIcon symbolId={IconExpandDownAndroid.id} className={'icon icon-svg'} />
-=======
-                                <SvgIcon symbolId={IconExpandDownAndroid.id} className={'icon icon-svg white'} />
->>>>>>> 2d278556
+                                <SvgIcon symbolId={IconExpandDownAndroid.id} className={'icon icon-svg white'} />
                             }
                         </Link>
                     </NavRight>
@@ -516,11 +492,7 @@
                         <Link sheetClose='#edit-sheet'>
                             {Device.ios ? 
                                 <SvgIcon symbolId={IconExpandDownIos.id} className={'icon icon-svg'} /> :
-<<<<<<< HEAD
-                                <SvgIcon symbolId={IconExpandDownAndroid.id} className={'icon icon-svg'} />
-=======
-                                <SvgIcon symbolId={IconExpandDownAndroid.id} className={'icon icon-svg white'} />
->>>>>>> 2d278556
+                                <SvgIcon symbolId={IconExpandDownAndroid.id} className={'icon icon-svg white'} />
                             }
                         </Link>
                     </NavRight>
@@ -563,11 +535,7 @@
                         <Link sheetClose='#edit-sheet'>
                             {Device.ios ? 
                                 <SvgIcon symbolId={IconExpandDownIos.id} className={'icon icon-svg'} /> :
-<<<<<<< HEAD
-                                <SvgIcon symbolId={IconExpandDownAndroid.id} className={'icon icon-svg'} />
-=======
-                                <SvgIcon symbolId={IconExpandDownAndroid.id} className={'icon icon-svg white'} />
->>>>>>> 2d278556
+                                <SvgIcon symbolId={IconExpandDownAndroid.id} className={'icon icon-svg white'} />
                             }
                         </Link>
                     </NavRight>
