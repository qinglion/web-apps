import React, {Fragment, useEffect, useState } from 'react';
import {observer, inject} from "mobx-react";
import {f7, View, List, ListItem, Icon, Row, Button, Page, Navbar, NavRight, Segmented, BlockTitle, Link, ListButton, Toggle, Actions, ActionsButton, ActionsGroup} from 'framework7-react';
import { useTranslation } from 'react-i18next';
import {Device} from '../../../../../common/mobile/utils/device';
import SvgIcon from '@common/lib/component/SvgIcon';
import IconExpandDownAndroid from '@common-android-icons/icon-expand-down.svg';
import IconExpandDownIos from '@common-ios-icons/icon-expand-down.svg?ios';
import IconExpandUp from '@common-android-icons/icon-expand-up.svg';

const EditTableContents = props => {
    const { t } = useTranslation();
    const _t = t('Edit', {returnObjects: true});
    const api = Common.EditorApi.get();
    const propsTableContents = api.asc_GetTableOfContentsPr();
    const stylesCount = propsTableContents.get_StylesCount();
    const [type, setType] = useState(0);
    const [styleValue, setStyleValue] = useState(propsTableContents.get_StylesType());
    const [pageNumbers, setPageNumbers] = useState(propsTableContents.get_ShowPageNumbers());
    const [rightAlign, setRightAlign] = useState(propsTableContents.get_RightAlignTab());
    const [leaderValue, setLeaderValue] = useState(propsTableContents.get_TabLeader() ? propsTableContents.get_TabLeader() : Asc.c_oAscTabLeader.Dot);

    const arrStyles = (type === 1) ? [
        { displayValue: t('Edit.textCurrent'),     value: Asc.c_oAscTOFStylesType.Current },
        { displayValue: t('Edit.textSimple'),     value: Asc.c_oAscTOFStylesType.Simple },
        { displayValue: t('Edit.textOnline'),     value: Asc.c_oAscTOFStylesType.Web },
        { displayValue: t('Edit.textClassic'),     value: Asc.c_oAscTOFStylesType.Classic },
        { displayValue: t('Edit.textDistinctive'),     value: Asc.c_oAscTOFStylesType.Distinctive },
        { displayValue: t('Edit.textCentered'),     value: Asc.c_oAscTOFStylesType.Centered },
        { displayValue: t('Edit.textFormal'),     value: Asc.c_oAscTOFStylesType.Formal }
    ] : [
        { displayValue: t('Edit.textSimple'),     value: Asc.c_oAscTOCStylesType.Simple },
        { displayValue: t('Edit.textOnline'),     value: Asc.c_oAscTOCStylesType.Web },
        { displayValue: t('Edit.textStandard'),     value: Asc.c_oAscTOCStylesType.Standard },
        { displayValue: t('Edit.textModern'),     value: Asc.c_oAscTOCStylesType.Modern },
        { displayValue: t('Edit.textClassic'),     value: Asc.c_oAscTOCStylesType.Classic }
    ];

    const arrLeaders = [
        { value: Asc.c_oAscTabLeader.None,      displayValue: t('Edit.textNone') },
        { value: Asc.c_oAscTabLeader.Dot,       displayValue: '....................' },
        { value: Asc.c_oAscTabLeader.Hyphen,    displayValue: '-----------------' },
        { value: Asc.c_oAscTabLeader.Underscore,displayValue: '__________' }
    ];

    const activeStyle = arrStyles.find(style => style.value === styleValue);
    const activeLeader = arrLeaders.find(leader => leader.value === leaderValue);

    const openActionsButtonsRefresh = () => {
        f7.actions.create({
            buttons: [
                [
                  {
                    text: t('Edit.textRefreshEntireTable'),
                    onClick: () => props.onUpdateTableContents('all')
                  },
                  {
                    text: t('Edit.textRefreshPageNumbersOnly'),
                    onClick: () => props.onUpdateTableContents('pages')
                  }
                ],
                [
                  {
                    text: t('Edit.textCancel'),
                    bold: true
                  }
                ]
              ]
        }).open();
    }

    return (
        <Fragment>
            <List>
                <ListItem title={t('Edit.textStyle')} link="/edit-style-table-contents/" after={activeStyle ? activeStyle.displayValue : ''} routeProps={{
                    onStyle: props.onStyle, 
                    arrStyles,
                    setStyleValue,
                    styleValue,
                    getStylesImages: props.getStylesImages
                }}></ListItem>
            </List>
            <List>
                <ListItem>
                    <span>{t('Edit.textPageNumbers')}</span>
                    <Toggle checked={pageNumbers} onToggleChange={() => {
                        setPageNumbers(!pageNumbers);
                        props.onPageNumbers(!pageNumbers);
                    }}></Toggle>
                </ListItem>
                {pageNumbers && 
                    <ListItem>
                        <span>{t('Edit.textRightAlign')}</span>
                        <Toggle checked={rightAlign} onToggleChange={() => {
                            setRightAlign(!rightAlign);
                            props.onRightAlign(!rightAlign);
                        }}></Toggle>
                    </ListItem>
                }
                {(pageNumbers && rightAlign) &&
                    <ListItem title={t('Edit.textLeader')} link="/edit-leader-table-contents/" 
                        after={activeLeader ? activeLeader.displayValue : arrLeaders[0].displayValue} routeProps={{
                        onLeader: props.onLeader,
                        arrLeaders,
                        leaderValue,
                        setLeaderValue
                    }}></ListItem>
                }
                <ListItem title={t('Edit.textStructure')} link="/edit-structure-table-contents/" after={stylesCount ? t('Edit.textStyles') : t('Edit.textLevels')} routeProps={{
                    onLevelsChange: props.onLevelsChange,
                    fillTOCProps: props.fillTOCProps,
                    addStyles: props.addStyles
                }}></ListItem>
            </List>
            <List className="buttons-list">
                <ListButton className={'button-fill button-raised'} title={t('Edit.textRefresh')} 
                    onClick={() => openActionsButtonsRefresh()} />
                <ListButton className='button-red button-fill button-raised' title={t('Edit.textRemoveTableContent')} onClick={() => props.onRemoveTableContents()} />
            </List>
        </Fragment>
    )
};

const PageEditStylesTableContents = props => {
    const { t } = useTranslation();
    const _t = t('Edit', {returnObjects: true});
    const [styleValue, setStyleValue] = useState(props.styleValue);
    const widthImage = !Device.phone ? '330px' :  window.innerWidth - 30 + 'px';

    useEffect(() => {
        props.getStylesImages();
    }, []);

    return (
        <Page>
            <Navbar title={_t.textStyle} backLink={_t.textBack}>
                {Device.phone &&
                    <NavRight>
                        <Link sheetClose='#edit-sheet'>
                            {Device.ios ? 
                                <SvgIcon symbolId={IconExpandDownIos.id} className={'icon icon-svg'} /> :
<<<<<<< HEAD
                                <SvgIcon symbolId={IconExpandDownAndroid.id} className={'icon icon-svg'} />
=======
                                <SvgIcon symbolId={IconExpandDownAndroid.id} className={'icon icon-svg white'} />
>>>>>>> 2d278556
                            }
                        </Link>
                    </NavRight>
                }
            </Navbar>
            <List>
                {props.arrStyles.map((style, index) => {
                    return (
                        <div className='style-toc' key={index} onClick={() => {
                            setStyleValue(style.value); 
                            props.setStyleValue(style.value);
                            props.onStyle(style.value)
                        }}>
                            <BlockTitle>{style.displayValue}</BlockTitle>
                            <div className={'style-toc__image ' + (style.value === styleValue ? 'style-toc__image_active' : '')}> 
                                <canvas style={{width: widthImage, height: '10px'}} id={`image-toc-style${index}`}></canvas>
                            </div>
                        </div>
                    )
                })}
            </List>
        </Page>
    )
}

const PageEditLeaderTableContents = props => {
    const { t } = useTranslation();
    const _t = t('Edit', {returnObjects: true});
    const [leaderValue, setLeaderValue] = useState(props.leaderValue);

    return (
        <Page>
            <Navbar title={t('Edit.textLeader')} backLink={_t.textBack}>
                {Device.phone &&
                    <NavRight>
                        <Link sheetClose='#edit-sheet'>
                            {Device.ios ? 
                                <SvgIcon symbolId={IconExpandDownIos.id} className={'icon icon-svg'} /> :
<<<<<<< HEAD
                                <SvgIcon symbolId={IconExpandDownAndroid.id} className={'icon icon-svg'} />
=======
                                <SvgIcon symbolId={IconExpandDownAndroid.id} className={'icon icon-svg white'} />
>>>>>>> 2d278556
                            }
                        </Link>
                    </NavRight>
                }
            </Navbar>
            <List>
                {props.arrLeaders.map((leader, index) => {
                    return (
                        <ListItem key={index} radio title={leader.displayValue} checked={leaderValue === leader.value} onClick={() => {
                            setLeaderValue(leader.value);
                            props.setLeaderValue(leader.value);
                            props.onLeader(leader.value);
                        }}></ListItem>
                    )
                })}
            </List>
        </Page>
    )
}

const PageEditStructureTableContents = props => {
    const { t } = useTranslation();
    const _t = t('Edit', {returnObjects: true});
    const isAndroid = Device.android;
    const api = Common.EditorApi.get();
    const propsTableContents = api.asc_GetTableOfContentsPr();
    const {styles, end, count} = props.fillTOCProps(propsTableContents);
    const chosenStyles = styles.filter(style => style.checked);
    
    const [structure, setStructure] = useState(count ? 1 : 0);
    const [amountLevels, setAmountLevels] = useState(end);

    const addNewStyle = (style) => {
        let indexStyle = chosenStyles.findIndex(currentStyle => currentStyle.name === style.name);

        if(indexStyle === -1) { 
            chosenStyles.push(style); 
        }
    }

    return (
        <Page>
            <Navbar title={t('Edit.textStructure')} backLink={_t.textBack}>
                {Device.phone &&
                    <NavRight>
                        <Link sheetClose='#edit-sheet'>
                            {Device.ios ? 
                                <SvgIcon symbolId={IconExpandDownIos.id} className={'icon icon-svg'} /> :
<<<<<<< HEAD
                                <SvgIcon symbolId={IconExpandDownAndroid.id} className={'icon icon-svg'} />
=======
                                <SvgIcon symbolId={IconExpandDownAndroid.id} className={'icon icon-svg white'} />
>>>>>>> 2d278556
                            }
                        </Link>
                    </NavRight>
                }
            </Navbar>
            <List>
                <ListItem radio checked={structure === 0} title={t('Edit.textLevels')} onClick={() => setStructure(0)}></ListItem>
                <ListItem radio checked={structure === 1} title={t('Edit.textStyles')} onClick={() => setStructure(1)}></ListItem>
            </List>
            {structure === 0 ?
                <List>
                    <ListItem title={t('Edit.textAmountOfLevels')}>
                        {!isAndroid && <div slot='after-start'>{amountLevels === -1 ? '-' : amountLevels}</div>}
                        <div slot='after'>
                            <Segmented>
                                <Button outline className='decrement item-link' onClick={() => {
                                    if(amountLevels > 1) {
                                        setAmountLevels(amountLevels - 1); 
                                        props.onLevelsChange(amountLevels - 1);
                                    }
                                }}>
                                    {isAndroid ? 
                                        <SvgIcon symbolId={IconExpandDownAndroid.id} className={'icon icon-svg'} />
                                    : ' - '}
                                </Button>
                                {isAndroid && <label>{amountLevels === -1 ? '-' : amountLevels}</label>}
                                <Button outline className='increment item-link' onClick={() => {
                                    if(amountLevels < 9) {
                                        if(amountLevels === -1) {
                                            setAmountLevels(9); 
                                            props.onLevelsChange(9);
                                        } else {
                                            setAmountLevels(amountLevels + 1); 
                                            props.onLevelsChange(amountLevels + 1);
                                        }
                                    }
                                }}>
                                    {isAndroid ? 
                                        <SvgIcon symbolId={IconExpandUp.id} className={'icon icon-svg'} />
                                    : ' + '}
                                </Button>
                            </Segmented>
                        </div>
                    </ListItem>
                </List>
            : 
                <List>
                    {styles.map((style, index) => {
                        return (
                            <ListItem checkbox key={index} title={style.displayValue} checked={style.checked && style.value >= 1}>
                                {!isAndroid && <div slot='after-start'>{style.value === 0 ? '' : style.value}</div>}
                                <div slot='after'>
                                    <Segmented>
                                        <Button outline className='decrement item-link' onClick={() => {
                                            if(style.value >= 1) {
                                                setAmountLevels(-1);
                                                addNewStyle(style);
                                                props.addStyles(chosenStyles, style.name, style.value - 1);
                                            }
                                        }}>
                                            {isAndroid ? 
                                                <SvgIcon symbolId={IconExpandDownAndroid.id} className={'icon icon-svg'} />
                                            : ' - '}
                                        </Button>
                                        {isAndroid && <label>{style.value === 0 ? '' : style.value}</label>}
                                        <Button outline className='increment item-link' onClick={() => {
                                            if(style.value < 9) {
                                                setAmountLevels(-1);
                                                addNewStyle(style);
                                                props.addStyles(chosenStyles, style.name, style.value + 1);
                                            }
                                        }}>
                                            {isAndroid ? 
                                                <SvgIcon symbolId={IconExpandUp.id} className={'icon icon-svg'} />
                                            : ' + '}
                                        </Button>
                                    </Segmented>
                                </div>
                            </ListItem>
                        )
                    })}
                </List>
            }
        </Page>
    )
}

export {
    EditTableContents,
    PageEditStylesTableContents,
    PageEditLeaderTableContents,
    PageEditStructureTableContents
};<|MERGE_RESOLUTION|>--- conflicted
+++ resolved
@@ -139,11 +139,7 @@
                         <Link sheetClose='#edit-sheet'>
                             {Device.ios ? 
                                 <SvgIcon symbolId={IconExpandDownIos.id} className={'icon icon-svg'} /> :
-<<<<<<< HEAD
-                                <SvgIcon symbolId={IconExpandDownAndroid.id} className={'icon icon-svg'} />
-=======
                                 <SvgIcon symbolId={IconExpandDownAndroid.id} className={'icon icon-svg white'} />
->>>>>>> 2d278556
                             }
                         </Link>
                     </NavRight>
@@ -182,11 +178,7 @@
                         <Link sheetClose='#edit-sheet'>
                             {Device.ios ? 
                                 <SvgIcon symbolId={IconExpandDownIos.id} className={'icon icon-svg'} /> :
-<<<<<<< HEAD
-                                <SvgIcon symbolId={IconExpandDownAndroid.id} className={'icon icon-svg'} />
-=======
                                 <SvgIcon symbolId={IconExpandDownAndroid.id} className={'icon icon-svg white'} />
->>>>>>> 2d278556
                             }
                         </Link>
                     </NavRight>
@@ -235,11 +227,7 @@
                         <Link sheetClose='#edit-sheet'>
                             {Device.ios ? 
                                 <SvgIcon symbolId={IconExpandDownIos.id} className={'icon icon-svg'} /> :
-<<<<<<< HEAD
-                                <SvgIcon symbolId={IconExpandDownAndroid.id} className={'icon icon-svg'} />
-=======
                                 <SvgIcon symbolId={IconExpandDownAndroid.id} className={'icon icon-svg white'} />
->>>>>>> 2d278556
                             }
                         </Link>
                     </NavRight>
