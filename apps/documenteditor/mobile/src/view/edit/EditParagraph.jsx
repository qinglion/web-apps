--- conflicted
+++ resolved
@@ -50,11 +50,7 @@
                         <Link sheetClose='#edit-sheet'>
                             {Device.ios ? 
                                 <SvgIcon symbolId={IconExpandDownIos.id} className={'icon icon-svg'} /> :
-<<<<<<< HEAD
-                                <SvgIcon symbolId={IconExpandDownAndroid.id} className={'icon icon-svg'} />
-=======
                                 <SvgIcon symbolId={IconExpandDownAndroid.id} className={'icon icon-svg white'} />
->>>>>>> 2d278556
                             }
                         </Link>
                     </NavRight>
@@ -157,11 +153,7 @@
                         <Link sheetClose='#edit-sheet'>
                             {Device.ios ? 
                                 <SvgIcon symbolId={IconExpandDownIos.id} className={'icon icon-svg'} /> :
-<<<<<<< HEAD
-                                <SvgIcon symbolId={IconExpandDownAndroid.id} className={'icon icon-svg'} />
-=======
                                 <SvgIcon symbolId={IconExpandDownAndroid.id} className={'icon icon-svg white'} />
->>>>>>> 2d278556
                             }
                         </Link>
                     </NavRight>
@@ -200,11 +192,7 @@
                         <Link sheetClose='#edit-sheet'>
                             {Device.ios ? 
                                 <SvgIcon symbolId={IconExpandDownIos.id} className={'icon icon-svg'} /> :
-<<<<<<< HEAD
-                                <SvgIcon symbolId={IconExpandDownAndroid.id} className={'icon icon-svg'} />
-=======
                                 <SvgIcon symbolId={IconExpandDownAndroid.id} className={'icon icon-svg white'} />
->>>>>>> 2d278556
                             }
                         </Link>
                     </NavRight>
@@ -289,11 +277,7 @@
                         <Link sheetClose='#edit-sheet'>
                             {Device.ios ? 
                                 <SvgIcon symbolId={IconExpandDownIos.id} className={'icon icon-svg'} /> :
-<<<<<<< HEAD
-                                <SvgIcon symbolId={IconExpandDownAndroid.id} className={'icon icon-svg'} />
-=======
                                 <SvgIcon symbolId={IconExpandDownAndroid.id} className={'icon icon-svg white'} />
->>>>>>> 2d278556
                             }
                         </Link>
                     </NavRight>
