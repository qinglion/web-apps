--- conflicted
+++ resolved
@@ -195,12 +195,7 @@
     const thumbSize = storeParagraphSettings.styleThumbSize;
     const paragraph = props.storeFocusObjects.paragraphObject;
     const curBackColor = storeParagraphSettings.backColor ? storeParagraphSettings.backColor : storeParagraphSettings.getBackgroundColor(paragraph);
-<<<<<<< HEAD
-    const background = curBackColor !== 'transparent' ? `#${(typeof curBackColor === "object" ? curBackColor.color : curBackColor)}` : curBackColor;
-=======
     const background = curBackColor !== 'transparent' ? `#${(typeof curBackColor === "object" ? curBackColor.color : curBackColor)}` : '';
-    const activeStyle = Device.android ? 'link no-active-state' : 'no-active-state';
->>>>>>> e045c0f4
     
     return (
         <Fragment>
