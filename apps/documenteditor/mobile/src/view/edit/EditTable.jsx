import React, {Fragment, useState, useEffect} from 'react';
import {observer, inject} from "mobx-react";
import {Page, Navbar, NavRight, List, ListItem, ListButton, BlockTitle, SkeletonBlock, Range, Toggle, Icon, Link, Tabs, Tab} from 'framework7-react';
import { f7 } from 'framework7-react';
import { useTranslation } from 'react-i18next';
import {Device} from '../../../../../common/mobile/utils/device';
import {CustomColorPicker, ThemeColorPalette} from "../../../../../common/mobile/lib/component/ThemeColorPalette.jsx";
import SvgIcon from '@common/lib/component/SvgIcon';
import IconWrapTableInline from '@ios-icons/icon-wrap-table-inline.svg';
import IconWrapTableFlow from '@ios-icons/icon-wrap-table-flow.svg';
import IconBlockAlignLeft from '@icons/icon-block-align-left.svg';
import IconBlockAlignCenter from '@icons/icon-block-align-center.svg';
import IconBlockAlignRight from '@icons/icon-block-align-right.svg';
import IconExpandDownIos from '@common-ios-icons/icon-expand-down.svg?ios';
import IconExpandDownAndroid from '@common-android-icons/icon-expand-down.svg';
import IconTableBordersAll from '@common-icons/icon-table-borders-all.svg';
import IconTableBordersNone from '@common-icons/icon-table-borders-none.svg';
import IconTableBordersInner from '@common-icons/icon-table-borders-inner.svg';
import IconTableBordersOuter from '@common-icons/icon-table-borders-outer.svg';
import IconTableBordersTop from '@common-icons/icon-table-borders-top.svg';
import IconTableBordersBottom from '@common-icons/icon-table-borders-bottom.svg';
import IconTableBordersLeft from '@common-icons/icon-table-borders-left.svg';
import IconTableBordersRight from '@common-icons/icon-table-borders-right.svg';
import IconTableBordersCenter from '@common-icons/icon-table-borders-center.svg';
import IconTableBordersMiddle from '@common-icons/icon-table-borders-middle.svg';
import IconTableAddColumnLeft from '@common-icons/icon-table-add-column-left.svg';
import IconTableAddColumnRight from '@common-icons/icon-table-add-column-right.svg';
import IconTableAddRowAbove from '@common-icons/icon-table-add-row-above.svg';
import IconTableAddRowBelow from '@common-icons/icon-table-add-row-below.svg';
import IconTableRemoveColumn from '@common-icons/icon-table-remove-column.svg';
import IconTableRemoveRow from '@common-icons/icon-table-remove-row.svg';


const PageTableOptions = props => {
    const { t } = useTranslation();
    const _t = t('Edit', {returnObjects: true});
    const metricText = Common.Utils.Metric.getCurrentMetricName();
    const storeFocusObjects = props.storeFocusObjects;
    const tableObject = storeFocusObjects.tableObject;
    const storeTableSettings = props.storeTableSettings;

    let distance, isRepeat, isResize;
    if (tableObject) {
        distance = Common.Utils.Metric.fnRecalcFromMM(storeTableSettings.getCellMargins(tableObject));
        isRepeat = storeTableSettings.getRepeatOption(tableObject);
        isResize = storeTableSettings.getResizeOption(tableObject);
    }
    const [stateDistance, setDistance] = useState(distance);

    if (!tableObject && Device.phone) {
        $$('.sheet-modal.modal-in').length > 0 && f7.sheet.close();
        return null;
    }

    return (
        <Page>
            <Navbar title={_t.textOptions} backLink={_t.textBack}>
                {Device.phone &&
                    <NavRight>
                        <Link sheetClose='#edit-sheet'>
                            {Device.ios ? 
                                <SvgIcon symbolId={IconExpandDownIos.id} className={'icon icon-svg'} /> :
<<<<<<< HEAD
                                <SvgIcon symbolId={IconExpandDownAndroid.id} className={'icon icon-svg'} />
=======
                                <SvgIcon symbolId={IconExpandDownAndroid.id} className={'icon icon-svg white'} />
>>>>>>> 2d278556
                            }
                        </Link>
                    </NavRight>
                }
            </Navbar>
            <List>
                <ListItem title={_t.textRepeatAsHeaderRow} className={isRepeat === null ? 'disabled' : ''}>
                    <Toggle checked={isRepeat} onToggleChange={() => {props.onOptionRepeat(!isRepeat)}}/>
                </ListItem>
                <ListItem title={_t.textResizeToFitContent}>
                    <Toggle checked={isResize} onToggleChange={() => {props.onOptionResize(!isResize)}}/>
                </ListItem>
            </List>
            <BlockTitle>{_t.textCellMargins}</BlockTitle>
            <List>
                <ListItem>
                    <div slot='inner' style={{width: '100%'}}>
                        <Range min={0} max={200} step={1} value={stateDistance}
                               onRangeChange={(value) => {setDistance(value)}}
                               onRangeChanged={(value) => {props.onCellMargins(value)}}
                        ></Range>
                    </div>
                    <div className='range-number' slot='inner-end'>
                        {stateDistance + ' ' + metricText}
                    </div>
                </ListItem>
            </List>
        </Page>
    )
};

const PageWrap = props => {
    const c_tableWrap = {
        TABLE_WRAP_NONE: 0,
        TABLE_WRAP_PARALLEL: 1
    };
    const c_tableAlign = {
        TABLE_ALIGN_LEFT: 0,
        TABLE_ALIGN_CENTER: 1,
        TABLE_ALIGN_RIGHT: 2
    };
    const isAndroid = Device.android;
    const { t } = useTranslation();
    const _t = t('Edit', {returnObjects: true});
    const storeTableSettings = props.storeTableSettings;
    const tableObject = props.storeFocusObjects.tableObject;
    let wrapType, align, moveText, distance;
    if (tableObject) {
        wrapType = storeTableSettings.getWrapType(tableObject);
        align = storeTableSettings.getAlign(tableObject);
        moveText = storeTableSettings.getMoveText(tableObject);
        distance = Common.Utils.Metric.fnRecalcFromMM(storeTableSettings.getWrapDistance(tableObject));
    }
    const metricText = Common.Utils.Metric.getCurrentMetricName();
    const [stateDistance, setDistance] = useState(distance);

    if (!tableObject && Device.phone) {
        $$('.sheet-modal.modal-in').length > 0 && f7.sheet.close();
        return null;
    }

    return (
        <Page>
            <Navbar title={_t.textWrap} backLink={_t.textBack}>
                {Device.phone &&
                    <NavRight>
                        <Link sheetClose='#edit-sheet'>
                            {Device.ios ? 
                                <SvgIcon symbolId={IconExpandDownIos.id} className={'icon icon-svg'} /> :
<<<<<<< HEAD
                                <SvgIcon symbolId={IconExpandDownAndroid.id} className={'icon icon-svg'} />
=======
                                <SvgIcon symbolId={IconExpandDownAndroid.id} className={'icon icon-svg white'} />
>>>>>>> 2d278556
                            }
                        </Link>
                    </NavRight>
                }
            </Navbar>
            <List>
                <ListItem title={_t.textInline} radio checked={wrapType === 'inline'} onChange={() => {props.onWrapType(c_tableWrap.TABLE_WRAP_NONE)}}>
                    {!isAndroid && 
                        <SvgIcon slot="media" symbolId={IconWrapTableInline.id} className={'icon icon-svg'} />
                    }
                </ListItem>
                <ListItem title={_t.textFlow} radio checked={wrapType === 'flow'} onChange={() => {props.onWrapType(c_tableWrap.TABLE_WRAP_PARALLEL)}}>
                    {!isAndroid && 
                        <SvgIcon slot="media" symbolId={IconWrapTableFlow.id} className={'icon icon-svg'} />
                    }
                </ListItem>
            </List>
            <List>
                <ListItem title={_t.textMoveWithText} className={'inline' === wrapType ? 'disabled' : ''}>
                    <Toggle checked={moveText} onToggleChange={() => {props.onWrapMoveText(!moveText)}}/>
                </ListItem>
            </List>
            {
                wrapType === 'inline' &&
                <Fragment>
                    <BlockTitle>{_t.textAlign}</BlockTitle>
                    <List>
                        <ListItem className='buttons'>
                            <div className="row">
                                <a className={'button' + (align === c_tableAlign.TABLE_ALIGN_LEFT ? ' active' : '')}
                                   onClick={() => {
                                       props.onWrapAlign(c_tableAlign.TABLE_ALIGN_LEFT)
                                   }}>
                                    <SvgIcon slot="media" symbolId={IconBlockAlignLeft.id} className={'icon icon-svg'} />
                                </a>
                                <a className={'button' + (align === c_tableAlign.TABLE_ALIGN_CENTER ? ' active' : '')}
                                   onClick={() => {
                                       props.onWrapAlign(c_tableAlign.TABLE_ALIGN_CENTER)
                                   }}>
                                    <SvgIcon slot="media" symbolId={IconBlockAlignCenter.id} className={'icon icon-svg'} />
                                </a>
                                <a className={'button' + (align === c_tableAlign.TABLE_ALIGN_RIGHT ? ' active' : '')}
                                   onClick={() => {
                                       props.onWrapAlign(c_tableAlign.TABLE_ALIGN_RIGHT)
                                   }}>
                                    <SvgIcon slot="media" symbolId={IconBlockAlignRight.id} className={'icon icon-svg'} />
                                </a>
                            </div>
                        </ListItem>
                    </List>
                </Fragment>
            }
            {
                (wrapType === 'flow') &&
                <Fragment>
                    <BlockTitle>{_t.textDistanceFromText}</BlockTitle>
                    <List>
                        <ListItem>
                            <div slot='inner' style={{width: '100%'}}>
                                <Range min={0} max={200} step={1} value={stateDistance}
                                       onRangeChange={(value) => {setDistance(value)}}
                                       onRangeChanged={(value) => {props.onWrapDistance(value)}}
                                ></Range>
                            </div>
                            <div className='range-number' slot='inner-end'>
                                {stateDistance + ' ' + metricText}
                            </div>
                        </ListItem>
                    </List>
                </Fragment>
            }
        </Page>
    )
};

// Style

const StyleTemplates = inject("storeFocusObjects","storeTableSettings")(observer(({onStyleClick,storeTableSettings,storeFocusObjects, onGetTableStylesPreviews}) => {
    const tableObject = storeFocusObjects.tableObject;
    const styleId = tableObject && tableObject.get_TableStyle();
    const [stateId, setId] = useState(styleId);
    const styles =  storeTableSettings.arrayStyles;

    useEffect(() => {
        if(!styles.length) onGetTableStylesPreviews();
    }, []);

    return (
        <div className="dataview table-styles">
            <ul className="row">
                { !styles.length ?
                        Array.from({ length: 27 }).map((item,index) => (
                        <li className='skeleton-list' key={index}>    
                            <SkeletonBlock  width='70px' height='8px'  effect='wave'/>
                            <SkeletonBlock  width='70px' height='8px'  effect='wave' />
                            <SkeletonBlock  width='70px' height='8px'  effect='wave' />
                            <SkeletonBlock  width='70px' height='8px'  effect='wave' />
                            <SkeletonBlock  width='70px' height='8px'  effect='wave' />
                        </li> 
                    )) :
                        styles.map((style, index) => {
                            return (
                                <li key={index}
                                    className={style.templateId === stateId ? 'active' : ''}
                                    onClick={() => {onStyleClick(style.templateId); setId(style.templateId)}}>
                                    <img src={style.imageUrl}/>
                                </li>
                            )
                        })
                    }
            </ul>
        </div>
    )
}));

const PageStyleOptions = props => {
    const { t } = useTranslation();
    const _t = t('Edit', {returnObjects: true});
    const tableObject = props.storeFocusObjects.tableObject;
    let tableLook, isFirstRow, isLastRow, isBandHor, isFirstCol, isLastCol, isBandVer;
    if (tableObject) {
        tableLook = tableObject.get_TableLook();
        isFirstRow = tableLook.get_FirstRow();
        isLastRow = tableLook.get_LastRow();
        isBandHor = tableLook.get_BandHor();
        isFirstCol = tableLook.get_FirstCol();
        isLastCol = tableLook.get_LastCol();
        isBandVer = tableLook.get_BandVer();
    }

    return (
        <Page>
            <Navbar title={_t.textOptions} backLink={_t.textBack} onBackClick={props.onGetTableStylesPreviews}>
                {Device.phone &&
                    <NavRight>
                        <Link sheetClose='#edit-sheet'>
                            {Device.ios ? 
                                <SvgIcon symbolId={IconExpandDownIos.id} className={'icon icon-svg'} /> :
<<<<<<< HEAD
                                <SvgIcon symbolId={IconExpandDownAndroid.id} className={'icon icon-svg'} />
=======
                                <SvgIcon symbolId={IconExpandDownAndroid.id} className={'icon icon-svg white'} />
>>>>>>> 2d278556
                            }
                        </Link>
                    </NavRight>
                }
            </Navbar>
            <List>
                <ListItem title={_t.textHeaderRow}>
                    <Toggle checked={isFirstRow} onToggleChange={() => {props.onCheckTemplateChange(tableLook, 0, !isFirstRow)}}/>
                </ListItem>
                <ListItem title={_t.textTotalRow}>
                    <Toggle checked={isLastRow} onToggleChange={() => {props.onCheckTemplateChange(tableLook, 1, !isLastRow)}}/>
                </ListItem>
                <ListItem title={_t.textBandedRow}>
                    <Toggle checked={isBandHor} onToggleChange={() => {props.onCheckTemplateChange(tableLook, 2, !isBandHor)}}/>
                </ListItem>
            </List>
            <List>
                <ListItem title={_t.textFirstColumn}>
                    <Toggle checked={isFirstCol} onToggleChange={() => {props.onCheckTemplateChange(tableLook, 3, !isFirstCol)}}/>
                </ListItem>
                <ListItem title={_t.textLastColumn}>
                    <Toggle checked={isLastCol} onToggleChange={() => {props.onCheckTemplateChange(tableLook, 4, !isLastCol)}}/>
                </ListItem>
                <ListItem title={_t.textBandedColumn}>
                    <Toggle checked={isBandVer} onToggleChange={() => {props.onCheckTemplateChange(tableLook, 5, !isBandVer)}}/>
                </ListItem>
            </List>
        </Page>
    )
};

const PageCustomFillColor = props => {
    const { t } = useTranslation();
    const _t = t('Edit', {returnObjects: true});
    const tableObject = props.storeFocusObjects.tableObject;
    let fillColor;
    if (tableObject) {
        fillColor = props.storeTableSettings.getFillColor(tableObject);
        if (typeof fillColor === 'object') {
            fillColor = fillColor.color;
        }
    }
    const onAddNewColor = (colors, color) => {
        props.storePalette.changeCustomColors(colors);
        props.onFillColor(color);
        props.f7router.back();
    };
    return(
        <Page>
            <Navbar title={_t.textCustomColor} backLink={_t.textBack}>
                {Device.phone &&
                    <NavRight>
                        <Link sheetClose='#edit-sheet'>
                            {Device.ios ? 
                                <SvgIcon symbolId={IconExpandDownIos.id} className={'icon icon-svg'} /> :
<<<<<<< HEAD
                                <SvgIcon symbolId={IconExpandDownAndroid.id} className={'icon icon-svg'} />
=======
                                <SvgIcon symbolId={IconExpandDownAndroid.id} className={'icon icon-svg white'} />
>>>>>>> 2d278556
                            }
                        </Link>
                    </NavRight>
                }
            </Navbar>
            <CustomColorPicker currentColor={fillColor} onAddNewColor={onAddNewColor}/>
        </Page>
    )
};

const TabFillColor = inject("storeFocusObjects", "storeTableSettings", "storePalette")(observer(props => {
    const { t } = useTranslation();
    const _t = t('Edit', {returnObjects: true});
    const tableObject = props.storeFocusObjects.tableObject;
    const fillColor = props.storeTableSettings.getFillColor(tableObject);
    const customColors = props.storePalette.customColors;
    const changeColor = (color, effectId, effectValue) => {
        if (color !== 'empty') {
            if (effectId !==undefined ) {
                const newColor = {color: color, effectId: effectId, effectValue: effectValue};
                props.onFillColor(newColor);
            } else {
                props.onFillColor(color);
            }
        } else {
            // open custom color menu
            props.f7router.navigate('/edit-table-custom-fill-color/', {props: {onFillColor: props.onFillColor}});
        }
    };
    return(
       <Fragment>
           <ThemeColorPalette changeColor={changeColor} curColor={fillColor} customColors={customColors} transparent={true}/>
           <List>
               <ListItem title={_t.textAddCustomColor} link={'/edit-table-custom-fill-color/'} routeProps={{
                   onFillColor: props.onFillColor
               }}></ListItem>
           </List>
       </Fragment>
    )
}));

const PageCustomBorderColor = props => {
    const { t } = useTranslation();
    const _t = t('Edit', {returnObjects: true});
    let borderColor = props.storeTableSettings.cellBorderColor;
    if (typeof borderColor === 'object') {
        borderColor = borderColor.color;
    }
    const onAddNewColor = (colors, color) => {
        props.storePalette.changeCustomColors(colors);
        props.storeTableSettings.updateCellBorderColor(color);
        props.f7router.back();
    };
    const autoColor = props.storeTableSettings.colorAuto === 'auto' ? window.getComputedStyle(document.getElementById('font-color-auto')).backgroundColor : null;
    return(
        <Page>
            <Navbar title={_t.textCustomColor} backLink={_t.textBack}>
                {Device.phone &&
                    <NavRight>
                        <Link sheetClose='#edit-sheet'>
                            {Device.ios ? 
                                <SvgIcon symbolId={IconExpandDownIos.id} className={'icon icon-svg'} /> :
<<<<<<< HEAD
                                <SvgIcon symbolId={IconExpandDownAndroid.id} className={'icon icon-svg'} />
=======
                                <SvgIcon symbolId={IconExpandDownAndroid.id} className={'icon icon-svg white'} />
>>>>>>> 2d278556
                            }
                        </Link>
                    </NavRight>
                }
            </Navbar>
            <CustomColorPicker autoColor={autoColor} currentColor={borderColor} onAddNewColor={onAddNewColor}/>
        </Page>
    )
};

const PageBorderColor = props => {
    const { t } = useTranslation();
    const storeTableSettings = props.storeTableSettings;
    const borderColor = storeTableSettings.cellBorderColor;
    const customColors = props.storePalette.customColors;
    const changeColor = (color, effectId, effectValue) => {
        if (color !== 'empty') {
            storeTableSettings.setAutoColor(null);
            if (effectId !==undefined ) {
                const newColor = {color: color, effectId: effectId, effectValue: effectValue};
                storeTableSettings.updateCellBorderColor(newColor);
            } else {
                storeTableSettings.updateCellBorderColor(color);
            }
        } else {
            // open custom color menu
            props.f7router.navigate('/edit-table-custom-border-color/');
        }
    };
    return(
        <Page>
            <Navbar title={t('Edit.textColor')} backLink={t('Edit.textBack')}>
                {Device.phone &&
                    <NavRight>
                        <Link sheetClose='#edit-sheet'>
                            {Device.ios ? 
                                <SvgIcon symbolId={IconExpandDownIos.id} className={'icon icon-svg'} /> :
<<<<<<< HEAD
                                <SvgIcon symbolId={IconExpandDownAndroid.id} className={'icon icon-svg'} />
=======
                                <SvgIcon symbolId={IconExpandDownAndroid.id} className={'icon icon-svg white'} />
>>>>>>> 2d278556
                            }
                        </Link>
                    </NavRight>
                }
            </Navbar>
            <List>
                <ListItem className={'item-color-auto' + (storeTableSettings.colorAuto === 'auto' ? ' active' : '')} title={t('Edit.textAutomatic')} onClick={() => {
                   storeTableSettings.setAutoColor('auto');
                }}>
                    <div slot="media">
                        <div id='font-color-auto' className={'color-auto'}></div>
                    </div>
                </ListItem>
            </List>
            <ThemeColorPalette changeColor={changeColor} curColor={storeTableSettings.colorAuto || borderColor} customColors={customColors}/>
            <List>
                <ListItem title={t('Edit.textAddCustomColor')} link={'/edit-table-custom-border-color/'}></ListItem>
            </List>
        </Page>
    )
};

const TabBorder = inject("storeFocusObjects", "storeTableSettings")(observer(props => {
    const { t } = useTranslation();
    const _t = t('Edit', {returnObjects: true});

    const storeTableSettings = props.storeTableSettings;
    const borderSizeTransform = storeTableSettings.borderSizeTransform();
    const borderSize = storeTableSettings.cellBorderWidth;
    const displayBorderSize = borderSizeTransform.indexSizeByValue(borderSize);
    const displayTextBorderSize = borderSizeTransform.sizeByValue(borderSize);
    const [stateBorderSize, setBorderSize] = useState(displayBorderSize);
    const [stateTextBorderSize, setTextBorderSize] = useState(displayTextBorderSize);

    const onBorderType = (type) => {
        storeTableSettings.updateBordersStyle(type);
        props.onBorderTypeClick(storeTableSettings.cellBorders);
    };
    const borderColor = storeTableSettings.cellBorderColor;
    const displayBorderColor = borderColor !== 'transparent' ? `#${(typeof borderColor === "object" ? borderColor.color : borderColor)}` : borderColor;

    return (
        <List>
            <ListItem>
                <div slot="root-start" className='inner-range-title'>{_t.textSize}</div>
                <div slot='inner' style={{width: '100%'}}>
                    <Range min="0" max="7" step="1" value={stateBorderSize}
                           onRangeChange={(value) => {
                               setBorderSize(value);
                               setTextBorderSize(borderSizeTransform.sizeByIndex(value));
                           }}
                           onRangeChanged={(value) => {storeTableSettings.updateCellBorderWidth(borderSizeTransform.sizeByIndex(value));}}
                    ></Range>
                </div>
                <div className='range-number' slot='inner-end'>
                    {stateTextBorderSize + ' ' + Common.Utils.Metric.getMetricName(Common.Utils.Metric.c_MetricUnits.pt)}
                </div>
            </ListItem>
            <ListItem title={_t.textColor} link='/edit-table-border-color/'>
                <span className="color-preview"
                      slot="after"
                      style={{ background: storeTableSettings.colorAuto === 'auto' ? '#000' : displayBorderColor}}
                ></span>
            </ListItem>
            <ListItem className='buttons table-presets'>
                <div className="row">
                    <a className={'item-link button'} onClick={() => {onBorderType("lrtbcm")}}>
                        <SvgIcon slot="media" symbolId={IconTableBordersAll.id} className={'icon icon-svg'} />
                    </a>
                    <a className={'item-link button'} onClick={() => {onBorderType("")}}>
                        <SvgIcon slot="media" symbolId={IconTableBordersNone.id} className={'icon icon-svg'} />
                    </a>
                    <a className={'item-link button'} onClick={() => {onBorderType("cm")}}>
                        <SvgIcon slot="media" symbolId={IconTableBordersInner.id} className={'icon icon-svg'} />
                    </a>
                    <a className={'item-link button'} onClick={() => {onBorderType("lrtb")}}>
                        <SvgIcon slot="media" symbolId={IconTableBordersOuter.id} className={'icon icon-svg'} />
                    </a>
                    <a className={'item-link button'} onClick={() => {onBorderType("l")}}>
                        <SvgIcon slot="media" symbolId={IconTableBordersLeft.id} className={'icon icon-svg'} />
                    </a>
                </div>
            </ListItem>
            <ListItem className='buttons table-presets'>
                <div className="row">
                    <a className={'item-link button'} onClick={() => {onBorderType("c")}}>
                        <SvgIcon slot="media" symbolId={IconTableBordersCenter.id} className={'icon icon-svg'} />
                    </a>
                    <a className={'item-link button'} onClick={() => {onBorderType("r")}}>
                        <SvgIcon slot="media" symbolId={IconTableBordersRight.id} className={'icon icon-svg'} />
                    </a>
                    <a className={'item-link button'} onClick={() => {onBorderType("t")}}>
                        <SvgIcon slot="media" symbolId={IconTableBordersTop.id} className={'icon icon-svg'} />
                    </a>
                    <a className={'item-link button'} onClick={() => {onBorderType("m")}}>
                        <SvgIcon slot="media" symbolId={IconTableBordersMiddle.id} className={'icon icon-svg'} />
                    </a>
                    <a className={'item-link button'} onClick={() => {onBorderType("b")}}>
                        <SvgIcon slot="media" symbolId={IconTableBordersBottom.id} className={'icon icon-svg'} />
                    </a>
                </div>
            </ListItem>
        </List>
    )
}));

const PageStyle = props => {
    const { t } = useTranslation();
    const _t = t('Edit', {returnObjects: true});
    const storeTableSettings = props.storeTableSettings;
    const templates = storeTableSettings.styles;
    const isAndroid = Device.android;

    const tableObject = props.storeFocusObjects.tableObject;
    if (!tableObject && Device.phone) {
        $$('.sheet-modal.modal-in').length > 0 && f7.sheet.close();
        return null;
    }

    return (
        <Page>
            <Navbar backLink={_t.textBack}>
                <div className="tab-buttons tabbar">
                    <Link key={"de-link-table-style"} tabLink={"#edit-table-style"} tabLinkActive={true}>{_t.textStyle}</Link>
                    <Link key={"de-link-table-fill"} tabLink={"#edit-table-fill"}>{_t.textFill}</Link>
                    <Link key={"de-link-table-border"} tabLink={"#edit-table-border"}>{_t.textBorder}</Link>
                    {isAndroid && <span className='tab-link-highlight'></span>}
                </div>
                {Device.phone &&
                    <NavRight>
                        <Link sheetClose='#edit-sheet'>
                            {Device.ios ? 
                                <SvgIcon symbolId={IconExpandDownIos.id} className={'icon icon-svg'} /> :
<<<<<<< HEAD
                                <SvgIcon symbolId={IconExpandDownAndroid.id} className={'icon icon-svg'} />
=======
                                <SvgIcon symbolId={IconExpandDownAndroid.id} className={'icon icon-svg white'} />
>>>>>>> 2d278556
                            }
                        </Link>
                    </NavRight>
                }
            </Navbar>
            <Tabs animated>
                <Tab key={"de-tab-table-style"} id={"edit-table-style"} className="page-content no-padding-top" tabActive={true}>
                    <List>
                        <ListItem>
                            <StyleTemplates onGetTableStylesPreviews={props.onGetTableStylesPreviews} templates={templates} onStyleClick={props.onStyleClick}/>
                        </ListItem>
                    </List>
                    <List>
                        <ListItem title={_t.textStyleOptions} link={'/edit-table-style-options/'} routeProps={{
                            onCheckTemplateChange: props.onCheckTemplateChange,
                            onGetTableStylesPreviews: props.onGetTableStylesPreviews,
                        }}/>
                    </List>
                </Tab>
                <Tab key={"de-tab-table-fill"} id={"edit-table-fill"} className="page-content no-padding-top">
                    <TabFillColor onFillColor={props.onFillColor}/>
                </Tab>
                <Tab key={"de-tab-table-border"} id={"edit-table-border"} className="page-content no-padding-top">
                    <TabBorder onBorderTypeClick={props.onBorderTypeClick}/>
                </Tab>
            </Tabs>
        </Page>
    )
};

const EditTable = props => {
    const { t } = useTranslation();
    const _t = t('Edit', {returnObjects: true});
    return (
        <Fragment>
            <List>
                <ListItem className='buttons'>
                    <div className="row">
                        <a className={'item-link button'} onClick={() => {props.onAddColumnLeft()}}>
                            <SvgIcon slot="media" symbolId={IconTableAddColumnLeft.id} className={'icon icon-svg'} />
                        </a>
                        <a className={'item-link button'} onClick={() => {props.onAddColumnRight()}}>
                            <SvgIcon slot="media" symbolId={IconTableAddColumnRight.id} className={'icon icon-svg'} />
                        </a>
                        <a className={'item-link button'} onClick={() => {props.onAddRowAbove()}}>
                            <SvgIcon slot="media" symbolId={IconTableAddRowAbove.id} className={'icon icon-svg'} />
                        </a>
                        <a className={'item-link button'} onClick={() => {props.onAddRowBelow()}}>
                            <SvgIcon slot="media" symbolId={IconTableAddRowBelow.id} className={'icon icon-svg'} />
                        </a>
                    </div>
                </ListItem>
                <ListItem className='buttons'>
                    <div className="row">
                        <a className={'item-link button'} onClick={() => {props.onRemoveColumn()}}>
                            <SvgIcon slot="media" symbolId={IconTableRemoveColumn.id} className={'icon icon-svg'} />
                        </a>
                        <a className={'item-link button'} onClick={() => {props.onRemoveRow()}}>
                             <SvgIcon slot="media" symbolId={IconTableRemoveRow.id} className={'icon icon-svg'} />

                        </a>
                    </div>
                </ListItem>
                <List className="buttons-list">
                    <ListButton title={_t.textRemoveTable} onClick={() => {props.onRemoveTable()}} className='button-red button-fill button-raised'></ListButton>
                </List>
            </List>
            <List>
                <ListItem title={_t.textTableOptions} link='/edit-table-options/' routeProps={{
                    onCellMargins: props.onCellMargins,
                    onOptionResize: props.onOptionResize,
                    onOptionRepeat: props.onOptionRepeat
                }}></ListItem>
                <ListItem title={_t.textStyle} link='/edit-table-style/' routeProps={{
                    onStyleClick: props.onStyleClick,
                    onCheckTemplateChange: props.onCheckTemplateChange,
                    onGetTableStylesPreviews: props.onGetTableStylesPreviews,
                    onFillColor: props.onFillColor,
                    onBorderTypeClick: props.onBorderTypeClick
                }}></ListItem>
                <ListItem title={_t.textWrap} link='/edit-table-wrap/' routeProps={{
                    onWrapType: props.onWrapType,
                    onWrapAlign: props.onWrapAlign,
                    onWrapMoveText: props.onWrapMoveText,
                    onWrapDistance: props.onWrapDistance
                }}></ListItem>
            </List>
        </Fragment>
    )
};

const EditTableContainer = inject("storeFocusObjects")(observer(EditTable));
const PageTableOptionsContainer = inject("storeFocusObjects","storeTableSettings")(observer(PageTableOptions));
const PageTableWrap = inject("storeFocusObjects","storeTableSettings")(observer(PageWrap));
const PageTableStyle = inject("storeFocusObjects","storeTableSettings")(observer(PageStyle));
const PageTableStyleOptions = inject("storeFocusObjects","storeTableSettings")(observer(PageStyleOptions));
const PageTableCustomFillColor = inject("storeFocusObjects","storeTableSettings", "storePalette")(observer(PageCustomFillColor));
const PageTableBorderColor = inject("storeFocusObjects","storeTableSettings", "storePalette")(observer(PageBorderColor));
const PageTableCustomBorderColor = inject("storeFocusObjects","storeTableSettings", "storePalette")(observer(PageCustomBorderColor));


export {EditTableContainer as EditTable,
        PageTableOptionsContainer as PageTableOptions,
        PageTableWrap,
        PageTableStyle,
        PageTableStyleOptions,
        PageTableCustomFillColor,
        PageTableBorderColor,
        PageTableCustomBorderColor}<|MERGE_RESOLUTION|>--- conflicted
+++ resolved
@@ -60,11 +60,7 @@
                         <Link sheetClose='#edit-sheet'>
                             {Device.ios ? 
                                 <SvgIcon symbolId={IconExpandDownIos.id} className={'icon icon-svg'} /> :
-<<<<<<< HEAD
-                                <SvgIcon symbolId={IconExpandDownAndroid.id} className={'icon icon-svg'} />
-=======
                                 <SvgIcon symbolId={IconExpandDownAndroid.id} className={'icon icon-svg white'} />
->>>>>>> 2d278556
                             }
                         </Link>
                     </NavRight>
@@ -134,11 +130,7 @@
                         <Link sheetClose='#edit-sheet'>
                             {Device.ios ? 
                                 <SvgIcon symbolId={IconExpandDownIos.id} className={'icon icon-svg'} /> :
-<<<<<<< HEAD
-                                <SvgIcon symbolId={IconExpandDownAndroid.id} className={'icon icon-svg'} />
-=======
                                 <SvgIcon symbolId={IconExpandDownAndroid.id} className={'icon icon-svg white'} />
->>>>>>> 2d278556
                             }
                         </Link>
                     </NavRight>
@@ -277,11 +269,7 @@
                         <Link sheetClose='#edit-sheet'>
                             {Device.ios ? 
                                 <SvgIcon symbolId={IconExpandDownIos.id} className={'icon icon-svg'} /> :
-<<<<<<< HEAD
-                                <SvgIcon symbolId={IconExpandDownAndroid.id} className={'icon icon-svg'} />
-=======
                                 <SvgIcon symbolId={IconExpandDownAndroid.id} className={'icon icon-svg white'} />
->>>>>>> 2d278556
                             }
                         </Link>
                     </NavRight>
@@ -337,11 +325,7 @@
                         <Link sheetClose='#edit-sheet'>
                             {Device.ios ? 
                                 <SvgIcon symbolId={IconExpandDownIos.id} className={'icon icon-svg'} /> :
-<<<<<<< HEAD
-                                <SvgIcon symbolId={IconExpandDownAndroid.id} className={'icon icon-svg'} />
-=======
                                 <SvgIcon symbolId={IconExpandDownAndroid.id} className={'icon icon-svg white'} />
->>>>>>> 2d278556
                             }
                         </Link>
                     </NavRight>
@@ -404,11 +388,7 @@
                         <Link sheetClose='#edit-sheet'>
                             {Device.ios ? 
                                 <SvgIcon symbolId={IconExpandDownIos.id} className={'icon icon-svg'} /> :
-<<<<<<< HEAD
-                                <SvgIcon symbolId={IconExpandDownAndroid.id} className={'icon icon-svg'} />
-=======
                                 <SvgIcon symbolId={IconExpandDownAndroid.id} className={'icon icon-svg white'} />
->>>>>>> 2d278556
                             }
                         </Link>
                     </NavRight>
@@ -446,11 +426,7 @@
                         <Link sheetClose='#edit-sheet'>
                             {Device.ios ? 
                                 <SvgIcon symbolId={IconExpandDownIos.id} className={'icon icon-svg'} /> :
-<<<<<<< HEAD
-                                <SvgIcon symbolId={IconExpandDownAndroid.id} className={'icon icon-svg'} />
-=======
                                 <SvgIcon symbolId={IconExpandDownAndroid.id} className={'icon icon-svg white'} />
->>>>>>> 2d278556
                             }
                         </Link>
                     </NavRight>
@@ -584,11 +560,7 @@
                         <Link sheetClose='#edit-sheet'>
                             {Device.ios ? 
                                 <SvgIcon symbolId={IconExpandDownIos.id} className={'icon icon-svg'} /> :
-<<<<<<< HEAD
-                                <SvgIcon symbolId={IconExpandDownAndroid.id} className={'icon icon-svg'} />
-=======
                                 <SvgIcon symbolId={IconExpandDownAndroid.id} className={'icon icon-svg white'} />
->>>>>>> 2d278556
                             }
                         </Link>
                     </NavRight>
