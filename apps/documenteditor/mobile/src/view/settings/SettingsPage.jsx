import React, { Fragment, useContext } from 'react';
import { Page, Navbar, NavRight, Link, Icon, ListItem, List, Toggle } from 'framework7-react';
import { Device } from "../../../../../common/mobile/utils/device";
import { observer, inject } from "mobx-react";
import { useTranslation } from 'react-i18next';
import { SettingsContext } from '../../controller/settings/Settings';
import { MainContext } from '../../page/main';

const SettingsPage = inject("storeAppOptions", "storeReview", "storeDocumentInfo")(observer(props => {
    const { t } = useTranslation();
    const _t = t('Settings', {returnObjects: true});
    const settingsContext = useContext(SettingsContext);
    const {openOptions, isBranding} = useContext(MainContext);
    const appOptions = props.storeAppOptions;
    const canProtect = appOptions.canProtect;
    const storeReview = props.storeReview;
    const displayMode = storeReview.displayMode;
    const docInfo = props.storeDocumentInfo;
    const docTitle = docInfo.dataDoc.title;
    const docExt = docInfo.dataDoc ? docInfo.dataDoc.fileType : '';
    const isForm = appOptions.isForm;
    const isHistoryDisabled = docExt && (docExt === 'xps' || docExt === 'djvu' || docExt === 'pdf');
    const navbar =
        <Navbar>
            <div className="title" onClick={settingsContext.changeTitleHandler}>{docTitle}</div>
            {Device.phone && <NavRight><Link popupClose=".settings-popup">{_t.textDone}</Link></NavRight>}
        </Navbar>;

    const onOpenOptions = name => {
        openOptions(name);
        settingsContext.closeModal(); 
    }

    // set mode
    const isViewer = appOptions.isViewer;
    const isMobileView = appOptions.isMobileView;
    const isFavorite = appOptions.isFavorite;
    const canFillForms = appOptions.canFillForms;
    const isEditableForms = isForm && canFillForms;
    const canSubmitForms = appOptions.canSubmitForms;
<<<<<<< HEAD
    const canCloseEditor = appOptions.canCloseEditor;
    const closeButtonText = canCloseEditor && appOptions.customization.close.text;
=======
    const canUseHistory = appOptions.canUseHistory;
>>>>>>> 3740ba4c
  
    let _isEdit = false,
        _canDownload = false,
        _canDownloadOrigin = false,
        _canAbout = true,
        _canHelp = true,
        _canPrint = false,
        _canFeedback = true,
        _canDisplayInfo = true;

    if (appOptions.isDisconnected) {
        _isEdit = false;
        if (!appOptions.enableDownload)
            _canPrint = _canDownload = _canDownloadOrigin = false;
    } else {
        _isEdit = appOptions.isEdit;
        _canDownload = appOptions.canDownload;
        _canDownloadOrigin = appOptions.canDownloadOrigin;
        _canPrint = appOptions.canPrint;

        if (appOptions.customization && appOptions.canBrandingExt) {
            _canAbout = appOptions.customization.about !== false;
        }

        if (appOptions.customization) {
            _canHelp = appOptions.customization.help !== false;
            _canFeedback = appOptions.customization.feedback !== false;
            _canDisplayInfo = appOptions.customization.info !== false;
        }
    }
    
    return (
        <Page>
            {navbar}
            <List>
                {isEditableForms ? [
                    (isFavorite !== undefined && isFavorite !== null ?
                        <ListItem key='add-to-favorites-link' title={isFavorite ? t('Settings.textRemoveFromFavorites') : t('Settings.textAddToFavorites')} link='#' className='no-indicator' onClick={settingsContext.toggleFavorite}>
                            <Icon slot="media" icon={isFavorite ? "icon-remove-favorites" : "icon-add-favorites"}></Icon>
                        </ListItem>
                    : ''),
                    (canFillForms && canSubmitForms ?   
                        <ListItem key='submit-form-link' title={t('Settings.textSubmit')} link='#' className='no-indicator' onClick={settingsContext.submitForm}>
                            <Icon slot="media" icon="icon-save-form"></Icon>
                        </ListItem> 
                    : ''),
                    (_canDownload && canFillForms && !canSubmitForms ? 
                        <ListItem key='save-form-link' title={t('Settings.textSave')} link='#' className='no-indicator' onClick={settingsContext.saveAsPdf}>
                            <Icon slot="media" icon="icon-save-form"></Icon>
                        </ListItem>
                    : ''),
                    <ListItem key='clear-all-fields-link' title={t('Settings.textClearAllFields')} link='#' className='no-indicator' onClick={settingsContext.clearAllFields}>
                        <Icon slot="media" icon="icon-clear-fields"></Icon>
                    </ListItem>
                ] : null}
                {(Device.phone || isEditableForms) &&
                    <ListItem title={!_isEdit || isViewer ? _t.textFind : _t.textFindAndReplace} link='#' searchbarEnable='.searchbar' onClick={settingsContext.closeModal} className='no-indicator'>
                        <Icon slot="media" icon="icon-search"></Icon>
                    </ListItem>
                }
                {(_isEdit && canProtect) &&
                    <ListItem title={t('Settings.textProtection')} link="/protection">
                        <Icon slot="media" icon="icon-protection" />
                    </ListItem>
                }
                {_isEdit && !isHistoryDisabled && canUseHistory &&
                    <ListItem title={t('Settings.textVersionHistory')} link={!Device.phone ? "/version-history" : ""} onClick={() => {
                        if(Device.phone) {
                            onOpenOptions('history');
                        }
                    }}>
                        <Icon slot="media" icon="icon-version-history"></Icon>
                    </ListItem>
                }
                {!isEditableForms ? 
                    <ListItem title={t('Settings.textNavigation')} link={!Device.phone ? '/navigation' : '#'} onClick={() => {
                        if(Device.phone) {
                            onOpenOptions('navigation');
                        } 
                    }}>
                        <Icon slot="media" icon="icon-navigation"></Icon>
                    </ListItem>
                : null}
                {window.matchMedia("(max-width: 359px)").matches ?
                    <ListItem title={_t.textCollaboration} link="#" onClick={() => {
                        onOpenOptions('coauth');
                    }} className='no-indicator'>
                        <Icon slot="media" icon="icon-collaboration"></Icon>
                    </ListItem>
                : null}
                {Device.sailfish && _isEdit &&
                    <ListItem title={_t.textSpellcheck} onClick={() => settingsContext.onOrthographyCheck()} className='no-indicator' link="#">
                        <Icon slot="media" icon="icon-spellcheck"></Icon>
                    </ListItem>
                }
                {((!isViewer && Device.phone) || isEditableForms) &&
                    <ListItem title={t('Settings.textMobileView')}>
                        <Icon slot="media" icon="icon-mobile-view"></Icon>
                        <Toggle checked={isMobileView} onToggleChange={() => {
                            onOpenOptions('snackbar');
                            settingsContext.onChangeMobileView();
                        }} />
                    </ListItem>
                }
                {(_isEdit && !isViewer) &&
                    <ListItem title={_t.textDocumentSettings} disabled={displayMode !== 'markup'} link='/document-settings/'>
                        <Icon slot="media" icon="icon-doc-setup"></Icon>
                    </ListItem>
                }
                <ListItem title={_t.textApplicationSettings} link="/application-settings/">
                    <Icon slot="media" icon="icon-app-settings"></Icon>
                </ListItem>
                {_canDownload &&
                    <ListItem title={isEditableForms ? t('Settings.textExport') : _t.textDownload} link="/download/">
                        <Icon slot="media" icon={isEditableForms ? "icon-export" : "icon-download"}></Icon>
                    </ListItem>
                }
                {_canDownloadOrigin &&
                    <ListItem title={_t.textDownload} link="#" onClick={settingsContext.onDownloadOrigin} className='no-indicator'>
                        <Icon slot="media" icon="icon-download"></Icon>
                    </ListItem>
                }
                {_canPrint &&
                    <ListItem title={_t.textPrint} onClick={settingsContext.onPrint} link='#' className='no-indicator'>
                        <Icon slot="media" icon="icon-print"></Icon>
                    </ListItem>
                }
                {!(!_canDisplayInfo && isBranding) &&
                    <ListItem title={_t.textDocumentInfo} link="/document-info/">
                        <Icon slot="media" icon="icon-info"></Icon>
                    </ListItem>
                }
                {_canHelp &&
                    <ListItem title={_t.textHelp} link="#" className='no-indicator' onClick={settingsContext.showHelp}>
                        <Icon slot="media" icon="icon-help"></Icon>
                    </ListItem>
                }
                {_canAbout &&
                    <ListItem title={_t.textAbout} link="/about/">
                        <Icon slot="media" icon="icon-about"></Icon>
                    </ListItem>
                }
                {_canFeedback &&
                    <ListItem title={t('Settings.textFeedback')} link="#" className='no-indicator' onClick={settingsContext.showFeedback}>
                        <Icon slot="media" icon="icon-feedback"></Icon>
                    </ListItem>
                }
                {canCloseEditor &&
                    <ListItem title={closeButtonText ?? t('Settings.textClose')} link="#" className='close-editor-btn no-indicator' onClick={() => Common.Notifications.trigger('close')}></ListItem>
                }
            </List>
        </Page>
    )
}));

export default SettingsPage;<|MERGE_RESOLUTION|>--- conflicted
+++ resolved
@@ -38,13 +38,10 @@
     const canFillForms = appOptions.canFillForms;
     const isEditableForms = isForm && canFillForms;
     const canSubmitForms = appOptions.canSubmitForms;
-<<<<<<< HEAD
     const canCloseEditor = appOptions.canCloseEditor;
     const closeButtonText = canCloseEditor && appOptions.customization.close.text;
-=======
     const canUseHistory = appOptions.canUseHistory;
->>>>>>> 3740ba4c
-  
+
     let _isEdit = false,
         _canDownload = false,
         _canDownloadOrigin = false,
