--- conflicted
+++ resolved
@@ -47,16 +47,6 @@
     return (
         <Fragment>
             <NavLeft>
-<<<<<<< HEAD
-                {!isViewer && <Link text={Device.ios ? t("Toolbar.textOk") : ''} icon={Device.android ? 'icon-check' : null} className={`back-reader-mode ${(props.disabledSettings || props.disabledControls || isDisconnected) && 'disabled'}`} onClick={() => props.turnOnViewerMode()}></Link>}
-                {(props.isShowBack && isViewer) && <Link className={`btn-doc-back${props.disabledControls && ' disabled'}`} icon='icon-back' onClick={() => Common.Notifications.trigger('goback')}></Link>}
-                {(Device.ios && props.isEdit && !isViewer) && EditorUIController.getUndoRedo && EditorUIController.getUndoRedo({
-                    disabledUndo: !props.isCanUndo || isDisconnected,
-                    disabledRedo: !props.isCanRedo || isDisconnected,
-                    onUndoClick: props.onUndo,
-                    onRedoClick: props.onRedo
-                })}
-=======
                 {(!isViewer && !isVersionHistoryMode) && 
                     <Link text={Device.ios ? t("Toolbar.textOk") : ''} icon={Device.android ? 'icon-check' : null} className='back-reader-mode' onClick={() => props.turnOnViewerMode()}></Link>
                 }
@@ -80,7 +70,6 @@
                         onRedoClick: props.onRedo
                     })
                 }
->>>>>>> d6c0cf83
             </NavLeft>
             {((!Device.phone || isViewer) && !isVersionHistoryMode && !isForm) && 
                 <div className='title' onClick={() => props.changeTitleHandler()} style={{width: '71%'}}>
