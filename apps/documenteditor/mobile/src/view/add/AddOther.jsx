import React, {useState} from 'react';
import {observer, inject} from "mobx-react";
import {List, ListItem, Page, Navbar, Icon, ListButton, BlockTitle, Segmented, Button} from 'framework7-react';
import { useTranslation } from 'react-i18next';
import {Device} from "../../../../../common/mobile/utils/device";
import SvgIcon from '../../../../../common/mobile//lib/component/SvgIcon'
import IconDraw from '../../../../../common/mobile/resources/icons/draw.svg'
<<<<<<< HEAD
=======
import IconPageBreakIos from '@common-ios-icons/icon-pagebreak.svg?ios';
import IconPageBreakAndroid from '@common-android-icons/icon-pagebreak.svg';
import IconStringBreakIos from '@common-ios-icons/icon-stringbreak.svg?ios';
import IconStringBreakAndroid from '@common-android-icons/icon-stringbreak.svg';
import IconSectionBreakIos from '@common-ios-icons/icon-sectionbreak.svg?ios';
import IconSectionBreakAndroid from '@common-android-icons/icon-sectionbreak.svg';
import IconExpandDownAndroid from '@common-android-icons/icon-expand-down.svg';
import IconExpandUpAndroid from '@common-android-icons/icon-expand-up.svg';
import IconInsertCommentIos from '@common-ios-icons/icon-insert-comment.svg?ios';
import IconInsertCommentAndroid from '@common-android-icons/icon-insert-comment.svg';
import IconImage from '@common-icons/icon-image.svg';
import IconLinkIos from '@common-ios-icons/icon-link.svg?ios';
import IconLinkAndroid from '@common-android-icons/icon-link.svg';
import IconPageNumberIos from '@common-ios-icons/icon-pagenumber.svg?ios';
import IconPageNumberAndroid from '@common-android-icons/icon-pagenumber.svg';
import IconTableContentsIos from '@ios-icons/icon-table-contents.svg?ios';
import IconTableContentsAndroid from '@android-icons/icon-table-contents.svg';
import IconFootnoteIos from '@ios-icons/icon-footnote.svg?ios';
import IconFootnoteAndroid from '@android-icons/icon-footnote.svg';
>>>>>>> 3a7a4240

const PageNumber = props => {
    const { t } = useTranslation();
    const _t = t('Add', {returnObjects: true});
    return (
        <Page>
            <Navbar title={_t.textPosition} backLink={_t.textBack}/>
            <List>
                <ListItem title={_t.textLeftTop} link='#' className='no-indicator' onClick={()=>{props.onInsertPageNumber('lt')}}></ListItem>
                <ListItem title={_t.textCenterTop} link='#' className='no-indicator' onClick={()=>{props.onInsertPageNumber('ct')}}></ListItem>
                <ListItem title={_t.textRightTop} link='#' className='no-indicator' onClick={()=>{props.onInsertPageNumber('rt')}}></ListItem>
                <ListItem title={_t.textLeftBottom} link='#' className='no-indicator' onClick={()=>{props.onInsertPageNumber('lb')}}></ListItem>
                <ListItem title={_t.textCenterBottom} link='#' className='no-indicator' onClick={()=>{props.onInsertPageNumber('cb')}}></ListItem>
                <ListItem title={_t.textRightBottom} link='#' className='no-indicator' onClick={()=>{props.onInsertPageNumber('rb')}}></ListItem>
                <ListItem title={_t.textCurrentPosition} link='#' className='no-indicator' onClick={()=>{props.onInsertPageNumber('current')}}></ListItem>
            </List>
        </Page>
    )
};

const PageBreak = props => {
    const { t } = useTranslation();
    const _t = t('Add', {returnObjects: true});
    return (
        <Page>
            <Navbar title={_t.textBreak} backLink={_t.textBack}/>
            <List>
                <ListItem title={_t.textPageBreak} link='#' className='no-indicator' onClick={() => {
                    props.onPageBreak()
                }}>
                    {Device.ios ? 
                        <SvgIcon slot="media" symbolId={IconPageBreakIos.id} className={'icon icon-svg'} /> :
                        <SvgIcon slot="media" symbolId={IconPageBreakAndroid.id} className={'icon icon-svg'} />
                    }
                </ListItem>
                <ListItem title={_t.textColumnBreak} link='#' className='no-indicator' onClick={() => {
                    props.onColumnBreak();
                }}>
                    {Device.ios ? 
                        <SvgIcon slot="media" symbolId={IconStringBreakIos.id} className={'icon icon-svg'} /> :
                        <SvgIcon slot="media" symbolId={IconStringBreakAndroid.id} className={'icon icon-svg'} />
                    }
                </ListItem>
                <ListItem title={_t.textSectionBreak} link={'/add-section-break/'} routeProps={{
                    onInsertSectionBreak: props.onInsertSectionBreak
                }}>
                    {Device.ios ? 
                        <SvgIcon slot="media" symbolId={IconSectionBreakIos.id} className={'icon icon-svg'} /> :
                        <SvgIcon slot="media" symbolId={IconSectionBreakAndroid.id} className={'icon icon-svg'} />
                    }
                </ListItem>
            </List>
        </Page>
    )
};

const PageSectionBreak = props => {
    const { t } = useTranslation();
    const _t = t('Add', {returnObjects: true});
    return (
        <Page>
            <Navbar title={_t.textSectionBreak} backLink={_t.textBack}/>
            <List>
                <ListItem title={_t.textNextPage} link='#' className='no-indicator' onClick={() => {
                    props.onInsertSectionBreak('next')
                }}></ListItem>
                <ListItem title={_t.textContinuousPage} link='#' className='no-indicator' onClick={() => {
                    props.onInsertSectionBreak('continuous')
                }}></ListItem>
                <ListItem title={_t.textEvenPage} link='#' className='no-indicator' onClick={() => {
                    props.onInsertSectionBreak('even')
                }}></ListItem>
                <ListItem title={_t.textOddPage} link='#' className='no-indicator' onClick={() => {
                    props.onInsertSectionBreak('odd')
                }}></ListItem>
            </List>
        </Page>
    )
};

const PageFootnote = props => {
    const isAndroid = Device.android;
    const { t } = useTranslation();
    const _t = t('Add', {returnObjects: true});

    const dataFormatFootnote = [
        { text: '1, 2, 3,...', value: Asc.c_oAscNumberingFormat.Decimal },
        { text: 'a, b, c,...', value: Asc.c_oAscNumberingFormat.LowerLetter },
        { text: 'A, B, C,...', value: Asc.c_oAscNumberingFormat.UpperLetter },
        { text: 'i, ii, iii,...', value: Asc.c_oAscNumberingFormat.LowerRoman },
        { text: 'I, II, III,...', value: Asc.c_oAscNumberingFormat.UpperRoman }
    ];
    const dataPosFootnote = [
        {value: Asc.c_oAscFootnotePos.PageBottom, displayValue: _t.textBottomOfPage },
        {value: Asc.c_oAscFootnotePos.BeneathText, displayValue: _t.textBelowText }
    ];

    const [stateStartAt, setStartAt] = useState(props.initFootnoteStartAt());
    const [stateLocation, setLocation] = useState(props.getFootnoteProps().propsPos);
    const [stateFormat, setFormat] = useState(props.getFootnoteProps().propsFormat);

    return (
        <Page>
            <Navbar title={_t.textInsertFootnote} backLink={_t.textBack}/>
            <BlockTitle>{_t.textFormat}</BlockTitle>
            <List>
                {dataFormatFootnote.map((format, index)=>{
                    return (
                        <ListItem key={`format-${index}`}
                                  title={format.text}
                                  radio
                                  checked={stateFormat === format.value}
                                  onClick={() => {
                                      setStartAt(props.getFootnoteStartAt(format.value, stateStartAt));
                                      setFormat(format.value)
                                  }}></ListItem>
                    )
                })}
            </List>
            <List>
                <ListItem title={_t.textStartAt}>
                    {!isAndroid && <div slot='after-start'>{stateStartAt}</div>}
                    <div slot='after'>
                        <Segmented>
                            <Button outline className='decrement item-link' onClick={() => {setStartAt(props.onFootnoteStartAt(stateStartAt, true))}}>
                                {isAndroid ? 
                                    <SvgIcon symbolId={IconExpandDownAndroid.id} className={'icon icon-svg'} />
                                : ' - '}
                            </Button>
                            {isAndroid && <label>{stateStartAt}</label>}
                            <Button outline className='increment item-link' onClick={() => {setStartAt(props.onFootnoteStartAt(stateStartAt, false))}}>
                                {isAndroid ? 
                                    <SvgIcon symbolId={IconExpandUpAndroid.id} className={'icon icon-svg'} />
                                : ' + '}
                            </Button>
                        </Segmented>
                    </div>
                </ListItem>
            </List>
            <BlockTitle>{_t.textLocation}</BlockTitle>
            <List>
                {dataPosFootnote.map((location, index)=>{
                    return (
                        <ListItem key={`location-${index}`}
                                  title={location.displayValue}
                                  radio
                                  checked={stateLocation === location.value}
                                  onClick={() => {setLocation(location.value)}}></ListItem>
                    )
                })}
            </List>
            <List className="buttons-list">
                <ListButton className={'button-fill button-raised'} title={_t.textInsertFootnote} onClick={() => {
                    props.onInsertFootnote(stateFormat, stateStartAt, stateLocation);
                }}></ListButton>
            </List>
        </Page>
    )
};

const AddOther = props => {
    const { t } = useTranslation();
    const _t = t('Add', {returnObjects: true});
    const storeFocusObjects = props.storeFocusObjects;

    const isShape = storeFocusObjects.settings.indexOf('shape') > -1,
        isText = storeFocusObjects.settings.indexOf('text') > -1,
        isChart = storeFocusObjects.settings.indexOf('chart') > -1,
        isHyperLink = storeFocusObjects.settings.indexOf('hyperlink') > -1,
        isHeader = storeFocusObjects.settings.indexOf('header') > -1;

    const disabledAddBreak = props.paragraphLocked || props.inFootnote || props.inControl || props.richEditLock || props.plainEditLock || props.richDelLock || props.plainDelLock;
    const disabledAddFootnote = props.paragraphLocked || props.controlPlain || props.richEditLock || props.plainEditLock;
    const disabledAddLink = props.paragraphLocked || !props.storeLinkSettings.canAddLink;
    const disabledAddPageNumber = props.controlPlain;

    return (
        <List>
            {isText && <ListItem title={_t.textComment} onClick={() => {
                props.closeModal();
                Common.Notifications.trigger('addcomment');
            }}>
                {Device.ios ? 
                    <SvgIcon slot="media" symbolId={IconInsertCommentIos.id} className={'icon icon-svg'} /> :
                    <SvgIcon slot="media" symbolId={IconInsertCommentAndroid.id} className={'icon icon-svg'} />
                }
            </ListItem>}
            <ListItem title={_t.textImage} link='/add-image/'>
                 <SvgIcon slot="media" symbolId={IconImage.id} className={'icon icon-svg'} />
            </ListItem>
            {(isText && !disabledAddLink) && <ListItem title={_t.textLink} href={isHyperLink ? '/edit-link/' : '/add-link/'} routeProps={{
                isNavigate: true
            }}>
                {Device.ios ? 
                    <SvgIcon slot="media" symbolId={IconLinkIos.id} className={'icon icon-svg'} /> :
                    <SvgIcon slot="media" symbolId={IconLinkAndroid.id} className={'icon icon-svg'} />
                }
            </ListItem>}
            {!disabledAddPageNumber &&
                <ListItem title={_t.textPageNumber} link={'/add-page-number/'} routeProps={{
                    onInsertPageNumber: props.onInsertPageNumber
                }}>
                    {Device.ios ? 
                        <SvgIcon slot="media" symbolId={IconPageNumberIos.id} className={'icon icon-svg'} /> :
                        <SvgIcon slot="media" symbolId={IconPageNumberAndroid.id} className={'icon icon-svg'} />
                    }
                </ListItem>
            }
            {(isShape || isChart) || (isText && disabledAddBreak) ? null :
                <ListItem key='break' title={_t.textBreak} link={'/add-break/'} routeProps={{
                    onPageBreak: props.onPageBreak,
                    onColumnBreak: props.onColumnBreak,
                    onInsertSectionBreak: props.onInsertSectionBreak
                }}>
                    {Device.ios ? 
                        <SvgIcon slot="media" symbolId={IconSectionBreakIos.id} className={'icon icon-svg'} /> :
                        <SvgIcon slot="media" symbolId={IconSectionBreakAndroid.id} className={'icon icon-svg'} />
                    }
                </ListItem>
            }
            {!isHeader &&
                <ListItem title={_t.textTableContents} link="/add-table-contents/">
                    {Device.ios ? 
                        <SvgIcon slot="media" symbolId={IconTableContentsIos.id} className={'icon icon-svg'} /> :
                        <SvgIcon slot="media" symbolId={IconTableContentsAndroid.id} className={'icon icon-svg'} />
                    }
                </ListItem>
            }
            {(isShape || isChart) || (isText && disabledAddFootnote) ? null :
                <ListItem key='footnote' title={_t.textFootnote} link={'/add-footnote/'} routeProps={{
                    getFootnoteProps: props.getFootnoteProps,
                    getFootnoteStartAt: props.getFootnoteStartAt,
                    onFootnoteStartAt: props.onFootnoteStartAt,
                    onInsertFootnote: props.onInsertFootnote,
                    initFootnoteStartAt: props.initFootnoteStartAt
                }}>
                    {Device.ios ? 
                        <SvgIcon slot="media" symbolId={IconFootnoteIos.id} className={'icon icon-svg'} /> :
                        <SvgIcon slot="media" symbolId={IconFootnoteAndroid.id} className={'icon icon-svg'} />
                    }
                </ListItem>
            }
          <ListItem key='drawing' title={_t.textDrawing} onClick={() => {
              props.closeModal();
              Common.Notifications.trigger('draw:start');
          }}>
              <SvgIcon slot='media' symbolId={IconDraw.id} className='icon icon-svg'/>
          </ListItem>
        </List>
    )
};

const AddOtherContainer = inject("storeComments","storeFocusObjects", "storeLinkSettings")(observer(AddOther));

export {
    AddOtherContainer as AddOther,
<<<<<<< HEAD
    PageNumber as PageAddNumber,
    PageBreak as PageAddBreak,
    PageSectionBreak as PageAddSectionBreak,
=======
        PageNumber as PageAddNumber,
        PageBreak as PageAddBreak,
        PageSectionBreak as PageAddSectionBreak,
>>>>>>> 3a7a4240
    PageFootnote as PageAddFootnote,
};<|MERGE_RESOLUTION|>--- conflicted
+++ resolved
@@ -5,8 +5,6 @@
 import {Device} from "../../../../../common/mobile/utils/device";
 import SvgIcon from '../../../../../common/mobile//lib/component/SvgIcon'
 import IconDraw from '../../../../../common/mobile/resources/icons/draw.svg'
-<<<<<<< HEAD
-=======
 import IconPageBreakIos from '@common-ios-icons/icon-pagebreak.svg?ios';
 import IconPageBreakAndroid from '@common-android-icons/icon-pagebreak.svg';
 import IconStringBreakIos from '@common-ios-icons/icon-stringbreak.svg?ios';
@@ -26,7 +24,6 @@
 import IconTableContentsAndroid from '@android-icons/icon-table-contents.svg';
 import IconFootnoteIos from '@ios-icons/icon-footnote.svg?ios';
 import IconFootnoteAndroid from '@android-icons/icon-footnote.svg';
->>>>>>> 3a7a4240
 
 const PageNumber = props => {
     const { t } = useTranslation();
@@ -247,14 +244,14 @@
                     }
                 </ListItem>
             }
-            {!isHeader &&
+            {!isHeader && 
                 <ListItem title={_t.textTableContents} link="/add-table-contents/">
                     {Device.ios ? 
                         <SvgIcon slot="media" symbolId={IconTableContentsIos.id} className={'icon icon-svg'} /> :
                         <SvgIcon slot="media" symbolId={IconTableContentsAndroid.id} className={'icon icon-svg'} />
                     }
                 </ListItem>
-            }
+            } 
             {(isShape || isChart) || (isText && disabledAddFootnote) ? null :
                 <ListItem key='footnote' title={_t.textFootnote} link={'/add-footnote/'} routeProps={{
                     getFootnoteProps: props.getFootnoteProps,
@@ -283,14 +280,8 @@
 
 export {
     AddOtherContainer as AddOther,
-<<<<<<< HEAD
-    PageNumber as PageAddNumber,
-    PageBreak as PageAddBreak,
-    PageSectionBreak as PageAddSectionBreak,
-=======
         PageNumber as PageAddNumber,
         PageBreak as PageAddBreak,
         PageSectionBreak as PageAddSectionBreak,
->>>>>>> 3a7a4240
     PageFootnote as PageAddFootnote,
 };