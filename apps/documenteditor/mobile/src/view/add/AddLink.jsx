--- conflicted
+++ resolved
@@ -27,11 +27,7 @@
                         props.isNavigate ? f7.views.current.router.back() : props.closeModal('#add-link-popup', '#add-link-popover');
                     }}>
                         {Device.android && 
-<<<<<<< HEAD
-                            <SvgIcon symbolId={IconClose.id} className={'icon icon-svg'} />
-=======
                             <SvgIcon symbolId={IconClose.id} className={'icon icon-svg close'} />
->>>>>>> 2d278556
                         }
                     </Link>
                 </NavLeft>
@@ -40,19 +36,11 @@
                     <Link className={`${stateLink.length < 1 && 'disabled'}`} onClick={() => {
                         props.onInsertLink(stateLink, stateDisplay, stateTip);
                     }} text={Device.ios ? t('Add.textDone') : ''}>
-<<<<<<< HEAD
-                        {Device.android && 
-                            stateLink.length < 1 ? 
-                                <SvgIcon symbolId={IconDoneDisabled.id} className={'icon icon-svg'} /> :
-                                <SvgIcon symbolId={IconDone.id} className={'icon icon-svg'} />
-                        }
-=======
                         {Device.android && ( 
                             stateLink.length < 1 ? 
                                 <SvgIcon symbolId={IconDoneDisabled.id} className={'icon icon-svg inactive'} /> :
                                 <SvgIcon symbolId={IconDone.id} className={'icon icon-svg active'} />
                         )}
->>>>>>> 2d278556
                     </Link>
                 </NavRight>
             </Navbar>
