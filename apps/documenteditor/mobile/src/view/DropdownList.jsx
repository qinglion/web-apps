--- conflicted
+++ resolved
@@ -1,75 +1,3 @@
-<<<<<<< HEAD
-import React, {Component, useEffect, useState} from 'react';
-import { f7, Page, Navbar, List, ListItem, BlockTitle, ListButton, Popover, Popup, View, Link, Sheet } from "framework7-react";
-import { Device } from '../../../../common/mobile/utils/device';
-
-const PageDropdownList = props => {
-    const listItems = props.listItems;
-
-    return (
-        <View style={props.style}>
-            <Page>
-                <List>
-                    {listItems.length && listItems.map((elem, index) => (
-                        <ListItem key={index} className='no-indicator' title={elem.caption} onClick={() => props.onChangeItemList(elem.value)}></ListItem>
-                    ))} 
-                </List>
-            </Page>
-        </View>
-    );
-};
-
-class DropdownListView extends Component {
-    constructor(props) {
-        super(props);
-    }
-
-    render() {
-        return (
-            Device.isPhone ? 
-                <Sheet id="dropdown-list-sheet" closeByOutsideClick={true} backdrop={false} closeByBackdropClick={false} swipeToStep={true} swipeToClose={true}> 
-                    <PageDropdownList
-                        listItems={this.props.listItems}
-                        onChangeItemList={this.props.onChangeItemList}
-                        closeModal={this.props.closeModal}
-                    />
-                </Sheet>
-            : 
-                <Popover id="dropdown-list-popover" className="popover__titled" closeByOutsideClick={false}>
-                    <PageDropdownList
-                        listItems={this.props.listItems}
-                        onChangeItemList={this.props.onChangeItemList}
-                        closeModal={this.props.closeModal}
-                        style={{height: '410px'}}
-                    />
-                </Popover>
-            
-        );
-    }
-}
-
-
-const DropdownList = props => {
-    useEffect(() => {
-        if(Device.isPhone) {
-            f7.sheet.open('#dropdown-list-sheet', true);
-        } else {
-            f7.popover.open('#dropdown-list-popover', '#dropdown-list-target');
-        }
-    
-        return () => {}
-    });
-
-    return (
-        <DropdownListView 
-            listItems={props.listItems}
-            onChangeItemList={props.onChangeItemList}
-            closeModal={props.closeModal}
-        />
-    );
-};
-
-=======
 import React, {Component, useEffect, useState} from 'react';
 import { f7, Page, Navbar, List, ListItem, BlockTitle, ListButton, Popover, Popup, View, Link, Sheet } from "framework7-react";
 import { Device } from '../../../../common/mobile/utils/device';
@@ -140,5 +68,4 @@
     );
 };
 
->>>>>>> 96998047
 export default DropdownList;