/*
 *
 * (c) Copyright Ascensio System SIA 2010-2019
 *
 * This program is a free software product. You can redistribute it and/or
 * modify it under the terms of the GNU Affero General Public License (AGPL)
 * version 3 as published by the Free Software Foundation. In accordance with
 * Section 7(a) of the GNU AGPL its Section 15 shall be amended to the effect
 * that Ascensio System SIA expressly excludes the warranty of non-infringement
 * of any third-party rights.
 *
 * This program is distributed WITHOUT ANY WARRANTY; without even the implied
 * warranty of MERCHANTABILITY or FITNESS FOR A PARTICULAR  PURPOSE. For
 * details, see the GNU AGPL at: http://www.gnu.org/licenses/agpl-3.0.html
 *
 * You can contact Ascensio System SIA at 20A-12 Ernesta Birznieka-Upisha
 * street, Riga, Latvia, EU, LV-1050.
 *
 * The  interactive user interfaces in modified source and object code versions
 * of the Program must display Appropriate Legal Notices, as required under
 * Section 5 of the GNU AGPL version 3.
 *
 * Pursuant to Section 7(b) of the License you must retain the original Product
 * logo when distributing the program. Pursuant to Section 7(e) we decline to
 * grant you any rights under trademark law for use of our trademarks.
 *
 * All the Product's GUI elements, including illustrations and icon sets, as
 * well as technical writing content are licensed under the terms of the
 * Creative Commons Attribution-ShareAlike 4.0 International. See the License
 * terms at http://creativecommons.org/licenses/by-sa/4.0/legalcode
 *
 */

/**
 *  Settings.js
 *  Document Editor
 *
 *  Created by Alexander Yuzhin on 10/7/16
 *  Copyright (c) 2018 Ascensio System SIA. All rights reserved.
 *
 */

define([
    'text!documenteditor/mobile/app/template/Settings.template',
    'jquery',
    'underscore',
    'backbone'
], function (settingsTemplate, $, _, Backbone) {
    'use strict';

    DE.Views.Settings = Backbone.View.extend(_.extend((function() {
        // private
        var _isEdit = false,
            _canEdit = false,
            _canDownload = false,
            _canDownloadOrigin = false,
            _canReader = false,
            _canAbout = true,
            _canHelp = true,
            _canPrint = false,
            _canReview = false,
            _isReviewOnly = false;

        return {
            // el: '.view-main',

            template: _.template(settingsTemplate),

            events: {
                //
            },

            initialize: function() {
                Common.NotificationCenter.on('settingscontainer:show', _.bind(this.initEvents, this));
                Common.Gateway.on('opendocument', _.bind(this.loadDocument, this));
                this.on('page:show', _.bind(this.updateItemHandlers, this));
            },

            initEvents: function () {
                var me = this;

                me.updateItemHandlers();
                me.initControls();
            },

            // Render layout
            render: function() {
                this.layout = $('<div/>').append(this.template({
                    android : Common.SharedSettings.get('android'),
                    phone   : Common.SharedSettings.get('phone'),
                    scope   : this
                }));

                return this;
            },

            setMode: function (mode) {
                _isEdit = mode.isEdit;
                _canEdit = !mode.isEdit && mode.canEdit && mode.canRequestEditRights;
                _canDownload = mode.canDownload;
                _canDownloadOrigin = mode.canDownloadOrigin;
                _canReader = !mode.isEdit && mode.canReader;
                _canPrint = mode.canPrint;
                _canReview = mode.canReview;
                _isReviewOnly = mode.isReviewOnly;

                if (mode.customization && mode.canBrandingExt) {
                    _canAbout = (mode.customization.about!==false);
                }

                if (mode.customization) {
                    _canHelp = (mode.customization.help!==false);
                }
            },

            rootLayout: function () {
                if (this.layout) {
                    var $layour = this.layout.find('#settings-root-view'),
                        isPhone = Common.SharedSettings.get('phone');

                    if (_isEdit) {
                        $layour.find('#settings-search .item-title').text(this.textFindAndReplace)
                    } else {
                        $layour.find('#settings-document').hide();
                        $layour.find('#settings-spellcheck').hide();
                    }
                    if (!_canReader)
                        $layour.find('#settings-readermode').hide();
                    else {
                        $layour.find('#settings-readermode input:checkbox')
                            .prop('checked', Common.SharedSettings.get('readerMode'));
                    }
                    if (!_canDownload) $layour.find('#settings-download-as').hide();
                    if (!_canDownloadOrigin) $layour.find('#settings-download').hide();
                    if (!_canAbout) $layour.find('#settings-about').hide();
                    if (!_canHelp) $layour.find('#settings-help').hide();
                    if (!_canPrint) $layour.find('#settings-print').hide();
                    if (!_canReview) $layour.find('#settings-review').hide();
                    if (_isReviewOnly) $layour.find('#settings-review').addClass('disabled');

                    return $layour.html();
                }

                return '';
            },

            initControls: function() {
                //
            },

            updateItemHandlers: function () {
                var selectorsDynamicPage = [
                    '.page[data-page=settings-root-view]',
                    '.page[data-page=settings-document-view]'
                ].map(function (selector) {
                    return selector + ' a.item-link[data-page]';
                }).join(', ');

                $(selectorsDynamicPage).single('click', _.bind(this.onItemClick, this));
            },

            showPage: function(templateId, suspendEvent) {
                var rootView = DE.getController('Settings').rootView();

                if (rootView && this.layout) {
                    var $content = this.layout.find(templateId);

                    // Android fix for navigation
                    if (Framework7.prototype.device.android) {
                        $content.find('.page').append($content.find('.navbar'));
                    }

                    rootView.router.load({
                        content: $content.html()
                    });

                    if (suspendEvent !== true) {
                        this.fireEvent('page:show', [this, templateId]);
                    }
                }
            },

            onItemClick: function (e) {
                var $target = $(e.currentTarget),
                    page = $target.data('page');

                if (page && page.length > 0 ) {
                    this.showPage(page);
                }
            },

            renderPageSizes: function(sizes, selectIndex) {
                var $pageFormats = $('.page[data-page=settings-document-formats-view]'),
                    $list = $pageFormats.find('ul'),
                    items = [];

                _.each(sizes, function (size, index) {
                    items.push(_.template([
                        '<li>',
                            '<label class="label-radio item-content">',
                                '<input type="radio" name="document-format" value="<%= item.value %>" <% if (index == selectIndex) { %>checked="checked"<% } %> >',
                                '<% if (android) { %><div class="item-media"><i class="icon icon-form-radio"></i></div><% } %>',
                                '<div class="item-inner">',
                                    '<div class="item-title-row">',
                                        '<div class="item-title"><%= item.caption %></div>',
                                    '</div>',
                                    // '<div class="item-subtitle"><%= parseFloat(Common.Utils.Metric.fnRecalcFromMM(item.value[0]).toFixed(2)) %><%= Common.Utils.Metric.getCurrentMetricName() %> x <%= parseFloat(Common.Utils.Metric.fnRecalcFromMM(item.value[1]).toFixed(2)) %> <%= Common.Utils.Metric.getCurrentMetricName() %></div>',
                                    '<div class="item-subtitle"><%= item.subtitle %></div>',
                                '</div>',
                            '</label>',
                        '</li>'
                    ].join(''))({
                        android: Framework7.prototype.device.android,
                        item: size,
                        index: index,
                        selectIndex: selectIndex
                    }));
                });

                $list.html(items.join(''));
            },

            loadDocument: function(data) {
                var permissions = {};

                if (data.doc) {
                    permissions = _.extend(permissions, data.doc.permissions);

                    if (permissions.edit === false) {
                    }
                }
            },

            textFindAndReplace: 'Find and Replace',
            textSettings: 'Settings',
            textDone: 'Done',
            textFind: 'Find',
            textEditDoc: 'Edit Document',
            textReader: 'Reader Mode',
            textDownload: 'Download',
            textDocInfo: 'Document Info',
            textHelp: 'Help',
            textAbout: 'About',
            textBack: 'Back',
            textDocTitle: 'Document title',
            textLoading: 'Loading...',
            textAuthor: 'Author',
            textCreateDate: 'Create date',
            textStatistic: 'Statistic',
            textPages: 'Pages',
            textParagraphs: 'Paragraphs',
            textWords: 'Words',
            textSymbols: 'Symbols',
            textSpaces: 'Spaces',
            textDownloadAs: 'Download As...',
            textVersion: 'Version',
            textAddress: 'address',
            textEmail: 'email',
            textTel: 'tel',
            textDocumentSettings: 'Document Settings',
            textPortrait: 'Portrait',
            textLandscape: 'Landscape',
            textFormat: 'Format',
            textCustom: 'Custom',
            textCustomSize: 'Custom Size',
            textDocumentFormats: 'Document Formats',
            textOrientation: 'Orientation',
            textPoweredBy: 'Powered by',
            textSpellcheck: 'Spell Checking',
            textPrint: 'Print',
<<<<<<< HEAD
            textMargins: 'Margins',
            textTop: 'Top',
            textLeft: 'Left',
            textBottom: 'Bottom',
            textRight: 'Right'
=======
            textReview: 'Review'
>>>>>>> e607c5f2

    }
    })(), DE.Views.Settings || {}))
});<|MERGE_RESOLUTION|>--- conflicted
+++ resolved
@@ -268,15 +268,12 @@
             textPoweredBy: 'Powered by',
             textSpellcheck: 'Spell Checking',
             textPrint: 'Print',
-<<<<<<< HEAD
+            textReview: 'Review',
             textMargins: 'Margins',
             textTop: 'Top',
             textLeft: 'Left',
             textBottom: 'Bottom',
             textRight: 'Right'
-=======
-            textReview: 'Review'
->>>>>>> e607c5f2
 
     }
     })(), DE.Views.Settings || {}))
