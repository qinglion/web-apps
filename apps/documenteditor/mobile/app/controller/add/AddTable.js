--- conflicted
+++ resolved
@@ -51,8 +51,6 @@
     'use strict';
 
     DE.Controllers.AddTable = Backbone.Controller.extend(_.extend((function() {
-        var _initDefaultStyles = false;
-
         return {
             models: [],
             collections: [],
@@ -70,6 +68,7 @@
                 });
 
                 this._styles = [];
+                this._initDefaultStyles = false;
             },
 
             setApi: function (api) {
@@ -82,18 +81,6 @@
             },
 
             initEvents: function () {
-<<<<<<< HEAD
-=======
-                var me = this;
-
-                if (!_initDefaultStyles) {
-                    _initDefaultStyles = true;
-                    this._styles = [];
-
-                    me.api.asc_GetDefaultTableStyles();
-                }
-
->>>>>>> a3edf076
                 $('#add-table li').single('click',  _.buffered(this.onStyleClick, 100, this));
             },
 
@@ -174,31 +161,7 @@
             // Public
 
             getStyles: function () {
-<<<<<<< HEAD
-                return _styles;
-            },
-
-            // API handlers
-
-            onApiInitTemplates: function(templates) {
-                if (!_initDefaultStyles) {
-                    _initDefaultStyles = true;
-                    _styles = [];
-                }
-
-                if (_styles.length < 1) {
-                    _.each(templates, function(template){
-                        _styles.push({
-                            imageUrl    : template.asc_getImage(),
-                            templateId  : template.asc_getId()
-                        });
-                    });
-
-                    this.getView('AddTable').render();
-                }
-=======
                 return this._styles;
->>>>>>> a3edf076
             },
 
             textTableSize: 'Table Size',
