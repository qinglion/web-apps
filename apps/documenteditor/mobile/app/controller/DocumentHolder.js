--- conflicted
+++ resolved
@@ -614,13 +614,10 @@
             menuSplit: 'Split Cell',
             menuDeleteTable: 'Delete Table',
             menuReviewChange: 'Review Change',
-<<<<<<< HEAD
             menuViewComment: 'View Comment',
-            menuAddComment: 'Add Comment'
-=======
+            menuAddComment: 'Add Comment',
             textCopyCutPasteActions: 'Copy, Cut and Paste Actions',
             errorCopyCutPaste: 'Copy, cut and paste actions using the context menu will be performed within the current file only. You cannot copy or paste to or from other applications.'
->>>>>>> 0bbd7d4d
         }
     })(), DE.Controllers.DocumentHolder || {}))
 });