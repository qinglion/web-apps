--- conflicted
+++ resolved
@@ -1630,9 +1630,7 @@
             errorSessionToken: 'The connection to the server has been interrupted. Please reload the page.',
             warnLicenseLimitedRenewed: 'License needs to be renewed.<br>You have a limited access to document editing functionality.<br>Please contact your administrator to get full access',
             warnLicenseLimitedNoAccess: 'License expired.<br>You have no access to document editing functionality.<br>Please contact your administrator.',
-<<<<<<< HEAD
-            textGuest: 'Guest'
-=======
+            textGuest: 'Guest',
             txtAbove: "above",
             txtBelow: "below",
             txtOnPage: "on page",
@@ -1642,7 +1640,6 @@
             txtOddPage: "Odd Page",
             txtSameAsPrev: "Same as Previous",
             txtCurrentDocument: "Current Document"
->>>>>>> aace4be3
         }
     })(), DE.Controllers.Main || {}))
 });