<!DOCTYPE html>
<html>
    <head>
        <meta charset="utf-8">
        <meta name="viewport" content="width=device-width, initial-scale=1, maximum-scale=1, minimum-scale=1, user-scalable=no, minimal-ui">
        <meta name="apple-mobile-web-app-capable" content="yes">
        <meta name="apple-mobile-web-app-status-bar-style" content="black">
        <meta name="mobile-web-app-capable" content="yes">

        <title>ONLYOFFICE Document Editor</title>

        <link href="https://fonts.googleapis.com/css?family=Roboto:400,300,500,700" rel="stylesheet" type="text/css">

        <!-- splash -->

        <style type="text/css">
            .loadmask {
                position: absolute;
                left: 0;
                top: 0;
                height: 100%;
                width: 100%;
                overflow: hidden;
                border: none;
                background-color: #f4f4f4;
                z-index: 100;
            }

            .loader-page {
                width: 100%;
                height: 170px;
                bottom: 42%;
                position: absolute;
                text-align: center;
                line-height: 10px;
            }

            .loader-logo {
                max-height: 160px;
                margin-bottom: 10px;
            }

            .loader-page-romb {
                width: 40px;
                display: inline-block;
            }

            .loader-page-text {
                width: 100%;
                bottom: 42%;
                position: absolute;
                text-align: center;
                color: #888;
                font-family: "Helvetica Neue", Helvetica, Arial, sans-serif;
                line-height: 20px;
            }

            .loader-page-text-loading {
                font-size: 14px;
            }

            .loader-page-text-customer {
                font-size: 16px;
                margin-bottom: 5px;
            }

            .romb {
                width: 40px;
                height: 40px;
                -webkit-transform: rotate(135deg) skew(20deg, 20deg);
                -moz-transform: rotate(135deg) skew(20deg, 20deg);
                -ms-transform: rotate(135deg) skew(20deg, 20deg);
                -o-transform: rotate(135deg) skew(20deg, 20deg);
                position: absolute;
                background: red;
                border-radius: 6px;
                -webkit-animation: movedown 3s infinite ease;
                -moz-animation: movedown 3s infinite ease;
                -ms-animation: movedown 3s infinite ease;
                -o-animation: movedown 3s infinite ease;
                animation: movedown 3s infinite ease;
            }

            #blue {
                z-index: 3;
                background: #55bce6;
                -webkit-animation-name: blue;
                -moz-animation-name: blue;
                -ms-animation-name: blue;
                -o-animation-name: blue;
                animation-name: blue;
            }

            #red {
                z-index:1;
                background: #de7a59;
                -webkit-animation-name: red;
                -moz-animation-name: red;
                -ms-animation-name: red;
                -o-animation-name: red;
                animation-name: red;
            }

            #green {
                z-index: 2;
                background: #a1cb5c;
                -webkit-animation-name: green;
                -moz-animation-name: green;
                -ms-animation-name: green;
                -o-animation-name: green;
                animation-name: green;
            }

            @-webkit-keyframes red {
                  0%    { top:120px; background: #de7a59; }
                 10%    { top:120px; background: #F2CBBF; }
                 14%    { background: #f4f4f4; top:120px; }
                 15%    { background: #f4f4f4; top:0;}
                 20%    { background: #E6E4E4; }
                 30%    { background: #D2D2D2; }
                 40%    { top:120px; }
                100%    { top:120px; background: #de7a59; }
            }

            @keyframes red {
                  0%    { top:120px; background: #de7a59; }
                 10%    { top:120px; background: #F2CBBF; }
                 14%    { background: #f4f4f4; top:120px; }
                 15%    { background: #f4f4f4; top:0; }
                 20%    { background: #E6E4E4; }
                 30%    { background: #D2D2D2; }
                 40%    { top:120px; }
                100%    { top:120px; background: #de7a59; }
            }

            @-webkit-keyframes green {
                  0%    { top:110px; background: #a1cb5c; opacity:1; }
                 10%    { top:110px; background: #CBE0AC; opacity:1; }
                 14%    { background: #f4f4f4; top:110px; opacity:1; }
                 15%    { background: #f4f4f4; top:0; opacity:1; }
                 20%    { background: #f4f4f4; top:0; opacity:0; }
                 25%    { background: #EFEFEF; top:0; opacity:1; }
                 30%    { background:#E6E4E4; }
                 70%    { top:110px; }
                100%    { top:110px; background: #a1cb5c; }
            }

            @keyframes green {
                  0%    { top:110px; background: #a1cb5c; opacity:1; }
                 10%    { top:110px; background: #CBE0AC; opacity:1; }
                 14%    { background: #f4f4f4; top:110px; opacity:1; }
                 15%    { background: #f4f4f4; top:0; opacity:1; }
                 20%    { background: #f4f4f4; top:0; opacity:0; }
                 25%    { background: #EFEFEF; top:0; opacity:1; }
                 30%    { background:#E6E4E4; }
                 70%    { top:110px; }
                100%    { top:110px; background: #a1cb5c; }
            }

            @-webkit-keyframes blue {
                  0%    { top:100px; background: #55bce6; opacity:1; }
                 10%    { top:100px; background: #BFE8F8; opacity:1; }
                 14%    { background: #f4f4f4; top:100px; opacity:1; }
                 15%    { background: #f4f4f4; top:0; opacity:1; }
                 20%    { background: #f4f4f4; top:0; opacity:0; }
                 25%    { background: #f4f4f4; top:0; opacity:0; }
                 45%    { background: #EFEFEF; top:0; opacity:0,2; }
                100%    { top:100px; background: #55bce6; }
            }

            @keyframes blue {
                  0%    { top:100px; background: #55bce6; opacity:1; }
                 10%    { top:100px; background: #BFE8F8; opacity:1; }
                 14%    { background: #f4f4f4; top:100px; opacity:1; }
                 15%    { background: #f4f4f4; top:0; opacity:1; }
                 20%    { background: #f4f4f4; top:0; opacity:0; }
                 25%    { background: #fff; top:0; opacity:0; }
                 45%    { background: #EFEFEF; top:0; opacity:0,2; }
                100%    { top:100px; background: #55bce6; }
            }
        </style>
    </head>
    <body>
        <script type="text/javascript">
            var ua = navigator.userAgent;

<<<<<<< HEAD
            if (/Sailfish/.test(ua) || /Jolla/.test(ua)) {
                document.write('<script type="text/javascript" src="../../../vendor/iscroll/iscroll.js"><\/script>');

                    if (!/R7OfficeApp/.test(ua)) {
                        var ua = navigator.userAgent + ';Android 5.0;';
                        Object.defineProperty(navigator, 'userAgent', {
                            get: function () { return ua; }
                        });
                    }
=======
            if (isSailfish()) {
                var ua = navigator.userAgent + ';Android 5.0;';
                Object.defineProperty(navigator, 'userAgent', {
                    get: function () { return ua; }
                });
                document.write('<script type="text/javascript" src="../../../vendor/iscroll/iscroll.min.js"><\/script>');
>>>>>>> 1bac56bb
            }

            function getUrlParams() {
                var e,
                    a = /\+/g,  // Regex for replacing addition symbol with a space
                    r = /([^&=]+)=?([^&]*)/g,
                    d = function (s) { return decodeURIComponent(s.replace(a, " ")); },
                    q = window.location.search.substring(1),
                    urlParams = {};

                while (e = r.exec(q))
                    urlParams[d(e[1])] = d(e[2]);

                return urlParams;
            }

            function encodeUrlParam(str) {
                return str.replace(/&/g, '&amp;')
                        .replace(/"/g, '&quot;')
                        .replace(/'/g, '&#39;')
                        .replace(/</g, '&lt;')
                        .replace(/>/g, '&gt;');
            }

            var params = getUrlParams(),
                lang = (params["lang"] || 'en').split(/[\-\_]/)[0],
                customer = params["customer"] ? ('<div class="loader-page-text-customer">' + encodeUrlParam(params["customer"]) + '</div>') : '',
                margin = (customer !== '') ? 50 : 20,
                loading = 'Loading...',
                logo = params["logo"] ? ((params["logo"] !== 'none') ? ('<img src="' + encodeUrlParam(params["logo"]) + '" class="loader-logo" />') : '') : null;

                window.frameEditorId = params["frameEditorId"];

            if ( lang == 'de')      loading = 'Ladevorgang...';
            else if ( lang == 'es') loading = 'Cargando...';
            else if ( lang == 'fr') loading = 'Chargement en cours...';
            else if ( lang == 'it') loading = 'Caricamento in corso...';
            else if ( lang == 'pt') loading = 'Carregando...';
            else if ( lang == 'ru') loading = 'Загрузка...';
            else if ( lang == 'sl') loading = 'Nalaganje...';
            else if ( lang == 'tr') loading = 'Yükleniyor...';

            document.write(
                '<div id="loading-mask" class="loadmask">' +
                    '<div class="loader-page" style="margin-bottom: ' + margin + 'px;' + ((logo!==null) ? 'height: auto;' : '') + '">' +
                        ((logo!==null) ? logo :
                        '<div class="loader-page-romb">' +
                            '<div class="romb" id="blue"></div>' +
                            '<div class="romb" id="green"></div>' +
                            '<div class="romb" id="red"></div>' +
                        '</div>') +
                    '</div>' +
                    '<div class="loader-page-text">' +  customer +
                    '<div class="loader-page-text-loading">' + loading + '</div>' +
                    '</div>' +
                '</div>');

            window.requireTimeourError = function(){
                var reqerr;

                if ( lang == 'de')      reqerr = 'Die Verbindung ist zu langsam, einige Komponenten konnten nicht geladen werden. Aktualisieren Sie bitte die Seite.';
                else if ( lang == 'es') reqerr = 'La conexión es muy lenta, algunos de los componentes no han podido cargar. Por favor recargue la página.';
                else if ( lang == 'fr') reqerr = 'La connexion est trop lente, certains des composants n\'ons pas pu être chargé. Veuillez recharger la page.';
                else if ( lang == 'ru') reqerr = 'Слишком медленное соединение, не удается загрузить некоторые компоненты. Пожалуйста, обновите страницу.';
                else reqerr = 'The connection is too slow, some of the components could not be loaded. Please reload the page.';

                return reqerr;
            };

            var requireTimeoutID = setTimeout(function(){
                window.alert(window.requireTimeourError());
                window.location.reload();
            }, 30000);

            var require = {
                waitSeconds: 30,
                callback: function(){
                    clearTimeout(requireTimeoutID);
                }
            };
        </script>

        <div id="viewport"></div>
        <script data-main="app" src="../../../vendor/requirejs/require.js"></script>
    </body>
</html><|MERGE_RESOLUTION|>--- conflicted
+++ resolved
@@ -184,9 +184,8 @@
         <script type="text/javascript">
             var ua = navigator.userAgent;
 
-<<<<<<< HEAD
             if (/Sailfish/.test(ua) || /Jolla/.test(ua)) {
-                document.write('<script type="text/javascript" src="../../../vendor/iscroll/iscroll.js"><\/script>');
+                document.write('<script type="text/javascript" src="../../../vendor/iscroll/iscroll.min.js"><\/script>');
 
                     if (!/R7OfficeApp/.test(ua)) {
                         var ua = navigator.userAgent + ';Android 5.0;';
@@ -194,14 +193,6 @@
                             get: function () { return ua; }
                         });
                     }
-=======
-            if (isSailfish()) {
-                var ua = navigator.userAgent + ';Android 5.0;';
-                Object.defineProperty(navigator, 'userAgent', {
-                    get: function () { return ua; }
-                });
-                document.write('<script type="text/javascript" src="../../../vendor/iscroll/iscroll.min.js"><\/script>');
->>>>>>> 1bac56bb
             }
 
             function getUrlParams() {
