/*
 * (c) Copyright Ascensio System SIA 2010-2024
 *
 * This program is a free software product. You can redistribute it and/or
 * modify it under the terms of the GNU Affero General Public License (AGPL)
 * version 3 as published by the Free Software Foundation. In accordance with
 * Section 7(a) of the GNU AGPL its Section 15 shall be amended to the effect
 * that Ascensio System SIA expressly excludes the warranty of non-infringement
 * of any third-party rights.
 *
 * This program is distributed WITHOUT ANY WARRANTY; without even the implied
 * warranty of MERCHANTABILITY or FITNESS FOR A PARTICULAR  PURPOSE. For
 * details, see the GNU AGPL at: http://www.gnu.org/licenses/agpl-3.0.html
 *
 * You can contact Ascensio System SIA at 20A-6 Ernesta Birznieka-Upish
 * street, Riga, Latvia, EU, LV-1050.
 *
 * The  interactive user interfaces in modified source and object code versions
 * of the Program must display Appropriate Legal Notices, as required under
 * Section 5 of the GNU AGPL version 3.
 *
 * Pursuant to Section 7(b) of the License you must retain the original Product
 * logo when distributing the program. Pursuant to Section 7(e) we decline to
 * grant you any rights under trademark law for use of our trademarks.
 *
 * All the Product's GUI elements, including illustrations and icon sets, as
 * well as technical writing content are licensed under the terms of the
 * Creative Commons Attribution-ShareAlike 4.0 International. See the License
 * terms at http://creativecommons.org/licenses/by-sa/4.0/legalcode
 *
 */

'use strict';
var reqerr;
require.config({
    // The shim config allows us to configure dependencies for
    // scripts that do not call define() to register a module
    baseUrl: '../../',
    paths: {
        jquery          : '../vendor/jquery/jquery',
        underscore      : '../vendor/underscore/underscore',
        backbone        : '../vendor/backbone/backbone',
        text            : '../vendor/requirejs-text/text',
        perfectscrollbar: 'common/main/lib/mods/perfect-scrollbar',
        jmousewheel     : '../vendor/perfect-scrollbar/src/jquery.mousewheel',
        xregexp         : '../vendor/xregexp/xregexp-all-min',
        socketio        : '../vendor/socketio/socket.io.min',
        api             : 'api/documents/api',
        core            : 'common/main/lib/core/application',
        notification    : 'common/main/lib/core/NotificationCenter',
        keymaster       : 'common/main/lib/core/keymaster',
        tip             : 'common/main/lib/util/Tip',
        localstorage    : 'common/main/lib/util/LocalStorage',
        analytics       : 'common/Analytics',
        gateway         : 'common/Gateway',
        locale          : 'common/locale',
        irregularstack  : 'common/IrregularStack'
    },

    shim: {
        backbone: {
            deps: [
                'underscore',
                'jquery'
            ],
            exports: 'Backbone'
        },
        perfectscrollbar: {
            deps: [
                'jmousewheel'
            ]
        },
        notification: {
            deps: [
                'backbone'
            ]
        },
        core: {
            deps: [
                'backbone',
                'notification',
                'irregularstack'
            ]
        },
        gateway: {
            deps: [
                'jquery'
            ]
        },
        analytics: {
            deps: [
                'jquery'
            ]
        }
    }
});

require([
    'backbone',
    'underscore',
    'core',
    'api',
    'analytics',
    'gateway',
    'locale',
    'socketio',
], function (Backbone, _, Core) {
    if (Backbone.History && Backbone.History.started)
        return;
    Backbone.history.start();
    window._ = _;

    /**
     * Application instance with DE namespace defined
     */
    var app = new Backbone.Application({
        nameSpace: 'DE',
        autoCreate: false,
        controllers : [
            'ApplicationController',
            'Plugins',
            'SearchBar'
        ]
    });

    app.features = {
        uitype: 'fillform',
    };

    Common.Locale.apply(
        function() {
            require([
                'common/main/lib/mods/dropdown',
                'common/main/lib/mods/tooltip',
                'documenteditor/forms/app/controller/ApplicationController',
                'documenteditor/forms/app/controller/Plugins',
                'documenteditor/forms/app/controller/SearchBar',
                'documenteditor/forms/app/view/ApplicationView',
                'common/main/lib/util/utils',
                'common/main/lib/util/LocalStorage',
                'common/main/lib/controller/Scaling',
                'common/main/lib/controller/Themes',
                'common/main/lib/controller/Desktop',
                'common/main/lib/view/SearchBar',
                'common/forms/lib/view/modals'
            ], function() {
                app.postLaunchScripts = [
                    'common/main/lib/view/PluginDlg',
                    'common/main/lib/view/CopyWarningDialog',
                    'common/main/lib/view/TextInputDialog',
                    'common/main/lib/view/SelectFileDlg',
                    'common/main/lib/view/SaveAsDlg',
<<<<<<< HEAD
=======
                    'common/main/lib/view/SignDialog',
                    'common/main/lib/view/SignSettingsDialog',
>>>>>>> fae71475
                ];

                window.compareVersions = true;
                app.start();
            });
        }
    );
}, function(err) {
    if (err.requireType == 'timeout' && !reqerr && window.requireTimeourError) {
        reqerr = window.requireTimeourError();
        window.alert(reqerr);
        window.location.reload();
    }
});<|MERGE_RESOLUTION|>--- conflicted
+++ resolved
@@ -150,11 +150,8 @@
                     'common/main/lib/view/TextInputDialog',
                     'common/main/lib/view/SelectFileDlg',
                     'common/main/lib/view/SaveAsDlg',
-<<<<<<< HEAD
-=======
                     'common/main/lib/view/SignDialog',
                     'common/main/lib/view/SignSettingsDialog',
->>>>>>> fae71475
                 ];
 
                 window.compareVersions = true;
