--- conflicted
+++ resolved
@@ -433,26 +433,6 @@
 
             if ( this.onServerVersion(params.asc_getBuildVersion())) return;
 
-<<<<<<< HEAD
-            if ( (licType === Asc.c_oLicenseResult.Success) && (typeof this.appOptions.customization == 'object') &&
-                this.appOptions.customization && this.appOptions.customization.logo ) {
-
-                var logo = $('#header-logo');
-                if (this.appOptions.customization.logo.image || this.appOptions.customization.logo.imageDark) {
-                    var image = Common.UI.Themes.isDarkTheme() ? (this.appOptions.customization.logo.imageDark || this.appOptions.customization.logo.image) : (this.appOptions.customization.logo.image || this.appOptions.customization.logo.imageDark);
-                    logo.html('<img src="' + image + '" style="max-width:100px; max-height:20px;"/>');
-                    logo.css({'background-image': 'none', width: 'auto', height: 'auto'});
-                }
-
-                if (this.appOptions.customization.logo.url) {
-                    logo.attr('href', this.appOptions.customization.logo.url);
-                } else if (this.appOptions.customization.logo.url!==undefined) {
-                    logo.removeAttr('href');logo.removeAttr('target');
-                }
-            }
-
-=======
->>>>>>> 5d604867
             this.permissions.review = (this.permissions.review === undefined) ? (this.permissions.edit !== false) : this.permissions.review;
             if (params.asc_getRights() !== Asc.c_oRights.Edit)
                 this.permissions.edit = this.permissions.review = false;
@@ -592,8 +572,9 @@
         setBranding: function (value) {
             if ( value && value.logo) {
                 var logo = $('#header-logo');
-                if (value.logo.image) {
-                    logo.html('<img src="'+value.logo.image+'" style="max-width:100px; max-height:20px;"/>');
+                if (value.logo.image || value.logo.imageDark) {
+                    var image = Common.UI.Themes.isDarkTheme() ? (value.logo.imageDark || value.logo.image) : (value.logo.image || value.logo.imageDark);
+                    logo.html('<img src="' + image + '" style="max-width:100px; max-height:20px;"/>');
                     logo.css({'background-image': 'none', width: 'auto', height: 'auto'});
                 }
 
@@ -1097,10 +1078,12 @@
             _.each(this.view.mnuThemes.items, function(item){
                 item.setChecked(current===item.value, true);
             });
-            var value = this.appOptions.customization;
-            if ( value && value.logo && (value.logo.image || value.logo.imageDark) && (value.logo.image !== value.logo.imageDark)) {
-                var image = Common.UI.Themes.isDarkTheme() ? (value.logo.imageDark || value.logo.image) : (value.logo.image || value.logo.imageDark);
-                $('#header-logo img').attr('src', image);
+            if (this.appOptions.canBranding) {
+                var value = this.appOptions.customization;
+                if ( value && value.logo && (value.logo.image || value.logo.imageDark) && (value.logo.image !== value.logo.imageDark)) {
+                    var image = Common.UI.Themes.isDarkTheme() ? (value.logo.imageDark || value.logo.image) : (value.logo.image || value.logo.imageDark);
+                    $('#header-logo img').attr('src', image);
+                }
             }
         },
 
