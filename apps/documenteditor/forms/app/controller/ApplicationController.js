--- conflicted
+++ resolved
@@ -564,10 +564,7 @@
                 docInfo.put_Lang(this.editorConfig.lang);
                 docInfo.put_Mode(this.editorConfig.mode);
                 docInfo.put_Wopi(this.editorConfig.wopi);
-<<<<<<< HEAD
-=======
                 this.editorConfig.shardkey && docInfo.put_Shardkey(this.editorConfig.shardkey);
->>>>>>> fae71475
 
                 var enable = !this.editorConfig.customization || (this.editorConfig.customization.macros!==false);
                 docInfo.asc_putIsEnabledMacroses(!!enable);
