--- conflicted
+++ resolved
@@ -104,11 +104,8 @@
                 this.api.asc_registerCallback('asc_onCurrentPage',           this.onCurrentPage.bind(this));
                 this.api.asc_registerCallback('asc_onDocumentModifiedChanged', _.bind(this.onDocumentModifiedChanged, this));
                 this.api.asc_registerCallback('asc_onZoomChange',           this.onApiZoomChange.bind(this));
-<<<<<<< HEAD
-=======
                 this.api.asc_registerCallback('asc_onCoAuthoringDisconnect', _.bind(this.onApiServerDisconnect, this));
                 Common.NotificationCenter.on('api:disconnect',               _.bind(this.onApiServerDisconnect, this));
->>>>>>> d2c5b7ff
 
                 // Initialize api gateway
                 Common.Gateway.on('init',               this.loadConfig.bind(this));
