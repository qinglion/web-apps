--- conflicted
+++ resolved
@@ -87,7 +87,6 @@
   }
 }
 
-<<<<<<< HEAD
 #id-help-frame {
     position: absolute;
     left: 220px;
@@ -101,12 +100,6 @@
     }
 }
 
-#panel-saveas, #panel-savecopy {
-  table {
-    margin-left: auto;
-    margin-right: auto;
-    margin-bottom: 24px;
-=======
 #file-menu-panel .panel-context {
   #panel-saveas, #panel-savecopy {
     &.content-box {
@@ -137,7 +130,6 @@
           width: 0;
           height: 0;
         }
->>>>>>> 3ddbc065
 
       }
     }
@@ -336,15 +328,12 @@
     font-size: 16px;
     padding: 0 0 0 10px;
     white-space: nowrap;
-<<<<<<< HEAD
+    margin-top: 30px;
+    margin-bottom: 20px;
 
     .rtl & {
       padding: 0 10px 10px 0;
     }
-=======
-    margin-top: 30px;
-    margin-bottom: 20px;
->>>>>>> 3ddbc065
   }
 
   hr {
@@ -522,7 +511,6 @@
     padding: 0 30px;
   }
 
-<<<<<<< HEAD
   #id-info-btn-edit {
     margin-right: 10px;
 
@@ -530,7 +518,8 @@
       margin-right: 0;
       margin-left: 10px;
     }
-=======
+  }
+
   .header {
     margin: 30px 0 20px 0;
     font-size: 16px;
@@ -541,7 +530,6 @@
   .header {
     margin: 30px 0 20px 30px;
     font-size: 16px;
->>>>>>> 3ddbc065
   }
 }
 
@@ -651,25 +639,6 @@
 
   .header {
     .font-weight-bold();
-<<<<<<< HEAD
-    margin: 30px 0 10px;
-  }
-
-  table {
-    td {
-      padding: 5px 0;
-    }
-  }
-
-  #fms-btn-delete-pwd {
-    margin-left: 20px;
-    .rtl & {
-      margin-left: 0;
-      margin-right: 20px;
-    }
-  }
-}
-=======
     margin: 20px 0 4px 0;
   }
 
@@ -814,5 +783,4 @@
       height: calc(100% - 50px);
     }
   }
-}
->>>>>>> 3ddbc065
+}