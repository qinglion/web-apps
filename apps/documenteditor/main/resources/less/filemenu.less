
#file-menu-panel {
  .panel-menu {
<<<<<<< HEAD
=======
    width: 260px;
    float: left;
    border-right: 1px solid @border-toolbar;
    background-color: @background-toolbar;

>>>>>>> cb214909
    li {
      list-style: none;
      position: relative;

      &.fm-btn {
        height: 27px;
        margin-bottom: 3px;

        &:hover:not(.disabled) {
          background-color: @highlight-button-hover;
        }

        &.active:not(.disabled) {
          outline: 0;
          background-color: @highlight-button-pressed;

          > a {
            color: @text-normal-pressed;
          }
        }

        &.disabled > a {
          cursor: default;
          color: @border-regular-control;
        }

      }

      &.devider {
        .dropdown-menu .divider;
        margin-top: 10px;
        margin-bottom: 10px;
      }

      &:first-child {
        margin-top: 15px;
      }

      > a {
        &:extend(.dropdown-menu > li > a);
        padding-top: 4px;
        cursor: pointer;
        font-size: 13px;

        &:hover {
          text-decoration: none;
        }

        &:focus {
          outline: 0;
        }
      }
    }
  }

  .panel-context {
    width: 100%;
    padding-left: 260px;
    background-color: @background-normal;

    .content-box {
      height: 100%;
      padding: 0 20px;

      label.empty {
        position: absolute;
        top: 45%;
        left: 50%;
      }

      position: relative;
      overflow: hidden;
    }
  }
}

#panel-saveas, #panel-savecopy {
  table {
    margin-left: auto;
    margin-right: auto;
    margin-bottom: 65px;

    .btn-doc-format {
      margin: 65px 25px 0px;
    }
  }
}

.btn-doc-format {
  display: block;
  width: 98px;
  height: 125px;
  cursor: pointer;

  svg&:hover {
    opacity:0.85;
  }
}

.btn-blank-format {
  display: block;
  width: 96px;
  height: 96px;
  cursor: pointer;

  svg&:hover {
    opacity:0.85;
  }
}

<<<<<<< HEAD
=======
.flex-settings {
  #file-menu-panel & {
    &.bordered {
      border-bottom: 1px solid @border-regular-control;
    }
    overflow: hidden;
    position: relative;
  }
}

>>>>>>> cb214909
#panel-settings,
#panel-info {
  #file-menu-panel & {
    padding: 0;
    display: flex;
    flex-direction: column;
  }
}

#panel-settings {
  table {
    width: 100%;

    tr {
      td {
        padding: 5px 10px;

        &.left {
          text-align: right;
          width: 30%;

          label {
            font-weight: bold;
            font-size: 12px;
          }
        }

        &.right {
          width: 70%;
        }
      }

      &.divider {
        height: 10px;
      }
    }
  }
}

#panel-createnew {
  h3 {
    margin: 0;
    font-size: 10pt;
    color: @text-normal;
    font-weight: bold;
    padding: 0 0 10px 10px;
    white-space: nowrap;
  }

  .blank-document {
    min-width: 650px;
  }

  .blank-document-info {
    vertical-align: top;
    width: 445px;
    display: inline-block;

    h3 {
      padding-left: 0;
      padding-top: 40px;
      white-space: nowrap;
    }
  }

  .blank-document-btn {
    display: inline-block;
    margin: 25px 20px 65px;

    width: 96px;
    height: 96px;
    cursor: pointer;
  }

  hr {
    margin: 0;
    border-bottom: none;
    border-color: @border-toolbar;
  }

  .thumb-list {
    .thumb-wrap {
      display: inline-block;
      text-align: center;
      width: auto;
      padding: 30px 20px;
      cursor: pointer;

      .thumb {
        width: 96px;
        height: 96px;
        background-repeat: no-repeat;
        background-position: center;
      }

      .title {
        padding-top: 20px;
      }
    }
  }
}

#panel-recentfiles {
  .item {
    border: none;
    width: 100%;
    .box-shadow(none);
  }

  .recent-wrap {
    padding: 5px 10px;
    cursor: pointer;
    font-size: 12px;

    &:hover,
    &.over {
      background-color: @background-toolbar;
    }

    .recent-icon {
      float: left;
      width: 25px;
      height: 25px;
      margin-top: 1px;
      svg {
        width: 100%;
        height: 100%;
      }
    }

    > div:not(:first-child) {
      display: block;
      overflow: hidden;
      white-space: nowrap;
      text-overflow: ellipsis;
    }

    .file-info {
      color: @text-secondary;
    }
  }
}

#panel-help {
  #file-menu-panel & {
    padding: 0;
    overflow-y: hidden;
  }

  .no-padding {
    padding: 0;
    vertical-align: top;
  }

  .dataview {
    border-right: 1px solid @border-toolbar;

    & > .item {
      display: block;
      border: none;
      width: 100%;
      .box-shadow(none);
      margin: 0;
      font-size: 12px;
      float: none;

      &:not(.header-name) {
        &:hover,
        &.over {
          background-color: @background-toolbar;
        }

        &.selected {
          background-color: @highlight-button-pressed;
          color: @dropdown-link-active-color;
        }
      }
    }

    .help-item-wrap {
      padding: 4px 2px 4px 20px;
    }

    .header-name {
      padding: 16px 2px 4px 10px;
      font-size: 12px;
    }
  }
}

#panel-rights {
  #file-menu-panel & {
    padding: 0 30px;
  }
}

#panel-info,
#panel-rights {
  table {
    tr {
      td {
        padding: 0 20px 5px 0;

        &.left {
          padding: 5px 10px;
          text-align: right;
          width: 30%;

          label {
            font-weight: bold;
          }
        }

        &.right {
          padding: 5px 10px;
          width: 70%;
        }
      }

      &.divider {
        height: 10px;
      }
    }

    &.main {
      width: 100%;
    }
  }

  .userLink {
    background-position: -81px -234px;
    padding: 0 0 0 17px;
    width: 16px;
    height: 16px;

    &.sharedLink {
      background-position: -24px -273px;
    }
  }

  label, span {
    font-size: 12px;
  }

  .close {
    width: 16px;
    height: 16px;
    cursor: pointer;
    display: inline-block;
    vertical-align: middle;
    margin-left: 5px;

    background-position: @but-close-offset-x @but-close-offset-y;

    &.over,
    &:hover {
      background-position: @but-close-offset-x @but-close-offset-y - 16px;
    }

    &.disabled {
      background-position: @but-close-offset-x @but-close-offset-y - 32px;
      cursor: default;
    }
  }
}

#panel-protect {
  label {
    font-size: 12px;
  }

  #file-menu-panel & {
    padding: 30px 30px;
  }

  .header {
    font-weight: bold;
    margin: 30px 0 10px;
  }

  table {
    td {
      padding: 5px 0;
    }
  }
}<|MERGE_RESOLUTION|>--- conflicted
+++ resolved
@@ -1,14 +1,6 @@
 
 #file-menu-panel {
   .panel-menu {
-<<<<<<< HEAD
-=======
-    width: 260px;
-    float: left;
-    border-right: 1px solid @border-toolbar;
-    background-color: @background-toolbar;
-
->>>>>>> cb214909
     li {
       list-style: none;
       position: relative;
@@ -119,19 +111,6 @@
   }
 }
 
-<<<<<<< HEAD
-=======
-.flex-settings {
-  #file-menu-panel & {
-    &.bordered {
-      border-bottom: 1px solid @border-regular-control;
-    }
-    overflow: hidden;
-    position: relative;
-  }
-}
-
->>>>>>> cb214909
 #panel-settings,
 #panel-info {
   #file-menu-panel & {
@@ -287,7 +266,7 @@
   }
 
   .dataview {
-    border-right: 1px solid @border-toolbar;
+    border-right: @scaled-one-px-value solid @border-toolbar;
 
     & > .item {
       display: block;
