--- conflicted
+++ resolved
@@ -601,9 +601,6 @@
     padding-left: 12px;
     padding-right: 12px;
   }
-<<<<<<< HEAD
-=======
-}
 }
 
 #file-menu-panel {
@@ -711,5 +708,4 @@
       height: calc(100% - 50px);
     }
   }
->>>>>>> af3f02b6
 }