.btn-borders-large {
}

.icon-advanced-wrap {
}

.header-styles-tableview {
    .list-item > div{
        &:nth-child(1) {
            width:160px;
            height: 16px;
            padding-left:16px;
            padding-right: 5px;

            &.checked {
                &:before {
                    content: '';
                    width: 16px;
                    height: 16px;
                    display: inline-block;
                    float: left;
                    margin-left: -18px;
                    background-position: @menu-check-offset-x @menu-check-offset-y;
                }
            }
        }

        padding-right: 6px;
        vertical-align: middle;
        display: inline-block;
        text-overflow: ellipsis;
        overflow: hidden;
        white-space: pre;
    }
}

.canvas-box {
    border: @scaled-one-px-value solid @border-regular-control;
    background-color: #fff;
}

#bulleted-list-preview {
    margin-top: 2px;
    height:208px;
    width: 100%;
    border: @scaled-one-px-value-ie solid @border-regular-control-ie;
    border: @scaled-one-px-value solid @border-regular-control;
    background-color: @canvas-content-background;
}

#page-margins-preview {
    border: @scaled-one-px-value-ie solid @border-regular-control-ie;
    border: @scaled-one-px-value solid @border-regular-control;
}

#id-text-table-radio-fixed {
    display: inline-block;
    margin-right: 10px;
    vertical-align: middle;

    .pixel-ratio__1_75 &, .pixel-ratio__2 & {
        padding-bottom: 1px;
    }
}

#id-text-table-spn-fixed, #bookmarks-radio-location {
    display: inline-block;
    vertical-align: middle;
}

<<<<<<< HEAD
#id-adv-paragraph-indents {
    .outline-level {
        float: right;

        .rtl & {
            float: left;
        }
    }

    .margin-right {
        margin-right: 3px;

        .rtl & {
            margin-right: 0;
            margin-left: 3px;
        }
    }
}

#id-adv-paragraph-borders {
    .border-color {
        padding-left: 20px;

        .rtl & {
            padding-left: 0;
            padding-right: 20px;
        }
    }

    .back-color {
        margin-right: 5px;

        .rtl & {
            margin-right: 0;
            margin-left: 5px;
        }
    }

    .border-types {
        text-align: right;
        margin-left: 9px;

        .rtl & {
            text-align: left;
            margin-left: 0;
            margin-right: 9px;
        }

        .btn {
            margin-left: 4px;
            margin-bottom: 4px;

            .rtl & {
                margin-left: 0;
                margin-right: 4px;
            }
        }
    }
}

#id-adv-paragraph-font {
    .padding-left {
        padding-left: 40px;

        .rtl & {
            padding-left: 0;
            padding-right: 40px;
        }
    }

    .position {
        margin-left: 15px;

        .rtl & {
            margin-left: 0;
            margin-right: 15px;
        }
    }

    .ligatures {
        margin-left: 5px;

        .rtl & {
            margin-left: 0;
            margin-right: 5px;
        }
    }
}

#id-adv-paragraph-tabs {
    .tab-position {
        margin-right: 8px;

        .rtl & {
            margin-right: 0;
            margin-left: 8px;
        }
    }

    .margin-right {
        margin-right: 9px;

        .rtl & {
            margin-right: 0;
            margin-left: 9px;
        }
    }
}

#id-adv-paragraph-margins {
    .padding-left {
        padding-left: 15px;

        .rtl & {
            padding-left: 0;
            padding-right: 15px;
        }
    }
}

#id-adv-table-width, #id-adv-table-cell-props {
    .margin-right {
        margin-right: 10px;

        .rtl & {
            margin-right: 0;
            margin-left: 10px;
        }
    }
}

#id-adv-table-borders {
    .border-color {
        float: right;

        .rtl & {
            float: left;
        }
    }

    .border-types {
        padding-left: 10px;

        .rtl & {
            padding-left: 0;
            padding-right: 10px;
        }

        .btn {
            margin-left: 4px;
            margin-bottom: 4px;

            .rtl & {
                margin-left: 0;
                margin-right: 4px;
            }
        }
    }

    .back-color {
        margin-right: 5px;

        .rtl & {
            margin-right: 0;
            margin-left: 5px;
        }
    }
}

#id-adv-table-wrap {
    .margin-right {
        margin-right: 5px;

        .rtl & {
            margin-right: 0;
            margin-left: 5px;
        }
    }

    .number-indent {
        margin-left: 20px;

        .rtl & {
            margin-left: 0;
            margin-right: 20px;
        }
    }
}

#id-adv-image-rotate {
    #image-advanced-spin-angle {
        margin-left: 5px;

        .rtl & {
            margin-left: 0;
            margin-right: 5px;
        }
    }

    .flipped {
        margin-right: 15px;

        .rtl & {
            margin-right: 0;
            margin-left: 15px;
        }
    }
}

#id-adv-image-wrap {
    .margin-right {
        margin-right: 7px;

        .rtl & {
            margin-right: 0;
            margin-left: 7px;
        }
    }
}

#id-adv-shape-size {
    .padding-right {
        padding-right: 15px;

        .rtl & {
            padding-right: 0;
            padding-left: 15px;
        }
    }
}

#window-date-time {
    #datetime-dlg-default {
        float: right;

        .rtl & {
            float: left;
=======
#id-text-table-spn-fixed, #bookmarks-radio-location {
    display: inline-block;
    vertical-align: middle;
}

.advanced-settings-dlg {
    .roles-tableview {
        &.no-borders > .listview .item {
            border-width: 0 !important;
        }
        .item {
            padding: 0 6px;
        }

        @item-width: 20px;
        @item-height: 28px;
        .list-item {
            display: flex;
            align-items: center;
            height: @item-height;

            span.color {
                display: block;
                width: 12px;
                height: 12px;
                border: @scaled-one-px-value-ie solid @border-color-shading-ie;
                border: @scaled-one-px-value solid @border-color-shading;
            }
        }
        .list-item > div{
            vertical-align: middle;
            display: inline-block;
            text-overflow: ellipsis;
            overflow: hidden;
            white-space: pre;
        }

        .listitem-icon {
            width: @item-width;
            height: @item-height;
            margin-right: 5px;

            svg {
                width: @item-width;
                height: @item-height;
                fill: @text-normal-ie;
                fill: @text-normal;
            }
        }

        .selected {
            .listitem-icon {
                svg {
                    fill: @text-normal-pressed-ie;
                    fill: @text-normal-pressed;
                }
            }
>>>>>>> 82b37993
        }
    }
}<|MERGE_RESOLUTION|>--- conflicted
+++ resolved
@@ -1,370 +1,366 @@
-.btn-borders-large {
-}
-
-.icon-advanced-wrap {
-}
-
-.header-styles-tableview {
-    .list-item > div{
-        &:nth-child(1) {
-            width:160px;
-            height: 16px;
-            padding-left:16px;
-            padding-right: 5px;
-
-            &.checked {
-                &:before {
-                    content: '';
-                    width: 16px;
-                    height: 16px;
-                    display: inline-block;
-                    float: left;
-                    margin-left: -18px;
-                    background-position: @menu-check-offset-x @menu-check-offset-y;
-                }
-            }
-        }
-
-        padding-right: 6px;
-        vertical-align: middle;
-        display: inline-block;
-        text-overflow: ellipsis;
-        overflow: hidden;
-        white-space: pre;
-    }
-}
-
-.canvas-box {
-    border: @scaled-one-px-value solid @border-regular-control;
-    background-color: #fff;
-}
-
-#bulleted-list-preview {
-    margin-top: 2px;
-    height:208px;
-    width: 100%;
-    border: @scaled-one-px-value-ie solid @border-regular-control-ie;
-    border: @scaled-one-px-value solid @border-regular-control;
-    background-color: @canvas-content-background;
-}
-
-#page-margins-preview {
-    border: @scaled-one-px-value-ie solid @border-regular-control-ie;
-    border: @scaled-one-px-value solid @border-regular-control;
-}
-
-#id-text-table-radio-fixed {
-    display: inline-block;
-    margin-right: 10px;
-    vertical-align: middle;
-
-    .pixel-ratio__1_75 &, .pixel-ratio__2 & {
-        padding-bottom: 1px;
-    }
-}
-
-#id-text-table-spn-fixed, #bookmarks-radio-location {
-    display: inline-block;
-    vertical-align: middle;
-}
-
-<<<<<<< HEAD
-#id-adv-paragraph-indents {
-    .outline-level {
-        float: right;
-
-        .rtl & {
-            float: left;
-        }
-    }
-
-    .margin-right {
-        margin-right: 3px;
-
-        .rtl & {
-            margin-right: 0;
-            margin-left: 3px;
-        }
-    }
-}
-
-#id-adv-paragraph-borders {
-    .border-color {
-        padding-left: 20px;
-
-        .rtl & {
-            padding-left: 0;
-            padding-right: 20px;
-        }
-    }
-
-    .back-color {
-        margin-right: 5px;
-
-        .rtl & {
-            margin-right: 0;
-            margin-left: 5px;
-        }
-    }
-
-    .border-types {
-        text-align: right;
-        margin-left: 9px;
-
-        .rtl & {
-            text-align: left;
-            margin-left: 0;
-            margin-right: 9px;
-        }
-
-        .btn {
-            margin-left: 4px;
-            margin-bottom: 4px;
-
-            .rtl & {
-                margin-left: 0;
-                margin-right: 4px;
-            }
-        }
-    }
-}
-
-#id-adv-paragraph-font {
-    .padding-left {
-        padding-left: 40px;
-
-        .rtl & {
-            padding-left: 0;
-            padding-right: 40px;
-        }
-    }
-
-    .position {
-        margin-left: 15px;
-
-        .rtl & {
-            margin-left: 0;
-            margin-right: 15px;
-        }
-    }
-
-    .ligatures {
-        margin-left: 5px;
-
-        .rtl & {
-            margin-left: 0;
-            margin-right: 5px;
-        }
-    }
-}
-
-#id-adv-paragraph-tabs {
-    .tab-position {
-        margin-right: 8px;
-
-        .rtl & {
-            margin-right: 0;
-            margin-left: 8px;
-        }
-    }
-
-    .margin-right {
-        margin-right: 9px;
-
-        .rtl & {
-            margin-right: 0;
-            margin-left: 9px;
-        }
-    }
-}
-
-#id-adv-paragraph-margins {
-    .padding-left {
-        padding-left: 15px;
-
-        .rtl & {
-            padding-left: 0;
-            padding-right: 15px;
-        }
-    }
-}
-
-#id-adv-table-width, #id-adv-table-cell-props {
-    .margin-right {
-        margin-right: 10px;
-
-        .rtl & {
-            margin-right: 0;
-            margin-left: 10px;
-        }
-    }
-}
-
-#id-adv-table-borders {
-    .border-color {
-        float: right;
-
-        .rtl & {
-            float: left;
-        }
-    }
-
-    .border-types {
-        padding-left: 10px;
-
-        .rtl & {
-            padding-left: 0;
-            padding-right: 10px;
-        }
-
-        .btn {
-            margin-left: 4px;
-            margin-bottom: 4px;
-
-            .rtl & {
-                margin-left: 0;
-                margin-right: 4px;
-            }
-        }
-    }
-
-    .back-color {
-        margin-right: 5px;
-
-        .rtl & {
-            margin-right: 0;
-            margin-left: 5px;
-        }
-    }
-}
-
-#id-adv-table-wrap {
-    .margin-right {
-        margin-right: 5px;
-
-        .rtl & {
-            margin-right: 0;
-            margin-left: 5px;
-        }
-    }
-
-    .number-indent {
-        margin-left: 20px;
-
-        .rtl & {
-            margin-left: 0;
-            margin-right: 20px;
-        }
-    }
-}
-
-#id-adv-image-rotate {
-    #image-advanced-spin-angle {
-        margin-left: 5px;
-
-        .rtl & {
-            margin-left: 0;
-            margin-right: 5px;
-        }
-    }
-
-    .flipped {
-        margin-right: 15px;
-
-        .rtl & {
-            margin-right: 0;
-            margin-left: 15px;
-        }
-    }
-}
-
-#id-adv-image-wrap {
-    .margin-right {
-        margin-right: 7px;
-
-        .rtl & {
-            margin-right: 0;
-            margin-left: 7px;
-        }
-    }
-}
-
-#id-adv-shape-size {
-    .padding-right {
-        padding-right: 15px;
-
-        .rtl & {
-            padding-right: 0;
-            padding-left: 15px;
-        }
-    }
-}
-
-#window-date-time {
-    #datetime-dlg-default {
-        float: right;
-
-        .rtl & {
-            float: left;
-=======
-#id-text-table-spn-fixed, #bookmarks-radio-location {
-    display: inline-block;
-    vertical-align: middle;
-}
-
-.advanced-settings-dlg {
-    .roles-tableview {
-        &.no-borders > .listview .item {
-            border-width: 0 !important;
-        }
-        .item {
-            padding: 0 6px;
-        }
-
-        @item-width: 20px;
-        @item-height: 28px;
-        .list-item {
-            display: flex;
-            align-items: center;
-            height: @item-height;
-
-            span.color {
-                display: block;
-                width: 12px;
-                height: 12px;
-                border: @scaled-one-px-value-ie solid @border-color-shading-ie;
-                border: @scaled-one-px-value solid @border-color-shading;
-            }
-        }
-        .list-item > div{
-            vertical-align: middle;
-            display: inline-block;
-            text-overflow: ellipsis;
-            overflow: hidden;
-            white-space: pre;
-        }
-
-        .listitem-icon {
-            width: @item-width;
-            height: @item-height;
-            margin-right: 5px;
-
-            svg {
-                width: @item-width;
-                height: @item-height;
-                fill: @text-normal-ie;
-                fill: @text-normal;
-            }
-        }
-
-        .selected {
-            .listitem-icon {
-                svg {
-                    fill: @text-normal-pressed-ie;
-                    fill: @text-normal-pressed;
-                }
-            }
->>>>>>> 82b37993
-        }
-    }
+.btn-borders-large {
+}
+
+.icon-advanced-wrap {
+}
+
+.header-styles-tableview {
+    .list-item > div{
+        &:nth-child(1) {
+            width:160px;
+            height: 16px;
+            padding-left:16px;
+            padding-right: 5px;
+
+            &.checked {
+                &:before {
+                    content: '';
+                    width: 16px;
+                    height: 16px;
+                    display: inline-block;
+                    float: left;
+                    margin-left: -18px;
+                    background-position: @menu-check-offset-x @menu-check-offset-y;
+                }
+            }
+        }
+
+        padding-right: 6px;
+        vertical-align: middle;
+        display: inline-block;
+        text-overflow: ellipsis;
+        overflow: hidden;
+        white-space: pre;
+    }
+}
+
+.canvas-box {
+    border: @scaled-one-px-value solid @border-regular-control;
+    background-color: #fff;
+}
+
+#bulleted-list-preview {
+    margin-top: 2px;
+    height:208px;
+    width: 100%;
+    border: @scaled-one-px-value-ie solid @border-regular-control-ie;
+    border: @scaled-one-px-value solid @border-regular-control;
+    background-color: @canvas-content-background;
+}
+
+#page-margins-preview {
+    border: @scaled-one-px-value-ie solid @border-regular-control-ie;
+    border: @scaled-one-px-value solid @border-regular-control;
+}
+
+#id-text-table-radio-fixed {
+    display: inline-block;
+    margin-right: 10px;
+    vertical-align: middle;
+
+    .pixel-ratio__1_75 &, .pixel-ratio__2 & {
+        padding-bottom: 1px;
+    }
+}
+
+#id-text-table-spn-fixed, #bookmarks-radio-location {
+    display: inline-block;
+    vertical-align: middle;
+}
+
+#id-adv-paragraph-indents {
+    .outline-level {
+        float: right;
+
+        .rtl & {
+            float: left;
+        }
+    }
+
+    .margin-right {
+        margin-right: 3px;
+
+        .rtl & {
+            margin-right: 0;
+            margin-left: 3px;
+        }
+    }
+}
+
+#id-adv-paragraph-borders {
+    .border-color {
+        padding-left: 20px;
+
+        .rtl & {
+            padding-left: 0;
+            padding-right: 20px;
+        }
+    }
+
+    .back-color {
+        margin-right: 5px;
+
+        .rtl & {
+            margin-right: 0;
+            margin-left: 5px;
+        }
+    }
+
+    .border-types {
+        text-align: right;
+        margin-left: 9px;
+
+        .rtl & {
+            text-align: left;
+            margin-left: 0;
+            margin-right: 9px;
+        }
+
+        .btn {
+            margin-left: 4px;
+            margin-bottom: 4px;
+
+            .rtl & {
+                margin-left: 0;
+                margin-right: 4px;
+            }
+        }
+    }
+}
+
+#id-adv-paragraph-font {
+    .padding-left {
+        padding-left: 40px;
+
+        .rtl & {
+            padding-left: 0;
+            padding-right: 40px;
+        }
+    }
+
+    .position {
+        margin-left: 15px;
+
+        .rtl & {
+            margin-left: 0;
+            margin-right: 15px;
+        }
+    }
+
+    .ligatures {
+        margin-left: 5px;
+
+        .rtl & {
+            margin-left: 0;
+            margin-right: 5px;
+        }
+    }
+}
+
+#id-adv-paragraph-tabs {
+    .tab-position {
+        margin-right: 8px;
+
+        .rtl & {
+            margin-right: 0;
+            margin-left: 8px;
+        }
+    }
+
+    .margin-right {
+        margin-right: 9px;
+
+        .rtl & {
+            margin-right: 0;
+            margin-left: 9px;
+        }
+    }
+}
+
+#id-adv-paragraph-margins {
+    .padding-left {
+        padding-left: 15px;
+
+        .rtl & {
+            padding-left: 0;
+            padding-right: 15px;
+        }
+    }
+}
+
+#id-adv-table-width, #id-adv-table-cell-props {
+    .margin-right {
+        margin-right: 10px;
+
+        .rtl & {
+            margin-right: 0;
+            margin-left: 10px;
+        }
+    }
+}
+
+#id-adv-table-borders {
+    .border-color {
+        float: right;
+
+        .rtl & {
+            float: left;
+        }
+    }
+
+    .border-types {
+        padding-left: 10px;
+
+        .rtl & {
+            padding-left: 0;
+            padding-right: 10px;
+        }
+
+        .btn {
+            margin-left: 4px;
+            margin-bottom: 4px;
+
+            .rtl & {
+                margin-left: 0;
+                margin-right: 4px;
+            }
+        }
+    }
+
+    .back-color {
+        margin-right: 5px;
+
+        .rtl & {
+            margin-right: 0;
+            margin-left: 5px;
+        }
+    }
+}
+
+#id-adv-table-wrap {
+    .margin-right {
+        margin-right: 5px;
+
+        .rtl & {
+            margin-right: 0;
+            margin-left: 5px;
+        }
+    }
+
+    .number-indent {
+        margin-left: 20px;
+
+        .rtl & {
+            margin-left: 0;
+            margin-right: 20px;
+        }
+    }
+}
+
+#id-adv-image-rotate {
+    #image-advanced-spin-angle {
+        margin-left: 5px;
+
+        .rtl & {
+            margin-left: 0;
+            margin-right: 5px;
+        }
+    }
+
+    .flipped {
+        margin-right: 15px;
+
+        .rtl & {
+            margin-right: 0;
+            margin-left: 15px;
+        }
+    }
+}
+
+#id-adv-image-wrap {
+    .margin-right {
+        margin-right: 7px;
+
+        .rtl & {
+            margin-right: 0;
+            margin-left: 7px;
+        }
+    }
+}
+
+#id-adv-shape-size {
+    .padding-right {
+        padding-right: 15px;
+
+        .rtl & {
+            padding-right: 0;
+            padding-left: 15px;
+        }
+    }
+}
+
+#window-date-time {
+    #datetime-dlg-default {
+        float: right;
+
+        .rtl & {
+            float: left;
+        }
+    }
+}
+
+.advanced-settings-dlg {
+    .roles-tableview {
+        &.no-borders > .listview .item {
+            border-width: 0 !important;
+        }
+        .item {
+            padding: 0 6px;
+        }
+
+        @item-width: 20px;
+        @item-height: 28px;
+        .list-item {
+            display: flex;
+            align-items: center;
+            height: @item-height;
+
+            span.color {
+                display: block;
+                width: 12px;
+                height: 12px;
+                border: @scaled-one-px-value-ie solid @border-color-shading-ie;
+                border: @scaled-one-px-value solid @border-color-shading;
+            }
+        }
+        .list-item > div{
+            vertical-align: middle;
+            display: inline-block;
+            text-overflow: ellipsis;
+            overflow: hidden;
+            white-space: pre;
+        }
+
+        .listitem-icon {
+            width: @item-width;
+            height: @item-height;
+            margin-right: 5px;
+
+            svg {
+                width: @item-width;
+                height: @item-height;
+                fill: @text-normal-ie;
+                fill: @text-normal;
+            }
+        }
+
+        .selected {
+            .listitem-icon {
+                svg {
+                    fill: @text-normal-pressed-ie;
+                    fill: @text-normal-pressed;
+                }
+            }
+        }
+    }
 }