
.toolbar {
    &.masked {
        button.disabled .icon:not(.no-mask) {
            background-position-x: 0px !important;
        }
        .group:not(.no-mask) {
            opacity: 0.4;
        }
    }

    .font-attr {
        > .btn-slot:not(:last-child):not(.split) {
            margin-right: 4px;
        }

        > .btn-slot:not(:last-child).split {
            margin-right: 2px;
        }
    }
}

.toolbar-group-mask {
    position: absolute;
    top: 0;
    left: 0;
    right: 0;
    bottom: 0;
    opacity: 0;
    background-color: @background-toolbar;
    z-index: @zindex-tooltip + 1;
}

.item-markerlist {
    .background-ximage-v2('toolbar/bullets-and-numbering.png', 38px);
    width: 38px;
    height: 38px;
}

.dropdown-menu.toc-menu {
    @contents-menu-item-height: 72px;
    --bckgHOffset: ~"0px";

    > li > a.item-contents {
        div {
            .background-ximage-v2('toolbar/contents.png', 246px, @commonimage: false);
            background-color: #fff;
            width: 246px;
            height: @contents-menu-item-height;

<<<<<<< HEAD
            .get-scaled-value(1px);
            .box-shadow(0 0 0 @scaledvalue @gray);

            &:hover,
            &.selected {
                .get-scaled-value(2px);
                .box-shadow(0 0 0 @scaledvalue @primary);
=======
            .box-shadow(0 0 0 1px @border-regular-control);

            &:hover,
            &.selected {
                .box-shadow(0 0 0 2px @highlight-button-pressed);
>>>>>>> cb214909
            }
        }

        &:hover, &:focus {
            background-color: transparent;

            div {
<<<<<<< HEAD
                .get-scaled-value(2px);
                .box-shadow(0 0 0 @scaledvalue @primary);
=======
                .box-shadow(0 0 0 2px @highlight-button-pressed);
>>>>>>> cb214909
            }
        }
    }

    .loop(@counter) when (@counter > 0) {
        .loop((@counter - 1));
        li:nth-child(@{counter}) > a.item-contents {
            div {
                @incr-height: (@counter - 1)*@contents-menu-item-height;
                background-position: 0 ~"calc(var(--bckgHOffset) - @{incr-height})";
            }
        }
    }

    .loop(2);
}

<<<<<<< HEAD
.color-schemas-menu {
    span {
        &.colors {
            display: inline-block;
            margin-right: 15px;
        }

        &.color {
            display: inline-block;
            width: 12px;
            height: 12px;
            margin-right: 2px;

            .get-scaled-value(1px);
            border: @scaledvalue solid rgba(0, 0, 0, 0.2);
            vertical-align: middle;
        }

        &.text {
            vertical-align: middle;
        }
    }
    &.checked {
        &:before {
            display: none !important;
        }
        &, &:hover, &:focus {
            background-color: @primary;
            color: @dropdown-link-active-color;
            span.color {
                border-color: rgba(255,255,255,0.7);
            }
        }
    }
}
=======
>>>>>>> cb214909
// page number position
.menu-pageposition {
    .dataview {
        width: 125px;
        height: 85px;
        margin: 0 10px;

        &.disabled {
            > .item {
                cursor: default;
                opacity: 0.5;

                &:hover {
<<<<<<< HEAD
                    .get-scaled-value(1px);
                    .box-shadow(0 0 0 @scaledvalue @gray);
=======
                    .box-shadow(0 0 0 1px @border-regular-control);
>>>>>>> cb214909
                }
            }
        }
    }

    .item-pagenumber {
        .background-ximage('@{app-image-path}/toolbar/colontitules.png', '@{app-image-path}/toolbar/colontitules@2x.png', 33px);
        width: 33px;
        height: 33px;
    }
}

// menu zoom
.menu-zoom {
    line-height: @line-height-base;
    .title {
        padding: 5px 5px 5px 20px;
        float: left;
        //max-width: 95px;
        overflow: hidden;
        text-overflow: ellipsis;
    }

    .zoom {
        padding: 5px 3px;
        float: right;
        min-width: 40px;
        text-align: center;
    }
}


.username-tip {
    background-color: #ee3525;
    border: none;
    border-radius: 0;
    padding: 3px 10px;
    color: #ffffff;
    font: 11px arial;
    white-space: nowrap;
    letter-spacing: 1px;
    overflow: hidden;
    text-overflow: ellipsis;
}

#id-toolbar-menu-auto-fontcolor > a.selected,
#id-toolbar-menu-auto-fontcolor > a:hover,
#watermark-auto-color > a.selected,
#watermark-auto-color > a:hover {
    span {
<<<<<<< HEAD
        .get-scaled-value(1px);
        outline: @scaledvalue solid #000;
        border: @scaledvalue solid #fff;
=======
        outline: 1px solid @icon-normal;
        border: 1px solid @background-normal;
>>>>>>> cb214909
    }
}

.save-style-container {
    cursor: default;
    position: relative;
    padding: 14px 11px;
<<<<<<< HEAD

    .get-scaled-value(1px);
    border-left: @scaledvalue solid @gray;
    border-top: @scaledvalue solid @gray;
=======
    border-left: 1px solid @border-regular-control;
    border-top: 1px solid @border-regular-control;
>>>>>>> cb214909
}

.save-style-link {
    border-bottom: 1px dotted @text-secondary;
    cursor: pointer;
    margin-left: 22px;
}

.plus {
    width: 16px;
    height: 16px;
    cursor: pointer;
    position: absolute;
    background-position: @plus-offset-x @plus-offset-y;
}

.dropdown-menu > .disabled {
    .plus, .save-style-link {
        cursor: default;
        color: @dropdown-link-disabled-color;
        background-position: @plus-offset-x @plus-offset-y - 16;
    }
}

#slot-field-fontname {
    float: left;
    width: 84px;
}

#slot-field-fontsize {
    float: left;
    width: 45px;
    margin-left: 2px;
}

#slot-btn-incfont, #slot-btn-decfont, #slot-btn-changecase {
    margin-left: 2px;
}

#slot-field-styles {
    width: 100%;
    min-width: 160px;
}

#special-paste-container {
    position: absolute;
    z-index: @zindex-dropdown - 20;
<<<<<<< HEAD
    background-color: @gray-light;

    .get-scaled-value(1px);
    border: @scaledvalue solid @gray;
=======
    background-color: @background-toolbar;
    border: 1px solid @border-regular-control;
>>>>>>> cb214909
}<|MERGE_RESOLUTION|>--- conflicted
+++ resolved
@@ -48,21 +48,11 @@
             width: 246px;
             height: @contents-menu-item-height;
 
-<<<<<<< HEAD
-            .get-scaled-value(1px);
-            .box-shadow(0 0 0 @scaledvalue @gray);
+            .box-shadow(0 0 0 @scaled-one-px-value @border-regular-control);
 
             &:hover,
             &.selected {
-                .get-scaled-value(2px);
-                .box-shadow(0 0 0 @scaledvalue @primary);
-=======
-            .box-shadow(0 0 0 1px @border-regular-control);
-
-            &:hover,
-            &.selected {
-                .box-shadow(0 0 0 2px @highlight-button-pressed);
->>>>>>> cb214909
+                .box-shadow(0 0 0 @scaled-two-px-value @border-control-focus);
             }
         }
 
@@ -70,12 +60,7 @@
             background-color: transparent;
 
             div {
-<<<<<<< HEAD
-                .get-scaled-value(2px);
-                .box-shadow(0 0 0 @scaledvalue @primary);
-=======
-                .box-shadow(0 0 0 2px @highlight-button-pressed);
->>>>>>> cb214909
+                .box-shadow(0 0 0 @scaled-two-px-value @border-control-focus);
             }
         }
     }
@@ -93,44 +78,6 @@
     .loop(2);
 }
 
-<<<<<<< HEAD
-.color-schemas-menu {
-    span {
-        &.colors {
-            display: inline-block;
-            margin-right: 15px;
-        }
-
-        &.color {
-            display: inline-block;
-            width: 12px;
-            height: 12px;
-            margin-right: 2px;
-
-            .get-scaled-value(1px);
-            border: @scaledvalue solid rgba(0, 0, 0, 0.2);
-            vertical-align: middle;
-        }
-
-        &.text {
-            vertical-align: middle;
-        }
-    }
-    &.checked {
-        &:before {
-            display: none !important;
-        }
-        &, &:hover, &:focus {
-            background-color: @primary;
-            color: @dropdown-link-active-color;
-            span.color {
-                border-color: rgba(255,255,255,0.7);
-            }
-        }
-    }
-}
-=======
->>>>>>> cb214909
 // page number position
 .menu-pageposition {
     .dataview {
@@ -144,12 +91,7 @@
                 opacity: 0.5;
 
                 &:hover {
-<<<<<<< HEAD
-                    .get-scaled-value(1px);
-                    .box-shadow(0 0 0 @scaledvalue @gray);
-=======
-                    .box-shadow(0 0 0 1px @border-regular-control);
->>>>>>> cb214909
+                    .box-shadow(0 0 0 @scaled-one-px-value @border-regular-control);
                 }
             }
         }
@@ -200,14 +142,8 @@
 #watermark-auto-color > a.selected,
 #watermark-auto-color > a:hover {
     span {
-<<<<<<< HEAD
-        .get-scaled-value(1px);
-        outline: @scaledvalue solid #000;
-        border: @scaledvalue solid #fff;
-=======
-        outline: 1px solid @icon-normal;
-        border: 1px solid @background-normal;
->>>>>>> cb214909
+        outline: @scaled-one-px-value solid @icon-normal;
+        border: @scaled-one-px-value solid @background-normal;
     }
 }
 
@@ -215,19 +151,12 @@
     cursor: default;
     position: relative;
     padding: 14px 11px;
-<<<<<<< HEAD
-
-    .get-scaled-value(1px);
-    border-left: @scaledvalue solid @gray;
-    border-top: @scaledvalue solid @gray;
-=======
-    border-left: 1px solid @border-regular-control;
-    border-top: 1px solid @border-regular-control;
->>>>>>> cb214909
+    border-left: @scaled-one-px-value solid @border-regular-control;
+    border-top: @scaled-one-px-value solid @border-regular-control;
 }
 
 .save-style-link {
-    border-bottom: 1px dotted @text-secondary;
+    border-bottom: @scaled-one-px-value dotted @text-secondary;
     cursor: pointer;
     margin-left: 22px;
 }
@@ -271,13 +200,6 @@
 #special-paste-container {
     position: absolute;
     z-index: @zindex-dropdown - 20;
-<<<<<<< HEAD
-    background-color: @gray-light;
-
-    .get-scaled-value(1px);
-    border: @scaledvalue solid @gray;
-=======
     background-color: @background-toolbar;
-    border: 1px solid @border-regular-control;
->>>>>>> cb214909
+    border: @scaled-one-px-value solid @border-regular-control;
 }