--- conflicted
+++ resolved
@@ -213,26 +213,24 @@
 #special-paste-container {
     position: absolute;
     z-index: @zindex-dropdown - 20;
-<<<<<<< HEAD
+
     background-color: @background-toolbar-ie;
     background-color: @background-toolbar;
     border: @scaled-one-px-value-ie solid @border-regular-control-ie;
     border: @scaled-one-px-value solid @border-regular-control;
-=======
-    background-color: @gray-light;
-    border: 1px solid @gray;
 }
 
 .dropdown-menu.list-settings-level {
     .menu-list-preview {
-        .box-shadow(0 0 0 1px @gray);
+        .box-shadow(0 0 0 @scaled-one-px-value-ie @border-regular-control-ie);
+        .box-shadow(0 0 0 @scaled-one-px-value @border-regular-control);
     }
 
     a:hover {
         background-color: transparent;
         .menu-list-preview {
-            .box-shadow(0 0 0 2px @primary);
-        }
-    }
->>>>>>> 629d075f
+            .box-shadow(0 0 0 2px @border-control-focus-ie);
+            .box-shadow(0 0 0 @scaled-two-px-value @border-control-focus);
+        }
+    }
 }