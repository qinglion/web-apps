
@tabs-bg-color: #446995;

.toolbar {
    &.masked {
        button.disabled .icon:not(.no-mask) {
            background-position-x: 0px !important;
        }
        .group:not(.no-mask) {
            opacity: 0.4;
        }
    }

    .font-attr {
        > .btn-slot:not(:last-child):not(.split) {
            margin-right: 6px;
        }

        > .btn-slot:not(:last-child).split {
            margin-right: 2px;
        }
    }
}

.toolbar-group-mask {
    position: absolute;
    top: 0;
    left: 0;
    right: 0;
    bottom: 0;
    opacity: 0;
    background-color: @gray-light;
    z-index: @zindex-tooltip + 1;
}

.item-markerlist {
    .background-ximage-v2('toolbar/bullets-and-numbering.png', 38px);
    width: 38px;
    height: 38px;
}

.dropdown-menu.toc-menu {
    @contents-menu-item-height: 72px;
    --bckgHOffset: 0px;

    > li > a.item-contents {
        div {
            .background-ximage-v2('toolbar/contents.png', 246px, @commonimage: false);
            width: 246px;
            height: @contents-menu-item-height;

            .box-shadow(0 0 0 1px @gray);

            &:hover,
            &.selected {
                .box-shadow(0 0 0 2px @primary);
            }
        }

        &:hover, &:focus {
            background-color: transparent;

            div {
                .box-shadow(0 0 0 2px @primary);
            }
        }
    }

    .loop(@counter) when (@counter > 0) {
        .loop((@counter - 1));
        li:nth-child(@{counter}) > a.item-contents {
            div {
                @incr-height: (@counter - 1)*@contents-menu-item-height;
                background-position: 0 ~"calc(var(--bckgHOffset) - @{incr-height})";
            }
        }
    }

    .loop(2);
}

.color-schemas-menu {
    span {
        &.colors {
            display: inline-block;
            margin-right: 15px;
        }

        &.color {
            display: inline-block;
            width: 12px;
            height: 12px;
            margin-right: 2px;
            border: 1px solid rgba(0, 0, 0, 0.2);
            vertical-align: middle;
        }

        &.text {
            vertical-align: middle;
        }
    }
    &.checked {
        &:before {
            display: none !important;
        }
        &, &:hover, &:focus {
            background-color: @primary;
            color: @dropdown-link-active-color;
            span.color {
                border-color: rgba(255,255,255,0.7);
            }
        }
    }
}
// page number position
.menu-pageposition {
    .dataview {
        width: 125px;
        height: 85px;
        margin: 0 auto;

        &.disabled {
            > .item {
                cursor: default;
                opacity: 0.5;

                &:hover {
                    .box-shadow(0 0 0 1px @gray);
                }
            }
        }
    }

    .item-pagenumber {
        .background-ximage('@{app-image-path}/toolbar/colontitules.png', '@{app-image-path}/toolbar/colontitules@2x.png', 33px);
        width: 33px;
        height: 33px;
    }
}

// menu zoom
.menu-zoom {
    line-height: @line-height-base;
    .title {
        padding: 5px 5px 5px 20px;
        float: left;
        //max-width: 95px;
        overflow: hidden;
        text-overflow: ellipsis;
    }

    .zoom {
        padding: 5px 3px;
        float: right;
        min-width: 40px;
        text-align: center;
    }
}

<<<<<<< HEAD
// charts
.menu-insertchart {
    .group-description {
        padding-left: 4px;
    }

    .group-items-container {
        float: left;
        position: relative;
    }
}

.item-chartlist {
    .background-ximage-v2('toolbar/charttypes.png', 250px);

    width: 50px;
    height: 50px;
}

.line-normal {
    background-position: 0 0;
}

.line-stack {
    background-position: -50px 0;
}

.line-pstack {
    background-position: -100px 0;
}

.line-3d {
    background-position: -150px 0;
}

.column-normal {
    background-position: 0 -50px;
}

.column-stack{
    background-position: -50px -50px;
}

.column-pstack{
    background-position: -100px -50px;
}

.column-3d-normal {
    background-position: -150px -50px;
}

.column-3d-stack{
    background-position: -200px -50px;
}

.column-3d-pstack{
    background-position: -150px -100px;
}

.column-3d-normal-per{
    background-position: -200px -100px;
}

.bar-normal {
    background-position: 0 -100px;
}

.bar-stack{
    background-position: -50px -100px;
}

.bar-pstack{
    background-position: -100px -100px;
}

.bar-3d-normal {
    background-position: -150px -150px;
}

.bar-3d-stack{
    background-position: -200px -150px;
}

.bar-3d-pstack{
    background-position: -150px -200px;
}

.area-normal {
    background-position: 0 -150px;
}

.area-stack{
    background-position: -50px -150px;
}

.area-pstack{
    background-position: -100px -150px;
}

.pie-normal {
    background-position: 0 -200px;
}

.pie-3d-normal {
    background-position: -200px -200px;
}

.point-normal{
    background-position: -50px -200px;
}

.stock-normal{
    background-position: -100px -200px;
}

.pie-doughnut{
    background-position: -200px 0;
}

.surface-normal{
    background-position: 0px -300px;
}

.surface-wireframe{
    background-position: -50px -300px;
}

.contour-normal{
    background-position: -100px -300px;
}

.contour-wireframe{
    background-position: -150px -300px;
}
=======
@toolbar-icon-size: 20px;
.button-normal-icon(btn-align-center,     0, @toolbar-icon-size);
.button-normal-icon(btn-align-just,       1, @toolbar-icon-size);
.button-normal-icon(btn-align-left,       2, @toolbar-icon-size);
.button-normal-icon(btn-align-right,      3, @toolbar-icon-size);
.button-normal-icon(btn-bold,             5, @toolbar-icon-size);
.button-normal-icon(btn-pagebreak,        6, @toolbar-icon-size);
.button-normal-icon(btn-clearstyle,       7, @toolbar-icon-size);
//.toolbar-btn-icon(btn-editheader,         8, @toolbar-icon-size); // dublicate !!! index-39
.button-normal-icon(btn-copy,             9, @toolbar-icon-size);
.button-normal-icon(btn-copystyle,        10, @toolbar-icon-size);
.button-normal-icon(btn-decoffset,        11, @toolbar-icon-size);
.button-normal-icon(btn-decfont,          12, @toolbar-icon-size);
.button-normal-icon(btn-paracolor,        13, @toolbar-icon-size);
.button-normal-icon(btn-fontcolor,        14, @toolbar-icon-size);
.button-normal-icon(btn-incoffset,        15, @toolbar-icon-size);
.button-normal-icon(btn-incfont,          16, @toolbar-icon-size);
.button-normal-icon(btn-italic,           19, @toolbar-icon-size);
.button-normal-icon(btn-linespace,        20, @toolbar-icon-size);
.button-normal-icon(btn-setmarkers,       21, @toolbar-icon-size);
.button-normal-icon(btn-multilevels,      22, @toolbar-icon-size);
.button-normal-icon(btn-numbering,        23, @toolbar-icon-size);
//.button-normal-icon(btn-pageorient,       24, @toolbar-icon-size);
//.button-normal-icon(btn-pagesize,         25, @toolbar-icon-size);
.button-normal-icon(btn-paste,            26, @toolbar-icon-size);
.button-normal-icon(btn-print,            27, @toolbar-icon-size);
.button-normal-icon(btn-redo,             28, @toolbar-icon-size);
.button-normal-icon(btn-save,             29, @toolbar-icon-size);
.button-normal-icon(btn-highlight,        31, @toolbar-icon-size);
.button-normal-icon(btn-strikeout,        32, @toolbar-icon-size);
.button-normal-icon(btn-subscript,        33, @toolbar-icon-size);
.button-normal-icon(btn-superscript,      34, @toolbar-icon-size);
.button-normal-icon(btn-underline,        35, @toolbar-icon-size);
.button-normal-icon(btn-undo,             36, @toolbar-icon-size);
.button-normal-icon(btn-hidenchars,       37, @toolbar-icon-size);
//.button-normal-icon(btn-editheader,       39, @toolbar-icon-size);
.button-normal-icon(btn-mailrecepients,   40, @toolbar-icon-size);
.button-normal-icon(btn-synch,            42, @toolbar-icon-size);
.button-normal-icon(btn-save-coauth,      41, @toolbar-icon-size);
.button-normal-icon(btn-colorschemas,     44, @toolbar-icon-size);
.button-normal-icon(btn-hidebars,         47, @toolbar-icon-size);
.button-normal-icon(btn-settings,         48, @toolbar-icon-size);
//.toolbar-btn-icon(btn-bold,             5, @toolbar-icon-size);
.button-normal-icon(btn-zoomup,           57, @toolbar-icon-size);
.button-normal-icon(btn-zoomdown,         58, @toolbar-icon-size);

.button-normal-icon(btn-ic-review,        61, @toolbar-icon-size);
.button-normal-icon(btn-ic-docspell,    69, @toolbar-icon-size);

.button-normal-icon(mmerge-next,          71, @toolbar-icon-size);
.button-normal-icon(mmerge-last,          72, @toolbar-icon-size);
.button-normal-icon(mmerge-prev,          73, @toolbar-icon-size);
.button-normal-icon(mmerge-first,         74, @toolbar-icon-size);
//.button-normal-icon(btn-columns,          75, @toolbar-icon-size);
//.button-normal-icon(btn-pagemargins,      76, @toolbar-icon-size);

//.button-normal-icon(btn-insertimage,      17, @toolbar-icon-size);
//.button-normal-icon(btn-inserttable,      18, @toolbar-icon-size);
//.button-normal-icon(btn-inserthyperlink,  38, @toolbar-icon-size);
//.button-normal-icon(btn-insertshape,      43, @toolbar-icon-size);
//.button-normal-icon(btn-insertchart,      45, @toolbar-icon-size);
//.button-normal-icon(btn-text,             46, @toolbar-icon-size);
//.button-normal-icon(btn-insertequation,   53, @toolbar-icon-size);
//.button-normal-icon(btn-dropcap,          50, @toolbar-icon-size);
.button-normal-icon(btn-ic-doclang,     67, @toolbar-icon-size);

.button-normal-icon(rotate-90,      81, @toolbar-icon-size);
.button-normal-icon(rotate-270,     82, @toolbar-icon-size);
.button-normal-icon(flip-hor,       84, @toolbar-icon-size);
.button-normal-icon(flip-vert,      85, @toolbar-icon-size);

@menu-icon-size: 22px;
.menu-icon-normal(mnu-wrap-inline,          0, @menu-icon-size);
.menu-icon-normal(mnu-wrap-square,          1, @menu-icon-size);
.menu-icon-normal(mnu-wrap-tight,           2, @menu-icon-size);
.menu-icon-normal(mnu-wrap-through,         3, @menu-icon-size);
.menu-icon-normal(mnu-wrap-topAndBottom,    4, @menu-icon-size);
.menu-icon-normal(mnu-wrap-inFront,         5, @menu-icon-size);
.menu-icon-normal(mnu-wrap-behind,          6, @menu-icon-size);
.menu-icon-normal(mnu-arrange-front,        7, @menu-icon-size);
.menu-icon-normal(mnu-arrange-back,         8, @menu-icon-size);
.menu-icon-normal(mnu-arrange-forward,      9, @menu-icon-size);
.menu-icon-normal(mnu-arrange-backward,    10, @menu-icon-size);
.menu-icon-normal(mnu-arrange-group,       11, @menu-icon-size);
.menu-icon-normal(mnu-arrange-ungroup,     12, @menu-icon-size);
.menu-icon-normal(mnu-img-align-left,      13, @menu-icon-size);
.menu-icon-normal(mnu-img-align-center,    14, @menu-icon-size);
.menu-icon-normal(mnu-img-align-right,     15, @menu-icon-size);
.menu-icon-normal(mnu-img-align-top,       16, @menu-icon-size);
.menu-icon-normal(mnu-img-align-middle,    17, @menu-icon-size);
.menu-icon-normal(mnu-img-align-bottom,    18, @menu-icon-size);
.menu-icon-normal(mnu-distrib-hor,         19, @menu-icon-size);
.menu-icon-normal(mnu-distrib-vert,        20, @menu-icon-size);
.menu-icon-normal(mnu-align-center,        21, @menu-icon-size);
.menu-icon-normal(mnu-align-just,          22, @menu-icon-size);
.menu-icon-normal(mnu-align-left,          23, @menu-icon-size);
.menu-icon-normal(mnu-align-right,         24, @menu-icon-size);
.menu-icon-normal(mnu-dropcap-none,        25, @menu-icon-size);
.menu-icon-normal(mnu-dropcap-intext,      26, @menu-icon-size);
.menu-icon-normal(mnu-dropcap-inmargin,    27, @menu-icon-size);
.menu-icon-normal(mnu-columns-one,         28, @menu-icon-size);
.menu-icon-normal(mnu-columns-two,         29, @menu-icon-size);
.menu-icon-normal(mnu-columns-three,       30, @menu-icon-size);
.menu-icon-normal(mnu-columns-left,        31, @menu-icon-size);
.menu-icon-normal(mnu-columns-right,       32, @menu-icon-size);
.menu-icon-normal(mnu-direct-horiz,        33, @menu-icon-size);
.menu-icon-normal(mnu-direct-rup,          34, @menu-icon-size);
.menu-icon-normal(mnu-direct-rdown,        35, @menu-icon-size);

.menu-icon-normal(mnu-orient-portrait,     36, @menu-icon-size);
.menu-icon-normal(mnu-orient-landscape,    37, @menu-icon-size);
.menu-icon-normal(mnu-control-plain,       38, @menu-icon-size);
.menu-icon-normal(mnu-control-rich,        39, @menu-icon-size);
.menu-icon-normal(mnu-control-remove,      40, @menu-icon-size);

.menu-otherstates-icon(ppm-toolbar, @menu-icon-size);

>>>>>>> 12400295

.username-tip {
    background-color: #ee3525;
    border: none;
    border-radius: 0;
    padding: 3px 10px;
    color: #ffffff;
    font: 11px arial;
    white-space: nowrap;
    letter-spacing: 1px;
    overflow: hidden;
    text-overflow: ellipsis;
}

#id-toolbar-menu-auto-fontcolor > a.selected,
#control-settings-system-color > a.selected,
#control-settings-system-color > a:hover {
    span {
        outline: 1px solid #000;
        border: 1px solid #fff;
    }
}

.item-equation {
    border: 1px solid @gray;
    .background-ximage-v2('toolbar/math.png', 1500px, @commonimage: true);
}

.save-style-container {
    cursor: default;
    position: relative;
    padding: 14px 11px;
    border-left: 1px solid @gray;
    border-top: 1px solid @gray;
}

.save-style-link {
    border-bottom: 1px dotted #aaa;
    cursor: pointer;
    margin-left: 22px;
}

.plus {
    width: 16px;
    height: 16px;
    cursor: pointer;
    position: absolute;
    background-position: @plus-offset-x @plus-offset-y;
}

.dropdown-menu > .disabled {
    .plus, .save-style-link {
        cursor: default;
        color: @dropdown-link-disabled-color;
        background-position: @plus-offset-x @plus-offset-y - 16;
    }
}

#slot-field-fontname {
    float: left;
    width: 158px;
}

#slot-field-fontsize {
    float: left;
    width: 45px;
    margin-left: 2px;
}

#slot-btn-incfont, #slot-btn-decfont {
    margin-left: 2px;
}

#slot-field-styles {
    width: 100%;
    min-width: 160px;
}

#special-paste-container {
    position: absolute;
    z-index: @zindex-dropdown - 20;
    background-color: @gray-light;
    border: 1px solid @gray;
}<|MERGE_RESOLUTION|>--- conflicted
+++ resolved
@@ -157,260 +157,6 @@
     }
 }
 
-<<<<<<< HEAD
-// charts
-.menu-insertchart {
-    .group-description {
-        padding-left: 4px;
-    }
-
-    .group-items-container {
-        float: left;
-        position: relative;
-    }
-}
-
-.item-chartlist {
-    .background-ximage-v2('toolbar/charttypes.png', 250px);
-
-    width: 50px;
-    height: 50px;
-}
-
-.line-normal {
-    background-position: 0 0;
-}
-
-.line-stack {
-    background-position: -50px 0;
-}
-
-.line-pstack {
-    background-position: -100px 0;
-}
-
-.line-3d {
-    background-position: -150px 0;
-}
-
-.column-normal {
-    background-position: 0 -50px;
-}
-
-.column-stack{
-    background-position: -50px -50px;
-}
-
-.column-pstack{
-    background-position: -100px -50px;
-}
-
-.column-3d-normal {
-    background-position: -150px -50px;
-}
-
-.column-3d-stack{
-    background-position: -200px -50px;
-}
-
-.column-3d-pstack{
-    background-position: -150px -100px;
-}
-
-.column-3d-normal-per{
-    background-position: -200px -100px;
-}
-
-.bar-normal {
-    background-position: 0 -100px;
-}
-
-.bar-stack{
-    background-position: -50px -100px;
-}
-
-.bar-pstack{
-    background-position: -100px -100px;
-}
-
-.bar-3d-normal {
-    background-position: -150px -150px;
-}
-
-.bar-3d-stack{
-    background-position: -200px -150px;
-}
-
-.bar-3d-pstack{
-    background-position: -150px -200px;
-}
-
-.area-normal {
-    background-position: 0 -150px;
-}
-
-.area-stack{
-    background-position: -50px -150px;
-}
-
-.area-pstack{
-    background-position: -100px -150px;
-}
-
-.pie-normal {
-    background-position: 0 -200px;
-}
-
-.pie-3d-normal {
-    background-position: -200px -200px;
-}
-
-.point-normal{
-    background-position: -50px -200px;
-}
-
-.stock-normal{
-    background-position: -100px -200px;
-}
-
-.pie-doughnut{
-    background-position: -200px 0;
-}
-
-.surface-normal{
-    background-position: 0px -300px;
-}
-
-.surface-wireframe{
-    background-position: -50px -300px;
-}
-
-.contour-normal{
-    background-position: -100px -300px;
-}
-
-.contour-wireframe{
-    background-position: -150px -300px;
-}
-=======
-@toolbar-icon-size: 20px;
-.button-normal-icon(btn-align-center,     0, @toolbar-icon-size);
-.button-normal-icon(btn-align-just,       1, @toolbar-icon-size);
-.button-normal-icon(btn-align-left,       2, @toolbar-icon-size);
-.button-normal-icon(btn-align-right,      3, @toolbar-icon-size);
-.button-normal-icon(btn-bold,             5, @toolbar-icon-size);
-.button-normal-icon(btn-pagebreak,        6, @toolbar-icon-size);
-.button-normal-icon(btn-clearstyle,       7, @toolbar-icon-size);
-//.toolbar-btn-icon(btn-editheader,         8, @toolbar-icon-size); // dublicate !!! index-39
-.button-normal-icon(btn-copy,             9, @toolbar-icon-size);
-.button-normal-icon(btn-copystyle,        10, @toolbar-icon-size);
-.button-normal-icon(btn-decoffset,        11, @toolbar-icon-size);
-.button-normal-icon(btn-decfont,          12, @toolbar-icon-size);
-.button-normal-icon(btn-paracolor,        13, @toolbar-icon-size);
-.button-normal-icon(btn-fontcolor,        14, @toolbar-icon-size);
-.button-normal-icon(btn-incoffset,        15, @toolbar-icon-size);
-.button-normal-icon(btn-incfont,          16, @toolbar-icon-size);
-.button-normal-icon(btn-italic,           19, @toolbar-icon-size);
-.button-normal-icon(btn-linespace,        20, @toolbar-icon-size);
-.button-normal-icon(btn-setmarkers,       21, @toolbar-icon-size);
-.button-normal-icon(btn-multilevels,      22, @toolbar-icon-size);
-.button-normal-icon(btn-numbering,        23, @toolbar-icon-size);
-//.button-normal-icon(btn-pageorient,       24, @toolbar-icon-size);
-//.button-normal-icon(btn-pagesize,         25, @toolbar-icon-size);
-.button-normal-icon(btn-paste,            26, @toolbar-icon-size);
-.button-normal-icon(btn-print,            27, @toolbar-icon-size);
-.button-normal-icon(btn-redo,             28, @toolbar-icon-size);
-.button-normal-icon(btn-save,             29, @toolbar-icon-size);
-.button-normal-icon(btn-highlight,        31, @toolbar-icon-size);
-.button-normal-icon(btn-strikeout,        32, @toolbar-icon-size);
-.button-normal-icon(btn-subscript,        33, @toolbar-icon-size);
-.button-normal-icon(btn-superscript,      34, @toolbar-icon-size);
-.button-normal-icon(btn-underline,        35, @toolbar-icon-size);
-.button-normal-icon(btn-undo,             36, @toolbar-icon-size);
-.button-normal-icon(btn-hidenchars,       37, @toolbar-icon-size);
-//.button-normal-icon(btn-editheader,       39, @toolbar-icon-size);
-.button-normal-icon(btn-mailrecepients,   40, @toolbar-icon-size);
-.button-normal-icon(btn-synch,            42, @toolbar-icon-size);
-.button-normal-icon(btn-save-coauth,      41, @toolbar-icon-size);
-.button-normal-icon(btn-colorschemas,     44, @toolbar-icon-size);
-.button-normal-icon(btn-hidebars,         47, @toolbar-icon-size);
-.button-normal-icon(btn-settings,         48, @toolbar-icon-size);
-//.toolbar-btn-icon(btn-bold,             5, @toolbar-icon-size);
-.button-normal-icon(btn-zoomup,           57, @toolbar-icon-size);
-.button-normal-icon(btn-zoomdown,         58, @toolbar-icon-size);
-
-.button-normal-icon(btn-ic-review,        61, @toolbar-icon-size);
-.button-normal-icon(btn-ic-docspell,    69, @toolbar-icon-size);
-
-.button-normal-icon(mmerge-next,          71, @toolbar-icon-size);
-.button-normal-icon(mmerge-last,          72, @toolbar-icon-size);
-.button-normal-icon(mmerge-prev,          73, @toolbar-icon-size);
-.button-normal-icon(mmerge-first,         74, @toolbar-icon-size);
-//.button-normal-icon(btn-columns,          75, @toolbar-icon-size);
-//.button-normal-icon(btn-pagemargins,      76, @toolbar-icon-size);
-
-//.button-normal-icon(btn-insertimage,      17, @toolbar-icon-size);
-//.button-normal-icon(btn-inserttable,      18, @toolbar-icon-size);
-//.button-normal-icon(btn-inserthyperlink,  38, @toolbar-icon-size);
-//.button-normal-icon(btn-insertshape,      43, @toolbar-icon-size);
-//.button-normal-icon(btn-insertchart,      45, @toolbar-icon-size);
-//.button-normal-icon(btn-text,             46, @toolbar-icon-size);
-//.button-normal-icon(btn-insertequation,   53, @toolbar-icon-size);
-//.button-normal-icon(btn-dropcap,          50, @toolbar-icon-size);
-.button-normal-icon(btn-ic-doclang,     67, @toolbar-icon-size);
-
-.button-normal-icon(rotate-90,      81, @toolbar-icon-size);
-.button-normal-icon(rotate-270,     82, @toolbar-icon-size);
-.button-normal-icon(flip-hor,       84, @toolbar-icon-size);
-.button-normal-icon(flip-vert,      85, @toolbar-icon-size);
-
-@menu-icon-size: 22px;
-.menu-icon-normal(mnu-wrap-inline,          0, @menu-icon-size);
-.menu-icon-normal(mnu-wrap-square,          1, @menu-icon-size);
-.menu-icon-normal(mnu-wrap-tight,           2, @menu-icon-size);
-.menu-icon-normal(mnu-wrap-through,         3, @menu-icon-size);
-.menu-icon-normal(mnu-wrap-topAndBottom,    4, @menu-icon-size);
-.menu-icon-normal(mnu-wrap-inFront,         5, @menu-icon-size);
-.menu-icon-normal(mnu-wrap-behind,          6, @menu-icon-size);
-.menu-icon-normal(mnu-arrange-front,        7, @menu-icon-size);
-.menu-icon-normal(mnu-arrange-back,         8, @menu-icon-size);
-.menu-icon-normal(mnu-arrange-forward,      9, @menu-icon-size);
-.menu-icon-normal(mnu-arrange-backward,    10, @menu-icon-size);
-.menu-icon-normal(mnu-arrange-group,       11, @menu-icon-size);
-.menu-icon-normal(mnu-arrange-ungroup,     12, @menu-icon-size);
-.menu-icon-normal(mnu-img-align-left,      13, @menu-icon-size);
-.menu-icon-normal(mnu-img-align-center,    14, @menu-icon-size);
-.menu-icon-normal(mnu-img-align-right,     15, @menu-icon-size);
-.menu-icon-normal(mnu-img-align-top,       16, @menu-icon-size);
-.menu-icon-normal(mnu-img-align-middle,    17, @menu-icon-size);
-.menu-icon-normal(mnu-img-align-bottom,    18, @menu-icon-size);
-.menu-icon-normal(mnu-distrib-hor,         19, @menu-icon-size);
-.menu-icon-normal(mnu-distrib-vert,        20, @menu-icon-size);
-.menu-icon-normal(mnu-align-center,        21, @menu-icon-size);
-.menu-icon-normal(mnu-align-just,          22, @menu-icon-size);
-.menu-icon-normal(mnu-align-left,          23, @menu-icon-size);
-.menu-icon-normal(mnu-align-right,         24, @menu-icon-size);
-.menu-icon-normal(mnu-dropcap-none,        25, @menu-icon-size);
-.menu-icon-normal(mnu-dropcap-intext,      26, @menu-icon-size);
-.menu-icon-normal(mnu-dropcap-inmargin,    27, @menu-icon-size);
-.menu-icon-normal(mnu-columns-one,         28, @menu-icon-size);
-.menu-icon-normal(mnu-columns-two,         29, @menu-icon-size);
-.menu-icon-normal(mnu-columns-three,       30, @menu-icon-size);
-.menu-icon-normal(mnu-columns-left,        31, @menu-icon-size);
-.menu-icon-normal(mnu-columns-right,       32, @menu-icon-size);
-.menu-icon-normal(mnu-direct-horiz,        33, @menu-icon-size);
-.menu-icon-normal(mnu-direct-rup,          34, @menu-icon-size);
-.menu-icon-normal(mnu-direct-rdown,        35, @menu-icon-size);
-
-.menu-icon-normal(mnu-orient-portrait,     36, @menu-icon-size);
-.menu-icon-normal(mnu-orient-landscape,    37, @menu-icon-size);
-.menu-icon-normal(mnu-control-plain,       38, @menu-icon-size);
-.menu-icon-normal(mnu-control-rich,        39, @menu-icon-size);
-.menu-icon-normal(mnu-control-remove,      40, @menu-icon-size);
-
-.menu-otherstates-icon(ppm-toolbar, @menu-icon-size);
-
->>>>>>> 12400295
 
 .username-tip {
     background-color: #ee3525;
