--- conflicted
+++ resolved
@@ -1,78 +1,11 @@
 
-<<<<<<< HEAD
-=======
-.tool-menu.right {
-    .tool-menu-btns {
-        position: absolute;
-        border-left: 1px solid @border-toolbar;
-        background-color: @background-toolbar;
-        right: 0;
-        overflow: hidden;
-    }
-}
-
-.right-panel {
-    width: 220px;
-    height: 100%;
-    display: none;
-    padding: 0 10px 0 15px;
-    position: relative;
-    overflow: hidden;
-    border-left: 1px solid @border-toolbar;
-    line-height: 15px;
-}
-
->>>>>>> cb214909
 .settings-panel {
     .padding-medium {
         padding-bottom: 12px;
     }
 
-<<<<<<< HEAD
     .padding-extra-small {
         padding-bottom: 2px;
-=======
-    .padding-large {
-        padding-bottom: 16px;
-    }
-
-    .finish-cell {
-        height: 15px;
-    }
-
-    label {
-        .font-size-normal();
-        font-weight: normal;
-
-        &.input-label{
-            margin-bottom: 0;
-            vertical-align: middle;
-        }
-
-        &.header {
-            font-weight: bold;
-        }
-    }
-
-    .separator { width: 100%;}
-
-    .settings-hidden {
-        display: none;
-    }
-
-    textarea {
-       .user-select(text);
-        width: 100%;
-        resize: none;
-        margin-bottom: 5px;
-        //border: 1px solid @border-toolbar;
-        height: 100%;
-
-        &.disabled {
-            opacity: 0.65;
-            cursor: default !important;
-        }
->>>>>>> cb214909
     }
 }
 .right-panel .settings-panel {
