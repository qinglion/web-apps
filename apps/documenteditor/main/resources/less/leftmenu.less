<<<<<<< HEAD

.left-panel {
    #left-panel-history {
=======
.tool-menu {
    height: 100%;
    display: block;

    &.left {
        overflow: hidden;

        .tool-menu-btns {
            border-right: 1px solid @border-toolbar;
        }
    }
}

.tool-menu-btns {
    width: 40px;
    height: 100%;
    display: inline-block;
    position: absolute;
    padding-top: 15px;

    button {
        margin-bottom: 8px;
    }
}

.left-panel {
    padding-left: 40px;
    height: 100%;
    border-right: 1px solid @border-toolbar;

    #left-panel-chat {
        height: 100%;
    }
    #left-panel-comments {
        height: 100%;
    }
     #left-panel-history {
>>>>>>> cb214909
        height: 100%;
    }
}

.left-menu-full-ct {
    width: 100%;
    height: 100%;
    left: 40px;
    padding-right: 40px;
    top: 0;
    position: absolute;
    z-index: @zindex-dropdown - 5;
    background-color: @background-toolbar;
    overflow: hidden;
}

#developer-hint, #beta-hint, #limit-hint {
    position: absolute;
    left: 0;
    padding: 12px 0;
    background-color: #ffb400;
    color: #6e4e00 !important;
    white-space: pre;
    line-height: 20px;
    writing-mode: tb-rl;
    -moz-transform: rotate(180deg);
    -ms-transform: rotate(180deg);
    -webkit-transform: rotate(180deg);
    -o-transform: rotate(180deg);
    transform: rotate(180deg);
    cursor: default;
}
<|MERGE_RESOLUTION|>--- conflicted
+++ resolved
@@ -1,75 +1,35 @@
-<<<<<<< HEAD
-
-.left-panel {
-    #left-panel-history {
-=======
-.tool-menu {
-    height: 100%;
-    display: block;
-
-    &.left {
-        overflow: hidden;
-
-        .tool-menu-btns {
-            border-right: 1px solid @border-toolbar;
-        }
-    }
-}
-
-.tool-menu-btns {
-    width: 40px;
-    height: 100%;
-    display: inline-block;
-    position: absolute;
-    padding-top: 15px;
-
-    button {
-        margin-bottom: 8px;
-    }
-}
-
-.left-panel {
-    padding-left: 40px;
-    height: 100%;
-    border-right: 1px solid @border-toolbar;
-
-    #left-panel-chat {
-        height: 100%;
-    }
-    #left-panel-comments {
-        height: 100%;
-    }
-     #left-panel-history {
->>>>>>> cb214909
-        height: 100%;
-    }
-}
-
-.left-menu-full-ct {
-    width: 100%;
-    height: 100%;
-    left: 40px;
-    padding-right: 40px;
-    top: 0;
-    position: absolute;
-    z-index: @zindex-dropdown - 5;
-    background-color: @background-toolbar;
-    overflow: hidden;
-}
-
-#developer-hint, #beta-hint, #limit-hint {
-    position: absolute;
-    left: 0;
-    padding: 12px 0;
-    background-color: #ffb400;
-    color: #6e4e00 !important;
-    white-space: pre;
-    line-height: 20px;
-    writing-mode: tb-rl;
-    -moz-transform: rotate(180deg);
-    -ms-transform: rotate(180deg);
-    -webkit-transform: rotate(180deg);
-    -o-transform: rotate(180deg);
-    transform: rotate(180deg);
-    cursor: default;
-}
+
+.left-panel {
+    #left-panel-history {
+        height: 100%;
+    }
+}
+
+.left-menu-full-ct {
+    width: 100%;
+    height: 100%;
+    left: 40px;
+    padding-right: 40px;
+    top: 0;
+    position: absolute;
+    z-index: @zindex-dropdown - 5;
+    background-color: @background-toolbar;
+    overflow: hidden;
+}
+
+#developer-hint, #beta-hint, #limit-hint {
+    position: absolute;
+    left: 0;
+    padding: 12px 0;
+    background-color: #ffb400;
+    color: #6e4e00 !important;
+    white-space: pre;
+    line-height: 20px;
+    writing-mode: tb-rl;
+    -moz-transform: rotate(180deg);
+    -ms-transform: rotate(180deg);
+    -webkit-transform: rotate(180deg);
+    -o-transform: rotate(180deg);
+    transform: rotate(180deg);
+    cursor: default;
+}