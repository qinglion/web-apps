--- conflicted
+++ resolved
@@ -1,209 +1,148 @@
-﻿<!DOCTYPE html>
-<html>
-	<head>
-		<title>Bilder einfügen</title>
-		<meta charset="utf-8" />
-        <meta name="description" content="Fügen Sie ein Bild in Ihrem Dokument ein und ändern Sie seine Position und Eigenschaften" />
-		<link type="text/css" rel="stylesheet" href="../editor.css" />
-		<link type = "text/css" rel = "stylesheet" href = "../../images/sprite.css" />
-        <script type="text/javascript" src="../callback.js"></script>
-        <script type="text/javascript" src="../search/js/page-search.js"></script>
-	</head>
-	<body>
-		<div class="mainpart">
-			<div class="search-field">
-				<input id="search" class="searchBar" placeholder="Suche" type="text" onkeypress="doSearch(event)">
-			</div>
-			<h1>Bilder einfügen</h1>
-			<p>Im <a target="_blank" href="https://www.onlyoffice.com/de/document-editor.aspx" onclick="onhyperlinkclick(this)"><b>Dokumenteneditor</b></a> können Sie Bilder in den gängigsten Formaten in Ihr Dokument einfügen. Die folgenden Bildformate werden unterstützt: <b>BMP</b>, <b>GIF</b>, <b>JPEG</b>, <b>JPG</b>, <b>PNG</b>.</p>
-			<h3>Bild einfügen</h3>
-			<p>Um ein Bild in den Dokumenttext einzufügen,</p>
-			<ol>
-				<li>Plazieren Sie den Zeiger an der Stelle, an der das Bild platziert werden soll.</li>
-<<<<<<< HEAD
-                <li>Wechseln Sie zur Registerkarte <b>Einfügen</b> in der oberen Symbolleiste.</li>
-				<li>Klicken Sie auf das <div class = "icon icon-image"></div> <b>Bildsymbol</b> in der oberen Symbolleiste.</li>
-				<li>Wählen Sie eine der folgenden Optionen, um das Bild zu laden:<ul>
-=======
-				<li>Wechseln Sie zur Registerkarte <b>Einfügen</b> in der oberen Symbolleiste.</li>
-				<li>Klicken Sie auf das <img alt="Bild" src="../images/image.png" /> <b>Bildsymbol</b> in der oberen Symbolleiste.</li>
-				<li>Wählen Sie eine der folgenden Optionen, um das Bild zu laden:
-					<ul>
->>>>>>> 2cb80179
-						<li>Die Option <b>Bild aus Datei</b> öffnet das Standarddialogfenster für die Dateiauswahl. Durchsuchen Sie das Festplattenlaufwerk Ihres Computers nach der erforderlichen Date und klicken Sie auf die Schaltfläche <b>Öffnen</b>.
-							<p class="note">Im <em>Online-Editor</em> können Sie mehrere Bilder gleichzeitig auswählen.</p>
-						</li>
-						<li>Die Option <b>Bild von URL</b> öffnet das Fenster, in dem  Sie die erforderliche Bild-Webadresse eingeben und auf die Schaltfläche <b>OK</b> klicken können.</li>
-						<li class="onlineDocumentFeatures">Die Option <b>Bild aus Speicher</b> öffnet das Fenster <b>Datenquelle auswählen</b>. Wählen Sie ein in Ihrem Portal gespeichertes Bild aus und klicken Sie auf die Schaltfläche <b>OK</b>.</li>
-					</ul>
-				</li>
-				<li>Sobald das Bild hinzugefügt wurde, können Sie seine Größe, Eigenschaften und Position ändern.</li>
-			</ol>
-<<<<<<< HEAD
-            <h3>Verschieben und ändern Sie die Größe von Bildern</h3>
-			<p>Um die <div class = "big big-moving_image"></div>Bildgröße zu ändern, ziehen Sie kleine Quadrate <div class = "icon icon-resize_square"></div> an den Rändern. Halten Sie die <b>Umschalttaste</b> gedrückt und ziehen Sie eines der Eckensymbole, um die ursprünglichen Proportionen des ausgewählten Bilds während der Größenänderung beizubehalten.</p>
-			<p>Verwenden Sie zum Ändern der Bildposition das Symbol <div class = "icon icon-arrow"></div>, das angezeigt wird, nachdem Sie den Mauszeiger über das Bild bewegt haben. Ziehen Sie das Bild an die gewünschte Position, ohne die Maustaste loszulassen.</p>
-			<p>Wenn Sie das Bild verschieben, werden Hilfslinien angezeigt, mit denen Sie das Objekt präzise auf der Seite positionieren können (wenn ein anderer Umbruchstil als Inline ausgewählt ist).</p>
-			<p>Um das Bild zu drehen, bewegen Sie den Mauszeiger über den Drehgriff <div class = "icon icon-greencircle"></div> und ziehen Sie ihn im oder gegen den Uhrzeigersinn. Halten Sie die Umschalttaste gedrückt, um den Drehwinkel auf Schritte von 15 Grad zu beschränken.</p>
-            <p class="note"><b>Hinweis</b>: Die Liste der Tastaturkürzel, die beim Arbeiten mit Objekten verwendet werden können, finden Sie <a href="../HelpfulHints/KeyboardShortcuts.htm#workwithobjects" onclick="onhyperlinkclick(this)">hier</a></p>
-            <hr />
-            <h3>Passen Sie die Bildeinstellungen an</h3>
-			<p><img class="floatleft" alt="Registerkarte Bildeinstellungen" src="../images/right_image.png" />Einige der Bildeinstellungen können über die Registerkarte <b>Bildeinstellungen</b> in der rechten Seitenleiste geändert werden. Um es zu aktivieren, klicken Sie auf das Bild und wählen Sie rechts das Symbol <b>Bildeinstellungen</b> <div class = "icon icon-image_settings_icon"></div>. Hier können Sie folgende Eigenschaften ändern:</p>
-			<ul style="margin-left: 280px;">
-				<li><b>Größe</b> wird verwendet, um die aktuelle <b>Bildbreite</b> und <b>-höhe</b> anzuzeigen. Bei Bedarf können Sie die  tatsächliche Bildgröße wiederherstellen, indem Sie auf die Schaltfläche <b>Tatsächliche Größe</b> klicken. Mit der Schaltfläche <b>An Rand anpassen</b> können Sie die Größe des Bilds so ändern, dass es den gesamten Abstand zwischen dem linken und rechten Seitenrand einnimmt.<p>Mit der Schaltfläche <b>Zuschneiden</b> können Sie das Bild zuschneiden. Klicken Sie auf die Schaltfläche <b>Zuschneiden</b>, um die Beschneidungsgriffe zu aktivieren, die an den Bildecken und in der Mitte jeder Seite angezeigt werden. Ziehen Sie die Ziehpunkte manuell, um den Zuschneidebereich festzulegen. Sie können den Mauszeiger über den Rand des Zuschneidebereichs bewegen, sodass er zum <div class = "icon icon-arrow"></div> Symbol wird, und den Bereich ziehen.</p>
-                <ul>
-                    <li>Um eine einzelne Seite zuzuschneiden, ziehen Sie den Griff in der Mitte dieser Seite.</li>
-                    <li>Ziehen Sie einen der Eckgriffe, um zwei benachbarte Seiten gleichzeitig zuzuschneiden.</li>
-                    <li>Um zwei gegenüberliegende Seiten des Bildes gleichermaßen zuzuschneiden, halten Sie die Strg-Taste gedrückt, wenn Sie den Griff in die Mitte einer dieser Seiten ziehen.</li>
-                    <li>Um alle Seiten des Bildes gleichmäßig zuzuschneiden, halten Sie die <em>Strg</em>-Taste gedrückt, wenn Sie einen der Eckgriffe ziehen.</li>
-                </ul>    
-                    <p>Wenn der Zuschneidebereich angegeben ist, klicken Sie erneut auf die Schaltfläche <b>Zuschneiden</b> oder drücken Sie die <em>Esc</em>-Taste oder klicken Sie auf eine beliebige Stelle außerhalb des Zuschneidebereichs, um die Änderungen zu übernehmen.</p>
-                    <p>Nachdem der Zuschneidebereich ausgewählt wurde, können Sie auch die Optionen <b>Ausfüllen</b> und <b>Anpassen</b> verwenden, die im Dropdown-Menü <b>Zuschneiden</b> verfügbar sind. Klicken Sie erneut auf die Schaltfläche <b>Zuschneiden</b> und wählen Sie die gewünschte Option aus:</p>
-                <ul>
-                    <li>Wenn Sie die Option <b>Füllen</b> auswählen, bleibt der zentrale Teil des Originalbilds erhalten und wird zum Füllen des ausgewählten Zuschneidebereichs verwendet, während andere Teile des Bildes entfernt werden.</li>
-                    <li>Wenn Sie die Option <b>Anpassen</b> auswählen, wird die Größe des Bilds so angepasst, dass es der Höhe oder Breite des Zuschneidebereichs entspricht. Es werden keine Teile des Originalbilds entfernt, es können jedoch leere Bereiche innerhalb des ausgewählten Zuschneidebereichs angezeigt werden.</li>
-                </ul>
-                </li>				
-                <li>Durch <b>Drehen</b> wird das Bild um 90 Grad im oder gegen den Uhrzeigersinn gedreht sowie das Bild horizontal oder vertikal gespiegelt. Klicken Sie auf eine der Schaltflächen:<ul>
-                        <li><div class = "icon icon-rotatecounterclockwise"></div> um das Bild um 90 Grad gegen den Uhrzeigersinn zu drehen</li>
-                        <li><div class = "icon icon-rotateclockwise"></div> um das Bild um 90 Grad im Uhrzeigersinn zu drehen</li>
-                        <li><div class = "icon icon-fliplefttoright"></div> um das Bild horizontal zu drehen  (von links nach rechts)</li>
-                        <li><div class = "icon icon-flipupsidedown"></div> um das Bild vertikal zu drehen (verkehrt herum)</li>
-                    </ul>
-                </li>
-                <li>Der <b>Umbruchstil</b> wird verwendet, um einen Textumbruchstil aus den verfügbaren auszuwählen - Inline, Quadrat, Eng, Durch, Oben und Unten, vorne, hinten (weitere Informationen finden Sie in der Beschreibung der erweiterten Einstellungen unten).</li>
-=======
-			<p>Es ist auch möglich, dem Bild eine Beschriftung hinzuzufügen. Weitere Informationen zum Arbeiten mit Bildunterschriften finden Sie in <a href="../UsageInstructions/AddCaption.htm" onclick="onhyperlinkclick(this)">diesem Artikel</a>.</p>
-			<h3>Die Größe von Bildern ändern und Bilder verschieben</h3>
-			<p>Um die <img class="floatleft" alt="Bild verschieben" src="../images/moving_image.png" />Bildgröße zu ändern, ziehen Sie kleine Quadrate <img alt="Quadrat" src="../images/resize_square.png" /> an den Rändern. Halten Sie die <b>Umschalttaste</b> gedrückt und ziehen Sie eines der Eckensymbole, um die ursprünglichen Proportionen des ausgewählten Bilds während der Größenänderung beizubehalten.</p>
-			<p>Verwenden Sie zum Ändern der Bildposition das Symbol <img alt="Pfeil" src="../images/arrow.png" />, das angezeigt wird, nachdem Sie den Mauszeiger über das Bild bewegt haben. Ziehen Sie das Bild an die gewünschte Position, ohne die Maustaste loszulassen.</p>
-			<p>Wenn Sie das Bild verschieben, werden Hilfslinien angezeigt, mit denen Sie das Objekt präzise auf der Seite positionieren können (wenn ein anderer Umbruchstil als Inline ausgewählt ist).</p>
-			<p>Um das Bild zu drehen, bewegen Sie den Mauszeiger über den Drehgriff <img alt="Drehpunkt" src="../images/greencircle.png" /> und ziehen Sie ihn im oder gegen den Uhrzeigersinn. Halten Sie die Umschalttaste gedrückt, um den Drehwinkel auf Schritte von 15 Grad zu beschränken.</p>
-			<p class="note">
-				Die Liste der Tastaturkürzel, die beim Arbeiten mit Objekten verwendet werden können, finden Sie <a href="../HelpfulHints/KeyboardShortcuts.htm#workwithobjects" onclick="onhyperlinkclick(this)">hier</a>.
-			</p>
-			<hr />
-			<h3>Die Bildeinstellungen anpassen</h3>
-			<p><img class="floatleft" alt="Registerkarte Bildeinstellungen" src="../images/right_image.png" />Einige der Bildeinstellungen können über die Registerkarte <b>Bildeinstellungen</b> in der rechten Seitenleiste geändert werden. Um es zu aktivieren, klicken Sie auf das Bild und wählen Sie rechts das Symbol <b>Bildeinstellungen</b> <img alt="Bildeinstellungen" src="../images/image_settings_icon.png" />. Hier können Sie folgende Eigenschaften ändern:</p>
-			<ul style="margin-left: 280px;">
-				<li><b>Größe</b> wird verwendet, um die aktuelle <b>Bildbreite</b> und <b>-höhe</b> anzuzeigen. Bei Bedarf können Sie die tatsächliche Bildgröße wiederherstellen, indem Sie auf die Schaltfläche <b>Tatsächliche Größe</b> klicken. Mit der Schaltfläche <b>An Rand anpassen</b> können Sie die Größe des Bilds so ändern, dass es den gesamten Abstand zwischen dem linken und rechten Seitenrand einnimmt.
-				<p>Mit der Schaltfläche <b>Zuschneiden</b> können Sie das Bild zuschneiden. Klicken Sie auf die Schaltfläche <b>Zuschneiden</b>, um die Beschneidungsgriffe zu aktivieren, die an den Bildecken und in der Mitte jeder Seite angezeigt werden. Ziehen Sie die Ziehpunkte manuell, um den Zuschneidebereich festzulegen. Sie können den Mauszeiger über den Rand des Zuschneidebereichs bewegen, sodass er zum <img alt="Pfeil" src="../images/arrow.png" /> Symbol wird, und den Bereich ziehen.</p>
-					<ul>
-						<li>Um eine einzelne Seite zuzuschneiden, ziehen Sie den Griff in der Mitte dieser Seite.</li>
-						<li>Ziehen Sie einen der Eckgriffe, um zwei benachbarte Seiten gleichzeitig zuzuschneiden.</li>
-						<li>Um zwei gegenüberliegende Seiten des Bildes gleichermaßen zuzuschneiden, halten Sie die Strg-Taste gedrückt, wenn Sie den Griff in die Mitte einer dieser Seiten ziehen.</li>
-						<li>Um alle Seiten des Bildes gleichmäßig zuzuschneiden, halten Sie die <em>Strg</em>-Taste gedrückt, wenn Sie einen der Eckgriffe ziehen.</li>
-					</ul>
-					<p>Wenn der Zuschneidebereich angegeben ist, klicken Sie erneut auf die Schaltfläche <b>Zuschneiden</b> oder drücken Sie die <em>Esc</em>-Taste oder klicken Sie auf eine beliebige Stelle außerhalb des Zuschneidebereichs, um die Änderungen zu übernehmen.</p>
-					<p>Nachdem der Zuschneidebereich ausgewählt wurde, können Sie auch die Optionen <b>Auf Form zuschneiden</b>, <b>Ausfüllen</b> und <b>Anpassen</b> verwenden, die im Dropdown-Menü <b>Zuschneiden</b> verfügbar sind. Klicken Sie erneut auf die Schaltfläche <b>Zuschneiden</b> und wählen Sie die gewünschte Option aus:</p>
-					<ul>
-						<li>Wenn Sie die Option <b>Auf Form zuschneiden</b> auswählen, füllt das Bild eine bestimmte Form aus. Sie können eine Form aus der Galerie auswählen, die geöffnet wird, wenn Sie Ihren Mauszeiger über die Option <b>Auf Form zuschneiden</b> bewegen. Sie können weiterhin die Optionen <b>Füllen</b> und <b>Anpassen</b> verwenden, um auszuwählen, wie Ihr Bild der Form entspricht.</li>
-						<li>Wenn Sie die Option <b>Füllen</b> auswählen, bleibt der zentrale Teil des Originalbilds erhalten und wird zum Füllen des ausgewählten Zuschneidebereichs verwendet, während andere Teile des Bildes entfernt werden.</li>
-						<li>Wenn Sie die Option <b>Anpassen</b> auswählen, wird die Größe des Bilds so angepasst, dass es der Höhe oder Breite des Zuschneidebereichs entspricht. Es werden keine Teile des Originalbilds entfernt, es können jedoch leere Bereiche innerhalb des ausgewählten Zuschneidebereichs angezeigt werden.</li>
-					</ul>
-				</li>
-				<li>Durch <b>Drehen</b> wird das Bild um 90 Grad im oder gegen den Uhrzeigersinn gedreht sowie das Bild horizontal oder vertikal gespiegelt. Klicken Sie auf eine der Schaltflächen:
-				<ul>
-					<li><img alt="Gegen den Uhrzeigersinn drehen" src="../images/rotatecounterclockwise.png" /> um das Bild um 90 Grad gegen den Uhrzeigersinn zu drehen</li>
-					<li><img alt="Im Uhrzeigersinn drehen" src="../images/rotateclockwise.png" /> um das Bild um 90 Grad im Uhrzeigersinn zu drehen</li>
-					<li><img alt="Horizontal spiegeln" src="../images/fliplefttoright.png" /> um das Bild horizontal zu drehen  (von links nach rechts)</li>
-					<li><img alt="Vertikal spiegeln" src="../images/flipupsidedown.png" /> um das Bild vertikal zu drehen (verkehrt herum)</li>
-				</ul>
-				</li>
-				<li>Der <b>Umbruchstil</b> wird verwendet, um einen Textumbruchstil aus den verfügbaren auszuwählen - Inline, Quadrat, Eng, Durch, Oben und Unten, vorne, hinten (weitere Informationen finden Sie in der Beschreibung der erweiterten Einstellungen unten).</li>
->>>>>>> 2cb80179
-				<li><b>Bild ersetzen</b> wird verwendet, um das aktuelle Bild zu ersetzen, das ein anderes <b>aus Datei</b> oder Von URL lädt.</li>
-			</ul>
-			<p>Einige dieser Optionen finden Sie auch im <b>Kontextmenü</b>. Die Menüoptionen sind:</p>
-			<ul style="margin-left: 280px;">
-				<li><b>Ausschneiden, Kopieren, Einfügen</b> - Standardoptionen, mit denen ein ausgewählter Text / ein ausgewähltes Objekt ausgeschnitten oder kopiert und eine zuvor ausgeschnittene / kopierte Textpassage oder ein Objekt an die aktuelle Zeigerposition eingefügt wird.</li>
-				<li><b>Anordnen</b> wird verwendet, um das ausgewählte Bild in den Vordergrund zu bringen, in den Hintergrund zu senden, vorwärts oder rückwärts zu bewegen sowie Bilder zu gruppieren oder die Gruppierung aufzuheben, um Operationen mit sieben auszuführen von ihnen sofort. Weitere Informationen zum Anordnen von Objekten finden Sie auf <a href="../UsageInstructions/AlignArrangeObjects.htm" onclick="onhyperlinkclick(this)">dieser Seite</a>.</li>
-				<li><b>Ausrichten</b> wird verwendet, um das Bild links, in der Mitte, rechts, oben, in der Mitte und unten auszurichten. Weitere Informationen zum Ausrichten von Objekten finden Sie auf <a href="../UsageInstructions/AlignArrangeObjects.htm" onclick="onhyperlinkclick(this)">dieser Seite</a>.</li>
-				<li>Der <b>Umbruchstil</b> wird verwendet, um einen Textumbruchstil aus den verfügbaren auszuwählen - inline, quadratisch, eng, durch, oben und unten, vorne, hinten - oder um die <b>Umbruchgrenze zu bearbeiten</b>. Die Option Wrap-Grenze bearbeiten ist nur verfügbar, wenn Sie einen anderen Wrap-Stil als Inline auswählen. Ziehen Sie die Umbruchpunkte, um die Grenze anzupassen. Um einen neuen Umbruchpunkt zu erstellen, klicken Sie auf eine beliebige Stelle auf der roten Linie und ziehen Sie sie an die gewünschte Position. <div class = "big big-wrap_boundary"></div></li>
-				<li><b>Drehen</b> wird verwendet, um das Bild um 90 Grad im oder gegen den Uhrzeigersinn zu drehen sowie um das Bild horizontal oder vertikal zu spiegeln.</li>
-				<li><b>Zuschneiden</b> wird verwendet, um eine der Zuschneideoptionen anzuwenden: <b>Zuschneiden</b>, <b>Füllen</b> oder <b>Anpassen</b>. Wählen Sie im Untermenü die Option Zuschneiden, ziehen Sie dann die Zuschneidegriffe, um den Zuschneidebereich festzulegen, und klicken Sie im Untermenü erneut auf eine dieser drei Optionen, um die Änderungen zu übernehmen.</li>
-				<li>Die <b>Tatsächliche Größe</b> wird verwendet, um die aktuelle Bildgröße in die tatsächliche zu ändern.</li>
-				<li><b>Bild ersetzen</b> wird verwendet, um das aktuelle Bild zu ersetzen, das ein anderes <b>aus Datei</b> oder <b>Von URL</b> lädt.</li>
-				<li>Mit den <b>Erweiterte Einstellungen des Bildes</b> wird das Fenster "Bild - Erweiterte Einstellungen" geöffnet.</li>
-			</ul>
-<<<<<<< HEAD
-			<p><img class="floatleft" alt="Registerkarte Formeinstellungen" src="../images/right_image_shape.png" /> Wenn das Bild ausgewählt ist, ist rechts auch das Symbol für die <b>Formeinstellungen</b> <div class = "icon icon-shape_settings_icon"></div> verfügbar. Sie können auf dieses Symbol klicken, um die Registerkarte <b>Formeinstellungen</b> in der rechten Seitenleiste zu öffnen und die Form anzupassen. <a href="../UsageInstructions/InsertAutoshapes.htm#shape_stroke" onclick="onhyperlinkclick(this)"><b>Strichart</b></a>, -größe und -farbe sowie den Formtyp ändern, indem Sie im Menü <b>Autoshape</b> ändern eine andere Form auswählen. Die Form des Bildes ändert sich entsprechend.</p>
-			<p>Auf der Registerkarte <b>Formeinstellungen</b> können Sie auch die Option <b>Schatten anzeigen</b> verwenden, um dem Bild einen Schatten hinzuzufügen.
-			</p>
-=======
-			<p><img class="floatleft" alt="Registerkarte Formeinstellungen" src="../images/right_image_shape.png" /> Wenn das Bild ausgewählt ist, ist rechts auch das Symbol für die <b>Formeinstellungen</b> <img alt="Formeinstellungen" src="../images/shape_settings_icon.png" /> verfügbar. Sie können auf dieses Symbol klicken, um die Registerkarte <b>Formeinstellungen</b> in der rechten Seitenleiste zu öffnen und die Form anzupassen. <a href="../UsageInstructions/InsertAutoshapes.htm#shape_stroke" onclick="onhyperlinkclick(this)"><b>Strichart</b></a>, -größe und -farbe sowie den Formtyp ändern, indem Sie im Menü <b>Autoshape</b> ändern eine andere Form auswählen. Die Form des Bildes ändert sich entsprechend.</p>
-			<p>Auf der Registerkarte <b>Formeinstellungen</b> können Sie auch die Option <b>Schatten anzeigen</b> verwenden, um dem Bild einen Schatten hinzuzufügen.</p>
->>>>>>> 2cb80179
-			<hr />
-			<h3>Die erweiterten Bildeinstellungen anpassen</h3>
-			<p>Um die erweiterten Einstellungen des Bildes zu ändern, klicken Sie mit der rechten Maustaste auf das Bild und wählen Sie im Kontextmenü die Option <b>Bild - Erweiterte Einstellungen</b> oder klicken Sie einfach auf den Link <b>Erweiterte Einstellungen anzeigen</b> in der rechten Seitenleiste. Das Fenster mit den Bildeigenschaften wird geöffnet:</p>
-			<p><img alt="Bild - Erweiterte Einstellungen: Größe" src="../images/image_properties.png" /></p>
-			<p>Die Registerkarte <b>Größe</b> enthält die folgenden Parameter:</p>
-			<ul>
-				<li><b>Breite</b> und <b>Höhe</b> - Verwenden Sie diese Optionen, um die Bildbreite und / oder -höhe zu ändern. Wenn Sie auf die Schaltfläche <b>Konstante Proportionen</b> <div class = "icon icon-constantproportions"></div> klicken (in diesem Fall sieht es so aus <div class = "icon icon-constantproportionsactivated"></div>), werden Breite und Höhe zusammen geändert, wobei das ursprüngliche Bildseitenverhältnis beibehalten wird. Klicken Sie auf die Schaltfläche <b>Tatsächliche Größe</b>, um die tatsächliche Größe des hinzugefügten Bilds wiederherzustellen.</li>
-			</ul>
-			<p><img alt="Bild - Erweiterte Einstellungen: Drehen" src="../images/image_properties_4.png" /></p>
-			<p>Die Registerkarte <b>Rotation</b> enthält die folgenden Parameter:</p>
-			<ul>
-				<li><b>Winkel</b> - Verwenden Sie diese Option, um das Bild um einen genau festgelegten Winkel zu drehen. Geben Sie den erforderlichen Wert in Grad in das Feld ein oder passen Sie ihn mit den Pfeilen rechts an.</li>
-				<li><b>Spiegeln</b> - Aktivieren Sie das Kontrollkästchen <b>Horizontal</b>, um das Bild horizontal zu spiegeln (von links nach rechts), oder aktivieren Sie das Kontrollkästchen <b>Vertikal</b>, um das Bild vertikal zu spiegeln (verkehrt herum).</li>
-			</ul>
-			<p><img alt="Bild - Erweiterte Einstellungen: Textumbruch" src="../images/image_properties_1.png" /></p>
-			<p>Die Registerkarte <b>Textumbruch</b> enthält die folgenden Parameter:</p>
-			<ul>
-<<<<<<< HEAD
-				<li><b>Umbruchstil</b> - Verwenden Sie diese Option, um die Position des Bilds relativ zum Text zu ändern: Es ist entweder Teil des Textes (falls Sie den Inline-Stil auswählen) oder wird von allen Seiten umgangen (wenn Sie einen auswählen) die anderen Stile).<ul>
-				    <li><p><div class = "icon icon-wrappingstyle_inline"></div> <b>Inline </b> - Das Bild wird wie ein Zeichen als Teil des Textes betrachtet. Wenn sich der Text bewegt, bewegt sich auch das Bild. In diesem Fall sind die Positionierungsoptionen nicht zugänglich.</p>
-				    <p>Wenn einer der folgenden Stile ausgewählt ist, kann das Bild unabhängig vom Text verschoben und genau auf der Seite positioniert werden:</p>
-				    </li>
-				    <li><p><div class = "icon icon-wrappingstyle_square"></div> <b>Quadratisch</b> - Der Text umschließt das rechteckige Feld, das das Bild begrenzt.</p></li>
-				    <li><p><div class = "icon icon-wrappingstyle_tight"></div> <b>Eng</b> - Der Text umschließt die eigentlichen Bildkanten.</p></li>
-				    <li><p><div class = "icon icon-wrappingstyle_through"></div> <b>Durch</b> - Der Text wird um die Bildränder gewickelt und füllt den offenen weißen Bereich innerhalb des Bildes aus. Verwenden Sie die Option <b>Umbruchgrenze bearbeiten</b> im Kontextmenü, damit der Effekt angezeigt wird.</p></li>
-				    <li><p><div class = "icon icon-wrappingstyle_topandbottom"></div> <b>Oben und unten</b> - der Text befindet sich nur über und unter dem Bild.</p></li>
-				    <li><p><div class = "icon icon-wrappingstyle_infront"></div> <b>Vorne</b> - das Bild überlappt den Text.</p></li>
-				    <li><p><div class = "icon icon-wrappingstyle_behind"></div> <b>Dahinter</b> - der Text überlappt das Bild.</p></li>
-				    </ul>
-=======
-				<li>
-					<b>Umbruchstil</b> - Verwenden Sie diese Option, um die Position des Bilds relativ zum Text zu ändern: Es ist entweder Teil des Textes (falls Sie den Inline-Stil auswählen) oder wird von allen Seiten umgangen (wenn Sie einen auswählen) die anderen Stile).<ul>
-						<li><p><img alt="Textumbruch - Mit Text verschieben" src="../images/wrappingstyle_inline.png" /> <b>Inline </b> - Das Bild wird wie ein Zeichen als Teil des Textes betrachtet. Wenn sich der Text bewegt, bewegt sich auch das Bild. In diesem Fall sind die Positionierungsoptionen nicht zugänglich.</p>
-							<p>Wenn einer der folgenden Stile ausgewählt ist, kann das Bild unabhängig vom Text verschoben und genau auf der Seite positioniert werden:</p>
-						</li>
-						<li><p><img alt="Textumbruch - Quadrat" src="../images/wrappingstyle_square.png" /> <b>Quadratisch</b> - Der Text umschließt das rechteckige Feld, das das Bild begrenzt.</p></li>
-						<li><p><img alt="Textumbruch - Eng" src="../images/wrappingstyle_tight.png" /> <b>Eng</b> - Der Text umschließt die eigentlichen Bildkanten.</p></li>
-						<li><p><img alt="Textumbruch - Transparent" src="../images/wrappingstyle_through.png" /> <b>Durch</b> - Der Text wird um die Bildränder gewickelt und füllt den offenen weißen Bereich innerhalb des Bildes aus. Verwenden Sie die Option <b>Umbruchgrenze bearbeiten</b> im Kontextmenü, damit der Effekt angezeigt wird.</p></li>
-						<li><p><img alt="Textumbruch - Oben und unten" src="../images/wrappingstyle_topandbottom.png" /> <b>Oben und unten</b> - der Text befindet sich nur über und unter dem Bild.</p></li>
-						<li><p><img alt="Textumbruch - Vorne" src="../images/wrappingstyle_infront.png" /> <b>Vorne</b> - das Bild überlappt den Text.</p></li>
-						<li><p><img alt="Textumbruch - Hinten" src="../images/wrappingstyle_behind.png" /> <b>Dahinter</b> - der Text überlappt das Bild.</p></li>
-					</ul>
->>>>>>> 2cb80179
-				</li>
-			</ul>
-			<p>Wenn Sie den quadratischen, engen, durchgehenden oder oberen und unteren Stil auswählen, können Sie einige zusätzliche Parameter festlegen - <b>Abstand zum Text</b> an allen Seiten (oben, unten, links, rechts).</p>
-			<p id="position"><img alt="Bild - Erweiterte Einstellungen: Position" src="../images/image_properties_2.png" /></p>
-			<p>Die Registerkarte <b>Position</b> ist nur verfügbar, wenn Sie einen anderen Umbruchstil als Inline auswählen.  Diese Registerkarte enthält die folgenden Parameter, die je nach ausgewähltem Verpackungsstil variieren:</p>
-			<ul>
-				<li>
-					Im <b>horizontalen</b> Bereich können Sie einen der folgenden drei Bildpositionierungstypen auswählen:
-					<ul>
-						<li><b>Ausrichtung</b> (links, Mitte, rechts) <b>relativ zu</b> Zeichen, Spalte, linkem Rand, Rand, Seite oder rechtem Rand,</li>
-						<li><b>Absolute Position</b> gemessen in absoluten Einheiten, d. H. <b>Zentimeter</b> / <b>Punkte</b> / <b>Zoll</b> (abhängig von der auf der Registerkarte <b>Datei</b> -&gt; <b>Erweiterte Einstellungen...</b> angegebenen Option), <b>rechts neben</b> Zeichen, Spalte, linkem Rand, Rand, Seite oder rechtem Rand,</li>
-						<li><b>Relative Position</b> gemessen in Prozent relativ zum linken Rand, Rand, Seite oder rechten Rand.</li>
-					</ul>
-				</li>
-				<li>
-					Im <b>vertikalen</b> Bereich können Sie einen der folgenden drei Bildpositionierungstypen auswählen:
-					<ul>
-						<li><b>Ausrichtung</b> (oben, Mitte, unten) <b>relativ zu</b> Linie, Rand, unterem Rand, Absatz, Seite oder oberem Rand,</li>
-						<li><b>Absolute Position</b> gemessen in absoluten Einheiten, d. H. <b>Zentimeter</b> / <b>Punkte</b> / <b>Zoll</b> (abhängig von der auf der Registerkarte <b>Datei</b> -&gt; <b>Erweiterte Einstellungen... </b>angegebenen Option) <b>unter</b> Zeile, Rand, unterem Rand, Absatz, Seite oder oberem Rand,</li>
-						<li><b>Relative Position</b> gemessen in Prozent <b>relativ zum</b> Rand, unteren Rand, Seite oder oberen Rand.</li>
-					</ul>
-				</li>
-				<li><b>Objekt mit Text verschieben</b> steuert, ob sich das Bild bewegt, während sich der Text, an dem es verankert ist, bewegt.</li>
-				<li><b>Überlappungssteuerung</b> zulassen steuert, ob sich zwei Bilder überlappen oder nicht, wenn Sie sie auf der Seite nebeneinander ziehen.</li>
-			</ul>
-			<p><img alt="Bild - Erweiterte Einstellungen" src="../images/image_properties_3.png" /></p>
-			<p>Auf der Registerkarte <b>Alternativer Text</b> können Sie einen <b>Titel</b> und eine <b>Beschreibung</b> angeben, die Personen mit Seh- oder kognitiven Beeinträchtigungen vorgelesen werden, damit sie besser verstehen, welche Informationen im Bild enthalten sind.</p>
-		</div>
-	</body>
+﻿<!DOCTYPE html>
+<html>
+	<head>
+		<title>Bilder einfügen</title>
+		<meta charset="utf-8" />
+        <meta name="description" content="Fügen Sie ein Bild in Ihrem Dokument ein und ändern Sie seine Position und Eigenschaften" />
+		<link type="text/css" rel="stylesheet" href="../editor.css" />
+		<link type = "text/css" rel = "stylesheet" href = "../../images/sprite.css" />
+        <script type="text/javascript" src="../callback.js"></script>
+        <script type="text/javascript" src="../search/js/page-search.js"></script>
+	</head>
+	<body>
+		<div class="mainpart">
+			<div class="search-field">
+				<input id="search" class="searchBar" placeholder="Suche" type="text" onkeypress="doSearch(event)">
+			</div>
+			<h1>Bilder einfügen</h1>
+			<p>Im <a target="_blank" href="https://www.onlyoffice.com/de/document-editor.aspx" onclick="onhyperlinkclick(this)"><b>Dokumenteneditor</b></a> können Sie Bilder in den gängigsten Formaten in Ihr Dokument einfügen. Die folgenden Bildformate werden unterstützt: <b>BMP</b>, <b>GIF</b>, <b>JPEG</b>, <b>JPG</b>, <b>PNG</b>.</p>
+			<h3>Bild einfügen</h3>
+			<p>Um ein Bild in den Dokumenttext einzufügen,</p>
+			<ol>
+				<li>Plazieren Sie den Zeiger an der Stelle, an der das Bild platziert werden soll.</li>
+				<li>Wechseln Sie zur Registerkarte <b>Einfügen</b> in der oberen Symbolleiste.</li>
+				<li>Klicken Sie auf das <img alt="Bild" src="../images/image.png" /> <b>Bildsymbol</b> in der oberen Symbolleiste.</li>
+				<li>Wählen Sie eine der folgenden Optionen, um das Bild zu laden:
+					<ul>
+						<li>Die Option <b>Bild aus Datei</b> öffnet das Standarddialogfenster für die Dateiauswahl. Durchsuchen Sie das Festplattenlaufwerk Ihres Computers nach der erforderlichen Date und klicken Sie auf die Schaltfläche <b>Öffnen</b>.
+							<p class="note">Im <em>Online-Editor</em> können Sie mehrere Bilder gleichzeitig auswählen.</p>
+						</li>
+						<li>Die Option <b>Bild von URL</b> öffnet das Fenster, in dem  Sie die erforderliche Bild-Webadresse eingeben und auf die Schaltfläche <b>OK</b> klicken können.</li>
+						<li class="onlineDocumentFeatures">Die Option <b>Bild aus Speicher</b> öffnet das Fenster <b>Datenquelle auswählen</b>. Wählen Sie ein in Ihrem Portal gespeichertes Bild aus und klicken Sie auf die Schaltfläche <b>OK</b>.</li>
+					</ul>
+				</li>
+				<li>Sobald das Bild hinzugefügt wurde, können Sie seine Größe, Eigenschaften und Position ändern.</li>
+			</ol>
+			<p>Es ist auch möglich, dem Bild eine Beschriftung hinzuzufügen. Weitere Informationen zum Arbeiten mit Bildunterschriften finden Sie in <a href="../UsageInstructions/AddCaption.htm" onclick="onhyperlinkclick(this)">diesem Artikel</a>.</p>
+			<h3>Die Größe von Bildern ändern und Bilder verschieben</h3>
+			<p>Um die <img class="floatleft" alt="Bild verschieben" src="../images/moving_image.png" />Bildgröße zu ändern, ziehen Sie kleine Quadrate <img alt="Quadrat" src="../images/resize_square.png" /> an den Rändern. Halten Sie die <b>Umschalttaste</b> gedrückt und ziehen Sie eines der Eckensymbole, um die ursprünglichen Proportionen des ausgewählten Bilds während der Größenänderung beizubehalten.</p>
+			<p>Verwenden Sie zum Ändern der Bildposition das Symbol <img alt="Pfeil" src="../images/arrow.png" />, das angezeigt wird, nachdem Sie den Mauszeiger über das Bild bewegt haben. Ziehen Sie das Bild an die gewünschte Position, ohne die Maustaste loszulassen.</p>
+			<p>Wenn Sie das Bild verschieben, werden Hilfslinien angezeigt, mit denen Sie das Objekt präzise auf der Seite positionieren können (wenn ein anderer Umbruchstil als Inline ausgewählt ist).</p>
+			<p>Um das Bild zu drehen, bewegen Sie den Mauszeiger über den Drehgriff <img alt="Drehpunkt" src="../images/greencircle.png" /> und ziehen Sie ihn im oder gegen den Uhrzeigersinn. Halten Sie die Umschalttaste gedrückt, um den Drehwinkel auf Schritte von 15 Grad zu beschränken.</p>
+			<p class="note">
+				Die Liste der Tastaturkürzel, die beim Arbeiten mit Objekten verwendet werden können, finden Sie <a href="../HelpfulHints/KeyboardShortcuts.htm#workwithobjects" onclick="onhyperlinkclick(this)">hier</a>.
+			</p>
+			<hr />
+			<h3>Die Bildeinstellungen anpassen</h3>
+			<p><img class="floatleft" alt="Registerkarte Bildeinstellungen" src="../images/right_image.png" />Einige der Bildeinstellungen können über die Registerkarte <b>Bildeinstellungen</b> in der rechten Seitenleiste geändert werden. Um es zu aktivieren, klicken Sie auf das Bild und wählen Sie rechts das Symbol <b>Bildeinstellungen</b> <img alt="Bildeinstellungen" src="../images/image_settings_icon.png" />. Hier können Sie folgende Eigenschaften ändern:</p>
+			<ul style="margin-left: 280px;">
+				<li><b>Größe</b> wird verwendet, um die aktuelle <b>Bildbreite</b> und <b>-höhe</b> anzuzeigen. Bei Bedarf können Sie die tatsächliche Bildgröße wiederherstellen, indem Sie auf die Schaltfläche <b>Tatsächliche Größe</b> klicken. Mit der Schaltfläche <b>An Rand anpassen</b> können Sie die Größe des Bilds so ändern, dass es den gesamten Abstand zwischen dem linken und rechten Seitenrand einnimmt.
+				<p>Mit der Schaltfläche <b>Zuschneiden</b> können Sie das Bild zuschneiden. Klicken Sie auf die Schaltfläche <b>Zuschneiden</b>, um die Beschneidungsgriffe zu aktivieren, die an den Bildecken und in der Mitte jeder Seite angezeigt werden. Ziehen Sie die Ziehpunkte manuell, um den Zuschneidebereich festzulegen. Sie können den Mauszeiger über den Rand des Zuschneidebereichs bewegen, sodass er zum <img alt="Pfeil" src="../images/arrow.png" /> Symbol wird, und den Bereich ziehen.</p>
+					<ul>
+						<li>Um eine einzelne Seite zuzuschneiden, ziehen Sie den Griff in der Mitte dieser Seite.</li>
+						<li>Ziehen Sie einen der Eckgriffe, um zwei benachbarte Seiten gleichzeitig zuzuschneiden.</li>
+						<li>Um zwei gegenüberliegende Seiten des Bildes gleichermaßen zuzuschneiden, halten Sie die Strg-Taste gedrückt, wenn Sie den Griff in die Mitte einer dieser Seiten ziehen.</li>
+						<li>Um alle Seiten des Bildes gleichmäßig zuzuschneiden, halten Sie die <em>Strg</em>-Taste gedrückt, wenn Sie einen der Eckgriffe ziehen.</li>
+					</ul>
+					<p>Wenn der Zuschneidebereich angegeben ist, klicken Sie erneut auf die Schaltfläche <b>Zuschneiden</b> oder drücken Sie die <em>Esc</em>-Taste oder klicken Sie auf eine beliebige Stelle außerhalb des Zuschneidebereichs, um die Änderungen zu übernehmen.</p>
+					<p>Nachdem der Zuschneidebereich ausgewählt wurde, können Sie auch die Optionen <b>Auf Form zuschneiden</b>, <b>Ausfüllen</b> und <b>Anpassen</b> verwenden, die im Dropdown-Menü <b>Zuschneiden</b> verfügbar sind. Klicken Sie erneut auf die Schaltfläche <b>Zuschneiden</b> und wählen Sie die gewünschte Option aus:</p>
+					<ul>
+						<li>Wenn Sie die Option <b>Auf Form zuschneiden</b> auswählen, füllt das Bild eine bestimmte Form aus. Sie können eine Form aus der Galerie auswählen, die geöffnet wird, wenn Sie Ihren Mauszeiger über die Option <b>Auf Form zuschneiden</b> bewegen. Sie können weiterhin die Optionen <b>Füllen</b> und <b>Anpassen</b> verwenden, um auszuwählen, wie Ihr Bild der Form entspricht.</li>
+						<li>Wenn Sie die Option <b>Füllen</b> auswählen, bleibt der zentrale Teil des Originalbilds erhalten und wird zum Füllen des ausgewählten Zuschneidebereichs verwendet, während andere Teile des Bildes entfernt werden.</li>
+						<li>Wenn Sie die Option <b>Anpassen</b> auswählen, wird die Größe des Bilds so angepasst, dass es der Höhe oder Breite des Zuschneidebereichs entspricht. Es werden keine Teile des Originalbilds entfernt, es können jedoch leere Bereiche innerhalb des ausgewählten Zuschneidebereichs angezeigt werden.</li>
+					</ul>
+				</li>
+				<li>Durch <b>Drehen</b> wird das Bild um 90 Grad im oder gegen den Uhrzeigersinn gedreht sowie das Bild horizontal oder vertikal gespiegelt. Klicken Sie auf eine der Schaltflächen:
+				<ul>
+					<li><img alt="Gegen den Uhrzeigersinn drehen" src="../images/rotatecounterclockwise.png" /> um das Bild um 90 Grad gegen den Uhrzeigersinn zu drehen</li>
+					<li><img alt="Im Uhrzeigersinn drehen" src="../images/rotateclockwise.png" /> um das Bild um 90 Grad im Uhrzeigersinn zu drehen</li>
+					<li><img alt="Horizontal spiegeln" src="../images/fliplefttoright.png" /> um das Bild horizontal zu drehen  (von links nach rechts)</li>
+					<li><img alt="Vertikal spiegeln" src="../images/flipupsidedown.png" /> um das Bild vertikal zu drehen (verkehrt herum)</li>
+				</ul>
+				</li>
+				<li>Der <b>Umbruchstil</b> wird verwendet, um einen Textumbruchstil aus den verfügbaren auszuwählen - Inline, Quadrat, Eng, Durch, Oben und Unten, vorne, hinten (weitere Informationen finden Sie in der Beschreibung der erweiterten Einstellungen unten).</li>
+				<li><b>Bild ersetzen</b> wird verwendet, um das aktuelle Bild zu ersetzen, das ein anderes <b>aus Datei</b> oder Von URL lädt.</li>
+			</ul>
+			<p>Einige dieser Optionen finden Sie auch im <b>Kontextmenü</b>. Die Menüoptionen sind:</p>
+			<ul style="margin-left: 280px;">
+				<li><b>Ausschneiden, Kopieren, Einfügen</b> - Standardoptionen, mit denen ein ausgewählter Text / ein ausgewähltes Objekt ausgeschnitten oder kopiert und eine zuvor ausgeschnittene / kopierte Textpassage oder ein Objekt an die aktuelle Zeigerposition eingefügt wird.</li>
+				<li><b>Anordnen</b> wird verwendet, um das ausgewählte Bild in den Vordergrund zu bringen, in den Hintergrund zu senden, vorwärts oder rückwärts zu bewegen sowie Bilder zu gruppieren oder die Gruppierung aufzuheben, um Operationen mit sieben auszuführen von ihnen sofort. Weitere Informationen zum Anordnen von Objekten finden Sie auf <a href="../UsageInstructions/AlignArrangeObjects.htm" onclick="onhyperlinkclick(this)">dieser Seite</a>.</li>
+				<li><b>Ausrichten</b> wird verwendet, um das Bild links, in der Mitte, rechts, oben, in der Mitte und unten auszurichten. Weitere Informationen zum Ausrichten von Objekten finden Sie auf <a href="../UsageInstructions/AlignArrangeObjects.htm" onclick="onhyperlinkclick(this)">dieser Seite</a>.</li>
+				<li>Der <b>Umbruchstil</b> wird verwendet, um einen Textumbruchstil aus den verfügbaren auszuwählen - inline, quadratisch, eng, durch, oben und unten, vorne, hinten - oder um die <b>Umbruchgrenze zu bearbeiten</b>. Die Option Wrap-Grenze bearbeiten ist nur verfügbar, wenn Sie einen anderen Wrap-Stil als Inline auswählen. Ziehen Sie die Umbruchpunkte, um die Grenze anzupassen. Um einen neuen Umbruchpunkt zu erstellen, klicken Sie auf eine beliebige Stelle auf der roten Linie und ziehen Sie sie an die gewünschte Position. <div class = "big big-wrap_boundary"></div></li>
+				<li><b>Drehen</b> wird verwendet, um das Bild um 90 Grad im oder gegen den Uhrzeigersinn zu drehen sowie um das Bild horizontal oder vertikal zu spiegeln.</li>
+				<li><b>Zuschneiden</b> wird verwendet, um eine der Zuschneideoptionen anzuwenden: <b>Zuschneiden</b>, <b>Füllen</b> oder <b>Anpassen</b>. Wählen Sie im Untermenü die Option Zuschneiden, ziehen Sie dann die Zuschneidegriffe, um den Zuschneidebereich festzulegen, und klicken Sie im Untermenü erneut auf eine dieser drei Optionen, um die Änderungen zu übernehmen.</li>
+				<li>Die <b>Tatsächliche Größe</b> wird verwendet, um die aktuelle Bildgröße in die tatsächliche zu ändern.</li>
+				<li><b>Bild ersetzen</b> wird verwendet, um das aktuelle Bild zu ersetzen, das ein anderes <b>aus Datei</b> oder <b>Von URL</b> lädt.</li>
+				<li>Mit den <b>Erweiterte Einstellungen des Bildes</b> wird das Fenster "Bild - Erweiterte Einstellungen" geöffnet.</li>
+			</ul>
+			<p><img class="floatleft" alt="Registerkarte Formeinstellungen" src="../images/right_image_shape.png" /> Wenn das Bild ausgewählt ist, ist rechts auch das Symbol für die <b>Formeinstellungen</b> <img alt="Formeinstellungen" src="../images/shape_settings_icon.png" /> verfügbar. Sie können auf dieses Symbol klicken, um die Registerkarte <b>Formeinstellungen</b> in der rechten Seitenleiste zu öffnen und die Form anzupassen. <a href="../UsageInstructions/InsertAutoshapes.htm#shape_stroke" onclick="onhyperlinkclick(this)"><b>Strichart</b></a>, -größe und -farbe sowie den Formtyp ändern, indem Sie im Menü <b>Autoshape</b> ändern eine andere Form auswählen. Die Form des Bildes ändert sich entsprechend.</p>
+			<p>Auf der Registerkarte <b>Formeinstellungen</b> können Sie auch die Option <b>Schatten anzeigen</b> verwenden, um dem Bild einen Schatten hinzuzufügen.</p>
+			<hr />
+			<h3>Die erweiterten Bildeinstellungen anpassen</h3>
+			<p>Um die erweiterten Einstellungen des Bildes zu ändern, klicken Sie mit der rechten Maustaste auf das Bild und wählen Sie im Kontextmenü die Option <b>Bild - Erweiterte Einstellungen</b> oder klicken Sie einfach auf den Link <b>Erweiterte Einstellungen anzeigen</b> in der rechten Seitenleiste. Das Fenster mit den Bildeigenschaften wird geöffnet:</p>
+			<p><img alt="Bild - Erweiterte Einstellungen: Größe" src="../images/image_properties.png" /></p>
+			<p>Die Registerkarte <b>Größe</b> enthält die folgenden Parameter:</p>
+			<ul>
+				<li><b>Breite</b> und <b>Höhe</b> - Verwenden Sie diese Optionen, um die Bildbreite und / oder -höhe zu ändern. Wenn Sie auf die Schaltfläche <b>Konstante Proportionen</b> <div class = "icon icon-constantproportions"></div> klicken (in diesem Fall sieht es so aus <div class = "icon icon-constantproportionsactivated"></div>), werden Breite und Höhe zusammen geändert, wobei das ursprüngliche Bildseitenverhältnis beibehalten wird. Klicken Sie auf die Schaltfläche <b>Tatsächliche Größe</b>, um die tatsächliche Größe des hinzugefügten Bilds wiederherzustellen.</li>
+			</ul>
+			<p><img alt="Bild - Erweiterte Einstellungen: Drehen" src="../images/image_properties_4.png" /></p>
+			<p>Die Registerkarte <b>Rotation</b> enthält die folgenden Parameter:</p>
+			<ul>
+				<li><b>Winkel</b> - Verwenden Sie diese Option, um das Bild um einen genau festgelegten Winkel zu drehen. Geben Sie den erforderlichen Wert in Grad in das Feld ein oder passen Sie ihn mit den Pfeilen rechts an.</li>
+				<li><b>Spiegeln</b> - Aktivieren Sie das Kontrollkästchen <b>Horizontal</b>, um das Bild horizontal zu spiegeln (von links nach rechts), oder aktivieren Sie das Kontrollkästchen <b>Vertikal</b>, um das Bild vertikal zu spiegeln (verkehrt herum).</li>
+			</ul>
+			<p><img alt="Bild - Erweiterte Einstellungen: Textumbruch" src="../images/image_properties_1.png" /></p>
+			<p>Die Registerkarte <b>Textumbruch</b> enthält die folgenden Parameter:</p>
+			<ul>
+				<li>
+					<b>Umbruchstil</b> - Verwenden Sie diese Option, um die Position des Bilds relativ zum Text zu ändern: Es ist entweder Teil des Textes (falls Sie den Inline-Stil auswählen) oder wird von allen Seiten umgangen (wenn Sie einen auswählen) die anderen Stile).<ul>
+						<li><p><img alt="Textumbruch - Mit Text verschieben" src="../images/wrappingstyle_inline.png" /> <b>Inline </b> - Das Bild wird wie ein Zeichen als Teil des Textes betrachtet. Wenn sich der Text bewegt, bewegt sich auch das Bild. In diesem Fall sind die Positionierungsoptionen nicht zugänglich.</p>
+							<p>Wenn einer der folgenden Stile ausgewählt ist, kann das Bild unabhängig vom Text verschoben und genau auf der Seite positioniert werden:</p>
+						</li>
+						<li><p><img alt="Textumbruch - Quadrat" src="../images/wrappingstyle_square.png" /> <b>Quadratisch</b> - Der Text umschließt das rechteckige Feld, das das Bild begrenzt.</p></li>
+						<li><p><img alt="Textumbruch - Eng" src="../images/wrappingstyle_tight.png" /> <b>Eng</b> - Der Text umschließt die eigentlichen Bildkanten.</p></li>
+						<li><p><img alt="Textumbruch - Transparent" src="../images/wrappingstyle_through.png" /> <b>Durch</b> - Der Text wird um die Bildränder gewickelt und füllt den offenen weißen Bereich innerhalb des Bildes aus. Verwenden Sie die Option <b>Umbruchgrenze bearbeiten</b> im Kontextmenü, damit der Effekt angezeigt wird.</p></li>
+						<li><p><img alt="Textumbruch - Oben und unten" src="../images/wrappingstyle_topandbottom.png" /> <b>Oben und unten</b> - der Text befindet sich nur über und unter dem Bild.</p></li>
+						<li><p><img alt="Textumbruch - Vorne" src="../images/wrappingstyle_infront.png" /> <b>Vorne</b> - das Bild überlappt den Text.</p></li>
+						<li><p><img alt="Textumbruch - Hinten" src="../images/wrappingstyle_behind.png" /> <b>Dahinter</b> - der Text überlappt das Bild.</p></li>
+					</ul>
+				</li>
+			</ul>
+			<p>Wenn Sie den quadratischen, engen, durchgehenden oder oberen und unteren Stil auswählen, können Sie einige zusätzliche Parameter festlegen - <b>Abstand zum Text</b> an allen Seiten (oben, unten, links, rechts).</p>
+			<p id="position"><img alt="Bild - Erweiterte Einstellungen: Position" src="../images/image_properties_2.png" /></p>
+			<p>Die Registerkarte <b>Position</b> ist nur verfügbar, wenn Sie einen anderen Umbruchstil als Inline auswählen.  Diese Registerkarte enthält die folgenden Parameter, die je nach ausgewähltem Verpackungsstil variieren:</p>
+			<ul>
+				<li>
+					Im <b>horizontalen</b> Bereich können Sie einen der folgenden drei Bildpositionierungstypen auswählen:
+					<ul>
+						<li><b>Ausrichtung</b> (links, Mitte, rechts) <b>relativ zu</b> Zeichen, Spalte, linkem Rand, Rand, Seite oder rechtem Rand,</li>
+						<li><b>Absolute Position</b> gemessen in absoluten Einheiten, d. H. <b>Zentimeter</b> / <b>Punkte</b> / <b>Zoll</b> (abhängig von der auf der Registerkarte <b>Datei</b> -&gt; <b>Erweiterte Einstellungen...</b> angegebenen Option), <b>rechts neben</b> Zeichen, Spalte, linkem Rand, Rand, Seite oder rechtem Rand,</li>
+						<li><b>Relative Position</b> gemessen in Prozent relativ zum linken Rand, Rand, Seite oder rechten Rand.</li>
+					</ul>
+				</li>
+				<li>
+					Im <b>vertikalen</b> Bereich können Sie einen der folgenden drei Bildpositionierungstypen auswählen:
+					<ul>
+						<li><b>Ausrichtung</b> (oben, Mitte, unten) <b>relativ zu</b> Linie, Rand, unterem Rand, Absatz, Seite oder oberem Rand,</li>
+						<li><b>Absolute Position</b> gemessen in absoluten Einheiten, d. H. <b>Zentimeter</b> / <b>Punkte</b> / <b>Zoll</b> (abhängig von der auf der Registerkarte <b>Datei</b> -&gt; <b>Erweiterte Einstellungen... </b>angegebenen Option) <b>unter</b> Zeile, Rand, unterem Rand, Absatz, Seite oder oberem Rand,</li>
+						<li><b>Relative Position</b> gemessen in Prozent <b>relativ zum</b> Rand, unteren Rand, Seite oder oberen Rand.</li>
+					</ul>
+				</li>
+				<li><b>Objekt mit Text verschieben</b> steuert, ob sich das Bild bewegt, während sich der Text, an dem es verankert ist, bewegt.</li>
+				<li><b>Überlappungssteuerung</b> zulassen steuert, ob sich zwei Bilder überlappen oder nicht, wenn Sie sie auf der Seite nebeneinander ziehen.</li>
+			</ul>
+			<p><img alt="Bild - Erweiterte Einstellungen" src="../images/image_properties_3.png" /></p>
+			<p>Auf der Registerkarte <b>Alternativer Text</b> können Sie einen <b>Titel</b> und eine <b>Beschreibung</b> angeben, die Personen mit Seh- oder kognitiven Beeinträchtigungen vorgelesen werden, damit sie besser verstehen, welche Informationen im Bild enthalten sind.</p>
+		</div>
+	</body>
 </html>