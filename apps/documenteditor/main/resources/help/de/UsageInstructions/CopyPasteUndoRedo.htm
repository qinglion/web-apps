--- conflicted
+++ resolved
@@ -1,65 +1,55 @@
-﻿<!DOCTYPE html>
-<html>
-	<head>
-		<title>Textpassagen kopieren/einfügen, Vorgänge rückgängig machen/wiederholen</title>
-		<meta charset="utf-8" />
-		<meta name="description" content="Perform the basic operations with the document text: copy, paste, undo, redo" />
-		<link type="text/css" rel="stylesheet" href="../editor.css" />
-		<link type = "text/css" rel = "stylesheet" href = "../../images/sprite.css" />
-        <script type="text/javascript" src="../callback.js"></script>
-        <script type="text/javascript" src="../search/js/page-search.js"></script>
-	</head>
-	<body>
-        <div class="mainpart">
-            <div class="search-field">
-                <input id="search" class="searchBar" placeholder="Suche" type="text" onkeypress="doSearch(event)">
-            </div>
-            <h1>Textpassagen kopieren/einfügen, Vorgänge rückgängig machen/wiederholen</h1>
-            <h3>Zwischenablage verwenden</h3>
-            <p>Um Textpassagen und eingefügte Objekte (AutoFormen, Bilder, Diagramme) innerhalb des aktuellen Dokuments auszuschneiden im <a target="_blank" href="https://www.onlyoffice.com/de/document-editor.aspx" onclick="onhyperlinkclick(this)"><b>Dokumenteneditor</b></a>, zu kopieren und einzufügen, verwenden Sie die entsprechenden Optionen aus dem Rechtsklickmenü oder die Symbole, die auf jeder Registerkarte der oberen Symbolleiste verfügbar sind:</p>
-            <ul>
-                <li><b>Ausschneiden</b> - wählen Sie eine Textpassage oder ein Objekt aus und nutzen Sie die Option <b>Ausschneiden</b> im Rechtsklickmenü, um die Auswahl zu löschen und in der Zwischenablage des Rechners zu speichern. <span class="onlineDocumentFeatures">Die ausgeschnittenen Daten können später an einer anderen Stelle im selben Dokument wieder eingefügt werden.</span></li>
-<<<<<<< HEAD
-				<li><b>Kopieren</b> – wählen Sie eine Textpassage oder ein Objekt aus und nutzen Sie die Option <b>Kopieren</b> im Rechtsklickmenü oder das Symbol <b>Kopieren</b> <div class = "icon icon-copy"></div> in der oberen Symbolleiste, um die Auswahl in der Zwischenablage des Rechners zu speichern. <span class="onlineDocumentFeatures">Die kopierten Daten können später an einer anderen Stelle im selben Dokument wieder eingefügt werden.</span></li>
-				<li><b>Einfügen</b> – platzieren Sie den Cursor an der Stelle im Dokument, an der Sie den zuvor kopierten Text/das Objekt einfügen möchten und wählen Sie im Rechtsklickmenü die Option <b>Einfügen</b> oder klicken Sie in der oberen Symbolleiste auf <b>Einfügen</b> <div class = "icon icon-paste"></div>. Der Text/das Objekt wird an der aktuellen Cursorposition eingefügt. <span class="onlineDocumentFeatures">Die Daten können vorher aus demselben Dokument kopiert werden oder auch aus einem anderen Dokument oder Programm oder von einer Webseite.</span></li>			
-			</ul>
-=======
-                <li><b>Kopieren</b> – wählen Sie eine Textpassage oder ein Objekt aus und nutzen Sie die Option <b>Kopieren</b> im Rechtsklickmenü oder das Symbol <b>Kopieren</b> <img alt="Kopieren" src="../images/copy.png" /> in der oberen Symbolleiste, um die Auswahl in der Zwischenablage des Rechners zu speichern. <span class="onlineDocumentFeatures">Die kopierten Daten können später an einer anderen Stelle im selben Dokument wieder eingefügt werden.</span></li>
-                <li><b>Einfügen</b> – platzieren Sie den Cursor an der Stelle im Dokument, an der Sie den zuvor kopierten Text/das Objekt einfügen möchten und wählen Sie im Rechtsklickmenü die Option <b>Einfügen</b> oder klicken Sie in der oberen Symbolleiste auf <b>Einfügen</b> <img alt="Einfügen" src="../images/paste.png" />. Der Text/das Objekt wird an der aktuellen Cursorposition eingefügt. <span class="onlineDocumentFeatures">Die Daten können vorher aus demselben Dokument kopiert werden oder auch aus einem anderen Dokument oder Programm oder von einer Webseite.</span></li>
-            </ul>
->>>>>>> 2cb80179
-            <p><span class="onlineDocumentFeatures">In der <em>Online-Version</em> können nur die folgenden Tastenkombinationen zum Kopieren oder Einfügen von Daten aus/in ein anderes Dokument oder ein anderes Programm verwendet werden.</span> <span class="desktopDocumentFeatures">In der <em>Desktop-Version</em> können sowohl die entsprechenden Schaltflächen/Menüoptionen als auch Tastenkombinationen für alle Kopier-/Einfügevorgänge verwendet werden:</span></p>
-            <ul>
-                <li><b>STRG+X</b> - Ausschneiden;</li>
-                <li><b>STRG+C</b> - Kopieren;</li>
-                <li><b>STRG+V</b> - Einfügen.</li>
-            </ul>
-            <p class="note"><b>Hinweis</b>: Anstatt Text innerhalb desselben Dokuments auszuschneiden und einzufügen, können Sie die erforderliche Textpassage einfach auswählen und an die gewünschte Position ziehen und ablegen.</p>
-            <h3>Inhalte einfügen mit Optionen</h3>
-<<<<<<< HEAD
-            <p>Nachdem der kopierte Text eingefügt wurde, erscheint neben der eingefügten Textpassage das Menü <b>Einfügeoptionen</b> <div class = "icon icon-pastespecialbutton"></div>. Klicken Sie auf diese Schaltfläche, um die gewünschte Einfügeoption auszuwählen.</p>
-=======
-            <p class="note"><b>Hinweis</b>: Für die gemeinsame Bearbeitung ist die Option <b>Spezielles Einfügen</b> ist nur im Co-Editing-Modus <b>Formal</b> verfügbar.</p>
-            <p>Nachdem der kopierte Text eingefügt wurde, erscheint neben der eingefügten Textpassage das Menü <b>Einfügeoptionen</b> <img alt="Einfügen mit Sonderoptionen" src="../images/pastespecialbutton.png" />. Klicken Sie auf diese Schaltfläche, um die gewünschte Einfügeoption auszuwählen.</p>
->>>>>>> 2cb80179
-            <p>Zum Einfügen von Textsegmenten oder Text in Verbindung mit AutoFormen sind folgende Optionen verfügbar:</p>
-            <ul>
-                <li><em>Ursprüngliche Formatierung beibehalten</em> - der kopierte Text wird in Originalformatierung eingefügt.</li>
-                <li><em>Nur den Text übernehmen</em> - der kopierte Text wird in an die vorhandene Formatierung angepasst.</li>
-            </ul>
-            <p>Wenn Sie die kopierte Tabelle in eine vorhandene Tabelle einfügen, sind die folgenden Optionen verfügbar:</p>
-            <ul>
-                <li><em>Zellen überschreiben</em> - vorhandenen Tabelleninhalt durch die eingefügten Daten ersetzen. Diese Option ist standardmäßig ausgewählt.</li>
-                <li><em>Geschachtelt</em> die kopierte Tabelle wird als geschachtelte Tabelle in die ausgewählte Zelle der vorhandenen Tabelle eingefügt.</li>
-                <li><em>Nur den Text übernehmen</em> - die Tabelleninhalte werden als Textwerte eingefügt, die durch das Tabulatorzeichen getrennt sind.</li>
-            </ul>
-            <h3>Vorgänge rückgängig machen/wiederholen</h3>
-            <p>Verwenden Sie die entsprechenden Symbole, um Vorgänge rückgängig zu machen/zu wiederholen oder nutzen Sie die entsprechenden Tastenkombinationen:</p>
-            <ul>
-                <li><b>Rückgängig</b> – klicken Sie im linken Teil der Kopfzeile des Editors auf das Symbol <b>Rückgängig</b> <div class = "icon icon-undo"></div> oder verwenden Sie die Tastenkombination <b>STRG+Z</b>, um die zuletzt durchgeführte Aktion rückgängig zu machen.</li>
-                <li><b>Wiederholen</b> – klicken Sie im linken Teil der Kopfzeile des Editors auf das Symbol <b>Wiederholen</b> <div class = "icon icon-redo"></div> oder verwenden Sie die Tastenkombination <b>STRG+Y</b>, um die zuletzt durchgeführte Aktion zu wiederholen.</li>
-            </ul>
-            <p class="note"><b>Hinweis</b>: Wenn Sie ein Dokument im Modus <b>Schnell</b> gemeinsam bearbeiten, ist die Option letzten rückgängig gemachten Vorgang <b>wiederherstellen</b> nicht verfügbar.</p>
-        </div>
-	</body>
+﻿<!DOCTYPE html>
+<html>
+	<head>
+		<title>Textpassagen kopieren/einfügen, Vorgänge rückgängig machen/wiederholen</title>
+		<meta charset="utf-8" />
+		<meta name="description" content="Perform the basic operations with the document text: copy, paste, undo, redo" />
+		<link type="text/css" rel="stylesheet" href="../editor.css" />
+		<link type = "text/css" rel = "stylesheet" href = "../../images/sprite.css" />
+        <script type="text/javascript" src="../callback.js"></script>
+        <script type="text/javascript" src="../search/js/page-search.js"></script>
+	</head>
+	<body>
+        <div class="mainpart">
+            <div class="search-field">
+                <input id="search" class="searchBar" placeholder="Suche" type="text" onkeypress="doSearch(event)">
+            </div>
+            <h1>Textpassagen kopieren/einfügen, Vorgänge rückgängig machen/wiederholen</h1>
+            <h3>Zwischenablage verwenden</h3>
+            <p>Um Textpassagen und eingefügte Objekte (AutoFormen, Bilder, Diagramme) innerhalb des aktuellen Dokuments auszuschneiden im <a target="_blank" href="https://www.onlyoffice.com/de/document-editor.aspx" onclick="onhyperlinkclick(this)"><b>Dokumenteneditor</b></a>, zu kopieren und einzufügen, verwenden Sie die entsprechenden Optionen aus dem Rechtsklickmenü oder die Symbole, die auf jeder Registerkarte der oberen Symbolleiste verfügbar sind:</p>
+            <ul>
+                <li><b>Ausschneiden</b> - wählen Sie eine Textpassage oder ein Objekt aus und nutzen Sie die Option <b>Ausschneiden</b> im Rechtsklickmenü, um die Auswahl zu löschen und in der Zwischenablage des Rechners zu speichern. <span class="onlineDocumentFeatures">Die ausgeschnittenen Daten können später an einer anderen Stelle im selben Dokument wieder eingefügt werden.</span></li>
+                <li><b>Kopieren</b> – wählen Sie eine Textpassage oder ein Objekt aus und nutzen Sie die Option <b>Kopieren</b> im Rechtsklickmenü oder das Symbol <b>Kopieren</b> <img alt="Kopieren" src="../images/copy.png" /> in der oberen Symbolleiste, um die Auswahl in der Zwischenablage des Rechners zu speichern. <span class="onlineDocumentFeatures">Die kopierten Daten können später an einer anderen Stelle im selben Dokument wieder eingefügt werden.</span></li>
+                <li><b>Einfügen</b> – platzieren Sie den Cursor an der Stelle im Dokument, an der Sie den zuvor kopierten Text/das Objekt einfügen möchten und wählen Sie im Rechtsklickmenü die Option <b>Einfügen</b> oder klicken Sie in der oberen Symbolleiste auf <b>Einfügen</b> <img alt="Einfügen" src="../images/paste.png" />. Der Text/das Objekt wird an der aktuellen Cursorposition eingefügt. <span class="onlineDocumentFeatures">Die Daten können vorher aus demselben Dokument kopiert werden oder auch aus einem anderen Dokument oder Programm oder von einer Webseite.</span></li>
+            </ul>
+            <p><span class="onlineDocumentFeatures">In der <em>Online-Version</em> können nur die folgenden Tastenkombinationen zum Kopieren oder Einfügen von Daten aus/in ein anderes Dokument oder ein anderes Programm verwendet werden.</span> <span class="desktopDocumentFeatures">In der <em>Desktop-Version</em> können sowohl die entsprechenden Schaltflächen/Menüoptionen als auch Tastenkombinationen für alle Kopier-/Einfügevorgänge verwendet werden:</span></p>
+            <ul>
+                <li><b>STRG+X</b> - Ausschneiden;</li>
+                <li><b>STRG+C</b> - Kopieren;</li>
+                <li><b>STRG+V</b> - Einfügen.</li>
+            </ul>
+            <p class="note"><b>Hinweis</b>: Anstatt Text innerhalb desselben Dokuments auszuschneiden und einzufügen, können Sie die erforderliche Textpassage einfach auswählen und an die gewünschte Position ziehen und ablegen.</p>
+            <h3>Inhalte einfügen mit Optionen</h3>
+            <p class="note"><b>Hinweis</b>: Für die gemeinsame Bearbeitung ist die Option <b>Spezielles Einfügen</b> ist nur im Co-Editing-Modus <b>Formal</b> verfügbar.</p>
+            <p>Nachdem der kopierte Text eingefügt wurde, erscheint neben der eingefügten Textpassage das Menü <b>Einfügeoptionen</b> <img alt="Einfügen mit Sonderoptionen" src="../images/pastespecialbutton.png" />. Klicken Sie auf diese Schaltfläche, um die gewünschte Einfügeoption auszuwählen.</p>
+            <p>Zum Einfügen von Textsegmenten oder Text in Verbindung mit AutoFormen sind folgende Optionen verfügbar:</p>
+            <ul>
+                <li><em>Ursprüngliche Formatierung beibehalten</em> - der kopierte Text wird in Originalformatierung eingefügt.</li>
+                <li><em>Nur den Text übernehmen</em> - der kopierte Text wird in an die vorhandene Formatierung angepasst.</li>
+            </ul>
+            <p>Wenn Sie die kopierte Tabelle in eine vorhandene Tabelle einfügen, sind die folgenden Optionen verfügbar:</p>
+            <ul>
+                <li><em>Zellen überschreiben</em> - vorhandenen Tabelleninhalt durch die eingefügten Daten ersetzen. Diese Option ist standardmäßig ausgewählt.</li>
+                <li><em>Geschachtelt</em> die kopierte Tabelle wird als geschachtelte Tabelle in die ausgewählte Zelle der vorhandenen Tabelle eingefügt.</li>
+                <li><em>Nur den Text übernehmen</em> - die Tabelleninhalte werden als Textwerte eingefügt, die durch das Tabulatorzeichen getrennt sind.</li>
+            </ul>
+            <h3>Vorgänge rückgängig machen/wiederholen</h3>
+            <p>Verwenden Sie die entsprechenden Symbole, um Vorgänge rückgängig zu machen/zu wiederholen oder nutzen Sie die entsprechenden Tastenkombinationen:</p>
+            <ul>
+                <li><b>Rückgängig</b> – klicken Sie im linken Teil der Kopfzeile des Editors auf das Symbol <b>Rückgängig</b> <div class = "icon icon-undo"></div> oder verwenden Sie die Tastenkombination <b>STRG+Z</b>, um die zuletzt durchgeführte Aktion rückgängig zu machen.</li>
+                <li><b>Wiederholen</b> – klicken Sie im linken Teil der Kopfzeile des Editors auf das Symbol <b>Wiederholen</b> <div class = "icon icon-redo"></div> oder verwenden Sie die Tastenkombination <b>STRG+Y</b>, um die zuletzt durchgeführte Aktion zu wiederholen.</li>
+            </ul>
+            <p class="note"><b>Hinweis</b>: Wenn Sie ein Dokument im Modus <b>Schnell</b> gemeinsam bearbeiten, ist die Option letzten rückgängig gemachten Vorgang <b>wiederherstellen</b> nicht verfügbar.</p>
+        </div>
+	</body>
 </html>