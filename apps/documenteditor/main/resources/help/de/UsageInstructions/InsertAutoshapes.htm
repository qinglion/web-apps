--- conflicted
+++ resolved
@@ -1,311 +1,252 @@
-﻿<!DOCTYPE html>
-<html>
-	<head>
-		<title>AutoFormen einfügen</title>
-		<meta charset="utf-8" />
-		<meta name="description" content="Fügen Sie eine Form in Ihrem Dokument ein und ändern Sie ihre Eigenschaften" />
-		<link type="text/css" rel="stylesheet" href="../editor.css" />
-		<link type = "text/css" rel = "stylesheet" href = "../../images/sprite.css" />
-        <script type="text/javascript" src="../callback.js"></script>
-        <script type="text/javascript" src="../search/js/page-search.js"></script>
-	</head>
-	<body>
-		<div class="mainpart">
-        <div class="search-field">
-            <input id="search" class="searchBar" placeholder="Suche" type="text" onkeypress="doSearch(event)">
-        </div>
-			<h1>AutoFormen einfügen</h1>
-            <h3>Fügen Sie eine automatische Form ein</h3>
-			<p>So fügen Sie Ihrem Dokument eine automatische Form hinzu im <a target="_blank" href="https://www.onlyoffice.com/de/document-editor.aspx" onclick="onhyperlinkclick(this)"><b>Dokumenteneditor</b></a>:</p>
-			<ol>
-                <li>Wechseln Sie zur Registerkarte <b>Einfügen</b> in der oberen Symbolleiste.</li>
-<<<<<<< HEAD
-				<li>Klicken Sie auf das <b>Formsymbol</b> <div class = "icon icon-insertautoshape"></div> in der oberen Symbolleiste.</li>
-				<li>Wählen Sie eine der verfügbaren Autoshape-Gruppen aus: Grundformen, figürliche Pfeile, Mathematik, Diagramme, Sterne und Bänder, Beschriftungen, Schaltflächen, Rechtecke, Linien,</li>
-=======
-				<li>Klicken Sie auf das <b>Formsymbol</b> <img alt="Form" src="../images/insertautoshape.png" /> in der oberen Symbolleiste.</li>
-				<li>Wählen Sie eine der verfügbaren Autoshape-Gruppen aus der <b>Formengalerie</b> aus: <em>Zuletzt verwendet</em>, <em>Standardformen</em>, <em>Geformte Pfeile</em>, <em>Mathematik</em>, <em>Diagramme</em>, <em>Sterne und Bänder</em>, <em>Legenden</em>, <em>Buttons</em>, <em>Rechtecke</em>, <em>Linien</em>.</li>
->>>>>>> 2cb80179
-				<li>Klicken Sie auf die erforderliche automatische Form innerhalb der ausgewählten Gruppe.</li>
-				<li>Platzieren Sie den Mauszeiger an der Stelle, an der die Form plaziert werden soll.</li>
-				<li>
-					Sobald die automatische Form hinzugefügt wurde, können Sie ihre Größe, Position und Eigenschaften ändern.
-					<p class="note">Um eine Beschriftung innerhalb der automatischen Form hinzuzufügen, stellen Sie sicher, dass die Form auf der Seite ausgewählt ist, und geben Sie Ihren Text ein. Der auf diese Weise hinzugefügte Text wird Teil der automatischen Form (wenn Sie die Form verschieben oder drehen, wird der Text mit verschoben oder gedreht).</p>
-				</li>
-			</ol>
-			<p>Es ist auch möglich, der automatischen Form eine Beschriftung hinzuzufügen. Weitere Informationen zum Arbeiten mit Untertiteln für Autoformen finden Sie in <a href="../UsageInstructions/AddCaption.htm" onclick="onhyperlinkclick(this)">diesem Artikel</a>.</p>
-            <h3>Verschieben und ändern Sie die Größe von Autoformen</h3>
-<<<<<<< HEAD
-            <p id ="shape_resize"><div class = "big big-reshaping"></div>Um die Größe der automatischen Form zu ändern, ziehen Sie kleine Quadrate <div class = "icon icon-resize_square"></div> an den Formkanten. Halten Sie die <b>Umschalttaste</b> gedrückt und ziehen Sie eines der Eckensymbole, um die ursprünglichen Proportionen der ausgewählten automatischen Form während der Größenänderung beizubehalten.</p>
-			<p>Wenn Sie einige Formen ändern, z. B. abgebildete Pfeile oder Beschriftungen, ist auch das gelbe rautenförmige Symbol <div class = "icon icon-yellowdiamond"></div> verfügbar. Hier können Sie einige Aspekte der Form anpassen, z. B. die Länge der Pfeilspitze.</p>
-			<p>Verwenden Sie zum Ändern der Position für die automatische Form das <div class = "icon icon-arrow"></div> Symbol, das angezeigt wird, nachdem Sie den Mauszeiger über die automatische Form bewegt haben. Ziehen Sie die automatische Form an die gewünschte Position, ohne die Maustaste loszulassen. Wenn Sie die automatische Form verschieben, werden Hilfslinien angezeigt, mit denen Sie das Objekt präzise auf der Seite positionieren können (wenn ein anderer Umbruchstil als Inline ausgewählt ist). Um die automatische Form in Schritten von einem Pixel zu verschieben, halten Sie die <b>Strg-Taste</b> gedrückt und verwenden Sie die Tastenkombinationen. Halten Sie beim Ziehen die <b>Umschalttaste</b> gedrückt, um die automatische Form streng horizontal / vertikal zu verschieben und zu verhindern, dass sie sich senkrecht bewegt.</p>
-			<p>Um die automatische Form zu drehen, bewegen Sie den Mauszeiger über den Drehgriff <div class = "icon icon-greencircle"></div> und ziehen Sie ihn im oder gegen den Uhrzeigersinn. Halten Sie die <b>Umschalttaste</b> gedrückt, um den Drehwinkel auf Schritte von 15 Grad zu beschränken.</p>
-            <p class="note"><b>Hinweis</b>: Die Liste der Tastaturkürzel, die beim Arbeiten mit Objekten verwendet werden können, finden Sie <a href="../HelpfulHints/KeyboardShortcuts.htm#workwithobjects" onclick="onhyperlinkclick(this)">hier</a>.</p>
-=======
-            <p id ="shape_resize"><img class="floatleft" alt="Form einer AutoForm ändern" src="../images/reshaping.png" />Um die Größe der automatischen Form zu ändern, ziehen Sie kleine Quadrate <img alt="Quadrat" src="../images/resize_square.png" /> an den Formkanten. Halten Sie die <b>Umschalttaste</b> gedrückt und ziehen Sie eines der Eckensymbole, um die ursprünglichen Proportionen der ausgewählten automatischen Form während der Größenänderung beizubehalten.</p>
-			<p>Wenn Sie einige Formen ändern, z. B. abgebildete Pfeile oder Beschriftungen, ist auch das gelbe rautenförmige Symbol <img alt="Gelber Diamant" src="../images/yellowdiamond.png" /> verfügbar. Hier können Sie einige Aspekte der Form anpassen, z. B. die Länge der Pfeilspitze.</p>
-			<p>
-				Verwenden Sie zum Ändern der Position der automatischen Form das Symbol <img alt="Pfeil" src="../images/arrow.png" />, das angezeigt wird, nachdem Sie den Mauszeiger über die automatische Form bewegt haben. Ziehen Sie die Autoform an die gewünschte Position, ohne die Maustaste loszulassen.
-				Wenn Sie die automatische Form verschieben, werden die Hilfslinien angezeigt, damit Sie das Objekt präzise auf der Seite positionieren können (wenn der ausgewählte Umbruchstil nicht „Inline“ ist).
-				Um die automatische Form in Ein-Pixel-Schritten zu verschieben, halten Sie die <b>Strg</b>-Taste gedrückt und verwenden Sie die Pfeiltasten.
-				Um die automatische Form streng horizontal/vertikal zu verschieben und zu verhindern, dass sie sich in eine senkrechte Richtung bewegt, halten Sie beim Ziehen die <b>Umschalttaste</b> gedrückt.
-			</p>
-			<p>Um die automatische Form zu drehen, bewegen Sie den Mauszeiger über den Drehgriff <img alt="Drehpunkt" src="../images/greencircle.png" /> und ziehen Sie ihn im oder gegen den Uhrzeigersinn. Halten Sie die <b>Umschalttaste</b> gedrückt, um den Drehwinkel auf Schritte von 15 Grad zu beschränken.</p>
-            <p class="note">
-				Die Liste der Tastaturkürzel, die beim Arbeiten mit Objekten verwendet werden können, finden Sie <a href="../HelpfulHints/KeyboardShortcuts.htm#workwithobjects" onclick="onhyperlinkclick(this)">hier</a>.
-			</p>
->>>>>>> 2cb80179
-            <hr />
-            <h3>AutoForm-Einstellungen anpassen</h3>
-            <p id ="shape_rightclickmenu">Verwenden Sie das <b>Rechtsklick-Menü</b>, um Autoshapes auszurichten und anzuordnen. Die Menüoptionen sind:</p>
-			<ul>
-				<li><b>Ausschneiden, Kopieren, Einfügen</b> - Standardoptionen, mit denen ein ausgewählter Text / ein ausgewähltes Objekt ausgeschnitten oder kopiert und eine zuvor ausgeschnittene / kopierte Textpassage oder ein Objekt an die aktuelle Zeigerposition eingefügt wird.</li>
-				<li><b>Auswahl drucken</b> wird verwendet, um nur einen ausgewählten Teil des Dokuments auszudrucken.</li>
-				<li><b>Änderungen annehmen / ablehnen</b> wird verwendet, um nachverfolgte Änderungen in einem freigegebenen Dokument anzunehmen oder abzulehnen.</li>
-				<li><b>Punkte bearbeiten</b> wird verwendet, um die Krümmung Ihrer Form anzupassen oder zu ändern.
-					<ol>
-						<li>Um die bearbeitbaren Ankerpunkte einer Form zu aktivieren, klicken Sie mit der rechten Maustaste auf die Form und wählen Sie im Menü <b>Punkte bearbeiten</b> aus. Die schwarzen Quadrate, die aktiv werden, sind die Punkte, an denen sich zwei Linien treffen, und die rote Linie umreißt die Form. Klicken und ziehen Sie ihn, um den Punkt neu zu positionieren und den Umriss der Form zu ändern.</li>
-						<li>
-							Sobald Sie auf den Ankerpunkt klicken, werden zwei blaue Linien mit weißen Quadraten an den Enden angezeigt. Dies sind Bezier-Ziehpunkte, mit denen Sie eine Kurve erstellen und die Glätte einer Kurve ändern können.
-							<p><img alt="Punkte bearbeiten" src="../images/editpoints_example.png" /></p>
-						</li>
-						<li>
-							Solange die Ankerpunkte aktiv sind, können Sie sie hinzufügen und löschen.
-							<p><b>Um einer Form einen Punkt hinzuzufügen</b>, halten Sie <b>Strg</b> gedrückt und klicken Sie auf die Position, an der Sie einen Ankerpunkt hinzufügen möchten.</p>
-							<p><b>Um einen Punkt zu löschen</b>, halten Sie <b>Strg</b> gedrückt und klicken Sie auf den unnötigen Punkt.</p>
-						</li>
-					</ol>
-				</li>
-				<li><b>Anordnen</b> wird verwendet, um die ausgewählte automatische Form in den Vordergrund zu bringen, in den Hintergrund zu senden, vorwärts oder rückwärts zu bewegen sowie Formen zu gruppieren oder die Gruppierung aufzuheben, um Operationen mit mehreren von ihnen gleichzeitig auszuführen. Weitere Informationen zum Anordnen von Objekten finden Sie auf <a href="../UsageInstructions/AlignArrangeObjects.htm" onclick="onhyperlinkclick(this)">dieser Seite</a>.</li>
-				<li><b>Ausrichten</b> wird verwendet, um die Form links, mittig, rechts, oben, Mitte, unten auszurichten. Weitere Informationen zum Ausrichten von Objekten finden Sie auf <a href="../UsageInstructions/AlignArrangeObjects.htm" onclick="onhyperlinkclick(this)">dieser Seite</a>.</li>
-<<<<<<< HEAD
-				<li>Der <b>Umbruchstil</b> wird verwendet, um einen Textumbruchstil aus den verfügbaren auszuwählen - inline, quadratisch, eng, durch, oben und unten, vorne, hinten - oder um die <b>Umbruchgrenze</b> zu bearbeiten. Die Option Wrap-Grenze bearbeiten ist nur verfügbar, wenn Sie einen anderen Wrap-Stil als Inline auswählen. Ziehen Sie die Umbruchpunkte, um die Grenze anzupassen. Um einen neuen Umbruchpunkt zu erstellen, klicken Sie auf eine beliebige Stelle auf der roten Linie und ziehen Sie sie an die gewünschte Position. <div class = "big big-wrap_boundary"></div></li>
-                <li><b>Drehen</b> wird verwendet, um die Form um 90 Grad im oder gegen den Uhrzeigersinn zu drehen sowie um die Form horizontal oder vertikal zu drehen.</li>
-                <li>Mit den <b>Erweiterten Einstellungen der Form</b> wird das Fenster "Form - Erweiterte Einstellungen" geöffnet.</li>
-=======
-				<li>Der <b>Umbruchstil</b> wird verwendet, um einen Textumbruchstil aus den verfügbaren auszuwählen - inline, quadratisch, eng, durch, oben und unten, vorne, hinten - oder um die <b>Umbruchgrenze</b> zu bearbeiten. Die Option Wrap-Grenze bearbeiten ist nur verfügbar, wenn Sie einen anderen Wrap-Stil als Inline auswählen. Ziehen Sie die Umbruchpunkte, um die Grenze anzupassen. Um einen neuen Umbruchpunkt zu erstellen, klicken Sie auf eine beliebige Stelle auf der roten Linie und ziehen Sie sie an die gewünschte Position. <img alt="Umbruchgrenze bearbeiten" src="../images/wrap_boundary.png" /></li>
-				<li><b>Drehen</b> wird verwendet, um die Form um 90 Grad im oder gegen den Uhrzeigersinn zu drehen sowie um die Form horizontal oder vertikal zu drehen.</li>
-				<li>Mit den <b>Erweiterten Einstellungen der Form</b> wird das Fenster "Form - Erweiterte Einstellungen" geöffnet.</li>
->>>>>>> 2cb80179
-			</ul>
-			<hr />
-			<p>Einige der Einstellungen für die automatische Form können über die Registerkarte Formeinstellungen in der rechten Seitenleiste geändert werden. Um es zu aktivieren, klicken Sie auf die Form und wählen Sie rechts das Symbol <b>Formeinstellungen</b> <div class = "icon icon-shape_settings_icon"></div>.  Hier können Sie folgende Eigenschaften ändern:</p>
-			<ul>
-			<li  id="shape_fill"><b>Füllen</b> - Verwenden Sie diesen Abschnitt, um die automatische Formfüllung auszuwählen. Sie können folgende Optionen auswählen:
-			<ul>
-				<li><b>Farbfüllung</b> - Wählen Sie diese Option aus, um die Volltonfarbe anzugeben, mit der Sie den Innenraum der ausgewählten Autoform füllen möchten.
-				<p><img alt="Einfarbige Füllung" src="../images/fill_color.png" /></p>
-				<p id="color">Klicken Sie auf das farbige Feld unten und wählen Sie die gewünschte Farbe aus den verfügbaren <a href="../UsageInstructions/ChangeColorScheme.htm" onclick="onhyperlinkclick(this)">Farbsätzen</a> aus oder geben Sie eine beliebige Farbe an:</p>
-				</li>
-				<li>
-					<b>Füllung mit Farbverlauf</b> - wählen Sie diese Option, um die Form mit einem sanften Übergang von einer Farbe zu einer anderen zu füllen.
-					<p><img alt="Füllung mit Farbverlauf" src="../images/fill_gradient.png" /></p>
-					<p>Die verfügbaren Menüoptionen:</p>
-					<ul>
-						<li>
-							<b>Stil</b> - wählen Sie <b>Linear</b> oder <b>Radial</b> aus:
-							<ul>
-								<li><b>Linear</b> wird verwendet, wenn Ihre Farben von links nach rechts, von oben nach unten oder in einem beliebigen Winkel in eine Richtung fließen sollen. Das Vorschaufenster <b>Richtung</b> zeigt die ausgewählte Verlaufsfarbe an. Klicken Sie auf den Pfeil, um eine voreingestellte Verlaufsrichtung auszuwählen. Verwenden Sie <b>Winkel</b>-Einstellungen für einen präzisen Verlaufswinkel.</li>
-								<li><b>Radial</b> wird verwendet, um sich von der Mitte zu bewegen, da die Farbe an einem einzelnen Punkt beginnt und nach außen ausstrahlt.</li>
-							</ul>
-						</li>
-						<li>
-							<b>Punkt des Farbverlaufs</b> ist ein bestimmter Punkt für den Verlauf von einer Farbe zur anderen.
-							<ul>
-<<<<<<< HEAD
-								<li>
-									<b>Stil</b> - wählen Sie <b>Linear</b> oder <b>Radial</b> aus:
-									<ul>
-										<li><b>Linear</b> wird verwendet, wenn Ihre Farben von links nach rechts, von oben nach unten oder in einem beliebigen Winkel in eine Richtung fließen sollen. Klicken Sie auf <b>Richtung</b>, um eine voreingestellte Richtung auszuwählen, und klicken Sie auf <b>Winke</b>, um einen genauen Verlaufswinkel einzugeben.</li>
-										<li><b>Radial</b> wird verwendet, um sich von der Mitte zu bewegen, da die Farbe an einem einzelnen Punkt beginnt und nach außen ausstrahlt.</li>
-									</ul>
-								</li>
-								<li>
-									<b>Punkt des Farbverlaufs</b> ist ein bestimmter Punkt für den Verlauf von einer Farbe zur anderen.
-									<ul>
-										<li>Verwenden Sie die Schaltfläche <div class = "icon icon-addgradientpoint"></div> <b>Punkt des Farbverlaufs einfügen</b> oder den Schieberegler, um einen Punkt des Verlaufs einzufügen. Sie können bis zu 10 Punkte einfügen. Jeder nächste eingefügte Punkt des Farbverlaufs beeinflusst in keiner Weise die aktuelle Darstellung der Farbverlaufsfüllung. Verwenden Sie die Schaltfläche <div class = "icon icon-removegradientpoint"></div> <b>Punkt des Farbverlaufs entfernen</b>, um den bestimmten Punkt zu löschen.</li>
-										<li>Verwenden Sie den Schieberegler, um die Position des Farbverlaufspunkts zu ändern, oder geben Sie <b>Position</b> in Prozent an, um eine genaue Position zu erhalten.</li>
-										<li>Um eine Farbe auf einen Verlaufspunkt anzuwenden, klicken Sie auf einen Punkt im Schieberegler und dann auf <b>Farbe</b>, um die gewünschte Farbe auszuwählen.</li>
-									</ul>
-								</li>
-=======
-								<li>Verwenden Sie die Schaltfläche <img alt="Punkt des Farbverlaufs einfügen" src="../images/addgradientpoint.png" /> <b>Punkt des Farbverlaufs einfügen</b> oder den Schieberegler, um einen Punkt des Verlaufs einzufügen. Sie können bis zu 10 Punkte einfügen. Jeder nächste eingefügte Punkt des Farbverlaufs beeinflusst in keiner Weise die aktuelle Darstellung der Farbverlaufsfüllung. Verwenden Sie die Schaltfläche <img alt="Punkt des Farbverlaufs entfernen" src="../images/removegradientpoint.png" /> <b>Punkt des Farbverlaufs entfernen</b>, um den bestimmten Punkt zu löschen.</li>
-								<li>Verwenden Sie den Schieberegler, um die Position des Farbverlaufspunkts zu ändern, oder geben Sie <b>Position</b> in Prozent an, um eine genaue Position zu erhalten.</li>
-								<li>Um eine Farbe auf einen Verlaufspunkt anzuwenden, klicken Sie auf einen Punkt im Schieberegler und dann auf <b>Farbe</b>, um die gewünschte Farbe auszuwählen.</li>
->>>>>>> 2cb80179
-							</ul>
-						</li>
-					</ul>
-				</li>
-				<li><b>Bild oder Textur</b> - Wählen Sie diese Option, um ein Bild oder eine vordefinierte Textur als Formhintergrund zu verwenden.
-				<p><img alt="Bild- oder Texturfüllung" src="../images/fill_picture.png" /></p>
-					<ul>
-						<li>Wenn Sie ein Bild als Hintergrund für die Form verwenden möchten, können Sie ein Bild <b>aus der Datei</b> hinzufügen, indem Sie es auf der Festplatte Ihres Computers auswählen, oder <b>aus der URL</b>, indem Sie die entsprechende URL-Adresse in das geöffnete Fenster einfügen.</li>
-						<li>Wenn Sie eine Textur als Hintergrund für die Form verwenden möchten, öffnen Sie das Menü Von Textur und wählen Sie die gewünschte Texturvoreinstellung aus.
-						<p>Derzeit sind folgende Texturen verfügbar: Leinwand, Karton, dunkler Stoff, Maserung, Granit, graues Papier, Strick, Leder, braunes Papier, Papyrus, Holz.</p>
-						</li>
-					</ul>
-					<ul>
-						<li>Falls das ausgewählte <b>Bild</b> weniger oder mehr Abmessungen als die automatische Form hat, können Sie die Einstellung <b>Dehnen</b> oder <b>Kacheln</b> aus der Dropdown-Liste auswählen.</p>
-							<p>Mit der Option <b>Dehnen</b> können Sie die Bildgröße an die Größe der automatischen Form anpassen, sodass sie den Raum vollständig ausfüllen kann.</p>
-							<p>Mit der Option <b>Kacheln</b> können Sie nur einen Teil des größeren Bilds anzeigen, wobei die ursprünglichen Abmessungen beibehalten werden, oder das kleinere Bild wiederholen, wobei die ursprünglichen Abmessungen über der Oberfläche der automatischen Form beibehalten werden, sodass der Raum vollständig ausgefüllt werden kann.</p>
-							<p class="note">Jede ausgewählte <b>Texturvoreinstellung</b> füllt den Raum vollständig aus. Sie können jedoch bei Bedarf den <b>Dehnungseffekt</b> anwenden.</p>
-						</li>
-					</ul>
-				</li>
-				<li><b>Muster</b> - Wählen Sie diese Option, um die Form mit einem zweifarbigen Design zu füllen, das aus regelmäßig wiederholten Elementen besteht.
-				<p><img alt="Füllungsmuster" src="../images/fill_pattern.png" /></p>
-				    <ul>
-				        <li><b>Muster</b> - Wählen Sie eines der vordefinierten Designs aus dem Menü.</li>
-				        <li><b>Vordergrundfarbe</b> - Klicken Sie auf dieses Farbfeld, um die Farbe der Musterelemente zu ändern.</li>
-				        <li><b>Hintergrundfarbe</b> - Klicken Sie auf dieses Farbfeld, um die Farbe des Musterhintergrunds zu ändern.</li>
-				    </ul>			
-				</li>
-				<li><b>Keine Füllung</b> - wählen Sie diese Option, wenn Sie keine Füllung verwenden möchten.</li>
-			</ul>
-			</li>
-			</ul>
-			<p><img class="floatleft" alt="Registerkarte Einstellungen AutoFom" src="../images/right_autoshape.png" /></p>
-			<ul style="margin-left: 280px;">			
-			<li><b>Deckkraft</b> - Verwenden Sie diesen Abschnitt, um eine <b>Deckkraftstufe</b> festzulegen, indem Sie den Schieberegler ziehen oder den Prozentwert manuell eingeben. Der Standardwert ist <b>100%</b>. Es entspricht der vollen Deckkraft. Der Wert <b>0%</b> entspricht der vollen Transparenz.</li>
-			<li id="shape_stroke"><b>Strich</b> - Verwenden Sie diesen Abschnitt, um die Breite, Farbe oder den Typ des Strichs für die automatische Formgebung zu ändern.
-				<ul>
-					<li>Um die Strichbreite zu ändern, wählen Sie eine der verfügbaren Optionen aus der Dropdown-Liste <b>Größe</b>. Die verfügbaren Optionen sind: 0,5 pt, 1 pt, 1,5 pt, 2,25 pt, 3 pt, 4,5 pt, 6 pt. Alternativ können Sie die Option Keine Linie auswählen, wenn Sie <b>keinen Strich</b> verwenden möchten.</li>
-					<li>Um die <b>Strichfarbe</b> zu ändern, klicken Sie auf das farbige Feld unten und <a href="../UsageInstructions/ChangeColorScheme.htm" onclick="onhyperlinkclick(this)">wählen Sie die gewünschte Farbe aus</a>.</li>
-					<li>Um den <b>Strich-Typ</b> zu ändern, wählen Sie die erforderliche Option aus der entsprechenden Dropdown-Liste aus (standardmäßig wird eine durchgezogene Linie angewendet, Sie können sie in eine der verfügbaren gestrichelten Linien ändern).</li>
-				</ul>
-			</li>
-<<<<<<< HEAD
-            <li>Die <b>Drehung</b> wird verwendet, um die Form um 90 Grad im oder gegen den Uhrzeigersinn zu drehen sowie um die Form horizontal oder vertikal zu drehen. Klicken Sie auf eine der Schaltflächen:<ul>
-                    <li><div class = "icon icon-rotatecounterclockwise"></div> um die Form um 90 Grad gegen den Uhrzeigersinn zu drehen</li>
-                    <li><div class = "icon icon-rotateclockwise"></div> um die Form um 90 Grad im Uhrzeigersinn zu drehen</li>
-                    <li><div class = "icon icon-fliplefttoright"></div> um die Form horizontal zu drehen (von links nach rechts)</li>
-                    <li><div class = "icon icon-flipupsidedown"></div> um die Form vertikal zu drehen (verkehrt herum)</li>
-=======
-            <li>Die <b>Drehung</b> wird verwendet, um die Form um 90 Grad im oder gegen den Uhrzeigersinn zu drehen sowie um die Form horizontal oder vertikal zu drehen. Klicken Sie auf eine der Schaltflächen:
-				<ul>
-                    <li><img alt="Gegen den Uhrzeigersinn drehen" src="../images/rotatecounterclockwise.png" /> um die Form um 90 Grad gegen den Uhrzeigersinn zu drehen</li>
-                    <li><img alt="Im Uhrzeigersinn drehen" src="../images/rotateclockwise.png" /> um die Form um 90 Grad im Uhrzeigersinn zu drehen</li>
-                    <li><img alt="Horizontal spiegeln" src="../images/fliplefttoright.png" /> um die Form horizontal zu drehen (von links nach rechts)</li>
-                    <li><img alt="Vertikal spiegeln" src="../images/flipupsidedown.png" /> um die Form vertikal zu drehen (verkehrt herum)</li>
->>>>>>> 2cb80179
-                </ul>
-            </li>
-			<li><b>Umbruchstil</b> - Verwenden Sie diesen Abschnitt, um einen Textumbruchstil aus den verfügbaren auszuwählen - inline, quadratisch, eng, durch, oben und unten, vorne, hinten (weitere Informationen finden Sie in der Beschreibung der erweiterten Einstellungen unten).</li>
-			<li><b>Autoshape ändern</b> - Verwenden Sie diesen Abschnitt, um die aktuelle Autoshape durch eine andere zu ersetzen, die aus der Dropdown-Liste ausgewählt wurde.</li>
-			<li><b>Schatten anzeigen</b> - Aktivieren Sie diese Option, um die Form mit Schatten anzuzeigen.</li>
-			</ul>
-			<hr />
-			<h3>Die erweiterten Einstellungen für die automatische Form anpassen</h3>
-			<p>Um die <b>erweiterten Einstellungen</b> der automatischen Form zu ändern, klicken Sie mit der rechten Maustaste darauf und wählen Sie die Option <b>Erweiterte Einstellungen</b> im Menü oder verwenden Sie den Link <b>Erweiterte Einstellungen anzeigen</b> in der rechten Seitenleiste. Das Fenster 'Form - Erweiterte Einstellungen' wird geöffnet:</p>
-            <p><img alt="Form - Erweiterte Einstellungen" src="../images/shape_properties.png" /></p>
-			<p>Die Registerkarte <b>Größe</b> enthält die folgenden Parameter:</p>
-			<ul>
-				<li><b>Breite</b> - Verwenden Sie eine dieser Optionen, um die automatische Formbreite zu ändern.
-				<ul>
-                    <li><b>Absolut</b> - Geben Sie einen genauen Wert an, der in absoluten Einheiten gemessen wird, d. H. <b>Zentimeter</b> / <b>Punkte</b> / <b>Zoll</b> (abhängig von der auf der Registerkarte <b>Datei -> Erweiterte Einstellungen</b> ... angegebenen Option).</li>
-                    <li><b>Relativ</b> - Geben Sie einen Prozentsatz <b>relativ zur</b> <em>linken Randbreite</em>, <em>dem Rand</em> (d. H. Dem Abstand zwischen dem linken und rechten Rand), <em>der Seitenbreite</em> oder der <em>rechten Randbreite</em> an.</li>
-                </ul>
-                </li>
-                <li><b>Höhe</b> - Verwenden Sie eine dieser Optionen, um die Höhe der automatischen Form zu ändern.
-				<ul>
-					<li><b>Absolut</b> - Geben Sie einen genauen Wert an, der in absoluten Einheiten gemessen wird, d. H. <b>Zentimeter</b> / <b>Punkte</b> / <b>Zoll</b> (abhängig von der auf der Registerkarte <b>Datei -> Erweiterte Einstellungen</b> ... angegebenen Option).</li>
-					<li><b>Relativ</b> - Geben Sie einen Prozentsatz <b>relativ zum</b> <em>Rand</em> (d. H. Dem Abstand zwischen dem oberen und unteren Rand), der <em>Höhe des unteren Randes</em>, der <em>Seitenhöhe</em> oder der Höhe des <em>oberen Randes</em> an.</li>
-				</ul>
-                </li>
-                <li>Wenn die Option <b>Seitenverhältnis sperren</b> aktiviert ist, werden Breite und Höhe zusammen geändert, wobei das ursprüngliche Seitenverhältnis beibehalten wird.</li>
-			</ul>
-            <p><img alt="Form - Erweiterte Einstellungen" src="../images/shape_properties_6.png" /></p>
-            <p>Die Registerkarte <b>Rotation</b> enthält die folgenden Parameter:</p>
-            <ul>
-                <li><b>Winkel</b> - Verwenden Sie diese Option, um die Form um einen genau festgelegten Winkel zu drehen. Geben Sie den erforderlichen Wert in Grad in das Feld ein oder passen Sie ihn mit den Pfeilen rechts an.</li>
-                <li><b>Gekippt</b> - Aktivieren Sie das Kontrollkästchen <b>Horizontal</b>, um die Form horizontal umzudrehen (von links nach rechts), oder aktivieren Sie das Kontrollkästchen <b>Vertikal</b>, um die Form vertikal zu spiegeln (verkehrt herum).</li>
-            </ul>
-            <p id="shape_wrapping"><img alt="Form - Erweiterte Einstellungen" src="../images/shape_properties_1.png" /></p>
-			<p>Die Registerkarte <b>Textumbruch</b> enthält die folgenden Parameter:</p>
-			<ul>
-<<<<<<< HEAD
-				<li><b>Umbruchstil</b> - Verwenden Sie diese Option, um die Position der Form relativ zum Text zu ändern: Sie ist entweder Teil des Textes (falls Sie den Inline-Stil auswählen) oder wird von allen Seiten umgangen (wenn Sie einen auswählen) die anderen Stile).<ul>
-				    <li><p><div class = "icon icon-wrappingstyle_inline"></div> <b>Inline</b> - Die Form wird wie ein Zeichen als Teil des Textes betrachtet. Wenn sich der Text bewegt, bewegt sich auch die Form. In diesem Fall sind die Positionierungsoptionen nicht zugänglich.</p>
-				    <p>Wenn einer der folgenden Stile ausgewählt ist, kann die Form unabhängig vom Text verschoben und genau auf der Seite positioniert werden:</p>
-				    </li>
-				    <li><p><div class = "icon icon-wrappingstyle_square"></div> <b>Quadratisch</b> - Der Text umschließt das rechteckige Feld, das die Form begrenzt.</p></li>
-				    <li><p><div class = "icon icon-wrappingstyle_tight"></div> <b>Eng</b> - Der Text umschließt die tatsächlichen Formkanten.</p></li>
-				    <li><p><div class = "icon icon-wrappingstyle_through"></div> <b>Durch</b> - Der Text wird um die Formkanten gewickelt und füllt den offenen weißen Bereich innerhalb der Form aus. Verwenden Sie die Option <b>Umbruchgrenze bearbeiten</b> im Kontextmenü, damit der Effekt angezeigt wird.</p></li>
-				    <li><p><div class = "icon icon-wrappingstyle_topandbottom"></div> <b>Oben und unten</b> - der Text befindet sich nur über und unter der Form.</p></li>
-				    <li><p><div class = "icon icon-wrappingstyle_infront"></div> <b>Vorne</b> - die Form überlappt den Text.</p></li>
-				    <li><p><div class = "icon icon-wrappingstyle_behind"></div> <b>Dahinter</b> - der Text überlappt die Form.</p></li>
-				    </ul>
-=======
-				<li><b>Umbruchstil</b> - Verwenden Sie diese Option, um die Position der Form relativ zum Text zu ändern: Sie ist entweder Teil des Textes (falls Sie den Inline-Stil auswählen) oder wird von allen Seiten umgangen (wenn Sie einen auswählen) die anderen Stile).
-				<ul>
-				    <li><p><img alt="Textumbruch - Mit Text verschieben" src="../images/wrappingstyle_inline.png" /> <b>Inline</b> - Die Form wird wie ein Zeichen als Teil des Textes betrachtet. Wenn sich der Text bewegt, bewegt sich auch die Form. In diesem Fall sind die Positionierungsoptionen nicht zugänglich.</p>
-				    <p>Wenn einer der folgenden Stile ausgewählt ist, kann die Form unabhängig vom Text verschoben und genau auf der Seite positioniert werden:</p>
-				    </li>
-				    <li><p><img alt="Textumbruch - Quadrat" src="../images/wrappingstyle_square.png" /> <b>Quadratisch</b> - Der Text umschließt das rechteckige Feld, das die Form begrenzt.</p></li>
-				    <li><p><img alt="Textumbruch - Eng" src="../images/wrappingstyle_tight.png" /> <b>Eng</b> - Der Text umschließt die tatsächlichen Formkanten.</p></li>
-				    <li><p><img alt="Textumbruch - Transparent" src="../images/wrappingstyle_through.png" /> <b>Durch</b> - Der Text wird um die Formkanten gewickelt und füllt den offenen weißen Bereich innerhalb der Form aus. Verwenden Sie die Option <b>Umbruchgrenze bearbeiten</b> im Kontextmenü, damit der Effekt angezeigt wird.</p></li>
-				    <li><p><img alt="Textumbruch - Oben und unten" src="../images/wrappingstyle_topandbottom.png" /> <b>Oben und unten</b> - der Text befindet sich nur über und unter der Form.</p></li>
-				    <li><p><img alt="Textumbruch - Vorne" src="../images/wrappingstyle_infront.png" /> <b>Vorne</b> - die Form überlappt den Text.</p></li>
-				    <li><p><img alt="Textumbruch - Hinten" src="../images/wrappingstyle_behind.png" /> <b>Dahinter</b> - der Text überlappt die Form.</p></li>
-				</ul>
->>>>>>> 2cb80179
-				</li>
-			</ul>
-			<p>Wenn Sie den quadratischen, engen, durchgehenden oder oberen und unteren Stil auswählen, können Sie einige zusätzliche Parameter festlegen - <b>Abstand zum Text</b> an allen Seiten (oben, unten, links, rechts).</p>
-            <p id="position"><img alt="Form - Erweiterte Einstellungen" src="../images/shape_properties_2.png" /></p>
-			<p>Die Registerkarte <b>Position</b> ist nur verfügbar, wenn Sie einen anderen Umbruchstil als Inline auswählen. Diese Registerkarte enthält die folgenden Parameter, die je nach ausgewähltem Verpackungsstil variieren:</p>
-			<ul>
-                <li>
-					Im <b>horizontalen</b> Bereich können Sie einen der folgenden drei Positionierungstypen für die automatische Form auswählen:
-					<ul>
-                        <li><b>Ausrichtung</b> (links, Mitte, rechts) <b>relativ zu</b> Zeichen, Spalte, linkem Rand, Rand, Seite oder rechtem Rand,</li>
-                        <li><b>Absolute Position</b>, gemessen in absoluten Einheiten, d. H. <b>Zentimeter</b>/<b>Punkte</b>/<b>Zoll</b> (abhängig von der auf der Registerkarte <b>Datei</b> -&gt; <b>Erweiterte Einstellungen...</b> angegebenen Option), <b>rechts neben</b> Zeichen, Spalte, linkem Rand, Rand, Seite oder rechtem Rand.</li>
-                        <li><b>Relative Position</b> gemessen in Prozent <b>relativ zum</b> linken Rand, Rand, Seite oder rechten Rand.</li>
-                    </ul>
-                </li>
-                <li>
-					Im <b>vertikalen</b> Bereich können Sie einen der folgenden drei Positionierungstypen für die automatische Form auswählen:
-				<ul>
-					<li><b>Ausrichtung</b> (oben, Mitte, unten) <b>relativ zu</b> Linie, Rand, unterem Rand, Absatz, Seite oder oberem Rand,</li>
-					<li><b>Absolute Position</b> gemessen in absoluten Einheiten, d. H. <b>Zentimeter</b> / <b>Punkte</b> / <b>Zoll</b> (abhängig von der auf der Registerkarte <b>Datei</b> -&gt; <b>Erweiterte Einstellungen...</b> angegebenen Option), <b>unter</b> Linie, Rand, unterem Rand, Absatz, Seite oder oberem Rand,</li>
-					<li><b>Relative Position</b> gemessen in Prozent <b>relativ zum</b> Rand, unteren Rand, Seite oder oberen Rand.</li>
-				</ul>
-                </li>
-                <li><b>Objekt mit Text verschieben</b> steuert, ob sich die automatische Form so bewegt, wie sich der Text bewegt, an dem sie verankert ist.</li>
-				<li><b>Überlappungssteuerung zulassen</b> steuert, ob sich zwei automatische Formen überlappen oder nicht, wenn Sie sie auf der Seite nebeneinander ziehen</li>
-			</ul>
-			<p><img alt="Form - Erweiterte Einstellungen" src="../images/shape_properties_3.png" /></p>
-			<p>Die Registerkarte <b>Gewichte und Pfeile</b> enthält die folgenden Parameter:</p>
-			<ul>
-				<li><b>Linienstil</b> - In dieser Optionsgruppe können die folgenden Parameter angegeben werden:
-				<ul>
-					<li>
-						<b>Kappentyp</b> - Mit dieser Option können Sie den Stil für das Ende der Linie festlegen. Daher kann er nur auf Formen mit offenem Umriss angewendet werden, z. B. Linien, Polylinien usw.:
-						<ul>
-							<li><b>Flach</b> - Die Endpunkte sind flach.</li>
-							<li><b>Runden</b> - Die Endpunkte werden gerundet.</li>
-							<li><b>Quadrat</b> - Die Endpunkte sind quadratisch.</li>
-						</ul>
-					</li>
-					<li>
-						<b>Verbindungstyp</b> - Mit dieser Option können Sie den Stil für den Schnittpunkt zweier Linien festlegen. Dies kann sich beispielsweise auf eine Polylinie oder die Ecken des Dreiecks oder Rechteckumrisses auswirken:
-					<ul>
-						<li><b>Rund</b> - die Ecke wird abgerundet.</li>
-						<li><b>Abschrägung</b> - die Ecke wird eckig abgeschnitten.</li>
-						<li><b>Gehrung</b> - die Ecke wird spitz. Es passt gut zu Formen mit scharfen Winkeln.</li>
-					</ul>
-					<p class="note">Der Effekt macht sich stärker bemerkbar, wenn Sie eine große Umrissbreite verwenden.</p>
-					</li>
-				</ul>
-				</li>
-				<li><b>Pfeile</b> - Diese Optionsgruppe ist verfügbar, wenn eine Form aus der Formgruppe <b>Linien</b> ausgewählt ist. Sie können den <b>Pfeil Start-</b> und <b>Endstil</b> und <b>-größe</b> festlegen, indem Sie die entsprechende Option aus den Dropdown-Listen auswählen.</li>
-			</ul>
-            <p><img alt="Form - Erweiterte Einstellungen" src="../images/shape_properties_4.png" /></p>
-			<p>Auf der Registerkarte <b>Textauffüllung</b> können Sie die inneren Ränder der <b>oberen, unteren, linken</b> und <b>rechten</b> Form der automatischen Form ändern (d. H. Den Abstand zwischen dem Text innerhalb der Form und den Rahmen der automatischen Form).</p>
-            <p class="note">Diese Registerkarte ist nur verfügbar, wenn Text innerhalb der automatischen Form hinzugefügt wird. Andernfalls ist die Registerkarte deaktiviert.</p>
-            <p><img alt="Form - Erweiterte Einstellungen" src="../images/shape_properties_5.png" /></p>
-            <p>Auf der Registerkarte <b>Alternativer Text</b> können Sie einen <b>Titel</b> und eine <b>Beschreibung</b> angeben, die Personen mit Seh- oder kognitiven Beeinträchtigungen vorgelesen werden, damit sie besser verstehen, welche Informationen in der Form enthalten sind.</p>
-		</div>
-	</body>
+﻿<!DOCTYPE html>
+<html>
+	<head>
+		<title>AutoFormen einfügen</title>
+		<meta charset="utf-8" />
+		<meta name="description" content="Fügen Sie eine Form in Ihrem Dokument ein und ändern Sie ihre Eigenschaften" />
+		<link type="text/css" rel="stylesheet" href="../editor.css" />
+		<link type = "text/css" rel = "stylesheet" href = "../../images/sprite.css" />
+        <script type="text/javascript" src="../callback.js"></script>
+        <script type="text/javascript" src="../search/js/page-search.js"></script>
+	</head>
+	<body>
+		<div class="mainpart">
+        <div class="search-field">
+            <input id="search" class="searchBar" placeholder="Suche" type="text" onkeypress="doSearch(event)">
+        </div>
+			<h1>AutoFormen einfügen</h1>
+            <h3>Fügen Sie eine automatische Form ein</h3>
+			<p>So fügen Sie Ihrem Dokument eine automatische Form hinzu im <a target="_blank" href="https://www.onlyoffice.com/de/document-editor.aspx" onclick="onhyperlinkclick(this)"><b>Dokumenteneditor</b></a>:</p>
+			<ol>
+                <li>Wechseln Sie zur Registerkarte <b>Einfügen</b> in der oberen Symbolleiste.</li>
+				<li>Klicken Sie auf das <b>Formsymbol</b> <img alt="Form" src="../images/insertautoshape.png" /> in der oberen Symbolleiste.</li>
+				<li>Wählen Sie eine der verfügbaren Autoshape-Gruppen aus der <b>Formengalerie</b> aus: <em>Zuletzt verwendet</em>, <em>Standardformen</em>, <em>Geformte Pfeile</em>, <em>Mathematik</em>, <em>Diagramme</em>, <em>Sterne und Bänder</em>, <em>Legenden</em>, <em>Buttons</em>, <em>Rechtecke</em>, <em>Linien</em>.</li>
+				<li>Klicken Sie auf die erforderliche automatische Form innerhalb der ausgewählten Gruppe.</li>
+				<li>Platzieren Sie den Mauszeiger an der Stelle, an der die Form plaziert werden soll.</li>
+				<li>
+					Sobald die automatische Form hinzugefügt wurde, können Sie ihre Größe, Position und Eigenschaften ändern.
+					<p class="note">Um eine Beschriftung innerhalb der automatischen Form hinzuzufügen, stellen Sie sicher, dass die Form auf der Seite ausgewählt ist, und geben Sie Ihren Text ein. Der auf diese Weise hinzugefügte Text wird Teil der automatischen Form (wenn Sie die Form verschieben oder drehen, wird der Text mit verschoben oder gedreht).</p>
+				</li>
+			</ol>
+			<p>Es ist auch möglich, der automatischen Form eine Beschriftung hinzuzufügen. Weitere Informationen zum Arbeiten mit Untertiteln für Autoformen finden Sie in <a href="../UsageInstructions/AddCaption.htm" onclick="onhyperlinkclick(this)">diesem Artikel</a>.</p>
+            <h3>Verschieben und ändern Sie die Größe von Autoformen</h3>
+            <p id ="shape_resize"><img class="floatleft" alt="Form einer AutoForm ändern" src="../images/reshaping.png" />Um die Größe der automatischen Form zu ändern, ziehen Sie kleine Quadrate <img alt="Quadrat" src="../images/resize_square.png" /> an den Formkanten. Halten Sie die <b>Umschalttaste</b> gedrückt und ziehen Sie eines der Eckensymbole, um die ursprünglichen Proportionen der ausgewählten automatischen Form während der Größenänderung beizubehalten.</p>
+			<p>Wenn Sie einige Formen ändern, z. B. abgebildete Pfeile oder Beschriftungen, ist auch das gelbe rautenförmige Symbol <img alt="Gelber Diamant" src="../images/yellowdiamond.png" /> verfügbar. Hier können Sie einige Aspekte der Form anpassen, z. B. die Länge der Pfeilspitze.</p>
+			<p>
+				Verwenden Sie zum Ändern der Position der automatischen Form das Symbol <img alt="Pfeil" src="../images/arrow.png" />, das angezeigt wird, nachdem Sie den Mauszeiger über die automatische Form bewegt haben. Ziehen Sie die Autoform an die gewünschte Position, ohne die Maustaste loszulassen.
+				Wenn Sie die automatische Form verschieben, werden die Hilfslinien angezeigt, damit Sie das Objekt präzise auf der Seite positionieren können (wenn der ausgewählte Umbruchstil nicht „Inline“ ist).
+				Um die automatische Form in Ein-Pixel-Schritten zu verschieben, halten Sie die <b>Strg</b>-Taste gedrückt und verwenden Sie die Pfeiltasten.
+				Um die automatische Form streng horizontal/vertikal zu verschieben und zu verhindern, dass sie sich in eine senkrechte Richtung bewegt, halten Sie beim Ziehen die <b>Umschalttaste</b> gedrückt.
+			</p>
+			<p>Um die automatische Form zu drehen, bewegen Sie den Mauszeiger über den Drehgriff <img alt="Drehpunkt" src="../images/greencircle.png" /> und ziehen Sie ihn im oder gegen den Uhrzeigersinn. Halten Sie die <b>Umschalttaste</b> gedrückt, um den Drehwinkel auf Schritte von 15 Grad zu beschränken.</p>
+            <p class="note">
+				Die Liste der Tastaturkürzel, die beim Arbeiten mit Objekten verwendet werden können, finden Sie <a href="../HelpfulHints/KeyboardShortcuts.htm#workwithobjects" onclick="onhyperlinkclick(this)">hier</a>.
+			</p>
+            <hr />
+            <h3>AutoForm-Einstellungen anpassen</h3>
+            <p id ="shape_rightclickmenu">Verwenden Sie das <b>Rechtsklick-Menü</b>, um Autoshapes auszurichten und anzuordnen. Die Menüoptionen sind:</p>
+			<ul>
+				<li><b>Ausschneiden, Kopieren, Einfügen</b> - Standardoptionen, mit denen ein ausgewählter Text / ein ausgewähltes Objekt ausgeschnitten oder kopiert und eine zuvor ausgeschnittene / kopierte Textpassage oder ein Objekt an die aktuelle Zeigerposition eingefügt wird.</li>
+				<li><b>Auswahl drucken</b> wird verwendet, um nur einen ausgewählten Teil des Dokuments auszudrucken.</li>
+				<li><b>Änderungen annehmen / ablehnen</b> wird verwendet, um nachverfolgte Änderungen in einem freigegebenen Dokument anzunehmen oder abzulehnen.</li>
+				<li><b>Punkte bearbeiten</b> wird verwendet, um die Krümmung Ihrer Form anzupassen oder zu ändern.
+					<ol>
+						<li>Um die bearbeitbaren Ankerpunkte einer Form zu aktivieren, klicken Sie mit der rechten Maustaste auf die Form und wählen Sie im Menü <b>Punkte bearbeiten</b> aus. Die schwarzen Quadrate, die aktiv werden, sind die Punkte, an denen sich zwei Linien treffen, und die rote Linie umreißt die Form. Klicken und ziehen Sie ihn, um den Punkt neu zu positionieren und den Umriss der Form zu ändern.</li>
+						<li>
+							Sobald Sie auf den Ankerpunkt klicken, werden zwei blaue Linien mit weißen Quadraten an den Enden angezeigt. Dies sind Bezier-Ziehpunkte, mit denen Sie eine Kurve erstellen und die Glätte einer Kurve ändern können.
+							<p><img alt="Punkte bearbeiten" src="../images/editpoints_example.png" /></p>
+						</li>
+						<li>
+							Solange die Ankerpunkte aktiv sind, können Sie sie hinzufügen und löschen.
+							<p><b>Um einer Form einen Punkt hinzuzufügen</b>, halten Sie <b>Strg</b> gedrückt und klicken Sie auf die Position, an der Sie einen Ankerpunkt hinzufügen möchten.</p>
+							<p><b>Um einen Punkt zu löschen</b>, halten Sie <b>Strg</b> gedrückt und klicken Sie auf den unnötigen Punkt.</p>
+						</li>
+					</ol>
+				</li>
+				<li><b>Anordnen</b> wird verwendet, um die ausgewählte automatische Form in den Vordergrund zu bringen, in den Hintergrund zu senden, vorwärts oder rückwärts zu bewegen sowie Formen zu gruppieren oder die Gruppierung aufzuheben, um Operationen mit mehreren von ihnen gleichzeitig auszuführen. Weitere Informationen zum Anordnen von Objekten finden Sie auf <a href="../UsageInstructions/AlignArrangeObjects.htm" onclick="onhyperlinkclick(this)">dieser Seite</a>.</li>
+				<li><b>Ausrichten</b> wird verwendet, um die Form links, mittig, rechts, oben, Mitte, unten auszurichten. Weitere Informationen zum Ausrichten von Objekten finden Sie auf <a href="../UsageInstructions/AlignArrangeObjects.htm" onclick="onhyperlinkclick(this)">dieser Seite</a>.</li>
+				<li>Der <b>Umbruchstil</b> wird verwendet, um einen Textumbruchstil aus den verfügbaren auszuwählen - inline, quadratisch, eng, durch, oben und unten, vorne, hinten - oder um die <b>Umbruchgrenze</b> zu bearbeiten. Die Option Wrap-Grenze bearbeiten ist nur verfügbar, wenn Sie einen anderen Wrap-Stil als Inline auswählen. Ziehen Sie die Umbruchpunkte, um die Grenze anzupassen. Um einen neuen Umbruchpunkt zu erstellen, klicken Sie auf eine beliebige Stelle auf der roten Linie und ziehen Sie sie an die gewünschte Position. <img alt="Umbruchgrenze bearbeiten" src="../images/wrap_boundary.png" /></li>
+				<li><b>Drehen</b> wird verwendet, um die Form um 90 Grad im oder gegen den Uhrzeigersinn zu drehen sowie um die Form horizontal oder vertikal zu drehen.</li>
+				<li>Mit den <b>Erweiterten Einstellungen der Form</b> wird das Fenster "Form - Erweiterte Einstellungen" geöffnet.</li>
+			</ul>
+			<hr />
+			<p>Einige der Einstellungen für die automatische Form können über die Registerkarte Formeinstellungen in der rechten Seitenleiste geändert werden. Um es zu aktivieren, klicken Sie auf die Form und wählen Sie rechts das Symbol <b>Formeinstellungen</b> <div class = "icon icon-shape_settings_icon"></div>.  Hier können Sie folgende Eigenschaften ändern:</p>
+			<ul>
+			<li  id="shape_fill"><b>Füllen</b> - Verwenden Sie diesen Abschnitt, um die automatische Formfüllung auszuwählen. Sie können folgende Optionen auswählen:
+			<ul>
+				<li><b>Farbfüllung</b> - Wählen Sie diese Option aus, um die Volltonfarbe anzugeben, mit der Sie den Innenraum der ausgewählten Autoform füllen möchten.
+				<p><img alt="Einfarbige Füllung" src="../images/fill_color.png" /></p>
+				<p id="color">Klicken Sie auf das farbige Feld unten und wählen Sie die gewünschte Farbe aus den verfügbaren <a href="../UsageInstructions/ChangeColorScheme.htm" onclick="onhyperlinkclick(this)">Farbsätzen</a> aus oder geben Sie eine beliebige Farbe an:</p>
+				</li>
+				<li>
+					<b>Füllung mit Farbverlauf</b> - wählen Sie diese Option, um die Form mit einem sanften Übergang von einer Farbe zu einer anderen zu füllen.
+					<p><img alt="Füllung mit Farbverlauf" src="../images/fill_gradient.png" /></p>
+					<p>Die verfügbaren Menüoptionen:</p>
+					<ul>
+						<li>
+							<b>Stil</b> - wählen Sie <b>Linear</b> oder <b>Radial</b> aus:
+							<ul>
+								<li><b>Linear</b> wird verwendet, wenn Ihre Farben von links nach rechts, von oben nach unten oder in einem beliebigen Winkel in eine Richtung fließen sollen. Das Vorschaufenster <b>Richtung</b> zeigt die ausgewählte Verlaufsfarbe an. Klicken Sie auf den Pfeil, um eine voreingestellte Verlaufsrichtung auszuwählen. Verwenden Sie <b>Winkel</b>-Einstellungen für einen präzisen Verlaufswinkel.</li>
+								<li><b>Radial</b> wird verwendet, um sich von der Mitte zu bewegen, da die Farbe an einem einzelnen Punkt beginnt und nach außen ausstrahlt.</li>
+							</ul>
+						</li>
+						<li>
+							<b>Punkt des Farbverlaufs</b> ist ein bestimmter Punkt für den Verlauf von einer Farbe zur anderen.
+							<ul>
+								<li>Verwenden Sie die Schaltfläche <img alt="Punkt des Farbverlaufs einfügen" src="../images/addgradientpoint.png" /> <b>Punkt des Farbverlaufs einfügen</b> oder den Schieberegler, um einen Punkt des Verlaufs einzufügen. Sie können bis zu 10 Punkte einfügen. Jeder nächste eingefügte Punkt des Farbverlaufs beeinflusst in keiner Weise die aktuelle Darstellung der Farbverlaufsfüllung. Verwenden Sie die Schaltfläche <img alt="Punkt des Farbverlaufs entfernen" src="../images/removegradientpoint.png" /> <b>Punkt des Farbverlaufs entfernen</b>, um den bestimmten Punkt zu löschen.</li>
+								<li>Verwenden Sie den Schieberegler, um die Position des Farbverlaufspunkts zu ändern, oder geben Sie <b>Position</b> in Prozent an, um eine genaue Position zu erhalten.</li>
+								<li>Um eine Farbe auf einen Verlaufspunkt anzuwenden, klicken Sie auf einen Punkt im Schieberegler und dann auf <b>Farbe</b>, um die gewünschte Farbe auszuwählen.</li>
+							</ul>
+						</li>
+					</ul>
+				</li>
+				<li><b>Bild oder Textur</b> - Wählen Sie diese Option, um ein Bild oder eine vordefinierte Textur als Formhintergrund zu verwenden.
+				<p><img alt="Bild- oder Texturfüllung" src="../images/fill_picture.png" /></p>
+					<ul>
+						<li>Wenn Sie ein Bild als Hintergrund für die Form verwenden möchten, können Sie ein Bild <b>aus der Datei</b> hinzufügen, indem Sie es auf der Festplatte Ihres Computers auswählen, oder <b>aus der URL</b>, indem Sie die entsprechende URL-Adresse in das geöffnete Fenster einfügen.</li>
+						<li>Wenn Sie eine Textur als Hintergrund für die Form verwenden möchten, öffnen Sie das Menü Von Textur und wählen Sie die gewünschte Texturvoreinstellung aus.
+						<p>Derzeit sind folgende Texturen verfügbar: Leinwand, Karton, dunkler Stoff, Maserung, Granit, graues Papier, Strick, Leder, braunes Papier, Papyrus, Holz.</p>
+						</li>
+					</ul>
+					<ul>
+						<li>Falls das ausgewählte <b>Bild</b> weniger oder mehr Abmessungen als die automatische Form hat, können Sie die Einstellung <b>Dehnen</b> oder <b>Kacheln</b> aus der Dropdown-Liste auswählen.</p>
+							<p>Mit der Option <b>Dehnen</b> können Sie die Bildgröße an die Größe der automatischen Form anpassen, sodass sie den Raum vollständig ausfüllen kann.</p>
+							<p>Mit der Option <b>Kacheln</b> können Sie nur einen Teil des größeren Bilds anzeigen, wobei die ursprünglichen Abmessungen beibehalten werden, oder das kleinere Bild wiederholen, wobei die ursprünglichen Abmessungen über der Oberfläche der automatischen Form beibehalten werden, sodass der Raum vollständig ausgefüllt werden kann.</p>
+							<p class="note">Jede ausgewählte <b>Texturvoreinstellung</b> füllt den Raum vollständig aus. Sie können jedoch bei Bedarf den <b>Dehnungseffekt</b> anwenden.</p>
+						</li>
+					</ul>
+				</li>
+				<li><b>Muster</b> - Wählen Sie diese Option, um die Form mit einem zweifarbigen Design zu füllen, das aus regelmäßig wiederholten Elementen besteht.
+				<p><img alt="Füllungsmuster" src="../images/fill_pattern.png" /></p>
+				    <ul>
+				        <li><b>Muster</b> - Wählen Sie eines der vordefinierten Designs aus dem Menü.</li>
+				        <li><b>Vordergrundfarbe</b> - Klicken Sie auf dieses Farbfeld, um die Farbe der Musterelemente zu ändern.</li>
+				        <li><b>Hintergrundfarbe</b> - Klicken Sie auf dieses Farbfeld, um die Farbe des Musterhintergrunds zu ändern.</li>
+				    </ul>			
+				</li>
+				<li><b>Keine Füllung</b> - wählen Sie diese Option, wenn Sie keine Füllung verwenden möchten.</li>
+			</ul>
+			</li>
+			</ul>
+			<p><img class="floatleft" alt="Registerkarte Einstellungen AutoFom" src="../images/right_autoshape.png" /></p>
+			<ul style="margin-left: 280px;">			
+			<li><b>Deckkraft</b> - Verwenden Sie diesen Abschnitt, um eine <b>Deckkraftstufe</b> festzulegen, indem Sie den Schieberegler ziehen oder den Prozentwert manuell eingeben. Der Standardwert ist <b>100%</b>. Es entspricht der vollen Deckkraft. Der Wert <b>0%</b> entspricht der vollen Transparenz.</li>
+			<li id="shape_stroke"><b>Strich</b> - Verwenden Sie diesen Abschnitt, um die Breite, Farbe oder den Typ des Strichs für die automatische Formgebung zu ändern.
+				<ul>
+					<li>Um die Strichbreite zu ändern, wählen Sie eine der verfügbaren Optionen aus der Dropdown-Liste <b>Größe</b>. Die verfügbaren Optionen sind: 0,5 pt, 1 pt, 1,5 pt, 2,25 pt, 3 pt, 4,5 pt, 6 pt. Alternativ können Sie die Option Keine Linie auswählen, wenn Sie <b>keinen Strich</b> verwenden möchten.</li>
+					<li>Um die <b>Strichfarbe</b> zu ändern, klicken Sie auf das farbige Feld unten und <a href="../UsageInstructions/ChangeColorScheme.htm" onclick="onhyperlinkclick(this)">wählen Sie die gewünschte Farbe aus</a>.</li>
+					<li>Um den <b>Strich-Typ</b> zu ändern, wählen Sie die erforderliche Option aus der entsprechenden Dropdown-Liste aus (standardmäßig wird eine durchgezogene Linie angewendet, Sie können sie in eine der verfügbaren gestrichelten Linien ändern).</li>
+				</ul>
+			</li>
+            <li>Die <b>Drehung</b> wird verwendet, um die Form um 90 Grad im oder gegen den Uhrzeigersinn zu drehen sowie um die Form horizontal oder vertikal zu drehen. Klicken Sie auf eine der Schaltflächen:
+				<ul>
+                    <li><img alt="Gegen den Uhrzeigersinn drehen" src="../images/rotatecounterclockwise.png" /> um die Form um 90 Grad gegen den Uhrzeigersinn zu drehen</li>
+                    <li><img alt="Im Uhrzeigersinn drehen" src="../images/rotateclockwise.png" /> um die Form um 90 Grad im Uhrzeigersinn zu drehen</li>
+                    <li><img alt="Horizontal spiegeln" src="../images/fliplefttoright.png" /> um die Form horizontal zu drehen (von links nach rechts)</li>
+                    <li><img alt="Vertikal spiegeln" src="../images/flipupsidedown.png" /> um die Form vertikal zu drehen (verkehrt herum)</li>
+                </ul>
+            </li>
+			<li><b>Umbruchstil</b> - Verwenden Sie diesen Abschnitt, um einen Textumbruchstil aus den verfügbaren auszuwählen - inline, quadratisch, eng, durch, oben und unten, vorne, hinten (weitere Informationen finden Sie in der Beschreibung der erweiterten Einstellungen unten).</li>
+			<li><b>Autoshape ändern</b> - Verwenden Sie diesen Abschnitt, um die aktuelle Autoshape durch eine andere zu ersetzen, die aus der Dropdown-Liste ausgewählt wurde.</li>
+			<li><b>Schatten anzeigen</b> - Aktivieren Sie diese Option, um die Form mit Schatten anzuzeigen.</li>
+			</ul>
+			<hr />
+			<h3>Die erweiterten Einstellungen für die automatische Form anpassen</h3>
+			<p>Um die <b>erweiterten Einstellungen</b> der automatischen Form zu ändern, klicken Sie mit der rechten Maustaste darauf und wählen Sie die Option <b>Erweiterte Einstellungen</b> im Menü oder verwenden Sie den Link <b>Erweiterte Einstellungen anzeigen</b> in der rechten Seitenleiste. Das Fenster 'Form - Erweiterte Einstellungen' wird geöffnet:</p>
+            <p><img alt="Form - Erweiterte Einstellungen" src="../images/shape_properties.png" /></p>
+			<p>Die Registerkarte <b>Größe</b> enthält die folgenden Parameter:</p>
+			<ul>
+				<li><b>Breite</b> - Verwenden Sie eine dieser Optionen, um die automatische Formbreite zu ändern.
+				<ul>
+                    <li><b>Absolut</b> - Geben Sie einen genauen Wert an, der in absoluten Einheiten gemessen wird, d. H. <b>Zentimeter</b> / <b>Punkte</b> / <b>Zoll</b> (abhängig von der auf der Registerkarte <b>Datei -> Erweiterte Einstellungen</b> ... angegebenen Option).</li>
+                    <li><b>Relativ</b> - Geben Sie einen Prozentsatz <b>relativ zur</b> <em>linken Randbreite</em>, <em>dem Rand</em> (d. H. Dem Abstand zwischen dem linken und rechten Rand), <em>der Seitenbreite</em> oder der <em>rechten Randbreite</em> an.</li>
+                </ul>
+                </li>
+                <li><b>Höhe</b> - Verwenden Sie eine dieser Optionen, um die Höhe der automatischen Form zu ändern.
+				<ul>
+					<li><b>Absolut</b> - Geben Sie einen genauen Wert an, der in absoluten Einheiten gemessen wird, d. H. <b>Zentimeter</b> / <b>Punkte</b> / <b>Zoll</b> (abhängig von der auf der Registerkarte <b>Datei -> Erweiterte Einstellungen</b> ... angegebenen Option).</li>
+					<li><b>Relativ</b> - Geben Sie einen Prozentsatz <b>relativ zum</b> <em>Rand</em> (d. H. Dem Abstand zwischen dem oberen und unteren Rand), der <em>Höhe des unteren Randes</em>, der <em>Seitenhöhe</em> oder der Höhe des <em>oberen Randes</em> an.</li>
+				</ul>
+                </li>
+                <li>Wenn die Option <b>Seitenverhältnis sperren</b> aktiviert ist, werden Breite und Höhe zusammen geändert, wobei das ursprüngliche Seitenverhältnis beibehalten wird.</li>
+			</ul>
+            <p><img alt="Form - Erweiterte Einstellungen" src="../images/shape_properties_6.png" /></p>
+            <p>Die Registerkarte <b>Rotation</b> enthält die folgenden Parameter:</p>
+            <ul>
+                <li><b>Winkel</b> - Verwenden Sie diese Option, um die Form um einen genau festgelegten Winkel zu drehen. Geben Sie den erforderlichen Wert in Grad in das Feld ein oder passen Sie ihn mit den Pfeilen rechts an.</li>
+                <li><b>Gekippt</b> - Aktivieren Sie das Kontrollkästchen <b>Horizontal</b>, um die Form horizontal umzudrehen (von links nach rechts), oder aktivieren Sie das Kontrollkästchen <b>Vertikal</b>, um die Form vertikal zu spiegeln (verkehrt herum).</li>
+            </ul>
+            <p id="shape_wrapping"><img alt="Form - Erweiterte Einstellungen" src="../images/shape_properties_1.png" /></p>
+			<p>Die Registerkarte <b>Textumbruch</b> enthält die folgenden Parameter:</p>
+			<ul>
+				<li><b>Umbruchstil</b> - Verwenden Sie diese Option, um die Position der Form relativ zum Text zu ändern: Sie ist entweder Teil des Textes (falls Sie den Inline-Stil auswählen) oder wird von allen Seiten umgangen (wenn Sie einen auswählen) die anderen Stile).
+				<ul>
+				    <li><p><img alt="Textumbruch - Mit Text verschieben" src="../images/wrappingstyle_inline.png" /> <b>Inline</b> - Die Form wird wie ein Zeichen als Teil des Textes betrachtet. Wenn sich der Text bewegt, bewegt sich auch die Form. In diesem Fall sind die Positionierungsoptionen nicht zugänglich.</p>
+				    <p>Wenn einer der folgenden Stile ausgewählt ist, kann die Form unabhängig vom Text verschoben und genau auf der Seite positioniert werden:</p>
+				    </li>
+				    <li><p><img alt="Textumbruch - Quadrat" src="../images/wrappingstyle_square.png" /> <b>Quadratisch</b> - Der Text umschließt das rechteckige Feld, das die Form begrenzt.</p></li>
+				    <li><p><img alt="Textumbruch - Eng" src="../images/wrappingstyle_tight.png" /> <b>Eng</b> - Der Text umschließt die tatsächlichen Formkanten.</p></li>
+				    <li><p><img alt="Textumbruch - Transparent" src="../images/wrappingstyle_through.png" /> <b>Durch</b> - Der Text wird um die Formkanten gewickelt und füllt den offenen weißen Bereich innerhalb der Form aus. Verwenden Sie die Option <b>Umbruchgrenze bearbeiten</b> im Kontextmenü, damit der Effekt angezeigt wird.</p></li>
+				    <li><p><img alt="Textumbruch - Oben und unten" src="../images/wrappingstyle_topandbottom.png" /> <b>Oben und unten</b> - der Text befindet sich nur über und unter der Form.</p></li>
+				    <li><p><img alt="Textumbruch - Vorne" src="../images/wrappingstyle_infront.png" /> <b>Vorne</b> - die Form überlappt den Text.</p></li>
+				    <li><p><img alt="Textumbruch - Hinten" src="../images/wrappingstyle_behind.png" /> <b>Dahinter</b> - der Text überlappt die Form.</p></li>
+				</ul>
+				</li>
+			</ul>
+			<p>Wenn Sie den quadratischen, engen, durchgehenden oder oberen und unteren Stil auswählen, können Sie einige zusätzliche Parameter festlegen - <b>Abstand zum Text</b> an allen Seiten (oben, unten, links, rechts).</p>
+            <p id="position"><img alt="Form - Erweiterte Einstellungen" src="../images/shape_properties_2.png" /></p>
+			<p>Die Registerkarte <b>Position</b> ist nur verfügbar, wenn Sie einen anderen Umbruchstil als Inline auswählen. Diese Registerkarte enthält die folgenden Parameter, die je nach ausgewähltem Verpackungsstil variieren:</p>
+			<ul>
+                <li>
+					Im <b>horizontalen</b> Bereich können Sie einen der folgenden drei Positionierungstypen für die automatische Form auswählen:
+					<ul>
+                        <li><b>Ausrichtung</b> (links, Mitte, rechts) <b>relativ zu</b> Zeichen, Spalte, linkem Rand, Rand, Seite oder rechtem Rand,</li>
+                        <li><b>Absolute Position</b>, gemessen in absoluten Einheiten, d. H. <b>Zentimeter</b>/<b>Punkte</b>/<b>Zoll</b> (abhängig von der auf der Registerkarte <b>Datei</b> -&gt; <b>Erweiterte Einstellungen...</b> angegebenen Option), <b>rechts neben</b> Zeichen, Spalte, linkem Rand, Rand, Seite oder rechtem Rand.</li>
+                        <li><b>Relative Position</b> gemessen in Prozent <b>relativ zum</b> linken Rand, Rand, Seite oder rechten Rand.</li>
+                    </ul>
+                </li>
+                <li>
+					Im <b>vertikalen</b> Bereich können Sie einen der folgenden drei Positionierungstypen für die automatische Form auswählen:
+				<ul>
+					<li><b>Ausrichtung</b> (oben, Mitte, unten) <b>relativ zu</b> Linie, Rand, unterem Rand, Absatz, Seite oder oberem Rand,</li>
+					<li><b>Absolute Position</b> gemessen in absoluten Einheiten, d. H. <b>Zentimeter</b> / <b>Punkte</b> / <b>Zoll</b> (abhängig von der auf der Registerkarte <b>Datei</b> -&gt; <b>Erweiterte Einstellungen...</b> angegebenen Option), <b>unter</b> Linie, Rand, unterem Rand, Absatz, Seite oder oberem Rand,</li>
+					<li><b>Relative Position</b> gemessen in Prozent <b>relativ zum</b> Rand, unteren Rand, Seite oder oberen Rand.</li>
+				</ul>
+                </li>
+                <li><b>Objekt mit Text verschieben</b> steuert, ob sich die automatische Form so bewegt, wie sich der Text bewegt, an dem sie verankert ist.</li>
+				<li><b>Überlappungssteuerung zulassen</b> steuert, ob sich zwei automatische Formen überlappen oder nicht, wenn Sie sie auf der Seite nebeneinander ziehen</li>
+			</ul>
+			<p><img alt="Form - Erweiterte Einstellungen" src="../images/shape_properties_3.png" /></p>
+			<p>Die Registerkarte <b>Gewichte und Pfeile</b> enthält die folgenden Parameter:</p>
+			<ul>
+				<li><b>Linienstil</b> - In dieser Optionsgruppe können die folgenden Parameter angegeben werden:
+				<ul>
+					<li>
+						<b>Kappentyp</b> - Mit dieser Option können Sie den Stil für das Ende der Linie festlegen. Daher kann er nur auf Formen mit offenem Umriss angewendet werden, z. B. Linien, Polylinien usw.:
+						<ul>
+							<li><b>Flach</b> - Die Endpunkte sind flach.</li>
+							<li><b>Runden</b> - Die Endpunkte werden gerundet.</li>
+							<li><b>Quadrat</b> - Die Endpunkte sind quadratisch.</li>
+						</ul>
+					</li>
+					<li>
+						<b>Verbindungstyp</b> - Mit dieser Option können Sie den Stil für den Schnittpunkt zweier Linien festlegen. Dies kann sich beispielsweise auf eine Polylinie oder die Ecken des Dreiecks oder Rechteckumrisses auswirken:
+					<ul>
+						<li><b>Rund</b> - die Ecke wird abgerundet.</li>
+						<li><b>Abschrägung</b> - die Ecke wird eckig abgeschnitten.</li>
+						<li><b>Gehrung</b> - die Ecke wird spitz. Es passt gut zu Formen mit scharfen Winkeln.</li>
+					</ul>
+					<p class="note">Der Effekt macht sich stärker bemerkbar, wenn Sie eine große Umrissbreite verwenden.</p>
+					</li>
+				</ul>
+				</li>
+				<li><b>Pfeile</b> - Diese Optionsgruppe ist verfügbar, wenn eine Form aus der Formgruppe <b>Linien</b> ausgewählt ist. Sie können den <b>Pfeil Start-</b> und <b>Endstil</b> und <b>-größe</b> festlegen, indem Sie die entsprechende Option aus den Dropdown-Listen auswählen.</li>
+			</ul>
+            <p><img alt="Form - Erweiterte Einstellungen" src="../images/shape_properties_4.png" /></p>
+			<p>Auf der Registerkarte <b>Textauffüllung</b> können Sie die inneren Ränder der <b>oberen, unteren, linken</b> und <b>rechten</b> Form der automatischen Form ändern (d. H. Den Abstand zwischen dem Text innerhalb der Form und den Rahmen der automatischen Form).</p>
+            <p class="note">Diese Registerkarte ist nur verfügbar, wenn Text innerhalb der automatischen Form hinzugefügt wird. Andernfalls ist die Registerkarte deaktiviert.</p>
+            <p><img alt="Form - Erweiterte Einstellungen" src="../images/shape_properties_5.png" /></p>
+            <p>Auf der Registerkarte <b>Alternativer Text</b> können Sie einen <b>Titel</b> und eine <b>Beschreibung</b> angeben, die Personen mit Seh- oder kognitiven Beeinträchtigungen vorgelesen werden, damit sie besser verstehen, welche Informationen in der Form enthalten sind.</p>
+		</div>
+	</body>
 </html>