--- conflicted
+++ resolved
@@ -10,37 +10,6 @@
         <script type="text/javascript" src="../search/js/page-search.js"></script>
 	</head>
 	<body>
-<<<<<<< HEAD
-		<div class="mainpart">
-        <div class="search-field">
-            <input id="search" class="searchBar" placeholder="Suche" type="text" onkeypress="doSearch(event)">
-        </div>
-			<h1>Seriendruck verwenden</h1>
-            <p class="note"><b>Hinweis</b>: diese Option ist nur in der <em>Online-Version</em> verfügbar.</p>
-			<p>Im <a target="_blank" href="https://www.onlyoffice.com/de/document-editor.aspx" onclick="onhyperlinkclick(this)"><b>Dokumenteneditor</b></a> mit der Funktion <b>Seriendruck</b> ist es möglich eine Reihe von Dokumenten zu erstellen, die einen gemeinsamen Inhalt aus einem Textdokument sowie einige individuelle Komponenten (Variablen, wie Namen, Begrüßungen usw.) aus einer Tabelle (z. B. eine Kundenliste) kombinieren. Das kann sehr nützlich sein, um eine Vielzahl von personalisierten Briefen zu erstellen und an Empfänger zu senden.</p>
-			<p>Die Funktion <b>Seriendruck</b> verwenden.</p>
-            <ol>
-                <li><b>Erstellen Sie ein Datenquelle und laden Sie diese in das Hauptdokument.</b><ol>
-                    <li>Bei einer für den Seriendruck verwendeten Datenquelle muss es sich um eine <b>.xlsx</b>-Tabelle handeln, die in Ihrem Portal gespeichert ist. Öffnen Sie eine vorhandene Tabelle oder erstellen Sie eine neue und stellen Sie sicher, dass diese die folgenden Anforderungen erfüllt:<p>Die Tabelle muss eine Kopfzeile mit Spaltentiteln enthalten, da Werte in der ersten Zelle jeder Spalte die Felder für die Zusammenführung bestimmen (Variablen, die Sie in den Text einfügen können). Jede Spalte sollte eine Reihe von tatsächlichen Werten für eine Variable enthalten. Jede Zeile in der Tabelle sollte einem separaten Datensatz entsprechen (einem Satz von Werten, der zu einem bestimmten Empfänger gehört). Während der Zusammenführung wird für jeden Datensatz eine Kopie des Hauptdokuments erstellt und jedes in den Haupttext eingefügte Zusammenführungsfeld wird durch einen tatsächlichen Wert aus der entsprechenden Spalte ersetzt. Wenn Sie Ergebnisse per E-Mail senden möchten, muss die Tabelle auch eine Spalte mit den E-Mail-Adressen der Empfänger enthalten.</p>
-                    </li>
-                    <li>Öffnen Sie ein vorhandenes Dokument oder erstellen Sie ein neues. Dieses Dokument muss den Haupttext enthalten, der für jede Version des Seriendruckdokuments identisch ist. Klicken Sie auf das Symbol <b>Seriendruck</b> <div class = "icon icon-mailmergeicon"></div> auf der oberen Symbolleiste, in der Registerkarte <b>Start</b>.</li>
-                    <li>Das Fenster <b>Datenquelle auswählen</b> wird geöffnet. Es wird eine Liste all Ihrer <b>.xlsx</b>-Tabellen angezeigt, die im Abschnitt <b>Meine Dokumente</b> gespeichert sind. Um zwischen anderen <b>Modulabschnitten</b> zu wechseln, verwenden Sie das Menü im linken Teil des Fensters. Wählen Sie die gewünschte Datei aus und klicken Sie auf <b>OK</b>.</li>
-                </ol>
-                <p>Sobald die Datenquelle geladen ist, wird die Registerkarte <b>Einstellungen für das Zusammenführen</b> in der rechten Seitenleiste angezeigt.</p>
-                <p><img alt="Einstellungen für das Zusammenführen" src="../images/right_mailmerge.png" /></p>
-                </li>
-                <li><b>Empfängerliste verifizieren oder ändern</b><ol>
-                    <li>Klicken Sie in der rechten Seitenleiste auf die Schaltfläche <b>Empfängerliste bearbeiten</b>, um das Fenster <b>Empfänger Seriendruck</b> zu öffnen, in dem der Inhalt der ausgewählten Datenquelle angezeigt wird.<p><img alt="Fenster Empfänger Seriendruck" src="../images/mailmergerecipients.png" /></p>
-                    </li>
-                    <li>Hier können Sie bei Bedarf neue Informationen hinzufügen bzw. vorhandene Daten bearbeiten oder löschen. Um das Arbeiten mit Daten zu vereinfachen, können Sie die Symbole oben im Fenster verwenden:<ul>
-                        <li><div class = "icon icon-copy"></div> und <div class = "icon icon-paste"></div> - zum Kopieren und Einfügen der kopierten Daten.</li>
-                        <li><div class = "icon icon-undo1"></div> und <div class = "icon icon-redo1"></div> - um Aktionen rückgängig zu machen und zu wiederholen.</li>
-                        <li><div class = "icon icon-sortatoz"></div> und <div class = "icon icon-sortztoa"></div> - um Ihre Daten in einem Zellenbereich in aufsteigender oder absteigender Reihenfolge zu sortieren.</li>
-                        <li><div class = "icon icon-sortandfilter"></div> - um den Filter für den zuvor ausgewählten Zellenbereich zu aktivieren oder den aktuellen Filter zu entfernen.</li>
-                        <li><div class = "icon icon-clearfilter"></div> - um alle angewendeten Filterparameter zu löschen.<p class="note"><b>Hinweis</b>: Weitere Informationen zur Verwendung des Filters finden Sie im Abschnitt <b>Sortieren und Filtern von Daten</b> im Hilfemenü des <b>Tabelleneditors</b>.</p>
-                        </li>
-                        <li><div class = "icon icon-searchicon"></div> - um nach einem bestimmten Wert zu suchen und ihn gegebenenfalls durch einen anderen zu ersetzen.<p class="note"><b>Hinweis</b>: Weitere Informationen zur Verwendung des Werkzeugs <b>Suchen und Ersetzen</b> finden Sie im Abschnitt <b>Suchen und Ersetzen von Funktionen</b> im Hilfemenü des <b>Tabelleneditors</b>.</p>
-=======
         <div class="mainpart">
             <div class="search-field">
                 <input id="search" class="searchBar" placeholder="Suche" type="text" onkeypress="doSearch(event)">
@@ -83,7 +52,6 @@
                         </li>
                         <li>
                             <img alt="Suche" src="../images/searchicon.png" /> - um nach einem bestimmten Wert zu suchen und ihn gegebenenfalls durch einen anderen zu ersetzen.<p class="note"><b>Hinweis</b>: Weitere Informationen zur Verwendung des Werkzeugs <b>Suchen und Ersetzen</b> finden Sie im Abschnitt <b>Suchen und Ersetzen von Funktionen</b> im Hilfemenü des <b>Tabelleneditors</b>.</p>
->>>>>>> 2cb80179
                         </li>
                     </ul>
                 </li>
