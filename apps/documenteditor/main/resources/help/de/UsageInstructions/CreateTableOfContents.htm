﻿<!DOCTYPE html>
<html>
	<head>
		<title>Inhaltsverzeichnis erstellen</title>
		<meta charset="utf-8" />
        <meta name="description" content="Ein Inhaltsverzeichnis enthält eine Liste aller Kapitel in einem Dokument und zeigt die jeweilige Seitennummer an, auf der ein Kapitel beginnt." />
		<link type="text/css" rel="stylesheet" href="../editor.css" />
		<link type = "text/css" rel = "stylesheet" href = "../../images/sprite.css" />
        <script type="text/javascript" src="../callback.js"></script>
        <script type="text/javascript" src="../search/js/page-search.js"></script>
	</head>
	<body>
		<div class="mainpart">
        <div class="search-field">
            <input id="search" class="searchBar" placeholder="Suche" type="text" onkeypress="doSearch(event)">
        </div>
			<h1>Inhaltsverzeichnis erstellen</h1>
            <p>Ein Inhaltsverzeichnis enthält eine Liste aller Kapitel (Abschnitte usw.) in einem Dokument und zeigt die jeweilige Seitennummer an, auf der ein Kapitel beginnt. Mithilfe eines Inhaltsverzeichnisses können Sie leicht durch ein mehrseitiges Dokument navigieren und schnell zu gewünschten Textstellen wechseln. Das Inhaltsverzeichnis wird automatisch basierend auf mit vordefinierten Stilen formatierten Dokumentüberschriften generiert. So können Sie Ihr Inhaltsverzeichnis bequem aktualisieren wenn der Text im Dokument geändert wurde, ohne dass Sie Überschriften bearbeiten und Seitenzahlen manuell ändern müssen.</p>
			<h2>Überschriftenstruktur des Inhaltsverzeichnisses festlegen</h2>
            <p><b>Überschriften formatieren</b></p>
            <p>Formatieren Sie zunächst alle Überschriften in Ihrem Dokument mit einer der Stilvorlagen im <a target="_blank" href="https://www.onlyoffice.com/de/document-editor.aspx" onclick="onhyperlinkclick(this)"><b>Dokumenteneditor</b></a>. Überschriften formatieren:</p>
            <ol>
                <li>Wählen Sie den Text aus, den Sie in das Inhaltsverzeichnis aufnehmen wollen.</li>
                <li>Öffnen Sie rechts in der Registerkarte <b>Start</b> das Menü mit den Stilvorlagen.</li>
                <li>Klicken Sie auf den gewünschten Stil. Standardmäßig können Sie die Stile <em>Überschrift 1 - Überschrift 9</em> nutzen.
                <p class="note">Wenn Sie einen anderen Stil verwenden (z.B. <em>Titel</em>, <em>Untertitel</em> etc.), um Überschriften zu formatieren, die im Inhaltsverzeichnis angezeigt werden sollen, müssen Sie zunächst die Einstellungen für das Inhaltsverzeichnis anpassen (wie im nachfolgenden Absatz beschrieben). Weitere Informationen zu verfügbaren Formatvorlagen finden Sie auf <a href="../UsageInstructions/FormattingPresets.htm" onclick="onhyperlinkclick(this)">dieser Seite</a>.</p>
                </li>
            </ol>
            <p id="navigation"><b>Überschriften verwalten</b></p>
            <p>Wenn Sie die Überschriften formatiert haben, können Sie in der linken Seitenleiste auf <div class = "icon icon-navigationicon"></div> <b>Navigation</b> klicken, um das Fenster mit den Überschriften mit den entsprechenden Verschachtelungsebenen zu öffnen. Dieser Bereich ermöglicht die einfache Navigation zwischen Überschriften im Dokumenttext sowie die Verwaltung der Überschriftenstruktur</p>
            <p>Klicken Sie mit der rechten Maustaste auf eine Überschrift in der Liste und verwenden Sie eine der verfügbaren Optionen aus dem Menü:</p>
            <p><img alt="Navigationsleiste" src="../images/navigationpanel.png" /></p>
            <ul>
                <li><b>Heraufstufen</b> - um die aktuell ausgewählte Überschrift in der hierarchischen Struktur auf die höhere Ebene zu verschieben, z. B. von <em>Überschrift2</em> auf <em>Überschrift1</em>.</li>
                <li><b>Herabstufen</b> - um die aktuell ausgewählte Überschrift in der hierarchischen Struktur auf die niedrigere Ebene zu verschieben, z. B. von <em>Überschrift1</em> auf <em>Überschrift2</em>.</li>
                <li><b>Neue Überschrift davor</b> - um eine neue leere Überschrift derselben Ebene vor der aktuell ausgewählten hinzuzufügen.</li>
                <li><b>Neue Überschrift dahinter</b> - um eine neue leere Überschrift derselben Ebene hinter der aktuell ausgewählten hinzuzufügen.</li>
                <li><b>Neue Zwischenüberschrift</b> - um eine neue leere Neue Zwischenüberschrift (z.B. eine Überschrift auf einer niedrigeren Ebene) hinter der aktuell ausgewählten hinzuzufügen.<p>Wenn die Überschrift oder Zwischenüberschrift hinzugefügt wurde, klicken Sie auf die hinzugefügte leere Überschrift in der Liste und geben Sie Ihren eigenen Text ein. Das kann sowohl im Dokumenttext als auch in der <b>Navigationsleiste</b> selbst erfolgen.</p>
                </li>
                <li><b>Inhalt auswählen</b> - um den Text unterhalb der aktuellen Überschrift im Dokument auszuwählen (einschließlich des Textes für alle Zwischenüberschriften dieser Überschrift).</li>
                <li><b>Alle erweitern</b> - um alle Überschriften-Ebenen in der <b>Navigationsleiste</b> zu erweitern.</li>
                <li><b>Alle ausblenden</b> - um alle Überschriften-Ebenen außer <em>Ebene 1</em> in der <b>Navigationsleiste</b> auszublenden.</li>
                <li><b>Erweitern auf Ebene</b> - um die Überschriftenstruktur auf die ausgewählte Ebene zu erweitern. Wenn Sie z. B. <em>Ebene 3</em> wählen, werden die Level 1, 2 und 3 erweitert, während Level 4 und alle niedrigeren Level ausgeblendet werden.</li>
            </ul>
            <p>Um separate Überschriftenebenen manuell zu erweitern oder auszublenden, verwenden Sie die Pfeile links von den Überschriften.</p>
<<<<<<< HEAD
            <p>Um die <b>Navigationsleiste</b> zu schließen, klicken Sie in der linken Seitenleiste erneut auf <div class = "icon icon-navigationicon"></div> <b>Navigation</b>.</p>
            <h3>Inhaltsverzeichnis in Ihr aktuelles Dokument einfügen</h3>
=======
            <p>Um die <b>Navigationsleiste</b> zu schließen, klicken Sie in der linken Seitenleiste erneut auf <img alt="Navigation" src="../images/navigationicon.png" /> <b>Navigation</b>.</p>
            <h2>Inhaltsverzeichnis in Ihr aktuelles Dokument einfügen</h2>
>>>>>>> 2cb80179
            <p>Ein Inhaltsverzeichnis in Ihr aktuelles Dokument einfügen:</p>
            <ol>
                <li>Platzieren Sie die Einfügemarke an der Stelle, an der Sie ein Inhaltsverzeichnis hinzufügen möchten.</li>
                <li>Wechseln Sie in der oberen Symbolleiste auf die Registerkarte <b>Referenzen</b>.</li>
<<<<<<< HEAD
                <li>Klicken Sie auf das Symbol <div class = "icon icon-tocicon"></div> <b>Inhaltsverzeichnis</b> in der oberen Symbolleiste oder<br /> klicken Sie auf das Pfeilsymbol neben diesem Symbol und wählen Sie die gewünschte Layout-Option aus dem Menü aus. Sie haben die Wahl zwischen einem Inhaltsverzeichnis, das Überschriften, Seitenzahlen und Leader anzeigt oder nur Überschriften.<p><img alt="Inhaltsverzeichnis - Optionen" src="../images/tociconmenu.png" /></p>
                    <p class="note"><b>Hinweis</b>: Die Formatierung des Inhaltsverzeichnisses kann später über die Einstellungen des Inhaltsverzeichnisses angepasst werden.</p>
=======
                <li>Klicken Sie auf das Symbol <img alt="Inhaltsverzeichnis" src="../images/tocicon.png" /> <b>Inhaltsverzeichnis</b> in der oberen Symbolleiste oder<br /> klicken Sie auf das Pfeilsymbol neben diesem Symbol und wählen Sie die gewünschte Layout-Option aus dem Menü aus. Sie haben die Wahl zwischen einem Inhaltsverzeichnis, das Überschriften, Seitenzahlen und Leader anzeigt oder nur Überschriften.<p><img alt="Inhaltsverzeichnis - Optionen" src="../images/tociconmenu.png" /></p>
                    <p class="note">Die Formatierung des Inhaltsverzeichnisses kann später über die Einstellungen des Inhaltsverzeichnisses angepasst werden.</p>
>>>>>>> 2cb80179
                </li>
            </ol>
            <p>Das Inhaltsverzeichnis wird an der aktuellen Cursorposition eingefügt. Um die Position des Inhaltsverzeichnisses zu ändern, können Sie das Inhaltsverzeichnis auswählen (Steuerelement) und einfach an die gewünschte Position ziehen. Klicken Sie dazu auf die Schaltfläche <div class = "icon icon-toccontentcontrol"></div>, in der oberen linken Ecke des Inhaltsverzeichnisses und ziehen Sie es mit gedrückter Maustaste an die gewünschte Position.</p>
            <p><img alt="Inhaltsverzeichnis verschieben" src="../images/tocmove.png" /></p>
            <p>Um zwischen den Überschriften zu navigieren, drücken Sie die Taste <b>STRG</b> auf Ihrer Tastatur und klicken Sie dann auf die gewünschte Überschrift im Inhaltsverzeichnis. Sie wechseln automatisch auf die entsprechende Seite.</p>
            <h2>Inhaltsverzeichnis anpassen</h2>
            <p><b>Inhaltsverzeichnis aktualisieren</b></p>
            <p>Nach dem Erstellen des Inhaltsverzeichnisses, können Sie Ihren Text weiter bearbeiten und beispielsweise neue Kapitel hinzufügen, die Reihenfolge ändern, Absätze entfernen oder den Text für eine Überschrift erweitern. Durch solche Vorgänge ändern sich die Seitenzahlen. Über die Option <b>Aktualisieren</b> übernehmen Sie alle Änderungen in Ihrem Inhaltsverzeichnis.</p>
            <p>Klicken Sie auf der Registerkarte <b>Referenzen</b> in der oberen Symbolleiste auf den Pfeil neben dem Symbol <div class = "icon icon-tocrefreshicon"></div> <b>Aktualisieren</b> und wählen Sie die gewünschte Option aus dem Menü aus.</p>
            <ul>
                <li><b>Gesamtes Verzeichnis aktualisieren</b> - die von Ihnen eingefügten Überschriften werden dem Verzeichnis hinzugefügt, gelöschte Überschriften werden entfernt, bearbeitete (umbenannte) Überschriften sowie Seitenzahlen werden aktualisiert.</li>
                <li><b>Nur Seitenzahlen aktualisieren</b> - nur die Seitenzahlen werden aktualisiert, Änderungen an Überschriften werden nicht übernommen.</li>
            </ul>
            <p>Alternativ können Sie das Inhaltsverzeichnis direkt im Dokument auswählen, wählen Sie dann oben im Verzeichnis das Symbol <div class = "icon icon-tocrefreshiconcc"></div> <b>Aktualisieren</b> aus, um die zuvor beschriebenen Optionen anzuzeigen.</p>
            <p><img alt="Inhaltsverzeichnis aktualisieren" src="../images/tocrefreshcc.png" /></p>
            <p>Sie können auch einfach mit der rechten Maustaste an eine beliebige Stelle im Inhaltsverzeichnis klicken und die gewünschte Option aus dem Kontextmenü auswählen.</p>
            <p><img alt="Kontextmenü" src="../images/tocrefreshcontextual.png" /></p>
            <p><b>Einstellungen für das Inhaltsverzeichnis anpassen</b></p>
            <p>Zum Öffnen der Einstellungen für das Inhaltsverzeichnis, gehen Sie vor wie folgt:</p>
            <ul>
                <li>Klicken Sie auf den Pfeil neben <div class = "icon icon-tocicon"></div> <b>Inhaltsverzeichnis</b> in der oberen Symbolleiste und wählen Sie die Option <b>Einstellungen</b> aus dem Menü aus.</li>
                <li>Wählen Sie das Inhaltsverzeichnis aus, klicken Sie auf den Pfeil und wählen Sie die Option <b>Einstellungen</b> aus dem Menü aus.<p><img alt="Inhaltsverzeichnis - Optionen" src="../images/tocsettingscc.png" /></p>    
                </li>
                <li>Klicken Sie mit der rechten Maustaste an eine beliebige Stelle im Inhaltsverzeichnis und wählen sie die Option <b>Inhaltsverzeichnis - Einstellungen</b> aus dem Kontextmenü aus.</li>
            </ul>
            <p>Im sich nun öffnenden Fenstern können Sie die folgenden Parameter festlegen:</p>
            <p><img alt="Fenstern Inhaltsverzeichnis - Einstellungen" src="../images/tocsettingswindow.png" /></p> 
            <ul>
                <li><b>Seitenzahlen anzeigen</b> - mit dieser Option wählen Sie aus, ob Seitenzahlen angezeigt werden sollen oder nicht.</li>
                <li><b>Seitenzahlen rechtsbündig ausrichten</b> - mit dieser Option legen Sie fest, ob die Seitenzahlen am rechten Seitenrand ausgerichtet werden sollen oder nicht.</li>
                <li><b>Leader</b> - mit dieser Option können Sie die Art des Leaders auswählen, den Sie verwenden möchten. Ein Leader ist eine Reihe von Zeichen (Punkte oder Trennzeichen), die den Abstand zwischen einer Überschrift und der entsprechenden Seitenzahl ausfüllen. Wenn Sie keinen Leader nutzen wollen, wählen Sie die Option <b>Keinen</b>.</li>
                <li><b>Einträge Inhaltsverzeichnis als Links formatieren</b> - diese Option ist standardmäßig aktiviert. Wenn Sie das Kontrollkästchen deaktivieren, können Sie nicht länger in ein gewünschtes Kapitel wechseln, indem Sie die Taste <b>STRG</b> drücken und die entsprechende Überschrift anklicken.</li>
                <li><b>Inhaltsverzeichnis erstellen aus</b> - In diesem Abschnitt können Sie die erforderliche Anzahl von Gliederungsebenen sowie die Standardstile angeben, die zum Erstellen des Inhaltsverzeichnisses verwendet werden sollen. Aktivieren Sie das erforderliche Optionsfeld:<ul>
                    <li><b>Gliederungsebenen</b> - ist diese Option ausgewählt, können Sie die Anzahl der hierarchischen Ebenen anpassen, die im Inhaltsverzeichnis verwendet werden. Klicken Sie auf die Pfeile im Feld <b>Ebenen</b>, um die Anzahl der Ebenen zu verringern oder zu erhöhen (es sind die Werte 1 bis 9 verfügbar). Wenn Sie z. B. den Wert 3 auswählen, werden Überschriften der Ebenen 4 - 9 nicht in das Inhaltsverzeichnis aufgenommen.</li>
                    <li><b>Ausgewählte Stile</b> - ist diese Option ausgewählt, können Sie zusätzliche Stile angeben, die zum Erstellen des Inhaltsverzeichnisses verwendet werden können, und ihnen eine entsprechende Gliederungsebene zuweisen. Geben Sie die gewünschte Ebene in das Feld rechts neben dem Stil ein. Sobald Sie die Einstellungen gespeichert haben, können Sie diesen Stil zum Erstellen des Inhaltsverzeichnisses verwenden.<p><img alt="Fenstern Inhaltsverzeichnis - Einstellungen" src="../images/tocsettingswindow2.png" /></p>
                    </li>
                </ul>
                </li>
                <li><b>Stile</b> - mit dieser Option wählen Sie ein Inhaltsverzeichnis in dem von Ihnen gewünschte Stil aus einer Liste mit Vorlagen aus. Wählen Sie den gewünschten Stil aus der Dropdown-Liste aus: Im Feld Vorschau sehen Sie wie das Inhaltsverzeichnis mit dem gewählten Stil aussehen würde.<p>Die folgenden vier Standardstile sind verfügbar: <em>Einfach</em>, <em>Standard</em>, <em>Modern</em>, <em>Klassisch</em>. Mit der Option <em>Aktuell</em> können Sie den Stil des Inhaltsverzeichnisses nach Ihren eigenen Wünschen anpassen.</p>
                </li>
            </ul>
            <p>Klicken Sie im Fenster Einstellungen auf <b>OK</b>, um die Änderungen zu bestätigen.</p>
            <p><b>Stil des Inhaltsverzeichnisses anpassen</b></p>
            <p>Nachdem Sie eine der Standardvorlagen für Verzeichnisstile Fenster <b>Inhaltsverzeichnis - Einstellungen</b> angewendet haben, können Sie diesen Stil auch ändern, sodass der Text im Feld Inhaltsverzeichnis Ihren Wünschen entsprechend formatiert ist.</p>
            <ol>
                <li>Wählen Sie den Text innerhalb des Inhaltsverzeichnisfelds aus, z. B. indem Sie im Steuerungskasten für das Inhaltsverzeichnis auf die Schaltfläche <div class = "icon icon-toccontentcontrol"></div> klicken.</li>
                <li>Sie können die Elemente des Inhaltsverzeichnisses wie gewohnt formatieren und z. B. Schriftart, Größe, Farbe oder den Stile für die Schriftgestaltung ändern.</li>
                <li>Aktualisieren Sie entsprechend die Stile für die Elemente jeder Ebene. Um den Stil zu aktualisieren, klicken Sie mit der rechten Maustaste auf das formatierte Element, wählen Sie im Kontextmenü die Option <b>Formatierung als Stil</b> aus und klicken Sie auf die Option <b>toc N Stil aktualisieren</b> (Stil <em>toc 2</em> entspricht Elementen der <em>Ebene 2</em>, Stil <em>toc 3</em> entspricht Elementen der <em>Ebene 3</em> usw.).<p><img alt="Stili des Inhaltsverzeichnisses aktualisieren" src="../images/toccustomize.png" /></p>
                </li>
                <li>Inhaltsverzeichnis aktualisieren</li>
            </ol>
            <p><b>Inhaltsverzeichnis entfernen</b></p>
            <p>Inhaltsverzeichnis aus dem Dokument entfernen:</p>
            <ul>
                <li>Klicken Sie auf den Pfeil neben <div class = "icon icon-tocicon"></div> <b>Inhaltsverzeichnis</b> in der oberen Symbolleiste und wählen Sie die Option <b>Inhaltsverzeichnis entfernen</b> aus dem Menü aus,</li>
                <li>oder klicken Sie auf den Pfeil neben dem Steuerelement Inhaltsverzeichnis und wählen Sie die Option <b>Inhaltsverzeichnis entfernen</b> aus.</li>
            </ul>
		</div>
	</body>
</html><|MERGE_RESOLUTION|>--- conflicted
+++ resolved
@@ -43,24 +43,14 @@
                 <li><b>Erweitern auf Ebene</b> - um die Überschriftenstruktur auf die ausgewählte Ebene zu erweitern. Wenn Sie z. B. <em>Ebene 3</em> wählen, werden die Level 1, 2 und 3 erweitert, während Level 4 und alle niedrigeren Level ausgeblendet werden.</li>
             </ul>
             <p>Um separate Überschriftenebenen manuell zu erweitern oder auszublenden, verwenden Sie die Pfeile links von den Überschriften.</p>
-<<<<<<< HEAD
-            <p>Um die <b>Navigationsleiste</b> zu schließen, klicken Sie in der linken Seitenleiste erneut auf <div class = "icon icon-navigationicon"></div> <b>Navigation</b>.</p>
-            <h3>Inhaltsverzeichnis in Ihr aktuelles Dokument einfügen</h3>
-=======
             <p>Um die <b>Navigationsleiste</b> zu schließen, klicken Sie in der linken Seitenleiste erneut auf <img alt="Navigation" src="../images/navigationicon.png" /> <b>Navigation</b>.</p>
             <h2>Inhaltsverzeichnis in Ihr aktuelles Dokument einfügen</h2>
->>>>>>> 2cb80179
             <p>Ein Inhaltsverzeichnis in Ihr aktuelles Dokument einfügen:</p>
             <ol>
                 <li>Platzieren Sie die Einfügemarke an der Stelle, an der Sie ein Inhaltsverzeichnis hinzufügen möchten.</li>
                 <li>Wechseln Sie in der oberen Symbolleiste auf die Registerkarte <b>Referenzen</b>.</li>
-<<<<<<< HEAD
-                <li>Klicken Sie auf das Symbol <div class = "icon icon-tocicon"></div> <b>Inhaltsverzeichnis</b> in der oberen Symbolleiste oder<br /> klicken Sie auf das Pfeilsymbol neben diesem Symbol und wählen Sie die gewünschte Layout-Option aus dem Menü aus. Sie haben die Wahl zwischen einem Inhaltsverzeichnis, das Überschriften, Seitenzahlen und Leader anzeigt oder nur Überschriften.<p><img alt="Inhaltsverzeichnis - Optionen" src="../images/tociconmenu.png" /></p>
-                    <p class="note"><b>Hinweis</b>: Die Formatierung des Inhaltsverzeichnisses kann später über die Einstellungen des Inhaltsverzeichnisses angepasst werden.</p>
-=======
                 <li>Klicken Sie auf das Symbol <img alt="Inhaltsverzeichnis" src="../images/tocicon.png" /> <b>Inhaltsverzeichnis</b> in der oberen Symbolleiste oder<br /> klicken Sie auf das Pfeilsymbol neben diesem Symbol und wählen Sie die gewünschte Layout-Option aus dem Menü aus. Sie haben die Wahl zwischen einem Inhaltsverzeichnis, das Überschriften, Seitenzahlen und Leader anzeigt oder nur Überschriften.<p><img alt="Inhaltsverzeichnis - Optionen" src="../images/tociconmenu.png" /></p>
                     <p class="note">Die Formatierung des Inhaltsverzeichnisses kann später über die Einstellungen des Inhaltsverzeichnisses angepasst werden.</p>
->>>>>>> 2cb80179
                 </li>
             </ol>
             <p>Das Inhaltsverzeichnis wird an der aktuellen Cursorposition eingefügt. Um die Position des Inhaltsverzeichnisses zu ändern, können Sie das Inhaltsverzeichnis auswählen (Steuerelement) und einfach an die gewünschte Position ziehen. Klicken Sie dazu auf die Schaltfläche <div class = "icon icon-toccontentcontrol"></div>, in der oberen linken Ecke des Inhaltsverzeichnisses und ziehen Sie es mit gedrückter Maustaste an die gewünschte Position.</p>
