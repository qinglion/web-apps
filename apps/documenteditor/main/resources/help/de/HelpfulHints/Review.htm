--- conflicted
+++ resolved
@@ -22,12 +22,6 @@
         <h3>Die Funktion "Änderungen nachverfolgen" aktivieren</h3>
         <p>Um Änderungen anzuzeigen, die von einem Rezensenten vorgeschlagen wurden, aktivieren Sie die Option <b>Änderungen nachverfolgen</b>:</p>
         <ul>
-<<<<<<< HEAD
-            <li>Klicken Sie in der rechten unteren Statusleiste auf das Symbol <div class = "icon icon-trackchangesstatusbar"></div> oder</li>
-            <li>Wechseln Sie in der oberen Symbolleiste zur Registerkarte <b>Zusammenarbeit</b> und klicken Sie auf <div class = "icon icon-trackchangestoptoolbar"></div> <b>Änderungen nachverfolgen</b>.
-                <p class="note">Der Rezensent muss die Option <b>Änderungen nachverfolgen</b> nicht aktivieren. Die Funktion ist standardmäßig aktiviert und kann nicht deaktiviert werden, wenn das Dokument mit Zugriffsrechten nur für die Überprüfung freigegeben ist.</p></li>
-            <li>Im geöffneten Pop-Up-Menü stehen die folgenden Optionen zur Verfügung:
-=======
             <li>Klicken Sie in der rechten unteren Statusleiste auf das Symbol <img alt="Track changes button" src="../images/trackchangesstatusbar.png" />, oder</li>
             <li>
                 Wechseln Sie in der oberen Symbolleiste zur Registerkarte <b>Zusammenarbeit</b> und klicken Sie auf <img alt="Änderungen nachverfolgen" src="../images/trackchangestoptoolbar.png" /> <b>Änderungen nachverfolgen</b>.
@@ -35,7 +29,6 @@
             </li>
             <li>
                 Im geöffneten Pop-Up-Menü stehen folgende Optionen zur Verfügung:
->>>>>>> 2cb80179
                 <ul>
                     <li><b>AKTIVIERT für mich</b>: Das Verfolgen von Änderungen ist nur für den aktuellen Benutzer aktiviert. Die Option bleibt für die aktuelle Bearbeitungssitzung aktiviert, d. h. die Option wird deaktiviert, wenn Sie das Dokument neu laden oder erneut öffnen. Es wird nicht von anderen Benutzern beeinflusst, die die Option für allgemeine Nachverfolgung von Änderungen aktivieren oder deaktivieren.</li>
                     <li><b>DEAKTIVIERT für mich</b>: Das Verfolgen von Änderungen ist nur für den aktuellen Benutzer deaktiviert. Die Option bleibt für die aktuelle Bearbeitungssitzung deaktiviert. Es wird nicht von anderen Benutzern beeinflusst, die die Option für allgemeine Nachverfolgung von Änderungen aktivieren oder deaktivieren.</li>
@@ -53,15 +46,9 @@
         <h3>Änderungen anzeigen</h3>
         <p>Von einem Benutzer vorgenommene Änderungen werden im Dokumenttext mit einer bestimmten Farbe hervorgehoben. Wenn Sie auf den geänderten Text klicken, öffnet sich eine Sprechblase, die den Benutzernamen, Datum und Uhrzeit der Änderung sowie die Änderungsbeschreibung anzeigt. Die Sprechblase enthält auch Symbole zum Akzeptieren oder Ablehnen der aktuellen Änderung.</p>
         <p><img alt="Sprechblase" src="../images/review_popup.png" /></p>
-<<<<<<< HEAD
-        <p>Wenn Sie einen Text per Drag & Drop an eine andere Stelle im Dokument ziehen, wird der Text an einer neuen Position mit der Doppellinie unterstrichen. Der Text an der ursprünglichen Position wird doppelt gekreuzt. Dies wird als eine einzige Änderung gezählt.</p>
-        <p>Klicken Sie an der ursprünglichen Position auf den doppelt durchgestrichenen Text und verwenden Sie den Pfeil <div class = "icon icon-follow_move"></div> in der Änderungssprechblase, um an die neue Position des Textes zu gelangen.</p>
-        <p>Klicken Sie an der neuen Position auf den doppelt unterstrichenen Text und verwenden Sie den Pfeil <div class = "icon icon-follow_move"></div> in der Änderungssprechblase, um zur ursprünglichen Position des Textes zu gelangen.</p>
-=======
         <p>Wenn Sie einen Textabschnitt per Drag & Drop an eine andere Stelle im Dokument ziehen, wird der Text an einer neuen Position mit der doppelten Linie unterstrichen. Der Text an der ursprünglichen Position wird doppelt gekreuzt. Dies wird als eine einzige Änderung gezählt.</p>
         <p>Klicken Sie auf den doppelt durchgestrichenen Text an der ursprünglichen Position und verwenden Sie den Pfeil <img alt="Follow Move button" src="../images/follow_move.png" /> in der Änderungssprechblase, um zur neuen Position des Textes zu wechseln.</p>
         <p>Klicken Sie an der neuen Position auf den doppelt unterstrichenen Text und verwenden Sie den Pfeil <img alt="Follow Move button" src="../images/follow_move.png" /> in der Änderungssprechblase, um zur ursprünglichen Position des Textes zu wechseln.</p>
->>>>>>> 2cb80179
         <h3 id="displaymode">Anzeigemodus für Änderungen auswählen</h3>
         <p>Klicken Sie in der oberen Symbolleiste auf das Symbol <div class = "icon icon-review_displaymode"></div> <b>Anzeigemodus</b> und wählen Sie einen der verfügbaren Modi aus der Liste aus:</p>
         <ul>
@@ -71,24 +58,6 @@
             <li><b>Original</b>: In diesem Modus werden alle Änderungen so angezeigt, als wären sie abgelehnt worden. Die Änderungen werden nicht wirklich abgelehnt, die Funktion ermöglicht Ihnen lediglich eine Vorschau, falls alle Änderungen abgelehnt werden. In diesem Modus kann das Dokument nicht bearbeitet werden.</li>
         </ul>
         <h3 id="managechanges">Änderungen annehmen oder ablehnen</h3>
-<<<<<<< HEAD
-        <p>Über die Schaltflächen <div class = "icon icon-review_previous"></div> <b>Vorherige</b> und <div class = "icon icon-review_next"></div> <b>Nächste</b> in der oberen Symbolleiste können Sie zwischen den Änderungen navigieren.</p>
-        <p>Annehmen von aktuell ausgewählten Änderungen:</p>
-        <ul>
-            <li>Klicken Sie in der oberen Symbolleiste auf das Symbol <div class = "icon icon-review_accepttoptoolbar"></div> <b>Annehmen</b> oder</li>
-            <li>klicken Sie auf den Abwärtspfeil unter der Schaltfläche <b>Annehmen</b> und wählen Sie die Option <b>Aktuelle Änderung annehmen</b> (in diesem Fall wird die Änderung angenommen und Sie fahren mit der nächsten Änderung fort) oder</li>
-            <li>klicken Sie in der Gruppe Änderungsbenachrichtigungen auf <b>Annehmen</b> <div class = "icon icon-review_accept"></div>.</li>
-        </ul>
-        <p>Um alle Änderungen sofort anzunehmen, klicken Sie auf den Abwärtspfeil unter der Schaltfläche <div class = "icon icon-review_accepttoptoolbar"></div> <b>Annehmen</b> und wählen Sie die Option <b>Alle Änderungen annehmen</b> aus.</p>
-        <p>Ablehnen von aktuell ausgewählten Änderungen:</p>
-        <ul>
-            <li>Klicken Sie in der oberen Symbolleiste das Symbol <div class = "icon icon-review_rejecttoptoolbar"></div> <b>Ablehnen</b> oder</li>
-            <li>klicken Sie auf den Abwärtspfeil unter der Schaltfläche <b>Ablehnen</b> und wählen Sie die Option <b>Aktuelle Änderung ablehnen</b> aus (in diesem Fall wird die Änderung abgelehnt und Sie fahren mit der nächsten verfügbaren Änderung fort) oder</li>
-            <li>klicken Sie in der Gruppe Änderungsbenachrichtigungen auf <b>Ablehnen</b> <div class = "icon icon-review_reject"></div>.</li>
-        </ul>
-        <p>Um alle Änderungen direkt abzulehnen, klicken Sie auf den Abwärtspfeil unter der Schaltfläche <div class = "icon icon-review_rejecttoptoolbar"></div> <b>Ablehnen</b> und wählen Sie die Option <b>Alle Änderungen ablehnen</b>.</p>
-        <p class="note">Wenn Sie das Dokument überprüfen, stehen Ihnen die Optionen <b>Akzeptieren</b> und <b>Ablehnen</b> nicht zur Verfügung. Sie können Ihre Änderungen mit dem <div class = "icon icon-review_delete"></div> Symbol innerhalb der Änderungs-Sprechblase löschen.</p>
-=======
         <p>Über die Schaltflächen <img alt="Vorherige Änderung" src="../images/review_previous.png" /> <b>Vorherige</b> und <img alt="Nächste Änderung" src="../images/review_next.png" /> <b>Nächste</b> in der oberen Symbolleiste können Sie zwischen den Änderungen navigieren.</p>
         <p>Um die aktuell ausgewählte Änderung anzunehmen:</p>
         <ul>
@@ -107,7 +76,6 @@
         <p>Wenn Sie eine Änderung annehmen oder ablehnen müssen, klicken Sie mit der rechten Maustaste darauf und wählen Sie im Kontextmenü <b>Änderung annehmen</b> oder <b>Änderung ablehnen</b>.</p>
         <p><img alt="Accept/Reject Drop-Down Menü" src="../images/acceptreject_dropdown.png" /></p>
         <p class="note">Wenn Sie das Dokument überprüfen, stehen Ihnen die Optionen <b>Annehmen</b> und <b>Ablehnen</b> nicht zur Verfügung. Sie können Ihre Änderungen mit dem Symbol <img alt="Änderung löschen" src="../images/review_delete.png" /> innerhalb der Änderungssprechblase löschen.</p>
->>>>>>> 2cb80179
     </div>
 </body>
 </html>