--- conflicted
+++ resolved
@@ -23,11 +23,7 @@
         <h3 id="choosedocument">Dokument zum Vergleich auswählen</h3>
         <p>Um zwei Dokumente zu vergleichen, öffnen Sie das Originaldokument, das Sie vergleichen möchten, und wählen Sie das zweite Dokument zum Vergleich aus:</p>
         <ol>
-<<<<<<< HEAD
-            <li>öffnen Sie die Registerkarte <b>Zusammenarbeit</b> und klicken Sie die Schaltfläche <div class = "icon icon-comparebutton"></div> <b>Vergleichen</b> an,</li>
-=======
             <li>Wechseln Sie in der oberen Symbolleiste zur Registerkarte <b>Zusammenarbeit</b> und klicken Sie auf die Schaltfläche <img alt="Compare button" src="../images/comparebutton.png" /> <b>Vergleichen</b>.</li>
->>>>>>> 2cb80179
             <li>
                 Wählen Sie eine der folgenden Optionen, um das Dokument zu laden:
                 <ul>
@@ -42,13 +38,8 @@
         </ol>
         <p>Wenn das zweite zu vergleichende Dokument ausgewählt wird, beginnt der Vergleichsprozess und das Dokument sieht so aus, als ob es im Modus <b>Review</b> geöffnet ist. Alle Änderungen werden mit einer Farbe hervorgehoben, und Sie können die Änderungen anzeigen, zwischen ihnen navigieren, die Änderungen einzeln oder alle auf einmal annehmen oder ablehnen. Es ist auch möglich, den Anzeigemodus zu ändern und zu sehen, wie das Dokument vor dem Vergleich, während des Vergleichs oder nach dem Vergleich aussieht, wenn Sie alle Änderungen annehmen.</p>
 
-<<<<<<< HEAD
-        <h3 id="displaymode">Wählen Sie den Anzeigemodus für die Änderungen aus</h3>
-        <p>Klicken Sie auf die <div class = "icon icon-review_displaymode"></div> Schaltfläche <b>Anzeigemodus</b> nach oben und wählen Sie einen der Modi aus:</p>
-=======
         <h3 id="displaymode">Den Anzeigemodus für die Änderungen auswählen</h3>
         <p>Klicken Sie auf die Schaltfläche <b>Anzeigemodus</b> <img alt="Anzeigemodus Schlatfläche" src="../images/review_displaymode.png" /> in der oberen Symbolleiste und wählen Sie einen der verfügbaren Modi aus der Liste aus:</p>
->>>>>>> 2cb80179
         <ul>
             <li>
                 <b>Markup</b> - diese Option ist standardmäßig. Verwenden Sie sie, um das Dokument <b>während des Vergleichsprozesses</b> anzuzeigen. Im diesen Modus können Sie das Dokument sehen sowie bearbeiten.
@@ -64,15 +55,6 @@
             </li>
         </ul>
 
-<<<<<<< HEAD
-        <h3 id="managechanges">Änderungen übernehmen oder ablehnen</h3>
-        <p>Verwenden Sie die Schaltflächen <div class = "icon icon-review_previous"></div> <b>Zur vorherigen Änderung</b> und <div class = "icon icon-review_next"></div> <b>Zur nächsten Änderung</b>, um die Änderungen zu navigieren.</p>
-        <p>Um die Änderungen zu übernehmen oder abzulehnen:</p>
-        <ul>
-            <li>klicken Sie auf die Schaltfläche <div class = "icon icon-review_accepttoptoolbar"></div> <b>Annehmen</b> nach oben oder</li>
-            <li>klicken Sie den Abwärtspfeil unter der Schaltfläche <b>Annehmen</b> an und wählen Sie die Option <b>Aktuelle Änderungen annehmen</b> aus (die Änderung wird übernommen und Sie übergehen zur nächsten Änderung) oder</li>
-            <li>klicken Sie die Schaltfläche <b>Annehmen</b> <div class = "icon icon-review_accept"></div> im Pop-Up-Fenster an.</li>
-=======
         <h3 id="managechanges">Änderungen annehmen oder ablehnen</h3>
         <p>Verwenden Sie die Schaltflächen <img alt="To Previous Change button" src="../images/review_previous.png" /> <b>Zur vorherigen Änderung</b> und <img alt="To Next Change button" src="../images/review_next.png" /> <b>Zur nächsten Änderung</b> in der oberen Symbolleiste, um die Änderungen zu navigieren.</p>
         <p>Um die aktuell ausgewählte Änderung zu akzeptieren, können Sie:</p>
@@ -80,20 +62,13 @@
             <li>Klicken Sie auf die Schaltfläche <img alt="Accept button" src="../images/review_accepttoptoolbar.png" /> <b>Annehmen</b> in der oberen Symbolleiste, oder</li>
             <li>Klicken Sie den Abwärtspfeil unter der Schaltfläche <b>Annehmen</b> an und wählen Sie die Option <b>Aktuelle Änderungen annehmen</b> aus (die Änderung wird angenommen und Sie übergehen zur nächsten Änderung) oder</li>
             <li>Klicken Sie die Schaltfläche <b>Annehmen</b> <img alt="Annehmen Schaltfläche" src="../images/review_accept.png" /> im Pop-Up-Fenster an.</li>
->>>>>>> 2cb80179
         </ul>
         <p>Um alle Änderungen anzunehmen, klicken Sie den Abwärtspfeil unter der Schaltfläche <div class = "icon icon-review_accepttoptoolbar"></div> <b>Annehmen</b> an und wählen Sie die Option <b>Alle Änderungen annehmen</b> aus.</p>
         <p>Um die aktuelle Änderung abzulehnen:</p>
         <ul>
-<<<<<<< HEAD
-            <li>klicken Sie die Schaltfläche <div class = "icon icon-review_rejecttoptoolbar"></div> <b>Ablehnen</b> an oder</li>
-            <li>klicken Sie den Abwärtspfeil unter der Schaltfläche <b>Ablehnen</b> an und wählen Sie die Option <b>Aktuelle Änderung ablehnen</b> aus (die Änderung wird abgelehnt und Sie übergehen zur nächsten Änderung) oder</li>
-            <li>klicken Sie die Schaltfläche <b>Ablehnen</b> <div class = "icon icon-review_reject"></div> im Pop-Up-Fenster an.</li>
-=======
             <li>Klicken Sie die Schaltfläche <img alt="Reject button" src="../images/review_rejecttoptoolbar.png" /> <b>Ablehnen</b> in der oberen Symbolleiste, oder</li>
             <li>klicken Sie den Abwärtspfeil unter der Schaltfläche <b>Ablehnen</b> an und wählen Sie die Option <b>Aktuelle Änderung ablehnen</b> aus (die Änderung wird abgelehnt und Sie übergehen zur nächsten Änderung) oder</li>
             <li>Лlicken Sie die Schaltfläche <b>Ablehnen</b> <img alt="Ablehnen Schaltfläche" src="../images/review_reject.png" /> im Pop-Up-Fenster an.</li>
->>>>>>> 2cb80179
         </ul>
         <p>Um alle Änderungen abzulehnen, klicken Sie den Abwärtspfeil unter der Schaltfläche <div class = "icon icon-review_rejecttoptoolbar"></div> <b>Ablehnen</b> an und wählen Sie die Option <b>Alle Änderungen ablehnen</b> aus.</p>
 
