﻿<!DOCTYPE html>
<html>
<head>
    <title>Filling Out a Form</title>
    <meta charset="utf-8" />
    <meta name="description" content="Fill out a Form template" />
    <link type="text/css" rel="stylesheet" href="../editor.css" />
    <link type = "text/css" rel = "stylesheet" href = "../../images/sprite.css" />
    <script type="text/javascript" src="../callback.js"></script>
    <script type="text/javascript" src="../search/js/page-search.js"></script>
</head>
<body>
    <div class="mainpart">
        <div class="search-field">
            <input id="search" class="searchBar" placeholder="Search" type="text" onkeypress="doSearch(event)">
        </div>
        <h1>Filling Out a Form</h1>
        <p>A fillable form is an OFORM file. OFORM is a format for filling out template forms and downloading or printing the form after you have filled it out.</p> 
            <h2>How to fill in a form:</h2>
            <ol>
                <li>
                    Open an OFORM file.
                    <p><img alt="oform" src="../images/oform.png" /><p>
<<<<<<< HEAD
                    </li>
                    <li>Fill in all the required fields. The mandatory fields are marked with red stroke. Use <div class = "icon icon-arrows_formfilling"></div> or <img alt="Next form filling" src="../images/next_formfilling.png" /> on the top toolbar to navigate between fields, or click the field you wish to fill in.
                    <li>Use the <b>Clear All Fields</b> button <img alt="Clear all form filling" src="../images/clearall_formfilling.png" /> to empty all input fields.</li>
                    <li>After you have filled in all the fields, click the <b>Safe as PDF</b> button to save the form to your computer as a PDF file.</li> 
                    <li>Click <div class = "icon icon-morebutton"></div> in the top right corner of the toolbar for additional options. You can <b>Print</b>, <b>Download as docx</b>, or <b>Download as pdf</b>.
=======
                </li>
                <li>Fill in all the required fields. The mandatory fields are marked with red stroke. Use <img alt="Arrows form filling" src="../images/arrows_formfilling.png" /> or <img alt="Next form filling" src="../images/next_formfilling.png" /> on the top toolbar to navigate between fields, or click the field you wish to fill in.
                <li>Use the <b>Clear All Fields</b> button <img alt="Clear all form filling" src="../images/clearall_formfilling.png" /> to empty all input fields.</li>
                <li>After you have filled in all the fields, click the <b>Safe as PDF</b> button to save the form to your computer as a PDF file.</li>
                <li>
                    Click <img alt="More button" src="../images/morebutton.png" /> in the top right corner of the toolbar for additional options. You can <b>Print</b>, <b>Download as docx</b>, or <b>Download as pdf</b>.
>>>>>>> 2cb80179
                    <p><img alt="More OFORM" src="../images/more_oform.png" /></p>
                    <p>You can also change the form <b>Interface</b> theme by choosing <b>Light</b>, <b>Classic Light</b> or <b>Dark</b>. Once the <b>Dark interface theme</b> is enabled, the <b>Dark mode</b> becomes available</p>
                    <p><img alt="Dark Mode Form" src="../images/darkmode_oform.png" /></p>
                    <p><b>Zoom</b> allows to scale and to resize the page using the <b>Fit to page</b>, <b>Fit to width</b> and <b>Zoom in</b> or <b>Zoom out</b> options:</p>
                    <p><img alt="Zoom" src="../images/pagescaling.png" /></p>
                    <ul>
                        <li><b>Fit to page</b> allows to resize the page so that the screen displays the whole page.</li>
                        <li><b>Fit to width</b> allows to resize the page so that the page scales to fit the width of the screen.</li>
                        <li><b>Zoom</b> adjusting tool allows to zoom in and zoom out the page.</li>
                    </ul>
                    <p><b>Open file location</b> when you need to browse the folder where the form is stored.</p>

                </li>
            </ol>
     </div>
</body>
</html><|MERGE_RESOLUTION|>--- conflicted
+++ resolved
@@ -21,20 +21,12 @@
                 <li>
                     Open an OFORM file.
                     <p><img alt="oform" src="../images/oform.png" /><p>
-<<<<<<< HEAD
-                    </li>
-                    <li>Fill in all the required fields. The mandatory fields are marked with red stroke. Use <div class = "icon icon-arrows_formfilling"></div> or <img alt="Next form filling" src="../images/next_formfilling.png" /> on the top toolbar to navigate between fields, or click the field you wish to fill in.
-                    <li>Use the <b>Clear All Fields</b> button <img alt="Clear all form filling" src="../images/clearall_formfilling.png" /> to empty all input fields.</li>
-                    <li>After you have filled in all the fields, click the <b>Safe as PDF</b> button to save the form to your computer as a PDF file.</li> 
-                    <li>Click <div class = "icon icon-morebutton"></div> in the top right corner of the toolbar for additional options. You can <b>Print</b>, <b>Download as docx</b>, or <b>Download as pdf</b>.
-=======
                 </li>
                 <li>Fill in all the required fields. The mandatory fields are marked with red stroke. Use <img alt="Arrows form filling" src="../images/arrows_formfilling.png" /> or <img alt="Next form filling" src="../images/next_formfilling.png" /> on the top toolbar to navigate between fields, or click the field you wish to fill in.
                 <li>Use the <b>Clear All Fields</b> button <img alt="Clear all form filling" src="../images/clearall_formfilling.png" /> to empty all input fields.</li>
                 <li>After you have filled in all the fields, click the <b>Safe as PDF</b> button to save the form to your computer as a PDF file.</li>
                 <li>
                     Click <img alt="More button" src="../images/morebutton.png" /> in the top right corner of the toolbar for additional options. You can <b>Print</b>, <b>Download as docx</b>, or <b>Download as pdf</b>.
->>>>>>> 2cb80179
                     <p><img alt="More OFORM" src="../images/more_oform.png" /></p>
                     <p>You can also change the form <b>Interface</b> theme by choosing <b>Light</b>, <b>Classic Light</b> or <b>Dark</b>. Once the <b>Dark interface theme</b> is enabled, the <b>Dark mode</b> becomes available</p>
                     <p><img alt="Dark Mode Form" src="../images/darkmode_oform.png" /></p>
