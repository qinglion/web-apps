--- conflicted
+++ resolved
@@ -1,264 +1,252 @@
-﻿<!DOCTYPE html>
-<html>
-	<head>
-		<title>Insert autoshapes</title>
-		<meta charset="utf-8" />
-		<meta name="description" content="Add an autoshape to your document and adjust its properties." />
-		<link type="text/css" rel="stylesheet" href="../editor.css" />
-		<link type = "text/css" rel = "stylesheet" href = "../../images/sprite.css" />
-        <script type="text/javascript" src="../callback.js"></script>
-        <script type="text/javascript" src="../search/js/page-search.js"></script>
-	</head>
-	<body>
-		<div class="mainpart">
-        <div class="search-field">
-            <input id="search" class="searchBar" placeholder="Search" type="text" onkeypress="doSearch(event)">
-        </div>
-			<h1>Insert autoshapes</h1>
-            <h3>Insert an autoshape</h3>
-			<p>To add an autoshape in the <a href="https://www.onlyoffice.com/document-editor.aspx" target="_blank" onclick="onhyperlinkclick(this)"><b>Document Editor</b></a>,</p>
-			<ol>
-<<<<<<< HEAD
-                <li>switch to the <b>Insert</b> tab of the top toolbar,</li>
-				<li>click the <div class = "icon icon-insertautoshape"></div> <b>Shape</b> icon on the top toolbar,</li>
-				<li>select one of the available autoshape groups: basic shapes, figured arrows, math, charts, stars &amp; ribbons, callouts, buttons, rectangles, lines,</li>
-=======
-				<li>switch to the <b>Insert</b> tab of the top toolbar,</li>
-				<li>click the <img alt="Shape icon" src="../images/insertautoshape.png" /> <b>Shape</b> icon on the top toolbar,</li>
-				<li>select one of the available autoshape groups from the <b>Shape Gallery</b>: <em>Recently Used</em>, <em>Basic Shapes</em>, <em>Figured Arrows</em>, <em>Math</em>, <em>Charts</em>, <em>Stars & Ribbons</em>, <em>Callouts</em>, <em>Buttons</em>, <em>Rectangles</em>, <em>Lines</em>,</li>
->>>>>>> 2cb80179
-				<li>click the necessary autoshape within the selected group,</li>
-				<li>place the mouse cursor where the shape should be added,</li>
-				<li>
-					once the autoshape is added, you can change its size, position and properties.
-					<p class="note"><b>Note</b>: to add a caption to an autoshape, make sure the required shape is selected on the page and start typing your text. The added text becomes a part of the autoshape (when you move or rotate the shape, the text moves or rotates with it).</p>
-				</li>
-			</ol>
-            <p>It's also possible to add a caption to the autoshape. To learn more on how to work with captions for autoshapes, you can refer to <a href="../UsageInstructions/AddCaption.htm" onclick="onhyperlinkclick(this)">this article</a>.</p>
-            <h3>Move and resize autoshapes</h3>
-            <p id ="shape_resize"><div class = "big big-reshaping"></div>To change the autoshape size, drag small squares <div class = "icon icon-resize_square"></div> situated on the shape edges. To maintain the original proportions of the selected autoshape while resizing, hold down the <b>Shift</b> key and drag one of the corner icons.</p>
-			<p>When modifying some shapes, for example figured arrows or callouts, the yellow diamond-shaped <div class = "icon icon-yellowdiamond"></div> icon is also available. It allows you to adjust some aspects of the shape, for example, the length of the head of an arrow.</p>
-			<p>
-				To alter the autoshape position, use the <div class = "icon icon-arrow"></div> icon that appears after hovering your mouse cursor over the autoshape. Drag the autoshape to the required position without releasing the mouse button.
-				When you move the autoshape, the guide lines are displayed to help you precisely position the object on the page (if the selected wrapping style is not inline).
-				To move the autoshape by one-pixel increments, hold down the <b>Ctrl</b> key and use the keybord arrows.
-				To move the autoshape strictly horizontally/vertically and prevent it from moving in a perpendicular direction, hold down the <b>Shift</b> key when dragging.
-			</p>
-			<p>To rotate the autoshape, hover the mouse cursor over the rotation handle <div class = "icon icon-greencircle"></div> and drag it clockwise or counterclockwise. To constrain the rotation angle to 15 degree increments, hold down the <b>Shift</b> key while rotating.</p>
-            <p class="note">
-                <b>Note</b>: the list of keyboard shortcuts that can be used when working with objects is available <a href="../HelpfulHints/KeyboardShortcuts.htm#workwithobjects" onclick="onhyperlinkclick(this)">here</a>.
-            </p>
-            <hr />
-            <h3>Adjust autoshape settings</h3>
-            <p id ="shape_rightclickmenu">To align and arrange autoshapes, use the <b>right-click menu</b>. The menu options are:</p>
-			<ul>
-				<li><b>Cut, Copy, Paste</b> - standard options which are used to cut or copy the selected text/object and paste the previously cut/copied text passage or object to the current cursor position.</li>
-				<li><b>Print selection</b> is used to print out only a selected portion of the document.</li>
-				<li><b>Accept / Reject changes</b> is used to accept or to reject tracked changes in a shared document.</li>
-				<li><b>Edit Points</b> is used to customize or to change the curvature of your shape.
-					<ol>
-						<li>To activate a shape’s editable anchor points, right-click the shape and choose <b>Edit Points</b> from the menu. The black squares that become active are the points where two lines meet, and the red line outlines the shape. Click and drag it to reposition the point, and to change the shape outline.</li>
-						<li>
-							Once you click the anchor point, two blue lines with white squares at the ends will appear. These are Bezier handles that allow you to create a curve and to change a curve’s smoothness.
-							<p><img alt="Edit Points" src="../images/editpoints_example.png" /></p>
-						</li>
-						<li>
-							As long as the anchor points are active, you can add and delete them.
-							<p><b>To add a point to a shape</b>, hold <b>Ctrl</b> and click the position where you want to add an anchor point.</p>
-							<p><b>To delete a point</b>, hold <b>Ctrl</b> and click the unnecessary point.</p>
-						</li>
-					</ol>
-				</li>
-				<li><b>Arrange</b> is used to bring the selected autoshape to foreground, send it to background, move forward or backward as well as group or ungroup shapes to perform operations with several of them at once. To learn more on how to arrange objects, please refer to <a href="../UsageInstructions/AlignArrangeObjects.htm" onclick="onhyperlinkclick(this)">this page</a>.</li>
-				<li><b>Align</b> is used to align the shape to the left, in the center, to the right, at the top, in the middle, at the bottom. To learn more on how to align objects, please refer to <a href="../UsageInstructions/AlignArrangeObjects.htm" onclick="onhyperlinkclick(this)">this page</a>.</li>
-<<<<<<< HEAD
-				<li><b>Wrapping Style</b> is used to select a text wrapping style from the available ones - inline, square, tight, through, top and bottom, in front, behind - or edit the wrap boundary. The <b>Edit Wrap Boundary</b> option is available only if you select a wrapping style other than Inline. Drag wrap points to customize the boundary. To create a new wrap point, click anywhere on the red line and drag it to the necessary position. <div class = "big big-wrap_boundary"></div></li>
-                <li><b>Rotate</b> is used to rotate the shape by 90 degrees clockwise or counterclockwise as well as to flip the shape horizontally or vertically.</li>
-                <li><b>Shape Advanced Settings</b> is used to open the 'Shape - Advanced Settings' window.</li>
-=======
-				<li><b>Wrapping Style</b> is used to select a text wrapping style from the available ones - inline, square, tight, through, top and bottom, in front, behind - or edit the wrap boundary. The <b>Edit Wrap Boundary</b> option is available only if you select a wrapping style other than Inline. Drag wrap points to customize the boundary. To create a new wrap point, click anywhere on the red line and drag it to the necessary position. <img alt="Editing Wrap Boundary" src="../images/wrap_boundary.png" /></li>
-				<li><b>Rotate</b> is used to rotate the shape by 90 degrees clockwise or counterclockwise as well as to flip the shape horizontally or vertically.</li>
-				<li><b>Shape Advanced Settings</b> is used to open the 'Shape - Advanced Settings' window.</li>
->>>>>>> 2cb80179
-			</ul>
-			<hr />
-			<p>Some of the autoshape settings can be altered using the <b>Shape settings</b> tab of the right sidebar. To activate it click the shape and choose the <b>Shape settings</b> <div class = "icon icon-shape_settings_icon"></div> icon on the right. Here you can change the following properties:</p>
-			<ul>
-			<li  id="shape_fill"><b>Fill</b> - use this section to select the autoshape fill. You can choose the following options:
-			<ul>
-				<li><b>Color Fill</b> - select this option to specify the solid color to fill the inner space of the selected autoshape.
-					<p><img alt="Color Fill" src="../images/fill_color.png" /></p>
-					<p id="color">Click the colored box below and select the necessary color from the available <a href="../UsageInstructions/ChangeColorScheme.htm" onclick="onhyperlinkclick(this)">color sets</a> or specify any color you like:</p>
-				</li>
-                <li>
-                    <b>Gradient Fill</b> - use this option to fill the shape with two or more fading colors. Customize your gradient fill with no constraints. Click the <b>Shape settings</b> <div class = "icon icon-shape_settings_icon"></div> icon to open the <b>Fill</b> menu on the right sidebar:
-                    <p><img alt="Gradient Fill" src="../images/fill_gradient.png" /></p>
-                    <p>Available menu options:</p>
-                    <ul>
-                        <li>
-                            <b>Style</b> - choose between <b>Linear</b> or <b>Radial</b>:
-                            <ul>
-								<li><b>Linear</b> is used  when you need your colors to flow from left-to-right, top-to-bottom, or at any angle you chose in a single direction. The <b>Direction</b> preview window displays the selected gradient color, click the arrow to choose a preset gradient direction. Use <b>Angle</b> settings for a precise gradient angle.</li>
-                                <li><b>Radial</b> is used to move from the center as it starts at a single point and emanates outward.</li>
-                            </ul>
-                        </li>
-                        <li>
-                            <b>Gradient Point</b> is a specific point for transition from one color to another.
-                            <ul>
-                                <li>Use the <div class = "icon icon-addgradientpoint"></div> <b>Add Gradient Point</b> button or slider bar to add a gradient point. You can add up to 10 gradient points. Each next gradient point added will in no way affect the current gradient fill appearance. Use the <div class = "icon icon-removegradientpoint"></div> <b>Remove Gradient Point</b> button to delete a certain gradient point.</li>
-                                <li>Use the slider bar to change the location of the gradient point or specify <b>Position</b> in percentage for precise location.</li>
-                                <li>To apply a color to a gradient point, click a point on the slider bar, and then click <b>Color</b> to choose the color you want.</li>
-                            </ul>
-                        </li>
-                    </ul>
-                </li>
-				<li><b>Picture or Texture</b> - select this option to use an image or a predefined texture as the shape background.
-				<p><img alt="Picture or Texture Fill" src="../images/fill_picture.png" /></p>
-					<ul>
-						<li>If you wish to use an image as a background for the shape, you can add an image <b>From File</b> by selecting it on your computer hard disc drive, <b>From URL</b> by inserting the appropriate URL address into the opened window, or <b>From Storage</b> by selecting the required image stored on your portal.</li>
-						<li>If you wish to use a texture as a background for the shape, open the <b>From Texture</b> menu and select the necessary texture preset.
-						<p>Currently, the following textures are available: canvas, carton, dark fabric, grain, granite, grey paper, knit, leather, brown paper, papyrus, wood.</p>
-						</li>
-					</ul>
-					<ul>
-						<li>In case the selected <b>Picture</b> has less or more dimensions than the autoshape has, you can choose the <b>Stretch</b> or <b>Tile</b> setting from the dropdown list.
-						<p>The <b>Stretch</b> option allows you to adjust the image size to fit the autoshape size so that it could fill the space completely.</p>
-						<p>The <b>Tile</b> option allows you to display only a part of the bigger image keeping its original dimensions or repeat the smaller image keeping its original dimensions over the autoshape surface so that it could fill the space completely.</p>
-						<p class="note"><b>Note</b>: any selected <b>Texture</b> preset fills the space completely, but you can apply the <b>Stretch</b> effect if necessary.</p>
-						</li>
-					</ul>
-				</li>
-				<li><b>Pattern</b> - select this option to fill the shape with a two-colored design composed of regularly repeated elements.
-				<p><img alt="Pattern Fill" src="../images/fill_pattern.png" /></p>
-				    <ul>
-				        <li><b>Pattern</b> - select one of the predefined designs from the menu.</li>
-				        <li><b>Foreground color</b> - click this color box to change the color of the pattern elements.</li>
-				        <li><b>Background color</b> - click this color box to change the color of the pattern background.</li>
-				    </ul>			
-				</li>
-				<li><b>No Fill</b> - select this option if you don't want to use any fill.</li>
-			</ul>
-			</li>
-			</ul>
-			<p><img class="floatleft" alt="Autoshape Settings tab" src="../images/right_autoshape.png" /></p>
-			<ul style="margin-left: 280px;">			
-			<li><b>Opacity</b> - use this section to set an <b>Opacity</b> level dragging the slider or entering the percent value manually. The default value is <b>100%</b>. It corresponds to the full opacity. The <b>0%</b> value corresponds to the full transparency.</li>
-			<li id="shape_stroke"><b>Line</b> - use this section to change the width, color or type of the autoshape line.
-				<ul>
-				<li>To change the line width, select one of the available options from the <b>Size</b> dropdown list. The available options are: 0.5 pt, 1 pt, 1.5 pt, 2.25 pt, 3 pt, 4.5 pt, 6 pt. Alternatively, select the <b>No Line</b> option if you don't want to use any line.</li>
-				<li>To change the line <b>color</b>, click on the colored box below and <a href="../UsageInstructions/ChangeColorScheme.htm" onclick="onhyperlinkclick(this)">select the necessary color</a>.</li>
-                <li>To change the line <b>type</b>, select the necessary option from the corresponding dropdown list (a solid line is applied by default, you can change it to one of the available dashed lines).</li>
-				</ul>
-			</li>
-            <li><b>Rotation</b> is used to rotate the shape by 90 degrees clockwise or counterclockwise as well as to flip the shape horizontally or vertically. Click one of the buttons:
-                <ul>
-                    <li><div class = "icon icon-rotatecounterclockwise"></div> to rotate the shape by 90 degrees counterclockwise</li>
-                    <li><div class = "icon icon-rotateclockwise"></div> to rotate the shape by 90 degrees clockwise</li>
-                    <li><div class = "icon icon-fliplefttoright"></div> to flip the shape horizontally (left to right)</li>
-                    <li><div class = "icon icon-flipupsidedown"></div> to flip the shape vertically (upside down)</li>
-                </ul>
-            </li>
-			<li><b>Wrapping Style</b> - use this section to select a text wrapping style from the available ones - inline, square, tight, through, top and bottom, in front, behind (for more information see the advanced settings description below).</li>
-			<li><b>Change Autoshape</b> - use this section to replace the current autoshape with another one selected from the dropdown list.</li>
-			<li><b>Show shadow</b> - check this option to display the shape with a shadow.</li>
-			</ul>
-			<hr />
-			<h3>Adjust autoshape advanced settings</h3>
-			<p>To change the <b>advanced settings</b> of the autoshape, right-click it and select the <b>Advanced Settings</b> option in the menu or use the <b>Show advanced settings</b> link on the right sidebar. The 'Shape - Advanced Settings' window will open:</p>
-            <p><img alt="Shape - Advanced Settings" src="../images/shape_properties.png" /></p>
-			<p>The <b>Size</b> tab contains the following parameters:</p>
-			<ul>
-				<li><b>Width</b> - use one of these options to change the autoshape width.
-                <ul>
-                    <li><b>Absolute</b> - specify an exact value measured in absolute units i.e. <b>Centimeters</b>/<b>Points</b>/<b>Inches</b> (depending on the option specified on the <b>File</b> -> <b>Advanced Settings...</b> tab).</li>
-                    <li><b>Relative</b> - specify a percentage <b>relative to</b> the <em>left margin</em> width, the <em>margin</em> (i.e. the distance between the left and right margins), the <em>page</em> width, or the <em>right margin</em> width.</li>
-                </ul>
-                </li>
-                <li><b>Height</b> - use one of these options to change the autoshape height.
-                    <ul>
-                        <li><b>Absolute</b> - specify an exact value measured in absolute units i.e. <b>Centimeters</b>/<b>Points</b>/<b>Inches</b> (depending on the option specified on the <b>File</b> -> <b>Advanced Settings...</b> tab).</li>
-                        <li><b>Relative</b> - specify a percentage <b>relative to</b> the <em>margin</em> (i.e. the distance between the top and bottom margins), the <em>bottom margin</em> height, the <em>page</em> height, or the <em>top margin</em> height.</li>
-                    </ul>
-                </li>
-                <li>If the <b>Lock aspect ratio</b> option is checked, the width and height will be changed together preserving the original shape aspect ratio.</li>
-			</ul>
-            <p><img alt="Shape - Advanced Settings" src="../images/shape_properties_6.png" /></p>
-            <p>The <b>Rotation</b> tab contains the following parameters:</p>
-            <ul>
-                <li><b>Angle</b> - use this option to rotate the shape by an exactly specified angle. Enter the necessary value measured in degrees into the field or adjust it using the arrows on the right. </li>
-                <li><b>Flipped</b> - check the <b>Horizontally</b> box to flip the shape horizontally (left to right) or check the <b>Vertically</b> box to flip the shape vertically (upside down).</li>
-            </ul>
-            <p id="shape_wrapping"><img alt="Shape - Advanced Settings" src="../images/shape_properties_1.png" /></p>
-			<p>The <b>Text Wrapping</b> tab contains the following parameters:</p>
-			<ul>
-				<li><b>Wrapping Style</b> - use this option to change the way the shape is positioned relative to the text: it will either be a part of the text (in case you select the inline style) or bypassed by it from all sides (if you select one of the other styles).
-				<ul>
-				    <li><p><div class = "icon icon-wrappingstyle_inline"></div> <b>Inline</b> - the shape is considered to be a part of the text, like a character, so when the text moves, the shape moves as well. In this case the positioning options are inaccessible.</p>
-				    <p>If one of the following styles is selected, the shape can be moved independently of the text and positioned on the page exactly:</p>
-				    </li>
-				    <li><p><div class = "icon icon-wrappingstyle_square"></div> <b>Square</b> - the text wraps the rectangular box that bounds the shape.</p></li>
-				    <li><p><div class = "icon icon-wrappingstyle_tight"></div> <b>Tight</b> - the text wraps the actual shape edges.</p></li>
-				    <li><p><div class = "icon icon-wrappingstyle_through"></div> <b>Through</b> - the text wraps around the shape edges and fills in the open white space within the shape. So that the effect can appear, use the <b>Edit Wrap Boundary</b> option from the right-click menu.</p></li>
-				    <li><p><div class = "icon icon-wrappingstyle_topandbottom"></div> <b>Top and bottom</b> - the text is only above and below the shape.</p></li>
-				    <li><p><div class = "icon icon-wrappingstyle_infront"></div> <b>In front</b> - the shape overlaps the text.</p></li>
-				    <li><p><div class = "icon icon-wrappingstyle_behind"></div> <b>Behind</b> - the text overlaps the shape.</p></li>
-				    </ul>
-				</li>
-			</ul>
-			<p>If you select the square, tight, through, or top and bottom styles, you will be able to set up some additional parameters - <b>distance from text</b> at all sides (top, bottom, left, right).</p>
-            <p id="position"><img alt="Shape - Advanced Settings" src="../images/shape_properties_2.png" /></p>
-			<p>The <b>Position</b> tab is available only if the selected wrapping style is not inline. This tab contains the following parameters that vary depending on the selected wrapping style:</p>
-			<ul>
-                <li>
-                    The <b>Horizontal</b> section allows you to select one of the following three autoshape positioning types:
-                    <ul>
-                        <li><b>Alignment</b> (left, center, right) <b>relative to</b> character, column, left margin, margin, page or right margin,</li>
-                        <li>Absolute <b>Position</b> measured in absolute units i.e. <b>Centimeters</b>/<b>Points</b>/<b>Inches</b> (depending on the option specified on the <b>File</b> -> <b>Advanced Settings...</b> tab) <b>to the right of</b> character, column, left margin, margin, page or right margin,</li>
-                        <li><b>Relative position</b> measured in percent <b>relative to</b> the left margin, margin, page or right margin.</li>
-                    </ul>
-                </li>
-                <li>
-                    The <b>Vertical</b> section allows you to select one of the following three autoshape positioning types:
-                    <ul>
-                        <li><b>Alignment</b> (top, center, bottom) <b>relative to</b> line, margin, bottom margin, paragraph, page or top margin,</li>
-                        <li>Absolute <b>Position</b> measured in absolute units i.e. <b>Centimeters</b>/<b>Points</b>/<b>Inches</b> (depending on the option specified on the <b>File</b> -> <b>Advanced Settings...</b> tab) <b>below</b> line, margin, bottom margin, paragraph, page or top margin,</li>
-                        <li><b>Relative position</b> measured in percent <b>relative to</b> the margin, bottom margin, page or top margin.</li>
-                    </ul>
-                </li>
-				<li><b>Move object with text</b> ensures that the autoshape moves along with the text to which it is anchored.</li>
-				<li><b>Allow overlap</b> makes it possible for two autoshapes to overlap if you drag them near each other on the page.</li>
-			</ul>
-			<p><img alt="Shape - Advanced Settings" src="../images/shape_properties_3.png" /></p>
-			<p>The <b>Weights &amp; Arrows</b> tab contains the following parameters:</p>
-			<ul>
-				<li><b>Line Style</b> - this option group allows specifying the following parameters:
-					<ul>
-						<li>
-							<b>Cap Type</b> - this option allows setting the style for the end of the line, therefore it can be applied only to the shapes with the open outline, such as lines, polylines etc.:
-							<ul>
-								<li><b>Flat</b> - the end points will be flat.</li>
-								<li><b>Round</b> - the end points will be rounded.</li>
-								<li><b>Square</b> - the end points will be square.</li>
-							</ul>
-						</li>
-						<li>
-							<b>Join Type</b> - this option allows setting the style for the intersection of two lines, for example, it can affect a polyline or the corners of the triangle or rectangle outline:
-							<ul>
-								<li><b>Round</b> - the corner will be rounded.</li>
-								<li><b>Bevel</b> - the corner will be cut off angularly.</li>
-								<li><b>Miter</b> - the corner will be pointed. It goes well to shapes with sharp angles.</li>
-							</ul>
-							<p class="note"><b>Note</b>: the effect will be more noticeable if you use a large outline width.</p>
-						</li>
-					</ul>
-				</li>
-				<li><b>Arrows</b> - this option group is available if a shape from the <b>Lines</b> shape group is selected. It allows setting the arrow <b>Start</b> and <b>End Style</b> and <b>Size</b> by selecting the appropriate option from the dropdown lists.</li>
-			</ul>
-            <p><img alt="Shape - Advanced Settings" src="../images/shape_properties_4.png" /></p>
-			<p>The <b>Text Padding</b> tab allows changing the <b>Top</b>, <b>Bottom</b>, <b>Left</b> and <b>Right</b> internal margins of the autoshape (i.e. the distance between the text within the shape and the autoshape borders).</p>
-            <p class="note"><b>Note</b>: this tab is only available if text is added within the autoshape, otherwise the tab is disabled.</p>
-            <p><img alt="Shape - Advanced Settings" src="../images/shape_properties_5.png" /></p>
-			<p>The <b>Alternative Text</b> tab allows specifying a <b>Title</b> and <b>Description</b> which will be read to people with vision or cognitive impairments to help them better understand what information the shape contains.</p>
-		</div>
-	</body>
+﻿<!DOCTYPE html>
+<html>
+	<head>
+		<title>Insert autoshapes</title>
+		<meta charset="utf-8" />
+		<meta name="description" content="Add an autoshape to your document and adjust its properties." />
+		<link type="text/css" rel="stylesheet" href="../editor.css" />
+		<link type = "text/css" rel = "stylesheet" href = "../../images/sprite.css" />
+        <script type="text/javascript" src="../callback.js"></script>
+        <script type="text/javascript" src="../search/js/page-search.js"></script>
+	</head>
+	<body>
+		<div class="mainpart">
+        <div class="search-field">
+            <input id="search" class="searchBar" placeholder="Search" type="text" onkeypress="doSearch(event)">
+        </div>
+			<h1>Insert autoshapes</h1>
+            <h3>Insert an autoshape</h3>
+			<p>To add an autoshape in the <a href="https://www.onlyoffice.com/document-editor.aspx" target="_blank" onclick="onhyperlinkclick(this)"><b>Document Editor</b></a>,</p>
+			<ol>
+				<li>switch to the <b>Insert</b> tab of the top toolbar,</li>
+				<li>click the <img alt="Shape icon" src="../images/insertautoshape.png" /> <b>Shape</b> icon on the top toolbar,</li>
+				<li>select one of the available autoshape groups from the <b>Shape Gallery</b>: <em>Recently Used</em>, <em>Basic Shapes</em>, <em>Figured Arrows</em>, <em>Math</em>, <em>Charts</em>, <em>Stars & Ribbons</em>, <em>Callouts</em>, <em>Buttons</em>, <em>Rectangles</em>, <em>Lines</em>,</li>
+				<li>click the necessary autoshape within the selected group,</li>
+				<li>place the mouse cursor where the shape should be added,</li>
+				<li>
+					once the autoshape is added, you can change its size, position and properties.
+					<p class="note"><b>Note</b>: to add a caption to an autoshape, make sure the required shape is selected on the page and start typing your text. The added text becomes a part of the autoshape (when you move or rotate the shape, the text moves or rotates with it).</p>
+				</li>
+			</ol>
+            <p>It's also possible to add a caption to the autoshape. To learn more on how to work with captions for autoshapes, you can refer to <a href="../UsageInstructions/AddCaption.htm" onclick="onhyperlinkclick(this)">this article</a>.</p>
+            <h3>Move and resize autoshapes</h3>
+            <p id ="shape_resize"><div class = "big big-reshaping"></div>To change the autoshape size, drag small squares <div class = "icon icon-resize_square"></div> situated on the shape edges. To maintain the original proportions of the selected autoshape while resizing, hold down the <b>Shift</b> key and drag one of the corner icons.</p>
+			<p>When modifying some shapes, for example figured arrows or callouts, the yellow diamond-shaped <div class = "icon icon-yellowdiamond"></div> icon is also available. It allows you to adjust some aspects of the shape, for example, the length of the head of an arrow.</p>
+			<p>
+				To alter the autoshape position, use the <div class = "icon icon-arrow"></div> icon that appears after hovering your mouse cursor over the autoshape. Drag the autoshape to the required position without releasing the mouse button.
+				When you move the autoshape, the guide lines are displayed to help you precisely position the object on the page (if the selected wrapping style is not inline).
+				To move the autoshape by one-pixel increments, hold down the <b>Ctrl</b> key and use the keybord arrows.
+				To move the autoshape strictly horizontally/vertically and prevent it from moving in a perpendicular direction, hold down the <b>Shift</b> key when dragging.
+			</p>
+			<p>To rotate the autoshape, hover the mouse cursor over the rotation handle <div class = "icon icon-greencircle"></div> and drag it clockwise or counterclockwise. To constrain the rotation angle to 15 degree increments, hold down the <b>Shift</b> key while rotating.</p>
+            <p class="note">
+                <b>Note</b>: the list of keyboard shortcuts that can be used when working with objects is available <a href="../HelpfulHints/KeyboardShortcuts.htm#workwithobjects" onclick="onhyperlinkclick(this)">here</a>.
+            </p>
+            <hr />
+            <h3>Adjust autoshape settings</h3>
+            <p id ="shape_rightclickmenu">To align and arrange autoshapes, use the <b>right-click menu</b>. The menu options are:</p>
+			<ul>
+				<li><b>Cut, Copy, Paste</b> - standard options which are used to cut or copy the selected text/object and paste the previously cut/copied text passage or object to the current cursor position.</li>
+				<li><b>Print selection</b> is used to print out only a selected portion of the document.</li>
+				<li><b>Accept / Reject changes</b> is used to accept or to reject tracked changes in a shared document.</li>
+				<li><b>Edit Points</b> is used to customize or to change the curvature of your shape.
+					<ol>
+						<li>To activate a shape’s editable anchor points, right-click the shape and choose <b>Edit Points</b> from the menu. The black squares that become active are the points where two lines meet, and the red line outlines the shape. Click and drag it to reposition the point, and to change the shape outline.</li>
+						<li>
+							Once you click the anchor point, two blue lines with white squares at the ends will appear. These are Bezier handles that allow you to create a curve and to change a curve’s smoothness.
+							<p><img alt="Edit Points" src="../images/editpoints_example.png" /></p>
+						</li>
+						<li>
+							As long as the anchor points are active, you can add and delete them.
+							<p><b>To add a point to a shape</b>, hold <b>Ctrl</b> and click the position where you want to add an anchor point.</p>
+							<p><b>To delete a point</b>, hold <b>Ctrl</b> and click the unnecessary point.</p>
+						</li>
+					</ol>
+				</li>
+				<li><b>Arrange</b> is used to bring the selected autoshape to foreground, send it to background, move forward or backward as well as group or ungroup shapes to perform operations with several of them at once. To learn more on how to arrange objects, please refer to <a href="../UsageInstructions/AlignArrangeObjects.htm" onclick="onhyperlinkclick(this)">this page</a>.</li>
+				<li><b>Align</b> is used to align the shape to the left, in the center, to the right, at the top, in the middle, at the bottom. To learn more on how to align objects, please refer to <a href="../UsageInstructions/AlignArrangeObjects.htm" onclick="onhyperlinkclick(this)">this page</a>.</li>
+				<li><b>Wrapping Style</b> is used to select a text wrapping style from the available ones - inline, square, tight, through, top and bottom, in front, behind - or edit the wrap boundary. The <b>Edit Wrap Boundary</b> option is available only if you select a wrapping style other than Inline. Drag wrap points to customize the boundary. To create a new wrap point, click anywhere on the red line and drag it to the necessary position. <img alt="Editing Wrap Boundary" src="../images/wrap_boundary.png" /></li>
+				<li><b>Rotate</b> is used to rotate the shape by 90 degrees clockwise or counterclockwise as well as to flip the shape horizontally or vertically.</li>
+				<li><b>Shape Advanced Settings</b> is used to open the 'Shape - Advanced Settings' window.</li>
+			</ul>
+			<hr />
+			<p>Some of the autoshape settings can be altered using the <b>Shape settings</b> tab of the right sidebar. To activate it click the shape and choose the <b>Shape settings</b> <div class = "icon icon-shape_settings_icon"></div> icon on the right. Here you can change the following properties:</p>
+			<ul>
+			<li  id="shape_fill"><b>Fill</b> - use this section to select the autoshape fill. You can choose the following options:
+			<ul>
+				<li><b>Color Fill</b> - select this option to specify the solid color to fill the inner space of the selected autoshape.
+					<p><img alt="Color Fill" src="../images/fill_color.png" /></p>
+					<p id="color">Click the colored box below and select the necessary color from the available <a href="../UsageInstructions/ChangeColorScheme.htm" onclick="onhyperlinkclick(this)">color sets</a> or specify any color you like:</p>
+				</li>
+                <li>
+                    <b>Gradient Fill</b> - use this option to fill the shape with two or more fading colors. Customize your gradient fill with no constraints. Click the <b>Shape settings</b> <div class = "icon icon-shape_settings_icon"></div> icon to open the <b>Fill</b> menu on the right sidebar:
+                    <p><img alt="Gradient Fill" src="../images/fill_gradient.png" /></p>
+                    <p>Available menu options:</p>
+                    <ul>
+                        <li>
+                            <b>Style</b> - choose between <b>Linear</b> or <b>Radial</b>:
+                            <ul>
+								<li><b>Linear</b> is used  when you need your colors to flow from left-to-right, top-to-bottom, or at any angle you chose in a single direction. The <b>Direction</b> preview window displays the selected gradient color, click the arrow to choose a preset gradient direction. Use <b>Angle</b> settings for a precise gradient angle.</li>
+                                <li><b>Radial</b> is used to move from the center as it starts at a single point and emanates outward.</li>
+                            </ul>
+                        </li>
+                        <li>
+                            <b>Gradient Point</b> is a specific point for transition from one color to another.
+                            <ul>
+                                <li>Use the <div class = "icon icon-addgradientpoint"></div> <b>Add Gradient Point</b> button or slider bar to add a gradient point. You can add up to 10 gradient points. Each next gradient point added will in no way affect the current gradient fill appearance. Use the <div class = "icon icon-removegradientpoint"></div> <b>Remove Gradient Point</b> button to delete a certain gradient point.</li>
+                                <li>Use the slider bar to change the location of the gradient point or specify <b>Position</b> in percentage for precise location.</li>
+                                <li>To apply a color to a gradient point, click a point on the slider bar, and then click <b>Color</b> to choose the color you want.</li>
+                            </ul>
+                        </li>
+                    </ul>
+                </li>
+				<li><b>Picture or Texture</b> - select this option to use an image or a predefined texture as the shape background.
+				<p><img alt="Picture or Texture Fill" src="../images/fill_picture.png" /></p>
+					<ul>
+						<li>If you wish to use an image as a background for the shape, you can add an image <b>From File</b> by selecting it on your computer hard disc drive, <b>From URL</b> by inserting the appropriate URL address into the opened window, or <b>From Storage</b> by selecting the required image stored on your portal.</li>
+						<li>If you wish to use a texture as a background for the shape, open the <b>From Texture</b> menu and select the necessary texture preset.
+						<p>Currently, the following textures are available: canvas, carton, dark fabric, grain, granite, grey paper, knit, leather, brown paper, papyrus, wood.</p>
+						</li>
+					</ul>
+					<ul>
+						<li>In case the selected <b>Picture</b> has less or more dimensions than the autoshape has, you can choose the <b>Stretch</b> or <b>Tile</b> setting from the dropdown list.
+						<p>The <b>Stretch</b> option allows you to adjust the image size to fit the autoshape size so that it could fill the space completely.</p>
+						<p>The <b>Tile</b> option allows you to display only a part of the bigger image keeping its original dimensions or repeat the smaller image keeping its original dimensions over the autoshape surface so that it could fill the space completely.</p>
+						<p class="note"><b>Note</b>: any selected <b>Texture</b> preset fills the space completely, but you can apply the <b>Stretch</b> effect if necessary.</p>
+						</li>
+					</ul>
+				</li>
+				<li><b>Pattern</b> - select this option to fill the shape with a two-colored design composed of regularly repeated elements.
+				<p><img alt="Pattern Fill" src="../images/fill_pattern.png" /></p>
+				    <ul>
+				        <li><b>Pattern</b> - select one of the predefined designs from the menu.</li>
+				        <li><b>Foreground color</b> - click this color box to change the color of the pattern elements.</li>
+				        <li><b>Background color</b> - click this color box to change the color of the pattern background.</li>
+				    </ul>			
+				</li>
+				<li><b>No Fill</b> - select this option if you don't want to use any fill.</li>
+			</ul>
+			</li>
+			</ul>
+			<p><img class="floatleft" alt="Autoshape Settings tab" src="../images/right_autoshape.png" /></p>
+			<ul style="margin-left: 280px;">			
+			<li><b>Opacity</b> - use this section to set an <b>Opacity</b> level dragging the slider or entering the percent value manually. The default value is <b>100%</b>. It corresponds to the full opacity. The <b>0%</b> value corresponds to the full transparency.</li>
+			<li id="shape_stroke"><b>Line</b> - use this section to change the width, color or type of the autoshape line.
+				<ul>
+				<li>To change the line width, select one of the available options from the <b>Size</b> dropdown list. The available options are: 0.5 pt, 1 pt, 1.5 pt, 2.25 pt, 3 pt, 4.5 pt, 6 pt. Alternatively, select the <b>No Line</b> option if you don't want to use any line.</li>
+				<li>To change the line <b>color</b>, click on the colored box below and <a href="../UsageInstructions/ChangeColorScheme.htm" onclick="onhyperlinkclick(this)">select the necessary color</a>.</li>
+                <li>To change the line <b>type</b>, select the necessary option from the corresponding dropdown list (a solid line is applied by default, you can change it to one of the available dashed lines).</li>
+				</ul>
+			</li>
+            <li><b>Rotation</b> is used to rotate the shape by 90 degrees clockwise or counterclockwise as well as to flip the shape horizontally or vertically. Click one of the buttons:
+                <ul>
+                    <li><div class = "icon icon-rotatecounterclockwise"></div> to rotate the shape by 90 degrees counterclockwise</li>
+                    <li><div class = "icon icon-rotateclockwise"></div> to rotate the shape by 90 degrees clockwise</li>
+                    <li><div class = "icon icon-fliplefttoright"></div> to flip the shape horizontally (left to right)</li>
+                    <li><div class = "icon icon-flipupsidedown"></div> to flip the shape vertically (upside down)</li>
+                </ul>
+            </li>
+			<li><b>Wrapping Style</b> - use this section to select a text wrapping style from the available ones - inline, square, tight, through, top and bottom, in front, behind (for more information see the advanced settings description below).</li>
+			<li><b>Change Autoshape</b> - use this section to replace the current autoshape with another one selected from the dropdown list.</li>
+			<li><b>Show shadow</b> - check this option to display the shape with a shadow.</li>
+			</ul>
+			<hr />
+			<h3>Adjust autoshape advanced settings</h3>
+			<p>To change the <b>advanced settings</b> of the autoshape, right-click it and select the <b>Advanced Settings</b> option in the menu or use the <b>Show advanced settings</b> link on the right sidebar. The 'Shape - Advanced Settings' window will open:</p>
+            <p><img alt="Shape - Advanced Settings" src="../images/shape_properties.png" /></p>
+			<p>The <b>Size</b> tab contains the following parameters:</p>
+			<ul>
+				<li><b>Width</b> - use one of these options to change the autoshape width.
+                <ul>
+                    <li><b>Absolute</b> - specify an exact value measured in absolute units i.e. <b>Centimeters</b>/<b>Points</b>/<b>Inches</b> (depending on the option specified on the <b>File</b> -> <b>Advanced Settings...</b> tab).</li>
+                    <li><b>Relative</b> - specify a percentage <b>relative to</b> the <em>left margin</em> width, the <em>margin</em> (i.e. the distance between the left and right margins), the <em>page</em> width, or the <em>right margin</em> width.</li>
+                </ul>
+                </li>
+                <li><b>Height</b> - use one of these options to change the autoshape height.
+                    <ul>
+                        <li><b>Absolute</b> - specify an exact value measured in absolute units i.e. <b>Centimeters</b>/<b>Points</b>/<b>Inches</b> (depending on the option specified on the <b>File</b> -> <b>Advanced Settings...</b> tab).</li>
+                        <li><b>Relative</b> - specify a percentage <b>relative to</b> the <em>margin</em> (i.e. the distance between the top and bottom margins), the <em>bottom margin</em> height, the <em>page</em> height, or the <em>top margin</em> height.</li>
+                    </ul>
+                </li>
+                <li>If the <b>Lock aspect ratio</b> option is checked, the width and height will be changed together preserving the original shape aspect ratio.</li>
+			</ul>
+            <p><img alt="Shape - Advanced Settings" src="../images/shape_properties_6.png" /></p>
+            <p>The <b>Rotation</b> tab contains the following parameters:</p>
+            <ul>
+                <li><b>Angle</b> - use this option to rotate the shape by an exactly specified angle. Enter the necessary value measured in degrees into the field or adjust it using the arrows on the right. </li>
+                <li><b>Flipped</b> - check the <b>Horizontally</b> box to flip the shape horizontally (left to right) or check the <b>Vertically</b> box to flip the shape vertically (upside down).</li>
+            </ul>
+            <p id="shape_wrapping"><img alt="Shape - Advanced Settings" src="../images/shape_properties_1.png" /></p>
+			<p>The <b>Text Wrapping</b> tab contains the following parameters:</p>
+			<ul>
+				<li><b>Wrapping Style</b> - use this option to change the way the shape is positioned relative to the text: it will either be a part of the text (in case you select the inline style) or bypassed by it from all sides (if you select one of the other styles).
+				<ul>
+				    <li><p><div class = "icon icon-wrappingstyle_inline"></div> <b>Inline</b> - the shape is considered to be a part of the text, like a character, so when the text moves, the shape moves as well. In this case the positioning options are inaccessible.</p>
+				    <p>If one of the following styles is selected, the shape can be moved independently of the text and positioned on the page exactly:</p>
+				    </li>
+				    <li><p><div class = "icon icon-wrappingstyle_square"></div> <b>Square</b> - the text wraps the rectangular box that bounds the shape.</p></li>
+				    <li><p><div class = "icon icon-wrappingstyle_tight"></div> <b>Tight</b> - the text wraps the actual shape edges.</p></li>
+				    <li><p><div class = "icon icon-wrappingstyle_through"></div> <b>Through</b> - the text wraps around the shape edges and fills in the open white space within the shape. So that the effect can appear, use the <b>Edit Wrap Boundary</b> option from the right-click menu.</p></li>
+				    <li><p><div class = "icon icon-wrappingstyle_topandbottom"></div> <b>Top and bottom</b> - the text is only above and below the shape.</p></li>
+				    <li><p><div class = "icon icon-wrappingstyle_infront"></div> <b>In front</b> - the shape overlaps the text.</p></li>
+				    <li><p><div class = "icon icon-wrappingstyle_behind"></div> <b>Behind</b> - the text overlaps the shape.</p></li>
+				    </ul>
+				</li>
+			</ul>
+			<p>If you select the square, tight, through, or top and bottom styles, you will be able to set up some additional parameters - <b>distance from text</b> at all sides (top, bottom, left, right).</p>
+            <p id="position"><img alt="Shape - Advanced Settings" src="../images/shape_properties_2.png" /></p>
+			<p>The <b>Position</b> tab is available only if the selected wrapping style is not inline. This tab contains the following parameters that vary depending on the selected wrapping style:</p>
+			<ul>
+                <li>
+                    The <b>Horizontal</b> section allows you to select one of the following three autoshape positioning types:
+                    <ul>
+                        <li><b>Alignment</b> (left, center, right) <b>relative to</b> character, column, left margin, margin, page or right margin,</li>
+                        <li>Absolute <b>Position</b> measured in absolute units i.e. <b>Centimeters</b>/<b>Points</b>/<b>Inches</b> (depending on the option specified on the <b>File</b> -> <b>Advanced Settings...</b> tab) <b>to the right of</b> character, column, left margin, margin, page or right margin,</li>
+                        <li><b>Relative position</b> measured in percent <b>relative to</b> the left margin, margin, page or right margin.</li>
+                    </ul>
+                </li>
+                <li>
+                    The <b>Vertical</b> section allows you to select one of the following three autoshape positioning types:
+                    <ul>
+                        <li><b>Alignment</b> (top, center, bottom) <b>relative to</b> line, margin, bottom margin, paragraph, page or top margin,</li>
+                        <li>Absolute <b>Position</b> measured in absolute units i.e. <b>Centimeters</b>/<b>Points</b>/<b>Inches</b> (depending on the option specified on the <b>File</b> -> <b>Advanced Settings...</b> tab) <b>below</b> line, margin, bottom margin, paragraph, page or top margin,</li>
+                        <li><b>Relative position</b> measured in percent <b>relative to</b> the margin, bottom margin, page or top margin.</li>
+                    </ul>
+                </li>
+				<li><b>Move object with text</b> ensures that the autoshape moves along with the text to which it is anchored.</li>
+				<li><b>Allow overlap</b> makes it possible for two autoshapes to overlap if you drag them near each other on the page.</li>
+			</ul>
+			<p><img alt="Shape - Advanced Settings" src="../images/shape_properties_3.png" /></p>
+			<p>The <b>Weights &amp; Arrows</b> tab contains the following parameters:</p>
+			<ul>
+				<li><b>Line Style</b> - this option group allows specifying the following parameters:
+					<ul>
+						<li>
+							<b>Cap Type</b> - this option allows setting the style for the end of the line, therefore it can be applied only to the shapes with the open outline, such as lines, polylines etc.:
+							<ul>
+								<li><b>Flat</b> - the end points will be flat.</li>
+								<li><b>Round</b> - the end points will be rounded.</li>
+								<li><b>Square</b> - the end points will be square.</li>
+							</ul>
+						</li>
+						<li>
+							<b>Join Type</b> - this option allows setting the style for the intersection of two lines, for example, it can affect a polyline or the corners of the triangle or rectangle outline:
+							<ul>
+								<li><b>Round</b> - the corner will be rounded.</li>
+								<li><b>Bevel</b> - the corner will be cut off angularly.</li>
+								<li><b>Miter</b> - the corner will be pointed. It goes well to shapes with sharp angles.</li>
+							</ul>
+							<p class="note"><b>Note</b>: the effect will be more noticeable if you use a large outline width.</p>
+						</li>
+					</ul>
+				</li>
+				<li><b>Arrows</b> - this option group is available if a shape from the <b>Lines</b> shape group is selected. It allows setting the arrow <b>Start</b> and <b>End Style</b> and <b>Size</b> by selecting the appropriate option from the dropdown lists.</li>
+			</ul>
+            <p><img alt="Shape - Advanced Settings" src="../images/shape_properties_4.png" /></p>
+			<p>The <b>Text Padding</b> tab allows changing the <b>Top</b>, <b>Bottom</b>, <b>Left</b> and <b>Right</b> internal margins of the autoshape (i.e. the distance between the text within the shape and the autoshape borders).</p>
+            <p class="note"><b>Note</b>: this tab is only available if text is added within the autoshape, otherwise the tab is disabled.</p>
+            <p><img alt="Shape - Advanced Settings" src="../images/shape_properties_5.png" /></p>
+			<p>The <b>Alternative Text</b> tab allows specifying a <b>Title</b> and <b>Description</b> which will be read to people with vision or cognitive impairments to help them better understand what information the shape contains.</p>
+		</div>
+	</body>
 </html>