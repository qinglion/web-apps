--- conflicted
+++ resolved
@@ -1,101 +1,81 @@
-﻿<!DOCTYPE html>
-<html>
-<head>
-    <title>Reviewing documents</title>
-    <meta charset="utf-8" />
-    <meta name="description" content="Tips on document review option" />
-    <link type="text/css" rel="stylesheet" href="../editor.css" />
-    <link type = "text/css" rel = "stylesheet" href = "../../images/sprite.css" />
-    <script type="text/javascript" src="../callback.js"></script>
-    <script type="text/javascript" src="../search/js/page-search.js"></script>
-</head>
-<body>
-    <div class="mainpart">
-        <div class="search-field">
-            <input id="search" class="searchBar" placeholder="Search" type="text" onkeypress="doSearch(event)">
-        </div>
-        <h1>Reviewing documents</h1>
-        <p>The <a href="https://www.onlyoffice.com/en/document-editor.aspx" target="_blank" onclick="onhyperlinkclick(this)"><b>Document Editor</b></a> allows you to maintain constant team-wide approach to work flow: <a href="https://helpcenter.onlyoffice.com/userguides/groups-guides-documents-share-documents.aspx">share</a> files and folders, <a href="../HelpfulHints/CollaborativeEditing.htm" onclick="onhyperlinkclick(this)">collaborate</a> on documents in real time, <a href="../HelpfulHints/Communicating.htm" onclick="onhyperlinkclick(this)">communicate</a> right in the editor, <a href="../HelpfulHints/Commenting.htm" onclick="onhyperlinkclick(this)">comment</a> certain parts of your documents that require additional third-party input, save <a href="../HelpfulHints/VersionHistory.htm" onclick="onhyperlinkclick(this)">document versions</a> for future use, <a href="../HelpfulHints/Comparison.htm" onclick="onhyperlinkclick(this)">compare and merge</a> documents to facilitate processing and editing.</p>
-        <p>When somebody shares a file with you using the review permissions, you need to apply the document <b>Review</b> feature.</p>
-        <p>In the <a href="https://www.onlyoffice.com/en/document-editor.aspx" target="_blank" onclick="onhyperlinkclick(this)"><b>Document Editor</b></a>, as a reviewer, you can use the Review option to review the document, change the sentences, phrases and other page elements, correct spelling, etc. without actually editing it. All your changes will be recorded and shown to the person who sent you the document.</p>
-        <p>If you send the file for review, you will need to display all the changes which were made to it, view and either accept or reject them.</p>
-        <h3>Enable the Track Changes feature</h3>
-        <p>To see changes suggested by a reviewer, enable the <b>Track Changes</b> option in one of the following ways:</p>
-        <ul>
-<<<<<<< HEAD
-            <li>click the <div class = "icon icon-trackchangesstatusbar"></div> button in the right lower corner on the status bar, or</li>
-            <li>switch to the <b>Collaboration</b> tab on the top toolbar and press the <div class = "icon icon-trackchangestoptoolbar"></div> <b>Track Changes</b> button.
-                <p class="note">It is not necessary for the reviewer to enable the <b>Track Changes</b> option. It is enabled by default and cannot be disabled when the document is shared with review only access rights.</p></li>
-            <li>the following options are available in the opened pop-up menu:
-            <ul>
-                <li><b>On for me</b> - tracking changes is enabled for the current user only. The option remains enabled for the current editing session, i.e. will be disabled when you reload or open the document anew. It will not be affected by other users enabling or disabling the general tracking changes option.</li>
-                <li><b>Off for me</b> - tracking changes is disabled for the current user only. The option remains disabled for the current editing session. It will not be affected by other users enabling or disabling the general tracking changes option.</li>
-                <li><b>On for me and everyone</b> - tracking changes is enabled and will remain when you reload or open the document anew (when the document is reloaded, all users will have the tracking enabled). When another user disables the general tracking changes option in the file, it will be switched to <b>Off for me and everyone</b> for all users.
-                <p><img alt="track changes mode alert" src="../images/track_changes_alert.png" /></p></li>
-                <li><b>Off for me and everyone</b> - tracking changes is disabled and will remain when you reload or open the document anew (when the document is reloaded, all users will have the tracking disabled).  When another user enables the general tracking changes option in the file, it will be switched to <b>On for me and everyone</b> for all users. The corresponding alert message will be shown to every co-author.
-                <p><img alt="track changes enabled" src="../images/track_changes_enabled.png" /></p></li>
-            </ul>
-=======
-            <li>click the <img alt="Track changes button" src="../images/trackchangesstatusbar.png" /> button in the right lower corner on the status bar, or</li>
-            <li>
-                switch to the <b>Collaboration</b> tab on the top toolbar and press the <img alt="Track Changes button" src="../images/trackchangestoptoolbar.png" /> <b>Track Changes</b> button.
-                <p class="note">It is not necessary for the reviewer to enable the <b>Track Changes</b> option. It is enabled by default and cannot be disabled when the document is shared with review only access rights.</p>
-            </li>
-            <li>
-                the following options are available in the opened pop-up menu:
-                <ul>
-                    <li><b>On for me</b> - tracking changes is enabled for the current user only. The option remains enabled for the current editing session, i.e. will be disabled when you reload or open the document anew. It will not be affected by other users enabling or disabling the general tracking changes option.</li>
-                    <li><b>Off for me</b> - tracking changes is disabled for the current user only. The option remains disabled for the current editing session. It will not be affected by other users enabling or disabling the general tracking changes option.</li>
-                    <li>
-                        <b>On for me and everyone</b> - tracking changes is enabled and will remain when you reload or open the document anew (when the document is reloaded, all users will have the tracking enabled). When another user disables the general tracking changes option in the file, it will be switched to <b>Off for me and everyone</b> for all users.
-                        <p><img alt="track changes mode alert" src="../images/track_changes_alert.png" /></p>
-                    </li>
-                    <li>
-                        <b>Off for me and everyone</b> - tracking changes is disabled and will remain when you reload or open the document anew (when the document is reloaded, all users will have the tracking disabled).  When another user enables the general tracking changes option in the file, it will be switched to <b>On for me and everyone</b> for all users. The corresponding alert message will be shown to every co-author.
-                        <p><img alt="track changes enabled" src="../images/track_changes_enabled.png" /></p>
-                    </li>
-                </ul>
->>>>>>> 2cb80179
-            </li>
-        </ul>
-        <h3>View changes</h3>
-        <p>Changes made by a user are highlighted with a specific color in the document text. When you click on the changed text, a balloon opens which displays the user name, the date and time when the change has been made, and the change description. The balloon also contains icons used to accept or reject the current change.</p>
-        <p><img alt="balloon" src="../images/review_popup.png" /></p>
-        <p>If you drag and drop a piece of text to some other place in the document, the text in a new position will be underlined with the double line. The text in the original position will be double-crossed. This will count as a single change.</p>
-        <p>Click the double-crossed text in the original position and use the <div class = "icon icon-follow_move"></div> arrow in the change balloon to go to the new location of the text.</p>
-        <p>Click the double-underlined text in the new position and use the <div class = "icon icon-follow_move"></div> arrow in the change balloon to go to to the original location of the text.</p>
-        <h3 id="displaymode">Choose the changes display mode</h3>
-        <p>Click the <div class = "icon icon-review_displaymode"></div> <b>Display Mode</b> button on the top toolbar and select one of the available modes from the list:</p>
-        <ul>
-            <li><b>Markup and balloons</b> - this option is selected by default. It allows both viewing the suggested changes and editing the document. Changes are highlighted in the document text and displayed in balloons.</li>
-            <li><b>Only markup</b> - this mode allows both viewing the suggested changes and editing the document. Changes are displayed in the document text only, balloons are hidden.</li>
-            <li><b>Final</b> - this mode is used to display all the changes as if they were accepted. This option does not actually accept all changes, it only allows you to see how the document will look like after you accept all the changes. In this mode, you cannot edit the document.</li>
-            <li><b>Original</b> - this mode is used to display all the changes as if they were rejected. This option does not actually reject all changes, it only allows you to view the document without changes. In this mode, you cannot edit the document.</li>
-        </ul>
-        <h3 id="managechanges">Accept or reject changes</h3>
-        <p>Use the <div class = "icon icon-review_previous"></div> <b>Previous</b> and the <div class = "icon icon-review_next"></div> <b>Next</b> buttons on the top toolbar to navigate through the changes.</p>
-        <p>To accept the currently selected change you can:</p>
-        <ul>
-            <li>click the <div class = "icon icon-review_accepttoptoolbar"></div> <b>Accept</b> button on the top toolbar, or</li>
-            <li>click the downward arrow below the <b>Accept</b> button and select the <b>Accept Current Change</b> option (in this case, the change will be accepted and you will proceed to the next change), or</li>
-            <li>click the <b>Accept</b> <div class = "icon icon-review_accept"></div> button of the change balloon.</li>
-        </ul>
-        <p>To quickly accept all the changes, click the downward arrow below the <div class = "icon icon-review_accepttoptoolbar"></div> <b>Accept</b> button and select the <b>Accept All Changes</b> option.</p>
-        <p>To reject the current change you can:</p>
-        <ul>
-            <li>click the <div class = "icon icon-review_rejecttoptoolbar"></div> <b>Reject</b> button on the top toolbar, or</li>
-            <li>click the downward arrow below the <b>Reject</b> button and select the <b>Reject Current Change</b> option (in this case, the change will be rejected and you will move on to the next available change), or</li>
-            <li>click the <b>Reject</b> <div class = "icon icon-review_reject"></div> button of the change balloon.</li>
-        </ul>
-<<<<<<< HEAD
-        <p>To quickly reject all the changes, click the downward arrow below the <div class = "icon icon-review_rejecttoptoolbar"></div> <b>Reject</b> button and select the <b>Reject All Changes</b> option.</p>
-        <p class="note">If you review the document, the <b>Accept</b> and <b>Reject</b> options are not available for you. You can delete your changes using the <div class = "icon icon-review_delete"></div> icon within the change balloon.</p>
-=======
-        <p>To quickly reject all the changes, click the downward arrow below the <img alt="Reject button" src="../images/review_rejecttoptoolbar.png" /> <b>Reject</b> button and select the <b>Reject All Changes</b> option.</p>
-        <p>If you need to accept or reject one change, right-click it and choose <b>Accept Change</b> or <b>Reject Change</b> from the context menu.</p>
-        <p><img alt="Accept/Reject dropdowm menu" src="../images/acceptreject_dropdown.png" /></p>
-        <p class="note">If you review the document, the <b>Accept</b> and <b>Reject</b> options are not available for you. You can delete your changes using the <img alt="Delete change button" src="../images/review_delete.png" /> icon within the change balloon.</p>
->>>>>>> 2cb80179
-    </div>
-</body>
+﻿<!DOCTYPE html>
+<html>
+<head>
+    <title>Reviewing documents</title>
+    <meta charset="utf-8" />
+    <meta name="description" content="Tips on document review option" />
+    <link type="text/css" rel="stylesheet" href="../editor.css" />
+    <link type = "text/css" rel = "stylesheet" href = "../../images/sprite.css" />
+    <script type="text/javascript" src="../callback.js"></script>
+    <script type="text/javascript" src="../search/js/page-search.js"></script>
+</head>
+<body>
+    <div class="mainpart">
+        <div class="search-field">
+            <input id="search" class="searchBar" placeholder="Search" type="text" onkeypress="doSearch(event)">
+        </div>
+        <h1>Reviewing documents</h1>
+        <p>The <a href="https://www.onlyoffice.com/en/document-editor.aspx" target="_blank" onclick="onhyperlinkclick(this)"><b>Document Editor</b></a> allows you to maintain constant team-wide approach to work flow: <a href="https://helpcenter.onlyoffice.com/userguides/groups-guides-documents-share-documents.aspx">share</a> files and folders, <a href="../HelpfulHints/CollaborativeEditing.htm" onclick="onhyperlinkclick(this)">collaborate</a> on documents in real time, <a href="../HelpfulHints/Communicating.htm" onclick="onhyperlinkclick(this)">communicate</a> right in the editor, <a href="../HelpfulHints/Commenting.htm" onclick="onhyperlinkclick(this)">comment</a> certain parts of your documents that require additional third-party input, save <a href="../HelpfulHints/VersionHistory.htm" onclick="onhyperlinkclick(this)">document versions</a> for future use, <a href="../HelpfulHints/Comparison.htm" onclick="onhyperlinkclick(this)">compare and merge</a> documents to facilitate processing and editing.</p>
+        <p>When somebody shares a file with you using the review permissions, you need to apply the document <b>Review</b> feature.</p>
+        <p>In the <a href="https://www.onlyoffice.com/en/document-editor.aspx" target="_blank" onclick="onhyperlinkclick(this)"><b>Document Editor</b></a>, as a reviewer, you can use the Review option to review the document, change the sentences, phrases and other page elements, correct spelling, etc. without actually editing it. All your changes will be recorded and shown to the person who sent you the document.</p>
+        <p>If you send the file for review, you will need to display all the changes which were made to it, view and either accept or reject them.</p>
+        <h3>Enable the Track Changes feature</h3>
+        <p>To see changes suggested by a reviewer, enable the <b>Track Changes</b> option in one of the following ways:</p>
+        <ul>
+            <li>click the <img alt="Track changes button" src="../images/trackchangesstatusbar.png" /> button in the right lower corner on the status bar, or</li>
+            <li>
+                switch to the <b>Collaboration</b> tab on the top toolbar and press the <img alt="Track Changes button" src="../images/trackchangestoptoolbar.png" /> <b>Track Changes</b> button.
+                <p class="note">It is not necessary for the reviewer to enable the <b>Track Changes</b> option. It is enabled by default and cannot be disabled when the document is shared with review only access rights.</p>
+            </li>
+            <li>
+                the following options are available in the opened pop-up menu:
+                <ul>
+                    <li><b>On for me</b> - tracking changes is enabled for the current user only. The option remains enabled for the current editing session, i.e. will be disabled when you reload or open the document anew. It will not be affected by other users enabling or disabling the general tracking changes option.</li>
+                    <li><b>Off for me</b> - tracking changes is disabled for the current user only. The option remains disabled for the current editing session. It will not be affected by other users enabling or disabling the general tracking changes option.</li>
+                    <li>
+                        <b>On for me and everyone</b> - tracking changes is enabled and will remain when you reload or open the document anew (when the document is reloaded, all users will have the tracking enabled). When another user disables the general tracking changes option in the file, it will be switched to <b>Off for me and everyone</b> for all users.
+                        <p><img alt="track changes mode alert" src="../images/track_changes_alert.png" /></p>
+                    </li>
+                    <li>
+                        <b>Off for me and everyone</b> - tracking changes is disabled and will remain when you reload or open the document anew (when the document is reloaded, all users will have the tracking disabled).  When another user enables the general tracking changes option in the file, it will be switched to <b>On for me and everyone</b> for all users. The corresponding alert message will be shown to every co-author.
+                        <p><img alt="track changes enabled" src="../images/track_changes_enabled.png" /></p>
+                    </li>
+                </ul>
+            </li>
+        </ul>
+        <h3>View changes</h3>
+        <p>Changes made by a user are highlighted with a specific color in the document text. When you click on the changed text, a balloon opens which displays the user name, the date and time when the change has been made, and the change description. The balloon also contains icons used to accept or reject the current change.</p>
+        <p><img alt="balloon" src="../images/review_popup.png" /></p>
+        <p>If you drag and drop a piece of text to some other place in the document, the text in a new position will be underlined with the double line. The text in the original position will be double-crossed. This will count as a single change.</p>
+        <p>Click the double-crossed text in the original position and use the <div class = "icon icon-follow_move"></div> arrow in the change balloon to go to the new location of the text.</p>
+        <p>Click the double-underlined text in the new position and use the <div class = "icon icon-follow_move"></div> arrow in the change balloon to go to to the original location of the text.</p>
+        <h3 id="displaymode">Choose the changes display mode</h3>
+        <p>Click the <div class = "icon icon-review_displaymode"></div> <b>Display Mode</b> button on the top toolbar and select one of the available modes from the list:</p>
+        <ul>
+            <li><b>Markup and balloons</b> - this option is selected by default. It allows both viewing the suggested changes and editing the document. Changes are highlighted in the document text and displayed in balloons.</li>
+            <li><b>Only markup</b> - this mode allows both viewing the suggested changes and editing the document. Changes are displayed in the document text only, balloons are hidden.</li>
+            <li><b>Final</b> - this mode is used to display all the changes as if they were accepted. This option does not actually accept all changes, it only allows you to see how the document will look like after you accept all the changes. In this mode, you cannot edit the document.</li>
+            <li><b>Original</b> - this mode is used to display all the changes as if they were rejected. This option does not actually reject all changes, it only allows you to view the document without changes. In this mode, you cannot edit the document.</li>
+        </ul>
+        <h3 id="managechanges">Accept or reject changes</h3>
+        <p>Use the <div class = "icon icon-review_previous"></div> <b>Previous</b> and the <div class = "icon icon-review_next"></div> <b>Next</b> buttons on the top toolbar to navigate through the changes.</p>
+        <p>To accept the currently selected change you can:</p>
+        <ul>
+            <li>click the <div class = "icon icon-review_accepttoptoolbar"></div> <b>Accept</b> button on the top toolbar, or</li>
+            <li>click the downward arrow below the <b>Accept</b> button and select the <b>Accept Current Change</b> option (in this case, the change will be accepted and you will proceed to the next change), or</li>
+            <li>click the <b>Accept</b> <div class = "icon icon-review_accept"></div> button of the change balloon.</li>
+        </ul>
+        <p>To quickly accept all the changes, click the downward arrow below the <div class = "icon icon-review_accepttoptoolbar"></div> <b>Accept</b> button and select the <b>Accept All Changes</b> option.</p>
+        <p>To reject the current change you can:</p>
+        <ul>
+            <li>click the <div class = "icon icon-review_rejecttoptoolbar"></div> <b>Reject</b> button on the top toolbar, or</li>
+            <li>click the downward arrow below the <b>Reject</b> button and select the <b>Reject Current Change</b> option (in this case, the change will be rejected and you will move on to the next available change), or</li>
+            <li>click the <b>Reject</b> <div class = "icon icon-review_reject"></div> button of the change balloon.</li>
+        </ul>
+        <p>To quickly reject all the changes, click the downward arrow below the <img alt="Reject button" src="../images/review_rejecttoptoolbar.png" /> <b>Reject</b> button and select the <b>Reject All Changes</b> option.</p>
+        <p>If you need to accept or reject one change, right-click it and choose <b>Accept Change</b> or <b>Reject Change</b> from the context menu.</p>
+        <p><img alt="Accept/Reject dropdowm menu" src="../images/acceptreject_dropdown.png" /></p>
+        <p class="note">If you review the document, the <b>Accept</b> and <b>Reject</b> options are not available for you. You can delete your changes using the <img alt="Delete change button" src="../images/review_delete.png" /> icon within the change balloon.</p>
+    </div>
+</body>
 </html>