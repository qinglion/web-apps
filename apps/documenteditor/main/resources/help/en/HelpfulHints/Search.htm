﻿<!DOCTYPE html>
<html>
	<head>
		<title>Search and Replace Function</title>
		<meta charset="utf-8" />
		<meta name="description" content="The description of the document search and replace function in Document Editor" />
		<link type="text/css" rel="stylesheet" href="../editor.css" />
		<link type = "text/css" rel = "stylesheet" href = "../../images/sprite.css" />
        <script type="text/javascript" src="../callback.js"></script>
        <script type="text/javascript" src="../search/js/page-search.js"></script>
	</head>
	<body>
		<div class="mainpart">
<<<<<<< HEAD
        <div class="search-field">
            <input id="search" class="searchBar" placeholder="Search" type="text" onkeypress="doSearch(event)">
        </div>
		<h1>Search and Replace Function</h1>
			<p>To search for the required characters, words or phrases used in the currently edited document, 
			click the <div class = "icon icon-searchicon"></div> icon situated on the left sidebar of the <a href="https://www.onlyoffice.com/en/document-editor.aspx" target="_blank" onclick="onhyperlinkclick(this)"><b>Document Editor</b></a> or use the <em>Ctrl+F</em> key combination.</p>
=======
			<div class="search-field">
				<input id="search" class="searchBar" placeholder="Search" type="text" onkeypress="doSearch(event)">
			</div>
			<h1>Search and Replace Function</h1>
			<p>To search for the required characters, words or phrases used in the currently edited document, click the <img alt="Search icon" src="../images/searchicon.png" /> icon situated on the left sidebar of the <a href="https://www.onlyoffice.com/en/document-editor.aspx" target="_blank" onclick="onhyperlinkclick(this)"><b>Document Editor</b></a> or use the <em>Ctrl+F</em> key combination.</p>
>>>>>>> 2cb80179
			<p>The <b>Find and Replace</b> window will open:</p>
			<p><img alt="Find and Replace Window" src="../images/search_window.png" /></p>
			<ol>
<<<<<<< HEAD
			<li>Type in your inquiry into the corresponding data entry field.</li>
			<li>Specify search parameters by clicking the <div class = "icon icon-search_options"></div> icon and checking the necessary options:
			<ul>
			<li><b>Case sensitive</b> - is used to find only the occurrences typed in the same case as your inquiry (e.g. if your inquiry is 'Editor' and this option is selected, such words as 'editor' or 'EDITOR' etc. will not be found). To disable this option, click it once again.</li>
			<li><b>Highlight results</b> - is used to highlight all found occurrences at once. To disable this option and remove the highlight, click the option once again.</li>
			</ul>
			</li>			
			<li>Click one of the <b>arrow buttons</b> at the bottom right corner of the window. 
			The search will be performed either towards the beginning of the document (if you click the <div class = "icon icon-searchupbutton"></div> button) or towards the end of the document (if you click the <div class = "icon icon-searchdownbutton"></div> button) from the current position.
			<p class="note"><b>Note</b>: when the <b>Highlight results</b> option is enabled, use these buttons to navigate through the highlighted results.</p>
			</li>
=======
				<li>Type in your inquiry into the corresponding data entry field.</li>
				<li>
					Specify search parameters by clicking the <img alt="Search options icon" src="../images/search_options.png" /> icon and checking the necessary options:
					<ul>
						<li><b>Case sensitive</b> - is used to find only the occurrences typed in the same case as your inquiry (e.g. if your inquiry is 'Editor' and this option is selected, such words as 'editor' or 'EDITOR' etc. will not be found). To disable this option, click it once again.</li>
						<li><b>Highlight results</b> - is used to highlight all found occurrences at once. To disable this option and remove the highlight, click the option once again.</li>
					</ul>
				</li>
				<li>
					Click one of the <b>arrow buttons</b> at the bottom right corner of the window.
					The search will be performed either towards the beginning of the document (if you click the <img alt="Left arrow button" src="../images/searchupbutton.png" /> button) or towards the end of the document (if you click the <img alt="Right arrow button" src="../images/searchdownbutton.png" /> button) from the current position.
					<p class="note"><b>Note</b>: when the <b>Highlight results</b> option is enabled, use these buttons to navigate through the highlighted results.</p>
				</li>
>>>>>>> 2cb80179
			</ol>
			<p>The first occurrence of the required characters in the selected direction will be highlighted on the page. If it is not the word you are looking for, click the selected button again to find the next occurrence of the characters you entered.</p>
			<p><b>To replace</b> one or more occurrences of the found characters, click the <b>Replace</b> link below the data entry field or use the <em>Ctrl+H</em> key combination. The <b>Find and Replace</b> window will change:</p>
			<p><img alt="Find and Replace Window" src="../images/search_replace_window.png" /></p>
			<ol>
				<li>Type in the replacement text into the bottom data entry field.</li>
				<li>Click the <b>Replace</b> button to replace the currently selected occurrence or the <b>Replace All</b> button to replace all the found occurrences.</li>
			</ol>
			<p>To hide the replace field, click the <b>Hide Replace</b> link.</p>
			<p><b>Document Editor</b> supports search for special characters. To find a special character, enter it into the search box.</p>
			<details class="details-example">
				<summary>The list of special characters that can be used in searches</summary>
				<table>
					<tr>
						<td><b>Special character</b></td>
						<td><b>Description</b></td>
					</tr>
					<tr>
						<td>^l</td>
						<td>Line break</td>
					</tr>
					<tr>
						<td>^t</td>
						<td>Tab stop</td>
					</tr>
					<tr>
						<td>^?</td>
						<td>Any symbol</td>
					</tr>
					<tr>
						<td>^#</td>
						<td>Any digit</td>
					</tr>
					<tr>
						<td>^$</td>
						<td>Any letter</td>
					</tr>
					<tr>
						<td>^n</td>
						<td>Column break</td>
					</tr>
					<tr>
						<td>^e</td>
						<td>Endnote</td>
					</tr>
					<tr>
						<td>^f</td>
						<td>Footnote</td>
					</tr>
					<tr>
						<td>^g</td>
						<td>Graphic element</td>
					</tr>
					<tr>
						<td>^m</td>
						<td>Page break</td>
					</tr>
					<tr>
						<td>^~</td>
						<td>Non-breaking hyphen</td>
					</tr>
					<tr>
						<td>^s</td>
						<td>Non-breaking space</td>
					</tr>
					<tr>
						<td>^^</td>
						<td>Escaping the caret itself</td>
					</tr>
					<tr>
						<td>^w</td>
						<td>Any space</td>
					</tr>
					<tr>
						<td>^+</td>
						<td>Em dash</td>
					</tr>
					<tr>
						<td>^=</td>
						<td>En dash</td>
					</tr>
					<tr>
						<td>^y</td>
						<td>Any dash</td>
					</tr>
				</table>
			</details>
			<details class="details-example">
				<summary>Special characters that may be used for replacement too:</summary>
				<table>
					<tr>
						<td><b>Special character</b></td>
						<td><b>Description</b></td>
					</tr>
					<tr>
						<td>^l</td>
						<td>Line break</td>
					</tr>
					<tr>
						<td>^t</td>
						<td>Tab stop</td>
					</tr>
					<tr>
						<td>^n</td>
						<td>Column break</td>
					</tr>
					<tr>
						<td>^m</td>
						<td>Page break</td>
					</tr>
					<tr>
						<td>^~</td>
						<td>Non-breaking hyphen</td>
					</tr>
					<tr>
						<td>^s</td>
						<td>Non-breaking space</td>
					</tr>
					<tr>
						<td>^+</td>
						<td>Em dash</td>
					</tr>
					<tr>
						<td>^=</td>
						<td>En dash</td>
					</tr>
				</table>
			</details>

		</div>
	</body>
</html><|MERGE_RESOLUTION|>--- conflicted
+++ resolved
@@ -1,189 +1,166 @@
-﻿<!DOCTYPE html>
-<html>
-	<head>
-		<title>Search and Replace Function</title>
-		<meta charset="utf-8" />
-		<meta name="description" content="The description of the document search and replace function in Document Editor" />
-		<link type="text/css" rel="stylesheet" href="../editor.css" />
-		<link type = "text/css" rel = "stylesheet" href = "../../images/sprite.css" />
-        <script type="text/javascript" src="../callback.js"></script>
-        <script type="text/javascript" src="../search/js/page-search.js"></script>
-	</head>
-	<body>
-		<div class="mainpart">
-<<<<<<< HEAD
-        <div class="search-field">
-            <input id="search" class="searchBar" placeholder="Search" type="text" onkeypress="doSearch(event)">
-        </div>
-		<h1>Search and Replace Function</h1>
-			<p>To search for the required characters, words or phrases used in the currently edited document, 
-			click the <div class = "icon icon-searchicon"></div> icon situated on the left sidebar of the <a href="https://www.onlyoffice.com/en/document-editor.aspx" target="_blank" onclick="onhyperlinkclick(this)"><b>Document Editor</b></a> or use the <em>Ctrl+F</em> key combination.</p>
-=======
-			<div class="search-field">
-				<input id="search" class="searchBar" placeholder="Search" type="text" onkeypress="doSearch(event)">
-			</div>
-			<h1>Search and Replace Function</h1>
-			<p>To search for the required characters, words or phrases used in the currently edited document, click the <img alt="Search icon" src="../images/searchicon.png" /> icon situated on the left sidebar of the <a href="https://www.onlyoffice.com/en/document-editor.aspx" target="_blank" onclick="onhyperlinkclick(this)"><b>Document Editor</b></a> or use the <em>Ctrl+F</em> key combination.</p>
->>>>>>> 2cb80179
-			<p>The <b>Find and Replace</b> window will open:</p>
-			<p><img alt="Find and Replace Window" src="../images/search_window.png" /></p>
-			<ol>
-<<<<<<< HEAD
-			<li>Type in your inquiry into the corresponding data entry field.</li>
-			<li>Specify search parameters by clicking the <div class = "icon icon-search_options"></div> icon and checking the necessary options:
-			<ul>
-			<li><b>Case sensitive</b> - is used to find only the occurrences typed in the same case as your inquiry (e.g. if your inquiry is 'Editor' and this option is selected, such words as 'editor' or 'EDITOR' etc. will not be found). To disable this option, click it once again.</li>
-			<li><b>Highlight results</b> - is used to highlight all found occurrences at once. To disable this option and remove the highlight, click the option once again.</li>
-			</ul>
-			</li>			
-			<li>Click one of the <b>arrow buttons</b> at the bottom right corner of the window. 
-			The search will be performed either towards the beginning of the document (if you click the <div class = "icon icon-searchupbutton"></div> button) or towards the end of the document (if you click the <div class = "icon icon-searchdownbutton"></div> button) from the current position.
-			<p class="note"><b>Note</b>: when the <b>Highlight results</b> option is enabled, use these buttons to navigate through the highlighted results.</p>
-			</li>
-=======
-				<li>Type in your inquiry into the corresponding data entry field.</li>
-				<li>
-					Specify search parameters by clicking the <img alt="Search options icon" src="../images/search_options.png" /> icon and checking the necessary options:
-					<ul>
-						<li><b>Case sensitive</b> - is used to find only the occurrences typed in the same case as your inquiry (e.g. if your inquiry is 'Editor' and this option is selected, such words as 'editor' or 'EDITOR' etc. will not be found). To disable this option, click it once again.</li>
-						<li><b>Highlight results</b> - is used to highlight all found occurrences at once. To disable this option and remove the highlight, click the option once again.</li>
-					</ul>
-				</li>
-				<li>
-					Click one of the <b>arrow buttons</b> at the bottom right corner of the window.
-					The search will be performed either towards the beginning of the document (if you click the <img alt="Left arrow button" src="../images/searchupbutton.png" /> button) or towards the end of the document (if you click the <img alt="Right arrow button" src="../images/searchdownbutton.png" /> button) from the current position.
-					<p class="note"><b>Note</b>: when the <b>Highlight results</b> option is enabled, use these buttons to navigate through the highlighted results.</p>
-				</li>
->>>>>>> 2cb80179
-			</ol>
-			<p>The first occurrence of the required characters in the selected direction will be highlighted on the page. If it is not the word you are looking for, click the selected button again to find the next occurrence of the characters you entered.</p>
-			<p><b>To replace</b> one or more occurrences of the found characters, click the <b>Replace</b> link below the data entry field or use the <em>Ctrl+H</em> key combination. The <b>Find and Replace</b> window will change:</p>
-			<p><img alt="Find and Replace Window" src="../images/search_replace_window.png" /></p>
-			<ol>
-				<li>Type in the replacement text into the bottom data entry field.</li>
-				<li>Click the <b>Replace</b> button to replace the currently selected occurrence or the <b>Replace All</b> button to replace all the found occurrences.</li>
-			</ol>
-			<p>To hide the replace field, click the <b>Hide Replace</b> link.</p>
-			<p><b>Document Editor</b> supports search for special characters. To find a special character, enter it into the search box.</p>
-			<details class="details-example">
-				<summary>The list of special characters that can be used in searches</summary>
-				<table>
-					<tr>
-						<td><b>Special character</b></td>
-						<td><b>Description</b></td>
-					</tr>
-					<tr>
-						<td>^l</td>
-						<td>Line break</td>
-					</tr>
-					<tr>
-						<td>^t</td>
-						<td>Tab stop</td>
-					</tr>
-					<tr>
-						<td>^?</td>
-						<td>Any symbol</td>
-					</tr>
-					<tr>
-						<td>^#</td>
-						<td>Any digit</td>
-					</tr>
-					<tr>
-						<td>^$</td>
-						<td>Any letter</td>
-					</tr>
-					<tr>
-						<td>^n</td>
-						<td>Column break</td>
-					</tr>
-					<tr>
-						<td>^e</td>
-						<td>Endnote</td>
-					</tr>
-					<tr>
-						<td>^f</td>
-						<td>Footnote</td>
-					</tr>
-					<tr>
-						<td>^g</td>
-						<td>Graphic element</td>
-					</tr>
-					<tr>
-						<td>^m</td>
-						<td>Page break</td>
-					</tr>
-					<tr>
-						<td>^~</td>
-						<td>Non-breaking hyphen</td>
-					</tr>
-					<tr>
-						<td>^s</td>
-						<td>Non-breaking space</td>
-					</tr>
-					<tr>
-						<td>^^</td>
-						<td>Escaping the caret itself</td>
-					</tr>
-					<tr>
-						<td>^w</td>
-						<td>Any space</td>
-					</tr>
-					<tr>
-						<td>^+</td>
-						<td>Em dash</td>
-					</tr>
-					<tr>
-						<td>^=</td>
-						<td>En dash</td>
-					</tr>
-					<tr>
-						<td>^y</td>
-						<td>Any dash</td>
-					</tr>
-				</table>
-			</details>
-			<details class="details-example">
-				<summary>Special characters that may be used for replacement too:</summary>
-				<table>
-					<tr>
-						<td><b>Special character</b></td>
-						<td><b>Description</b></td>
-					</tr>
-					<tr>
-						<td>^l</td>
-						<td>Line break</td>
-					</tr>
-					<tr>
-						<td>^t</td>
-						<td>Tab stop</td>
-					</tr>
-					<tr>
-						<td>^n</td>
-						<td>Column break</td>
-					</tr>
-					<tr>
-						<td>^m</td>
-						<td>Page break</td>
-					</tr>
-					<tr>
-						<td>^~</td>
-						<td>Non-breaking hyphen</td>
-					</tr>
-					<tr>
-						<td>^s</td>
-						<td>Non-breaking space</td>
-					</tr>
-					<tr>
-						<td>^+</td>
-						<td>Em dash</td>
-					</tr>
-					<tr>
-						<td>^=</td>
-						<td>En dash</td>
-					</tr>
-				</table>
-			</details>
-
-		</div>
-	</body>
+﻿<!DOCTYPE html>
+<html>
+	<head>
+		<title>Search and Replace Function</title>
+		<meta charset="utf-8" />
+		<meta name="description" content="The description of the document search and replace function in Document Editor" />
+		<link type="text/css" rel="stylesheet" href="../editor.css" />
+		<link type = "text/css" rel = "stylesheet" href = "../../images/sprite.css" />
+        <script type="text/javascript" src="../callback.js"></script>
+        <script type="text/javascript" src="../search/js/page-search.js"></script>
+	</head>
+	<body>
+		<div class="mainpart">
+			<div class="search-field">
+				<input id="search" class="searchBar" placeholder="Search" type="text" onkeypress="doSearch(event)">
+			</div>
+			<h1>Search and Replace Function</h1>
+			<p>To search for the required characters, words or phrases used in the currently edited document, click the <img alt="Search icon" src="../images/searchicon.png" /> icon situated on the left sidebar of the <a href="https://www.onlyoffice.com/en/document-editor.aspx" target="_blank" onclick="onhyperlinkclick(this)"><b>Document Editor</b></a> or use the <em>Ctrl+F</em> key combination.</p>
+			<p>The <b>Find and Replace</b> window will open:</p>
+			<p><img alt="Find and Replace Window" src="../images/search_window.png" /></p>
+			<ol>
+				<li>Type in your inquiry into the corresponding data entry field.</li>
+				<li>
+					Specify search parameters by clicking the <img alt="Search options icon" src="../images/search_options.png" /> icon and checking the necessary options:
+					<ul>
+						<li><b>Case sensitive</b> - is used to find only the occurrences typed in the same case as your inquiry (e.g. if your inquiry is 'Editor' and this option is selected, such words as 'editor' or 'EDITOR' etc. will not be found). To disable this option, click it once again.</li>
+						<li><b>Highlight results</b> - is used to highlight all found occurrences at once. To disable this option and remove the highlight, click the option once again.</li>
+					</ul>
+				</li>
+				<li>
+					Click one of the <b>arrow buttons</b> at the bottom right corner of the window.
+					The search will be performed either towards the beginning of the document (if you click the <img alt="Left arrow button" src="../images/searchupbutton.png" /> button) or towards the end of the document (if you click the <img alt="Right arrow button" src="../images/searchdownbutton.png" /> button) from the current position.
+					<p class="note"><b>Note</b>: when the <b>Highlight results</b> option is enabled, use these buttons to navigate through the highlighted results.</p>
+				</li>
+			</ol>
+			<p>The first occurrence of the required characters in the selected direction will be highlighted on the page. If it is not the word you are looking for, click the selected button again to find the next occurrence of the characters you entered.</p>
+			<p><b>To replace</b> one or more occurrences of the found characters, click the <b>Replace</b> link below the data entry field or use the <em>Ctrl+H</em> key combination. The <b>Find and Replace</b> window will change:</p>
+			<p><img alt="Find and Replace Window" src="../images/search_replace_window.png" /></p>
+			<ol>
+				<li>Type in the replacement text into the bottom data entry field.</li>
+				<li>Click the <b>Replace</b> button to replace the currently selected occurrence or the <b>Replace All</b> button to replace all the found occurrences.</li>
+			</ol>
+			<p>To hide the replace field, click the <b>Hide Replace</b> link.</p>
+			<p><b>Document Editor</b> supports search for special characters. To find a special character, enter it into the search box.</p>
+			<details class="details-example">
+				<summary>The list of special characters that can be used in searches</summary>
+				<table>
+					<tr>
+						<td><b>Special character</b></td>
+						<td><b>Description</b></td>
+					</tr>
+					<tr>
+						<td>^l</td>
+						<td>Line break</td>
+					</tr>
+					<tr>
+						<td>^t</td>
+						<td>Tab stop</td>
+					</tr>
+					<tr>
+						<td>^?</td>
+						<td>Any symbol</td>
+					</tr>
+					<tr>
+						<td>^#</td>
+						<td>Any digit</td>
+					</tr>
+					<tr>
+						<td>^$</td>
+						<td>Any letter</td>
+					</tr>
+					<tr>
+						<td>^n</td>
+						<td>Column break</td>
+					</tr>
+					<tr>
+						<td>^e</td>
+						<td>Endnote</td>
+					</tr>
+					<tr>
+						<td>^f</td>
+						<td>Footnote</td>
+					</tr>
+					<tr>
+						<td>^g</td>
+						<td>Graphic element</td>
+					</tr>
+					<tr>
+						<td>^m</td>
+						<td>Page break</td>
+					</tr>
+					<tr>
+						<td>^~</td>
+						<td>Non-breaking hyphen</td>
+					</tr>
+					<tr>
+						<td>^s</td>
+						<td>Non-breaking space</td>
+					</tr>
+					<tr>
+						<td>^^</td>
+						<td>Escaping the caret itself</td>
+					</tr>
+					<tr>
+						<td>^w</td>
+						<td>Any space</td>
+					</tr>
+					<tr>
+						<td>^+</td>
+						<td>Em dash</td>
+					</tr>
+					<tr>
+						<td>^=</td>
+						<td>En dash</td>
+					</tr>
+					<tr>
+						<td>^y</td>
+						<td>Any dash</td>
+					</tr>
+				</table>
+			</details>
+			<details class="details-example">
+				<summary>Special characters that may be used for replacement too:</summary>
+				<table>
+					<tr>
+						<td><b>Special character</b></td>
+						<td><b>Description</b></td>
+					</tr>
+					<tr>
+						<td>^l</td>
+						<td>Line break</td>
+					</tr>
+					<tr>
+						<td>^t</td>
+						<td>Tab stop</td>
+					</tr>
+					<tr>
+						<td>^n</td>
+						<td>Column break</td>
+					</tr>
+					<tr>
+						<td>^m</td>
+						<td>Page break</td>
+					</tr>
+					<tr>
+						<td>^~</td>
+						<td>Non-breaking hyphen</td>
+					</tr>
+					<tr>
+						<td>^s</td>
+						<td>Non-breaking space</td>
+					</tr>
+					<tr>
+						<td>^+</td>
+						<td>Em dash</td>
+					</tr>
+					<tr>
+						<td>^=</td>
+						<td>En dash</td>
+					</tr>
+				</table>
+			</details>
+
+		</div>
+	</body>
 </html>