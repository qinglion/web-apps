﻿<!DOCTYPE html>
<html>
	<head>
		<title>Comment faire une table des matières sur document Word</title>
		<meta charset="utf-8" />
        <meta name="description" content=">Une table des matières contient une liste de tous les chapitres (sections, etc.) d'un document et affiche les numéros des pages où chaque chapitre est démarré." />
		<link type="text/css" rel="stylesheet" href="../editor.css" />
		<link type = "text/css" rel = "stylesheet" href = "../../images/sprite.css" />
        <script type="text/javascript" src="../callback.js"></script>
        <script type="text/javascript" src="../search/js/page-search.js"></script>
	</head>
	<body>
		<div class="mainpart">
        <div class="search-field">
            <input id="search" class="searchBar" placeholder="Rechercher" type="text" onkeypress="doSearch(event)">
        </div>
			<h1>Table des matières</h1>
            <p>Une table des matières contient une liste de tous les chapitres (sections, etc.) d'un document et affiche les numéros des pages où chaque chapitre est démarré. Cela permet de naviguer facilement dans un document de plusieurs pages en passant rapidement à la partie voulue du texte. La table des matières est générée automatiquement sur la base des titres de document formatés à l'aide de styles prédéfinis. Cela facilite la mise à jour de la table des matières créée sans qu'il soit nécessaire de modifier les titres et de changer manuellement les numéros de page si le texte du document a été modifié.</p>
			<h2>Structure des titres dans la table des matières</h2>
            <p><b>Formater les titres</b></p>
            <p>Tout d'abord, formatez les titres dans votre document en utilisant l'un des styles prédéfinis dans <a target="_blank" href="https://www.onlyoffice.com/fr/document-editor.aspx" onclick="onhyperlinkclick(this)"><b>Document Editor</b></a>. Pour le faire,</p>
            <ol>
                <li>Sélectionnez le texte que vous souhaitez inclure dans la table des matières.</li>
                <li>Ouvrez le menu Style sur le côté droit de l'onglet <b>Accueil</b> dans la barre d'outils supérieure.</li>
                <li>Cliquez sur le style que vous souhaitez appliquer. Par défaut, vous pouvez utiliser les styles <em>Titre 1 - Titre 9</em>.<p class="note"><b>Remarque</b>: si vous souhaitez utiliser d'autres styles (par exemple <em>Titre</em>, <em>Sous-titre</em>, etc.) pour formater les titres qui seront inclus dans la table des matières, vous devrez d'abord ajuster les paramètres de la table des matières (voir la section correspondante ci-dessous). Pour en savoir plus sur les styles de mise en forme disponibles, vous pouvez vous référer à <a href="../UsageInstructions/FormattingPresets.htm" onclick="onhyperlinkclick(this)">cette page</a>.</p>
                </li>
            </ol>
            <p id="navigation"><b>Gérer les titres</b></p>
            <p>Une fois les titres formatés, vous pouvez cliquer sur l'icône <div class = "icon icon-navigationicon"></div> <b>Navigation</b> dans la barre latérale de gauche pour ouvrir le panneau qui affiche la liste de tous les titres avec les niveaux d'imbrication correspondants. Ce panneau permet de naviguer facilement entre les titres dans le texte du document et de gérer la structure de titre.</p>
            <p>Cliquez avec le bouton droit sur un titre de la liste et utilisez l'une des options disponibles dans le menu:</p>
            <p><img alt="Panneau de navigation" src="../images/navigationpanel.png" /></p>
            <ul>
                <li><b>Promouvoir</b> - pour déplacer le titre actuellement sélectionné vers le niveau supérieur de la structure hiérarchique, par ex. le changer de <em>Titre 2</em> à <em>Titre 1</em>.</li>
                <li><b>Abaisser</b> - pour déplacer le titre actuellement sélectionné vers le niveau inférieur de la structure hiérarchique, par ex. le changer de  à .</li>
                <li><b>Nouvel en-tête avant</b> - pour ajouter un nouveau titre vide du même niveau avant celui actuellement sélectionné.</li>
                <li><b>Nouvel en-tête après</b>- pour ajouter un nouveau titre vide du même niveau après celui actuellement sélectionné.</li>
                <li><b>Nouveau sous-titre</b> - pour ajouter un nouveau sous-titre vide (c'est-à-dire un titre de niveau inférieur) après le titre actuellement sélectionné.<p>Lorsque le titre ou la sous-rubrique est ajouté, cliquez sur l'en-tête vide ajouté dans la liste et tapez votre propre texte. Cela peut être fait à la fois dans le texte du document et sur le panneau <b>Navigation</b> lui-même.</p>
                </li>
                <li><b>Sélectionner le contenu</b> - pour sélectionner le texte sous le titre actuel du document (y compris le texte relatif à tous les sous-titres de cette rubrique).</li>
                <li><b>Tout développer</b> - pour développer tous les niveaux de titres dans le panneau <b>Navigation</b>.</li>
                <li><b>Tout réduire</b> - pour réduire tous les niveaux de titres excepté le <em>niveau 1</em> dans le panneau .</li>
                <li><b>Développer au niveau</b> - pour étendre la structure de titre au niveau sélectionné. Par exemple. Si vous sélectionnez le <em>niveau 3</em>, les niveaux 1, 2 et 3 seront développés, tandis que le niveau 4 et tous les niveaux inférieurs seront réduits.</li>
            </ul>
            <p>Pour développer ou réduire manuellement des niveaux de titre différents, utilisez les flèches situées à gauche des en-têtes.</p>
<<<<<<< HEAD
            <p>Pour fermer le panneau <b>Navigation</b> cliquez sur l'icône <div class = "icon icon-navigationicon"></div>  encore une fois.</p>
            <h3>Insérer une table des matières dans le document</h3>
=======
            <p>Pour fermer le panneau <b>Navigation</b> cliquez sur l'icône <img alt="Icône Navigation" src="../images/navigationicon.png" />  encore une fois.</p>
            <h2>Insérer une table des matières dans le document</h2>
>>>>>>> 2cb80179
            <p>Pour insérer une table des matières dans votre document:</p>
            <ol>
                <li>Positionnez le point d'insertion à l'endroit où vous souhaitez ajouter la table des matières.</li>
                <li>passez à l'onglet <b>Références</b> de la barre d'outils supérieure,</li>
                <li>cliquez sur l'icône <div class = "icon icon-tocicon"></div> <b>Table des matières</b> dans la barre d'outils supérieure ou<br /> cliquez sur la flèche en regard de cette icône et sélectionnez l'option voulue dans le menu. Vous pouvez sélectionner la table des matières qui affiche les titres, les numéros de page et les repères, ou les en-têtes uniquement.<p><img alt="Options de la table des matières" src="../images/tociconmenu.png" /></p>
                    <p class="note"><b>Remarque</b>: l'apparence de la table des matières peut être ajustée ultérieurement via les paramètres de la table des matières.</p>
                </li>
            </ol>
            <p>La table des matières sera insérée à la position actuelle du curseur. Pour modifier la position de la table des matières, vous pouvez sélectionner le champ de la table des matières (contrôle du contenu) et le faire simplement glisser vers l'emplacement souhaité. Pour ce faire, cliquez sur le bouton <div class = "icon icon-toccontentcontrol"></div> dans le coin supérieur gauche du champ Table des matières et faites-le glisser sans relâcher le bouton de la souris sur une autre position dans le texte du document.</p>
            <p><img alt="Déplacer la table des matières" src="../images/tocmove.png" /></p>
            <p>Pour naviguer entre les titres, appuyez sur la touche <b>Ctrl</b> et cliquez sur le titre souhaité dans le champ de la table des matières. Vous serez ramené à la page correspondante.</p>
            <h2>Ajuster la table des matières créée</h2>
            <p><b>Actualiser la table des matières</b></p>
            <p>Une fois la table des matières créée, vous pouvez continuer à modifier votre texte en ajoutant de nouveaux chapitres, en modifiant leur ordre, en supprimant certains paragraphes ou en développant le texte associé à un titre de manière à changer les numéros de page correspondants à la section considérée. Dans ce cas, utilisez l'option <b>Actualiser</b> pour appliquer automatiquement toutes les modifications à la table des matières.</p>
            <p>Cliquez sur la flèche en regard de l'icône <div class = "icon icon-tocrefreshicon"></div> <b>Actualiser</b> dans l'onglet <b>Références</b> de la barre d'outils supérieure et sélectionnez l'option voulue dans le menu:</p>
            <ul>
                <li><b>Actualiser la totalité de la table</b>: pour ajouter les titres que vous avez ajoutés au document, supprimer ceux que vous avez supprimés du document, mettre à jour les titres modifiés (renommés) et les numéros de page.</li>
                <li><b>Actualiser uniquement les numéros de page</b> pour mettre à jour les numéros de page sans appliquer de modifications aux titres.</li>
            </ul>
            <p>Vous pouvez également sélectionner la table des matières dans le texte du document et cliquer sur l'icône <div class = "icon icon-tocrefreshiconcc"></div> <b>Actualiser</b> en haut du champ Table des matières pour afficher les options mentionnées ci-dessus.</p>
            <p><img alt="Actualiser la table des matières" src="../images/tocrefreshcc.png" /></p>
            <p>Il est également possible de cliquer avec le bouton droit n'importe où dans la table des matières et d'utiliser les options correspondantes dans le menu contextuel.</p>
            <p><img alt="Menu contextuel" src="../images/tocrefreshcontextual.png" /></p>
            <p><b>Ajuster les paramètres de la table des matières</b></p>
            <p>Pour ouvrir les paramètres de la table des matières, vous pouvez procéder de la manière suivante:</p>
            <ul>
                <li>Cliquez sur la flèche en regard de l'icône <div class = "icon icon-tocicon"></div> <b>Table des matières</b> dans la barre d'outils supérieure et sélectionnez l'option <b>Paramètres</b> dans le menu.</li>
                <li>Sélectionnez la table des matières dans le texte du document, cliquez sur la flèche à côté du titre du champ Table des matières et sélectionnez l'option <b>Paramètres</b> dans le menu.<p><img alt="Options de la table des matières" src="../images/tocsettingscc.png" /></p>    
                </li>
                <li>Cliquez avec le bouton droit n'importe où dans la table des matières et utilisez l'option <b>Paramètres de table des matières</b> dans le menu contextuel.</li>
            </ul>
            <p>Une nouvelle fenêtre s'ouvrira où vous pourrez ajuster les paramètres suivants:</p>
            <p><img alt="Fenêtre des paramètres de la table des matières" src="../images/tocsettingswindow.png" /></p> 
            <ul>
                <li><b>Afficher les numéros de page</b> - cette option permet de choisir si vous souhaitez afficher les numéros de page ou non.</li>
                <li><b>Aligner à droite les numéros de page</b> - cette option permet de choisir si vous souhaitez aligner les numéros de page sur le côté droit de la page ou non.</li>
                <li><b>Points de suite</b> - cette option permet de choisir le type de points de suite que vous voulez utiliser. Un point de suite est une ligne de caractères (points ou traits d'union) qui remplit l'espace entre un titre et le numéro de page correspondant. Il est également possible de sélectionner l'option <b>Aucun</b> si vous ne souhaitez pas utiliser de points de suite.</li>
                <li><b>Mettre en forme la table des matières en tant que liens</b> - cette option est cochée par défaut. Si vous le décochez, vous ne pourrez pas passer au chapitre souhaité en appuyant sur <b>Ctrl</b> et en cliquant sur le titre correspondant.</li>
                <li><b>Créer une table des matières à partir de</b> - cette section permet de spécifier le nombre de niveaux hiérarchiques voulus ainsi que les styles par défaut qui seront utilisés pour créer la table des matières. Cochez le champ correspondant:<ul>
                    <li><b>Niveaux hiérarchiques</b> - lorsque cette option est sélectionnée, vous pouvez ajuster le nombre de niveaux hiérarchiques utilisés dans la table des matières. Cliquez sur les flèches dans le champ <b>Niveaux</b> pour diminuer ou augmenter le nombre de niveaux (les valeurs de 1 à 9 sont disponibles). Par exemple, si vous sélectionnez la valeur 3, les en-têtes de niveau 4 à 9 ne seront pas inclus dans la table des matières.</li>
                    <li><b>Styles sélectionnés</b> - lorsque cette option est sélectionnée, vous pouvez spécifier des styles supplémentaires pouvant être utilisés pour créer la table des matières et affecter un niveau de plan correspondant à chacun d'eux. Spécifiez la valeur de niveau souhaitée dans le champ situé à droite du style. Une fois les paramètres enregistrés, vous pourrez utiliser ce style lors de la création de la table des matières.<p><img alt="Fenêtre des paramètres de la table des matières" src="../images/tocsettingswindow2.png" /></p>
                    </li>
                </ul>
                </li>
                <li><b>Styles</b> - cette option permet de sélectionner l'apparence souhaitée de la table des matières. Sélectionnez l'option souhaitée dans la liste déroulante : Le champ d'aperçu ci-dessus affiche l'apparence de la table des matières.<p>Les quatre styles par défaut suivants sont disponibles: <em>Simple</em>, <em>Standard</em>, <em>Moderne</em>, <em>Classique</em>. L'option <em>Actuel</em> est utilisée si vous personnalisez le style de la table des matières.</p>
                </li>
            </ul>
            <p>cliquez sur le bouton <b>OK</b> dans la fenêtre des paramètres pour appliquer les changements.</p>
            <p><b>Personnaliser le style de la table des matières</b></p>
            <p>Après avoir appliqué l'un des styles de table des matières par défaut dans la fenêtre des paramètres de la <b>Table des matières</b>, vous pouvez le modifier afin que le texte figurant dans le champ de la table des matières ressemble au résultat que vous recherchez.</p>
            <ol>
                <li>Sélectionnez le texte dans le champ de la table des matières, par ex. en appuyant sur le bouton <div class = "icon icon-toccontentcontrol"></div> dans le coin supérieur gauche du contrôle du contenu de la table des matières.</li>
                <li>Mettez en forme la table des matières en modifiant le type de police, la taille, la couleur ou en appliquant les styles de décoration de police.</li>
                <li>Mettez à jour les styles pour les éléments de chaque niveau. Pour mettre à jour le style, cliquez avec le bouton droit sur l'élément mis en forme, sélectionnez l'option <b>Mise en forme du style</b> dans le menu contextuel et cliquez sur l'option <b>Mettre à jour le style TM N</b> (le style <em>TM 2</em> correspond aux éléments de <em>niveau 2</em>, le style  correspond aux éléments de  et ainsi de suite).<p><img alt="Mettre à jour le style de la table des matières" src="../images/toccustomize.png" /></p>
                </li>
                <li>Actualiser la table des matières.</li>
            </ol>
            <p><b>Supprimer la table des matières</b></p>
            <p>Pour supprimer la table des matières du document:</p>
            <ul>
                <li>cliquez sur la flèche en regard de l'icône <div class = "icon icon-tocicon"></div> <b>Table des matières</b> dans la barre d'outils supérieure et utilisez l'option <b>Supprimer la table des matières</b>,</li>
                <li>ou cliquez sur la flèche en regard du titre de contrôle du contenu de la table des matières et utilisez l'option <b>Supprimer la table des matières</b>.</li>
            </ul>
		</div>
	</body>
</html><|MERGE_RESOLUTION|>--- conflicted
+++ resolved
@@ -42,13 +42,8 @@
                 <li><b>Développer au niveau</b> - pour étendre la structure de titre au niveau sélectionné. Par exemple. Si vous sélectionnez le <em>niveau 3</em>, les niveaux 1, 2 et 3 seront développés, tandis que le niveau 4 et tous les niveaux inférieurs seront réduits.</li>
             </ul>
             <p>Pour développer ou réduire manuellement des niveaux de titre différents, utilisez les flèches situées à gauche des en-têtes.</p>
-<<<<<<< HEAD
-            <p>Pour fermer le panneau <b>Navigation</b> cliquez sur l'icône <div class = "icon icon-navigationicon"></div>  encore une fois.</p>
-            <h3>Insérer une table des matières dans le document</h3>
-=======
             <p>Pour fermer le panneau <b>Navigation</b> cliquez sur l'icône <img alt="Icône Navigation" src="../images/navigationicon.png" />  encore une fois.</p>
             <h2>Insérer une table des matières dans le document</h2>
->>>>>>> 2cb80179
             <p>Pour insérer une table des matières dans votre document:</p>
             <ol>
                 <li>Positionnez le point d'insertion à l'endroit où vous souhaitez ajouter la table des matières.</li>
