--- conflicted
+++ resolved
@@ -1,441 +1,436 @@
-﻿<!DOCTYPE html>
-<html>
-	<head>
-		<title>Insérer des graphiques</title>
-		<meta charset="utf-8" />
-<<<<<<< HEAD
-		<meta name="description" content="Insérer des graphiques dans votre document et configurer sa position, sa taille et ses paramètres" />
-		<link type="text/css" rel="stylesheet" href="../../../../../../common/main/resources/help/editor.css" />
-=======
-		<meta name="description" content="Insérer un graphique à votre document et configurer sa position, taille et paramètres" />
-		<link type="text/css" rel="stylesheet" href="../editor.css" />
->>>>>>> e390c56e
-		<link type = "text/css" rel = "stylesheet" href = "../../images/sprite.css" />
-        <script type="text/javascript" src="../callback.js"></script>
-        <script type="text/javascript" src="../search/js/page-search.js"></script>
-	</head>
-	<body>
-        <div class="mainpart">
-            <div class="search-field">
-                <input id="search" class="searchBar" placeholder="Rechercher" type="text" onkeypress="doSearch(event)">
-            </div>
-            <h1>Insérer des graphiques</h1>
-            <h3>Insérer un graphique</h3>
-            <p>Pour insérer un graphique dans <a href="https://www.onlyoffice.com/fr/document-editor.aspx" target="_blank" onclick="onhyperlinkclick(this)"><b>l'éditeur de documents</b></a>,</p>
-            <ol>
-                <li>Placez le curseur à l'endroit où vous voulez insérer un graphique.</li>
-                <li>Passez à l'onglet <b>Insertion</b> de la barre d'outils supérieure.</li>
-                <li>Cliquez sur <div class="icon icon-insertchart"></div> l'icône <b>Graphique</b> de la barre d'outils supérieure.</li>
-                <li>
-                    Sélectionnez le type de graphique approprié: <details class="details-example"><summary>Graphique à colonnes</summary>
-                        <ul>
-                            <li>Histogramme groupé</li>
-                            <li>Histogramme empilé</li>
-                            <li>Histogramme empilé 100 %</li>
-                            <li>Histogramme groupé en 3D</li>
-                            <li>Histogramme empilé en 3D</li>
-                            <li>Histogramme empilé 100 % en 3D</li>
-                            <li>Histogrammes en 3D</li>
-                        </ul>
-                    </details> <details class="details-example"><summary>Graphiques en ligne</summary>
-                        <ul>
-                            <li>Ligne</li>
-                            <li>Lignes empilées</li>
-                            <li>Lignes empilées 100%</li>
-                            <li>Lignes avec marques de données</li>
-                            <li>Lignes empilées avec marques de données</li>
-                            <li>Lignes empilées 100 % avec des marques de données</li>
-                            <li>Lignes 3D</li>
-                        </ul>
-                    </details> <details class="details-example"><summary>Graphiques en secteurs</summary>
-                        <ul>
-                            <li>Secteurs</li>
-                            <li>Donut</li>
-                            <li>Camembert 3D</li>
-                        </ul>
-                    </details> <details class="details-example"><summary>Graphiques à barres</summary>
-                        <ul>
-                            <li>Barres groupées</li>
-                            <li>Barres empilées</li>
-                            <li>Barres empilées 100 %</li>
-                            <li>Barres groupées en 3D</li>
-                            <li>Barres empilées en 3D</li>
-                            <li>Barres empilées 100 % en 3D</li>
-                        </ul>
-                    </details> <details class="details-example"><summary>Graphiques en aires</summary>
-                        <ul>
-                            <li>Aires</li>
-                            <li>Aires empilées</li>
-                            <li>Aires empilées 100 %</li>
-                        </ul>
-                    </details> <details class="details-example"><summary>Graphiques boursiers</summary></details> <details class="details-example"><summary>Nuage de points (XY)</summary>
-                        <ul>
-                            <li>Disperser</li>
-                            <li>Barres empilées</li>
-                            <li>Disperser avec lignes lissées et marqueurs</li>
-                            <li>Disperser avec lignes lissées</li>
-                            <li>Disperser avec des lignes droites et marqueurs</li>
-                            <li>Disperser avec des lignes droites</li>
-                        </ul>
-                    </details> <details class="details-example"><summary>Radars</summary>
-                        <ul>
-                            <li>Radar</li>
-                            <li>Radar avec marqueurs</li>
-                            <li>Radar plein</li>
-                        </ul>
-                    </details> <details class="details-example"><summary>Graphiques Combo</summary>
-                        <ul>
-                            <li>Histogramme groupé - Courbe</li>
-                            <li>Histogramme groupé - ligne sur un axe secondaire</li>
-                            <li>Aires empilées - histogramme groupé</li>
-                            <li>Combinaison personnalisée</li>
-                        </ul>
-                    </details>
-                    <p class="note"><b>Remarque</b>: <b>L'éditeur de documents ONLYOFFICE</b> prend en charge la modification des graphiques créés dans d'autres applications tels que: <b>Graphiques en pyramides, à barres (pyramides), horizontal/vertical à cylindre, horizontal/vertical à cônes</b>. Vous pouvez ouvrir le fichier comportant tels graphiques et les modifier en utilisant les outils disponibles.</p>
-                </li>
-                <li>
-                    Lorsque la fenêtre <b>Éditeur du graphique</b> s'affiche, vous pouvez saisir les données en utilisant des boutons suivants:
-                    <ul>
-                        <li><div class="icon icon-copy"></div> et <div class="icon icon-paste"></div> pour copier et coller des données</li>
-                        <li><div class="icon icon-undo1"></div> et <div class="icon icon-redo1"></div> pour annuler et rétablir une action</li>
-                        <li><div class="icon icon-insertfunction"></div> pour insérer une fonction</li>
-                        <li><div class="icon icon-decreasedec"></div> et <div class="icon icon-increasedec"></div> pour réduire et ajouter une décimale</li>
-                        <li><img alt="Format numérique" src="../../../../../../common/main/resources/help/fr/images/numberformat.png" /> modifier le format de nombre, c'est à dire l'apparence d'un nombre saisi</li>
-                        <li><img alt="Type de graphique" src="../../../../../../common/main/resources/help/fr/images/charttypebutton.png" /> pour modifier le type de graphique.</li>
-                    </ul>
-                    <p><img alt="Éditeur de graphique" src="../../../../../../common/main/resources/help/fr/images/charteditor.png" /></p>
-                </li>
-                <li>
-                    Cliquez sur le bouton <b>Sélectionner des données</b> dans la fenêtre <b>Éditeur du graphique</b>. La fenêtre <b>Données du graphique</b> s'affiche.
-                    <ol>
-                        <li>
-                            Utilisez la boîte de dialogue <b>Données du graphique</b> pour gérer la <b>Plage de données du graphique</b>, les <b>Entrées de légende (Série)</b>, le <b>Étiquette de l'axe horizontal (abscisse)</b>, et <b>Intervertir ligne/colonne</b>.
-                            <p><img alt="La fenêtre Données du graphique" src="../../../../../../common/main/resources/help/fr/images/chartdata.png" /></p>
-                            <ul>
-                                <li>
-                                    <b>Plage de données du graphique</b> - sélectionnez les données pour votre graphique.
-                                    <ul>
-                                        <li>
-                                            Cliquez sur <div class="icon icon-changerange"></div> l'icône à droite de la boîte <b>Plage de données du graphique</b> pour sélectionner la plage de données.
-                                            <p><img alt="Fenêtre Sélectionner une plage de données" src="../../../../../../common/main/resources/help/fr/images/selectdata.png" /></p>
-                                        </li>
-                                    </ul>
-                                </li>
-                                <li>
-                                    <b>Entrées de légende (Série)</b> - ajouter, modifier ou supprimer les entrées de légende. Tapez ou sélectionnez le nom de série des entrées de légende.
-                                    <ul>
-                                        <li>Dans <b>Entrées de légende (Série)</b>, cliquez sur le bouton <b>Ajouter</b>. </li>
-                                        <li>
-                                            Dans <b>Modifier la série</b>, saisissez une nouvelle entrée de légende ou cliquez sur <div class="icon icon-changerange"></div> l'icône à droite de la zone <b>Nom de la série</b>.
-                                            <p><img alt="La fenêtre Modifier la série" src="../../../../../../common/main/resources/help/fr/images/editseries.png" /></p>
-                                        </li>
-                                    </ul>
-                                </li>
-                                <li>
-                                    <b>Étiquette de l'axe horizontal (abscisse)</b> - modifier le texte de l'étiquette de l'axe.
-                                    <ul>
-                                        <li>Dans <b>Étiquette de l'axe horizontal (abscisse)</b>, cliquez sur <b>Modifier</b>.</li>
-                                        <li>
-                                            Dans <b>Plage de données de l'étiquette de l'axe</b>, saisissez les étiquettes à ajouter ou cliquez sur <div class="icon icon-changerange"></div> l'icône à droite de la zone <b>Plage de données de l'étiquette de l'axe</b> pour sélectionner la plage de données.
-                                            <p><img alt="La fenêtre Étiquettes de l'axe" src="../images/axislabels.png" /></p>
-                                        </li>
-                                    </ul>
-                                </li>
-                                <li><b>Intervertir ligne/colonne</b> - réorganiser la configuration de données dans la feuille de calcul selon vos besoins. Changer de ligne ou de colonne pour afficher des données sur un autre axe. </li>
-                            </ul>
-                        </li>
-                        <li>Cliquez sur <b>OK</b> pour appliquer toutes les modifications et fermer la fenêtre.</li>
-                    </ol>
-                </li>
-                <li>
-                    Cliquez sur le bouton Modifier le type de graphique dans la fenêtre <b>Éditeur du graphique</b> pour choisir le type et le style du graphique. Sélectionnez le graphique approprié dans des sections disponibles: Colonne, Graphique en ligne, Graphique à secteurs, En barres, En aires, Boursier, Nuages de points (XY), Radar, Combo.
-                    <p><img alt="La fenêtre Type de graphique" src="../../../../../../common/main/resources/help/fr/images/charttype.png" /></p>
-                    <p>Lorsque vous choisissez graphiques <b>Combo</b>, la fenêtre <b>Type de graphique</b> représente les séries du graphiques et permet de choisir les types de graphiques à combiner et de sélectionner la série de données à placer sur l'axe secondaire.</p>
-                    <p><img alt="Type de graphique Combo" src="../../../../../../common/main/resources/help/fr/images/charttype_combo.png" /></p>
-                </li>
-                <li>
-                    Paramétrer le graphique en cliquant sur <b>Modifier le graphique</b> dans la fenêtre <b>Éditeur du graphique.</b> La fenêtre <b>Graphique - Paramètres avancés</b> s'affiche.
-                    <p><img alt="Fenêtre Graphique - Paramètres avancés" src="../../../../../../common/main/resources/help/fr/images/chartsettings_layout.png" /></p>
-                    <p>L'onglet <b>Disposition</b> vous permet de modifier la disposition des éléments de graphique.</p>
-                    <ul>
-                        <li>
-                            Définissez la position du <b>Titre du graphique</b> sur votre graphique en sélectionnant l'option voulue dans la liste déroulante:
-                            <ul>
-                                <li><b>Aucun</b> - pour ne pas afficher le titre du graphique,</li>
-                                <li><b>Superposition</b> pour superposer et centrer le titre sur la zone de tracé,</li>
-                                <li><b>Sans superposition</b> pour afficher le titre au-dessus de la zone de tracé.</li>
-                            </ul>
-                        </li>
-                        <li>
-                            Spécifiez la position de la <b>Légende</b> sur votre graphique en sélectionnant l'option voulue dans la liste déroulante:
-                            <ul>
-                                <li><b>Aucun</b> - pour ne pas afficher la légende,</li>
-                                <li><b>En bas</b> pour afficher la légende et l'aligner au bas de la zone de tracé,</li>
-                                <li><b>En haut </b>pour afficher la légende et l'aligner en haut de la zone de tracé,</li>
-                                <li><b>À droite</b> pour afficher la légende et l'aligner à droite de la zone de tracé,</li>
-                                <li><b>À gauche</b> pour afficher la légende et l'aligner à gauche de la zone de tracé,</li>
-                                <li><b>Superposition à gauche</b> pour superposer et centrer la légende à gauche de la zone de tracé,</li>
-                                <li><b>Superposition à droite</b> pour superposer et centrer la légende à droite de la zone de tracé.</li>
-                            </ul>
-                        </li>
-                        <li>
-                            Spécifiez les paramètres des <b>Étiquettes de données</b> (c'est-à-dire les étiquettes de texte représentant les valeurs exactes des points de données):<br />
-                            <ul>
-                                <li>
-                                    Définissez la position des <b>Étiquettes de données</b> par rapport aux points de données en sélectionnant l'option nécessaire dans la liste déroulante. Les options disponibles varient en fonction du type de graphique sélectionné.
-                                    <ul>
-                                        <li>Pour les graphiques en <b>Colonnes/Barres</b>, vous pouvez choisir les options suivantes: <b>Aucun</b>, <b>Au centre</b>, <b>En bas à l'intérieur</b>, <b>En haut à l'intérieur</b>, <b>En haut à l'extérieur</b>.</li>
-                                        <li>Pour les graphiques en <b>Ligne/ Nuage de points (XY)/Boursier</b>, vous pouvez choisir les options suivantes: Aucun, Au centre, <b>À</b> <b>droite</b>, <b>À</b> <b>gauche</b>, <b>En haut</b>, <b>En bas</b>.</li>
-                                        <li>Pour les graphiques <b>Secteur</b>, vous pouvez choisir les options suivantes: <b>Aucun</b>, <b>Au centre</b>, <b>Ajuster à la largeur</b>, <b>En haut à l'intérieur</b>, <b>En haut à l'extérieur</b>.</li>
-                                        <li>Pour les graphiques <b>En aire</b> ainsi que pour les graphiques <b>3D en Colonnes</b>, <b>En ligne</b>, <b>En barres</b>, <b>Radar</b> et <b>Combo</b> vous pouvez choisir les options suivantes: <b>Aucun</b>, <b>Au centre</b>.</li>
-                                    </ul>
-                                </li>
-                                <li>Sélectionnez les données que vous souhaitez inclure dans vos étiquettes en cochant les cases correspondantes: <b>Nom de série</b>, <b>Nom de catégorie</b>, <b>Valeur</b>,</li>
-                                <li>Saisissez un caractère (virgule, point-virgule, etc.) que vous souhaitez utiliser pour séparer plusieurs étiquettes dans le champ de saisie <b>Séparateur des étiquettes de données</b>.</li>
-                            </ul>
-                        </li>
-                        <li><b>Lignes</b> - permet de choisir un style de ligne pour les graphiques en<b> Ligne/Nuage de points (XY</b>). Vous pouvez choisir parmi les options suivantes: <b>Droit</b> pour utiliser des lignes droites entre les points de données, <b>Lisse</b> pour utiliser des courbes lisses entre les points de données, ou<b> Rien</b> pour ne pas afficher les lignes.</li>
-                        <li>
-                            <b>Marqueurs</b> - sert à spécifier si les marqueurs doivent être affichés (si la case est cochée) ou non (si la case n'est pas cochée) pour les graphiques <b>Ligne/Nuage de points (XY</b>).
-                            <p class="note"><b>Remarque</b>: les options <b>Lignes</b> et <b>Marqueurs</b> sont disponibles uniquement pour les graphiques <b>en Ligne</b> et <b>Ligne/Nuage de points (XY</b>).</p>
-                        </li>
-                    </ul>
-                    <p><img alt="Fenêtre Graphique - Paramètres avancés" src="../../../../../../common/main/resources/help/fr/images/chartsettings_verticalaxis.png" /></p>
-                    <p>L'onglet <b>Axe vertical</b> vous permet de modifier les paramètres de l'axe vertical, également appelés axe des valeurs ou axe y, qui affiche des valeurs numériques. Veuillez noter que l'axe vertical sera l'axe des catégories qui affiche des étiquettes de texte pour les graphiques <b>En barres</b>. Dans ce cas, les options de l'onglet <b>Axe vertical</b> correspondront à celles décrites dans la section suivante. Pour les Graphiques <b>Nuage de points (XY</b>), les deux axes sont des axes de valeur.</p>
-                    <p class="note"><b>Remarque</b>: les sections <b>Paramètres des axes</b> et <b>Quadrillage</b> seront désactivées pour les <b>Graphiques à secteurs</b>, car les graphiques de ce type n'ont ni axes ni lignes de quadrillage.</p>
-                    <ul>
-                        <li>Sélectionnez <b>Masquer </b>pour masquer l'axe vertical du graphique, laissez cette option décochée pour afficher l'axe.</li>
-                        <li>
-                            Définissez l'orientation du <b>Titre</b> en choisissant l'option appropriée de la liste déroulante:
-                            <ul>
-                                <li><b>Rien</b> pour ne pas afficher le titre de l'axe vertical</li>
-                                <li><b>Incliné</b> pour afficher le titre de bas en haut à gauche de l'axe vertical,</li>
-                                <li><b>Horizontal</b> pour afficher le titre horizontalement à gauche de l'axe vertical.</li>
-                            </ul>
-                        </li>
-                        <li><b>Valeur minimale</b> sert à définir la valeur la plus basse à afficher au début de l'axe vertical. L'option <b>Auto</b> est sélectionnée par défaut, dans ce cas la valeur minimale est calculée automatiquement en fonction de la plage de données sélectionnée. Vous pouvez sélectionner l'option <b>Fixé</b> dans la liste déroulante et spécifier une valeur différente dans le champ de saisie sur la droite.</li>
-                        <li><b>Valeur maximale</b> sert à définir la valeur la plus élevée à afficher à la fin de l'axe vertical. L'option <b>Auto</b> est sélectionnée par défaut, dans ce cas la valeur maximale est calculée automatiquement en fonction de la plage de données sélectionnée. Vous pouvez sélectionner l'option <b>Fixé</b> dans la liste déroulante et spécifier une valeur différente dans le champ de saisie sur la droite.</li>
-                        <li><b>Croisement de l'axe</b> - sert à spécifier un point sur l'axe vertical où l'axe horizontal doit le traverser. L'option <b>Auto</b> est sélectionnée par défaut, dans ce cas la valeur du point d'intersection est calculée automatiquement en fonction de la plage de données sélectionnée. Vous pouvez sélectionner l'option <b>Valeur</b> dans la liste déroulante et spécifier une valeur différente dans le champ de saisie à droite, ou définir le point d'intersection des axes à la <b>Valeur minimum/maximum</b> sur l'axe vertical.</li>
-                        <li><b>Unités d'affichage</b> - sert à déterminer la représentation des valeurs numériques le long de l'axe vertical. Cette option peut être utile si vous travaillez avec de grands nombres et souhaitez que les valeurs sur l'axe soient affichées de manière plus compacte et plus lisible (par exemple, vous pouvez représenter 50 000 comme 50 en utilisant les unités d'affichage de <b>Milliers</b>). Sélectionnez les unités souhaitées dans la liste déroulante: <b>Centaines</b>, <b>Milliers</b>, <b>10 000</b>, <b>100 000</b>, <b>Millions</b>, <b>10 000 000</b>, <b>100 000 000</b>, <b>Milliards</b>, <b>Billions</b>, ou choisissez l'option <b>Rien</b> pour retourner aux unités par défaut.</li>
-                        <li><b>Valeurs dans l'ordre inverse</b> - sert à afficher les valeurs dans la direction opposée. Lorsque la case n'est pas cochée, la valeur la plus basse est en bas et la valeur la plus haute est en haut de l'axe. Lorsque la case est cochée, les valeurs sont triées de haut en bas.</li>
-                        <li><b>Échelle logarithmique</b> - sert à activer l'échelle logarithmique pour la Base définie par l'utilisateur.</li>
-                        <li>
-                            La section <b>Options de graduations</b> permet d'ajuster l'apparence des graduations sur l'échelle verticale. Les graduations du type principal sont les divisions à plus grande échelle qui peuvent avoir des étiquettes affichant des valeurs numériques. Les graduations du type secondaire sont les subdivisions d'échelle qui sont placées entre les graduations principales et n'ont pas d'étiquettes. Les graduations définissent également l'endroit où le quadrillage peut être affiché, si l'option correspondante est définie dans l'onglet <b>Disposition</b>. Les listes déroulantes <b>Type principal/secondaire</b> contiennent les options de placement suivantes:
-                            <ul>
-                                <li><b>Aucun</b> pour ne pas afficher les graduations principales/secondaires,</li>
-                                <li><b>Sur l'axe</b> pour afficher les graduations principales/secondaires des deux côtés de l'axe, </li>
-                                <li><b>Dans</b> pour afficher les graduations majeures/mineures dans l'axe,</li>
-                                <li><b><b>À</b> l'extérieur</b> pour afficher les graduations principales/secondaires à l'extérieur de l'axe.</li>
-                            </ul>
-                        </li>
-                        <li>
-                            La section Options d'étiquettes permet d'ajuster l'apparence des étiquettes de graduations du type principal qui affichent des valeurs. Pour spécifier la <b>Position de l'étiquette</b> par rapport à l'axe vertical, sélectionnez l'option voulue dans la liste déroulante:
-                            <ul>
-                                <li><b>Aucun</b> pour ne pas afficher les étiquettes de graduations,</li>
-                                <li><b>Bas </b>pour afficher les étiquettes de graduations à gauche de la zone de tracé,</li>
-                                <li><b>Haut</b> pour afficher les étiquettes de graduations à droite de la zone de tracé,</li>
-                                <li><b>À côté de l'axe</b> pour afficher les étiquettes de graduations à côté de l'axe.</li>
-                                <li>
-                                    Pour définir le <b>Format d'étiquette</b> cliquez sur le bouton format d'étiquette et choisissez la catégorie appropriée.
-                                    <p>Les catégories du format d'étiquette disponibles:</p>
-                                    <ul>
-                                        <li>Général</li>
-                                        <li>Nombre</li>
-                                        <li>Scientifique</li>
-                                        <li>Comptabilité</li>
-                                        <li>Monétaire</li>
-                                        <li>Date</li>
-                                        <li>Heure</li>
-                                        <li>Pourcentage</li>
-                                        <li>Fraction</li>
-                                        <li>Texte</li>
-                                        <li>Personnalisé</li>
-                                    </ul>
-                                    <p>Les options du format d'étiquette varient en fonction de la catégorie sélectionné. Pour en savoir plus sur la modification du format de nombre, veuillez consulter <a href="https://helpcenter.onlyoffice.com/ONLYOFFICE-Editors/ONLYOFFICE-Spreadsheet-Editor/UsageInstructions/ChangeNumberFormat.aspx">cette page</a>.</p>
-                                </li>
-                                <li>Activez <b>Lié à la source</b> pour conserver la représentation de nombre de la source de données du graphique.</li>
-                            </ul>
-                        </li>
-                    </ul>
-                    <p>
-                        <img alt="Fenêtre Graphique - Paramètres avancés" src="../../../../../../common/main/resources/help/fr/images/chartsettings_secondaryaxis1.png" />
-                    </p>
-                    <p class="note"><b>Remarque</b>: Les axes secondaires sont disponibles sur les graphiques <b>Combo </b>uniquement.</p>
-                    <p><b>Axes secondaires</b> sont utiles pour des graphiques Combo lorsque les nombres varient considérablement, ou lorsque des types de données mixtes sont utilisés pour créer un graphique. Avec des <b>axes secondaires</b> on peut lire et comprendre un graphique combiné plus facilement.</p>
-                    <p>L'onglet Axe vertical/horizontal secondaire s'affiche lorsque vous choisissez une série de données appropriée pour votre graphique combiné. Les options et les paramètres disponibles sous l'onglet <b>Axe vertical/horizontal secondaire</b> sont les mêmes que ceux sous l'onglet Axe vertical/horizontal. Pour une description détaillée des options disponibles sous l'onglet <b>Axe vertical/horizontal</b>, veuillez consulter les sections appropriées ci-dessus/ci-dessous.</p>
-                    <p><img alt="Fenêtre Graphique - Paramètres avancés" src="../../../../../../common/main/resources/help/fr/images/chartsettings_horizontalaxis.png" /></p>
-                    <p>L'onglet <b>Axe horizontal</b> vous permet de modifier les paramètres de l'axe horizontal, également appelés axe des catégories ou axe x, qui affiche des étiquettes textuels. Veuillez noter que l'axe horizontal sera l'axe des valeurs qui affiche des valeurs numériques pour les graphiques <b>En barres</b>. Dans ce cas, les options de l'onglet <b>Axe horizontal</b> correspondent à celles décrites dans la section précédente. Pour les Graphiques <b>Nuage de points (XY</b>), les deux axes sont des axes de valeur.</p>
-                    <ul>
-                        <li>Sélectionnez <b>Masquer</b> pour masquer l'axe horizontal du graphique, laissez cette option décochée pour afficher l'axe.</li>
-                        <li>
-                            Définissez l'orientation du <b>Titre</b> en choisissant l'option appropriée de la liste déroulante:
-                            <ul>
-                                <li><b>Aucun</b> - pour ne pas afficher le titre de l'axe horizontal,</li>
-                                <li><b>Sans superposition</b> pour afficher le titre en-dessous de l'axe horizontal.</li>
-                            </ul>
-                        </li>
-                        <li><b>Quadrillage</b> permet de spécifier les lignes du <b>Quadrillage horizontal</b> que vous souhaitez afficher en sélectionnant l'option voulue dans la liste déroulante: <b>Aucun</b>, <b>Principal</b>, <b>Secondaire</b> ou <b>Principales et secondaires</b>.</li>
-                        <li><b>Croisement de l'axe</b> - sert à spécifier un point sur l'axe horizontal où l'axe vertical doit le traverser. L'option <b>Auto</b> est sélectionnée par défaut, dans ce cas la valeur du point d'intersection est calculée automatiquement en fonction de la plage de données sélectionnée. Vous pouvez sélectionner l'option <b>Valeur</b> dans la liste déroulante et spécifier une valeur différente dans le champ de saisie à droite, ou définir le point d'intersection des axes à la Valeur minimale/maximale (correspondant à la première et la dernière catégorie) sur l'axe vertical.</li>
-                        <li><b>Position de l'axe</b> - sert à spécifier où les étiquettes de l'axe doivent être placés: <b>Graduations</b> ou <b>Entre graduations</b>.</li>
-                        <li><b>Valeurs dans l'ordre inverse</b> - sert à afficher les catégories dans la direction opposée. Lorsque la case est désactivée, les valeurs sont affichées de gauche à droite. Lorsque la case est activée, les valeurs sont affichées de droite à gauche.</li>
-                        <li>
-                            La section <b>Options de graduations</b> permet d'ajuster l'apparence des graduations sur l'échelle horizontale. Les graduations du type principal sont les divisions à plus grande échelle qui peuvent avoir des étiquettes affichant des valeurs de catégorie. Les graduations secondaires sont les divisions à moins grande d'échelle qui sont placées entre les graduations principales et n'ont pas d'étiquettes. Les graduations définissent également l'endroit où le quadrillage peut être affiché, si l'option correspondante est définie dans l'onglet <b>Disposition</b>. Vous pouvez ajuster les paramètres de graduation suivants:
-                            <ul>
-                                <li>Type principale/secondaire - sert à spécifier les options de placement suivantes: <b>Aucun</b> pour ne pas afficher les graduations principales/secondaires, <b>Sur l'axe</b> pour afficher les graduations principales/secondaires des deux côtés de l'axe, <b>Dans</b> pour afficher les graduations principales/secondaires dans l'axe, <b>À l'extérieur</b> pour afficher les graduations principales/secondaires à l'extérieur de l'axe.</li>
-                                <li><b>Intervalle entre les graduations</b> - sert à spécifier le nombre de catégories à afficher entre deux marques de graduation adjacentes.</li>
-                            </ul>
-                        </li>
-                        <li>
-                            La section <b>Options d'étiquettes</b> permet d'ajuster l'apparence des étiquettes qui affichent des catégories.
-                            <ul>
-                                <li><b>Position de l'étiquette</b> sert à spécifier où les étiquettes de l'axe doivent être placés par rapport à l'axe horizontal: Sélectionnez l'option souhaitée dans la liste déroulante: <b>Rien</b> pour ne pas afficher les étiquettes de catégorie, <b>En bas</b> pour afficher les étiquettes de catégorie au bas de la zone de tracé, <b>En haut</b> pour afficher les étiquettes de catégorie en haut de la zone de tracé, <b>À côté de l'axe</b> pour afficher les étiquettes de catégorie à côté de l'axe.</li>
-                                <li><b>Distance de l'étiquette de l'axe</b> - sert à spécifier la distance entre les étiquettes et l'axe. Spécifiez la valeur nécessaire dans le champ situé à droite. Plus la valeur que vous définissez est élevée, plus la distance entre l'axe et les étiquettes est grande.</li>
-                                <li><b>Intervalle entre les étiquettes</b> - sert à spécifier la fréquence à laquelle les étiquettes doivent être affichés. L'option <b>Auto</b> est sélectionnée par défaut, dans ce cas les étiquettes sont affichés pour chaque catégorie. Vous pouvez sélectionner l'option <b>Manuel</b> dans la liste déroulante et spécifier la valeur voulue dans le champ de saisie sur la droite. Par exemple, entrez 2 pour afficher les étiquettes pour une catégorie sur deux.</li>
-                                <li>
-                                    Pour définir le <b>Format d'étiquette</b> cliquez sur le bouton format d'étiquette et choisissez la catégorie appropriée.
-                                    <p>Les catégories du format d'étiquette disponibles:</p>
-                                    <ul>
-                                        <li>Général</li>
-                                        <li>Nombre</li>
-                                        <li>Scientifique</li>
-                                        <li>Comptabilité</li>
-                                        <li>Monétaire</li>
-                                        <li>Date</li>
-                                        <li>Heure</li>
-                                        <li>Pourcentage</li>
-                                        <li>Fraction</li>
-                                        <li>Texte</li>
-                                        <li>Personnalisé</li>
-                                    </ul>
-                                    <p>Les options du format d'étiquette varient en fonction de la catégorie sélectionné. Pour en savoir plus sur la modification du format de nombre, veuillez consulter <a href="https://helpcenter.onlyoffice.com/ONLYOFFICE-Editors/ONLYOFFICE-Spreadsheet-Editor/UsageInstructions/ChangeNumberFormat.aspx">cette page</a>.</p>
-                                </li>
-                                <li>Activez <b>Lié à la source</b> pour conserver la représentation de nombre de la source de données du graphique.</li>
-                            </ul>
-                        </li>
-                    </ul>
-                    <p><img alt="La fenêtre Graphique - Paramètres avancés Alignement dans une cellule" src="../../../../../../common/main/resources/help/fr/images/chartsettings_cellsnapping.png" /></p>
-                    <p>L'onglet Accrochage à la cellule comprend les options suivantes:</p>
-                    <ul>
-                        <li><b>Déplacer et dimensionner avec des cellules</b> - cette option permet de placer le graphique derrière la cellule. Quand une cellule se déplace (par exemple: insertion ou suppression des lignes/colonnes), le graphique se déplace aussi. Quand vous ajustez la largeur ou la hauteur de la cellule, la dimension du graphique s'ajuste aussi.</li>
-                        <li><b>Déplacer sans dimensionner avec les cellules</b> - cette option permet de placer le graphique derrière la cellule mais d'empêcher son redimensionnement. Quand une cellule se déplace, le graphique se déplace aussi, mais si vous redimensionnez la cellule, le graphique demeure inchangé.</li>
-                        <li><b>Ne pas déplacer et dimensionner avec les cellules</b> - cette option empêche le déplacement ou redimensionnement du graphique si la position ou la dimension de la cellule restent inchangées.</li>
-                    </ul>
-                    <p><img alt="La fenêtre Graphique - Paramètres avancés" src="../../../../../../common/main/resources/help/fr/images/chartsettings_alternativetext.png" /></p>
-                    <p>L'onglet <b>Texte de remplacement</b> permet de spécifier un <b>Titre</b> et une <b>Description</b> qui sera lue aux personnes avec des déficiences cognitives ou visuelles pour les aider à mieux comprendre l'information du graphique.</p>
-                </li>
-            </ol>
-            <hr />
-            <h3>Déplacer et redimensionner des graphiques</h3>
-            <p><img class="floatleft" alt="Déplacer le graphique" src="../images/moving_chart.png" />Une fois le graphique ajouté, on peut également modifier sa taille et sa position. Pour changer la taille du graphique, faites glisser les petits carreaux  <span class="icon icon-resize_square"></span> situés sur ses bords. Pour garder les proportions de l'objet sélectionné lors du redimensionnement, maintenez la touche <b>Maj</b> enfoncée et faites glisser l'une des icônes de coin.</p>
-            <p>Pour modifier la position du graphique, utilisez l'icône <span class="icon icon-arrow"></span> qui apparaît si vous placez le curseur de votre souris sur le graphique. Faites glisser l'objet vers la position choisie sans relâcher le bouton de la souris. Lorsque vous déplacez le graphique, des lignes de guidage s'affichent pour vous aider à positionner l'objet sur la page avec précision (si un style d'habillage autre que aligné est sélectionné).</p>
-            <p class="note">
-                <b>Remarque</b>: la liste des raccourcis clavier qui peuvent être utilisés lorsque vous travaillez avec des objets est disponible <a href="../HelpfulHints/KeyboardShortcuts.htm#workwithobjects" onclick="onhyperlinkclick(this)">ici</a>.
-            </p>
-            <hr />
-            <h3>Modifier les éléments de graphique</h3>
-            <p>Pour modifier le <b>Titre</b> du graphique, sélectionnez le texte par défaut à l'aide de la souris et saisissez le vôtre à la place.</p>
-            <p>Pour modifier la mise en forme de la police dans les éléments de texte, tels que le titre du graphique, les titres des axes, les entrées de légende, les étiquettes de données, etc., sélectionnez l'élément de texte nécessaire en cliquant dessus. Utilisez ensuite les icônes de l'onglet <b>Accueil</b> de la barre d'outils supérieure pour modifier <a href="../UsageInstructions/FontTypeSizeColor.htm" onclick="onhyperlinkclick(this)">le type de police, la taille, la couleur</a> ou <a href="../UsageInstructions/DecorationStyles.htm" onclick="onhyperlinkclick(this)">le style de décoration</a>.</p>
-            <p>Une fois le graphique sélectionné, l'icône <b>Paramètres de la forme</b> <span class="icon icon-shape_settings_icon"></span> est aussi disponible à la droite car une forme est utilisé en arrière plan du graphique. Vous pouvez appuyer sur cette icône pour accéder l'onglet <b>Paramètres de la forme</b> dans la barre latérale droite et configurer le <a href="../UsageInstructions/InsertAutoshapes.htm#shape_fill" onclick="onhyperlinkclick(this)"><b>Remplissage</b></a> et le <a href="../UsageInstructions/InsertAutoshapes.htm#shape_stroke" onclick="onhyperlinkclick(this)"><b>Ligne</b></a> de la forme. Veuillez noter qu'on ne peut pas modifier le type de la forme.</p>
-            <p>
-                Sous l'onglet <b>Paramètres de la forme</b> sur le panneau de droit, vous pouvez configurer la zone du graphique là-même aussi que les éléments du graphique tels que <em>la zone de tracé</em>, <em>la série de données</em>, <em>le titre du graphique</em>, <em>la légende</em> et les autres et ajouter les différents types de remplissage. Sélectionnez l'élément du graphique nécessaire en cliquant sur le bouton gauche de la souris et choisissez le type de remplissage approprié: <em>couleur de remplissage</em>, <em>remplissage en dégradé</em>,<em> image ou texture</em>, <em>modèle</em>. Configurez les paramètres du remplissage et spécifier le niveau <em>d'opacité </em> si nécessaire. Lorsque vous sélectionnez l'axe vertical ou horizontal ou le quadrillage, vous pouvez configurer le trait seulement sous l'onglet <b>Paramètres de la forme</b>: <em>couleur</em>, <em>largeur</em>, <em>taille</em> et <em>opacité</em>. Pour plus de détails sur utilisation des couleurs de la forme, du remplissage et du trait veuillez accéder à <a href="../UsageInstructions/InsertAutoshapes.htm" onclick="onhyperlinkclick(this)">cette page</a>.
-            </p>
-            <p class="note"><b>Remarque</b>: l'option <b>Ajouter un ombre</b> est aussi disponible sous l'onglet <b>Paramètres de la forme</b>, mais elle est désactivée pour les éléments du graphique.</p>
-            <p>Si vous voulez redimensionner les éléments du graphique, sélectionnez l'élément nécessaire en cliquant sur le bouton gauche de la souris et faites glisser un des huit carreaux blancs <span class="icon icon-resize_square"></span> le long du périmètre de l'élément.</p>
-            <p><span class="big big-resizeelement"></span></p>
-            <p>Pour modifier la position d'un élément, cliquez sur cet élément avec le bouton gauche de souris, vérifiez si le curseur est devenu <span class="icon icon-arrow"></span>, maintenez le bouton gauche de la souris enfoncé et faites-le glisser vers la position souhaité.</p>
-            <p><span class="big big-moveelement"></span></p>
-            <p>Pour supprimer un élément de graphique, sélectionnez-le en cliquant sur le bouton gauche et appuyez sur la touche <b>Suppr</b>.</p>
-            <p>Vous pouvez également faire pivoter les graphiques 3D à l'aide de la souris. Faites un clic gauche dans la zone de tracé et maintenez le bouton de la souris enfoncé. Faites glisser le curseur sans relâcher le bouton de la souris pour modifier l'orientation du graphique 3D.</p>
-            <p><img alt="Graphique 3D" src="../../../../../../common/main/resources/help/fr/images/3dchart.png" /></p>
-            <hr />
-            <h3>Ajuster les paramètres du graphique</h3>
-            <p><img class="floatleft" alt="L'onglet Paramètres du graphique" src="../images/right_chart.png" /></p>
-            <p>Certains paramètres du graphique peuvent être modifiés en utilisant l'onglet <b>Paramètres du graphique</b> de la barre latérale droite. Pour l'activer, cliquez sur le graphique et sélectionne l'icône <b>Paramètres du graphique</b> <span class="icon icon-chart_settings_icon"></span> à droite. Vous pouvez y modifier les paramètres suivants:</p>
-            <ul style="margin-left: 280px;">
-                <li><b>Taille</b> est utilisée pour afficher la <b>Largeur</b> et la <b>Hauteur</b> du graphique actuel.</li>
-                <li><b>Style d'habillage</b> sert à sélectionner un des styles d'habillage - aligné sur le texte, carré, rapproché, au travers, haut et bas, devant le texte, derrière le texte (pour en savoir plus, consultez la section des paramètres avancés ci-dessous).</li>
-                <li>
-                    <b>Changer le type de graphique</b> permet de modifier le type et/ou le style du graphique sélectionné.
-                    <p>Pour sélectionner le <b>Style</b> de graphique nécessaire, utilisez le deuxième menu déroulant de la section <b>Modifier le type de graphique</b>.</p>
-                </li>
-                <li>
-                    <b>Modifier les données</b> sert à ouvrir la fenêtre Éditeur de graphique.
-                    <p class="note"><b>Remarque</b>: pour ouvrir rapidement la fenêtre <b>Éditeur de graphique</b>, vous pouvez également double-cliquer sur le graphique dans le document.</p>
-                </li>
-            </ul>
-            <p>Certains paramètres de l'image peuvent être également modifiés en utilisant <b>le menu contextuel</b>. Les options du menu sont les suivantes:</p>
-            <ul>
-                <li><b>Couper</b>, <b>Copier</b>, <b>Coller</b> - les options nécessaires pour couper ou coller le texte / l'objet sélectionné et coller un passage de texte précédemment coupé / copié ou un objet à la position actuelle du curseur.</li>
-                <li><b>Organiser</b> sert à placer le graphique sélectionné au premier plan, envoyer à l'arrière-plan, avancer ou reculer ainsi que grouper ou dégrouper des graphiques pour effectuer des opérations avec plusieurs à la fois. . Pour en savoir plus sur l'organisation des objets, vous pouvez vous référer à <a href="../UsageInstructions/AlignArrangeObjects.htm" onclick="onhyperlinkclick(this)">cette page</a>.</li>
-                <li><b>Aligner</b> sert à aligner le texte à gauche, au centre, à droite, en haut, au milieu, en bas. Pour en savoir plus sur l'alignement des objets, vous pouvez vous référer à <a href="../UsageInstructions/AlignArrangeObjects.htm" onclick="onhyperlinkclick(this)">cette page</a>.</li>
-                <li><b>Style d'habillage</b> sert à sélectionner un des styles d'habillage - aligné sur le texte, carré, rapproché, au travers, haut et bas, devant le texte, derrière le texte. L'option <b>Modifier la limite d'habillage</b> n'est pas disponible pour les graphiques.</li>
-                <li><b>Modifier les données</b> sert à ouvrir la fenêtre Éditeur de graphique.</li>
-                <li><b>Paramètres avancés du graphique</b> sert à ouvrir la fenêtre Graphique - Paramètres avancés.</li>
-            </ul>
-            <p>En outre, la configuration de Rotation 3D est disponible pour des graphiques 3D:</p>
-            <p><img class="floatleft" alt="L'onglet Paramètres du graphique" src="../../../../../../common/main/resources/help/fr/images/right_chart_3d.png" /></p>
-            <ul style="margin-left: 280px;">
-                <li><b>Rotation X</b> - définissez la valeur de rotation de l'axe X en utilisant le clavier ou les flèches <em>Gauche</em> et <em>Droite</em>.</li>
-                <li><b>Rotation Y</b> - définissez la valeur de rotation de l'axe Y en utilisant le clavier ou les flèches <em>Haut</em> et <em>Bas</em>.</li>
-                <li><b>Perspective</b> - définissez la valeur appropriée de profondeur en utilisant le clavier ou les flèches <em>Rétrécir le champ</em> ou <em>Élargir le champ</em>.</li>
-                <li>Axes à angle droit sert à définir l'angle de l'axe à droite.</li>
-                <li><b>Mise à l'échelle automatique</b> - activez cette option pour mettre automatiquement à l'échelle la profondeur et la hauteur du graphique ou désactivez cette option pour définir manuellement la profondeur et la hauteur.</li>
-                <li><b>Profondeur (% de la base)</b> - définissez la profondeur en utilisant le clavier ou le flèches.</li>
-                <li><b>Hauteur (% de la base)</b> - définissez la hauteur en utilisant le clavier ou le flèches.</li>
-                <li><b>Rotation par défaut</b> - restaurer les paramètres 3D par défaut.
-                <p class="note">Veuillez noter que c'est pas possible de modifier chaque élément du graphique, tous paramètres seront appliqués au graphique dans son ensemble.</p></li>
-            </ul>
-                <hr />
-                <p>Pour modifier les paramètres avancés, cliquez sur le graphique avec le bouton droit de la souris et sélectionnez <b>Paramètres avancés du graphique</b> du menu contextuel ou cliquez sur le lien de la barre latérale droite <b>Afficher les paramètres avancés</b>. La fenêtre de paramètres du graphique s'ouvre:</p>
-                <p><img alt="La fenêtre Graphique - Paramètres avancés Taille" src="../images/chart_properties.png" /></p>
-                <p>L'onglet <b>Taille</b> comporte les paramètres suivants:</p>
-                <ul>
-                    <li><b>Largeur</b> et <b>Hauteur</b> utilisez ces options pour changer la largeur et/ou la hauteur du graphique. Lorsque le bouton <b>Proportions constantes</b> <div class="icon icon-constantproportions"></div> est activé (dans ce cas, il ressemble à ceci ), <div class="icon icon-constantproportionsactivated"></div>la largeur et la hauteur seront changées en même temps, le ratio d'aspect du graphique original sera préservé.</li>
-                </ul>
-                <p><img alt="La fenêtre Graphique - Paramètres avancés Habillage du texte" src="../images/chart_properties_1.png" /></p>
-                <p>L'onglet <b>Habillage du texte</b> contient les paramètres suivants:</p>
-                <ul>
-                    <li>
-                        <b>Style d'habillage</b> - utilisez cette option pour changer la manière dont le graphique est positionné par rapport au texte: il peut faire partie du texte (si vous sélectionnez le style « aligné sur le texte ») ou être contourné par le texte de tous les côtés (si vous sélectionnez l'un des autres styles).
-                        <ul>
-                            <li>
-                                <p><div class="icon icon-wrappingstyle_inline"></div> <b>En ligne</b> - le graphique fait partie du texte, comme un caractère, ainsi si le texte est déplacé, le graphique est déplacé lui aussi. Dans ce cas-là les options de position ne sont pas accessibles.</p>
-                                <p>Si vous sélectionnez un des styles suivants, vous pouvez déplacer le graphique indépendamment du texte et définir sa position exacte:</p>
-                            </li>
-                            <li><p><div class="icon icon-wrappingstyle_square"></div> <b>Carré</b> - le texte est ajusté autour des bords du graphique.</p></li>
-                            <li><p><div class="icon icon-wrappingstyle_tight"></div> <b>Rapproché</b> - le texte est ajusté sur le contour du graphique.</p></li>
-                            <li><p><div class="icon icon-wrappingstyle_through"></div> <b>Au travers</b> - le texte est ajusté autour des bords du graphique et occupe l'espace vide à l'intérieur de celui-ci.</p></li>
-                            <li><p><div class="icon icon-wrappingstyle_topandbottom"></div> <b>Haut et bas</b> - le texte est ajusté en haut et en bas du graphique.</p></li>
-                            <li><p><div class="icon icon-wrappingstyle_infront"></div> <b>Devant le texte</b> -  le graphique est affiché sur le texte.</p></li>
-                            <li><p><div class="icon icon-wrappingstyle_behind"></div> <b>Derrière le texte</b> - le texte est affiché sur le graphique.</p></li>
-                        </ul>
-                    </li>
-                </ul>
-                <p>Si vous avez choisi le style <b>carré</b>, <b>rapproché</b>, <b>au travers</b>, <b>haut et bas</b>, vous avez la possibilité de configurer des paramètres supplémentaires - <b>Distance du texte</b> de tous les côtés (haut, bas, droit, gauche).</p>
-                <p id="position"><img alt="La fenêtre Graphique - Paramètres avancés Position" src="../images/chart_properties_2.png" /></p>
-                <p>L'onglet <b>Position</b> n'est disponible qu'au cas où vous choisissez le style d'habillage autre que 'aligné sur le texte'. Cet onglet contient les paramètres suivants qui varient selon le type d'habillage sélectionné:</p>
-                <ul>
-                    <li>
-                        La section <b>Horizontal</b> vous permet de sélectionner l'un des trois types de positionnement de graphique suivants:
-                        <ul>
-                            <li><b>Alignement</b> (gauche, centre, droite) <b>par rapport au</b> caractère, à la colonne, à la marge de gauche, à la marge, à la page ou à la marge de droite,</li>
-                            <li><b>Position absolue</b> mesurée en unités absolues, c.-à-d. <b>Centimètres/Points/Pouces</b> (selon l'option spécifiée dans l'onglet <b>Fichier</b> -> <b>Paramètres avancés...</b>) <b>à droite</b> du caractère, de la colonne, de la marge de gauche, de la marge, de la page ou de la marge de droite,</li>
-                            <li><b>Position relative</b> mesurée en pourcentage <b>par rapport à</b> la marge gauche, à la marge, à la page ou à la marge de droite.</li>
-                        </ul>
-                    </li>
-                    <li>
-                        La section <b>Vertical</b> vous permet de sélectionner l'un des trois types de positionnement de graphique suivants:
-                        <ul>
-                            <li><b>Alignement</b> (haut, centre, bas) <b>par rapport à</b> la ligne, à la marge, à la marge inférieure, au paragraphe, à la page ou à la marge supérieure,</li>
-                            <li><b>Position absolue</b> mesurée en unités absolues, c.-à-d. <b>Centimètres/Points/Pouces</b> (selon l'option spécifiée dans l'onglet <b>Fichier</b> -> <b>Paramètres avancés...</b>) au-dessous de la ligne, de la marge, de la marge inférieure, du paragraphe, de la page ou la marge supérieure,</li>
-                            <li><b>Position relative</b> mesurée en pourcentage <b>par rapport à</b> la marge, à la marge inférieure, à la page ou à la marge supérieure.</li>
-                        </ul>
-                    </li>
-                    <li><b>Déplacer avec le texte</b> détermine si le graphique se déplace en même temps que le texte sur lequel il est aligné.</li>
-                    <li><b>Chevauchement</b> détermine si deux graphiques se chevauchent ou non si vous les faites glisser les unes près des autres sur la page.</li>
-                </ul>
-                <p><img alt="La fenêtre Graphique - Paramètres avancés" src="../images/chart_properties_3.png" /></p>
-                <p>L'onglet <b>Texte de remplacement</b> permet de spécifier un <b>Titre</b> et une <b>Description</b> qui sera lue aux personnes avec des déficiences cognitives ou visuelles pour les aider à mieux comprendre l'information du graphique.</p>
-        </div>
-	</body>
+﻿<!DOCTYPE html>
+<html>
+	<head>
+		<title>Insérer des graphiques</title>
+		<meta charset="utf-8" />
+		<meta name="description" content="Insérer un graphique à votre document et configurer sa position, taille et paramètres" />
+		<link type="text/css" rel="stylesheet" href="../../../../../../common/main/resources/help/editor.css" />
+		<link type = "text/css" rel = "stylesheet" href = "../../images/sprite.css" />
+        <script type="text/javascript" src="../callback.js"></script>
+        <script type="text/javascript" src="../search/js/page-search.js"></script>
+	</head>
+	<body>
+        <div class="mainpart">
+            <div class="search-field">
+                <input id="search" class="searchBar" placeholder="Rechercher" type="text" onkeypress="doSearch(event)">
+            </div>
+            <h1>Insérer des graphiques</h1>
+            <h3>Insérer un graphique</h3>
+            <p>Pour insérer un graphique dans <a href="https://www.onlyoffice.com/fr/document-editor.aspx" target="_blank" onclick="onhyperlinkclick(this)"><b>l'éditeur de documents</b></a>,</p>
+            <ol>
+                <li>Placez le curseur à l'endroit où vous voulez insérer un graphique.</li>
+                <li>Passez à l'onglet <b>Insertion</b> de la barre d'outils supérieure.</li>
+                <li>Cliquez sur <div class="icon icon-insertchart"></div> l'icône <b>Graphique</b> de la barre d'outils supérieure.</li>
+                <li>
+                    Sélectionnez le type de graphique approprié: <details class="details-example"><summary>Graphique à colonnes</summary>
+                        <ul>
+                            <li>Histogramme groupé</li>
+                            <li>Histogramme empilé</li>
+                            <li>Histogramme empilé 100 %</li>
+                            <li>Histogramme groupé en 3D</li>
+                            <li>Histogramme empilé en 3D</li>
+                            <li>Histogramme empilé 100 % en 3D</li>
+                            <li>Histogrammes en 3D</li>
+                        </ul>
+                    </details> <details class="details-example"><summary>Graphiques en ligne</summary>
+                        <ul>
+                            <li>Ligne</li>
+                            <li>Lignes empilées</li>
+                            <li>Lignes empilées 100%</li>
+                            <li>Lignes avec marques de données</li>
+                            <li>Lignes empilées avec marques de données</li>
+                            <li>Lignes empilées 100 % avec des marques de données</li>
+                            <li>Lignes 3D</li>
+                        </ul>
+                    </details> <details class="details-example"><summary>Graphiques en secteurs</summary>
+                        <ul>
+                            <li>Secteurs</li>
+                            <li>Donut</li>
+                            <li>Camembert 3D</li>
+                        </ul>
+                    </details> <details class="details-example"><summary>Graphiques à barres</summary>
+                        <ul>
+                            <li>Barres groupées</li>
+                            <li>Barres empilées</li>
+                            <li>Barres empilées 100 %</li>
+                            <li>Barres groupées en 3D</li>
+                            <li>Barres empilées en 3D</li>
+                            <li>Barres empilées 100 % en 3D</li>
+                        </ul>
+                    </details> <details class="details-example"><summary>Graphiques en aires</summary>
+                        <ul>
+                            <li>Aires</li>
+                            <li>Aires empilées</li>
+                            <li>Aires empilées 100 %</li>
+                        </ul>
+                    </details> <details class="details-example"><summary>Graphiques boursiers</summary></details> <details class="details-example"><summary>Nuage de points (XY)</summary>
+                        <ul>
+                            <li>Disperser</li>
+                            <li>Barres empilées</li>
+                            <li>Disperser avec lignes lissées et marqueurs</li>
+                            <li>Disperser avec lignes lissées</li>
+                            <li>Disperser avec des lignes droites et marqueurs</li>
+                            <li>Disperser avec des lignes droites</li>
+                        </ul>
+                    </details> <details class="details-example"><summary>Radars</summary>
+                        <ul>
+                            <li>Radar</li>
+                            <li>Radar avec marqueurs</li>
+                            <li>Radar plein</li>
+                        </ul>
+                    </details> <details class="details-example"><summary>Graphiques Combo</summary>
+                        <ul>
+                            <li>Histogramme groupé - Courbe</li>
+                            <li>Histogramme groupé - ligne sur un axe secondaire</li>
+                            <li>Aires empilées - histogramme groupé</li>
+                            <li>Combinaison personnalisée</li>
+                        </ul>
+                    </details>
+                    <p class="note"><b>Remarque</b>: <b>L'éditeur de documents ONLYOFFICE</b> prend en charge la modification des graphiques créés dans d'autres applications tels que: <b>Graphiques en pyramides, à barres (pyramides), horizontal/vertical à cylindre, horizontal/vertical à cônes</b>. Vous pouvez ouvrir le fichier comportant tels graphiques et les modifier en utilisant les outils disponibles.</p>
+                </li>
+                <li>
+                    Lorsque la fenêtre <b>Éditeur du graphique</b> s'affiche, vous pouvez saisir les données en utilisant des boutons suivants:
+                    <ul>
+                        <li><div class="icon icon-copy"></div> et <div class="icon icon-paste"></div> pour copier et coller des données</li>
+                        <li><div class="icon icon-undo1"></div> et <div class="icon icon-redo1"></div> pour annuler et rétablir une action</li>
+                        <li><div class="icon icon-insertfunction"></div> pour insérer une fonction</li>
+                        <li><div class="icon icon-decreasedec"></div> et <div class="icon icon-increasedec"></div> pour réduire et ajouter une décimale</li>
+                        <li><img alt="Format numérique" src="../../../../../../common/main/resources/help/fr/images/numberformat.png" /> modifier le format de nombre, c'est à dire l'apparence d'un nombre saisi</li>
+                        <li><img alt="Type de graphique" src="../../../../../../common/main/resources/help/fr/images/charttypebutton.png" /> pour modifier le type de graphique.</li>
+                    </ul>
+                    <p><img alt="Éditeur de graphique" src="../../../../../../common/main/resources/help/fr/images/charteditor.png" /></p>
+                </li>
+                <li>
+                    Cliquez sur le bouton <b>Sélectionner des données</b> dans la fenêtre <b>Éditeur du graphique</b>. La fenêtre <b>Données du graphique</b> s'affiche.
+                    <ol>
+                        <li>
+                            Utilisez la boîte de dialogue <b>Données du graphique</b> pour gérer la <b>Plage de données du graphique</b>, les <b>Entrées de légende (Série)</b>, le <b>Étiquette de l'axe horizontal (abscisse)</b>, et <b>Intervertir ligne/colonne</b>.
+                            <p><img alt="La fenêtre Données du graphique" src="../../../../../../common/main/resources/help/fr/images/chartdata.png" /></p>
+                            <ul>
+                                <li>
+                                    <b>Plage de données du graphique</b> - sélectionnez les données pour votre graphique.
+                                    <ul>
+                                        <li>
+                                            Cliquez sur <div class="icon icon-changerange"></div> l'icône à droite de la boîte <b>Plage de données du graphique</b> pour sélectionner la plage de données.
+                                            <p><img alt="Fenêtre Sélectionner une plage de données" src="../../../../../../common/main/resources/help/fr/images/selectdata.png" /></p>
+                                        </li>
+                                    </ul>
+                                </li>
+                                <li>
+                                    <b>Entrées de légende (Série)</b> - ajouter, modifier ou supprimer les entrées de légende. Tapez ou sélectionnez le nom de série des entrées de légende.
+                                    <ul>
+                                        <li>Dans <b>Entrées de légende (Série)</b>, cliquez sur le bouton <b>Ajouter</b>. </li>
+                                        <li>
+                                            Dans <b>Modifier la série</b>, saisissez une nouvelle entrée de légende ou cliquez sur <div class="icon icon-changerange"></div> l'icône à droite de la zone <b>Nom de la série</b>.
+                                            <p><img alt="La fenêtre Modifier la série" src="../../../../../../common/main/resources/help/fr/images/editseries.png" /></p>
+                                        </li>
+                                    </ul>
+                                </li>
+                                <li>
+                                    <b>Étiquette de l'axe horizontal (abscisse)</b> - modifier le texte de l'étiquette de l'axe.
+                                    <ul>
+                                        <li>Dans <b>Étiquette de l'axe horizontal (abscisse)</b>, cliquez sur <b>Modifier</b>.</li>
+                                        <li>
+                                            Dans <b>Plage de données de l'étiquette de l'axe</b>, saisissez les étiquettes à ajouter ou cliquez sur <div class="icon icon-changerange"></div> l'icône à droite de la zone <b>Plage de données de l'étiquette de l'axe</b> pour sélectionner la plage de données.
+                                            <p><img alt="La fenêtre Étiquettes de l'axe" src="../images/axislabels.png" /></p>
+                                        </li>
+                                    </ul>
+                                </li>
+                                <li><b>Intervertir ligne/colonne</b> - réorganiser la configuration de données dans la feuille de calcul selon vos besoins. Changer de ligne ou de colonne pour afficher des données sur un autre axe. </li>
+                            </ul>
+                        </li>
+                        <li>Cliquez sur <b>OK</b> pour appliquer toutes les modifications et fermer la fenêtre.</li>
+                    </ol>
+                </li>
+                <li>
+                    Cliquez sur le bouton Modifier le type de graphique dans la fenêtre <b>Éditeur du graphique</b> pour choisir le type et le style du graphique. Sélectionnez le graphique approprié dans des sections disponibles: Colonne, Graphique en ligne, Graphique à secteurs, En barres, En aires, Boursier, Nuages de points (XY), Radar, Combo.
+                    <p><img alt="La fenêtre Type de graphique" src="../../../../../../common/main/resources/help/fr/images/charttype.png" /></p>
+                    <p>Lorsque vous choisissez graphiques <b>Combo</b>, la fenêtre <b>Type de graphique</b> représente les séries du graphiques et permet de choisir les types de graphiques à combiner et de sélectionner la série de données à placer sur l'axe secondaire.</p>
+                    <p><img alt="Type de graphique Combo" src="../../../../../../common/main/resources/help/fr/images/charttype_combo.png" /></p>
+                </li>
+                <li>
+                    Paramétrer le graphique en cliquant sur <b>Modifier le graphique</b> dans la fenêtre <b>Éditeur du graphique.</b> La fenêtre <b>Graphique - Paramètres avancés</b> s'affiche.
+                    <p><img alt="Fenêtre Graphique - Paramètres avancés" src="../../../../../../common/main/resources/help/fr/images/chartsettings_layout.png" /></p>
+                    <p>L'onglet <b>Disposition</b> vous permet de modifier la disposition des éléments de graphique.</p>
+                    <ul>
+                        <li>
+                            Définissez la position du <b>Titre du graphique</b> sur votre graphique en sélectionnant l'option voulue dans la liste déroulante:
+                            <ul>
+                                <li><b>Aucun</b> - pour ne pas afficher le titre du graphique,</li>
+                                <li><b>Superposition</b> pour superposer et centrer le titre sur la zone de tracé,</li>
+                                <li><b>Sans superposition</b> pour afficher le titre au-dessus de la zone de tracé.</li>
+                            </ul>
+                        </li>
+                        <li>
+                            Spécifiez la position de la <b>Légende</b> sur votre graphique en sélectionnant l'option voulue dans la liste déroulante:
+                            <ul>
+                                <li><b>Aucun</b> - pour ne pas afficher la légende,</li>
+                                <li><b>En bas</b> pour afficher la légende et l'aligner au bas de la zone de tracé,</li>
+                                <li><b>En haut </b>pour afficher la légende et l'aligner en haut de la zone de tracé,</li>
+                                <li><b>À droite</b> pour afficher la légende et l'aligner à droite de la zone de tracé,</li>
+                                <li><b>À gauche</b> pour afficher la légende et l'aligner à gauche de la zone de tracé,</li>
+                                <li><b>Superposition à gauche</b> pour superposer et centrer la légende à gauche de la zone de tracé,</li>
+                                <li><b>Superposition à droite</b> pour superposer et centrer la légende à droite de la zone de tracé.</li>
+                            </ul>
+                        </li>
+                        <li>
+                            Spécifiez les paramètres des <b>Étiquettes de données</b> (c'est-à-dire les étiquettes de texte représentant les valeurs exactes des points de données):<br />
+                            <ul>
+                                <li>
+                                    Définissez la position des <b>Étiquettes de données</b> par rapport aux points de données en sélectionnant l'option nécessaire dans la liste déroulante. Les options disponibles varient en fonction du type de graphique sélectionné.
+                                    <ul>
+                                        <li>Pour les graphiques en <b>Colonnes/Barres</b>, vous pouvez choisir les options suivantes: <b>Aucun</b>, <b>Au centre</b>, <b>En bas à l'intérieur</b>, <b>En haut à l'intérieur</b>, <b>En haut à l'extérieur</b>.</li>
+                                        <li>Pour les graphiques en <b>Ligne/ Nuage de points (XY)/Boursier</b>, vous pouvez choisir les options suivantes: Aucun, Au centre, <b>À</b> <b>droite</b>, <b>À</b> <b>gauche</b>, <b>En haut</b>, <b>En bas</b>.</li>
+                                        <li>Pour les graphiques <b>Secteur</b>, vous pouvez choisir les options suivantes: <b>Aucun</b>, <b>Au centre</b>, <b>Ajuster à la largeur</b>, <b>En haut à l'intérieur</b>, <b>En haut à l'extérieur</b>.</li>
+                                        <li>Pour les graphiques <b>En aire</b> ainsi que pour les graphiques <b>3D en Colonnes</b>, <b>En ligne</b>, <b>En barres</b>, <b>Radar</b> et <b>Combo</b> vous pouvez choisir les options suivantes: <b>Aucun</b>, <b>Au centre</b>.</li>
+                                    </ul>
+                                </li>
+                                <li>Sélectionnez les données que vous souhaitez inclure dans vos étiquettes en cochant les cases correspondantes: <b>Nom de série</b>, <b>Nom de catégorie</b>, <b>Valeur</b>,</li>
+                                <li>Saisissez un caractère (virgule, point-virgule, etc.) que vous souhaitez utiliser pour séparer plusieurs étiquettes dans le champ de saisie <b>Séparateur des étiquettes de données</b>.</li>
+                            </ul>
+                        </li>
+                        <li><b>Lignes</b> - permet de choisir un style de ligne pour les graphiques en<b> Ligne/Nuage de points (XY</b>). Vous pouvez choisir parmi les options suivantes: <b>Droit</b> pour utiliser des lignes droites entre les points de données, <b>Lisse</b> pour utiliser des courbes lisses entre les points de données, ou<b> Rien</b> pour ne pas afficher les lignes.</li>
+                        <li>
+                            <b>Marqueurs</b> - sert à spécifier si les marqueurs doivent être affichés (si la case est cochée) ou non (si la case n'est pas cochée) pour les graphiques <b>Ligne/Nuage de points (XY</b>).
+                            <p class="note"><b>Remarque</b>: les options <b>Lignes</b> et <b>Marqueurs</b> sont disponibles uniquement pour les graphiques <b>en Ligne</b> et <b>Ligne/Nuage de points (XY</b>).</p>
+                        </li>
+                    </ul>
+                    <p><img alt="Fenêtre Graphique - Paramètres avancés" src="../../../../../../common/main/resources/help/fr/images/chartsettings_verticalaxis.png" /></p>
+                    <p>L'onglet <b>Axe vertical</b> vous permet de modifier les paramètres de l'axe vertical, également appelés axe des valeurs ou axe y, qui affiche des valeurs numériques. Veuillez noter que l'axe vertical sera l'axe des catégories qui affiche des étiquettes de texte pour les graphiques <b>En barres</b>. Dans ce cas, les options de l'onglet <b>Axe vertical</b> correspondront à celles décrites dans la section suivante. Pour les Graphiques <b>Nuage de points (XY</b>), les deux axes sont des axes de valeur.</p>
+                    <p class="note"><b>Remarque</b>: les sections <b>Paramètres des axes</b> et <b>Quadrillage</b> seront désactivées pour les <b>Graphiques à secteurs</b>, car les graphiques de ce type n'ont ni axes ni lignes de quadrillage.</p>
+                    <ul>
+                        <li>Sélectionnez <b>Masquer </b>pour masquer l'axe vertical du graphique, laissez cette option décochée pour afficher l'axe.</li>
+                        <li>
+                            Définissez l'orientation du <b>Titre</b> en choisissant l'option appropriée de la liste déroulante:
+                            <ul>
+                                <li><b>Rien</b> pour ne pas afficher le titre de l'axe vertical</li>
+                                <li><b>Incliné</b> pour afficher le titre de bas en haut à gauche de l'axe vertical,</li>
+                                <li><b>Horizontal</b> pour afficher le titre horizontalement à gauche de l'axe vertical.</li>
+                            </ul>
+                        </li>
+                        <li><b>Valeur minimale</b> sert à définir la valeur la plus basse à afficher au début de l'axe vertical. L'option <b>Auto</b> est sélectionnée par défaut, dans ce cas la valeur minimale est calculée automatiquement en fonction de la plage de données sélectionnée. Vous pouvez sélectionner l'option <b>Fixé</b> dans la liste déroulante et spécifier une valeur différente dans le champ de saisie sur la droite.</li>
+                        <li><b>Valeur maximale</b> sert à définir la valeur la plus élevée à afficher à la fin de l'axe vertical. L'option <b>Auto</b> est sélectionnée par défaut, dans ce cas la valeur maximale est calculée automatiquement en fonction de la plage de données sélectionnée. Vous pouvez sélectionner l'option <b>Fixé</b> dans la liste déroulante et spécifier une valeur différente dans le champ de saisie sur la droite.</li>
+                        <li><b>Croisement de l'axe</b> - sert à spécifier un point sur l'axe vertical où l'axe horizontal doit le traverser. L'option <b>Auto</b> est sélectionnée par défaut, dans ce cas la valeur du point d'intersection est calculée automatiquement en fonction de la plage de données sélectionnée. Vous pouvez sélectionner l'option <b>Valeur</b> dans la liste déroulante et spécifier une valeur différente dans le champ de saisie à droite, ou définir le point d'intersection des axes à la <b>Valeur minimum/maximum</b> sur l'axe vertical.</li>
+                        <li><b>Unités d'affichage</b> - sert à déterminer la représentation des valeurs numériques le long de l'axe vertical. Cette option peut être utile si vous travaillez avec de grands nombres et souhaitez que les valeurs sur l'axe soient affichées de manière plus compacte et plus lisible (par exemple, vous pouvez représenter 50 000 comme 50 en utilisant les unités d'affichage de <b>Milliers</b>). Sélectionnez les unités souhaitées dans la liste déroulante: <b>Centaines</b>, <b>Milliers</b>, <b>10 000</b>, <b>100 000</b>, <b>Millions</b>, <b>10 000 000</b>, <b>100 000 000</b>, <b>Milliards</b>, <b>Billions</b>, ou choisissez l'option <b>Rien</b> pour retourner aux unités par défaut.</li>
+                        <li><b>Valeurs dans l'ordre inverse</b> - sert à afficher les valeurs dans la direction opposée. Lorsque la case n'est pas cochée, la valeur la plus basse est en bas et la valeur la plus haute est en haut de l'axe. Lorsque la case est cochée, les valeurs sont triées de haut en bas.</li>
+                        <li><b>Échelle logarithmique</b> - sert à activer l'échelle logarithmique pour la Base définie par l'utilisateur.</li>
+                        <li>
+                            La section <b>Options de graduations</b> permet d'ajuster l'apparence des graduations sur l'échelle verticale. Les graduations du type principal sont les divisions à plus grande échelle qui peuvent avoir des étiquettes affichant des valeurs numériques. Les graduations du type secondaire sont les subdivisions d'échelle qui sont placées entre les graduations principales et n'ont pas d'étiquettes. Les graduations définissent également l'endroit où le quadrillage peut être affiché, si l'option correspondante est définie dans l'onglet <b>Disposition</b>. Les listes déroulantes <b>Type principal/secondaire</b> contiennent les options de placement suivantes:
+                            <ul>
+                                <li><b>Aucun</b> pour ne pas afficher les graduations principales/secondaires,</li>
+                                <li><b>Sur l'axe</b> pour afficher les graduations principales/secondaires des deux côtés de l'axe, </li>
+                                <li><b>Dans</b> pour afficher les graduations majeures/mineures dans l'axe,</li>
+                                <li><b><b>À</b> l'extérieur</b> pour afficher les graduations principales/secondaires à l'extérieur de l'axe.</li>
+                            </ul>
+                        </li>
+                        <li>
+                            La section Options d'étiquettes permet d'ajuster l'apparence des étiquettes de graduations du type principal qui affichent des valeurs. Pour spécifier la <b>Position de l'étiquette</b> par rapport à l'axe vertical, sélectionnez l'option voulue dans la liste déroulante:
+                            <ul>
+                                <li><b>Aucun</b> pour ne pas afficher les étiquettes de graduations,</li>
+                                <li><b>Bas </b>pour afficher les étiquettes de graduations à gauche de la zone de tracé,</li>
+                                <li><b>Haut</b> pour afficher les étiquettes de graduations à droite de la zone de tracé,</li>
+                                <li><b>À côté de l'axe</b> pour afficher les étiquettes de graduations à côté de l'axe.</li>
+                                <li>
+                                    Pour définir le <b>Format d'étiquette</b> cliquez sur le bouton format d'étiquette et choisissez la catégorie appropriée.
+                                    <p>Les catégories du format d'étiquette disponibles:</p>
+                                    <ul>
+                                        <li>Général</li>
+                                        <li>Nombre</li>
+                                        <li>Scientifique</li>
+                                        <li>Comptabilité</li>
+                                        <li>Monétaire</li>
+                                        <li>Date</li>
+                                        <li>Heure</li>
+                                        <li>Pourcentage</li>
+                                        <li>Fraction</li>
+                                        <li>Texte</li>
+                                        <li>Personnalisé</li>
+                                    </ul>
+                                    <p>Les options du format d'étiquette varient en fonction de la catégorie sélectionné. Pour en savoir plus sur la modification du format de nombre, veuillez consulter <a href="https://helpcenter.onlyoffice.com/ONLYOFFICE-Editors/ONLYOFFICE-Spreadsheet-Editor/UsageInstructions/ChangeNumberFormat.aspx">cette page</a>.</p>
+                                </li>
+                                <li>Activez <b>Lié à la source</b> pour conserver la représentation de nombre de la source de données du graphique.</li>
+                            </ul>
+                        </li>
+                    </ul>
+                    <p>
+                        <img alt="Fenêtre Graphique - Paramètres avancés" src="../../../../../../common/main/resources/help/fr/images/chartsettings_secondaryaxis1.png" />
+                    </p>
+                    <p class="note"><b>Remarque</b>: Les axes secondaires sont disponibles sur les graphiques <b>Combo </b>uniquement.</p>
+                    <p><b>Axes secondaires</b> sont utiles pour des graphiques Combo lorsque les nombres varient considérablement, ou lorsque des types de données mixtes sont utilisés pour créer un graphique. Avec des <b>axes secondaires</b> on peut lire et comprendre un graphique combiné plus facilement.</p>
+                    <p>L'onglet Axe vertical/horizontal secondaire s'affiche lorsque vous choisissez une série de données appropriée pour votre graphique combiné. Les options et les paramètres disponibles sous l'onglet <b>Axe vertical/horizontal secondaire</b> sont les mêmes que ceux sous l'onglet Axe vertical/horizontal. Pour une description détaillée des options disponibles sous l'onglet <b>Axe vertical/horizontal</b>, veuillez consulter les sections appropriées ci-dessus/ci-dessous.</p>
+                    <p><img alt="Fenêtre Graphique - Paramètres avancés" src="../../../../../../common/main/resources/help/fr/images/chartsettings_horizontalaxis.png" /></p>
+                    <p>L'onglet <b>Axe horizontal</b> vous permet de modifier les paramètres de l'axe horizontal, également appelés axe des catégories ou axe x, qui affiche des étiquettes textuels. Veuillez noter que l'axe horizontal sera l'axe des valeurs qui affiche des valeurs numériques pour les graphiques <b>En barres</b>. Dans ce cas, les options de l'onglet <b>Axe horizontal</b> correspondent à celles décrites dans la section précédente. Pour les Graphiques <b>Nuage de points (XY</b>), les deux axes sont des axes de valeur.</p>
+                    <ul>
+                        <li>Sélectionnez <b>Masquer</b> pour masquer l'axe horizontal du graphique, laissez cette option décochée pour afficher l'axe.</li>
+                        <li>
+                            Définissez l'orientation du <b>Titre</b> en choisissant l'option appropriée de la liste déroulante:
+                            <ul>
+                                <li><b>Aucun</b> - pour ne pas afficher le titre de l'axe horizontal,</li>
+                                <li><b>Sans superposition</b> pour afficher le titre en-dessous de l'axe horizontal.</li>
+                            </ul>
+                        </li>
+                        <li><b>Quadrillage</b> permet de spécifier les lignes du <b>Quadrillage horizontal</b> que vous souhaitez afficher en sélectionnant l'option voulue dans la liste déroulante: <b>Aucun</b>, <b>Principal</b>, <b>Secondaire</b> ou <b>Principales et secondaires</b>.</li>
+                        <li><b>Croisement de l'axe</b> - sert à spécifier un point sur l'axe horizontal où l'axe vertical doit le traverser. L'option <b>Auto</b> est sélectionnée par défaut, dans ce cas la valeur du point d'intersection est calculée automatiquement en fonction de la plage de données sélectionnée. Vous pouvez sélectionner l'option <b>Valeur</b> dans la liste déroulante et spécifier une valeur différente dans le champ de saisie à droite, ou définir le point d'intersection des axes à la Valeur minimale/maximale (correspondant à la première et la dernière catégorie) sur l'axe vertical.</li>
+                        <li><b>Position de l'axe</b> - sert à spécifier où les étiquettes de l'axe doivent être placés: <b>Graduations</b> ou <b>Entre graduations</b>.</li>
+                        <li><b>Valeurs dans l'ordre inverse</b> - sert à afficher les catégories dans la direction opposée. Lorsque la case est désactivée, les valeurs sont affichées de gauche à droite. Lorsque la case est activée, les valeurs sont affichées de droite à gauche.</li>
+                        <li>
+                            La section <b>Options de graduations</b> permet d'ajuster l'apparence des graduations sur l'échelle horizontale. Les graduations du type principal sont les divisions à plus grande échelle qui peuvent avoir des étiquettes affichant des valeurs de catégorie. Les graduations secondaires sont les divisions à moins grande d'échelle qui sont placées entre les graduations principales et n'ont pas d'étiquettes. Les graduations définissent également l'endroit où le quadrillage peut être affiché, si l'option correspondante est définie dans l'onglet <b>Disposition</b>. Vous pouvez ajuster les paramètres de graduation suivants:
+                            <ul>
+                                <li>Type principale/secondaire - sert à spécifier les options de placement suivantes: <b>Aucun</b> pour ne pas afficher les graduations principales/secondaires, <b>Sur l'axe</b> pour afficher les graduations principales/secondaires des deux côtés de l'axe, <b>Dans</b> pour afficher les graduations principales/secondaires dans l'axe, <b>À l'extérieur</b> pour afficher les graduations principales/secondaires à l'extérieur de l'axe.</li>
+                                <li><b>Intervalle entre les graduations</b> - sert à spécifier le nombre de catégories à afficher entre deux marques de graduation adjacentes.</li>
+                            </ul>
+                        </li>
+                        <li>
+                            La section <b>Options d'étiquettes</b> permet d'ajuster l'apparence des étiquettes qui affichent des catégories.
+                            <ul>
+                                <li><b>Position de l'étiquette</b> sert à spécifier où les étiquettes de l'axe doivent être placés par rapport à l'axe horizontal: Sélectionnez l'option souhaitée dans la liste déroulante: <b>Rien</b> pour ne pas afficher les étiquettes de catégorie, <b>En bas</b> pour afficher les étiquettes de catégorie au bas de la zone de tracé, <b>En haut</b> pour afficher les étiquettes de catégorie en haut de la zone de tracé, <b>À côté de l'axe</b> pour afficher les étiquettes de catégorie à côté de l'axe.</li>
+                                <li><b>Distance de l'étiquette de l'axe</b> - sert à spécifier la distance entre les étiquettes et l'axe. Spécifiez la valeur nécessaire dans le champ situé à droite. Plus la valeur que vous définissez est élevée, plus la distance entre l'axe et les étiquettes est grande.</li>
+                                <li><b>Intervalle entre les étiquettes</b> - sert à spécifier la fréquence à laquelle les étiquettes doivent être affichés. L'option <b>Auto</b> est sélectionnée par défaut, dans ce cas les étiquettes sont affichés pour chaque catégorie. Vous pouvez sélectionner l'option <b>Manuel</b> dans la liste déroulante et spécifier la valeur voulue dans le champ de saisie sur la droite. Par exemple, entrez 2 pour afficher les étiquettes pour une catégorie sur deux.</li>
+                                <li>
+                                    Pour définir le <b>Format d'étiquette</b> cliquez sur le bouton format d'étiquette et choisissez la catégorie appropriée.
+                                    <p>Les catégories du format d'étiquette disponibles:</p>
+                                    <ul>
+                                        <li>Général</li>
+                                        <li>Nombre</li>
+                                        <li>Scientifique</li>
+                                        <li>Comptabilité</li>
+                                        <li>Monétaire</li>
+                                        <li>Date</li>
+                                        <li>Heure</li>
+                                        <li>Pourcentage</li>
+                                        <li>Fraction</li>
+                                        <li>Texte</li>
+                                        <li>Personnalisé</li>
+                                    </ul>
+                                    <p>Les options du format d'étiquette varient en fonction de la catégorie sélectionné. Pour en savoir plus sur la modification du format de nombre, veuillez consulter <a href="https://helpcenter.onlyoffice.com/ONLYOFFICE-Editors/ONLYOFFICE-Spreadsheet-Editor/UsageInstructions/ChangeNumberFormat.aspx">cette page</a>.</p>
+                                </li>
+                                <li>Activez <b>Lié à la source</b> pour conserver la représentation de nombre de la source de données du graphique.</li>
+                            </ul>
+                        </li>
+                    </ul>
+                    <p><img alt="La fenêtre Graphique - Paramètres avancés Alignement dans une cellule" src="../../../../../../common/main/resources/help/fr/images/chartsettings_cellsnapping.png" /></p>
+                    <p>L'onglet Accrochage à la cellule comprend les options suivantes:</p>
+                    <ul>
+                        <li><b>Déplacer et dimensionner avec des cellules</b> - cette option permet de placer le graphique derrière la cellule. Quand une cellule se déplace (par exemple: insertion ou suppression des lignes/colonnes), le graphique se déplace aussi. Quand vous ajustez la largeur ou la hauteur de la cellule, la dimension du graphique s'ajuste aussi.</li>
+                        <li><b>Déplacer sans dimensionner avec les cellules</b> - cette option permet de placer le graphique derrière la cellule mais d'empêcher son redimensionnement. Quand une cellule se déplace, le graphique se déplace aussi, mais si vous redimensionnez la cellule, le graphique demeure inchangé.</li>
+                        <li><b>Ne pas déplacer et dimensionner avec les cellules</b> - cette option empêche le déplacement ou redimensionnement du graphique si la position ou la dimension de la cellule restent inchangées.</li>
+                    </ul>
+                    <p><img alt="La fenêtre Graphique - Paramètres avancés" src="../../../../../../common/main/resources/help/fr/images/chartsettings_alternativetext.png" /></p>
+                    <p>L'onglet <b>Texte de remplacement</b> permet de spécifier un <b>Titre</b> et une <b>Description</b> qui sera lue aux personnes avec des déficiences cognitives ou visuelles pour les aider à mieux comprendre l'information du graphique.</p>
+                </li>
+            </ol>
+            <hr />
+            <h3>Déplacer et redimensionner des graphiques</h3>
+            <p><img class="floatleft" alt="Déplacer le graphique" src="../images/moving_chart.png" />Une fois le graphique ajouté, on peut également modifier sa taille et sa position. Pour changer la taille du graphique, faites glisser les petits carreaux  <span class="icon icon-resize_square"></span> situés sur ses bords. Pour garder les proportions de l'objet sélectionné lors du redimensionnement, maintenez la touche <b>Maj</b> enfoncée et faites glisser l'une des icônes de coin.</p>
+            <p>Pour modifier la position du graphique, utilisez l'icône <span class="icon icon-arrow"></span> qui apparaît si vous placez le curseur de votre souris sur le graphique. Faites glisser l'objet vers la position choisie sans relâcher le bouton de la souris. Lorsque vous déplacez le graphique, des lignes de guidage s'affichent pour vous aider à positionner l'objet sur la page avec précision (si un style d'habillage autre que aligné est sélectionné).</p>
+            <p class="note">
+                <b>Remarque</b>: la liste des raccourcis clavier qui peuvent être utilisés lorsque vous travaillez avec des objets est disponible <a href="../HelpfulHints/KeyboardShortcuts.htm#workwithobjects" onclick="onhyperlinkclick(this)">ici</a>.
+            </p>
+            <hr />
+            <h3>Modifier les éléments de graphique</h3>
+            <p>Pour modifier le <b>Titre</b> du graphique, sélectionnez le texte par défaut à l'aide de la souris et saisissez le vôtre à la place.</p>
+            <p>Pour modifier la mise en forme de la police dans les éléments de texte, tels que le titre du graphique, les titres des axes, les entrées de légende, les étiquettes de données, etc., sélectionnez l'élément de texte nécessaire en cliquant dessus. Utilisez ensuite les icônes de l'onglet <b>Accueil</b> de la barre d'outils supérieure pour modifier <a href="../UsageInstructions/FontTypeSizeColor.htm" onclick="onhyperlinkclick(this)">le type de police, la taille, la couleur</a> ou <a href="../UsageInstructions/DecorationStyles.htm" onclick="onhyperlinkclick(this)">le style de décoration</a>.</p>
+            <p>Une fois le graphique sélectionné, l'icône <b>Paramètres de la forme</b> <span class="icon icon-shape_settings_icon"></span> est aussi disponible à la droite car une forme est utilisé en arrière plan du graphique. Vous pouvez appuyer sur cette icône pour accéder l'onglet <b>Paramètres de la forme</b> dans la barre latérale droite et configurer le <a href="../UsageInstructions/InsertAutoshapes.htm#shape_fill" onclick="onhyperlinkclick(this)"><b>Remplissage</b></a> et le <a href="../UsageInstructions/InsertAutoshapes.htm#shape_stroke" onclick="onhyperlinkclick(this)"><b>Ligne</b></a> de la forme. Veuillez noter qu'on ne peut pas modifier le type de la forme.</p>
+            <p>
+                Sous l'onglet <b>Paramètres de la forme</b> sur le panneau de droit, vous pouvez configurer la zone du graphique là-même aussi que les éléments du graphique tels que <em>la zone de tracé</em>, <em>la série de données</em>, <em>le titre du graphique</em>, <em>la légende</em> et les autres et ajouter les différents types de remplissage. Sélectionnez l'élément du graphique nécessaire en cliquant sur le bouton gauche de la souris et choisissez le type de remplissage approprié: <em>couleur de remplissage</em>, <em>remplissage en dégradé</em>,<em> image ou texture</em>, <em>modèle</em>. Configurez les paramètres du remplissage et spécifier le niveau <em>d'opacité </em> si nécessaire. Lorsque vous sélectionnez l'axe vertical ou horizontal ou le quadrillage, vous pouvez configurer le trait seulement sous l'onglet <b>Paramètres de la forme</b>: <em>couleur</em>, <em>largeur</em>, <em>taille</em> et <em>opacité</em>. Pour plus de détails sur utilisation des couleurs de la forme, du remplissage et du trait veuillez accéder à <a href="../UsageInstructions/InsertAutoshapes.htm" onclick="onhyperlinkclick(this)">cette page</a>.
+            </p>
+            <p class="note"><b>Remarque</b>: l'option <b>Ajouter un ombre</b> est aussi disponible sous l'onglet <b>Paramètres de la forme</b>, mais elle est désactivée pour les éléments du graphique.</p>
+            <p>Si vous voulez redimensionner les éléments du graphique, sélectionnez l'élément nécessaire en cliquant sur le bouton gauche de la souris et faites glisser un des huit carreaux blancs <span class="icon icon-resize_square"></span> le long du périmètre de l'élément.</p>
+            <p><span class="big big-resizeelement"></span></p>
+            <p>Pour modifier la position d'un élément, cliquez sur cet élément avec le bouton gauche de souris, vérifiez si le curseur est devenu <span class="icon icon-arrow"></span>, maintenez le bouton gauche de la souris enfoncé et faites-le glisser vers la position souhaité.</p>
+            <p><span class="big big-moveelement"></span></p>
+            <p>Pour supprimer un élément de graphique, sélectionnez-le en cliquant sur le bouton gauche et appuyez sur la touche <b>Suppr</b>.</p>
+            <p>Vous pouvez également faire pivoter les graphiques 3D à l'aide de la souris. Faites un clic gauche dans la zone de tracé et maintenez le bouton de la souris enfoncé. Faites glisser le curseur sans relâcher le bouton de la souris pour modifier l'orientation du graphique 3D.</p>
+            <p><img alt="Graphique 3D" src="../../../../../../common/main/resources/help/fr/images/3dchart.png" /></p>
+            <hr />
+            <h3>Ajuster les paramètres du graphique</h3>
+            <p><img class="floatleft" alt="L'onglet Paramètres du graphique" src="../images/right_chart.png" /></p>
+            <p>Certains paramètres du graphique peuvent être modifiés en utilisant l'onglet <b>Paramètres du graphique</b> de la barre latérale droite. Pour l'activer, cliquez sur le graphique et sélectionne l'icône <b>Paramètres du graphique</b> <span class="icon icon-chart_settings_icon"></span> à droite. Vous pouvez y modifier les paramètres suivants:</p>
+            <ul style="margin-left: 280px;">
+                <li><b>Taille</b> est utilisée pour afficher la <b>Largeur</b> et la <b>Hauteur</b> du graphique actuel.</li>
+                <li><b>Style d'habillage</b> sert à sélectionner un des styles d'habillage - aligné sur le texte, carré, rapproché, au travers, haut et bas, devant le texte, derrière le texte (pour en savoir plus, consultez la section des paramètres avancés ci-dessous).</li>
+                <li>
+                    <b>Changer le type de graphique</b> permet de modifier le type et/ou le style du graphique sélectionné.
+                    <p>Pour sélectionner le <b>Style</b> de graphique nécessaire, utilisez le deuxième menu déroulant de la section <b>Modifier le type de graphique</b>.</p>
+                </li>
+                <li>
+                    <b>Modifier les données</b> sert à ouvrir la fenêtre Éditeur de graphique.
+                    <p class="note"><b>Remarque</b>: pour ouvrir rapidement la fenêtre <b>Éditeur de graphique</b>, vous pouvez également double-cliquer sur le graphique dans le document.</p>
+                </li>
+            </ul>
+            <p>Certains paramètres de l'image peuvent être également modifiés en utilisant <b>le menu contextuel</b>. Les options du menu sont les suivantes:</p>
+            <ul>
+                <li><b>Couper</b>, <b>Copier</b>, <b>Coller</b> - les options nécessaires pour couper ou coller le texte / l'objet sélectionné et coller un passage de texte précédemment coupé / copié ou un objet à la position actuelle du curseur.</li>
+                <li><b>Organiser</b> sert à placer le graphique sélectionné au premier plan, envoyer à l'arrière-plan, avancer ou reculer ainsi que grouper ou dégrouper des graphiques pour effectuer des opérations avec plusieurs à la fois. . Pour en savoir plus sur l'organisation des objets, vous pouvez vous référer à <a href="../UsageInstructions/AlignArrangeObjects.htm" onclick="onhyperlinkclick(this)">cette page</a>.</li>
+                <li><b>Aligner</b> sert à aligner le texte à gauche, au centre, à droite, en haut, au milieu, en bas. Pour en savoir plus sur l'alignement des objets, vous pouvez vous référer à <a href="../UsageInstructions/AlignArrangeObjects.htm" onclick="onhyperlinkclick(this)">cette page</a>.</li>
+                <li><b>Style d'habillage</b> sert à sélectionner un des styles d'habillage - aligné sur le texte, carré, rapproché, au travers, haut et bas, devant le texte, derrière le texte. L'option <b>Modifier la limite d'habillage</b> n'est pas disponible pour les graphiques.</li>
+                <li><b>Modifier les données</b> sert à ouvrir la fenêtre Éditeur de graphique.</li>
+                <li><b>Paramètres avancés du graphique</b> sert à ouvrir la fenêtre Graphique - Paramètres avancés.</li>
+            </ul>
+            <p>En outre, la configuration de Rotation 3D est disponible pour des graphiques 3D:</p>
+            <p><img class="floatleft" alt="L'onglet Paramètres du graphique" src="../../../../../../common/main/resources/help/fr/images/right_chart_3d.png" /></p>
+            <ul style="margin-left: 280px;">
+                <li><b>Rotation X</b> - définissez la valeur de rotation de l'axe X en utilisant le clavier ou les flèches <em>Gauche</em> et <em>Droite</em>.</li>
+                <li><b>Rotation Y</b> - définissez la valeur de rotation de l'axe Y en utilisant le clavier ou les flèches <em>Haut</em> et <em>Bas</em>.</li>
+                <li><b>Perspective</b> - définissez la valeur appropriée de profondeur en utilisant le clavier ou les flèches <em>Rétrécir le champ</em> ou <em>Élargir le champ</em>.</li>
+                <li>Axes à angle droit sert à définir l'angle de l'axe à droite.</li>
+                <li><b>Mise à l'échelle automatique</b> - activez cette option pour mettre automatiquement à l'échelle la profondeur et la hauteur du graphique ou désactivez cette option pour définir manuellement la profondeur et la hauteur.</li>
+                <li><b>Profondeur (% de la base)</b> - définissez la profondeur en utilisant le clavier ou le flèches.</li>
+                <li><b>Hauteur (% de la base)</b> - définissez la hauteur en utilisant le clavier ou le flèches.</li>
+                <li><b>Rotation par défaut</b> - restaurer les paramètres 3D par défaut.
+                <p class="note">Veuillez noter que c'est pas possible de modifier chaque élément du graphique, tous paramètres seront appliqués au graphique dans son ensemble.</p></li>
+            </ul>
+                <hr />
+                <p>Pour modifier les paramètres avancés, cliquez sur le graphique avec le bouton droit de la souris et sélectionnez <b>Paramètres avancés du graphique</b> du menu contextuel ou cliquez sur le lien de la barre latérale droite <b>Afficher les paramètres avancés</b>. La fenêtre de paramètres du graphique s'ouvre:</p>
+                <p><img alt="La fenêtre Graphique - Paramètres avancés Taille" src="../images/chart_properties.png" /></p>
+                <p>L'onglet <b>Taille</b> comporte les paramètres suivants:</p>
+                <ul>
+                    <li><b>Largeur</b> et <b>Hauteur</b> utilisez ces options pour changer la largeur et/ou la hauteur du graphique. Lorsque le bouton <b>Proportions constantes</b> <div class="icon icon-constantproportions"></div> est activé (dans ce cas, il ressemble à ceci ), <div class="icon icon-constantproportionsactivated"></div>la largeur et la hauteur seront changées en même temps, le ratio d'aspect du graphique original sera préservé.</li>
+                </ul>
+                <p><img alt="La fenêtre Graphique - Paramètres avancés Habillage du texte" src="../images/chart_properties_1.png" /></p>
+                <p>L'onglet <b>Habillage du texte</b> contient les paramètres suivants:</p>
+                <ul>
+                    <li>
+                        <b>Style d'habillage</b> - utilisez cette option pour changer la manière dont le graphique est positionné par rapport au texte: il peut faire partie du texte (si vous sélectionnez le style « aligné sur le texte ») ou être contourné par le texte de tous les côtés (si vous sélectionnez l'un des autres styles).
+                        <ul>
+                            <li>
+                                <p><div class="icon icon-wrappingstyle_inline"></div> <b>En ligne</b> - le graphique fait partie du texte, comme un caractère, ainsi si le texte est déplacé, le graphique est déplacé lui aussi. Dans ce cas-là les options de position ne sont pas accessibles.</p>
+                                <p>Si vous sélectionnez un des styles suivants, vous pouvez déplacer le graphique indépendamment du texte et définir sa position exacte:</p>
+                            </li>
+                            <li><p><div class="icon icon-wrappingstyle_square"></div> <b>Carré</b> - le texte est ajusté autour des bords du graphique.</p></li>
+                            <li><p><div class="icon icon-wrappingstyle_tight"></div> <b>Rapproché</b> - le texte est ajusté sur le contour du graphique.</p></li>
+                            <li><p><div class="icon icon-wrappingstyle_through"></div> <b>Au travers</b> - le texte est ajusté autour des bords du graphique et occupe l'espace vide à l'intérieur de celui-ci.</p></li>
+                            <li><p><div class="icon icon-wrappingstyle_topandbottom"></div> <b>Haut et bas</b> - le texte est ajusté en haut et en bas du graphique.</p></li>
+                            <li><p><div class="icon icon-wrappingstyle_infront"></div> <b>Devant le texte</b> -  le graphique est affiché sur le texte.</p></li>
+                            <li><p><div class="icon icon-wrappingstyle_behind"></div> <b>Derrière le texte</b> - le texte est affiché sur le graphique.</p></li>
+                        </ul>
+                    </li>
+                </ul>
+                <p>Si vous avez choisi le style <b>carré</b>, <b>rapproché</b>, <b>au travers</b>, <b>haut et bas</b>, vous avez la possibilité de configurer des paramètres supplémentaires - <b>Distance du texte</b> de tous les côtés (haut, bas, droit, gauche).</p>
+                <p id="position"><img alt="La fenêtre Graphique - Paramètres avancés Position" src="../images/chart_properties_2.png" /></p>
+                <p>L'onglet <b>Position</b> n'est disponible qu'au cas où vous choisissez le style d'habillage autre que 'aligné sur le texte'. Cet onglet contient les paramètres suivants qui varient selon le type d'habillage sélectionné:</p>
+                <ul>
+                    <li>
+                        La section <b>Horizontal</b> vous permet de sélectionner l'un des trois types de positionnement de graphique suivants:
+                        <ul>
+                            <li><b>Alignement</b> (gauche, centre, droite) <b>par rapport au</b> caractère, à la colonne, à la marge de gauche, à la marge, à la page ou à la marge de droite,</li>
+                            <li><b>Position absolue</b> mesurée en unités absolues, c.-à-d. <b>Centimètres/Points/Pouces</b> (selon l'option spécifiée dans l'onglet <b>Fichier</b> -> <b>Paramètres avancés...</b>) <b>à droite</b> du caractère, de la colonne, de la marge de gauche, de la marge, de la page ou de la marge de droite,</li>
+                            <li><b>Position relative</b> mesurée en pourcentage <b>par rapport à</b> la marge gauche, à la marge, à la page ou à la marge de droite.</li>
+                        </ul>
+                    </li>
+                    <li>
+                        La section <b>Vertical</b> vous permet de sélectionner l'un des trois types de positionnement de graphique suivants:
+                        <ul>
+                            <li><b>Alignement</b> (haut, centre, bas) <b>par rapport à</b> la ligne, à la marge, à la marge inférieure, au paragraphe, à la page ou à la marge supérieure,</li>
+                            <li><b>Position absolue</b> mesurée en unités absolues, c.-à-d. <b>Centimètres/Points/Pouces</b> (selon l'option spécifiée dans l'onglet <b>Fichier</b> -> <b>Paramètres avancés...</b>) au-dessous de la ligne, de la marge, de la marge inférieure, du paragraphe, de la page ou la marge supérieure,</li>
+                            <li><b>Position relative</b> mesurée en pourcentage <b>par rapport à</b> la marge, à la marge inférieure, à la page ou à la marge supérieure.</li>
+                        </ul>
+                    </li>
+                    <li><b>Déplacer avec le texte</b> détermine si le graphique se déplace en même temps que le texte sur lequel il est aligné.</li>
+                    <li><b>Chevauchement</b> détermine si deux graphiques se chevauchent ou non si vous les faites glisser les unes près des autres sur la page.</li>
+                </ul>
+                <p><img alt="La fenêtre Graphique - Paramètres avancés" src="../images/chart_properties_3.png" /></p>
+                <p>L'onglet <b>Texte de remplacement</b> permet de spécifier un <b>Titre</b> et une <b>Description</b> qui sera lue aux personnes avec des déficiences cognitives ou visuelles pour les aider à mieux comprendre l'information du graphique.</p>
+        </div>
+	</body>
 </html>