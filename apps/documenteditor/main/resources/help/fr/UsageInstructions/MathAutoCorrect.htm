﻿<!DOCTYPE html>
<html>
	<head>
		<title>AutoCorrect Features</title>
		<meta charset="utf-8" />
        <meta name="description" content="The AutoCorrect features are used to automatically format text or insert special math symbols by recognizing particular character usage." />
		<link type="text/css" rel="stylesheet" href="../editor.css" />
		<link type = "text/css" rel = "stylesheet" href = "../../images/sprite.css" />
        <script type="text/javascript" src="../callback.js"></script>
        <script type="text/javascript" src="../search/js/page-search.js"></script>
	</head>
	<body>
        <div class="mainpart">
            <div class="search-field">
                <input id="search" class="searchBar" placeholder="Search" type="text" onkeypress="doSearch(event)">
            </div>
            <h1>AutoCorrect Features</h1>
            <p>The AutoCorrect features in ONLYOFFICE <a href="https://www.onlyoffice.com/en/document-editor.aspx" target="_blank" onclick="onhyperlinkclick(this)"><b>Document Editor</b></a> are used to automatically format text when detected or insert special math symbols by recognizing particular character usage.</p>
            <p>The available AutoCorrect options are listed in the corresponding dialog box. To access it, go to the <b>File</b> tab -> <b>Advanced Settings</b> -> <b>Proofing</b> -> <b>AutoCorrect Options</b>.</p>
            <p>
                The AutoCorrect dialog box consists of four tabs: <em>Math Autocorrect</em>, <em>Recognized Functions</em>, <em>AutoFormat As You Type</em>, and <em>Text AutoCorrect</em>.
            </p>
            <h2>Math AutoCorrect</h2>
            <p>When working with equations, you can insert a lot of symbols, accents, and mathematical operation signs typing them on the keyboard instead of choosing a template from the gallery.</p>
            <p>In the equation editor, place the insertion point within the necessary placeholder, type a math autocorrect code, then press <b>Spacebar</b>. The entered code will be converted into the corresponding symbol, and the space will be eliminated.</p>
            <p class="note"><b>Note</b>: The codes are case sensitive.</p>
            <p>You can add, modify, restore, and remove autocorrect entries from the AutoCorrect list. Go to the <b>File</b> tab -> <b>Advanced Settings</b> -> <b>Proofing</b> -> <b>AutoCorrect Options</b> -> <b>Math AutoCorrect</b>.</p>
            <p>Adding an entry to the AutoCorrect list</p>
            <p>
                <ul>
                    <li>Enter the autocorrect code you want to use in the <b>Replace</b> box.</li>
                    <li>Enter the symbol to be assigned to the code you entered in the <b>By</b> box.</li>
                    <li>Click the <b>Add</b> button.</li>
                </ul>
            </p>
            <p>Modifying an entry on the AutoCorrect list</p>
            <p>
                <ul>
                    <li>Select the entry to be modified.</li>
                    <li>You can change the information in both fields: the code in the <b>Replace</b> box or the symbol in the <b>By</b> box.</li>
                    <li>Click the <b>Replace</b> button.</li>
                </ul>
            </p>
            <p>Removing entries from the AutoCorrect list</p>
            <p>
                <ul>
                    <li>Select an entry to remove from the list.</li>
                    <li>Click the <b>Delete</b> button.</li>
                </ul>
            </p>
            <p>To restore the previously deleted entries, select the entry to be restored from the list and click the <b>Restore</b> button.</p>
            <p>Use the <b>Reset to default</b> button to restore default settings. Any autocorrect entry you added will be removed and the changed ones will be restored to their original values.</p>
            <p>To disable Math AutoCorrect and to avoid automatic changes and replacements, uncheck the <b>Replace text as you type</b> box.</p>
            <p><img alt="Replace text as you type" src="../images/replacetext.png" /></p>
            <p>The table below contains all the currently supported codes available in the <b>Document Editor</b>. The full list of the supported codes can also be found on the <b>File</b> tab -> <b>Advanced Settings</b> -> <b>Proofing</b> -> <b>AutoCorrect Options</b> -> <b>Math AutoCorrect</b>.</p>
            <details class="details-example">
                <summary>The supported codes</summary>
                <table>
                    <tr>
                        <td><b>Code</b></td>
                        <td><b>Symbol</b></td>
                        <td><b>Category</b></td>
                    </tr>
                    <tr>
                        <td>!!</td>
<<<<<<< HEAD
                        <td><div class = "smb smb-doublefactorial"></div></td>
                        <td>Symboles</td>
=======
                        <td><img alt="Double factorial" src="../images/symbols/doublefactorial.png" /></td>
                        <td>Symbols</td>
>>>>>>> 2cb80179
                    </tr>
                    <tr>
                        <td>...</td>
                        <td><div class = "smb smb-horizontalellipsis"></div></td>
                        <td>Dots</td>
                    </tr>
                    <tr>
                        <td>::</td>
<<<<<<< HEAD
                        <td><div class = "smb smb-doublecolon"></div></td>
                        <td>Opérateurs</td>
                    </tr>
                    <tr>
                        <td>:=</td>
                        <td><div class = "smb smb-colonequal"></div></td>
                        <td>Opérateurs</td>
                    </tr>
                    <tr>
                        <td>/<</td>
                        <td><div class = "smb smb-notlessthan"></div></td>
                        <td>Opérateurs relationnels</td>
                    </tr>
                    <tr>
                        <td>/></td>
                        <td><div class = "smb smb-notgreaterthan"></div></td>
                        <td>Opérateurs relationnels</td>
                    </tr>
                    <tr>
                        <td>/=</td>
                        <td><div class = "smb smb-notequal"></div></td>
                        <td>Opérateurs relationnels</td>
                    </tr>
                    <tr>
                        <td>\above</td>
                        <td><div class = "smb smb-above"></div></td>
                        <td>Indices et exposants</td>
                    </tr>
                    <tr>
                        <td>\acute</td>
                        <td><div class = "smb smb-acute"></div></td>
                        <td>Accentuation</td>
                    </tr>
                    <tr>
                        <td>\aleph</td>
                        <td><div class = "smb smb-aleph"></div></td>
                        <td>Lettres hébra&iuml;ques</td>
                    </tr>
                    <tr>
                        <td>\alpha</td>
                        <td><div class = "smb smb-alpha"></div></td>
                        <td>Lettres grecques</td>
                    </tr>
                    <tr>
                        <td>\Alpha</td>
                        <td><div class = "smb smb-alpha2"></div></td>
                        <td>Lettres grecques</td>
                    </tr>
                    <tr>
                        <td>\amalg</td>
                        <td><div class = "smb smb-amalg"></div></td>
                        <td>Opérateurs binaires </td>
                    </tr>
                    <tr>
                        <td>\angle</td>
                        <td><div class = "smb smb-angle"></div></td>
                        <td>Notation de géométrie </td>
                    </tr>
                    <tr>
                        <td>\aoint</td>
                        <td><div class = "smb smb-aoint"></div></td>
                        <td>Intégrales</td>
                    </tr>
                    <tr>
                        <td>\approx</td>
                        <td><div class = "smb smb-approx"></div></td>
                        <td>Opérateurs relationnels</td>
                    </tr>
                    <tr>
                        <td>\asmash</td>
                        <td><div class = "smb smb-asmash"></div></td>
                        <td>Flèches</td>
                    </tr>
                    <tr>
                        <td>\ast</td>
                        <td><div class = "smb smb-ast"></div></td>
                        <td>Opérateurs binaires </td>
                    </tr>
                    <tr>
                        <td>\asymp</td>
                        <td><div class = "smb smb-asymp"></div></td>
                        <td>Opérateurs relationnels</td>
                    </tr>
                    <tr>
                        <td>\atop</td>
                        <td><div class = "smb smb-atop"></div></td>
                        <td>Opérateurs</td>
                    </tr>
                    <tr>
                        <td>\bar</td>
                        <td><div class = "smb smb-bar"></div></td>
                        <td>Trait suscrit/souscrit</td>
                    </tr>
                    <tr>
                        <td>\Bar</td>
                        <td><div class = "smb smb-bar2"></div></td>
                        <td>Accentuation</td>
                    </tr>
                    <tr>
                        <td>\because</td>
                        <td><div class = "smb smb-because"></div></td>
                        <td>Opérateurs relationnels</td>
                    </tr>
                    <tr>
                        <td>\begin</td>
                        <td><div class = "smb smb-begin"></div></td>
                        <td>Séparateurs</td>
                    </tr>
                    <tr>
                        <td>\below</td>
                        <td><div class = "smb smb-below"></div></td>
                        <td>Indices et exposants</td>
                    </tr>
                    <tr>
                        <td>\bet</td>
                        <td><div class = "smb smb-bet"></div></td>
                        <td>Lettres hébra&iuml;ques</td>
                    </tr>
                    <tr>
                        <td>\beta</td>
                        <td><div class = "smb smb-beta"></div></td>
                        <td>Lettres grecques</td>
                    </tr>
                    <tr>
                        <td>\Beta</td>
                        <td><div class = "smb smb-beta2"></div></td>
                        <td>Lettres grecques</td>
                    </tr>
                    <tr>
                        <td>\beth</td>
                        <td><div class = "smb smb-beth"></div></td>
                        <td>Lettres hébra&iuml;ques</td>
                    </tr>
                    <tr>
                        <td>\bigcap</td>
                        <td><div class = "smb smb-bigcap"></div></td>
                        <td>Grands opérateurs</td>
                    </tr>
                    <tr>
                        <td>\bigcup</td>
                        <td><div class = "smb smb-bigcup"></div></td>
                        <td>Grands opérateurs</td>
                    </tr>
                    <tr>
                        <td>\bigodot</td>
                        <td><div class = "smb smb-bigodot"></div></td>
                        <td>Grands opérateurs</td>
                    </tr>
                    <tr>
                        <td>\bigoplus</td>
                        <td><div class = "smb smb-bigoplus"></div></td>
                        <td>Grands opérateurs</td>
                    </tr>
                    <tr>
                        <td>\bigotimes</td>
                        <td><div class = "smb smb-bigotimes"></div></td>
                        <td>Grands opérateurs</td>
                    </tr>
                    <tr>
                        <td>\bigsqcup</td>
                        <td><div class = "smb smb-bigsqcup"></div></td>
                        <td>Grands opérateurs</td>
                    </tr>
                    <tr>
                        <td>\biguplus</td>
                        <td><div class = "smb smb-biguplus"></div></td>
                        <td>Grands opérateurs</td>
                    </tr>
                    <tr>
                        <td>\bigvee</td>
                        <td><div class = "smb smb-bigvee"></div></td>
                        <td>Grands opérateurs</td>
                    </tr>
                    <tr>
                        <td>\bigwedge</td>
                        <td><div class = "smb smb-bigwedge"></div></td>
                        <td>Grands opérateurs</td>
                    </tr>
                    <tr>
                        <td>\binomial</td>
                        <td><div class = "smb smb-binomial"></div></td>
                        <td>&Eacute;quations</td>
                    </tr>
                    <tr>
                        <td>\bot</td>
                        <td><div class = "smb smb-bot"></div></td>
                        <td>Notations logiques</td>
                    </tr>
                    <tr>
                        <td>\bowtie</td>
                        <td><div class = "smb smb-bowtie"></div></td>
                        <td>Opérateurs relationnels</td>
                    </tr>
                    <tr>
                        <td>\box</td>
                        <td><div class = "smb smb-box"></div></td>
                        <td>Symboles</td>
                    </tr>
                    <tr>
                        <td>\boxdot</td>
                        <td><div class = "smb smb-boxdot"></div></td>
                        <td>Opérateurs binaires </td>
                    </tr>
                    <tr>
                        <td>\boxminus</td>
                        <td><div class = "smb smb-boxminus"></div></td>
                        <td>Opérateurs binaires </td>
                    </tr>
                    <tr>
                        <td>\boxplus</td>
                        <td><div class = "smb smb-boxplus"></div></td>
                        <td>Opérateurs binaires </td>
                    </tr>
                    <tr>
                        <td>\bra</td>
                        <td><div class = "smb smb-bra"></div></td>
                        <td>Séparateurs</td>
                    </tr>
                    <tr>
                        <td>\break</td>
                        <td><div class = "smb smb-break"></div></td>
                        <td>Symboles</td>
                    </tr>
                    <tr>
                        <td>\breve</td>
                        <td><div class = "smb smb-breve"></div></td>
                        <td>Accentuation</td>
                    </tr>
                    <tr>
                        <td>\bullet</td>
                        <td><div class = "smb smb-bullet"></div></td>
                        <td>Opérateurs binaires </td>
                    </tr>
                    <tr>
                        <td>\cap</td>
                        <td><div class = "smb smb-cap"></div></td>
                        <td>Opérateurs binaires </td>
                    </tr>
                    <tr>
                        <td>\cbrt</td>
                        <td><div class = "smb smb-cbrt"></div></td>
                        <td>Racine carrée et radicaux</td>
                    </tr>
                    <tr>
                        <td>\cases</td>
                        <td><div class = "smb smb-cases"></div></td>
                        <td>Symboles</td>
                    </tr>
                    <tr>
                        <td>\cdot</td>
                        <td><div class = "smb smb-cdot"></div></td>
                        <td>Opérateurs binaires </td>
                    </tr>
                    <tr>
                        <td>\cdots</td>
                        <td><div class = "smb smb-cdots"></div></td>
=======
                        <td><img alt="Double colon" src="../images/symbols/doublecolon.png" /></td>
                        <td>Operators</td>
                    </tr>
                    <tr>
                        <td>:=</td>
                        <td><img alt="Colon equal" src="../images/symbols/colonequal.png" /></td>
                        <td>Operators</td>
                    </tr>
                    <tr>
                        <td>/<</td>
                        <td><img alt="Not less than" src="../images/symbols/notlessthan.png" /></td>
                        <td>Relational operators</td>
                    </tr>
                    <tr>
                        <td>/></td>
                        <td><img alt="Not greater than" src="../images/symbols/notgreaterthan.png" /></td>
                        <td>Relational operators</td>
                    </tr>
                    <tr>
                        <td>/=</td>
                        <td><img alt="Not equal" src="../images/symbols/notequal.png" /></td>
                        <td>Relational operators</td>
                    </tr>
                    <tr>
                        <td>\above</td>
                        <td><img alt="Symbol" src="../images/symbols/above.png" /></td>
                        <td>Above/Below scripts</td>
                    </tr>
                    <tr>
                        <td>\acute</td>
                        <td><img alt="Symbol" src="../images/symbols/acute.png" /></td>
                        <td>Accents</td>
                    </tr>
                    <tr>
                        <td>\aleph</td>
                        <td><img alt="Symbol" src="../images/symbols/aleph.png" /></td>
                        <td>Hebrew letters</td>
                    </tr>
                    <tr>
                        <td>\alpha</td>
                        <td><img alt="Symbol" src="../images/symbols/alpha.png" /></td>
                        <td>Greek letters</td>
                    </tr>
                    <tr>
                        <td>\Alpha</td>
                        <td><img alt="Symbol" src="../images/symbols/alpha2.png" /></td>
                        <td>Greek letters</td>
                    </tr>
                    <tr>
                        <td>\amalg</td>
                        <td><img alt="Symbol" src="../images/symbols/amalg.png" /></td>
                        <td>Binary operators</td>
                    </tr>
                    <tr>
                        <td>\angle</td>
                        <td><img alt="Symbol" src="../images/symbols/angle.png" /></td>
                        <td>Geometry notation</td>
                    </tr>
                    <tr>
                        <td>\aoint</td>
                        <td><img alt="Symbol" src="../images/symbols/aoint.png" /></td>
                        <td>Integrals</td>
                    </tr>
                    <tr>
                        <td>\approx</td>
                        <td><img alt="Symbol" src="../images/symbols/approx.png" /></td>
                        <td>Relational operators</td>
                    </tr>
                    <tr>
                        <td>\asmash</td>
                        <td><img alt="Symbol" src="../images/symbols/asmash.png" /></td>
                        <td>Arrows</td>
                    </tr>
                    <tr>
                        <td>\ast</td>
                        <td><img alt="Asterisk" src="../images/symbols/ast.png" /></td>
                        <td>Binary operators</td>
                    </tr>
                    <tr>
                        <td>\asymp</td>
                        <td><img alt="Symbol" src="../images/symbols/asymp.png" /></td>
                        <td>Relational operators</td>
                    </tr>
                    <tr>
                        <td>\atop</td>
                        <td><img alt="Symbol" src="../images/symbols/atop.png" /></td>
                        <td>Operators</td>
                    </tr>
                    <tr>
                        <td>\bar</td>
                        <td><img alt="Symbol" src="../images/symbols/bar.png" /></td>
                        <td>Over/Underbar</td>
                    </tr>
                    <tr>
                        <td>\Bar</td>
                        <td><img alt="Symbol" src="../images/symbols/bar2.png" /></td>
                        <td>Accents</td>
                    </tr>
                    <tr>
                        <td>\because</td>
                        <td><img alt="Symbol" src="../images/symbols/because.png" /></td>
                        <td>Relational operators</td>
                    </tr>
                    <tr>
                        <td>\begin</td>
                        <td><img alt="Symbol" src="../images/symbols/begin.png" /></td>
                        <td>Delimiters</td>
                    </tr>
                    <tr>
                        <td>\below</td>
                        <td><img alt="Symbol" src="../images/symbols/below.png" /></td>
                        <td>Above/Below scripts</td>
                    </tr>
                    <tr>
                        <td>\bet</td>
                        <td><img alt="Symbol" src="../images/symbols/bet.png" /></td>
                        <td>Hebrew letters</td>
                    </tr>
                    <tr>
                        <td>\beta</td>
                        <td><img alt="Symbol" src="../images/symbols/beta.png" /></td>
                        <td>Greek letters</td>
                    </tr>
                    <tr>
                        <td>\Beta</td>
                        <td><img alt="Symbol" src="../images/symbols/beta2.png" /></td>
                        <td>Greek letters</td>
                    </tr>
                    <tr>
                        <td>\beth</td>
                        <td><img alt="Symbol" src="../images/symbols/beth.png" /></td>
                        <td>Hebrew letters</td>
                    </tr>
                    <tr>
                        <td>\bigcap</td>
                        <td><img alt="Symbol" src="../images/symbols/bigcap.png" /></td>
                        <td>Large operators</td>
                    </tr>
                    <tr>
                        <td>\bigcup</td>
                        <td><img alt="Symbol" src="../images/symbols/bigcup.png" /></td>
                        <td>Large operators</td>
                    </tr>
                    <tr>
                        <td>\bigodot</td>
                        <td><img alt="Symbol" src="../images/symbols/bigodot.png" /></td>
                        <td>Large operators</td>
                    </tr>
                    <tr>
                        <td>\bigoplus</td>
                        <td><img alt="Symbol" src="../images/symbols/bigoplus.png" /></td>
                        <td>Large operators</td>
                    </tr>
                    <tr>
                        <td>\bigotimes</td>
                        <td><img alt="Symbol" src="../images/symbols/bigotimes.png" /></td>
                        <td>Large operators</td>
                    </tr>
                    <tr>
                        <td>\bigsqcup</td>
                        <td><img alt="Symbol" src="../images/symbols/bigsqcup.png" /></td>
                        <td>Large operators</td>
                    </tr>
                    <tr>
                        <td>\biguplus</td>
                        <td><img alt="Symbol" src="../images/symbols/biguplus.png" /></td>
                        <td>Large operators</td>
                    </tr>
                    <tr>
                        <td>\bigvee</td>
                        <td><img alt="Symbol" src="../images/symbols/bigvee.png" /></td>
                        <td>Large operators</td>
                    </tr>
                    <tr>
                        <td>\bigwedge</td>
                        <td><img alt="Symbol" src="../images/symbols/bigwedge.png" /></td>
                        <td>Large operators</td>
                    </tr>
                    <tr>
                        <td>\binomial</td>
                        <td><img alt="Symbol" src="../images/symbols/binomial.png" /></td>
                        <td>Equations</td>
                    </tr>
                    <tr>
                        <td>\bot</td>
                        <td><img alt="Symbol" src="../images/symbols/bot.png" /></td>
                        <td>Logic notation</td>
                    </tr>
                    <tr>
                        <td>\bowtie</td>
                        <td><img alt="Symbol" src="../images/symbols/bowtie.png" /></td>
                        <td>Relational operators</td>
                    </tr>
                    <tr>
                        <td>\box</td>
                        <td><img alt="Symbol" src="../images/symbols/box.png" /></td>
                        <td>Symbols</td>
                    </tr>
                    <tr>
                        <td>\boxdot</td>
                        <td><img alt="Symbol" src="../images/symbols/boxdot.png" /></td>
                        <td>Binary operators</td>
                    </tr>
                    <tr>
                        <td>\boxminus</td>
                        <td><img alt="Symbol" src="../images/symbols/boxminus.png" /></td>
                        <td>Binary operators</td>
                    </tr>
                    <tr>
                        <td>\boxplus</td>
                        <td><img alt="Symbol" src="../images/symbols/boxplus.png" /></td>
                        <td>Binary operators</td>
                    </tr>
                    <tr>
                        <td>\bra</td>
                        <td><img alt="Symbol" src="../images/symbols/bra.png" /></td>
                        <td>Delimiters</td>
                    </tr>
                    <tr>
                        <td>\break</td>
                        <td><img alt="Symbol" src="../images/symbols/break.png" /></td>
                        <td>Symbols</td>
                    </tr>
                    <tr>
                        <td>\breve</td>
                        <td><img alt="Symbol" src="../images/symbols/breve.png" /></td>
                        <td>Accents</td>
                    </tr>
                    <tr>
                        <td>\bullet</td>
                        <td><img alt="Symbol" src="../images/symbols/bullet.png" /></td>
                        <td>Binary operators</td>
                    </tr>
                    <tr>
                        <td>\cap</td>
                        <td><img alt="Symbol" src="../images/symbols/cap.png" /></td>
                        <td>Binary operators</td>
                    </tr>
                    <tr>
                        <td>\cbrt</td>
                        <td><img alt="Symbol" src="../images/symbols/cbrt.png" /></td>
                        <td>Square roots and radicals</td>
                    </tr>
                    <tr>
                        <td>\cases</td>
                        <td><img alt="Symbol" src="../images/symbols/cases.png" /></td>
                        <td>Symbols</td>
                    </tr>
                    <tr>
                        <td>\cdot</td>
                        <td><img alt="Symbol" src="../images/symbols/cdot.png" /></td>
                        <td>Binary operators</td>
                    </tr>
                    <tr>
                        <td>\cdots</td>
                        <td><img alt="Symbol" src="../images/symbols/cdots.png" /></td>
>>>>>>> 2cb80179
                        <td>Dots</td>
                    </tr>
                    <tr>
                        <td>\check</td>
<<<<<<< HEAD
                        <td><div class = "smb smb-check"></div></td>
                        <td>Accentuation</td>
                    </tr>
                    <tr>
                        <td>\chi</td>
                        <td><div class = "smb smb-chi"></div></td>
                        <td>Lettres grecques</td>
                    </tr>
                    <tr>
                        <td>\Chi</td>
                        <td><div class = "smb smb-chi2"></div></td>
                        <td>Lettres grecques</td>
                    </tr>
                    <tr>
                        <td>\circ</td>
                        <td><div class = "smb smb-circ"></div></td>
                        <td>Opérateurs binaires </td>
                    </tr>
                    <tr>
                        <td>\close</td>
                        <td><div class = "smb smb-close"></div></td>
                        <td>Séparateurs</td>
                    </tr>
                    <tr>
                        <td>\clubsuit</td>
                        <td><div class = "smb smb-clubsuit"></div></td>
                        <td>Symboles</td>
                    </tr>
                    <tr>
                        <td>\coint</td>
                        <td><div class = "smb smb-coint"></div></td>
                        <td>Intégrales</td>
                    </tr>
                    <tr>
                        <td>\cong</td>
                        <td><div class = "smb smb-cong"></div></td>
                        <td>Opérateurs relationnels</td>
                    </tr>
                    <tr>
                        <td>\coprod</td>
                        <td><div class = "smb smb-coprod"></div></td>
                        <td>Opérateurs mathématiques</td>
                    </tr>
                    <tr>
                        <td>\cup</td>
                        <td><div class = "smb smb-cup"></div></td>
                        <td>Opérateurs binaires </td>
                    </tr>
                    <tr>
                        <td>\dalet</td>
                        <td><div class = "smb smb-dalet"></div></td>
                        <td>Lettres hébra&iuml;ques</td>
                    </tr>
                    <tr>
                        <td>\daleth</td>
                        <td><div class = "smb smb-daleth"></div></td>
                        <td>Lettres hébra&iuml;ques</td>
                    </tr>
                    <tr>
                        <td>\dashv</td>
                        <td><div class = "smb smb-dashv"></div></td>
                        <td>Opérateurs relationnels</td>
                    </tr>
                    <tr>
                        <td>\dd</td>
                        <td><div class = "smb smb-dd"></div></td>
                        <td>Lettres avec double barres</td>
                    </tr>
                    <tr>
                        <td>\Dd</td>
                        <td><div class = "smb smb-dd2"></div></td>
                        <td>Lettres avec double barres</td>
                    </tr>
                    <tr>
                        <td>\ddddot</td>
                        <td><div class = "smb smb-ddddot"></div></td>
                        <td>Accentuation</td>
                    </tr>
                    <tr>
                        <td>\dddot</td>
                        <td><div class = "smb smb-dddot"></div></td>
                        <td>Accentuation</td>
                    </tr>
                    <tr>
                        <td>\ddot</td>
                        <td><div class = "smb smb-ddot"></div></td>
                        <td>Accentuation</td>
                    </tr>
                    <tr>
                        <td>\ddots</td>
                        <td><div class = "smb smb-ddots"></div></td>
=======
                        <td><img alt="Symbol" src="../images/symbols/check.png" /></td>
                        <td>Accents</td>
                    </tr>
                    <tr>
                        <td>\chi</td>
                        <td><img alt="Symbol" src="../images/symbols/chi.png" /></td>
                        <td>Greek letters</td>
                    </tr>
                    <tr>
                        <td>\Chi</td>
                        <td><img alt="Symbol" src="../images/symbols/chi2.png" /></td>
                        <td>Greek letters</td>
                    </tr>
                    <tr>
                        <td>\circ</td>
                        <td><img alt="Symbol" src="../images/symbols/circ.png" /></td>
                        <td>Binary operators</td>
                    </tr>
                    <tr>
                        <td>\close</td>
                        <td><img alt="Symbol" src="../images/symbols/close.png" /></td>
                        <td>Delimiters</td>
                    </tr>
                    <tr>
                        <td>\clubsuit</td>
                        <td><img alt="Symbol" src="../images/symbols/clubsuit.png" /></td>
                        <td>Symbols</td>
                    </tr>
                    <tr>
                        <td>\coint</td>
                        <td><img alt="Symbol" src="../images/symbols/coint.png" /></td>
                        <td>Integrals</td>
                    </tr>
                    <tr>
                        <td>\cong</td>
                        <td><img alt="Symbol" src="../images/symbols/cong.png" /></td>
                        <td>Relational operators</td>
                    </tr>
                    <tr>
                        <td>\coprod</td>
                        <td><img alt="Symbol" src="../images/symbols/coprod.png" /></td>
                        <td>Math operators</td>
                    </tr>
                    <tr>
                        <td>\cup</td>
                        <td><img alt="Symbol" src="../images/symbols/cup.png" /></td>
                        <td>Binary operators</td>
                    </tr>
                    <tr>
                        <td>\dalet</td>
                        <td><img alt="Symbol" src="../images/symbols/dalet.png" /></td>
                        <td>Hebrew letters</td>
                    </tr>
                    <tr>
                        <td>\daleth</td>
                        <td><img alt="Symbol" src="../images/symbols/daleth.png" /></td>
                        <td>Hebrew letters</td>
                    </tr>
                    <tr>
                        <td>\dashv</td>
                        <td><img alt="Symbol" src="../images/symbols/dashv.png" /></td>
                        <td>Relational operators</td>
                    </tr>
                    <tr>
                        <td>\dd</td>
                        <td><img alt="Symbol" src="../images/symbols/dd.png" /></td>
                        <td>Double-struck letters</td>
                    </tr>
                    <tr>
                        <td>\Dd</td>
                        <td><img alt="Symbol" src="../images/symbols/dd2.png" /></td>
                        <td>Double-struck letters</td>
                    </tr>
                    <tr>
                        <td>\ddddot</td>
                        <td><img alt="Symbol" src="../images/symbols/ddddot.png" /></td>
                        <td>Accents</td>
                    </tr>
                    <tr>
                        <td>\dddot</td>
                        <td><img alt="Symbol" src="../images/symbols/dddot.png" /></td>
                        <td>Accents</td>
                    </tr>
                    <tr>
                        <td>\ddot</td>
                        <td><img alt="Symbol" src="../images/symbols/ddot.png" /></td>
                        <td>Accents</td>
                    </tr>
                    <tr>
                        <td>\ddots</td>
                        <td><img alt="Symbol" src="../images/symbols/ddots.png" /></td>
>>>>>>> 2cb80179
                        <td>Dots</td>
                    </tr>
                    <tr>
                        <td>\defeq</td>
<<<<<<< HEAD
                        <td><div class = "smb smb-defeq"></div></td>
                        <td>Opérateurs relationnels</td>
                    </tr>
                    <tr>
                        <td>\degc</td>
                        <td><div class = "smb smb-degc"></div></td>
                        <td>Symboles</td>
                    </tr>
                    <tr>
                        <td>\degf</td>
                        <td><div class = "smb smb-degf"></div></td>
                        <td>Symboles</td>
                    </tr>
                    <tr>
                        <td>\degree</td>
                        <td><div class = "smb smb-degree"></div></td>
                        <td>Symboles</td>
                    </tr>
                    <tr>
                        <td>\delta</td>
                        <td><div class = "smb smb-delta"></div></td>
                        <td>Lettres grecques</td>
                    </tr>
                    <tr>
                        <td>\Delta</td>
                        <td><div class = "smb smb-delta2"></div></td>
                        <td>Lettres grecques</td>
                    </tr>
                    <tr>
                        <td>\Deltaeq</td>
                        <td><div class = "smb smb-deltaeq"></div></td>
                        <td>Operateurs</td>
                    </tr>
                    <tr>
                        <td>\diamond</td>
                        <td><div class = "smb smb-diamond"></div></td>
                        <td>Opérateurs binaires </td>
                    </tr>
                    <tr>
                        <td>\diamondsuit</td>
                        <td><div class = "smb smb-diamondsuit"></div></td>
                        <td>Symboles</td>
                    </tr>
                    <tr>
                        <td>\div</td>
                        <td><div class = "smb smb-div"></div></td>
                        <td>Opérateurs binaires </td>
                    </tr>
                    <tr>
                        <td>\dot</td>
                        <td><div class = "smb smb-dot"></div></td>
                        <td>Accentuation</td>
                    </tr>
                    <tr>
                        <td>\doteq</td>
                        <td><div class = "smb smb-doteq"></div></td>
                        <td>Opérateurs relationnels</td>
                    </tr>
                    <tr>
                        <td>\dots</td>
                        <td><div class = "smb smb-dots"></div></td>
=======
                        <td><img alt="Symbol" src="../images/symbols/defeq.png" /></td>
                        <td>Relational operators</td>
                    </tr>
                    <tr>
                        <td>\degc</td>
                        <td><img alt="Symbol" src="../images/symbols/degc.png" /></td>
                        <td>Symbols</td>
                    </tr>
                    <tr>
                        <td>\degf</td>
                        <td><img alt="Symbol" src="../images/symbols/degf.png" /></td>
                        <td>Symbols</td>
                    </tr>
                    <tr>
                        <td>\degree</td>
                        <td><img alt="Symbol" src="../images/symbols/degree.png" /></td>
                        <td>Symbols</td>
                    </tr>
                    <tr>
                        <td>\delta</td>
                        <td><img alt="Symbol" src="../images/symbols/delta.png" /></td>
                        <td>Greek letters</td>
                    </tr>
                    <tr>
                        <td>\Delta</td>
                        <td><img alt="Symbol" src="../images/symbols/delta2.png" /></td>
                        <td>Greek letters</td>
                    </tr>
                    <tr>
                        <td>\Deltaeq</td>
                        <td><img alt="Symbol" src="../images/symbols/deltaeq.png" /></td>
                        <td>Operators</td>
                    </tr>
                    <tr>
                        <td>\diamond</td>
                        <td><img alt="Symbol" src="../images/symbols/diamond.png" /></td>
                        <td>Binary operators</td>
                    </tr>
                    <tr>
                        <td>\diamondsuit</td>
                        <td><img alt="Symbol" src="../images/symbols/diamondsuit.png" /></td>
                        <td>Symbols</td>
                    </tr>
                    <tr>
                        <td>\div</td>
                        <td><img alt="Symbol" src="../images/symbols/div.png" /></td>
                        <td>Binary operators</td>
                    </tr>
                    <tr>
                        <td>\dot</td>
                        <td><img alt="Symbol" src="../images/symbols/dot.png" /></td>
                        <td>Accents</td>
                    </tr>
                    <tr>
                        <td>\doteq</td>
                        <td><img alt="Symbol" src="../images/symbols/doteq.png" /></td>
                        <td>Relational operators</td>
                    </tr>
                    <tr>
                        <td>\dots</td>
                        <td><img alt="Symbol" src="../images/symbols/dots.png" /></td>
>>>>>>> 2cb80179
                        <td>Dots</td>
                    </tr>
                    <tr>
                        <td>\doublea</td>
<<<<<<< HEAD
                        <td><div class = "smb smb-doublea"></div></td>
                        <td>Lettres avec double barres</td>
                    </tr>
                    <tr>
                        <td>\doubleA</td>
                        <td><div class = "smb smb-doublea2"></div></td>
                        <td>Lettres avec double barres</td>
                    </tr>
                    <tr>
                        <td>\doubleb</td>
                        <td><div class = "smb smb-doubleb"></div></td>
                        <td>Lettres avec double barres</td>
                    </tr>
                    <tr>
                        <td>\doubleB</td>
                        <td><div class = "smb smb-doubleb2"></div></td>
                        <td>Lettres avec double barres</td>
                    </tr>
                    <tr>
                        <td>\doublec</td>
                        <td><div class = "smb smb-doublec"></div></td>
                        <td>Lettres avec double barres</td>
                    </tr>
                    <tr>
                        <td>\doubleC</td>
                        <td><div class = "smb smb-doublec2"></div></td>
                        <td>Lettres avec double barres</td>
                    </tr>
                    <tr>
                        <td>\doubled</td>
                        <td><div class = "smb smb-doubled"></div></td>
                        <td>Lettres avec double barres</td>
                    </tr>
                    <tr>
                        <td>\doubleD</td>
                        <td><div class = "smb smb-doubled2"></div></td>
                        <td>Lettres avec double barres</td>
                    </tr>
                    <tr>
                        <td>\doublee</td>
                        <td><div class = "smb smb-doublee"></div></td>
                        <td>Lettres avec double barres</td>
                    </tr>
                    <tr>
                        <td>\doubleE</td>
                        <td><div class = "smb smb-doublee2"></div></td>
                        <td>Lettres avec double barres</td>
                    </tr>
                    <tr>
                        <td>\doublef</td>
                        <td><div class = "smb smb-doublef"></div></td>
                        <td>Lettres avec double barres</td>
                    </tr>
                    <tr>
                        <td>\doubleF</td>
                        <td><div class = "smb smb-doublef2"></div></td>
                        <td>Lettres avec double barres</td>
                    </tr>
                    <tr>
                        <td>\doubleg</td>
                        <td><div class = "smb smb-doubleg"></div></td>
                        <td>Lettres avec double barres</td>
                    </tr>
                    <tr>
                        <td>\doubleG</td>
                        <td><div class = "smb smb-doubleg2"></div></td>
                        <td>Lettres avec double barres</td>
                    </tr>
                    <tr>
                        <td>\doubleh</td>
                        <td><div class = "smb smb-doubleh"></div></td>
                        <td>Lettres avec double barres</td>
                    </tr>
                    <tr>
                        <td>\doubleH</td>
                        <td><div class = "smb smb-doubleh2"></div></td>
                        <td>Lettres avec double barres</td>
                    </tr>
                    <tr>
                        <td>\doublei</td>
                        <td><div class = "smb smb-doublei"></div></td>
                        <td>Lettres avec double barres</td>
                    </tr>
                    <tr>
                        <td>\doubleI</td>
                        <td><div class = "smb smb-doublei2"></div></td>
                        <td>Lettres avec double barres</td>
                    </tr>
                    <tr>
                        <td>\doublej</td>
                        <td><div class = "smb smb-doublej"></div></td>
                        <td>Lettres avec double barres</td>
                    </tr>
                    <tr>
                        <td>\doubleJ</td>
                        <td><div class = "smb smb-doublej2"></div></td>
                        <td>Lettres avec double barres</td>
                    </tr>
                    <tr>
                        <td>\doublek</td>
                        <td><div class = "smb smb-doublek"></div></td>
                        <td>Lettres avec double barres</td>
                    </tr>
                    <tr>
                        <td>\doubleK</td>
                        <td><div class = "smb smb-doublek2"></div></td>
                        <td>Lettres avec double barres</td>
                    </tr>
                    <tr>
                        <td>\doublel</td>
                        <td><div class = "smb smb-doublel"></div></td>
                        <td>Lettres avec double barres</td>
                    </tr>
                    <tr>
                        <td>\doubleL</td>
                        <td><div class = "smb smb-doublel2"></div></td>
                        <td>Lettres avec double barres</td>
                    </tr>
                    <tr>
                        <td>\doublem</td>
                        <td><div class = "smb smb-doublem"></div></td>
                        <td>Lettres avec double barres</td>
                    </tr>
                    <tr>
                        <td>\doubleM</td>
                        <td><div class = "smb smb-doublem2"></div></td>
                        <td>Lettres avec double barres</td>
                    </tr>
                    <tr>
                        <td>\doublen</td>
                        <td><div class = "smb smb-doublen"></div></td>
                        <td>Lettres avec double barres</td>
                    </tr>
                    <tr>
                        <td>\doubleN</td>
                        <td><div class = "smb smb-doublen2"></div></td>
                        <td>Lettres avec double barres</td>
                    </tr>
                    <tr>
                        <td>\doubleo</td>
                        <td><div class = "smb smb-doubleo"></div></td>
                        <td>Lettres avec double barres</td>
                    </tr>
                    <tr>
                        <td>\doubleO</td>
                        <td><div class = "smb smb-doubleo2"></div></td>
                        <td>Lettres avec double barres</td>
                    </tr>
                    <tr>
                        <td>\doublep</td>
                        <td><div class = "smb smb-doublep"></div></td>
                        <td>Lettres avec double barres</td>
                    </tr>
                    <tr>
                        <td>\doubleP</td>
                        <td><div class = "smb smb-doublep2"></div></td>
                        <td>Lettres avec double barres</td>
                    </tr>
                    <tr>
                        <td>\doubleq</td>
                        <td><div class = "smb smb-doubleq"></div></td>
                        <td>Lettres avec double barres</td>
                    </tr>
                    <tr>
                        <td>\doubleQ</td>
                        <td><div class = "smb smb-doubleq2"></div></td>
                        <td>Lettres avec double barres</td>
                    </tr>
                    <tr>
                        <td>\doubler</td>
                        <td><div class = "smb smb-doubler"></div></td>
                        <td>Lettres avec double barres</td>
                    </tr>
                    <tr>
                        <td>\doubleR</td>
                        <td><div class = "smb smb-doubler2"></div></td>
                        <td>Lettres avec double barres</td>
                    </tr>
                    <tr>
                        <td>\doubles</td>
                        <td><div class = "smb smb-doubles"></div></td>
                        <td>Lettres avec double barres</td>
                    </tr>
                    <tr>
                        <td>\doubleS</td>
                        <td><div class = "smb smb-doubles2"></div></td>
                        <td>Lettres avec double barres</td>
                    </tr>
                    <tr>
                        <td>\doublet</td>
                        <td><div class = "smb smb-doublet"></div></td>
                        <td>Lettres avec double barres</td>
                    </tr>
                    <tr>
                        <td>\doubleT</td>
                        <td><div class = "smb smb-doublet2"></div></td>
                        <td>Lettres avec double barres</td>
                    </tr>
                    <tr>
                        <td>\doubleu</td>
                        <td><div class = "smb smb-doubleu"></div></td>
                        <td>Lettres avec double barres</td>
                    </tr>
                    <tr>
                        <td>\doubleU</td>
                        <td><div class = "smb smb-doubleu2"></div></td>
                        <td>Lettres avec double barres</td>
                    </tr>
                    <tr>
                        <td>\doublev</td>
                        <td><div class = "smb smb-doublev"></div></td>
                        <td>Lettres avec double barres</td>
                    </tr>
                    <tr>
                        <td>\doubleV</td>
                        <td><div class = "smb smb-doublev2"></div></td>
                        <td>Lettres avec double barres</td>
                    </tr>
                    <tr>
                        <td>\doublew</td>
                        <td><div class = "smb smb-doublew"></div></td>
                        <td>Lettres avec double barres</td>
                    </tr>
                    <tr>
                        <td>\doubleW</td>
                        <td><div class = "smb smb-doublew2"></div></td>
                        <td>Lettres avec double barres</td>
                    </tr>
                    <tr>
                        <td>\doublex</td>
                        <td><div class = "smb smb-doublex"></div></td>
                        <td>Lettres avec double barres</td>
                    </tr>
                    <tr>
                        <td>\doubleX</td>
                        <td><div class = "smb smb-doublex2"></div></td>
                        <td>Lettres avec double barres</td>
                    </tr>
                    <tr>
                        <td>\doubley</td>
                        <td><div class = "smb smb-doubley"></div></td>
                        <td>Lettres avec double barres</td>
                    </tr>
                    <tr>
                        <td>\doubleY</td>
                        <td><div class = "smb smb-doubley2"></div></td>
                        <td>Lettres avec double barres</td>
                    </tr>
                    <tr>
                        <td>\doublez</td>
                        <td><div class = "smb smb-doublez"></div></td>
                        <td>Lettres avec double barres</td>
                    </tr>
                    <tr>
                        <td>\doubleZ</td>
                        <td><div class = "smb smb-doublez2"></div></td>
                        <td>Lettres avec double barres</td>
                    </tr>
                    <tr>
                        <td>\downarrow</td>
                        <td><div class = "smb smb-downarrow"></div></td>
                        <td>Flèches</td>
                    </tr>
                    <tr>
                        <td>\Downarrow</td>
                        <td><div class = "smb smb-downarrow2"></div></td>
                        <td>Flèches</td>
                    </tr>
                    <tr>
                        <td>\dsmash</td>
                        <td><div class = "smb smb-dsmash"></div></td>
                        <td>Flèches</td>
                    </tr>
                    <tr>
                        <td>\ee</td>
                        <td><div class = "smb smb-ee"></div></td>
                        <td>Lettres avec double barres</td>
                    </tr>
                    <tr>
                        <td>\ell</td>
                        <td><div class = "smb smb-ell"></div></td>
                        <td>Symboles</td>
                    </tr>
                    <tr>
                        <td>\emptyset</td>
                        <td><div class = "smb smb-emptyset"></div></td>
                        <td>Ensemble de notations</td>
=======
                        <td><img alt="Symbol" src="../images/symbols/doublea.png" /></td>
                        <td>Double-struck letters</td>
                    </tr>
                    <tr>
                        <td>\doubleA</td>
                        <td><img alt="Symbol" src="../images/symbols/doublea2.png" /></td>
                        <td>Double-struck letters</td>
                    </tr>
                    <tr>
                        <td>\doubleb</td>
                        <td><img alt="Symbol" src="../images/symbols/doubleb.png" /></td>
                        <td>Double-struck letters</td>
                    </tr>
                    <tr>
                        <td>\doubleB</td>
                        <td><img alt="Symbol" src="../images/symbols/doubleb2.png" /></td>
                        <td>Double-struck letters</td>
                    </tr>
                    <tr>
                        <td>\doublec</td>
                        <td><img alt="Symbol" src="../images/symbols/doublec.png" /></td>
                        <td>Double-struck letters</td>
                    </tr>
                    <tr>
                        <td>\doubleC</td>
                        <td><img alt="Symbol" src="../images/symbols/doublec2.png" /></td>
                        <td>Double-struck letters</td>
                    </tr>
                    <tr>
                        <td>\doubled</td>
                        <td><img alt="Symbol" src="../images/symbols/doubled.png" /></td>
                        <td>Double-struck letters</td>
                    </tr>
                    <tr>
                        <td>\doubleD</td>
                        <td><img alt="Symbol" src="../images/symbols/doubled2.png" /></td>
                        <td>Double-struck letters</td>
                    </tr>
                    <tr>
                        <td>\doublee</td>
                        <td><img alt="Symbol" src="../images/symbols/doublee.png" /></td>
                        <td>Double-struck letters</td>
                    </tr>
                    <tr>
                        <td>\doubleE</td>
                        <td><img alt="Symbol" src="../images/symbols/doublee2.png" /></td>
                        <td>Double-struck letters</td>
                    </tr>
                    <tr>
                        <td>\doublef</td>
                        <td><img alt="Symbol" src="../images/symbols/doublef.png" /></td>
                        <td>Double-struck letters</td>
                    </tr>
                    <tr>
                        <td>\doubleF</td>
                        <td><img alt="Symbol" src="../images/symbols/doublef2.png" /></td>
                        <td>Double-struck letters</td>
                    </tr>
                    <tr>
                        <td>\doubleg</td>
                        <td><img alt="Symbol" src="../images/symbols/doubleg.png" /></td>
                        <td>Double-struck letters</td>
                    </tr>
                    <tr>
                        <td>\doubleG</td>
                        <td><img alt="Symbol" src="../images/symbols/doubleg2.png" /></td>
                        <td>Double-struck letters</td>
                    </tr>
                    <tr>
                        <td>\doubleh</td>
                        <td><img alt="Symbol" src="../images/symbols/doubleh.png" /></td>
                        <td>Double-struck letters</td>
                    </tr>
                    <tr>
                        <td>\doubleH</td>
                        <td><img alt="Symbol" src="../images/symbols/doubleh2.png" /></td>
                        <td>Double-struck letters</td>
                    </tr>
                    <tr>
                        <td>\doublei</td>
                        <td><img alt="Symbol" src="../images/symbols/doublei.png" /></td>
                        <td>Double-struck letters</td>
                    </tr>
                    <tr>
                        <td>\doubleI</td>
                        <td><img alt="Symbol" src="../images/symbols/doublei2.png" /></td>
                        <td>Double-struck letters</td>
                    </tr>
                    <tr>
                        <td>\doublej</td>
                        <td><img alt="Symbol" src="../images/symbols/doublej.png" /></td>
                        <td>Double-struck letters</td>
                    </tr>
                    <tr>
                        <td>\doubleJ</td>
                        <td><img alt="Symbol" src="../images/symbols/doublej2.png" /></td>
                        <td>Double-struck letters</td>
                    </tr>
                    <tr>
                        <td>\doublek</td>
                        <td><img alt="Symbol" src="../images/symbols/doublek.png" /></td>
                        <td>Double-struck letters</td>
                    </tr>
                    <tr>
                        <td>\doubleK</td>
                        <td><img alt="Symbol" src="../images/symbols/doublek2.png" /></td>
                        <td>Double-struck letters</td>
                    </tr>
                    <tr>
                        <td>\doublel</td>
                        <td><img alt="Symbol" src="../images/symbols/doublel.png" /></td>
                        <td>Double-struck letters</td>
                    </tr>
                    <tr>
                        <td>\doubleL</td>
                        <td><img alt="Symbol" src="../images/symbols/doublel2.png" /></td>
                        <td>Double-struck letters</td>
                    </tr>
                    <tr>
                        <td>\doublem</td>
                        <td><img alt="Symbol" src="../images/symbols/doublem.png" /></td>
                        <td>Double-struck letters</td>
                    </tr>
                    <tr>
                        <td>\doubleM</td>
                        <td><img alt="Symbol" src="../images/symbols/doublem2.png" /></td>
                        <td>Double-struck letters</td>
                    </tr>
                    <tr>
                        <td>\doublen</td>
                        <td><img alt="Symbol" src="../images/symbols/doublen.png" /></td>
                        <td>Double-struck letters</td>
                    </tr>
                    <tr>
                        <td>\doubleN</td>
                        <td><img alt="Symbol" src="../images/symbols/doublen2.png" /></td>
                        <td>Double-struck letters</td>
                    </tr>
                    <tr>
                        <td>\doubleo</td>
                        <td><img alt="Symbol" src="../images/symbols/doubleo.png" /></td>
                        <td>Double-struck letters</td>
                    </tr>
                    <tr>
                        <td>\doubleO</td>
                        <td><img alt="Symbol" src="../images/symbols/doubleo2.png" /></td>
                        <td>Double-struck letters</td>
                    </tr>
                    <tr>
                        <td>\doublep</td>
                        <td><img alt="Symbol" src="../images/symbols/doublep.png" /></td>
                        <td>Double-struck letters</td>
                    </tr>
                    <tr>
                        <td>\doubleP</td>
                        <td><img alt="Symbol" src="../images/symbols/doublep2.png" /></td>
                        <td>Double-struck letters</td>
                    </tr>
                    <tr>
                        <td>\doubleq</td>
                        <td><img alt="Symbol" src="../images/symbols/doubleq.png" /></td>
                        <td>Double-struck letters</td>
                    </tr>
                    <tr>
                        <td>\doubleQ</td>
                        <td><img alt="Symbol" src="../images/symbols/doubleq2.png" /></td>
                        <td>Double-struck letters</td>
                    </tr>
                    <tr>
                        <td>\doubler</td>
                        <td><img alt="Symbol" src="../images/symbols/doubler.png" /></td>
                        <td>Double-struck letters</td>
                    </tr>
                    <tr>
                        <td>\doubleR</td>
                        <td><img alt="Symbol" src="../images/symbols/doubler2.png" /></td>
                        <td>Double-struck letters</td>
                    </tr>
                    <tr>
                        <td>\doubles</td>
                        <td><img alt="Symbol" src="../images/symbols/doubles.png" /></td>
                        <td>Double-struck letters</td>
                    </tr>
                    <tr>
                        <td>\doubleS</td>
                        <td><img alt="Symbol" src="../images/symbols/doubles2.png" /></td>
                        <td>Double-struck letters</td>
                    </tr>
                    <tr>
                        <td>\doublet</td>
                        <td><img alt="Symbol" src="../images/symbols/doublet.png" /></td>
                        <td>Double-struck letters</td>
                    </tr>
                    <tr>
                        <td>\doubleT</td>
                        <td><img alt="Symbol" src="../images/symbols/doublet2.png" /></td>
                        <td>Double-struck letters</td>
                    </tr>
                    <tr>
                        <td>\doubleu</td>
                        <td><img alt="Symbol" src="../images/symbols/doubleu.png" /></td>
                        <td>Double-struck letters</td>
                    </tr>
                    <tr>
                        <td>\doubleU</td>
                        <td><img alt="Symbol" src="../images/symbols/doubleu2.png" /></td>
                        <td>Double-struck letters</td>
                    </tr>
                    <tr>
                        <td>\doublev</td>
                        <td><img alt="Symbol" src="../images/symbols/doublev.png" /></td>
                        <td>Double-struck letters</td>
                    </tr>
                    <tr>
                        <td>\doubleV</td>
                        <td><img alt="Symbol" src="../images/symbols/doublev2.png" /></td>
                        <td>Double-struck letters</td>
                    </tr>
                    <tr>
                        <td>\doublew</td>
                        <td><img alt="Symbol" src="../images/symbols/doublew.png" /></td>
                        <td>Double-struck letters</td>
                    </tr>
                    <tr>
                        <td>\doubleW</td>
                        <td><img alt="Symbol" src="../images/symbols/doublew2.png" /></td>
                        <td>Double-struck letters</td>
                    </tr>
                    <tr>
                        <td>\doublex</td>
                        <td><img alt="Symbol" src="../images/symbols/doublex.png" /></td>
                        <td>Double-struck letters</td>
                    </tr>
                    <tr>
                        <td>\doubleX</td>
                        <td><img alt="Symbol" src="../images/symbols/doublex2.png" /></td>
                        <td>Double-struck letters</td>
                    </tr>
                    <tr>
                        <td>\doubley</td>
                        <td><img alt="Symbol" src="../images/symbols/doubley.png" /></td>
                        <td>Double-struck letters</td>
                    </tr>
                    <tr>
                        <td>\doubleY</td>
                        <td><img alt="Symbol" src="../images/symbols/doubley2.png" /></td>
                        <td>Double-struck letters</td>
                    </tr>
                    <tr>
                        <td>\doublez</td>
                        <td><img alt="Symbol" src="../images/symbols/doublez.png" /></td>
                        <td>Double-struck letters</td>
                    </tr>
                    <tr>
                        <td>\doubleZ</td>
                        <td><img alt="Symbol" src="../images/symbols/doublez2.png" /></td>
                        <td>Double-struck letters</td>
                    </tr>
                    <tr>
                        <td>\downarrow</td>
                        <td><img alt="Symbol" src="../images/symbols/downarrow.png" /></td>
                        <td>Arrows</td>
                    </tr>
                    <tr>
                        <td>\Downarrow</td>
                        <td><img alt="Symbol" src="../images/symbols/downarrow2.png" /></td>
                        <td>Arrows</td>
                    </tr>
                    <tr>
                        <td>\dsmash</td>
                        <td><img alt="Symbol" src="../images/symbols/dsmash.png" /></td>
                        <td>Arrows</td>
                    </tr>
                    <tr>
                        <td>\ee</td>
                        <td><img alt="Symbol" src="../images/symbols/ee.png" /></td>
                        <td>Double-struck letters</td>
                    </tr>
                    <tr>
                        <td>\ell</td>
                        <td><img alt="Symbol" src="../images/symbols/ell.png" /></td>
                        <td>Symbols</td>
                    </tr>
                    <tr>
                        <td>\emptyset</td>
                        <td><img alt="Symbol" src="../images/symbols/emptyset.png" /></td>
                        <td>Set notations</td>
>>>>>>> 2cb80179
                    </tr>
                    <tr>
                        <td>\emsp</td>
                        <td></td>
                        <td>Space characters</td>
                    </tr>
                    <tr>
                        <td>\end</td>
<<<<<<< HEAD
                        <td><div class = "smb smb-end"></div></td>
                        <td>Séparateurs</td>
=======
                        <td><img alt="Symbol" src="../images/symbols/end.png" /></td>
                        <td>Delimiters</td>
>>>>>>> 2cb80179
                    </tr>
                    <tr>
                        <td>\ensp</td>
                        <td></td>
                        <td>Space characters</td>
                    </tr>
                    <tr>
                        <td>\epsilon</td>
<<<<<<< HEAD
                        <td><div class = "smb smb-epsilon"></div></td>
                        <td>Lettres grecques</td>
                    </tr>
                    <tr>
                        <td>\Epsilon</td>
                        <td><div class = "smb smb-epsilon2"></div></td>
                        <td>Lettres grecques</td>
                    </tr>
                    <tr>
                        <td>\eqarray</td>
                        <td><div class = "smb smb-eqarray"></div></td>
                        <td>Symboles</td>
                    </tr>
                    <tr>
                        <td>\equiv</td>
                        <td><div class = "smb smb-equiv"></div></td>
                        <td>Opérateurs relationnels</td>
                    </tr>
                    <tr>
                        <td>\eta</td>
                        <td><div class = "smb smb-eta"></div></td>
                        <td>Lettres grecques</td>
                    </tr>
                    <tr>
                        <td>\Eta</td>
                        <td><div class = "smb smb-eta2"></div></td>
                        <td>Lettres grecques</td>
                    </tr>
                    <tr>
                        <td>\exists</td>
                        <td><div class = "smb smb-exists"></div></td>
                        <td>Notations logiques</td>
                    </tr>
                    <tr>
                        <td>\forall</td>
                        <td><div class = "smb smb-forall"></div></td>
                        <td>Notations logiques</td>
                    </tr>
                    <tr>
                        <td>\fraktura</td>
                        <td><div class = "smb smb-fraktura"></div></td>
                        <td>Fraktur</td>
                    </tr>
                    <tr>
                        <td>\frakturA</td>
                        <td><div class = "smb smb-fraktura2"></div></td>
                        <td>Fraktur</td>
                    </tr>
                    <tr>
                        <td>\frakturb</td>
                        <td><div class = "smb smb-frakturb"></div></td>
                        <td>Fraktur</td>
                    </tr>
                    <tr>
                        <td>\frakturB</td>
                        <td><div class = "smb smb-frakturb2"></div></td>
                        <td>Fraktur</td>
                    </tr>
                    <tr>
                        <td>\frakturc</td>
                        <td><div class = "smb smb-frakturc"></div></td>
                        <td>Fraktur</td>
                    </tr>
                    <tr>
                        <td>\frakturC</td>
                        <td><div class = "smb smb-frakturc2"></div></td>
                        <td>Fraktur</td>
                    </tr>
                    <tr>
                        <td>\frakturd</td>
                        <td><div class = "smb smb-frakturd"></div></td>
                        <td>Fraktur</td>
                    </tr>
                    <tr>
                        <td>\frakturD</td>
                        <td><div class = "smb smb-frakturd2"></div></td>
                        <td>Fraktur</td>
                    </tr>
                    <tr>
                        <td>\frakture</td>
                        <td><div class = "smb smb-frakture"></div></td>
                        <td>Fraktur</td>
                    </tr>
                    <tr>
                        <td>\frakturE</td>
                        <td><div class = "smb smb-frakture2"></div></td>
                        <td>Fraktur</td>
                    </tr>
                    <tr>
                        <td>\frakturf</td>
                        <td><div class = "smb smb-frakturf"></div></td>
                        <td>Fraktur</td>
                    </tr>
                    <tr>
                        <td>\frakturF</td>
                        <td><div class = "smb smb-frakturf2"></div></td>
                        <td>Fraktur</td>
                    </tr>
                    <tr>
                        <td>\frakturg</td>
                        <td><div class = "smb smb-frakturg"></div></td>
                        <td>Fraktur</td>
                    </tr>
                    <tr>
                        <td>\frakturG</td>
                        <td><div class = "smb smb-frakturg2"></div></td>
                        <td>Fraktur</td>
                    </tr>
                    <tr>
                        <td>\frakturh</td>
                        <td><div class = "smb smb-frakturh"></div></td>
                        <td>Fraktur</td>
                    </tr>
                    <tr>
                        <td>\frakturH</td>
                        <td><div class = "smb smb-frakturh2"></div></td>
                        <td>Fraktur</td>
                    </tr>
                    <tr>
                        <td>\frakturi</td>
                        <td><div class = "smb smb-frakturi"></div></td>
                        <td>Fraktur</td>
                    </tr>
                    <tr>
                        <td>\frakturI</td>
                        <td><div class = "smb smb-frakturi2"></div></td>
                        <td>Fraktur</td>
                    </tr>
                    <tr>
                        <td>\frakturk</td>
                        <td><div class = "smb smb-frakturk"></div></td>
                        <td>Fraktur</td>
                    </tr>
                    <tr>
                        <td>\frakturK</td>
                        <td><div class = "smb smb-frakturk2"></div></td>
                        <td>Fraktur</td>
                    </tr>
                    <tr>
                        <td>\frakturl</td>
                        <td><div class = "smb smb-frakturl"></div></td>
                        <td>Fraktur</td>
                    </tr>
                    <tr>
                        <td>\frakturL</td>
                        <td><div class = "smb smb-frakturl2"></div></td>
                        <td>Fraktur</td>
                    </tr>
                    <tr>
                        <td>\frakturm</td>
                        <td><div class = "smb smb-frakturm"></div></td>
                        <td>Fraktur</td>
                    </tr>
                    <tr>
                        <td>\frakturM</td>
                        <td><div class = "smb smb-frakturm2"></div></td>
                        <td>Fraktur</td>
                    </tr>
                    <tr>
                        <td>\frakturn</td>
                        <td><div class = "smb smb-frakturn"></div></td>
                        <td>Fraktur</td>
                    </tr>
                    <tr>
                        <td>\frakturN</td>
                        <td><div class = "smb smb-frakturn2"></div></td>
                        <td>Fraktur</td>
                    </tr>
                    <tr>
                        <td>\frakturo</td>
                        <td><div class = "smb smb-frakturo"></div></td>
                        <td>Fraktur</td>
                    </tr>
                    <tr>
                        <td>\frakturO</td>
                        <td><div class = "smb smb-frakturo2"></div></td>
                        <td>Fraktur</td>
                    </tr>
                    <tr>
                        <td>\frakturp</td>
                        <td><div class = "smb smb-frakturp"></div></td>
                        <td>Fraktur</td>
                    </tr>
                    <tr>
                        <td>\frakturP</td>
                        <td><div class = "smb smb-frakturp2"></div></td>
                        <td>Fraktur</td>
                    </tr>
                    <tr>
                        <td>\frakturq</td>
                        <td><div class = "smb smb-frakturq"></div></td>
                        <td>Fraktur</td>
                    </tr>
                    <tr>
                        <td>\frakturQ</td>
                        <td><div class = "smb smb-frakturq2"></div></td>
                        <td>Fraktur</td>
                    </tr>
                    <tr>
                        <td>\frakturr</td>
                        <td><div class = "smb smb-frakturr"></div></td>
                        <td>Fraktur</td>
                    </tr>
                    <tr>
                        <td>\frakturR</td>
                        <td><div class = "smb smb-frakturr2"></div></td>
                        <td>Fraktur</td>
                    </tr>
                    <tr>
                        <td>\frakturs</td>
                        <td><div class = "smb smb-frakturs"></div></td>
                        <td>Fraktur</td>
                    </tr>
                    <tr>
                        <td>\frakturS</td>
                        <td><div class = "smb smb-frakturs2"></div></td>
                        <td>Fraktur</td>
                    </tr>
                    <tr>
                        <td>\frakturt</td>
                        <td><div class = "smb smb-frakturt"></div></td>
                        <td>Fraktur</td>
                    </tr>
                    <tr>
                        <td>\frakturT</td>
                        <td><div class = "smb smb-frakturt2"></div></td>
                        <td>Fraktur</td>
                    </tr>
                    <tr>
                        <td>\frakturu</td>
                        <td><div class = "smb smb-frakturu"></div></td>
                        <td>Fraktur</td>
                    </tr>
                    <tr>
                        <td>\frakturU</td>
                        <td><div class = "smb smb-frakturu2"></div></td>
                        <td>Fraktur</td>
                    </tr>
                    <tr>
                        <td>\frakturv</td>
                        <td><div class = "smb smb-frakturv"></div></td>
                        <td>Fraktur</td>
                    </tr>
                    <tr>
                        <td>\frakturV</td>
                        <td><div class = "smb smb-frakturv2"></div></td>
                        <td>Fraktur</td>
                    </tr>
                    <tr>
                        <td>\frakturw</td>
                        <td><div class = "smb smb-frakturw"></div></td>
                        <td>Fraktur</td>
                    </tr>
                    <tr>
                        <td>\frakturW</td>
                        <td><div class = "smb smb-frakturw2"></div></td>
                        <td>Fraktur</td>
                    </tr>
                    <tr>
                        <td>\frakturx</td>
                        <td><div class = "smb smb-frakturx"></div></td>
                        <td>Fraktur</td>
                    </tr>
                    <tr>
                        <td>\frakturX</td>
                        <td><div class = "smb smb-frakturx2"></div></td>
                        <td>Fraktur</td>
                    </tr>
                    <tr>
                        <td>\fraktury</td>
                        <td><div class = "smb smb-fraktury"></div></td>
                        <td>Fraktur</td>
                    </tr>
                    <tr>
                        <td>\frakturY</td>
                        <td><div class = "smb smb-fraktury2"></div></td>
                        <td>Fraktur</td>
                    </tr>
                    <tr>
                        <td>\frakturz</td>
                        <td><div class = "smb smb-frakturz"></div></td>
                        <td>Fraktur</td>
                    </tr>
                    <tr>
                        <td>\frakturZ</td>
                        <td><div class = "smb smb-frakturz2"></div></td>
                        <td>Fraktur</td>
                    </tr>
                    <tr>
                        <td>\frown</td>
                        <td><div class = "smb smb-frown"></div></td>
                        <td>Opérateurs relationnels</td>
=======
                        <td><img alt="Symbol" src="../images/symbols/epsilon.png" /></td>
                        <td>Greek letters</td>
                    </tr>
                    <tr>
                        <td>\Epsilon</td>
                        <td><img alt="Symbol" src="../images/symbols/epsilon2.png" /></td>
                        <td>Greek letters</td>
                    </tr>
                    <tr>
                        <td>\eqarray</td>
                        <td><img alt="Symbol" src="../images/symbols/eqarray.png" /></td>
                        <td>Symbols</td>
                    </tr>
                    <tr>
                        <td>\equiv</td>
                        <td><img alt="Symbol" src="../images/symbols/equiv.png" /></td>
                        <td>Relational operators</td>
                    </tr>
                    <tr>
                        <td>\eta</td>
                        <td><img alt="Symbol" src="../images/symbols/eta.png" /></td>
                        <td>Greek letters</td>
                    </tr>
                    <tr>
                        <td>\Eta</td>
                        <td><img alt="Symbol" src="../images/symbols/eta2.png" /></td>
                        <td>Greek letters</td>
                    </tr>
                    <tr>
                        <td>\exists</td>
                        <td><img alt="Symbol" src="../images/symbols/exists.png" /></td>
                        <td>Logic notations</td>
                    </tr>
                    <tr>
                        <td>\forall</td>
                        <td><img alt="Symbol" src="../images/symbols/forall.png" /></td>
                        <td>Logic notations</td>
                    </tr>
                    <tr>
                        <td>\fraktura</td>
                        <td><img alt="Symbol" src="../images/symbols/fraktura.png" /></td>
                        <td>Fraktur letters</td>
                    </tr>
                    <tr>
                        <td>\frakturA</td>
                        <td><img alt="Symbol" src="../images/symbols/fraktura2.png" /></td>
                        <td>Fraktur letters</td>
                    </tr>
                    <tr>
                        <td>\frakturb</td>
                        <td><img alt="Symbol" src="../images/symbols/frakturb.png" /></td>
                        <td>Fraktur letters</td>
                    </tr>
                    <tr>
                        <td>\frakturB</td>
                        <td><img alt="Symbol" src="../images/symbols/frakturb2.png" /></td>
                        <td>Fraktur letters</td>
                    </tr>
                    <tr>
                        <td>\frakturc</td>
                        <td><img alt="Symbol" src="../images/symbols/frakturc.png" /></td>
                        <td>Fraktur letters</td>
                    </tr>
                    <tr>
                        <td>\frakturC</td>
                        <td><img alt="Symbol" src="../images/symbols/frakturc2.png" /></td>
                        <td>Fraktur letters</td>
                    </tr>
                    <tr>
                        <td>\frakturd</td>
                        <td><img alt="Symbol" src="../images/symbols/frakturd.png" /></td>
                        <td>Fraktur letters</td>
                    </tr>
                    <tr>
                        <td>\frakturD</td>
                        <td><img alt="Symbol" src="../images/symbols/frakturd2.png" /></td>
                        <td>Fraktur letters</td>
                    </tr>
                    <tr>
                        <td>\frakture</td>
                        <td><img alt="Symbol" src="../images/symbols/frakture.png" /></td>
                        <td>Fraktur letters</td>
                    </tr>
                    <tr>
                        <td>\frakturE</td>
                        <td><img alt="Symbol" src="../images/symbols/frakture2.png" /></td>
                        <td>Fraktur letters</td>
                    </tr>
                    <tr>
                        <td>\frakturf</td>
                        <td><img alt="Symbol" src="../images/symbols/frakturf.png" /></td>
                        <td>Fraktur letters</td>
                    </tr>
                    <tr>
                        <td>\frakturF</td>
                        <td><img alt="Symbol" src="../images/symbols/frakturf2.png" /></td>
                        <td>Fraktur letters</td>
                    </tr>
                    <tr>
                        <td>\frakturg</td>
                        <td><img alt="Symbol" src="../images/symbols/frakturg.png" /></td>
                        <td>Fraktur letters</td>
                    </tr>
                    <tr>
                        <td>\frakturG</td>
                        <td><img alt="Symbol" src="../images/symbols/frakturg2.png" /></td>
                        <td>Fraktur letters</td>
                    </tr>
                    <tr>
                        <td>\frakturh</td>
                        <td><img alt="Symbol" src="../images/symbols/frakturh.png" /></td>
                        <td>Fraktur letters</td>
                    </tr>
                    <tr>
                        <td>\frakturH</td>
                        <td><img alt="Symbol" src="../images/symbols/frakturh2.png" /></td>
                        <td>Fraktur letters</td>
                    </tr>
                    <tr>
                        <td>\frakturi</td>
                        <td><img alt="Symbol" src="../images/symbols/frakturi.png" /></td>
                        <td>Fraktur letters</td>
                    </tr>
                    <tr>
                        <td>\frakturI</td>
                        <td><img alt="Symbol" src="../images/symbols/frakturi2.png" /></td>
                        <td>Fraktur letters</td>
                    </tr>
                    <tr>
                        <td>\frakturk</td>
                        <td><img alt="Symbol" src="../images/symbols/frakturk.png" /></td>
                        <td>Fraktur letters</td>
                    </tr>
                    <tr>
                        <td>\frakturK</td>
                        <td><img alt="Symbol" src="../images/symbols/frakturk2.png" /></td>
                        <td>Fraktur letters</td>
                    </tr>
                    <tr>
                        <td>\frakturl</td>
                        <td><img alt="Symbol" src="../images/symbols/frakturl.png" /></td>
                        <td>Fraktur letters</td>
                    </tr>
                    <tr>
                        <td>\frakturL</td>
                        <td><img alt="Symbol" src="../images/symbols/frakturl2.png" /></td>
                        <td>Fraktur letters</td>
                    </tr>
                    <tr>
                        <td>\frakturm</td>
                        <td><img alt="Symbol" src="../images/symbols/frakturm.png" /></td>
                        <td>Fraktur letters</td>
                    </tr>
                    <tr>
                        <td>\frakturM</td>
                        <td><img alt="Symbol" src="../images/symbols/frakturm2.png" /></td>
                        <td>Fraktur letters</td>
                    </tr>
                    <tr>
                        <td>\frakturn</td>
                        <td><img alt="Symbol" src="../images/symbols/frakturn.png" /></td>
                        <td>Fraktur letters</td>
                    </tr>
                    <tr>
                        <td>\frakturN</td>
                        <td><img alt="Symbol" src="../images/symbols/frakturn2.png" /></td>
                        <td>Fraktur letters</td>
                    </tr>
                    <tr>
                        <td>\frakturo</td>
                        <td><img alt="Symbol" src="../images/symbols/frakturo.png" /></td>
                        <td>Fraktur letters</td>
                    </tr>
                    <tr>
                        <td>\frakturO</td>
                        <td><img alt="Symbol" src="../images/symbols/frakturo2.png" /></td>
                        <td>Fraktur letters</td>
                    </tr>
                    <tr>
                        <td>\frakturp</td>
                        <td><img alt="Symbol" src="../images/symbols/frakturp.png" /></td>
                        <td>Fraktur letters</td>
                    </tr>
                    <tr>
                        <td>\frakturP</td>
                        <td><img alt="Symbol" src="../images/symbols/frakturp2.png" /></td>
                        <td>Fraktur letters</td>
                    </tr>
                    <tr>
                        <td>\frakturq</td>
                        <td><img alt="Symbol" src="../images/symbols/frakturq.png" /></td>
                        <td>Fraktur letters</td>
                    </tr>
                    <tr>
                        <td>\frakturQ</td>
                        <td><img alt="Symbol" src="../images/symbols/frakturq2.png" /></td>
                        <td>Fraktur letters</td>
                    </tr>
                    <tr>
                        <td>\frakturr</td>
                        <td><img alt="Symbol" src="../images/symbols/frakturr.png" /></td>
                        <td>Fraktur letters</td>
                    </tr>
                    <tr>
                        <td>\frakturR</td>
                        <td><img alt="Symbol" src="../images/symbols/frakturr2.png" /></td>
                        <td>Fraktur letters</td>
                    </tr>
                    <tr>
                        <td>\frakturs</td>
                        <td><img alt="Symbol" src="../images/symbols/frakturs.png" /></td>
                        <td>Fraktur letters</td>
                    </tr>
                    <tr>
                        <td>\frakturS</td>
                        <td><img alt="Symbol" src="../images/symbols/frakturs2.png" /></td>
                        <td>Fraktur letters</td>
                    </tr>
                    <tr>
                        <td>\frakturt</td>
                        <td><img alt="Symbol" src="../images/symbols/frakturt.png" /></td>
                        <td>Fraktur letters</td>
                    </tr>
                    <tr>
                        <td>\frakturT</td>
                        <td><img alt="Symbol" src="../images/symbols/frakturt2.png" /></td>
                        <td>Fraktur letters</td>
                    </tr>
                    <tr>
                        <td>\frakturu</td>
                        <td><img alt="Symbol" src="../images/symbols/frakturu.png" /></td>
                        <td>Fraktur letters</td>
                    </tr>
                    <tr>
                        <td>\frakturU</td>
                        <td><img alt="Symbol" src="../images/symbols/frakturu2.png" /></td>
                        <td>Fraktur letters</td>
                    </tr>
                    <tr>
                        <td>\frakturv</td>
                        <td><img alt="Symbol" src="../images/symbols/frakturv.png" /></td>
                        <td>Fraktur letters</td>
                    </tr>
                    <tr>
                        <td>\frakturV</td>
                        <td><img alt="Symbol" src="../images/symbols/frakturv2.png" /></td>
                        <td>Fraktur letters</td>
                    </tr>
                    <tr>
                        <td>\frakturw</td>
                        <td><img alt="Symbol" src="../images/symbols/frakturw.png" /></td>
                        <td>Fraktur letters</td>
                    </tr>
                    <tr>
                        <td>\frakturW</td>
                        <td><img alt="Symbol" src="../images/symbols/frakturw2.png" /></td>
                        <td>Fraktur letters</td>
                    </tr>
                    <tr>
                        <td>\frakturx</td>
                        <td><img alt="Symbol" src="../images/symbols/frakturx.png" /></td>
                        <td>Fraktur letters</td>
                    </tr>
                    <tr>
                        <td>\frakturX</td>
                        <td><img alt="Symbol" src="../images/symbols/frakturx2.png" /></td>
                        <td>Fraktur letters</td>
                    </tr>
                    <tr>
                        <td>\fraktury</td>
                        <td><img alt="Symbol" src="../images/symbols/fraktury.png" /></td>
                        <td>Fraktur letters</td>
                    </tr>
                    <tr>
                        <td>\frakturY</td>
                        <td><img alt="Symbol" src="../images/symbols/fraktury2.png" /></td>
                        <td>Fraktur letters</td>
                    </tr>
                    <tr>
                        <td>\frakturz</td>
                        <td><img alt="Symbol" src="../images/symbols/frakturz.png" /></td>
                        <td>Fraktur letters</td>
                    </tr>
                    <tr>
                        <td>\frakturZ</td>
                        <td><img alt="Symbol" src="../images/symbols/frakturz2.png" /></td>
                        <td>Fraktur letters</td>
                    </tr>
                    <tr>
                        <td>\frown</td>
                        <td><img alt="Symbol" src="../images/symbols/frown.png" /></td>
                        <td>Relational operators</td>
>>>>>>> 2cb80179
                    </tr>
                    <tr>
                        <td>\funcapply</td>
                        <td></td>
                        <td>Binary operators</td>
                    </tr>
                    <tr>
                        <td>\G</td>
<<<<<<< HEAD
                        <td><div class = "smb smb-g"></div></td>
                        <td>Lettres grecques</td>
                    </tr>
                    <tr>
                        <td>\gamma</td>
                        <td><div class = "smb smb-gamma"></div></td>
                        <td>Lettres grecques</td>
                    </tr>
                    <tr>
                        <td>\Gamma</td>
                        <td><div class = "smb smb-gamma2"></div></td>
                        <td>Lettres grecques</td>
                    </tr>
                    <tr>
                        <td>\ge</td>
                        <td><div class = "smb smb-ge"></div></td>
                        <td>Opérateurs relationnels</td>
                    </tr>
                    <tr>
                        <td>\geq</td>
                        <td><div class = "smb smb-geq"></div></td>
                        <td>Opérateurs relationnels</td>
                    </tr>
                    <tr>
                        <td>\gets</td>
                        <td><div class = "smb smb-gets"></div></td>
                        <td>Flèches</td>
                    </tr>
                    <tr>
                        <td>\gg</td>
                        <td><div class = "smb smb-gg"></div></td>
                        <td>Opérateurs relationnels</td>
                    </tr>
                    <tr>
                        <td>\gimel</td>
                        <td><div class = "smb smb-gimel"></div></td>
                        <td>Lettres hébra&iuml;ques</td>
                    </tr>
                    <tr>
                        <td>\grave</td>
                        <td><div class = "smb smb-grave"></div></td>
                        <td>Accentuation</td>
=======
                        <td><img alt="Symbol" src="../images/symbols/g.png" /></td>
                        <td>Greek letters</td>
                    </tr>
                    <tr>
                        <td>\gamma</td>
                        <td><img alt="Symbol" src="../images/symbols/gamma.png" /></td>
                        <td>Greek letters</td>
                    </tr>
                    <tr>
                        <td>\Gamma</td>
                        <td><img alt="Symbol" src="../images/symbols/gamma2.png" /></td>
                        <td>Greek letters</td>
                    </tr>
                    <tr>
                        <td>\ge</td>
                        <td><img alt="Symbol" src="../images/symbols/ge.png" /></td>
                        <td>Relational operators</td>
                    </tr>
                    <tr>
                        <td>\geq</td>
                        <td><img alt="Symbol" src="../images/symbols/geq.png" /></td>
                        <td>Relational operators</td>
                    </tr>
                    <tr>
                        <td>\gets</td>
                        <td><img alt="Symbol" src="../images/symbols/gets.png" /></td>
                        <td>Arrows</td>
                    </tr>
                    <tr>
                        <td>\gg</td>
                        <td><img alt="Symbol" src="../images/symbols/gg.png" /></td>
                        <td>Relational operators</td>
                    </tr>
                    <tr>
                        <td>\gimel</td>
                        <td><img alt="Symbol" src="../images/symbols/gimel.png" /></td>
                        <td>Hebrew letters</td>
                    </tr>
                    <tr>
                        <td>\grave</td>
                        <td><img alt="Symbol" src="../images/symbols/grave.png" /></td>
                        <td>Accents</td>
>>>>>>> 2cb80179
                    </tr>
                    <tr>
                        <td>\hairsp</td>
                        <td></td>
                        <td>Space characters</td>
                    </tr>
                    <tr>
                        <td>\hat</td>
<<<<<<< HEAD
                        <td><div class = "smb smb-hat"></div></td>
                        <td>Accentuation</td>
                    </tr>
                    <tr>
                        <td>\hbar</td>
                        <td><div class = "smb smb-hbar"></div></td>
                        <td>Symboles</td>
                    </tr>
                    <tr>
                        <td>\heartsuit</td>
                        <td><div class = "smb smb-heartsuit"></div></td>
                        <td>Symboles</td>
                    </tr>
                    <tr>
                        <td>\hookleftarrow</td>
                        <td><div class = "smb smb-hookleftarrow"></div></td>
                        <td>Flèches</td>
                    </tr>
                    <tr>
                        <td>\hookrightarrow</td>
                        <td><div class = "smb smb-hookrightarrow"></div></td>
                        <td>Flèches</td>
                    </tr>
                    <tr>
                        <td>\hphantom</td>
                        <td><div class = "smb smb-hphantom"></div></td>
                        <td>Flèches</td>
                    </tr>
                    <tr>
                        <td>\hsmash</td>
                        <td><div class = "smb smb-hsmash"></div></td>
                        <td>Flèches</td>
                    </tr>
                    <tr>
                        <td>\hvec</td>
                        <td><div class = "smb smb-hvec"></div></td>
                        <td>Accentuation</td>
                    </tr>
                    <tr>
                        <td>\identitymatrix</td>
                        <td><div class = "smb smb-identitymatrix"></div></td>
=======
                        <td><img alt="Symbol" src="../images/symbols/hat.png" /></td>
                        <td>Accents</td>
                    </tr>
                    <tr>
                        <td>\hbar</td>
                        <td><img alt="Symbol" src="../images/symbols/hbar.png" /></td>
                        <td>Symbols</td>
                    </tr>
                    <tr>
                        <td>\heartsuit</td>
                        <td><img alt="Symbol" src="../images/symbols/heartsuit.png" /></td>
                        <td>Symbols</td>
                    </tr>
                    <tr>
                        <td>\hookleftarrow</td>
                        <td><img alt="Symbol" src="../images/symbols/hookleftarrow.png" /></td>
                        <td>Arrows</td>
                    </tr>
                    <tr>
                        <td>\hookrightarrow</td>
                        <td><img alt="Symbol" src="../images/symbols/hookrightarrow.png" /></td>
                        <td>Arrows</td>
                    </tr>
                    <tr>
                        <td>\hphantom</td>
                        <td><img alt="Symbol" src="../images/symbols/hphantom.png" /></td>
                        <td>Arrows</td>
                    </tr>
                    <tr>
                        <td>\hsmash</td>
                        <td><img alt="Symbol" src="../images/symbols/hsmash.png" /></td>
                        <td>Arrows</td>
                    </tr>
                    <tr>
                        <td>\hvec</td>
                        <td><img alt="Symbol" src="../images/symbols/hvec.png" /></td>
                        <td>Accents</td>
                    </tr>
                    <tr>
                        <td>\identitymatrix</td>
                        <td><img alt="Symbol" src="../images/symbols/identitymatrix.png" /></td>
>>>>>>> 2cb80179
                        <td>Matrices</td>
                    </tr>
                    <tr>
                        <td>\ii</td>
<<<<<<< HEAD
                        <td><div class = "smb smb-ii"></div></td>
                        <td>Lettres avec double barres</td>
                    </tr>
                    <tr>
                        <td>\iiint</td>
                        <td><div class = "smb smb-iiint"></div></td>
                        <td>Intégrales</td>
                    </tr>
                    <tr>
                        <td>\iint</td>
                        <td><div class = "smb smb-iint"></div></td>
                        <td>Intégrales</td>
                    </tr>
                    <tr>
                        <td>\iiiint</td>
                        <td><div class = "smb smb-iiiint"></div></td>
                        <td>Intégrales</td>
                    </tr>
                    <tr>
                        <td>\Im</td>
                        <td><div class = "smb smb-im"></div></td>
                        <td>Symboles</td>
                    </tr>
                    <tr>
                        <td>\imath</td>
                        <td><div class = "smb smb-imath"></div></td>
                        <td>Symboles</td>
                    </tr>
                    <tr>
                        <td>\in</td>
                        <td><div class = "smb smb-in"></div></td>
                        <td>Opérateurs relationnels</td>
                    </tr>
                    <tr>
                        <td>\inc</td>
                        <td><div class = "smb smb-inc"></div></td>
                        <td>Symboles</td>
                    </tr>
                    <tr>
                        <td>\infty</td>
                        <td><div class = "smb smb-infty"></div></td>
                        <td>Symboles</td>
                    </tr>
                    <tr>
                        <td>\int</td>
                        <td><div class = "smb smb-int"></div></td>
                        <td>Intégrales</td>
                    </tr>
                    <tr>
                        <td>\integral</td>
                        <td><div class = "smb smb-integral"></div></td>
                        <td>Intégrales</td>
                    </tr>
                    <tr>
                        <td>\iota</td>
                        <td><div class = "smb smb-iota"></div></td>
                        <td>Lettres grecques</td>
                    </tr>
                    <tr>
                        <td>\Iota</td>
                        <td><div class = "smb smb-iota2"></div></td>
                        <td>Lettres grecques</td>
=======
                        <td><img alt="Symbol" src="../images/symbols/ii.png" /></td>
                        <td>Double-struck letters</td>
                    </tr>
                    <tr>
                        <td>\iiint</td>
                        <td><img alt="Symbol" src="../images/symbols/iiint.png" /></td>
                        <td>Integrals</td>
                    </tr>
                    <tr>
                        <td>\iint</td>
                        <td><img alt="Symbol" src="../images/symbols/iint.png" /></td>
                        <td>Integrals</td>
                    </tr>
                    <tr>
                        <td>\iiiint</td>
                        <td><img alt="Symbol" src="../images/symbols/iiiint.png" /></td>
                        <td>Integrals</td>
                    </tr>
                    <tr>
                        <td>\Im</td>
                        <td><img alt="Symbol" src="../images/symbols/im.png" /></td>
                        <td>Symbols</td>
                    </tr>
                    <tr>
                        <td>\imath</td>
                        <td><img alt="Symbol" src="../images/symbols/imath.png" /></td>
                        <td>Symbols</td>
                    </tr>
                    <tr>
                        <td>\in</td>
                        <td><img alt="Symbol" src="../images/symbols/in.png" /></td>
                        <td>Relational operators</td>
                    </tr>
                    <tr>
                        <td>\inc</td>
                        <td><img alt="Symbol" src="../images/symbols/inc.png" /></td>
                        <td>Symbols</td>
                    </tr>
                    <tr>
                        <td>\infty</td>
                        <td><img alt="Symbol" src="../images/symbols/infty.png" /></td>
                        <td>Symbols</td>
                    </tr>
                    <tr>
                        <td>\int</td>
                        <td><img alt="Symbol" src="../images/symbols/int.png" /></td>
                        <td>Integrals</td>
                    </tr>
                    <tr>
                        <td>\integral</td>
                        <td><img alt="Symbol" src="../images/symbols/integral.png" /></td>
                        <td>Integrals</td>
                    </tr>
                    <tr>
                        <td>\iota</td>
                        <td><img alt="Symbol" src="../images/symbols/iota.png" /></td>
                        <td>Greek letters</td>
                    </tr>
                    <tr>
                        <td>\Iota</td>
                        <td><img alt="Symbol" src="../images/symbols/iota2.png" /></td>
                        <td>Greek letters</td>
>>>>>>> 2cb80179
                    </tr>
                    <tr>
                        <td>\itimes</td>
                        <td></td>
                        <td>Math operators</td>
                    </tr>
                    <tr>
                        <td>\j</td>
<<<<<<< HEAD
                        <td><div class = "smb smb-j"></div></td>
                        <td>Symboles</td>
                    </tr>
                    <tr>
                        <td>\jj</td>
                        <td><div class = "smb smb-jj"></div></td>
                        <td>Lettres avec double barres</td>
                    </tr>
                    <tr>
                        <td>\jmath</td>
                        <td><div class = "smb smb-jmath"></div></td>
                        <td>Symboles</td>
                    </tr>
                    <tr>
                        <td>\kappa</td>
                        <td><div class = "smb smb-kappa"></div></td>
                        <td>Lettres grecques</td>
                    </tr>
                    <tr>
                        <td>\Kappa</td>
                        <td><div class = "smb smb-kappa2"></div></td>
                        <td>Lettres grecques</td>
                    </tr>
                    <tr>
                        <td>\ket</td>
                        <td><div class = "smb smb-ket"></div></td>
                        <td>Séparateurs</td>
                    </tr>
                    <tr>
                        <td>\lambda</td>
                        <td><div class = "smb smb-lambda"></div></td>
                        <td>Lettres grecques</td>
                    </tr>
                    <tr>
                        <td>\Lambda</td>
                        <td><div class = "smb smb-lambda2"></div></td>
                        <td>Lettres grecques</td>
                    </tr>
                    <tr>
                        <td>\langle</td>
                        <td><div class = "smb smb-langle"></div></td>
                        <td>Séparateurs</td>
                    </tr>
                    <tr>
                        <td>\lbbrack</td>
                        <td><div class = "smb smb-lbbrack"></div></td>
                        <td>Séparateurs</td>
                    </tr>
                    <tr>
                        <td>\lbrace</td>
                        <td><div class = "smb smb-lbrace"></div></td>
                        <td>Séparateurs</td>
                    </tr>
                    <tr>
                        <td>\lbrack</td>
                        <td><div class = "smb smb-lbrack"></div></td>
                        <td>Séparateurs</td>
                    </tr>
                    <tr>
                        <td>\lceil</td>
                        <td><div class = "smb smb-lceil"></div></td>
                        <td>Séparateurs</td>
                    </tr>
                    <tr>
                        <td>\ldiv</td>
                        <td><div class = "smb smb-ldiv"></div></td>
                        <td>Barres obliques</td>
                    </tr>
                    <tr>
                        <td>\ldivide</td>
                        <td><div class = "smb smb-ldivide"></div></td>
                        <td>Barres obliques</td>
                    </tr>
                    <tr>
                        <td>\ldots</td>
                        <td><div class = "smb smb-ldots"></div></td>
=======
                        <td><img alt="Symbol" src="../images/symbols/j.png" /></td>
                        <td>Symbols</td>
                    </tr>
                    <tr>
                        <td>\jj</td>
                        <td><img alt="Symbol" src="../images/symbols/jj.png" /></td>
                        <td>Double-struck letters</td>
                    </tr>
                    <tr>
                        <td>\jmath</td>
                        <td><img alt="Symbol" src="../images/symbols/jmath.png" /></td>
                        <td>Symbols</td>
                    </tr>
                    <tr>
                        <td>\kappa</td>
                        <td><img alt="Symbol" src="../images/symbols/kappa.png" /></td>
                        <td>Greek letters</td>
                    </tr>
                    <tr>
                        <td>\Kappa</td>
                        <td><img alt="Symbol" src="../images/symbols/kappa2.png" /></td>
                        <td>Greek letters</td>
                    </tr>
                    <tr>
                        <td>\ket</td>
                        <td><img alt="Symbol" src="../images/symbols/ket.png" /></td>
                        <td>Delimiters</td>
                    </tr>
                    <tr>
                        <td>\lambda</td>
                        <td><img alt="Symbol" src="../images/symbols/lambda.png" /></td>
                        <td>Greek letters</td>
                    </tr>
                    <tr>
                        <td>\Lambda</td>
                        <td><img alt="Symbol" src="../images/symbols/lambda2.png" /></td>
                        <td>Greek letters</td>
                    </tr>
                    <tr>
                        <td>\langle</td>
                        <td><img alt="Symbol" src="../images/symbols/langle.png" /></td>
                        <td>Delimiters</td>
                    </tr>
                    <tr>
                        <td>\lbbrack</td>
                        <td><img alt="Symbol" src="../images/symbols/lbbrack.png" /></td>
                        <td>Delimiters</td>
                    </tr>
                    <tr>
                        <td>\lbrace</td>
                        <td><img alt="Symbol" src="../images/symbols/lbrace.png" /></td>
                        <td>Delimiters</td>
                    </tr>
                    <tr>
                        <td>\lbrack</td>
                        <td><img alt="Symbol" src="../images/symbols/lbrack.png" /></td>
                        <td>Delimiters</td>
                    </tr>
                    <tr>
                        <td>\lceil</td>
                        <td><img alt="Symbol" src="../images/symbols/lceil.png" /></td>
                        <td>Delimiters</td>
                    </tr>
                    <tr>
                        <td>\ldiv</td>
                        <td><img alt="Symbol" src="../images/symbols/ldiv.png" /></td>
                        <td>Fraction slashes</td>
                    </tr>
                    <tr>
                        <td>\ldivide</td>
                        <td><img alt="Symbol" src="../images/symbols/ldivide.png" /></td>
                        <td>Fraction slashes</td>
                    </tr>
                    <tr>
                        <td>\ldots</td>
                        <td><img alt="Symbol" src="../images/symbols/ldots.png" /></td>
>>>>>>> 2cb80179
                        <td>Dots</td>
                    </tr>
                    <tr>
                        <td>\le</td>
<<<<<<< HEAD
                        <td><div class = "smb smb-le"></div></td>
                        <td>Opérateurs relationnels</td>
                    </tr>
                    <tr>
                        <td>\left</td>
                        <td><div class = "smb smb-left"></div></td>
                        <td>Séparateurs</td>
                    </tr>
                    <tr>
                        <td>\leftarrow</td>
                        <td><div class = "smb smb-leftarrow"></div></td>
                        <td>Flèches</td>
                    </tr>
                    <tr>
                        <td>\Leftarrow</td>
                        <td><div class = "smb smb-leftarrow2"></div></td>
                        <td>Flèches</td>
                    </tr>
                    <tr>
                        <td>\leftharpoondown</td>
                        <td><div class = "smb smb-leftharpoondown"></div></td>
                        <td>Flèches</td>
                    </tr>
                    <tr>
                        <td>\leftharpoonup</td>
                        <td><div class = "smb smb-leftharpoonup"></div></td>
                        <td>Flèches</td>
                    </tr>
                    <tr>
                        <td>\leftrightarrow</td>
                        <td><div class = "smb smb-leftrightarrow"></div></td>
                        <td>Flèches</td>
                    </tr>
                    <tr>
                        <td>\Leftrightarrow</td>
                        <td><div class = "smb smb-leftrightarrow2"></div></td>
                        <td>Flèches</td>
                    </tr>
                    <tr>
                        <td>\leq</td>
                        <td><div class = "smb smb-leq"></div></td>
                        <td>Opérateurs relationnels</td>
                    </tr>
                    <tr>
                        <td>\lfloor</td>
                        <td><div class = "smb smb-lfloor"></div></td>
                        <td>Séparateurs</td>
                    </tr>
                    <tr>
                        <td>\lhvec</td>
                        <td><div class = "smb smb-lhvec"></div></td>
                        <td>Accentuation</td>
                    </tr>
                    <tr>
                        <td>\limit</td>
                        <td><div class = "smb smb-limit"></div></td>
                        <td>Limites</td>
                    </tr>
                    <tr>
                        <td>\ll</td>
                        <td><div class = "smb smb-ll"></div></td>
                        <td>Opérateurs relationnels</td>
                    </tr>
                    <tr>
                        <td>\lmoust</td>
                        <td><div class = "smb smb-lmoust"></div></td>
                        <td>Séparateurs</td>
                    </tr>
                    <tr>
                        <td>\Longleftarrow</td>
                        <td><div class = "smb smb-longleftarrow"></div></td>
                        <td>Flèches</td>
                    </tr>
                    <tr>
                        <td>\Longleftrightarrow</td>
                        <td><div class = "smb smb-longleftrightarrow"></div></td>
                        <td>Flèches</td>
                    </tr>
                    <tr>
                        <td>\Longrightarrow</td>
                        <td><div class = "smb smb-longrightarrow"></div></td>
                        <td>Flèches</td>
                    </tr>
                    <tr>
                        <td>\lrhar</td>
                        <td><div class = "smb smb-lrhar"></div></td>
                        <td>Flèches</td>
                    </tr>
                    <tr>
                        <td>\lvec</td>
                        <td><div class = "smb smb-lvec"></div></td>
                        <td>Accentuation</td>
                    </tr>
                    <tr>
                        <td>\mapsto</td>
                        <td><div class = "smb smb-mapsto"></div></td>
                        <td>Flèches</td>
                    </tr>
                    <tr>
                        <td>\matrix</td>
                        <td><div class = "smb smb-matrix"></div></td>
=======
                        <td><img alt="Symbol" src="../images/symbols/le.png" /></td>
                        <td>Relational operators</td>
                    </tr>
                    <tr>
                        <td>\left</td>
                        <td><img alt="Symbol" src="../images/symbols/left.png" /></td>
                        <td>Delimiters</td>
                    </tr>
                    <tr>
                        <td>\leftarrow</td>
                        <td><img alt="Symbol" src="../images/symbols/leftarrow.png" /></td>
                        <td>Arrows</td>
                    </tr>
                    <tr>
                        <td>\Leftarrow</td>
                        <td><img alt="Symbol" src="../images/symbols/leftarrow2.png" /></td>
                        <td>Arrows</td>
                    </tr>
                    <tr>
                        <td>\leftharpoondown</td>
                        <td><img alt="Symbol" src="../images/symbols/leftharpoondown.png" /></td>
                        <td>Arrows</td>
                    </tr>
                    <tr>
                        <td>\leftharpoonup</td>
                        <td><img alt="Symbol" src="../images/symbols/leftharpoonup.png" /></td>
                        <td>Arrows</td>
                    </tr>
                    <tr>
                        <td>\leftrightarrow</td>
                        <td><img alt="Symbol" src="../images/symbols/leftrightarrow.png" /></td>
                        <td>Arrows</td>
                    </tr>
                    <tr>
                        <td>\Leftrightarrow</td>
                        <td><img alt="Symbol" src="../images/symbols/leftrightarrow2.png" /></td>
                        <td>Arrows</td>
                    </tr>
                    <tr>
                        <td>\leq</td>
                        <td><img alt="Symbol" src="../images/symbols/leq.png" /></td>
                        <td>Relational operators</td>
                    </tr>
                    <tr>
                        <td>\lfloor</td>
                        <td><img alt="Symbol" src="../images/symbols/lfloor.png" /></td>
                        <td>Delimiters</td>
                    </tr>
                    <tr>
                        <td>\lhvec</td>
                        <td><img alt="Symbol" src="../images/symbols/lhvec.png" /></td>
                        <td>Accents</td>
                    </tr>
                    <tr>
                        <td>\limit</td>
                        <td><img alt="Symbol" src="../images/symbols/limit.png" /></td>
                        <td>Limits</td>
                    </tr>
                    <tr>
                        <td>\ll</td>
                        <td><img alt="Symbol" src="../images/symbols/ll.png" /></td>
                        <td>Relational operators</td>
                    </tr>
                    <tr>
                        <td>\lmoust</td>
                        <td><img alt="Symbol" src="../images/symbols/lmoust.png" /></td>
                        <td>Delimiters</td>
                    </tr>
                    <tr>
                        <td>\Longleftarrow</td>
                        <td><img alt="Symbol" src="../images/symbols/longleftarrow.png" /></td>
                        <td>Arrows</td>
                    </tr>
                    <tr>
                        <td>\Longleftrightarrow</td>
                        <td><img alt="Symbol" src="../images/symbols/longleftrightarrow.png" /></td>
                        <td>Arrows</td>
                    </tr>
                    <tr>
                        <td>\Longrightarrow</td>
                        <td><img alt="Symbol" src="../images/symbols/longrightarrow.png" /></td>
                        <td>Arrows</td>
                    </tr>
                    <tr>
                        <td>\lrhar</td>
                        <td><img alt="Symbol" src="../images/symbols/lrhar.png" /></td>
                        <td>Arrows</td>
                    </tr>
                    <tr>
                        <td>\lvec</td>
                        <td><img alt="Symbol" src="../images/symbols/lvec.png" /></td>
                        <td>Accents</td>
                    </tr>
                    <tr>
                        <td>\mapsto</td>
                        <td><img alt="Symbol" src="../images/symbols/mapsto.png" /></td>
                        <td>Arrows</td>
                    </tr>
                    <tr>
                        <td>\matrix</td>
                        <td><img alt="Symbol" src="../images/symbols/matrix.png" /></td>
>>>>>>> 2cb80179
                        <td>Matrices</td>
                    </tr>
                    <tr>
                        <td>\medsp</td>
                        <td></td>
                        <td>Space characters</td>
                    </tr>
                    <tr>
                        <td>\mid</td>
<<<<<<< HEAD
                        <td><div class = "smb smb-mid"></div></td>
                        <td>Opérateurs relationnels</td>
                    </tr>
                    <tr>
                        <td>\middle</td>
                        <td><div class = "smb smb-middle"></div></td>
                        <td>Symboles</td>
                    </tr>
                    <tr>
                        <td>\models</td>
                        <td><div class = "smb smb-models"></div></td>
                        <td>Opérateurs relationnels</td>
                    </tr>
                    <tr>
                        <td>\mp</td>
                        <td><div class = "smb smb-mp"></div></td>
                        <td>Opérateurs binaires </td>
                    </tr>
                    <tr>
                        <td>\mu</td>
                        <td><div class = "smb smb-mu"></div></td>
                        <td>Lettres grecques</td>
                    </tr>
                    <tr>
                        <td>\Mu</td>
                        <td><div class = "smb smb-mu2"></div></td>
                        <td>Lettres grecques</td>
                    </tr>
                    <tr>
                        <td>\nabla</td>
                        <td><div class = "smb smb-nabla"></div></td>
                        <td>Symboles</td>
                    </tr>
                    <tr>
                        <td>\naryand</td>
                        <td><div class = "smb smb-naryand"></div></td>
                        <td>Opérateurs</td>
=======
                        <td><img alt="Symbol" src="../images/symbols/mid.png" /></td>
                        <td>Relational operators</td>
                    </tr>
                    <tr>
                        <td>\middle</td>
                        <td><img alt="Symbol" src="../images/symbols/middle.png" /></td>
                        <td>Symbols</td>
                    </tr>
                    <tr>
                        <td>\models</td>
                        <td><img alt="Symbol" src="../images/symbols/models.png" /></td>
                        <td>Relational operators</td>
                    </tr>
                    <tr>
                        <td>\mp</td>
                        <td><img alt="Symbol" src="../images/symbols/mp.png" /></td>
                        <td>Binary operators</td>
                    </tr>
                    <tr>
                        <td>\mu</td>
                        <td><img alt="Symbol" src="../images/symbols/mu.png" /></td>
                        <td>Greek letters</td>
                    </tr>
                    <tr>
                        <td>\Mu</td>
                        <td><img alt="Symbol" src="../images/symbols/mu2.png" /></td>
                        <td>Greek letters</td>
                    </tr>
                    <tr>
                        <td>\nabla</td>
                        <td><img alt="Symbol" src="../images/symbols/nabla.png" /></td>
                        <td>Symbols</td>
                    </tr>
                    <tr>
                        <td>\naryand</td>
                        <td><img alt="Symbol" src="../images/symbols/naryand.png" /></td>
                        <td>Operators</td>
>>>>>>> 2cb80179
                    </tr>
                    <tr>
                        <td>\nbsp</td>
                        <td></td>
                        <td>Space characters</td>
                    </tr>
                    <tr>
                        <td>\ne</td>
<<<<<<< HEAD
                        <td><div class = "smb smb-ne"></div></td>
                        <td>Opérateurs relationnels</td>
                    </tr>
                    <tr>
                        <td>\nearrow</td>
                        <td><div class = "smb smb-nearrow"></div></td>
                        <td>Flèches</td>
                    </tr>
                    <tr>
                        <td>\neq</td>
                        <td><div class = "smb smb-neq"></div></td>
                        <td>Opérateurs relationnels</td>
                    </tr>
                    <tr>
                        <td>\ni</td>
                        <td><div class = "smb smb-ni"></div></td>
                        <td>Opérateurs relationnels</td>
                    </tr>
                    <tr>
                        <td>\norm</td>
                        <td><div class = "smb smb-norm"></div></td>
                        <td>Séparateurs</td>
                    </tr>
                    <tr>
                        <td>\notcontain</td>
                        <td><div class = "smb smb-notcontain"></div></td>
                        <td>Opérateurs relationnels</td>
                    </tr>
                    <tr>
                        <td>\notelement</td>
                        <td><div class = "smb smb-notelement"></div></td>
                        <td>Opérateurs relationnels</td>
                    </tr>
                    <tr>
                        <td>\notin</td>
                        <td><div class = "smb smb-notin"></div></td>
                        <td>Opérateurs relationnels</td>
                    </tr>
                    <tr>
                        <td>\nu</td>
                        <td><div class = "smb smb-nu"></div></td>
                        <td>Lettres grecques</td>
                    </tr>
                    <tr>
                        <td>\Nu</td>
                        <td><div class = "smb smb-nu2"></div></td>
                        <td>Lettres grecques</td>
                    </tr>
                    <tr>
                        <td>\nwarrow</td>
                        <td><div class = "smb smb-nwarrow"></div></td>
                        <td>Flèches</td>
                    </tr>
                    <tr>
                        <td>\o</td>
                        <td><div class = "smb smb-o"></div></td>
                        <td>Lettres grecques</td>
                    </tr>
                    <tr>
                        <td>\O</td>
                        <td><div class = "smb smb-o2"></div></td>
                        <td>Lettres grecques</td>
                    </tr>
                    <tr>
                        <td>\odot</td>
                        <td><div class = "smb smb-odot"></div></td>
                        <td>Opérateurs binaires </td>
                    </tr>
                    <tr>
                        <td>\of</td>
                        <td><div class = "smb smb-of"></div></td>
                        <td>Opérateurs</td>
                    </tr>
                    <tr>
                        <td>\oiiint</td>
                        <td><div class = "smb smb-oiiint"></div></td>
                        <td>Intégrales</td>
                    </tr>
                    <tr>
                        <td>\oiint</td>
                        <td><div class = "smb smb-oiint"></div></td>
                        <td>Intégrales</td>
                    </tr>
                    <tr>
                        <td>\oint</td>
                        <td><div class = "smb smb-oint"></div></td>
                        <td>Intégrales</td>
                    </tr>
                    <tr>
                        <td>\omega</td>
                        <td><div class = "smb smb-omega"></div></td>
                        <td>Lettres grecques</td>
                    </tr>
                    <tr>
                        <td>\Omega</td>
                        <td><div class = "smb smb-omega2"></div></td>
                        <td>Lettres grecques</td>
                    </tr>
                    <tr>
                        <td>\ominus</td>
                        <td><div class = "smb smb-ominus"></div></td>
                        <td>Opérateurs binaires </td>
                    </tr>
                    <tr>
                        <td>\open</td>
                        <td><div class = "smb smb-open"></div></td>
                        <td>Séparateurs</td>
                    </tr>
                    <tr>
                        <td>\oplus</td>
                        <td><div class = "smb smb-oplus"></div></td>
                        <td>Opérateurs binaires </td>
                    </tr>
                    <tr>
                        <td>\otimes</td>
                        <td><div class = "smb smb-otimes"></div></td>
                        <td>Opérateurs binaires </td>
                    </tr>
                    <tr>
                        <td>\over</td>
                        <td><div class = "smb smb-over"></div></td>
                        <td>Séparateurs</td>
                    </tr>
                    <tr>
                        <td>\overbar</td>
                        <td><div class = "smb smb-overbar"></div></td>
                        <td>Accentuation</td>
                    </tr>
                    <tr>
                        <td>\overbrace</td>
                        <td><div class = "smb smb-overbrace"></div></td>
                        <td>Accentuation</td>
                    </tr>
                    <tr>
                        <td>\overbracket</td>
                        <td><div class = "smb smb-overbracket"></div></td>
                        <td>Accentuation</td>
                    </tr>
                    <tr>
                        <td>\overline</td>
                        <td><div class = "smb smb-overline"></div></td>
                        <td>Accentuation</td>
                    </tr>
                    <tr>
                        <td>\overparen</td>
                        <td><div class = "smb smb-overparen"></div></td>
                        <td>Accentuation</td>
                    </tr>
                    <tr>
                        <td>\overshell</td>
                        <td><div class = "smb smb-overshell"></div></td>
                        <td>Accentuation</td>
                    </tr>
                    <tr>
                        <td>\parallel</td>
                        <td><div class = "smb smb-parallel"></div></td>
                        <td>Notation de géométrie </td>
                    </tr>
                    <tr>
                        <td>\partial</td>
                        <td><div class = "smb smb-partial"></div></td>
                        <td>Symboles</td>
                    </tr>
                    <tr>
                        <td>\pmatrix</td>
                        <td><div class = "smb smb-pmatrix"></div></td>
=======
                        <td><img alt="Symbol" src="../images/symbols/ne.png" /></td>
                        <td>Relational operators</td>
                    </tr>
                    <tr>
                        <td>\nearrow</td>
                        <td><img alt="Symbol" src="../images/symbols/nearrow.png" /></td>
                        <td>Arrows</td>
                    </tr>
                    <tr>
                        <td>\neq</td>
                        <td><img alt="Symbol" src="../images/symbols/neq.png" /></td>
                        <td>Relational operators</td>
                    </tr>
                    <tr>
                        <td>\ni</td>
                        <td><img alt="Symbol" src="../images/symbols/ni.png" /></td>
                        <td>Relational operators</td>
                    </tr>
                    <tr>
                        <td>\norm</td>
                        <td><img alt="Symbol" src="../images/symbols/norm.png" /></td>
                        <td>Delimiters</td>
                    </tr>
                    <tr>
                        <td>\notcontain</td>
                        <td><img alt="Symbol" src="../images/symbols/notcontain.png" /></td>
                        <td>Relational operators</td>
                    </tr>
                    <tr>
                        <td>\notelement</td>
                        <td><img alt="Symbol" src="../images/symbols/notelement.png" /></td>
                        <td>Relational operators</td>
                    </tr>
                    <tr>
                        <td>\notin</td>
                        <td><img alt="Symbol" src="../images/symbols/notin.png" /></td>
                        <td>Relational operators</td>
                    </tr>
                    <tr>
                        <td>\nu</td>
                        <td><img alt="Symbol" src="../images/symbols/nu.png" /></td>
                        <td>Greek letters</td>
                    </tr>
                    <tr>
                        <td>\Nu</td>
                        <td><img alt="Symbol" src="../images/symbols/nu2.png" /></td>
                        <td>Greek letters</td>
                    </tr>
                    <tr>
                        <td>\nwarrow</td>
                        <td><img alt="Symbol" src="../images/symbols/nwarrow.png" /></td>
                        <td>Arrows</td>
                    </tr>
                    <tr>
                        <td>\o</td>
                        <td><img alt="Symbol" src="../images/symbols/o.png" /></td>
                        <td>Greek letters</td>
                    </tr>
                    <tr>
                        <td>\O</td>
                        <td><img alt="Symbol" src="../images/symbols/o2.png" /></td>
                        <td>Greek letters</td>
                    </tr>
                    <tr>
                        <td>\odot</td>
                        <td><img alt="Symbol" src="../images/symbols/odot.png" /></td>
                        <td>Binary operators</td>
                    </tr>
                    <tr>
                        <td>\of</td>
                        <td><img alt="Symbol" src="../images/symbols/of.png" /></td>
                        <td>Operators</td>
                    </tr>
                    <tr>
                        <td>\oiiint</td>
                        <td><img alt="Symbol" src="../images/symbols/oiiint.png" /></td>
                        <td>Integrals</td>
                    </tr>
                    <tr>
                        <td>\oiint</td>
                        <td><img alt="Symbol" src="../images/symbols/oiint.png" /></td>
                        <td>Integrals</td>
                    </tr>
                    <tr>
                        <td>\oint</td>
                        <td><img alt="Symbol" src="../images/symbols/oint.png" /></td>
                        <td>Integrals</td>
                    </tr>
                    <tr>
                        <td>\omega</td>
                        <td><img alt="Symbol" src="../images/symbols/omega.png" /></td>
                        <td>Greek letters</td>
                    </tr>
                    <tr>
                        <td>\Omega</td>
                        <td><img alt="Symbol" src="../images/symbols/omega2.png" /></td>
                        <td>Greek letters</td>
                    </tr>
                    <tr>
                        <td>\ominus</td>
                        <td><img alt="Symbol" src="../images/symbols/ominus.png" /></td>
                        <td>Binary operators</td>
                    </tr>
                    <tr>
                        <td>\open</td>
                        <td><img alt="Symbol" src="../images/symbols/open.png" /></td>
                        <td>Delimiters</td>
                    </tr>
                    <tr>
                        <td>\oplus</td>
                        <td><img alt="Symbol" src="../images/symbols/oplus.png" /></td>
                        <td>Binary operators</td>
                    </tr>
                    <tr>
                        <td>\otimes</td>
                        <td><img alt="Symbol" src="../images/symbols/otimes.png" /></td>
                        <td>Binary operators</td>
                    </tr>
                    <tr>
                        <td>\over</td>
                        <td><img alt="Symbol" src="../images/symbols/over.png" /></td>
                        <td>Delimiters</td>
                    </tr>
                    <tr>
                        <td>\overbar</td>
                        <td><img alt="Symbol" src="../images/symbols/overbar.png" /></td>
                        <td>Accents</td>
                    </tr>
                    <tr>
                        <td>\overbrace</td>
                        <td><img alt="Symbol" src="../images/symbols/overbrace.png" /></td>
                        <td>Accents</td>
                    </tr>
                    <tr>
                        <td>\overbracket</td>
                        <td><img alt="Symbol" src="../images/symbols/overbracket.png" /></td>
                        <td>Accents</td>
                    </tr>
                    <tr>
                        <td>\overline</td>
                        <td><img alt="Symbol" src="../images/symbols/overline.png" /></td>
                        <td>Accents</td>
                    </tr>
                    <tr>
                        <td>\overparen</td>
                        <td><img alt="Symbol" src="../images/symbols/overparen.png" /></td>
                        <td>Accents</td>
                    </tr>
                    <tr>
                        <td>\overshell</td>
                        <td><img alt="Symbol" src="../images/symbols/overshell.png" /></td>
                        <td>Accents</td>
                    </tr>
                    <tr>
                        <td>\parallel</td>
                        <td><img alt="Symbol" src="../images/symbols/parallel.png" /></td>
                        <td>Geometry notation</td>
                    </tr>
                    <tr>
                        <td>\partial</td>
                        <td><img alt="Symbol" src="../images/symbols/partial.png" /></td>
                        <td>Symbols</td>
                    </tr>
                    <tr>
                        <td>\pmatrix</td>
                        <td><img alt="Symbol" src="../images/symbols/pmatrix.png" /></td>
>>>>>>> 2cb80179
                        <td>Matrices</td>
                    </tr>
                    <tr>
                        <td>\perp</td>
<<<<<<< HEAD
                        <td><div class = "smb smb-perp"></div></td>
                        <td>Notation de géométrie </td>
                    </tr>
                    <tr>
                        <td>\phantom</td>
                        <td><div class = "smb smb-phantom"></div></td>
                        <td>Symboles</td>
                    </tr>
                    <tr>
                        <td>\phi</td>
                        <td><div class = "smb smb-phi"></div></td>
                        <td>Lettres grecques</td>
                    </tr>
                    <tr>
                        <td>\Phi</td>
                        <td><div class = "smb smb-phi2"></div></td>
                        <td>Lettres grecques</td>
                    </tr>
                    <tr>
                        <td>\pi</td>
                        <td><div class = "smb smb-pi"></div></td>
                        <td>Lettres grecques</td>
                    </tr>
                    <tr>
                        <td>\Pi</td>
                        <td><div class = "smb smb-pi2"></div></td>
                        <td>Lettres grecques</td>
                    </tr>
                    <tr>
                        <td>\pm</td>
                        <td><div class = "smb smb-pm"></div></td>
                        <td>Opérateurs binaires </td>
                    </tr>
                    <tr>
                        <td>\pppprime</td>
                        <td><div class = "smb smb-pppprime"></div></td>
                        <td>Nombres premiers</td>
                    </tr>
                    <tr>
                        <td>\ppprime</td>
                        <td><div class = "smb smb-ppprime"></div></td>
                        <td>Nombres premiers</td>
                    </tr>
                    <tr>
                        <td>\pprime</td>
                        <td><div class = "smb smb-pprime"></div></td>
                        <td>Nombres premiers</td>
                    </tr>
                    <tr>
                        <td>\prec</td>
                        <td><div class = "smb smb-prec"></div></td>
                        <td>Opérateurs relationnels</td>
                    </tr>
                    <tr>
                        <td>\preceq</td>
                        <td><div class = "smb smb-preceq"></div></td>
                        <td>Opérateurs relationnels</td>
                    </tr>
                    <tr>
                        <td>\prime</td>
                        <td><div class = "smb smb-prime"></div></td>
                        <td>Nombres premiers</td>
                    </tr>
                    <tr>
                        <td>\prod</td>
                        <td><div class = "smb smb-prod"></div></td>
                        <td>Opérateurs mathématiques</td>
                    </tr>
                    <tr>
                        <td>\propto</td>
                        <td><div class = "smb smb-propto"></div></td>
                        <td>Opérateurs relationnels</td>
                    </tr>
                    <tr>
                        <td>\psi</td>
                        <td><div class = "smb smb-psi"></div></td>
                        <td>Lettres grecques</td>
                    </tr>
                    <tr>
                        <td>\Psi</td>
                        <td><div class = "smb smb-psi2"></div></td>
                        <td>Lettres grecques</td>
                    </tr>
                    <tr>
                        <td>\qdrt</td>
                        <td><div class = "smb smb-qdrt"></div></td>
                        <td>Racine carrée et radicaux</td>
                    </tr>
                    <tr>
                        <td>\quadratic</td>
                        <td><div class = "smb smb-quadratic"></div></td>
                        <td>Racine carrée et radicaux</td>
                    </tr>
                    <tr>
                        <td>\rangle</td>
                        <td><div class = "smb smb-rangle"></div></td>
                        <td>Séparateurs</td>
                    </tr>
                    <tr>
                        <td>\Rangle</td>
                        <td><div class = "smb smb-rangle2"></div></td>
                        <td>Séparateurs</td>
                    </tr>
                    <tr>
                        <td>\ratio</td>
                        <td><div class = "smb smb-ratio"></div></td>
                        <td>Opérateurs relationnels</td>
                    </tr>
                    <tr>
                        <td>\rbrace</td>
                        <td><div class = "smb smb-rbrace"></div></td>
                        <td>Séparateurs</td>
                    </tr>
                    <tr>
                        <td>\rbrack</td>
                        <td><div class = "smb smb-rbrack"></div></td>
                        <td>Séparateurs</td>
                    </tr>
                    <tr>
                        <td>\Rbrack</td>
                        <td><div class = "smb smb-rbrack2"></div></td>
                        <td>Séparateurs</td>
                    </tr>
                    <tr>
                        <td>\rceil</td>
                        <td><div class = "smb smb-rceil"></div></td>
                        <td>Séparateurs</td>
                    </tr>
                    <tr>
                        <td>\rddots</td>
                        <td><div class = "smb smb-rddots"></div></td>
=======
                        <td><img alt="Symbol" src="../images/symbols/perp.png" /></td>
                        <td>Geometry notation</td>
                    </tr>
                    <tr>
                        <td>\phantom</td>
                        <td><img alt="Symbol" src="../images/symbols/phantom.png" /></td>
                        <td>Symbols</td>
                    </tr>
                    <tr>
                        <td>\phi</td>
                        <td><img alt="Symbol" src="../images/symbols/phi.png" /></td>
                        <td>Greek letters</td>
                    </tr>
                    <tr>
                        <td>\Phi</td>
                        <td><img alt="Symbol" src="../images/symbols/phi2.png" /></td>
                        <td>Greek letters</td>
                    </tr>
                    <tr>
                        <td>\pi</td>
                        <td><img alt="Symbol" src="../images/symbols/pi.png" /></td>
                        <td>Greek letters</td>
                    </tr>
                    <tr>
                        <td>\Pi</td>
                        <td><img alt="Symbol" src="../images/symbols/pi2.png" /></td>
                        <td>Greek letters</td>
                    </tr>
                    <tr>
                        <td>\pm</td>
                        <td><img alt="Symbol" src="../images/symbols/pm.png" /></td>
                        <td>Binary operators</td>
                    </tr>
                    <tr>
                        <td>\pppprime</td>
                        <td><img alt="Symbol" src="../images/symbols/pppprime.png" /></td>
                        <td>Primes</td>
                    </tr>
                    <tr>
                        <td>\ppprime</td>
                        <td><img alt="Symbol" src="../images/symbols/ppprime.png" /></td>
                        <td>Primes</td>
                    </tr>
                    <tr>
                        <td>\pprime</td>
                        <td><img alt="Symbol" src="../images/symbols/pprime.png" /></td>
                        <td>Primes</td>
                    </tr>
                    <tr>
                        <td>\prec</td>
                        <td><img alt="Symbol" src="../images/symbols/prec.png" /></td>
                        <td>Relational operators</td>
                    </tr>
                    <tr>
                        <td>\preceq</td>
                        <td><img alt="Symbol" src="../images/symbols/preceq.png" /></td>
                        <td>Relational operators</td>
                    </tr>
                    <tr>
                        <td>\prime</td>
                        <td><img alt="Symbol" src="../images/symbols/prime.png" /></td>
                        <td>Primes</td>
                    </tr>
                    <tr>
                        <td>\prod</td>
                        <td><img alt="Symbol" src="../images/symbols/prod.png" /></td>
                        <td>Math operators</td>
                    </tr>
                    <tr>
                        <td>\propto</td>
                        <td><img alt="Symbol" src="../images/symbols/propto.png" /></td>
                        <td>Relational operators</td>
                    </tr>
                    <tr>
                        <td>\psi</td>
                        <td><img alt="Symbol" src="../images/symbols/psi.png" /></td>
                        <td>Greek letters</td>
                    </tr>
                    <tr>
                        <td>\Psi</td>
                        <td><img alt="Symbol" src="../images/symbols/psi2.png" /></td>
                        <td>Greek letters</td>
                    </tr>
                    <tr>
                        <td>\qdrt</td>
                        <td><img alt="Symbol" src="../images/symbols/qdrt.png" /></td>
                        <td>Square roots and radicals</td>
                    </tr>
                    <tr>
                        <td>\quadratic</td>
                        <td><img alt="Symbol" src="../images/symbols/quadratic.png" /></td>
                        <td>Square roots and radicals</td>
                    </tr>
                    <tr>
                        <td>\rangle</td>
                        <td><img alt="Symbol" src="../images/symbols/rangle.png" /></td>
                        <td>Delimiters</td>
                    </tr>
                    <tr>
                        <td>\Rangle</td>
                        <td><img alt="Symbol" src="../images/symbols/rangle2.png" /></td>
                        <td>Delimiters</td>
                    </tr>
                    <tr>
                        <td>\ratio</td>
                        <td><img alt="Symbol" src="../images/symbols/ratio.png" /></td>
                        <td>Relational operators</td>
                    </tr>
                    <tr>
                        <td>\rbrace</td>
                        <td><img alt="Symbol" src="../images/symbols/rbrace.png" /></td>
                        <td>Delimiters</td>
                    </tr>
                    <tr>
                        <td>\rbrack</td>
                        <td><img alt="Symbol" src="../images/symbols/rbrack.png" /></td>
                        <td>Delimiters</td>
                    </tr>
                    <tr>
                        <td>\Rbrack</td>
                        <td><img alt="Symbol" src="../images/symbols/rbrack2.png" /></td>
                        <td>Delimiters</td>
                    </tr>
                    <tr>
                        <td>\rceil</td>
                        <td><img alt="Symbol" src="../images/symbols/rceil.png" /></td>
                        <td>Delimiters</td>
                    </tr>
                    <tr>
                        <td>\rddots</td>
                        <td><img alt="Symbol" src="../images/symbols/rddots.png" /></td>
>>>>>>> 2cb80179
                        <td>Dots</td>
                    </tr>
                    <tr>
                        <td>\Re</td>
<<<<<<< HEAD
                        <td><div class = "smb smb-re"></div></td>
                        <td>Symboles</td>
                    </tr>
                    <tr>
                        <td>\rect</td>
                        <td><div class = "smb smb-rect"></div></td>
                        <td>Symboles</td>
                    </tr>
                    <tr>
                        <td>\rfloor</td>
                        <td><div class = "smb smb-rfloor"></div></td>
                        <td>Séparateurs</td>
                    </tr>
                    <tr>
                        <td>\rho</td>
                        <td><div class = "smb smb-rho"></div></td>
                        <td>Lettres grecques</td>
                    </tr>
                    <tr>
                        <td>\Rho</td>
                        <td><div class = "smb smb-rho2"></div></td>
                        <td>Lettres grecques</td>
                    </tr>
                    <tr>
                        <td>\rhvec</td>
                        <td><div class = "smb smb-rhvec"></div></td>
                        <td>Accentuation</td>
                    </tr>
                    <tr>
                        <td>\right</td>
                        <td><div class = "smb smb-right"></div></td>
                        <td>Séparateurs</td>
                    </tr>
                    <tr>
                        <td>\rightarrow</td>
                        <td><div class = "smb smb-rightarrow"></div></td>
                        <td>Flèches</td>
                    </tr>
                    <tr>
                        <td>\Rightarrow</td>
                        <td><div class = "smb smb-rightarrow2"></div></td>
                        <td>Flèches</td>
                    </tr>
                    <tr>
                        <td>\rightharpoondown</td>
                        <td><div class = "smb smb-rightharpoondown"></div></td>
                        <td>Flèches</td>
                    </tr>
                    <tr>
                        <td>\rightharpoonup</td>
                        <td><div class = "smb smb-rightharpoonup"></div></td>
                        <td>Flèches</td>
                    </tr>
                    <tr>
                        <td>\rmoust</td>
                        <td><div class = "smb smb-rmoust"></div></td>
                        <td>Séparateurs</td>
                    </tr>
                    <tr>
                        <td>\root</td>
                        <td><div class = "smb smb-root"></div></td>
                        <td>Symboles</td>
                    </tr>
                    <tr>
                        <td>\scripta</td>
                        <td><div class = "smb smb-scripta"></div></td>
=======
                        <td><img alt="Symbol" src="../images/symbols/re.png" /></td>
                        <td>Symbols</td>
                    </tr>
                    <tr>
                        <td>\rect</td>
                        <td><img alt="Symbol" src="../images/symbols/rect.png" /></td>
                        <td>Symbols</td>
                    </tr>
                    <tr>
                        <td>\rfloor</td>
                        <td><img alt="Symbol" src="../images/symbols/rfloor.png" /></td>
                        <td>Delimiters</td>
                    </tr>
                    <tr>
                        <td>\rho</td>
                        <td><img alt="Symbol" src="../images/symbols/rho.png" /></td>
                        <td>Greek letters</td>
                    </tr>
                    <tr>
                        <td>\Rho</td>
                        <td><img alt="Symbol" src="../images/symbols/rho2.png" /></td>
                        <td>Greek letters</td>
                    </tr>
                    <tr>
                        <td>\rhvec</td>
                        <td><img alt="Symbol" src="../images/symbols/rhvec.png" /></td>
                        <td>Accents</td>
                    </tr>
                    <tr>
                        <td>\right</td>
                        <td><img alt="Symbol" src="../images/symbols/right.png" /></td>
                        <td>Delimiters</td>
                    </tr>
                    <tr>
                        <td>\rightarrow</td>
                        <td><img alt="Symbol" src="../images/symbols/rightarrow.png" /></td>
                        <td>Arrows</td>
                    </tr>
                    <tr>
                        <td>\Rightarrow</td>
                        <td><img alt="Symbol" src="../images/symbols/rightarrow2.png" /></td>
                        <td>Arrows</td>
                    </tr>
                    <tr>
                        <td>\rightharpoondown</td>
                        <td><img alt="Symbol" src="../images/symbols/rightharpoondown.png" /></td>
                        <td>Arrows</td>
                    </tr>
                    <tr>
                        <td>\rightharpoonup</td>
                        <td><img alt="Symbol" src="../images/symbols/rightharpoonup.png" /></td>
                        <td>Arrows</td>
                    </tr>
                    <tr>
                        <td>\rmoust</td>
                        <td><img alt="Symbol" src="../images/symbols/rmoust.png" /></td>
                        <td>Delimiters</td>
                    </tr>
                    <tr>
                        <td>\root</td>
                        <td><img alt="Symbol" src="../images/symbols/root.png" /></td>
                        <td>Symbols</td>
                    </tr>
                    <tr>
                        <td>\scripta</td>
                        <td><img alt="Symbol" src="../images/symbols/scripta.png" /></td>
>>>>>>> 2cb80179
                        <td>Scripts</td>
                    </tr>
                    <tr>
                        <td>\scriptA</td>
<<<<<<< HEAD
                        <td><div class = "smb smb-scripta2"></div></td>
=======
                        <td><img alt="Symbol" src="../images/symbols/scripta2.png" /></td>
>>>>>>> 2cb80179
                        <td>Scripts</td>
                    </tr>
                    <tr>
                        <td>\scriptb</td>
<<<<<<< HEAD
                        <td><div class = "smb smb-scriptb"></div></td>
=======
                        <td><img alt="Symbol" src="../images/symbols/scriptb.png" /></td>
>>>>>>> 2cb80179
                        <td>Scripts</td>
                    </tr>
                    <tr>
                        <td>\scriptB</td>
<<<<<<< HEAD
                        <td><div class = "smb smb-scriptb2"></div></td>
=======
                        <td><img alt="Symbol" src="../images/symbols/scriptb2.png" /></td>
>>>>>>> 2cb80179
                        <td>Scripts</td>
                    </tr>
                    <tr>
                        <td>\scriptc</td>
<<<<<<< HEAD
                        <td><div class = "smb smb-scriptc"></div></td>
=======
                        <td><img alt="Symbol" src="../images/symbols/scriptc.png" /></td>
>>>>>>> 2cb80179
                        <td>Scripts</td>
                    </tr>
                    <tr>
                        <td>\scriptC</td>
<<<<<<< HEAD
                        <td><div class = "smb smb-scriptc2"></div></td>
=======
                        <td><img alt="Symbol" src="../images/symbols/scriptc2.png" /></td>
>>>>>>> 2cb80179
                        <td>Scripts</td>
                    </tr>
                    <tr>
                        <td>\scriptd</td>
<<<<<<< HEAD
                        <td><div class = "smb smb-scriptd"></div></td>
=======
                        <td><img alt="Symbol" src="../images/symbols/scriptd.png" /></td>
>>>>>>> 2cb80179
                        <td>Scripts</td>
                    </tr>
                    <tr>
                        <td>\scriptD</td>
<<<<<<< HEAD
                        <td><div class = "smb smb-scriptd2"></div></td>
=======
                        <td><img alt="Symbol" src="../images/symbols/scriptd2.png" /></td>
>>>>>>> 2cb80179
                        <td>Scripts</td>
                    </tr>
                    <tr>
                        <td>\scripte</td>
<<<<<<< HEAD
                        <td><div class = "smb smb-scripte"></div></td>
=======
                        <td><img alt="Symbol" src="../images/symbols/scripte.png" /></td>
>>>>>>> 2cb80179
                        <td>Scripts</td>
                    </tr>
                    <tr>
                        <td>\scriptE</td>
<<<<<<< HEAD
                        <td><div class = "smb smb-scripte2"></div></td>
=======
                        <td><img alt="Symbol" src="../images/symbols/scripte2.png" /></td>
>>>>>>> 2cb80179
                        <td>Scripts</td>
                    </tr>
                    <tr>
                        <td>\scriptf</td>
<<<<<<< HEAD
                        <td><div class = "smb smb-scriptf"></div></td>
=======
                        <td><img alt="Symbol" src="../images/symbols/scriptf.png" /></td>
>>>>>>> 2cb80179
                        <td>Scripts</td>
                    </tr>
                    <tr>
                        <td>\scriptF</td>
<<<<<<< HEAD
                        <td><div class = "smb smb-scriptf2"></div></td>
=======
                        <td><img alt="Symbol" src="../images/symbols/scriptf2.png" /></td>
>>>>>>> 2cb80179
                        <td>Scripts</td>
                    </tr>
                    <tr>
                        <td>\scriptg</td>
<<<<<<< HEAD
                        <td><div class = "smb smb-scriptg"></div></td>
=======
                        <td><img alt="Symbol" src="../images/symbols/scriptg.png" /></td>
>>>>>>> 2cb80179
                        <td>Scripts</td>
                    </tr>
                    <tr>
                        <td>\scriptG</td>
<<<<<<< HEAD
                        <td><div class = "smb smb-scriptg2"></div></td>
=======
                        <td><img alt="Symbol" src="../images/symbols/scriptg2.png" /></td>
>>>>>>> 2cb80179
                        <td>Scripts</td>
                    </tr>
                    <tr>
                        <td>\scripth</td>
<<<<<<< HEAD
                        <td><div class = "smb smb-scripth"></div></td>
=======
                        <td><img alt="Symbol" src="../images/symbols/scripth.png" /></td>
>>>>>>> 2cb80179
                        <td>Scripts</td>
                    </tr>
                    <tr>
                        <td>\scriptH</td>
<<<<<<< HEAD
                        <td><div class = "smb smb-scripth2"></div></td>
=======
                        <td><img alt="Symbol" src="../images/symbols/scripth2.png" /></td>
>>>>>>> 2cb80179
                        <td>Scripts</td>
                    </tr>
                    <tr>
                        <td>\scripti</td>
<<<<<<< HEAD
                        <td><div class = "smb smb-scripti"></div></td>
=======
                        <td><img alt="Symbol" src="../images/symbols/scripti.png" /></td>
>>>>>>> 2cb80179
                        <td>Scripts</td>
                    </tr>
                    <tr>
                        <td>\scriptI</td>
<<<<<<< HEAD
                        <td><div class = "smb smb-scripti2"></div></td>
=======
                        <td><img alt="Symbol" src="../images/symbols/scripti2.png" /></td>
>>>>>>> 2cb80179
                        <td>Scripts</td>
                    </tr>
                    <tr>
                        <td>\scriptk</td>
<<<<<<< HEAD
                        <td><div class = "smb smb-scriptk"></div></td>
=======
                        <td><img alt="Symbol" src="../images/symbols/scriptk.png" /></td>
>>>>>>> 2cb80179
                        <td>Scripts</td>
                    </tr>
                    <tr>
                        <td>\scriptK</td>
<<<<<<< HEAD
                        <td><div class = "smb smb-scriptk2"></div></td>
=======
                        <td><img alt="Symbol" src="../images/symbols/scriptk2.png" /></td>
>>>>>>> 2cb80179
                        <td>Scripts</td>
                    </tr>
                    <tr>
                        <td>\scriptl</td>
<<<<<<< HEAD
                        <td><div class = "smb smb-scriptl"></div></td>
=======
                        <td><img alt="Symbol" src="../images/symbols/scriptl.png" /></td>
>>>>>>> 2cb80179
                        <td>Scripts</td>
                    </tr>
                    <tr>
                        <td>\scriptL</td>
<<<<<<< HEAD
                        <td><div class = "smb smb-scriptl2"></div></td>
=======
                        <td><img alt="Symbol" src="../images/symbols/scriptl2.png" /></td>
>>>>>>> 2cb80179
                        <td>Scripts</td>
                    </tr>
                    <tr>
                        <td>\scriptm</td>
<<<<<<< HEAD
                        <td><div class = "smb smb-scriptm"></div></td>
=======
                        <td><img alt="Symbol" src="../images/symbols/scriptm.png" /></td>
>>>>>>> 2cb80179
                        <td>Scripts</td>
                    </tr>
                    <tr>
                        <td>\scriptM</td>
<<<<<<< HEAD
                        <td><div class = "smb smb-scriptm2"></div></td>
=======
                        <td><img alt="Symbol" src="../images/symbols/scriptm2.png" /></td>
>>>>>>> 2cb80179
                        <td>Scripts</td>
                    </tr>
                    <tr>
                        <td>\scriptn</td>
<<<<<<< HEAD
                        <td><div class = "smb smb-scriptn"></div></td>
=======
                        <td><img alt="Symbol" src="../images/symbols/scriptn.png" /></td>
>>>>>>> 2cb80179
                        <td>Scripts</td>
                    </tr>
                    <tr>
                        <td>\scriptN</td>
<<<<<<< HEAD
                        <td><div class = "smb smb-scriptn2"></div></td>
=======
                        <td><img alt="Symbol" src="../images/symbols/scriptn2.png" /></td>
>>>>>>> 2cb80179
                        <td>Scripts</td>
                    </tr>
                    <tr>
                        <td>\scripto</td>
<<<<<<< HEAD
                        <td><div class = "smb smb-scripto"></div></td>
=======
                        <td><img alt="Symbol" src="../images/symbols/scripto.png" /></td>
>>>>>>> 2cb80179
                        <td>Scripts</td>
                    </tr>
                    <tr>
                        <td>\scriptO</td>
<<<<<<< HEAD
                        <td><div class = "smb smb-scripto2"></div></td>
=======
                        <td><img alt="Symbol" src="../images/symbols/scripto2.png" /></td>
>>>>>>> 2cb80179
                        <td>Scripts</td>
                    </tr>
                    <tr>
                        <td>\scriptp</td>
<<<<<<< HEAD
                        <td><div class = "smb smb-scriptp"></div></td>
=======
                        <td><img alt="Symbol" src="../images/symbols/scriptp.png" /></td>
>>>>>>> 2cb80179
                        <td>Scripts</td>
                    </tr>
                    <tr>
                        <td>\scriptP</td>
<<<<<<< HEAD
                        <td><div class = "smb smb-scriptp2"></div></td>
=======
                        <td><img alt="Symbol" src="../images/symbols/scriptp2.png" /></td>
>>>>>>> 2cb80179
                        <td>Scripts</td>
                    </tr>
                    <tr>
                        <td>\scriptq</td>
<<<<<<< HEAD
                        <td><div class = "smb smb-scriptq"></div></td>
=======
                        <td><img alt="Symbol" src="../images/symbols/scriptq.png" /></td>
>>>>>>> 2cb80179
                        <td>Scripts</td>
                    </tr>
                    <tr>
                        <td>\scriptQ</td>
<<<<<<< HEAD
                        <td><div class = "smb smb-scriptq2"></div></td>
=======
                        <td><img alt="Symbol" src="../images/symbols/scriptq2.png" /></td>
>>>>>>> 2cb80179
                        <td>Scripts</td>
                    </tr>
                    <tr>
                        <td>\scriptr</td>
<<<<<<< HEAD
                        <td><div class = "smb smb-scriptr"></div></td>
=======
                        <td><img alt="Symbol" src="../images/symbols/scriptr.png" /></td>
>>>>>>> 2cb80179
                        <td>Scripts</td>
                    </tr>
                    <tr>
                        <td>\scriptR</td>
<<<<<<< HEAD
                        <td><div class = "smb smb-scriptr2"></div></td>
=======
                        <td><img alt="Symbol" src="../images/symbols/scriptr2.png" /></td>
>>>>>>> 2cb80179
                        <td>Scripts</td>
                    </tr>
                    <tr>
                        <td>\scripts</td>
<<<<<<< HEAD
                        <td><div class = "smb smb-scripts"></div></td>
=======
                        <td><img alt="Symbol" src="../images/symbols/scripts.png" /></td>
>>>>>>> 2cb80179
                        <td>Scripts</td>
                    </tr>
                    <tr>
                        <td>\scriptS</td>
<<<<<<< HEAD
                        <td><div class = "smb smb-scripts2"></div></td>
=======
                        <td><img alt="Symbol" src="../images/symbols/scripts2.png" /></td>
>>>>>>> 2cb80179
                        <td>Scripts</td>
                    </tr>
                    <tr>
                        <td>\scriptt</td>
<<<<<<< HEAD
                        <td><div class = "smb smb-scriptt"></div></td>
=======
                        <td><img alt="Symbol" src="../images/symbols/scriptt.png" /></td>
>>>>>>> 2cb80179
                        <td>Scripts</td>
                    </tr>
                    <tr>
                        <td>\scriptT</td>
<<<<<<< HEAD
                        <td><div class = "smb smb-scriptt2"></div></td>
=======
                        <td><img alt="Symbol" src="../images/symbols/scriptt2.png" /></td>
>>>>>>> 2cb80179
                        <td>Scripts</td>
                    </tr>
                    <tr>
                        <td>\scriptu</td>
<<<<<<< HEAD
                        <td><div class = "smb smb-scriptu"></div></td>
=======
                        <td><img alt="Symbol" src="../images/symbols/scriptu.png" /></td>
>>>>>>> 2cb80179
                        <td>Scripts</td>
                    </tr>
                    <tr>
                        <td>\scriptU</td>
<<<<<<< HEAD
                        <td><div class = "smb smb-scriptu2"></div></td>
=======
                        <td><img alt="Symbol" src="../images/symbols/scriptu2.png" /></td>
>>>>>>> 2cb80179
                        <td>Scripts</td>
                    </tr>
                    <tr>
                        <td>\scriptv</td>
<<<<<<< HEAD
                        <td><div class = "smb smb-scriptv"></div></td>
=======
                        <td><img alt="Symbol" src="../images/symbols/scriptv.png" /></td>
>>>>>>> 2cb80179
                        <td>Scripts</td>
                    </tr>
                    <tr>
                        <td>\scriptV</td>
<<<<<<< HEAD
                        <td><div class = "smb smb-scriptv2"></div></td>
=======
                        <td><img alt="Symbol" src="../images/symbols/scriptv2.png" /></td>
>>>>>>> 2cb80179
                        <td>Scripts</td>
                    </tr>
                    <tr>
                        <td>\scriptw</td>
<<<<<<< HEAD
                        <td><div class = "smb smb-scriptw"></div></td>
=======
                        <td><img alt="Symbol" src="../images/symbols/scriptw.png" /></td>
>>>>>>> 2cb80179
                        <td>Scripts</td>
                    </tr>
                    <tr>
                        <td>\scriptW</td>
<<<<<<< HEAD
                        <td><div class = "smb smb-scriptw2"></div></td>
=======
                        <td><img alt="Symbol" src="../images/symbols/scriptw2.png" /></td>
>>>>>>> 2cb80179
                        <td>Scripts</td>
                    </tr>
                    <tr>
                        <td>\scriptx</td>
<<<<<<< HEAD
                        <td><div class = "smb smb-scriptx"></div></td>
=======
                        <td><img alt="Symbol" src="../images/symbols/scriptx.png" /></td>
>>>>>>> 2cb80179
                        <td>Scripts</td>
                    </tr>
                    <tr>
                        <td>\scriptX</td>
<<<<<<< HEAD
                        <td><div class = "smb smb-scriptx2"></div></td>
=======
                        <td><img alt="Symbol" src="../images/symbols/scriptx2.png" /></td>
>>>>>>> 2cb80179
                        <td>Scripts</td>
                    </tr>
                    <tr>
                        <td>\scripty</td>
<<<<<<< HEAD
                        <td><div class = "smb smb-scripty"></div></td>
=======
                        <td><img alt="Symbol" src="../images/symbols/scripty.png" /></td>
>>>>>>> 2cb80179
                        <td>Scripts</td>
                    </tr>
                    <tr>
                        <td>\scriptY</td>
<<<<<<< HEAD
                        <td><div class = "smb smb-scripty2"></div></td>
=======
                        <td><img alt="Symbol" src="../images/symbols/scripty2.png" /></td>
>>>>>>> 2cb80179
                        <td>Scripts</td>
                    </tr>
                    <tr>
                        <td>\scriptz</td>
<<<<<<< HEAD
                        <td><div class = "smb smb-scriptz"></div></td>
=======
                        <td><img alt="Symbol" src="../images/symbols/scriptz.png" /></td>
>>>>>>> 2cb80179
                        <td>Scripts</td>
                    </tr>
                    <tr>
                        <td>\scriptZ</td>
<<<<<<< HEAD
                        <td><div class = "smb smb-scriptz2"></div></td>
=======
                        <td><img alt="Symbol" src="../images/symbols/scriptz2.png" /></td>
>>>>>>> 2cb80179
                        <td>Scripts</td>
                    </tr>
                    <tr>
                        <td>\sdiv</td>
<<<<<<< HEAD
                        <td><div class = "smb smb-sdiv"></div></td>
                        <td>Barres obliques</td>
                    </tr>
                    <tr>
                        <td>\sdivide</td>
                        <td><div class = "smb smb-sdivide"></div></td>
                        <td>Barres obliques</td>
                    </tr>
                    <tr>
                        <td>\searrow</td>
                        <td><div class = "smb smb-searrow"></div></td>
                        <td>Flèches</td>
                    </tr>
                    <tr>
                        <td>\setminus</td>
                        <td><div class = "smb smb-setminus"></div></td>
                        <td>Opérateurs binaires </td>
                    </tr>
                    <tr>
                        <td>\sigma</td>
                        <td><div class = "smb smb-sigma"></div></td>
                        <td>Lettres grecques</td>
                    </tr>
                    <tr>
                        <td>\Sigma</td>
                        <td><div class = "smb smb-sigma2"></div></td>
                        <td>Lettres grecques</td>
                    </tr>
                    <tr>
                        <td>\sim</td>
                        <td><div class = "smb smb-sim"></div></td>
                        <td>Opérateurs relationnels</td>
                    </tr>
                    <tr>
                        <td>\simeq</td>
                        <td><div class = "smb smb-simeq"></div></td>
                        <td>Opérateurs relationnels</td>
                    </tr>
                    <tr>
                        <td>\smash</td>
                        <td><div class = "smb smb-smash"></div></td>
                        <td>Flèches</td>
                    </tr>
                    <tr>
                        <td>\smile</td>
                        <td><div class = "smb smb-smile"></div></td>
                        <td>Opérateurs relationnels</td>
                    </tr>
                    <tr>
                        <td>\spadesuit</td>
                        <td><div class = "smb smb-spadesuit"></div></td>
                        <td>Symboles</td>
                    </tr>
                    <tr>
                        <td>\sqcap</td>
                        <td><div class = "smb smb-sqcap"></div></td>
                        <td>Opérateurs binaires </td>
                    </tr>
                    <tr>
                        <td>\sqcup</td>
                        <td><div class = "smb smb-sqcup"></div></td>
                        <td>Opérateurs binaires </td>
                    </tr>
                    <tr>
                        <td>\sqrt</td>
                        <td><div class = "smb smb-sqrt"></div></td>
                        <td>Racine carrée et radicaux</td>
                    </tr>
                    <tr>
                        <td>\sqsubseteq</td>
                        <td><div class = "smb smb-sqsubseteq"></div></td>
                        <td>Ensemble de notations</td>
                    </tr>
                    <tr>
                        <td>\sqsuperseteq</td>
                        <td><div class = "smb smb-sqsuperseteq"></div></td>
                        <td>Ensemble de notations</td>
                    </tr>
                    <tr>
                        <td>\star</td>
                        <td><div class = "smb smb-star"></div></td>
                        <td>Opérateurs binaires </td>
                    </tr>
                    <tr>
                        <td>\subset</td>
                        <td><div class = "smb smb-subset"></div></td>
                        <td>Ensemble de notations</td>
                    </tr>
                    <tr>
                        <td>\subseteq</td>
                        <td><div class = "smb smb-subseteq"></div></td>
                        <td>Ensemble de notations</td>
                    </tr>
                    <tr>
                        <td>\succ</td>
                        <td><div class = "smb smb-succ"></div></td>
                        <td>Opérateurs relationnels</td>
                    </tr>
                    <tr>
                        <td>\succeq</td>
                        <td><div class = "smb smb-succeq"></div></td>
                        <td>Opérateurs relationnels</td>
                    </tr>
                    <tr>
                        <td>\sum</td>
                        <td><div class = "smb smb-sum"></div></td>
                        <td>Opérateurs mathématiques</td>
                    </tr>
                    <tr>
                        <td>\superset</td>
                        <td><div class = "smb smb-superset"></div></td>
                        <td>Ensemble de notations</td>
                    </tr>
                    <tr>
                        <td>\superseteq</td>
                        <td><div class = "smb smb-superseteq"></div></td>
                        <td>Ensemble de notations</td>
                    </tr>
                    <tr>
                        <td>\swarrow</td>
                        <td><div class = "smb smb-swarrow"></div></td>
                        <td>Flèches</td>
                    </tr>
                    <tr>
                        <td>\tau</td>
                        <td><div class = "smb smb-tau"></div></td>
                        <td>Lettres grecques</td>
                    </tr>
                    <tr>
                        <td>\Tau</td>
                        <td><div class = "smb smb-tau2"></div></td>
                        <td>Lettres grecques</td>
                    </tr>
                    <tr>
                        <td>\therefore</td>
                        <td><div class = "smb smb-therefore"></div></td>
                        <td>Opérateurs relationnels</td>
                    </tr>
                    <tr>
                        <td>\theta</td>
                        <td><div class = "smb smb-theta"></div></td>
                        <td>Lettres grecques</td>
                    </tr>
                    <tr>
                        <td>\Theta</td>
                        <td><div class = "smb smb-theta2"></div></td>
                        <td>Lettres grecques</td>
=======
                        <td><img alt="Symbol" src="../images/symbols/sdiv.png" /></td>
                        <td>Fraction slashes</td>
                    </tr>
                    <tr>
                        <td>\sdivide</td>
                        <td><img alt="Symbol" src="../images/symbols/sdivide.png" /></td>
                        <td>Fraction slashes</td>
                    </tr>
                    <tr>
                        <td>\searrow</td>
                        <td><img alt="Symbol" src="../images/symbols/searrow.png" /></td>
                        <td>Arrows</td>
                    </tr>
                    <tr>
                        <td>\setminus</td>
                        <td><img alt="Symbol" src="../images/symbols/setminus.png" /></td>
                        <td>Binary operators</td>
                    </tr>
                    <tr>
                        <td>\sigma</td>
                        <td><img alt="Symbol" src="../images/symbols/sigma.png" /></td>
                        <td>Greek letters</td>
                    </tr>
                    <tr>
                        <td>\Sigma</td>
                        <td><img alt="Symbol" src="../images/symbols/sigma2.png" /></td>
                        <td>Greek letters</td>
                    </tr>
                    <tr>
                        <td>\sim</td>
                        <td><img alt="Symbol" src="../images/symbols/sim.png" /></td>
                        <td>Relational operators</td>
                    </tr>
                    <tr>
                        <td>\simeq</td>
                        <td><img alt="Symbol" src="../images/symbols/simeq.png" /></td>
                        <td>Relational operators</td>
                    </tr>
                    <tr>
                        <td>\smash</td>
                        <td><img alt="Symbol" src="../images/symbols/smash.png" /></td>
                        <td>Arrows</td>
                    </tr>
                    <tr>
                        <td>\smile</td>
                        <td><img alt="Symbol" src="../images/symbols/smile.png" /></td>
                        <td>Relational operators</td>
                    </tr>
                    <tr>
                        <td>\spadesuit</td>
                        <td><img alt="Symbol" src="../images/symbols/spadesuit.png" /></td>
                        <td>Symbols</td>
                    </tr>
                    <tr>
                        <td>\sqcap</td>
                        <td><img alt="Symbol" src="../images/symbols/sqcap.png" /></td>
                        <td>Binary operators</td>
                    </tr>
                    <tr>
                        <td>\sqcup</td>
                        <td><img alt="Symbol" src="../images/symbols/sqcup.png" /></td>
                        <td>Binary operators</td>
                    </tr>
                    <tr>
                        <td>\sqrt</td>
                        <td><img alt="Symbol" src="../images/symbols/sqrt.png" /></td>
                        <td>Square roots and radicals</td>
                    </tr>
                    <tr>
                        <td>\sqsubseteq</td>
                        <td><img alt="Symbol" src="../images/symbols/sqsubseteq.png" /></td>
                        <td>Set notation</td>
                    </tr>
                    <tr>
                        <td>\sqsuperseteq</td>
                        <td><img alt="Symbol" src="../images/symbols/sqsuperseteq.png" /></td>
                        <td>Set notation</td>
                    </tr>
                    <tr>
                        <td>\star</td>
                        <td><img alt="Symbol" src="../images/symbols/star.png" /></td>
                        <td>Binary operators</td>
                    </tr>
                    <tr>
                        <td>\subset</td>
                        <td><img alt="Symbol" src="../images/symbols/subset.png" /></td>
                        <td>Set notation</td>
                    </tr>
                    <tr>
                        <td>\subseteq</td>
                        <td><img alt="Symbol" src="../images/symbols/subseteq.png" /></td>
                        <td>Set notation</td>
                    </tr>
                    <tr>
                        <td>\succ</td>
                        <td><img alt="Symbol" src="../images/symbols/succ.png" /></td>
                        <td>Relational operators</td>
                    </tr>
                    <tr>
                        <td>\succeq</td>
                        <td><img alt="Symbol" src="../images/symbols/succeq.png" /></td>
                        <td>Relational operators</td>
                    </tr>
                    <tr>
                        <td>\sum</td>
                        <td><img alt="Symbol" src="../images/symbols/sum.png" /></td>
                        <td>Math operators</td>
                    </tr>
                    <tr>
                        <td>\superset</td>
                        <td><img alt="Symbol" src="../images/symbols/superset.png" /></td>
                        <td>Set notation</td>
                    </tr>
                    <tr>
                        <td>\superseteq</td>
                        <td><img alt="Symbol" src="../images/symbols/superseteq.png" /></td>
                        <td>Set notation</td>
                    </tr>
                    <tr>
                        <td>\swarrow</td>
                        <td><img alt="Symbol" src="../images/symbols/swarrow.png" /></td>
                        <td>Arrows</td>
                    </tr>
                    <tr>
                        <td>\tau</td>
                        <td><img alt="Symbol" src="../images/symbols/tau.png" /></td>
                        <td>Greek letters</td>
                    </tr>
                    <tr>
                        <td>\Tau</td>
                        <td><img alt="Symbol" src="../images/symbols/tau2.png" /></td>
                        <td>Greek letters</td>
                    </tr>
                    <tr>
                        <td>\therefore</td>
                        <td><img alt="Symbol" src="../images/symbols/therefore.png" /></td>
                        <td>Relational operators</td>
                    </tr>
                    <tr>
                        <td>\theta</td>
                        <td><img alt="Symbol" src="../images/symbols/theta.png" /></td>
                        <td>Greek letters</td>
                    </tr>
                    <tr>
                        <td>\Theta</td>
                        <td><img alt="Symbol" src="../images/symbols/theta2.png" /></td>
                        <td>Greek letters</td>
>>>>>>> 2cb80179
                    </tr>
                    <tr>
                        <td>\thicksp</td>
                        <td></td>
                        <td>Space characters</td>
                    </tr>
                    <tr>
                        <td>\thinsp</td>
                        <td></td>
                        <td>Space characters</td>
                    </tr>
                    <tr>
                        <td>\tilde</td>
<<<<<<< HEAD
                        <td><div class = "smb smb-tilde"></div></td>
                        <td>Accentuation</td>
                    </tr>
                    <tr>
                        <td>\times</td>
                        <td><div class = "smb smb-times"></div></td>
                        <td>Opérateurs binaires </td>
                    </tr>
                    <tr>
                        <td>\to</td>
                        <td><div class = "smb smb-to"></div></td>
                        <td>Flèches</td>
                    </tr>
                    <tr>
                        <td>\top</td>
                        <td><div class = "smb smb-top"></div></td>
                        <td>Notations logiques</td>
                    </tr>
                    <tr>
                        <td>\tvec</td>
                        <td><div class = "smb smb-tvec"></div></td>
                        <td>Flèches</td>
                    </tr>
                    <tr>
                        <td>\ubar</td>
                        <td><div class = "smb smb-ubar"></div></td>
                        <td>Accentuation</td>
                    </tr>
                    <tr>
                        <td>\Ubar</td>
                        <td><div class = "smb smb-ubar2"></div></td>
                        <td>Accentuation</td>
                    </tr>
                    <tr>
                        <td>\underbar</td>
                        <td><div class = "smb smb-underbar"></div></td>
                        <td>Accentuation</td>
                    </tr>
                    <tr>
                        <td>\underbrace</td>
                        <td><div class = "smb smb-underbrace"></div></td>
                        <td>Accentuation</td>
                    </tr>
                    <tr>
                        <td>\underbracket</td>
                        <td><div class = "smb smb-underbracket"></div></td>
                        <td>Accentuation</td>
                    </tr>
                    <tr>
                        <td>\underline</td>
                        <td><div class = "icon icon-underline"></div></td>
                        <td>Accentuation</td>
                    </tr>
                    <tr>
                        <td>\underparen</td>
                        <td><div class = "smb smb-underparen"></div></td>
                        <td>Accentuation</td>
                    </tr>
                    <tr>
                        <td>\uparrow</td>
                        <td><div class = "smb smb-uparrow"></div></td>
                        <td>Flèches</td>
                    </tr>
                    <tr>
                        <td>\Uparrow</td>
                        <td><div class = "smb smb-uparrow2"></div></td>
                        <td>Flèches</td>
                    </tr>
                    <tr>
                        <td>\updownarrow</td>
                        <td><div class = "smb smb-updownarrow"></div></td>
                        <td>Flèches</td>
                    </tr>
                    <tr>
                        <td>\Updownarrow</td>
                        <td><div class = "smb smb-updownarrow2"></div></td>
                        <td>Flèches</td>
                    </tr>
                    <tr>
                        <td>\uplus</td>
                        <td><div class = "smb smb-uplus"></div></td>
                        <td>Opérateurs binaires </td>
                    </tr>
                    <tr>
                        <td>\upsilon</td>
                        <td><div class = "smb smb-upsilon"></div></td>
                        <td>Lettres grecques</td>
                    </tr>
                    <tr>
                        <td>\Upsilon</td>
                        <td><div class = "smb smb-upsilon2"></div></td>
                        <td>Lettres grecques</td>
                    </tr>
                    <tr>
                        <td>\varepsilon</td>
                        <td><div class = "smb smb-varepsilon"></div></td>
                        <td>Lettres grecques</td>
                    </tr>
                    <tr>
                        <td>\varphi</td>
                        <td><div class = "smb smb-varphi"></div></td>
                        <td>Lettres grecques</td>
                    </tr>
                    <tr>
                        <td>\varpi</td>
                        <td><div class = "smb smb-varpi"></div></td>
                        <td>Lettres grecques</td>
                    </tr>
                    <tr>
                        <td>\varrho</td>
                        <td><div class = "smb smb-varrho"></div></td>
                        <td>Lettres grecques</td>
                    </tr>
                    <tr>
                        <td>\varsigma</td>
                        <td><div class = "smb smb-varsigma"></div></td>
                        <td>Lettres grecques</td>
                    </tr>
                    <tr>
                        <td>\vartheta</td>
                        <td><div class = "smb smb-vartheta"></div></td>
                        <td>Lettres grecques</td>
                    </tr>
                    <tr>
                        <td>\vbar</td>
                        <td><div class = "smb smb-vbar"></div></td>
                        <td>Séparateurs</td>
                    </tr>
                    <tr>
                        <td>\vdash</td>
                        <td><div class = "smb smb-vdash"></div></td>
                        <td>Opérateurs relationnels</td>
                    </tr>
                    <tr>
                        <td>\vdots</td>
                        <td><div class = "smb smb-vdots"></div></td>
=======
                        <td><img alt="Symbol" src="../images/symbols/tilde.png" /></td>
                        <td>Accents</td>
                    </tr>
                    <tr>
                        <td>\times</td>
                        <td><img alt="Symbol" src="../images/symbols/times.png" /></td>
                        <td>Binary operators</td>
                    </tr>
                    <tr>
                        <td>\to</td>
                        <td><img alt="Symbol" src="../images/symbols/to.png" /></td>
                        <td>Arrows</td>
                    </tr>
                    <tr>
                        <td>\top</td>
                        <td><img alt="Symbol" src="../images/symbols/top.png" /></td>
                        <td>Logic notation</td>
                    </tr>
                    <tr>
                        <td>\tvec</td>
                        <td><img alt="Symbol" src="../images/symbols/tvec.png" /></td>
                        <td>Arrows</td>
                    </tr>
                    <tr>
                        <td>\ubar</td>
                        <td><img alt="Symbol" src="../images/symbols/ubar.png" /></td>
                        <td>Accents</td>
                    </tr>
                    <tr>
                        <td>\Ubar</td>
                        <td><img alt="Symbol" src="../images/symbols/ubar2.png" /></td>
                        <td>Accents</td>
                    </tr>
                    <tr>
                        <td>\underbar</td>
                        <td><img alt="Symbol" src="../images/symbols/underbar.png" /></td>
                        <td>Accents</td>
                    </tr>
                    <tr>
                        <td>\underbrace</td>
                        <td><img alt="Symbol" src="../images/symbols/underbrace.png" /></td>
                        <td>Accents</td>
                    </tr>
                    <tr>
                        <td>\underbracket</td>
                        <td><img alt="Symbol" src="../images/symbols/underbracket.png" /></td>
                        <td>Accents</td>
                    </tr>
                    <tr>
                        <td>\underline</td>
                        <td><img alt="Symbol" src="../images/symbols/underline.png" /></td>
                        <td>Accents</td>
                    </tr>
                    <tr>
                        <td>\underparen</td>
                        <td><img alt="Symbol" src="../images/symbols/underparen.png" /></td>
                        <td>Accents</td>
                    </tr>
                    <tr>
                        <td>\uparrow</td>
                        <td><img alt="Symbol" src="../images/symbols/uparrow.png" /></td>
                        <td>Arrows</td>
                    </tr>
                    <tr>
                        <td>\Uparrow</td>
                        <td><img alt="Symbol" src="../images/symbols/uparrow2.png" /></td>
                        <td>Arrows</td>
                    </tr>
                    <tr>
                        <td>\updownarrow</td>
                        <td><img alt="Symbol" src="../images/symbols/updownarrow.png" /></td>
                        <td>Arrows</td>
                    </tr>
                    <tr>
                        <td>\Updownarrow</td>
                        <td><img alt="Symbol" src="../images/symbols/updownarrow2.png" /></td>
                        <td>Arrows</td>
                    </tr>
                    <tr>
                        <td>\uplus</td>
                        <td><img alt="Symbol" src="../images/symbols/uplus.png" /></td>
                        <td>Binary operators</td>
                    </tr>
                    <tr>
                        <td>\upsilon</td>
                        <td><img alt="Symbol" src="../images/symbols/upsilon.png" /></td>
                        <td>Greek letters</td>
                    </tr>
                    <tr>
                        <td>\Upsilon</td>
                        <td><img alt="Symbol" src="../images/symbols/upsilon2.png" /></td>
                        <td>Greek letters</td>
                    </tr>
                    <tr>
                        <td>\varepsilon</td>
                        <td><img alt="Symbol" src="../images/symbols/varepsilon.png" /></td>
                        <td>Greek letters</td>
                    </tr>
                    <tr>
                        <td>\varphi</td>
                        <td><img alt="Symbol" src="../images/symbols/varphi.png" /></td>
                        <td>Greek letters</td>
                    </tr>
                    <tr>
                        <td>\varpi</td>
                        <td><img alt="Symbol" src="../images/symbols/varpi.png" /></td>
                        <td>Greek letters</td>
                    </tr>
                    <tr>
                        <td>\varrho</td>
                        <td><img alt="Symbol" src="../images/symbols/varrho.png" /></td>
                        <td>Greek letters</td>
                    </tr>
                    <tr>
                        <td>\varsigma</td>
                        <td><img alt="Symbol" src="../images/symbols/varsigma.png" /></td>
                        <td>Greek letters</td>
                    </tr>
                    <tr>
                        <td>\vartheta</td>
                        <td><img alt="Symbol" src="../images/symbols/vartheta.png" /></td>
                        <td>Greek letters</td>
                    </tr>
                    <tr>
                        <td>\vbar</td>
                        <td><img alt="Symbol" src="../images/symbols/vbar.png" /></td>
                        <td>Delimiters</td>
                    </tr>
                    <tr>
                        <td>\vdash</td>
                        <td><img alt="Symbol" src="../images/symbols/vdash.png" /></td>
                        <td>Relational operators</td>
                    </tr>
                    <tr>
                        <td>\vdots</td>
                        <td><img alt="Symbol" src="../images/symbols/vdots.png" /></td>
>>>>>>> 2cb80179
                        <td>Dots</td>
                    </tr>
                    <tr>
                        <td>\vec</td>
<<<<<<< HEAD
                        <td><div class = "smb smb-vec"></div></td>
                        <td>Accentuation</td>
                    </tr>
                    <tr>
                        <td>\vee</td>
                        <td><div class = "smb smb-vee"></div></td>
                        <td>Opérateurs binaires </td>
                    </tr>
                    <tr>
                        <td>\vert</td>
                        <td><div class = "smb smb-vert"></div></td>
                        <td>Séparateurs</td>
                    </tr>
                    <tr>
                        <td>\Vert</td>
                        <td><div class = "smb smb-vert2"></div></td>
                        <td>Séparateurs</td>
                    </tr>
                    <tr>
                        <td>\Vmatrix</td>
                        <td><div class = "smb smb-vmatrix"></div></td>
=======
                        <td><img alt="Symbol" src="../images/symbols/vec.png" /></td>
                        <td>Accents</td>
                    </tr>
                    <tr>
                        <td>\vee</td>
                        <td><img alt="Symbol" src="../images/symbols/vee.png" /></td>
                        <td>Binary operators</td>
                    </tr>
                    <tr>
                        <td>\vert</td>
                        <td><img alt="Symbol" src="../images/symbols/vert.png" /></td>
                        <td>Delimiters</td>
                    </tr>
                    <tr>
                        <td>\Vert</td>
                        <td><img alt="Symbol" src="../images/symbols/vert2.png" /></td>
                        <td>Delimiters</td>
                    </tr>
                    <tr>
                        <td>\Vmatrix</td>
                        <td><img alt="Symbol" src="../images/symbols/vmatrix.png" /></td>
>>>>>>> 2cb80179
                        <td>Matrices</td>
                    </tr>
                    <tr>
                        <td>\vphantom</td>
<<<<<<< HEAD
                        <td><div class = "smb smb-vphantom"></div></td>
                        <td>Flèches</td>
=======
                        <td><img alt="Symbol" src="../images/symbols/vphantom.png" /></td>
                        <td>Arrows</td>
>>>>>>> 2cb80179
                    </tr>
                    <tr>
                        <td>\vthicksp</td>
                        <td></td>
                        <td>Space characters</td>
                    </tr>
                    <tr>
                        <td>\wedge</td>
<<<<<<< HEAD
                        <td><div class = "smb smb-wedge"></div></td>
                        <td>Opérateurs binaires </td>
                    </tr>
                    <tr>
                        <td>\wp</td>
                        <td><div class = "smb smb-wp"></div></td>
                        <td>Symboles</td>
                    </tr>
                    <tr>
                        <td>\wr</td>
                        <td><div class = "smb smb-wr"></div></td>
                        <td>Opérateurs binaires </td>
                    </tr>
                    <tr>
                        <td>\xi</td>
                        <td><div class = "smb smb-xi"></div></td>
                        <td>Lettres grecques</td>
                    </tr>
                    <tr>
                        <td>\Xi</td>
                        <td><div class = "smb smb-xi2"></div></td>
                        <td>Lettres grecques</td>
                    </tr>
                    <tr>
                        <td>\zeta</td>
                        <td><div class = "smb smb-zeta"></div></td>
                        <td>Lettres grecques</td>
                    </tr>
                    <tr>
                        <td>\Zeta</td>
                        <td><div class = "smb smb-zeta2"></div></td>
                        <td>Lettres grecques</td>
=======
                        <td><img alt="Symbol" src="../images/symbols/wedge.png" /></td>
                        <td>Binary operators</td>
                    </tr>
                    <tr>
                        <td>\wp</td>
                        <td><img alt="Symbol" src="../images/symbols/wp.png" /></td>
                        <td>Symbols</td>
                    </tr>
                    <tr>
                        <td>\wr</td>
                        <td><img alt="Symbol" src="../images/symbols/wr.png" /></td>
                        <td>Binary operators</td>
                    </tr>
                    <tr>
                        <td>\xi</td>
                        <td><img alt="Symbol" src="../images/symbols/xi.png" /></td>
                        <td>Greek letters</td>
                    </tr>
                    <tr>
                        <td>\Xi</td>
                        <td><img alt="Symbol" src="../images/symbols/xi2.png" /></td>
                        <td>Greek letters</td>
                    </tr>
                    <tr>
                        <td>\zeta</td>
                        <td><img alt="Symbol" src="../images/symbols/zeta.png" /></td>
                        <td>Greek letters</td>
                    </tr>
                    <tr>
                        <td>\Zeta</td>
                        <td><img alt="Symbol" src="../images/symbols/zeta2.png" /></td>
                        <td>Greek letters</td>
>>>>>>> 2cb80179
                    </tr>
                    <tr>
                        <td>\zwnj</td>
                        <td></td>
                        <td>Space characters</td>
                    </tr>
                    <tr>
                        <td>\zwsp</td>
                        <td></td>
                        <td>Space characters</td>
                    </tr>
                    <tr>
                        <td>~=</td>
<<<<<<< HEAD
                        <td><div class = "smb smb-cong"></div></td>
                        <td>Opérateurs relationnels</td>
                    </tr>
                    <tr>
                        <td>-+</td>
                        <td><div class = "smb smb-mp"></div></td>
                        <td>Opérateurs binaires </td>
                    </tr>
                    <tr>
                        <td>+-</td>
                        <td><div class = "smb smb-pm"></div></td>
                        <td>Opérateurs binaires </td>
                    </tr>
                    <tr>
                        <td>&lt;&lt;</td>
                        <td><div class = "smb smb-ll"></div></td>
                        <td>Opérateurs relationnels</td>
                    </tr>
                    <tr>
                        <td>&lt;=</td>
                        <td><div class = "smb smb-lessthanorequalto"></div></td>
                        <td>Opérateurs relationnels</td>
                    </tr>
                    <tr>
                        <td>-&gt;</td>
                        <td><div class = "icon icon-arrow"></div></td>
                        <td>Flèches</td>
                    </tr>
                    <tr>
                        <td>&gt;=</td>
                        <td><div class = "smb smb-greaterthanorequalto"></div></td>
                        <td>Opérateurs relationnels</td>
                    </tr>
                    <tr>
                        <td>&gt;&gt;</td>
                        <td><div class = "smb smb-gg"></div></td>
                        <td>Opérateurs relationnels</td>
=======
                        <td><img alt="Is congruent to" src="../images/symbols/cong.png" /></td>
                        <td>Relational operators</td>
                    </tr>
                    <tr>
                        <td>-+</td>
                        <td><img alt="Minus or plus" src="../images/symbols/mp.png" /></td>
                        <td>Binary operators</td>
                    </tr>
                    <tr>
                        <td>+-</td>
                        <td><img alt="Plus or minus" src="../images/symbols/pm.png" /></td>
                        <td>Binary operators</td>
                    </tr>
                    <tr>
                        <td><<</td>
                        <td><img alt="Symbol" src="../images/symbols/ll.png" /></td>
                        <td>Relational operators</td>
                    </tr>
                    <tr>
                        <td><=</td>
                        <td><img alt="Less than or equal to" src="../images/symbols/lessthanorequalto.png" /></td>
                        <td>Relational operators</td>
                    </tr>
                    <tr>
                        <td>-></td>
                        <td><img alt="Symbol" src="../images/symbols/arrow.png" /></td>
                        <td>Arrows</td>
                    </tr>
                    <tr>
                        <td>>=</td>
                        <td><img alt="Greater than or equal to" src="../images/symbols/greaterthanorequalto.png" /></td>
                        <td>Relational operators</td>
                    </tr>
                    <tr>
                        <td>>></td>
                        <td><img alt="Symbol" src="../images/symbols/gg.png" /></td>
                        <td>Relational operators</td>
>>>>>>> 2cb80179
                    </tr>
                </table>
            </details>
            <br />
            <h2>Recognized Functions</h2>
            <p>In this tab, you will find the list of math expressions that will be recognized by the Equation editor as functions and therefore will not be automatically italicized. For the list of recognized functions go to the <b>File</b> tab -> <b>Advanced Settings</b> -> <b>Proofing</b> -> <b>AutoCorrect Options</b> -> <b>Recognized Functions</b>.</p>
            <p>To add an entry to the list of recognized functions, enter the function in the blank field and click the <b>Add</b> button.</p>
            <p>To remove an entry from the list of recognized functions, select the function to be removed and click the <b>Delete</b> button.</p>
            <p>To restore the previously deleted entries, select the entry to be restored from the list and click the <b>Restore</b> button.</p>
            <p>Use the <b>Reset to default</b> button to restore default settings. Any function you added will be removed  and the removed ones will be restored.</p>
            <p><img alt="Recognized Functions" src="../images/recognizedfunctions.png" /></p>
            <h2>AutoFormat As You Type</h2>
            <p>By default, the editor formats the text while you are typing according to the auto-formatting presets: replaces quotation marks, converts hyphens to dashes, converts text recognized as internet or network path into a hyperlink, starts a bullet list or a numbered list when a list is detected.</p>
            <p>The <b>Add period with double-space</b> option allows to add a period when you double tap the spacebar. Enable or disable it as appropriate. By default, this option is disabled for Linux and Windows, and is enabled for macOS.</p>
            <p>To enable or disable the auto-formatting presets, go to the <b>File</b> tab -> <b>Advanced Settings</b> -> <b>Proofing</b> -> <b>AutoCorrect Options</b> -> <b>AutoFormat As You Type</b>.</p>
            <p><img alt="AutoFormat As You Type" src="../images/autoformatasyoutype.png" /></p>
            <h2>Text AutoCorrect</h2>
            <p>You can set the editor to capitalize the first word of each sentence automatically. The option is enabled by default. To disable this option, go to the <b>File</b> tab -> <b>Advanced Settings</b> -> <b>Proofing</b> -> <b>AutoCorrect Options</b> -> <b>Text AutoCorrect</b> and uncheck the <b>Capitalize first letter of sentences</b> option.</p>
            <p><img alt="AutoCorrect" src="../images/autocorrect.png" /></p>
        </div>
	</body>
</html><|MERGE_RESOLUTION|>--- conflicted
+++ resolved
@@ -63,13 +63,8 @@
                     </tr>
                     <tr>
                         <td>!!</td>
-<<<<<<< HEAD
-                        <td><div class = "smb smb-doublefactorial"></div></td>
-                        <td>Symboles</td>
-=======
                         <td><img alt="Double factorial" src="../images/symbols/doublefactorial.png" /></td>
                         <td>Symbols</td>
->>>>>>> 2cb80179
                     </tr>
                     <tr>
                         <td>...</td>
@@ -78,264 +73,6 @@
                     </tr>
                     <tr>
                         <td>::</td>
-<<<<<<< HEAD
-                        <td><div class = "smb smb-doublecolon"></div></td>
-                        <td>Opérateurs</td>
-                    </tr>
-                    <tr>
-                        <td>:=</td>
-                        <td><div class = "smb smb-colonequal"></div></td>
-                        <td>Opérateurs</td>
-                    </tr>
-                    <tr>
-                        <td>/<</td>
-                        <td><div class = "smb smb-notlessthan"></div></td>
-                        <td>Opérateurs relationnels</td>
-                    </tr>
-                    <tr>
-                        <td>/></td>
-                        <td><div class = "smb smb-notgreaterthan"></div></td>
-                        <td>Opérateurs relationnels</td>
-                    </tr>
-                    <tr>
-                        <td>/=</td>
-                        <td><div class = "smb smb-notequal"></div></td>
-                        <td>Opérateurs relationnels</td>
-                    </tr>
-                    <tr>
-                        <td>\above</td>
-                        <td><div class = "smb smb-above"></div></td>
-                        <td>Indices et exposants</td>
-                    </tr>
-                    <tr>
-                        <td>\acute</td>
-                        <td><div class = "smb smb-acute"></div></td>
-                        <td>Accentuation</td>
-                    </tr>
-                    <tr>
-                        <td>\aleph</td>
-                        <td><div class = "smb smb-aleph"></div></td>
-                        <td>Lettres hébra&iuml;ques</td>
-                    </tr>
-                    <tr>
-                        <td>\alpha</td>
-                        <td><div class = "smb smb-alpha"></div></td>
-                        <td>Lettres grecques</td>
-                    </tr>
-                    <tr>
-                        <td>\Alpha</td>
-                        <td><div class = "smb smb-alpha2"></div></td>
-                        <td>Lettres grecques</td>
-                    </tr>
-                    <tr>
-                        <td>\amalg</td>
-                        <td><div class = "smb smb-amalg"></div></td>
-                        <td>Opérateurs binaires </td>
-                    </tr>
-                    <tr>
-                        <td>\angle</td>
-                        <td><div class = "smb smb-angle"></div></td>
-                        <td>Notation de géométrie </td>
-                    </tr>
-                    <tr>
-                        <td>\aoint</td>
-                        <td><div class = "smb smb-aoint"></div></td>
-                        <td>Intégrales</td>
-                    </tr>
-                    <tr>
-                        <td>\approx</td>
-                        <td><div class = "smb smb-approx"></div></td>
-                        <td>Opérateurs relationnels</td>
-                    </tr>
-                    <tr>
-                        <td>\asmash</td>
-                        <td><div class = "smb smb-asmash"></div></td>
-                        <td>Flèches</td>
-                    </tr>
-                    <tr>
-                        <td>\ast</td>
-                        <td><div class = "smb smb-ast"></div></td>
-                        <td>Opérateurs binaires </td>
-                    </tr>
-                    <tr>
-                        <td>\asymp</td>
-                        <td><div class = "smb smb-asymp"></div></td>
-                        <td>Opérateurs relationnels</td>
-                    </tr>
-                    <tr>
-                        <td>\atop</td>
-                        <td><div class = "smb smb-atop"></div></td>
-                        <td>Opérateurs</td>
-                    </tr>
-                    <tr>
-                        <td>\bar</td>
-                        <td><div class = "smb smb-bar"></div></td>
-                        <td>Trait suscrit/souscrit</td>
-                    </tr>
-                    <tr>
-                        <td>\Bar</td>
-                        <td><div class = "smb smb-bar2"></div></td>
-                        <td>Accentuation</td>
-                    </tr>
-                    <tr>
-                        <td>\because</td>
-                        <td><div class = "smb smb-because"></div></td>
-                        <td>Opérateurs relationnels</td>
-                    </tr>
-                    <tr>
-                        <td>\begin</td>
-                        <td><div class = "smb smb-begin"></div></td>
-                        <td>Séparateurs</td>
-                    </tr>
-                    <tr>
-                        <td>\below</td>
-                        <td><div class = "smb smb-below"></div></td>
-                        <td>Indices et exposants</td>
-                    </tr>
-                    <tr>
-                        <td>\bet</td>
-                        <td><div class = "smb smb-bet"></div></td>
-                        <td>Lettres hébra&iuml;ques</td>
-                    </tr>
-                    <tr>
-                        <td>\beta</td>
-                        <td><div class = "smb smb-beta"></div></td>
-                        <td>Lettres grecques</td>
-                    </tr>
-                    <tr>
-                        <td>\Beta</td>
-                        <td><div class = "smb smb-beta2"></div></td>
-                        <td>Lettres grecques</td>
-                    </tr>
-                    <tr>
-                        <td>\beth</td>
-                        <td><div class = "smb smb-beth"></div></td>
-                        <td>Lettres hébra&iuml;ques</td>
-                    </tr>
-                    <tr>
-                        <td>\bigcap</td>
-                        <td><div class = "smb smb-bigcap"></div></td>
-                        <td>Grands opérateurs</td>
-                    </tr>
-                    <tr>
-                        <td>\bigcup</td>
-                        <td><div class = "smb smb-bigcup"></div></td>
-                        <td>Grands opérateurs</td>
-                    </tr>
-                    <tr>
-                        <td>\bigodot</td>
-                        <td><div class = "smb smb-bigodot"></div></td>
-                        <td>Grands opérateurs</td>
-                    </tr>
-                    <tr>
-                        <td>\bigoplus</td>
-                        <td><div class = "smb smb-bigoplus"></div></td>
-                        <td>Grands opérateurs</td>
-                    </tr>
-                    <tr>
-                        <td>\bigotimes</td>
-                        <td><div class = "smb smb-bigotimes"></div></td>
-                        <td>Grands opérateurs</td>
-                    </tr>
-                    <tr>
-                        <td>\bigsqcup</td>
-                        <td><div class = "smb smb-bigsqcup"></div></td>
-                        <td>Grands opérateurs</td>
-                    </tr>
-                    <tr>
-                        <td>\biguplus</td>
-                        <td><div class = "smb smb-biguplus"></div></td>
-                        <td>Grands opérateurs</td>
-                    </tr>
-                    <tr>
-                        <td>\bigvee</td>
-                        <td><div class = "smb smb-bigvee"></div></td>
-                        <td>Grands opérateurs</td>
-                    </tr>
-                    <tr>
-                        <td>\bigwedge</td>
-                        <td><div class = "smb smb-bigwedge"></div></td>
-                        <td>Grands opérateurs</td>
-                    </tr>
-                    <tr>
-                        <td>\binomial</td>
-                        <td><div class = "smb smb-binomial"></div></td>
-                        <td>&Eacute;quations</td>
-                    </tr>
-                    <tr>
-                        <td>\bot</td>
-                        <td><div class = "smb smb-bot"></div></td>
-                        <td>Notations logiques</td>
-                    </tr>
-                    <tr>
-                        <td>\bowtie</td>
-                        <td><div class = "smb smb-bowtie"></div></td>
-                        <td>Opérateurs relationnels</td>
-                    </tr>
-                    <tr>
-                        <td>\box</td>
-                        <td><div class = "smb smb-box"></div></td>
-                        <td>Symboles</td>
-                    </tr>
-                    <tr>
-                        <td>\boxdot</td>
-                        <td><div class = "smb smb-boxdot"></div></td>
-                        <td>Opérateurs binaires </td>
-                    </tr>
-                    <tr>
-                        <td>\boxminus</td>
-                        <td><div class = "smb smb-boxminus"></div></td>
-                        <td>Opérateurs binaires </td>
-                    </tr>
-                    <tr>
-                        <td>\boxplus</td>
-                        <td><div class = "smb smb-boxplus"></div></td>
-                        <td>Opérateurs binaires </td>
-                    </tr>
-                    <tr>
-                        <td>\bra</td>
-                        <td><div class = "smb smb-bra"></div></td>
-                        <td>Séparateurs</td>
-                    </tr>
-                    <tr>
-                        <td>\break</td>
-                        <td><div class = "smb smb-break"></div></td>
-                        <td>Symboles</td>
-                    </tr>
-                    <tr>
-                        <td>\breve</td>
-                        <td><div class = "smb smb-breve"></div></td>
-                        <td>Accentuation</td>
-                    </tr>
-                    <tr>
-                        <td>\bullet</td>
-                        <td><div class = "smb smb-bullet"></div></td>
-                        <td>Opérateurs binaires </td>
-                    </tr>
-                    <tr>
-                        <td>\cap</td>
-                        <td><div class = "smb smb-cap"></div></td>
-                        <td>Opérateurs binaires </td>
-                    </tr>
-                    <tr>
-                        <td>\cbrt</td>
-                        <td><div class = "smb smb-cbrt"></div></td>
-                        <td>Racine carrée et radicaux</td>
-                    </tr>
-                    <tr>
-                        <td>\cases</td>
-                        <td><div class = "smb smb-cases"></div></td>
-                        <td>Symboles</td>
-                    </tr>
-                    <tr>
-                        <td>\cdot</td>
-                        <td><div class = "smb smb-cdot"></div></td>
-                        <td>Opérateurs binaires </td>
-                    </tr>
-                    <tr>
-                        <td>\cdots</td>
-                        <td><div class = "smb smb-cdots"></div></td>
-=======
                         <td><img alt="Double colon" src="../images/symbols/doublecolon.png" /></td>
                         <td>Operators</td>
                     </tr>
@@ -592,104 +329,10 @@
                     <tr>
                         <td>\cdots</td>
                         <td><img alt="Symbol" src="../images/symbols/cdots.png" /></td>
->>>>>>> 2cb80179
                         <td>Dots</td>
                     </tr>
                     <tr>
                         <td>\check</td>
-<<<<<<< HEAD
-                        <td><div class = "smb smb-check"></div></td>
-                        <td>Accentuation</td>
-                    </tr>
-                    <tr>
-                        <td>\chi</td>
-                        <td><div class = "smb smb-chi"></div></td>
-                        <td>Lettres grecques</td>
-                    </tr>
-                    <tr>
-                        <td>\Chi</td>
-                        <td><div class = "smb smb-chi2"></div></td>
-                        <td>Lettres grecques</td>
-                    </tr>
-                    <tr>
-                        <td>\circ</td>
-                        <td><div class = "smb smb-circ"></div></td>
-                        <td>Opérateurs binaires </td>
-                    </tr>
-                    <tr>
-                        <td>\close</td>
-                        <td><div class = "smb smb-close"></div></td>
-                        <td>Séparateurs</td>
-                    </tr>
-                    <tr>
-                        <td>\clubsuit</td>
-                        <td><div class = "smb smb-clubsuit"></div></td>
-                        <td>Symboles</td>
-                    </tr>
-                    <tr>
-                        <td>\coint</td>
-                        <td><div class = "smb smb-coint"></div></td>
-                        <td>Intégrales</td>
-                    </tr>
-                    <tr>
-                        <td>\cong</td>
-                        <td><div class = "smb smb-cong"></div></td>
-                        <td>Opérateurs relationnels</td>
-                    </tr>
-                    <tr>
-                        <td>\coprod</td>
-                        <td><div class = "smb smb-coprod"></div></td>
-                        <td>Opérateurs mathématiques</td>
-                    </tr>
-                    <tr>
-                        <td>\cup</td>
-                        <td><div class = "smb smb-cup"></div></td>
-                        <td>Opérateurs binaires </td>
-                    </tr>
-                    <tr>
-                        <td>\dalet</td>
-                        <td><div class = "smb smb-dalet"></div></td>
-                        <td>Lettres hébra&iuml;ques</td>
-                    </tr>
-                    <tr>
-                        <td>\daleth</td>
-                        <td><div class = "smb smb-daleth"></div></td>
-                        <td>Lettres hébra&iuml;ques</td>
-                    </tr>
-                    <tr>
-                        <td>\dashv</td>
-                        <td><div class = "smb smb-dashv"></div></td>
-                        <td>Opérateurs relationnels</td>
-                    </tr>
-                    <tr>
-                        <td>\dd</td>
-                        <td><div class = "smb smb-dd"></div></td>
-                        <td>Lettres avec double barres</td>
-                    </tr>
-                    <tr>
-                        <td>\Dd</td>
-                        <td><div class = "smb smb-dd2"></div></td>
-                        <td>Lettres avec double barres</td>
-                    </tr>
-                    <tr>
-                        <td>\ddddot</td>
-                        <td><div class = "smb smb-ddddot"></div></td>
-                        <td>Accentuation</td>
-                    </tr>
-                    <tr>
-                        <td>\dddot</td>
-                        <td><div class = "smb smb-dddot"></div></td>
-                        <td>Accentuation</td>
-                    </tr>
-                    <tr>
-                        <td>\ddot</td>
-                        <td><div class = "smb smb-ddot"></div></td>
-                        <td>Accentuation</td>
-                    </tr>
-                    <tr>
-                        <td>\ddots</td>
-                        <td><div class = "smb smb-ddots"></div></td>
-=======
                         <td><img alt="Symbol" src="../images/symbols/check.png" /></td>
                         <td>Accents</td>
                     </tr>
@@ -781,74 +424,10 @@
                     <tr>
                         <td>\ddots</td>
                         <td><img alt="Symbol" src="../images/symbols/ddots.png" /></td>
->>>>>>> 2cb80179
                         <td>Dots</td>
                     </tr>
                     <tr>
                         <td>\defeq</td>
-<<<<<<< HEAD
-                        <td><div class = "smb smb-defeq"></div></td>
-                        <td>Opérateurs relationnels</td>
-                    </tr>
-                    <tr>
-                        <td>\degc</td>
-                        <td><div class = "smb smb-degc"></div></td>
-                        <td>Symboles</td>
-                    </tr>
-                    <tr>
-                        <td>\degf</td>
-                        <td><div class = "smb smb-degf"></div></td>
-                        <td>Symboles</td>
-                    </tr>
-                    <tr>
-                        <td>\degree</td>
-                        <td><div class = "smb smb-degree"></div></td>
-                        <td>Symboles</td>
-                    </tr>
-                    <tr>
-                        <td>\delta</td>
-                        <td><div class = "smb smb-delta"></div></td>
-                        <td>Lettres grecques</td>
-                    </tr>
-                    <tr>
-                        <td>\Delta</td>
-                        <td><div class = "smb smb-delta2"></div></td>
-                        <td>Lettres grecques</td>
-                    </tr>
-                    <tr>
-                        <td>\Deltaeq</td>
-                        <td><div class = "smb smb-deltaeq"></div></td>
-                        <td>Operateurs</td>
-                    </tr>
-                    <tr>
-                        <td>\diamond</td>
-                        <td><div class = "smb smb-diamond"></div></td>
-                        <td>Opérateurs binaires </td>
-                    </tr>
-                    <tr>
-                        <td>\diamondsuit</td>
-                        <td><div class = "smb smb-diamondsuit"></div></td>
-                        <td>Symboles</td>
-                    </tr>
-                    <tr>
-                        <td>\div</td>
-                        <td><div class = "smb smb-div"></div></td>
-                        <td>Opérateurs binaires </td>
-                    </tr>
-                    <tr>
-                        <td>\dot</td>
-                        <td><div class = "smb smb-dot"></div></td>
-                        <td>Accentuation</td>
-                    </tr>
-                    <tr>
-                        <td>\doteq</td>
-                        <td><div class = "smb smb-doteq"></div></td>
-                        <td>Opérateurs relationnels</td>
-                    </tr>
-                    <tr>
-                        <td>\dots</td>
-                        <td><div class = "smb smb-dots"></div></td>
-=======
                         <td><img alt="Symbol" src="../images/symbols/defeq.png" /></td>
                         <td>Relational operators</td>
                     </tr>
@@ -910,300 +489,10 @@
                     <tr>
                         <td>\dots</td>
                         <td><img alt="Symbol" src="../images/symbols/dots.png" /></td>
->>>>>>> 2cb80179
                         <td>Dots</td>
                     </tr>
                     <tr>
                         <td>\doublea</td>
-<<<<<<< HEAD
-                        <td><div class = "smb smb-doublea"></div></td>
-                        <td>Lettres avec double barres</td>
-                    </tr>
-                    <tr>
-                        <td>\doubleA</td>
-                        <td><div class = "smb smb-doublea2"></div></td>
-                        <td>Lettres avec double barres</td>
-                    </tr>
-                    <tr>
-                        <td>\doubleb</td>
-                        <td><div class = "smb smb-doubleb"></div></td>
-                        <td>Lettres avec double barres</td>
-                    </tr>
-                    <tr>
-                        <td>\doubleB</td>
-                        <td><div class = "smb smb-doubleb2"></div></td>
-                        <td>Lettres avec double barres</td>
-                    </tr>
-                    <tr>
-                        <td>\doublec</td>
-                        <td><div class = "smb smb-doublec"></div></td>
-                        <td>Lettres avec double barres</td>
-                    </tr>
-                    <tr>
-                        <td>\doubleC</td>
-                        <td><div class = "smb smb-doublec2"></div></td>
-                        <td>Lettres avec double barres</td>
-                    </tr>
-                    <tr>
-                        <td>\doubled</td>
-                        <td><div class = "smb smb-doubled"></div></td>
-                        <td>Lettres avec double barres</td>
-                    </tr>
-                    <tr>
-                        <td>\doubleD</td>
-                        <td><div class = "smb smb-doubled2"></div></td>
-                        <td>Lettres avec double barres</td>
-                    </tr>
-                    <tr>
-                        <td>\doublee</td>
-                        <td><div class = "smb smb-doublee"></div></td>
-                        <td>Lettres avec double barres</td>
-                    </tr>
-                    <tr>
-                        <td>\doubleE</td>
-                        <td><div class = "smb smb-doublee2"></div></td>
-                        <td>Lettres avec double barres</td>
-                    </tr>
-                    <tr>
-                        <td>\doublef</td>
-                        <td><div class = "smb smb-doublef"></div></td>
-                        <td>Lettres avec double barres</td>
-                    </tr>
-                    <tr>
-                        <td>\doubleF</td>
-                        <td><div class = "smb smb-doublef2"></div></td>
-                        <td>Lettres avec double barres</td>
-                    </tr>
-                    <tr>
-                        <td>\doubleg</td>
-                        <td><div class = "smb smb-doubleg"></div></td>
-                        <td>Lettres avec double barres</td>
-                    </tr>
-                    <tr>
-                        <td>\doubleG</td>
-                        <td><div class = "smb smb-doubleg2"></div></td>
-                        <td>Lettres avec double barres</td>
-                    </tr>
-                    <tr>
-                        <td>\doubleh</td>
-                        <td><div class = "smb smb-doubleh"></div></td>
-                        <td>Lettres avec double barres</td>
-                    </tr>
-                    <tr>
-                        <td>\doubleH</td>
-                        <td><div class = "smb smb-doubleh2"></div></td>
-                        <td>Lettres avec double barres</td>
-                    </tr>
-                    <tr>
-                        <td>\doublei</td>
-                        <td><div class = "smb smb-doublei"></div></td>
-                        <td>Lettres avec double barres</td>
-                    </tr>
-                    <tr>
-                        <td>\doubleI</td>
-                        <td><div class = "smb smb-doublei2"></div></td>
-                        <td>Lettres avec double barres</td>
-                    </tr>
-                    <tr>
-                        <td>\doublej</td>
-                        <td><div class = "smb smb-doublej"></div></td>
-                        <td>Lettres avec double barres</td>
-                    </tr>
-                    <tr>
-                        <td>\doubleJ</td>
-                        <td><div class = "smb smb-doublej2"></div></td>
-                        <td>Lettres avec double barres</td>
-                    </tr>
-                    <tr>
-                        <td>\doublek</td>
-                        <td><div class = "smb smb-doublek"></div></td>
-                        <td>Lettres avec double barres</td>
-                    </tr>
-                    <tr>
-                        <td>\doubleK</td>
-                        <td><div class = "smb smb-doublek2"></div></td>
-                        <td>Lettres avec double barres</td>
-                    </tr>
-                    <tr>
-                        <td>\doublel</td>
-                        <td><div class = "smb smb-doublel"></div></td>
-                        <td>Lettres avec double barres</td>
-                    </tr>
-                    <tr>
-                        <td>\doubleL</td>
-                        <td><div class = "smb smb-doublel2"></div></td>
-                        <td>Lettres avec double barres</td>
-                    </tr>
-                    <tr>
-                        <td>\doublem</td>
-                        <td><div class = "smb smb-doublem"></div></td>
-                        <td>Lettres avec double barres</td>
-                    </tr>
-                    <tr>
-                        <td>\doubleM</td>
-                        <td><div class = "smb smb-doublem2"></div></td>
-                        <td>Lettres avec double barres</td>
-                    </tr>
-                    <tr>
-                        <td>\doublen</td>
-                        <td><div class = "smb smb-doublen"></div></td>
-                        <td>Lettres avec double barres</td>
-                    </tr>
-                    <tr>
-                        <td>\doubleN</td>
-                        <td><div class = "smb smb-doublen2"></div></td>
-                        <td>Lettres avec double barres</td>
-                    </tr>
-                    <tr>
-                        <td>\doubleo</td>
-                        <td><div class = "smb smb-doubleo"></div></td>
-                        <td>Lettres avec double barres</td>
-                    </tr>
-                    <tr>
-                        <td>\doubleO</td>
-                        <td><div class = "smb smb-doubleo2"></div></td>
-                        <td>Lettres avec double barres</td>
-                    </tr>
-                    <tr>
-                        <td>\doublep</td>
-                        <td><div class = "smb smb-doublep"></div></td>
-                        <td>Lettres avec double barres</td>
-                    </tr>
-                    <tr>
-                        <td>\doubleP</td>
-                        <td><div class = "smb smb-doublep2"></div></td>
-                        <td>Lettres avec double barres</td>
-                    </tr>
-                    <tr>
-                        <td>\doubleq</td>
-                        <td><div class = "smb smb-doubleq"></div></td>
-                        <td>Lettres avec double barres</td>
-                    </tr>
-                    <tr>
-                        <td>\doubleQ</td>
-                        <td><div class = "smb smb-doubleq2"></div></td>
-                        <td>Lettres avec double barres</td>
-                    </tr>
-                    <tr>
-                        <td>\doubler</td>
-                        <td><div class = "smb smb-doubler"></div></td>
-                        <td>Lettres avec double barres</td>
-                    </tr>
-                    <tr>
-                        <td>\doubleR</td>
-                        <td><div class = "smb smb-doubler2"></div></td>
-                        <td>Lettres avec double barres</td>
-                    </tr>
-                    <tr>
-                        <td>\doubles</td>
-                        <td><div class = "smb smb-doubles"></div></td>
-                        <td>Lettres avec double barres</td>
-                    </tr>
-                    <tr>
-                        <td>\doubleS</td>
-                        <td><div class = "smb smb-doubles2"></div></td>
-                        <td>Lettres avec double barres</td>
-                    </tr>
-                    <tr>
-                        <td>\doublet</td>
-                        <td><div class = "smb smb-doublet"></div></td>
-                        <td>Lettres avec double barres</td>
-                    </tr>
-                    <tr>
-                        <td>\doubleT</td>
-                        <td><div class = "smb smb-doublet2"></div></td>
-                        <td>Lettres avec double barres</td>
-                    </tr>
-                    <tr>
-                        <td>\doubleu</td>
-                        <td><div class = "smb smb-doubleu"></div></td>
-                        <td>Lettres avec double barres</td>
-                    </tr>
-                    <tr>
-                        <td>\doubleU</td>
-                        <td><div class = "smb smb-doubleu2"></div></td>
-                        <td>Lettres avec double barres</td>
-                    </tr>
-                    <tr>
-                        <td>\doublev</td>
-                        <td><div class = "smb smb-doublev"></div></td>
-                        <td>Lettres avec double barres</td>
-                    </tr>
-                    <tr>
-                        <td>\doubleV</td>
-                        <td><div class = "smb smb-doublev2"></div></td>
-                        <td>Lettres avec double barres</td>
-                    </tr>
-                    <tr>
-                        <td>\doublew</td>
-                        <td><div class = "smb smb-doublew"></div></td>
-                        <td>Lettres avec double barres</td>
-                    </tr>
-                    <tr>
-                        <td>\doubleW</td>
-                        <td><div class = "smb smb-doublew2"></div></td>
-                        <td>Lettres avec double barres</td>
-                    </tr>
-                    <tr>
-                        <td>\doublex</td>
-                        <td><div class = "smb smb-doublex"></div></td>
-                        <td>Lettres avec double barres</td>
-                    </tr>
-                    <tr>
-                        <td>\doubleX</td>
-                        <td><div class = "smb smb-doublex2"></div></td>
-                        <td>Lettres avec double barres</td>
-                    </tr>
-                    <tr>
-                        <td>\doubley</td>
-                        <td><div class = "smb smb-doubley"></div></td>
-                        <td>Lettres avec double barres</td>
-                    </tr>
-                    <tr>
-                        <td>\doubleY</td>
-                        <td><div class = "smb smb-doubley2"></div></td>
-                        <td>Lettres avec double barres</td>
-                    </tr>
-                    <tr>
-                        <td>\doublez</td>
-                        <td><div class = "smb smb-doublez"></div></td>
-                        <td>Lettres avec double barres</td>
-                    </tr>
-                    <tr>
-                        <td>\doubleZ</td>
-                        <td><div class = "smb smb-doublez2"></div></td>
-                        <td>Lettres avec double barres</td>
-                    </tr>
-                    <tr>
-                        <td>\downarrow</td>
-                        <td><div class = "smb smb-downarrow"></div></td>
-                        <td>Flèches</td>
-                    </tr>
-                    <tr>
-                        <td>\Downarrow</td>
-                        <td><div class = "smb smb-downarrow2"></div></td>
-                        <td>Flèches</td>
-                    </tr>
-                    <tr>
-                        <td>\dsmash</td>
-                        <td><div class = "smb smb-dsmash"></div></td>
-                        <td>Flèches</td>
-                    </tr>
-                    <tr>
-                        <td>\ee</td>
-                        <td><div class = "smb smb-ee"></div></td>
-                        <td>Lettres avec double barres</td>
-                    </tr>
-                    <tr>
-                        <td>\ell</td>
-                        <td><div class = "smb smb-ell"></div></td>
-                        <td>Symboles</td>
-                    </tr>
-                    <tr>
-                        <td>\emptyset</td>
-                        <td><div class = "smb smb-emptyset"></div></td>
-                        <td>Ensemble de notations</td>
-=======
                         <td><img alt="Symbol" src="../images/symbols/doublea.png" /></td>
                         <td>Double-struck letters</td>
                     </tr>
@@ -1491,7 +780,6 @@
                         <td>\emptyset</td>
                         <td><img alt="Symbol" src="../images/symbols/emptyset.png" /></td>
                         <td>Set notations</td>
->>>>>>> 2cb80179
                     </tr>
                     <tr>
                         <td>\emsp</td>
@@ -1500,13 +788,8 @@
                     </tr>
                     <tr>
                         <td>\end</td>
-<<<<<<< HEAD
-                        <td><div class = "smb smb-end"></div></td>
-                        <td>Séparateurs</td>
-=======
                         <td><img alt="Symbol" src="../images/symbols/end.png" /></td>
                         <td>Delimiters</td>
->>>>>>> 2cb80179
                     </tr>
                     <tr>
                         <td>\ensp</td>
@@ -1515,300 +798,6 @@
                     </tr>
                     <tr>
                         <td>\epsilon</td>
-<<<<<<< HEAD
-                        <td><div class = "smb smb-epsilon"></div></td>
-                        <td>Lettres grecques</td>
-                    </tr>
-                    <tr>
-                        <td>\Epsilon</td>
-                        <td><div class = "smb smb-epsilon2"></div></td>
-                        <td>Lettres grecques</td>
-                    </tr>
-                    <tr>
-                        <td>\eqarray</td>
-                        <td><div class = "smb smb-eqarray"></div></td>
-                        <td>Symboles</td>
-                    </tr>
-                    <tr>
-                        <td>\equiv</td>
-                        <td><div class = "smb smb-equiv"></div></td>
-                        <td>Opérateurs relationnels</td>
-                    </tr>
-                    <tr>
-                        <td>\eta</td>
-                        <td><div class = "smb smb-eta"></div></td>
-                        <td>Lettres grecques</td>
-                    </tr>
-                    <tr>
-                        <td>\Eta</td>
-                        <td><div class = "smb smb-eta2"></div></td>
-                        <td>Lettres grecques</td>
-                    </tr>
-                    <tr>
-                        <td>\exists</td>
-                        <td><div class = "smb smb-exists"></div></td>
-                        <td>Notations logiques</td>
-                    </tr>
-                    <tr>
-                        <td>\forall</td>
-                        <td><div class = "smb smb-forall"></div></td>
-                        <td>Notations logiques</td>
-                    </tr>
-                    <tr>
-                        <td>\fraktura</td>
-                        <td><div class = "smb smb-fraktura"></div></td>
-                        <td>Fraktur</td>
-                    </tr>
-                    <tr>
-                        <td>\frakturA</td>
-                        <td><div class = "smb smb-fraktura2"></div></td>
-                        <td>Fraktur</td>
-                    </tr>
-                    <tr>
-                        <td>\frakturb</td>
-                        <td><div class = "smb smb-frakturb"></div></td>
-                        <td>Fraktur</td>
-                    </tr>
-                    <tr>
-                        <td>\frakturB</td>
-                        <td><div class = "smb smb-frakturb2"></div></td>
-                        <td>Fraktur</td>
-                    </tr>
-                    <tr>
-                        <td>\frakturc</td>
-                        <td><div class = "smb smb-frakturc"></div></td>
-                        <td>Fraktur</td>
-                    </tr>
-                    <tr>
-                        <td>\frakturC</td>
-                        <td><div class = "smb smb-frakturc2"></div></td>
-                        <td>Fraktur</td>
-                    </tr>
-                    <tr>
-                        <td>\frakturd</td>
-                        <td><div class = "smb smb-frakturd"></div></td>
-                        <td>Fraktur</td>
-                    </tr>
-                    <tr>
-                        <td>\frakturD</td>
-                        <td><div class = "smb smb-frakturd2"></div></td>
-                        <td>Fraktur</td>
-                    </tr>
-                    <tr>
-                        <td>\frakture</td>
-                        <td><div class = "smb smb-frakture"></div></td>
-                        <td>Fraktur</td>
-                    </tr>
-                    <tr>
-                        <td>\frakturE</td>
-                        <td><div class = "smb smb-frakture2"></div></td>
-                        <td>Fraktur</td>
-                    </tr>
-                    <tr>
-                        <td>\frakturf</td>
-                        <td><div class = "smb smb-frakturf"></div></td>
-                        <td>Fraktur</td>
-                    </tr>
-                    <tr>
-                        <td>\frakturF</td>
-                        <td><div class = "smb smb-frakturf2"></div></td>
-                        <td>Fraktur</td>
-                    </tr>
-                    <tr>
-                        <td>\frakturg</td>
-                        <td><div class = "smb smb-frakturg"></div></td>
-                        <td>Fraktur</td>
-                    </tr>
-                    <tr>
-                        <td>\frakturG</td>
-                        <td><div class = "smb smb-frakturg2"></div></td>
-                        <td>Fraktur</td>
-                    </tr>
-                    <tr>
-                        <td>\frakturh</td>
-                        <td><div class = "smb smb-frakturh"></div></td>
-                        <td>Fraktur</td>
-                    </tr>
-                    <tr>
-                        <td>\frakturH</td>
-                        <td><div class = "smb smb-frakturh2"></div></td>
-                        <td>Fraktur</td>
-                    </tr>
-                    <tr>
-                        <td>\frakturi</td>
-                        <td><div class = "smb smb-frakturi"></div></td>
-                        <td>Fraktur</td>
-                    </tr>
-                    <tr>
-                        <td>\frakturI</td>
-                        <td><div class = "smb smb-frakturi2"></div></td>
-                        <td>Fraktur</td>
-                    </tr>
-                    <tr>
-                        <td>\frakturk</td>
-                        <td><div class = "smb smb-frakturk"></div></td>
-                        <td>Fraktur</td>
-                    </tr>
-                    <tr>
-                        <td>\frakturK</td>
-                        <td><div class = "smb smb-frakturk2"></div></td>
-                        <td>Fraktur</td>
-                    </tr>
-                    <tr>
-                        <td>\frakturl</td>
-                        <td><div class = "smb smb-frakturl"></div></td>
-                        <td>Fraktur</td>
-                    </tr>
-                    <tr>
-                        <td>\frakturL</td>
-                        <td><div class = "smb smb-frakturl2"></div></td>
-                        <td>Fraktur</td>
-                    </tr>
-                    <tr>
-                        <td>\frakturm</td>
-                        <td><div class = "smb smb-frakturm"></div></td>
-                        <td>Fraktur</td>
-                    </tr>
-                    <tr>
-                        <td>\frakturM</td>
-                        <td><div class = "smb smb-frakturm2"></div></td>
-                        <td>Fraktur</td>
-                    </tr>
-                    <tr>
-                        <td>\frakturn</td>
-                        <td><div class = "smb smb-frakturn"></div></td>
-                        <td>Fraktur</td>
-                    </tr>
-                    <tr>
-                        <td>\frakturN</td>
-                        <td><div class = "smb smb-frakturn2"></div></td>
-                        <td>Fraktur</td>
-                    </tr>
-                    <tr>
-                        <td>\frakturo</td>
-                        <td><div class = "smb smb-frakturo"></div></td>
-                        <td>Fraktur</td>
-                    </tr>
-                    <tr>
-                        <td>\frakturO</td>
-                        <td><div class = "smb smb-frakturo2"></div></td>
-                        <td>Fraktur</td>
-                    </tr>
-                    <tr>
-                        <td>\frakturp</td>
-                        <td><div class = "smb smb-frakturp"></div></td>
-                        <td>Fraktur</td>
-                    </tr>
-                    <tr>
-                        <td>\frakturP</td>
-                        <td><div class = "smb smb-frakturp2"></div></td>
-                        <td>Fraktur</td>
-                    </tr>
-                    <tr>
-                        <td>\frakturq</td>
-                        <td><div class = "smb smb-frakturq"></div></td>
-                        <td>Fraktur</td>
-                    </tr>
-                    <tr>
-                        <td>\frakturQ</td>
-                        <td><div class = "smb smb-frakturq2"></div></td>
-                        <td>Fraktur</td>
-                    </tr>
-                    <tr>
-                        <td>\frakturr</td>
-                        <td><div class = "smb smb-frakturr"></div></td>
-                        <td>Fraktur</td>
-                    </tr>
-                    <tr>
-                        <td>\frakturR</td>
-                        <td><div class = "smb smb-frakturr2"></div></td>
-                        <td>Fraktur</td>
-                    </tr>
-                    <tr>
-                        <td>\frakturs</td>
-                        <td><div class = "smb smb-frakturs"></div></td>
-                        <td>Fraktur</td>
-                    </tr>
-                    <tr>
-                        <td>\frakturS</td>
-                        <td><div class = "smb smb-frakturs2"></div></td>
-                        <td>Fraktur</td>
-                    </tr>
-                    <tr>
-                        <td>\frakturt</td>
-                        <td><div class = "smb smb-frakturt"></div></td>
-                        <td>Fraktur</td>
-                    </tr>
-                    <tr>
-                        <td>\frakturT</td>
-                        <td><div class = "smb smb-frakturt2"></div></td>
-                        <td>Fraktur</td>
-                    </tr>
-                    <tr>
-                        <td>\frakturu</td>
-                        <td><div class = "smb smb-frakturu"></div></td>
-                        <td>Fraktur</td>
-                    </tr>
-                    <tr>
-                        <td>\frakturU</td>
-                        <td><div class = "smb smb-frakturu2"></div></td>
-                        <td>Fraktur</td>
-                    </tr>
-                    <tr>
-                        <td>\frakturv</td>
-                        <td><div class = "smb smb-frakturv"></div></td>
-                        <td>Fraktur</td>
-                    </tr>
-                    <tr>
-                        <td>\frakturV</td>
-                        <td><div class = "smb smb-frakturv2"></div></td>
-                        <td>Fraktur</td>
-                    </tr>
-                    <tr>
-                        <td>\frakturw</td>
-                        <td><div class = "smb smb-frakturw"></div></td>
-                        <td>Fraktur</td>
-                    </tr>
-                    <tr>
-                        <td>\frakturW</td>
-                        <td><div class = "smb smb-frakturw2"></div></td>
-                        <td>Fraktur</td>
-                    </tr>
-                    <tr>
-                        <td>\frakturx</td>
-                        <td><div class = "smb smb-frakturx"></div></td>
-                        <td>Fraktur</td>
-                    </tr>
-                    <tr>
-                        <td>\frakturX</td>
-                        <td><div class = "smb smb-frakturx2"></div></td>
-                        <td>Fraktur</td>
-                    </tr>
-                    <tr>
-                        <td>\fraktury</td>
-                        <td><div class = "smb smb-fraktury"></div></td>
-                        <td>Fraktur</td>
-                    </tr>
-                    <tr>
-                        <td>\frakturY</td>
-                        <td><div class = "smb smb-fraktury2"></div></td>
-                        <td>Fraktur</td>
-                    </tr>
-                    <tr>
-                        <td>\frakturz</td>
-                        <td><div class = "smb smb-frakturz"></div></td>
-                        <td>Fraktur</td>
-                    </tr>
-                    <tr>
-                        <td>\frakturZ</td>
-                        <td><div class = "smb smb-frakturz2"></div></td>
-                        <td>Fraktur</td>
-                    </tr>
-                    <tr>
-                        <td>\frown</td>
-                        <td><div class = "smb smb-frown"></div></td>
-                        <td>Opérateurs relationnels</td>
-=======
                         <td><img alt="Symbol" src="../images/symbols/epsilon.png" /></td>
                         <td>Greek letters</td>
                     </tr>
@@ -2101,7 +1090,6 @@
                         <td>\frown</td>
                         <td><img alt="Symbol" src="../images/symbols/frown.png" /></td>
                         <td>Relational operators</td>
->>>>>>> 2cb80179
                     </tr>
                     <tr>
                         <td>\funcapply</td>
@@ -2110,50 +1098,6 @@
                     </tr>
                     <tr>
                         <td>\G</td>
-<<<<<<< HEAD
-                        <td><div class = "smb smb-g"></div></td>
-                        <td>Lettres grecques</td>
-                    </tr>
-                    <tr>
-                        <td>\gamma</td>
-                        <td><div class = "smb smb-gamma"></div></td>
-                        <td>Lettres grecques</td>
-                    </tr>
-                    <tr>
-                        <td>\Gamma</td>
-                        <td><div class = "smb smb-gamma2"></div></td>
-                        <td>Lettres grecques</td>
-                    </tr>
-                    <tr>
-                        <td>\ge</td>
-                        <td><div class = "smb smb-ge"></div></td>
-                        <td>Opérateurs relationnels</td>
-                    </tr>
-                    <tr>
-                        <td>\geq</td>
-                        <td><div class = "smb smb-geq"></div></td>
-                        <td>Opérateurs relationnels</td>
-                    </tr>
-                    <tr>
-                        <td>\gets</td>
-                        <td><div class = "smb smb-gets"></div></td>
-                        <td>Flèches</td>
-                    </tr>
-                    <tr>
-                        <td>\gg</td>
-                        <td><div class = "smb smb-gg"></div></td>
-                        <td>Opérateurs relationnels</td>
-                    </tr>
-                    <tr>
-                        <td>\gimel</td>
-                        <td><div class = "smb smb-gimel"></div></td>
-                        <td>Lettres hébra&iuml;ques</td>
-                    </tr>
-                    <tr>
-                        <td>\grave</td>
-                        <td><div class = "smb smb-grave"></div></td>
-                        <td>Accentuation</td>
-=======
                         <td><img alt="Symbol" src="../images/symbols/g.png" /></td>
                         <td>Greek letters</td>
                     </tr>
@@ -2196,7 +1140,6 @@
                         <td>\grave</td>
                         <td><img alt="Symbol" src="../images/symbols/grave.png" /></td>
                         <td>Accents</td>
->>>>>>> 2cb80179
                     </tr>
                     <tr>
                         <td>\hairsp</td>
@@ -2205,49 +1148,6 @@
                     </tr>
                     <tr>
                         <td>\hat</td>
-<<<<<<< HEAD
-                        <td><div class = "smb smb-hat"></div></td>
-                        <td>Accentuation</td>
-                    </tr>
-                    <tr>
-                        <td>\hbar</td>
-                        <td><div class = "smb smb-hbar"></div></td>
-                        <td>Symboles</td>
-                    </tr>
-                    <tr>
-                        <td>\heartsuit</td>
-                        <td><div class = "smb smb-heartsuit"></div></td>
-                        <td>Symboles</td>
-                    </tr>
-                    <tr>
-                        <td>\hookleftarrow</td>
-                        <td><div class = "smb smb-hookleftarrow"></div></td>
-                        <td>Flèches</td>
-                    </tr>
-                    <tr>
-                        <td>\hookrightarrow</td>
-                        <td><div class = "smb smb-hookrightarrow"></div></td>
-                        <td>Flèches</td>
-                    </tr>
-                    <tr>
-                        <td>\hphantom</td>
-                        <td><div class = "smb smb-hphantom"></div></td>
-                        <td>Flèches</td>
-                    </tr>
-                    <tr>
-                        <td>\hsmash</td>
-                        <td><div class = "smb smb-hsmash"></div></td>
-                        <td>Flèches</td>
-                    </tr>
-                    <tr>
-                        <td>\hvec</td>
-                        <td><div class = "smb smb-hvec"></div></td>
-                        <td>Accentuation</td>
-                    </tr>
-                    <tr>
-                        <td>\identitymatrix</td>
-                        <td><div class = "smb smb-identitymatrix"></div></td>
-=======
                         <td><img alt="Symbol" src="../images/symbols/hat.png" /></td>
                         <td>Accents</td>
                     </tr>
@@ -2289,75 +1189,10 @@
                     <tr>
                         <td>\identitymatrix</td>
                         <td><img alt="Symbol" src="../images/symbols/identitymatrix.png" /></td>
->>>>>>> 2cb80179
                         <td>Matrices</td>
                     </tr>
                     <tr>
                         <td>\ii</td>
-<<<<<<< HEAD
-                        <td><div class = "smb smb-ii"></div></td>
-                        <td>Lettres avec double barres</td>
-                    </tr>
-                    <tr>
-                        <td>\iiint</td>
-                        <td><div class = "smb smb-iiint"></div></td>
-                        <td>Intégrales</td>
-                    </tr>
-                    <tr>
-                        <td>\iint</td>
-                        <td><div class = "smb smb-iint"></div></td>
-                        <td>Intégrales</td>
-                    </tr>
-                    <tr>
-                        <td>\iiiint</td>
-                        <td><div class = "smb smb-iiiint"></div></td>
-                        <td>Intégrales</td>
-                    </tr>
-                    <tr>
-                        <td>\Im</td>
-                        <td><div class = "smb smb-im"></div></td>
-                        <td>Symboles</td>
-                    </tr>
-                    <tr>
-                        <td>\imath</td>
-                        <td><div class = "smb smb-imath"></div></td>
-                        <td>Symboles</td>
-                    </tr>
-                    <tr>
-                        <td>\in</td>
-                        <td><div class = "smb smb-in"></div></td>
-                        <td>Opérateurs relationnels</td>
-                    </tr>
-                    <tr>
-                        <td>\inc</td>
-                        <td><div class = "smb smb-inc"></div></td>
-                        <td>Symboles</td>
-                    </tr>
-                    <tr>
-                        <td>\infty</td>
-                        <td><div class = "smb smb-infty"></div></td>
-                        <td>Symboles</td>
-                    </tr>
-                    <tr>
-                        <td>\int</td>
-                        <td><div class = "smb smb-int"></div></td>
-                        <td>Intégrales</td>
-                    </tr>
-                    <tr>
-                        <td>\integral</td>
-                        <td><div class = "smb smb-integral"></div></td>
-                        <td>Intégrales</td>
-                    </tr>
-                    <tr>
-                        <td>\iota</td>
-                        <td><div class = "smb smb-iota"></div></td>
-                        <td>Lettres grecques</td>
-                    </tr>
-                    <tr>
-                        <td>\Iota</td>
-                        <td><div class = "smb smb-iota2"></div></td>
-                        <td>Lettres grecques</td>
-=======
                         <td><img alt="Symbol" src="../images/symbols/ii.png" /></td>
                         <td>Double-struck letters</td>
                     </tr>
@@ -2420,7 +1255,6 @@
                         <td>\Iota</td>
                         <td><img alt="Symbol" src="../images/symbols/iota2.png" /></td>
                         <td>Greek letters</td>
->>>>>>> 2cb80179
                     </tr>
                     <tr>
                         <td>\itimes</td>
@@ -2429,84 +1263,6 @@
                     </tr>
                     <tr>
                         <td>\j</td>
-<<<<<<< HEAD
-                        <td><div class = "smb smb-j"></div></td>
-                        <td>Symboles</td>
-                    </tr>
-                    <tr>
-                        <td>\jj</td>
-                        <td><div class = "smb smb-jj"></div></td>
-                        <td>Lettres avec double barres</td>
-                    </tr>
-                    <tr>
-                        <td>\jmath</td>
-                        <td><div class = "smb smb-jmath"></div></td>
-                        <td>Symboles</td>
-                    </tr>
-                    <tr>
-                        <td>\kappa</td>
-                        <td><div class = "smb smb-kappa"></div></td>
-                        <td>Lettres grecques</td>
-                    </tr>
-                    <tr>
-                        <td>\Kappa</td>
-                        <td><div class = "smb smb-kappa2"></div></td>
-                        <td>Lettres grecques</td>
-                    </tr>
-                    <tr>
-                        <td>\ket</td>
-                        <td><div class = "smb smb-ket"></div></td>
-                        <td>Séparateurs</td>
-                    </tr>
-                    <tr>
-                        <td>\lambda</td>
-                        <td><div class = "smb smb-lambda"></div></td>
-                        <td>Lettres grecques</td>
-                    </tr>
-                    <tr>
-                        <td>\Lambda</td>
-                        <td><div class = "smb smb-lambda2"></div></td>
-                        <td>Lettres grecques</td>
-                    </tr>
-                    <tr>
-                        <td>\langle</td>
-                        <td><div class = "smb smb-langle"></div></td>
-                        <td>Séparateurs</td>
-                    </tr>
-                    <tr>
-                        <td>\lbbrack</td>
-                        <td><div class = "smb smb-lbbrack"></div></td>
-                        <td>Séparateurs</td>
-                    </tr>
-                    <tr>
-                        <td>\lbrace</td>
-                        <td><div class = "smb smb-lbrace"></div></td>
-                        <td>Séparateurs</td>
-                    </tr>
-                    <tr>
-                        <td>\lbrack</td>
-                        <td><div class = "smb smb-lbrack"></div></td>
-                        <td>Séparateurs</td>
-                    </tr>
-                    <tr>
-                        <td>\lceil</td>
-                        <td><div class = "smb smb-lceil"></div></td>
-                        <td>Séparateurs</td>
-                    </tr>
-                    <tr>
-                        <td>\ldiv</td>
-                        <td><div class = "smb smb-ldiv"></div></td>
-                        <td>Barres obliques</td>
-                    </tr>
-                    <tr>
-                        <td>\ldivide</td>
-                        <td><div class = "smb smb-ldivide"></div></td>
-                        <td>Barres obliques</td>
-                    </tr>
-                    <tr>
-                        <td>\ldots</td>
-                        <td><div class = "smb smb-ldots"></div></td>
-=======
                         <td><img alt="Symbol" src="../images/symbols/j.png" /></td>
                         <td>Symbols</td>
                     </tr>
@@ -2583,114 +1339,10 @@
                     <tr>
                         <td>\ldots</td>
                         <td><img alt="Symbol" src="../images/symbols/ldots.png" /></td>
->>>>>>> 2cb80179
                         <td>Dots</td>
                     </tr>
                     <tr>
                         <td>\le</td>
-<<<<<<< HEAD
-                        <td><div class = "smb smb-le"></div></td>
-                        <td>Opérateurs relationnels</td>
-                    </tr>
-                    <tr>
-                        <td>\left</td>
-                        <td><div class = "smb smb-left"></div></td>
-                        <td>Séparateurs</td>
-                    </tr>
-                    <tr>
-                        <td>\leftarrow</td>
-                        <td><div class = "smb smb-leftarrow"></div></td>
-                        <td>Flèches</td>
-                    </tr>
-                    <tr>
-                        <td>\Leftarrow</td>
-                        <td><div class = "smb smb-leftarrow2"></div></td>
-                        <td>Flèches</td>
-                    </tr>
-                    <tr>
-                        <td>\leftharpoondown</td>
-                        <td><div class = "smb smb-leftharpoondown"></div></td>
-                        <td>Flèches</td>
-                    </tr>
-                    <tr>
-                        <td>\leftharpoonup</td>
-                        <td><div class = "smb smb-leftharpoonup"></div></td>
-                        <td>Flèches</td>
-                    </tr>
-                    <tr>
-                        <td>\leftrightarrow</td>
-                        <td><div class = "smb smb-leftrightarrow"></div></td>
-                        <td>Flèches</td>
-                    </tr>
-                    <tr>
-                        <td>\Leftrightarrow</td>
-                        <td><div class = "smb smb-leftrightarrow2"></div></td>
-                        <td>Flèches</td>
-                    </tr>
-                    <tr>
-                        <td>\leq</td>
-                        <td><div class = "smb smb-leq"></div></td>
-                        <td>Opérateurs relationnels</td>
-                    </tr>
-                    <tr>
-                        <td>\lfloor</td>
-                        <td><div class = "smb smb-lfloor"></div></td>
-                        <td>Séparateurs</td>
-                    </tr>
-                    <tr>
-                        <td>\lhvec</td>
-                        <td><div class = "smb smb-lhvec"></div></td>
-                        <td>Accentuation</td>
-                    </tr>
-                    <tr>
-                        <td>\limit</td>
-                        <td><div class = "smb smb-limit"></div></td>
-                        <td>Limites</td>
-                    </tr>
-                    <tr>
-                        <td>\ll</td>
-                        <td><div class = "smb smb-ll"></div></td>
-                        <td>Opérateurs relationnels</td>
-                    </tr>
-                    <tr>
-                        <td>\lmoust</td>
-                        <td><div class = "smb smb-lmoust"></div></td>
-                        <td>Séparateurs</td>
-                    </tr>
-                    <tr>
-                        <td>\Longleftarrow</td>
-                        <td><div class = "smb smb-longleftarrow"></div></td>
-                        <td>Flèches</td>
-                    </tr>
-                    <tr>
-                        <td>\Longleftrightarrow</td>
-                        <td><div class = "smb smb-longleftrightarrow"></div></td>
-                        <td>Flèches</td>
-                    </tr>
-                    <tr>
-                        <td>\Longrightarrow</td>
-                        <td><div class = "smb smb-longrightarrow"></div></td>
-                        <td>Flèches</td>
-                    </tr>
-                    <tr>
-                        <td>\lrhar</td>
-                        <td><div class = "smb smb-lrhar"></div></td>
-                        <td>Flèches</td>
-                    </tr>
-                    <tr>
-                        <td>\lvec</td>
-                        <td><div class = "smb smb-lvec"></div></td>
-                        <td>Accentuation</td>
-                    </tr>
-                    <tr>
-                        <td>\mapsto</td>
-                        <td><div class = "smb smb-mapsto"></div></td>
-                        <td>Flèches</td>
-                    </tr>
-                    <tr>
-                        <td>\matrix</td>
-                        <td><div class = "smb smb-matrix"></div></td>
-=======
                         <td><img alt="Symbol" src="../images/symbols/le.png" /></td>
                         <td>Relational operators</td>
                     </tr>
@@ -2792,7 +1444,6 @@
                     <tr>
                         <td>\matrix</td>
                         <td><img alt="Symbol" src="../images/symbols/matrix.png" /></td>
->>>>>>> 2cb80179
                         <td>Matrices</td>
                     </tr>
                     <tr>
@@ -2802,45 +1453,6 @@
                     </tr>
                     <tr>
                         <td>\mid</td>
-<<<<<<< HEAD
-                        <td><div class = "smb smb-mid"></div></td>
-                        <td>Opérateurs relationnels</td>
-                    </tr>
-                    <tr>
-                        <td>\middle</td>
-                        <td><div class = "smb smb-middle"></div></td>
-                        <td>Symboles</td>
-                    </tr>
-                    <tr>
-                        <td>\models</td>
-                        <td><div class = "smb smb-models"></div></td>
-                        <td>Opérateurs relationnels</td>
-                    </tr>
-                    <tr>
-                        <td>\mp</td>
-                        <td><div class = "smb smb-mp"></div></td>
-                        <td>Opérateurs binaires </td>
-                    </tr>
-                    <tr>
-                        <td>\mu</td>
-                        <td><div class = "smb smb-mu"></div></td>
-                        <td>Lettres grecques</td>
-                    </tr>
-                    <tr>
-                        <td>\Mu</td>
-                        <td><div class = "smb smb-mu2"></div></td>
-                        <td>Lettres grecques</td>
-                    </tr>
-                    <tr>
-                        <td>\nabla</td>
-                        <td><div class = "smb smb-nabla"></div></td>
-                        <td>Symboles</td>
-                    </tr>
-                    <tr>
-                        <td>\naryand</td>
-                        <td><div class = "smb smb-naryand"></div></td>
-                        <td>Opérateurs</td>
-=======
                         <td><img alt="Symbol" src="../images/symbols/mid.png" /></td>
                         <td>Relational operators</td>
                     </tr>
@@ -2878,7 +1490,6 @@
                         <td>\naryand</td>
                         <td><img alt="Symbol" src="../images/symbols/naryand.png" /></td>
                         <td>Operators</td>
->>>>>>> 2cb80179
                     </tr>
                     <tr>
                         <td>\nbsp</td>
@@ -2887,174 +1498,6 @@
                     </tr>
                     <tr>
                         <td>\ne</td>
-<<<<<<< HEAD
-                        <td><div class = "smb smb-ne"></div></td>
-                        <td>Opérateurs relationnels</td>
-                    </tr>
-                    <tr>
-                        <td>\nearrow</td>
-                        <td><div class = "smb smb-nearrow"></div></td>
-                        <td>Flèches</td>
-                    </tr>
-                    <tr>
-                        <td>\neq</td>
-                        <td><div class = "smb smb-neq"></div></td>
-                        <td>Opérateurs relationnels</td>
-                    </tr>
-                    <tr>
-                        <td>\ni</td>
-                        <td><div class = "smb smb-ni"></div></td>
-                        <td>Opérateurs relationnels</td>
-                    </tr>
-                    <tr>
-                        <td>\norm</td>
-                        <td><div class = "smb smb-norm"></div></td>
-                        <td>Séparateurs</td>
-                    </tr>
-                    <tr>
-                        <td>\notcontain</td>
-                        <td><div class = "smb smb-notcontain"></div></td>
-                        <td>Opérateurs relationnels</td>
-                    </tr>
-                    <tr>
-                        <td>\notelement</td>
-                        <td><div class = "smb smb-notelement"></div></td>
-                        <td>Opérateurs relationnels</td>
-                    </tr>
-                    <tr>
-                        <td>\notin</td>
-                        <td><div class = "smb smb-notin"></div></td>
-                        <td>Opérateurs relationnels</td>
-                    </tr>
-                    <tr>
-                        <td>\nu</td>
-                        <td><div class = "smb smb-nu"></div></td>
-                        <td>Lettres grecques</td>
-                    </tr>
-                    <tr>
-                        <td>\Nu</td>
-                        <td><div class = "smb smb-nu2"></div></td>
-                        <td>Lettres grecques</td>
-                    </tr>
-                    <tr>
-                        <td>\nwarrow</td>
-                        <td><div class = "smb smb-nwarrow"></div></td>
-                        <td>Flèches</td>
-                    </tr>
-                    <tr>
-                        <td>\o</td>
-                        <td><div class = "smb smb-o"></div></td>
-                        <td>Lettres grecques</td>
-                    </tr>
-                    <tr>
-                        <td>\O</td>
-                        <td><div class = "smb smb-o2"></div></td>
-                        <td>Lettres grecques</td>
-                    </tr>
-                    <tr>
-                        <td>\odot</td>
-                        <td><div class = "smb smb-odot"></div></td>
-                        <td>Opérateurs binaires </td>
-                    </tr>
-                    <tr>
-                        <td>\of</td>
-                        <td><div class = "smb smb-of"></div></td>
-                        <td>Opérateurs</td>
-                    </tr>
-                    <tr>
-                        <td>\oiiint</td>
-                        <td><div class = "smb smb-oiiint"></div></td>
-                        <td>Intégrales</td>
-                    </tr>
-                    <tr>
-                        <td>\oiint</td>
-                        <td><div class = "smb smb-oiint"></div></td>
-                        <td>Intégrales</td>
-                    </tr>
-                    <tr>
-                        <td>\oint</td>
-                        <td><div class = "smb smb-oint"></div></td>
-                        <td>Intégrales</td>
-                    </tr>
-                    <tr>
-                        <td>\omega</td>
-                        <td><div class = "smb smb-omega"></div></td>
-                        <td>Lettres grecques</td>
-                    </tr>
-                    <tr>
-                        <td>\Omega</td>
-                        <td><div class = "smb smb-omega2"></div></td>
-                        <td>Lettres grecques</td>
-                    </tr>
-                    <tr>
-                        <td>\ominus</td>
-                        <td><div class = "smb smb-ominus"></div></td>
-                        <td>Opérateurs binaires </td>
-                    </tr>
-                    <tr>
-                        <td>\open</td>
-                        <td><div class = "smb smb-open"></div></td>
-                        <td>Séparateurs</td>
-                    </tr>
-                    <tr>
-                        <td>\oplus</td>
-                        <td><div class = "smb smb-oplus"></div></td>
-                        <td>Opérateurs binaires </td>
-                    </tr>
-                    <tr>
-                        <td>\otimes</td>
-                        <td><div class = "smb smb-otimes"></div></td>
-                        <td>Opérateurs binaires </td>
-                    </tr>
-                    <tr>
-                        <td>\over</td>
-                        <td><div class = "smb smb-over"></div></td>
-                        <td>Séparateurs</td>
-                    </tr>
-                    <tr>
-                        <td>\overbar</td>
-                        <td><div class = "smb smb-overbar"></div></td>
-                        <td>Accentuation</td>
-                    </tr>
-                    <tr>
-                        <td>\overbrace</td>
-                        <td><div class = "smb smb-overbrace"></div></td>
-                        <td>Accentuation</td>
-                    </tr>
-                    <tr>
-                        <td>\overbracket</td>
-                        <td><div class = "smb smb-overbracket"></div></td>
-                        <td>Accentuation</td>
-                    </tr>
-                    <tr>
-                        <td>\overline</td>
-                        <td><div class = "smb smb-overline"></div></td>
-                        <td>Accentuation</td>
-                    </tr>
-                    <tr>
-                        <td>\overparen</td>
-                        <td><div class = "smb smb-overparen"></div></td>
-                        <td>Accentuation</td>
-                    </tr>
-                    <tr>
-                        <td>\overshell</td>
-                        <td><div class = "smb smb-overshell"></div></td>
-                        <td>Accentuation</td>
-                    </tr>
-                    <tr>
-                        <td>\parallel</td>
-                        <td><div class = "smb smb-parallel"></div></td>
-                        <td>Notation de géométrie </td>
-                    </tr>
-                    <tr>
-                        <td>\partial</td>
-                        <td><div class = "smb smb-partial"></div></td>
-                        <td>Symboles</td>
-                    </tr>
-                    <tr>
-                        <td>\pmatrix</td>
-                        <td><div class = "smb smb-pmatrix"></div></td>
-=======
                         <td><img alt="Symbol" src="../images/symbols/ne.png" /></td>
                         <td>Relational operators</td>
                     </tr>
@@ -3221,144 +1664,10 @@
                     <tr>
                         <td>\pmatrix</td>
                         <td><img alt="Symbol" src="../images/symbols/pmatrix.png" /></td>
->>>>>>> 2cb80179
                         <td>Matrices</td>
                     </tr>
                     <tr>
                         <td>\perp</td>
-<<<<<<< HEAD
-                        <td><div class = "smb smb-perp"></div></td>
-                        <td>Notation de géométrie </td>
-                    </tr>
-                    <tr>
-                        <td>\phantom</td>
-                        <td><div class = "smb smb-phantom"></div></td>
-                        <td>Symboles</td>
-                    </tr>
-                    <tr>
-                        <td>\phi</td>
-                        <td><div class = "smb smb-phi"></div></td>
-                        <td>Lettres grecques</td>
-                    </tr>
-                    <tr>
-                        <td>\Phi</td>
-                        <td><div class = "smb smb-phi2"></div></td>
-                        <td>Lettres grecques</td>
-                    </tr>
-                    <tr>
-                        <td>\pi</td>
-                        <td><div class = "smb smb-pi"></div></td>
-                        <td>Lettres grecques</td>
-                    </tr>
-                    <tr>
-                        <td>\Pi</td>
-                        <td><div class = "smb smb-pi2"></div></td>
-                        <td>Lettres grecques</td>
-                    </tr>
-                    <tr>
-                        <td>\pm</td>
-                        <td><div class = "smb smb-pm"></div></td>
-                        <td>Opérateurs binaires </td>
-                    </tr>
-                    <tr>
-                        <td>\pppprime</td>
-                        <td><div class = "smb smb-pppprime"></div></td>
-                        <td>Nombres premiers</td>
-                    </tr>
-                    <tr>
-                        <td>\ppprime</td>
-                        <td><div class = "smb smb-ppprime"></div></td>
-                        <td>Nombres premiers</td>
-                    </tr>
-                    <tr>
-                        <td>\pprime</td>
-                        <td><div class = "smb smb-pprime"></div></td>
-                        <td>Nombres premiers</td>
-                    </tr>
-                    <tr>
-                        <td>\prec</td>
-                        <td><div class = "smb smb-prec"></div></td>
-                        <td>Opérateurs relationnels</td>
-                    </tr>
-                    <tr>
-                        <td>\preceq</td>
-                        <td><div class = "smb smb-preceq"></div></td>
-                        <td>Opérateurs relationnels</td>
-                    </tr>
-                    <tr>
-                        <td>\prime</td>
-                        <td><div class = "smb smb-prime"></div></td>
-                        <td>Nombres premiers</td>
-                    </tr>
-                    <tr>
-                        <td>\prod</td>
-                        <td><div class = "smb smb-prod"></div></td>
-                        <td>Opérateurs mathématiques</td>
-                    </tr>
-                    <tr>
-                        <td>\propto</td>
-                        <td><div class = "smb smb-propto"></div></td>
-                        <td>Opérateurs relationnels</td>
-                    </tr>
-                    <tr>
-                        <td>\psi</td>
-                        <td><div class = "smb smb-psi"></div></td>
-                        <td>Lettres grecques</td>
-                    </tr>
-                    <tr>
-                        <td>\Psi</td>
-                        <td><div class = "smb smb-psi2"></div></td>
-                        <td>Lettres grecques</td>
-                    </tr>
-                    <tr>
-                        <td>\qdrt</td>
-                        <td><div class = "smb smb-qdrt"></div></td>
-                        <td>Racine carrée et radicaux</td>
-                    </tr>
-                    <tr>
-                        <td>\quadratic</td>
-                        <td><div class = "smb smb-quadratic"></div></td>
-                        <td>Racine carrée et radicaux</td>
-                    </tr>
-                    <tr>
-                        <td>\rangle</td>
-                        <td><div class = "smb smb-rangle"></div></td>
-                        <td>Séparateurs</td>
-                    </tr>
-                    <tr>
-                        <td>\Rangle</td>
-                        <td><div class = "smb smb-rangle2"></div></td>
-                        <td>Séparateurs</td>
-                    </tr>
-                    <tr>
-                        <td>\ratio</td>
-                        <td><div class = "smb smb-ratio"></div></td>
-                        <td>Opérateurs relationnels</td>
-                    </tr>
-                    <tr>
-                        <td>\rbrace</td>
-                        <td><div class = "smb smb-rbrace"></div></td>
-                        <td>Séparateurs</td>
-                    </tr>
-                    <tr>
-                        <td>\rbrack</td>
-                        <td><div class = "smb smb-rbrack"></div></td>
-                        <td>Séparateurs</td>
-                    </tr>
-                    <tr>
-                        <td>\Rbrack</td>
-                        <td><div class = "smb smb-rbrack2"></div></td>
-                        <td>Séparateurs</td>
-                    </tr>
-                    <tr>
-                        <td>\rceil</td>
-                        <td><div class = "smb smb-rceil"></div></td>
-                        <td>Séparateurs</td>
-                    </tr>
-                    <tr>
-                        <td>\rddots</td>
-                        <td><div class = "smb smb-rddots"></div></td>
-=======
                         <td><img alt="Symbol" src="../images/symbols/perp.png" /></td>
                         <td>Geometry notation</td>
                     </tr>
@@ -3490,79 +1799,10 @@
                     <tr>
                         <td>\rddots</td>
                         <td><img alt="Symbol" src="../images/symbols/rddots.png" /></td>
->>>>>>> 2cb80179
                         <td>Dots</td>
                     </tr>
                     <tr>
                         <td>\Re</td>
-<<<<<<< HEAD
-                        <td><div class = "smb smb-re"></div></td>
-                        <td>Symboles</td>
-                    </tr>
-                    <tr>
-                        <td>\rect</td>
-                        <td><div class = "smb smb-rect"></div></td>
-                        <td>Symboles</td>
-                    </tr>
-                    <tr>
-                        <td>\rfloor</td>
-                        <td><div class = "smb smb-rfloor"></div></td>
-                        <td>Séparateurs</td>
-                    </tr>
-                    <tr>
-                        <td>\rho</td>
-                        <td><div class = "smb smb-rho"></div></td>
-                        <td>Lettres grecques</td>
-                    </tr>
-                    <tr>
-                        <td>\Rho</td>
-                        <td><div class = "smb smb-rho2"></div></td>
-                        <td>Lettres grecques</td>
-                    </tr>
-                    <tr>
-                        <td>\rhvec</td>
-                        <td><div class = "smb smb-rhvec"></div></td>
-                        <td>Accentuation</td>
-                    </tr>
-                    <tr>
-                        <td>\right</td>
-                        <td><div class = "smb smb-right"></div></td>
-                        <td>Séparateurs</td>
-                    </tr>
-                    <tr>
-                        <td>\rightarrow</td>
-                        <td><div class = "smb smb-rightarrow"></div></td>
-                        <td>Flèches</td>
-                    </tr>
-                    <tr>
-                        <td>\Rightarrow</td>
-                        <td><div class = "smb smb-rightarrow2"></div></td>
-                        <td>Flèches</td>
-                    </tr>
-                    <tr>
-                        <td>\rightharpoondown</td>
-                        <td><div class = "smb smb-rightharpoondown"></div></td>
-                        <td>Flèches</td>
-                    </tr>
-                    <tr>
-                        <td>\rightharpoonup</td>
-                        <td><div class = "smb smb-rightharpoonup"></div></td>
-                        <td>Flèches</td>
-                    </tr>
-                    <tr>
-                        <td>\rmoust</td>
-                        <td><div class = "smb smb-rmoust"></div></td>
-                        <td>Séparateurs</td>
-                    </tr>
-                    <tr>
-                        <td>\root</td>
-                        <td><div class = "smb smb-root"></div></td>
-                        <td>Symboles</td>
-                    </tr>
-                    <tr>
-                        <td>\scripta</td>
-                        <td><div class = "smb smb-scripta"></div></td>
-=======
                         <td><img alt="Symbol" src="../images/symbols/re.png" /></td>
                         <td>Symbols</td>
                     </tr>
@@ -3629,601 +1869,255 @@
                     <tr>
                         <td>\scripta</td>
                         <td><img alt="Symbol" src="../images/symbols/scripta.png" /></td>
->>>>>>> 2cb80179
                         <td>Scripts</td>
                     </tr>
                     <tr>
                         <td>\scriptA</td>
-<<<<<<< HEAD
-                        <td><div class = "smb smb-scripta2"></div></td>
-=======
                         <td><img alt="Symbol" src="../images/symbols/scripta2.png" /></td>
->>>>>>> 2cb80179
                         <td>Scripts</td>
                     </tr>
                     <tr>
                         <td>\scriptb</td>
-<<<<<<< HEAD
-                        <td><div class = "smb smb-scriptb"></div></td>
-=======
                         <td><img alt="Symbol" src="../images/symbols/scriptb.png" /></td>
->>>>>>> 2cb80179
                         <td>Scripts</td>
                     </tr>
                     <tr>
                         <td>\scriptB</td>
-<<<<<<< HEAD
-                        <td><div class = "smb smb-scriptb2"></div></td>
-=======
                         <td><img alt="Symbol" src="../images/symbols/scriptb2.png" /></td>
->>>>>>> 2cb80179
                         <td>Scripts</td>
                     </tr>
                     <tr>
                         <td>\scriptc</td>
-<<<<<<< HEAD
-                        <td><div class = "smb smb-scriptc"></div></td>
-=======
                         <td><img alt="Symbol" src="../images/symbols/scriptc.png" /></td>
->>>>>>> 2cb80179
                         <td>Scripts</td>
                     </tr>
                     <tr>
                         <td>\scriptC</td>
-<<<<<<< HEAD
-                        <td><div class = "smb smb-scriptc2"></div></td>
-=======
                         <td><img alt="Symbol" src="../images/symbols/scriptc2.png" /></td>
->>>>>>> 2cb80179
                         <td>Scripts</td>
                     </tr>
                     <tr>
                         <td>\scriptd</td>
-<<<<<<< HEAD
-                        <td><div class = "smb smb-scriptd"></div></td>
-=======
                         <td><img alt="Symbol" src="../images/symbols/scriptd.png" /></td>
->>>>>>> 2cb80179
                         <td>Scripts</td>
                     </tr>
                     <tr>
                         <td>\scriptD</td>
-<<<<<<< HEAD
-                        <td><div class = "smb smb-scriptd2"></div></td>
-=======
                         <td><img alt="Symbol" src="../images/symbols/scriptd2.png" /></td>
->>>>>>> 2cb80179
                         <td>Scripts</td>
                     </tr>
                     <tr>
                         <td>\scripte</td>
-<<<<<<< HEAD
-                        <td><div class = "smb smb-scripte"></div></td>
-=======
                         <td><img alt="Symbol" src="../images/symbols/scripte.png" /></td>
->>>>>>> 2cb80179
                         <td>Scripts</td>
                     </tr>
                     <tr>
                         <td>\scriptE</td>
-<<<<<<< HEAD
-                        <td><div class = "smb smb-scripte2"></div></td>
-=======
                         <td><img alt="Symbol" src="../images/symbols/scripte2.png" /></td>
->>>>>>> 2cb80179
                         <td>Scripts</td>
                     </tr>
                     <tr>
                         <td>\scriptf</td>
-<<<<<<< HEAD
-                        <td><div class = "smb smb-scriptf"></div></td>
-=======
                         <td><img alt="Symbol" src="../images/symbols/scriptf.png" /></td>
->>>>>>> 2cb80179
                         <td>Scripts</td>
                     </tr>
                     <tr>
                         <td>\scriptF</td>
-<<<<<<< HEAD
-                        <td><div class = "smb smb-scriptf2"></div></td>
-=======
                         <td><img alt="Symbol" src="../images/symbols/scriptf2.png" /></td>
->>>>>>> 2cb80179
                         <td>Scripts</td>
                     </tr>
                     <tr>
                         <td>\scriptg</td>
-<<<<<<< HEAD
-                        <td><div class = "smb smb-scriptg"></div></td>
-=======
                         <td><img alt="Symbol" src="../images/symbols/scriptg.png" /></td>
->>>>>>> 2cb80179
                         <td>Scripts</td>
                     </tr>
                     <tr>
                         <td>\scriptG</td>
-<<<<<<< HEAD
-                        <td><div class = "smb smb-scriptg2"></div></td>
-=======
                         <td><img alt="Symbol" src="../images/symbols/scriptg2.png" /></td>
->>>>>>> 2cb80179
                         <td>Scripts</td>
                     </tr>
                     <tr>
                         <td>\scripth</td>
-<<<<<<< HEAD
-                        <td><div class = "smb smb-scripth"></div></td>
-=======
                         <td><img alt="Symbol" src="../images/symbols/scripth.png" /></td>
->>>>>>> 2cb80179
                         <td>Scripts</td>
                     </tr>
                     <tr>
                         <td>\scriptH</td>
-<<<<<<< HEAD
-                        <td><div class = "smb smb-scripth2"></div></td>
-=======
                         <td><img alt="Symbol" src="../images/symbols/scripth2.png" /></td>
->>>>>>> 2cb80179
                         <td>Scripts</td>
                     </tr>
                     <tr>
                         <td>\scripti</td>
-<<<<<<< HEAD
-                        <td><div class = "smb smb-scripti"></div></td>
-=======
                         <td><img alt="Symbol" src="../images/symbols/scripti.png" /></td>
->>>>>>> 2cb80179
                         <td>Scripts</td>
                     </tr>
                     <tr>
                         <td>\scriptI</td>
-<<<<<<< HEAD
-                        <td><div class = "smb smb-scripti2"></div></td>
-=======
                         <td><img alt="Symbol" src="../images/symbols/scripti2.png" /></td>
->>>>>>> 2cb80179
                         <td>Scripts</td>
                     </tr>
                     <tr>
                         <td>\scriptk</td>
-<<<<<<< HEAD
-                        <td><div class = "smb smb-scriptk"></div></td>
-=======
                         <td><img alt="Symbol" src="../images/symbols/scriptk.png" /></td>
->>>>>>> 2cb80179
                         <td>Scripts</td>
                     </tr>
                     <tr>
                         <td>\scriptK</td>
-<<<<<<< HEAD
-                        <td><div class = "smb smb-scriptk2"></div></td>
-=======
                         <td><img alt="Symbol" src="../images/symbols/scriptk2.png" /></td>
->>>>>>> 2cb80179
                         <td>Scripts</td>
                     </tr>
                     <tr>
                         <td>\scriptl</td>
-<<<<<<< HEAD
-                        <td><div class = "smb smb-scriptl"></div></td>
-=======
                         <td><img alt="Symbol" src="../images/symbols/scriptl.png" /></td>
->>>>>>> 2cb80179
                         <td>Scripts</td>
                     </tr>
                     <tr>
                         <td>\scriptL</td>
-<<<<<<< HEAD
-                        <td><div class = "smb smb-scriptl2"></div></td>
-=======
                         <td><img alt="Symbol" src="../images/symbols/scriptl2.png" /></td>
->>>>>>> 2cb80179
                         <td>Scripts</td>
                     </tr>
                     <tr>
                         <td>\scriptm</td>
-<<<<<<< HEAD
-                        <td><div class = "smb smb-scriptm"></div></td>
-=======
                         <td><img alt="Symbol" src="../images/symbols/scriptm.png" /></td>
->>>>>>> 2cb80179
                         <td>Scripts</td>
                     </tr>
                     <tr>
                         <td>\scriptM</td>
-<<<<<<< HEAD
-                        <td><div class = "smb smb-scriptm2"></div></td>
-=======
                         <td><img alt="Symbol" src="../images/symbols/scriptm2.png" /></td>
->>>>>>> 2cb80179
                         <td>Scripts</td>
                     </tr>
                     <tr>
                         <td>\scriptn</td>
-<<<<<<< HEAD
-                        <td><div class = "smb smb-scriptn"></div></td>
-=======
                         <td><img alt="Symbol" src="../images/symbols/scriptn.png" /></td>
->>>>>>> 2cb80179
                         <td>Scripts</td>
                     </tr>
                     <tr>
                         <td>\scriptN</td>
-<<<<<<< HEAD
-                        <td><div class = "smb smb-scriptn2"></div></td>
-=======
                         <td><img alt="Symbol" src="../images/symbols/scriptn2.png" /></td>
->>>>>>> 2cb80179
                         <td>Scripts</td>
                     </tr>
                     <tr>
                         <td>\scripto</td>
-<<<<<<< HEAD
-                        <td><div class = "smb smb-scripto"></div></td>
-=======
                         <td><img alt="Symbol" src="../images/symbols/scripto.png" /></td>
->>>>>>> 2cb80179
                         <td>Scripts</td>
                     </tr>
                     <tr>
                         <td>\scriptO</td>
-<<<<<<< HEAD
-                        <td><div class = "smb smb-scripto2"></div></td>
-=======
                         <td><img alt="Symbol" src="../images/symbols/scripto2.png" /></td>
->>>>>>> 2cb80179
                         <td>Scripts</td>
                     </tr>
                     <tr>
                         <td>\scriptp</td>
-<<<<<<< HEAD
-                        <td><div class = "smb smb-scriptp"></div></td>
-=======
                         <td><img alt="Symbol" src="../images/symbols/scriptp.png" /></td>
->>>>>>> 2cb80179
                         <td>Scripts</td>
                     </tr>
                     <tr>
                         <td>\scriptP</td>
-<<<<<<< HEAD
-                        <td><div class = "smb smb-scriptp2"></div></td>
-=======
                         <td><img alt="Symbol" src="../images/symbols/scriptp2.png" /></td>
->>>>>>> 2cb80179
                         <td>Scripts</td>
                     </tr>
                     <tr>
                         <td>\scriptq</td>
-<<<<<<< HEAD
-                        <td><div class = "smb smb-scriptq"></div></td>
-=======
                         <td><img alt="Symbol" src="../images/symbols/scriptq.png" /></td>
->>>>>>> 2cb80179
                         <td>Scripts</td>
                     </tr>
                     <tr>
                         <td>\scriptQ</td>
-<<<<<<< HEAD
-                        <td><div class = "smb smb-scriptq2"></div></td>
-=======
                         <td><img alt="Symbol" src="../images/symbols/scriptq2.png" /></td>
->>>>>>> 2cb80179
                         <td>Scripts</td>
                     </tr>
                     <tr>
                         <td>\scriptr</td>
-<<<<<<< HEAD
-                        <td><div class = "smb smb-scriptr"></div></td>
-=======
                         <td><img alt="Symbol" src="../images/symbols/scriptr.png" /></td>
->>>>>>> 2cb80179
                         <td>Scripts</td>
                     </tr>
                     <tr>
                         <td>\scriptR</td>
-<<<<<<< HEAD
-                        <td><div class = "smb smb-scriptr2"></div></td>
-=======
                         <td><img alt="Symbol" src="../images/symbols/scriptr2.png" /></td>
->>>>>>> 2cb80179
                         <td>Scripts</td>
                     </tr>
                     <tr>
                         <td>\scripts</td>
-<<<<<<< HEAD
-                        <td><div class = "smb smb-scripts"></div></td>
-=======
                         <td><img alt="Symbol" src="../images/symbols/scripts.png" /></td>
->>>>>>> 2cb80179
                         <td>Scripts</td>
                     </tr>
                     <tr>
                         <td>\scriptS</td>
-<<<<<<< HEAD
-                        <td><div class = "smb smb-scripts2"></div></td>
-=======
                         <td><img alt="Symbol" src="../images/symbols/scripts2.png" /></td>
->>>>>>> 2cb80179
                         <td>Scripts</td>
                     </tr>
                     <tr>
                         <td>\scriptt</td>
-<<<<<<< HEAD
-                        <td><div class = "smb smb-scriptt"></div></td>
-=======
                         <td><img alt="Symbol" src="../images/symbols/scriptt.png" /></td>
->>>>>>> 2cb80179
                         <td>Scripts</td>
                     </tr>
                     <tr>
                         <td>\scriptT</td>
-<<<<<<< HEAD
-                        <td><div class = "smb smb-scriptt2"></div></td>
-=======
                         <td><img alt="Symbol" src="../images/symbols/scriptt2.png" /></td>
->>>>>>> 2cb80179
                         <td>Scripts</td>
                     </tr>
                     <tr>
                         <td>\scriptu</td>
-<<<<<<< HEAD
-                        <td><div class = "smb smb-scriptu"></div></td>
-=======
                         <td><img alt="Symbol" src="../images/symbols/scriptu.png" /></td>
->>>>>>> 2cb80179
                         <td>Scripts</td>
                     </tr>
                     <tr>
                         <td>\scriptU</td>
-<<<<<<< HEAD
-                        <td><div class = "smb smb-scriptu2"></div></td>
-=======
                         <td><img alt="Symbol" src="../images/symbols/scriptu2.png" /></td>
->>>>>>> 2cb80179
                         <td>Scripts</td>
                     </tr>
                     <tr>
                         <td>\scriptv</td>
-<<<<<<< HEAD
-                        <td><div class = "smb smb-scriptv"></div></td>
-=======
                         <td><img alt="Symbol" src="../images/symbols/scriptv.png" /></td>
->>>>>>> 2cb80179
                         <td>Scripts</td>
                     </tr>
                     <tr>
                         <td>\scriptV</td>
-<<<<<<< HEAD
-                        <td><div class = "smb smb-scriptv2"></div></td>
-=======
                         <td><img alt="Symbol" src="../images/symbols/scriptv2.png" /></td>
->>>>>>> 2cb80179
                         <td>Scripts</td>
                     </tr>
                     <tr>
                         <td>\scriptw</td>
-<<<<<<< HEAD
-                        <td><div class = "smb smb-scriptw"></div></td>
-=======
                         <td><img alt="Symbol" src="../images/symbols/scriptw.png" /></td>
->>>>>>> 2cb80179
                         <td>Scripts</td>
                     </tr>
                     <tr>
                         <td>\scriptW</td>
-<<<<<<< HEAD
-                        <td><div class = "smb smb-scriptw2"></div></td>
-=======
                         <td><img alt="Symbol" src="../images/symbols/scriptw2.png" /></td>
->>>>>>> 2cb80179
                         <td>Scripts</td>
                     </tr>
                     <tr>
                         <td>\scriptx</td>
-<<<<<<< HEAD
-                        <td><div class = "smb smb-scriptx"></div></td>
-=======
                         <td><img alt="Symbol" src="../images/symbols/scriptx.png" /></td>
->>>>>>> 2cb80179
                         <td>Scripts</td>
                     </tr>
                     <tr>
                         <td>\scriptX</td>
-<<<<<<< HEAD
-                        <td><div class = "smb smb-scriptx2"></div></td>
-=======
                         <td><img alt="Symbol" src="../images/symbols/scriptx2.png" /></td>
->>>>>>> 2cb80179
                         <td>Scripts</td>
                     </tr>
                     <tr>
                         <td>\scripty</td>
-<<<<<<< HEAD
-                        <td><div class = "smb smb-scripty"></div></td>
-=======
                         <td><img alt="Symbol" src="../images/symbols/scripty.png" /></td>
->>>>>>> 2cb80179
                         <td>Scripts</td>
                     </tr>
                     <tr>
                         <td>\scriptY</td>
-<<<<<<< HEAD
-                        <td><div class = "smb smb-scripty2"></div></td>
-=======
                         <td><img alt="Symbol" src="../images/symbols/scripty2.png" /></td>
->>>>>>> 2cb80179
                         <td>Scripts</td>
                     </tr>
                     <tr>
                         <td>\scriptz</td>
-<<<<<<< HEAD
-                        <td><div class = "smb smb-scriptz"></div></td>
-=======
                         <td><img alt="Symbol" src="../images/symbols/scriptz.png" /></td>
->>>>>>> 2cb80179
                         <td>Scripts</td>
                     </tr>
                     <tr>
                         <td>\scriptZ</td>
-<<<<<<< HEAD
-                        <td><div class = "smb smb-scriptz2"></div></td>
-=======
                         <td><img alt="Symbol" src="../images/symbols/scriptz2.png" /></td>
->>>>>>> 2cb80179
                         <td>Scripts</td>
                     </tr>
                     <tr>
                         <td>\sdiv</td>
-<<<<<<< HEAD
-                        <td><div class = "smb smb-sdiv"></div></td>
-                        <td>Barres obliques</td>
-                    </tr>
-                    <tr>
-                        <td>\sdivide</td>
-                        <td><div class = "smb smb-sdivide"></div></td>
-                        <td>Barres obliques</td>
-                    </tr>
-                    <tr>
-                        <td>\searrow</td>
-                        <td><div class = "smb smb-searrow"></div></td>
-                        <td>Flèches</td>
-                    </tr>
-                    <tr>
-                        <td>\setminus</td>
-                        <td><div class = "smb smb-setminus"></div></td>
-                        <td>Opérateurs binaires </td>
-                    </tr>
-                    <tr>
-                        <td>\sigma</td>
-                        <td><div class = "smb smb-sigma"></div></td>
-                        <td>Lettres grecques</td>
-                    </tr>
-                    <tr>
-                        <td>\Sigma</td>
-                        <td><div class = "smb smb-sigma2"></div></td>
-                        <td>Lettres grecques</td>
-                    </tr>
-                    <tr>
-                        <td>\sim</td>
-                        <td><div class = "smb smb-sim"></div></td>
-                        <td>Opérateurs relationnels</td>
-                    </tr>
-                    <tr>
-                        <td>\simeq</td>
-                        <td><div class = "smb smb-simeq"></div></td>
-                        <td>Opérateurs relationnels</td>
-                    </tr>
-                    <tr>
-                        <td>\smash</td>
-                        <td><div class = "smb smb-smash"></div></td>
-                        <td>Flèches</td>
-                    </tr>
-                    <tr>
-                        <td>\smile</td>
-                        <td><div class = "smb smb-smile"></div></td>
-                        <td>Opérateurs relationnels</td>
-                    </tr>
-                    <tr>
-                        <td>\spadesuit</td>
-                        <td><div class = "smb smb-spadesuit"></div></td>
-                        <td>Symboles</td>
-                    </tr>
-                    <tr>
-                        <td>\sqcap</td>
-                        <td><div class = "smb smb-sqcap"></div></td>
-                        <td>Opérateurs binaires </td>
-                    </tr>
-                    <tr>
-                        <td>\sqcup</td>
-                        <td><div class = "smb smb-sqcup"></div></td>
-                        <td>Opérateurs binaires </td>
-                    </tr>
-                    <tr>
-                        <td>\sqrt</td>
-                        <td><div class = "smb smb-sqrt"></div></td>
-                        <td>Racine carrée et radicaux</td>
-                    </tr>
-                    <tr>
-                        <td>\sqsubseteq</td>
-                        <td><div class = "smb smb-sqsubseteq"></div></td>
-                        <td>Ensemble de notations</td>
-                    </tr>
-                    <tr>
-                        <td>\sqsuperseteq</td>
-                        <td><div class = "smb smb-sqsuperseteq"></div></td>
-                        <td>Ensemble de notations</td>
-                    </tr>
-                    <tr>
-                        <td>\star</td>
-                        <td><div class = "smb smb-star"></div></td>
-                        <td>Opérateurs binaires </td>
-                    </tr>
-                    <tr>
-                        <td>\subset</td>
-                        <td><div class = "smb smb-subset"></div></td>
-                        <td>Ensemble de notations</td>
-                    </tr>
-                    <tr>
-                        <td>\subseteq</td>
-                        <td><div class = "smb smb-subseteq"></div></td>
-                        <td>Ensemble de notations</td>
-                    </tr>
-                    <tr>
-                        <td>\succ</td>
-                        <td><div class = "smb smb-succ"></div></td>
-                        <td>Opérateurs relationnels</td>
-                    </tr>
-                    <tr>
-                        <td>\succeq</td>
-                        <td><div class = "smb smb-succeq"></div></td>
-                        <td>Opérateurs relationnels</td>
-                    </tr>
-                    <tr>
-                        <td>\sum</td>
-                        <td><div class = "smb smb-sum"></div></td>
-                        <td>Opérateurs mathématiques</td>
-                    </tr>
-                    <tr>
-                        <td>\superset</td>
-                        <td><div class = "smb smb-superset"></div></td>
-                        <td>Ensemble de notations</td>
-                    </tr>
-                    <tr>
-                        <td>\superseteq</td>
-                        <td><div class = "smb smb-superseteq"></div></td>
-                        <td>Ensemble de notations</td>
-                    </tr>
-                    <tr>
-                        <td>\swarrow</td>
-                        <td><div class = "smb smb-swarrow"></div></td>
-                        <td>Flèches</td>
-                    </tr>
-                    <tr>
-                        <td>\tau</td>
-                        <td><div class = "smb smb-tau"></div></td>
-                        <td>Lettres grecques</td>
-                    </tr>
-                    <tr>
-                        <td>\Tau</td>
-                        <td><div class = "smb smb-tau2"></div></td>
-                        <td>Lettres grecques</td>
-                    </tr>
-                    <tr>
-                        <td>\therefore</td>
-                        <td><div class = "smb smb-therefore"></div></td>
-                        <td>Opérateurs relationnels</td>
-                    </tr>
-                    <tr>
-                        <td>\theta</td>
-                        <td><div class = "smb smb-theta"></div></td>
-                        <td>Lettres grecques</td>
-                    </tr>
-                    <tr>
-                        <td>\Theta</td>
-                        <td><div class = "smb smb-theta2"></div></td>
-                        <td>Lettres grecques</td>
-=======
                         <td><img alt="Symbol" src="../images/symbols/sdiv.png" /></td>
                         <td>Fraction slashes</td>
                     </tr>
@@ -4371,7 +2265,6 @@
                         <td>\Theta</td>
                         <td><img alt="Symbol" src="../images/symbols/theta2.png" /></td>
                         <td>Greek letters</td>
->>>>>>> 2cb80179
                     </tr>
                     <tr>
                         <td>\thicksp</td>
@@ -4385,144 +2278,6 @@
                     </tr>
                     <tr>
                         <td>\tilde</td>
-<<<<<<< HEAD
-                        <td><div class = "smb smb-tilde"></div></td>
-                        <td>Accentuation</td>
-                    </tr>
-                    <tr>
-                        <td>\times</td>
-                        <td><div class = "smb smb-times"></div></td>
-                        <td>Opérateurs binaires </td>
-                    </tr>
-                    <tr>
-                        <td>\to</td>
-                        <td><div class = "smb smb-to"></div></td>
-                        <td>Flèches</td>
-                    </tr>
-                    <tr>
-                        <td>\top</td>
-                        <td><div class = "smb smb-top"></div></td>
-                        <td>Notations logiques</td>
-                    </tr>
-                    <tr>
-                        <td>\tvec</td>
-                        <td><div class = "smb smb-tvec"></div></td>
-                        <td>Flèches</td>
-                    </tr>
-                    <tr>
-                        <td>\ubar</td>
-                        <td><div class = "smb smb-ubar"></div></td>
-                        <td>Accentuation</td>
-                    </tr>
-                    <tr>
-                        <td>\Ubar</td>
-                        <td><div class = "smb smb-ubar2"></div></td>
-                        <td>Accentuation</td>
-                    </tr>
-                    <tr>
-                        <td>\underbar</td>
-                        <td><div class = "smb smb-underbar"></div></td>
-                        <td>Accentuation</td>
-                    </tr>
-                    <tr>
-                        <td>\underbrace</td>
-                        <td><div class = "smb smb-underbrace"></div></td>
-                        <td>Accentuation</td>
-                    </tr>
-                    <tr>
-                        <td>\underbracket</td>
-                        <td><div class = "smb smb-underbracket"></div></td>
-                        <td>Accentuation</td>
-                    </tr>
-                    <tr>
-                        <td>\underline</td>
-                        <td><div class = "icon icon-underline"></div></td>
-                        <td>Accentuation</td>
-                    </tr>
-                    <tr>
-                        <td>\underparen</td>
-                        <td><div class = "smb smb-underparen"></div></td>
-                        <td>Accentuation</td>
-                    </tr>
-                    <tr>
-                        <td>\uparrow</td>
-                        <td><div class = "smb smb-uparrow"></div></td>
-                        <td>Flèches</td>
-                    </tr>
-                    <tr>
-                        <td>\Uparrow</td>
-                        <td><div class = "smb smb-uparrow2"></div></td>
-                        <td>Flèches</td>
-                    </tr>
-                    <tr>
-                        <td>\updownarrow</td>
-                        <td><div class = "smb smb-updownarrow"></div></td>
-                        <td>Flèches</td>
-                    </tr>
-                    <tr>
-                        <td>\Updownarrow</td>
-                        <td><div class = "smb smb-updownarrow2"></div></td>
-                        <td>Flèches</td>
-                    </tr>
-                    <tr>
-                        <td>\uplus</td>
-                        <td><div class = "smb smb-uplus"></div></td>
-                        <td>Opérateurs binaires </td>
-                    </tr>
-                    <tr>
-                        <td>\upsilon</td>
-                        <td><div class = "smb smb-upsilon"></div></td>
-                        <td>Lettres grecques</td>
-                    </tr>
-                    <tr>
-                        <td>\Upsilon</td>
-                        <td><div class = "smb smb-upsilon2"></div></td>
-                        <td>Lettres grecques</td>
-                    </tr>
-                    <tr>
-                        <td>\varepsilon</td>
-                        <td><div class = "smb smb-varepsilon"></div></td>
-                        <td>Lettres grecques</td>
-                    </tr>
-                    <tr>
-                        <td>\varphi</td>
-                        <td><div class = "smb smb-varphi"></div></td>
-                        <td>Lettres grecques</td>
-                    </tr>
-                    <tr>
-                        <td>\varpi</td>
-                        <td><div class = "smb smb-varpi"></div></td>
-                        <td>Lettres grecques</td>
-                    </tr>
-                    <tr>
-                        <td>\varrho</td>
-                        <td><div class = "smb smb-varrho"></div></td>
-                        <td>Lettres grecques</td>
-                    </tr>
-                    <tr>
-                        <td>\varsigma</td>
-                        <td><div class = "smb smb-varsigma"></div></td>
-                        <td>Lettres grecques</td>
-                    </tr>
-                    <tr>
-                        <td>\vartheta</td>
-                        <td><div class = "smb smb-vartheta"></div></td>
-                        <td>Lettres grecques</td>
-                    </tr>
-                    <tr>
-                        <td>\vbar</td>
-                        <td><div class = "smb smb-vbar"></div></td>
-                        <td>Séparateurs</td>
-                    </tr>
-                    <tr>
-                        <td>\vdash</td>
-                        <td><div class = "smb smb-vdash"></div></td>
-                        <td>Opérateurs relationnels</td>
-                    </tr>
-                    <tr>
-                        <td>\vdots</td>
-                        <td><div class = "smb smb-vdots"></div></td>
-=======
                         <td><img alt="Symbol" src="../images/symbols/tilde.png" /></td>
                         <td>Accents</td>
                     </tr>
@@ -4659,34 +2414,10 @@
                     <tr>
                         <td>\vdots</td>
                         <td><img alt="Symbol" src="../images/symbols/vdots.png" /></td>
->>>>>>> 2cb80179
                         <td>Dots</td>
                     </tr>
                     <tr>
                         <td>\vec</td>
-<<<<<<< HEAD
-                        <td><div class = "smb smb-vec"></div></td>
-                        <td>Accentuation</td>
-                    </tr>
-                    <tr>
-                        <td>\vee</td>
-                        <td><div class = "smb smb-vee"></div></td>
-                        <td>Opérateurs binaires </td>
-                    </tr>
-                    <tr>
-                        <td>\vert</td>
-                        <td><div class = "smb smb-vert"></div></td>
-                        <td>Séparateurs</td>
-                    </tr>
-                    <tr>
-                        <td>\Vert</td>
-                        <td><div class = "smb smb-vert2"></div></td>
-                        <td>Séparateurs</td>
-                    </tr>
-                    <tr>
-                        <td>\Vmatrix</td>
-                        <td><div class = "smb smb-vmatrix"></div></td>
-=======
                         <td><img alt="Symbol" src="../images/symbols/vec.png" /></td>
                         <td>Accents</td>
                     </tr>
@@ -4708,18 +2439,12 @@
                     <tr>
                         <td>\Vmatrix</td>
                         <td><img alt="Symbol" src="../images/symbols/vmatrix.png" /></td>
->>>>>>> 2cb80179
                         <td>Matrices</td>
                     </tr>
                     <tr>
                         <td>\vphantom</td>
-<<<<<<< HEAD
-                        <td><div class = "smb smb-vphantom"></div></td>
-                        <td>Flèches</td>
-=======
                         <td><img alt="Symbol" src="../images/symbols/vphantom.png" /></td>
                         <td>Arrows</td>
->>>>>>> 2cb80179
                     </tr>
                     <tr>
                         <td>\vthicksp</td>
@@ -4728,40 +2453,6 @@
                     </tr>
                     <tr>
                         <td>\wedge</td>
-<<<<<<< HEAD
-                        <td><div class = "smb smb-wedge"></div></td>
-                        <td>Opérateurs binaires </td>
-                    </tr>
-                    <tr>
-                        <td>\wp</td>
-                        <td><div class = "smb smb-wp"></div></td>
-                        <td>Symboles</td>
-                    </tr>
-                    <tr>
-                        <td>\wr</td>
-                        <td><div class = "smb smb-wr"></div></td>
-                        <td>Opérateurs binaires </td>
-                    </tr>
-                    <tr>
-                        <td>\xi</td>
-                        <td><div class = "smb smb-xi"></div></td>
-                        <td>Lettres grecques</td>
-                    </tr>
-                    <tr>
-                        <td>\Xi</td>
-                        <td><div class = "smb smb-xi2"></div></td>
-                        <td>Lettres grecques</td>
-                    </tr>
-                    <tr>
-                        <td>\zeta</td>
-                        <td><div class = "smb smb-zeta"></div></td>
-                        <td>Lettres grecques</td>
-                    </tr>
-                    <tr>
-                        <td>\Zeta</td>
-                        <td><div class = "smb smb-zeta2"></div></td>
-                        <td>Lettres grecques</td>
-=======
                         <td><img alt="Symbol" src="../images/symbols/wedge.png" /></td>
                         <td>Binary operators</td>
                     </tr>
@@ -4794,7 +2485,6 @@
                         <td>\Zeta</td>
                         <td><img alt="Symbol" src="../images/symbols/zeta2.png" /></td>
                         <td>Greek letters</td>
->>>>>>> 2cb80179
                     </tr>
                     <tr>
                         <td>\zwnj</td>
@@ -4808,45 +2498,6 @@
                     </tr>
                     <tr>
                         <td>~=</td>
-<<<<<<< HEAD
-                        <td><div class = "smb smb-cong"></div></td>
-                        <td>Opérateurs relationnels</td>
-                    </tr>
-                    <tr>
-                        <td>-+</td>
-                        <td><div class = "smb smb-mp"></div></td>
-                        <td>Opérateurs binaires </td>
-                    </tr>
-                    <tr>
-                        <td>+-</td>
-                        <td><div class = "smb smb-pm"></div></td>
-                        <td>Opérateurs binaires </td>
-                    </tr>
-                    <tr>
-                        <td>&lt;&lt;</td>
-                        <td><div class = "smb smb-ll"></div></td>
-                        <td>Opérateurs relationnels</td>
-                    </tr>
-                    <tr>
-                        <td>&lt;=</td>
-                        <td><div class = "smb smb-lessthanorequalto"></div></td>
-                        <td>Opérateurs relationnels</td>
-                    </tr>
-                    <tr>
-                        <td>-&gt;</td>
-                        <td><div class = "icon icon-arrow"></div></td>
-                        <td>Flèches</td>
-                    </tr>
-                    <tr>
-                        <td>&gt;=</td>
-                        <td><div class = "smb smb-greaterthanorequalto"></div></td>
-                        <td>Opérateurs relationnels</td>
-                    </tr>
-                    <tr>
-                        <td>&gt;&gt;</td>
-                        <td><div class = "smb smb-gg"></div></td>
-                        <td>Opérateurs relationnels</td>
-=======
                         <td><img alt="Is congruent to" src="../images/symbols/cong.png" /></td>
                         <td>Relational operators</td>
                     </tr>
@@ -4884,7 +2535,6 @@
                         <td>>></td>
                         <td><img alt="Symbol" src="../images/symbols/gg.png" /></td>
                         <td>Relational operators</td>
->>>>>>> 2cb80179
                     </tr>
                 </table>
             </details>
