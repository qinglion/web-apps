--- conflicted
+++ resolved
@@ -1,157 +1,152 @@
-﻿<!DOCTYPE html>
-<html>
-	<head>
-		<title>Insérer des images</title>
-		<meta charset="utf-8" />
-<<<<<<< HEAD
-		<meta name="description" content="Insérer des images et configurer la position et les paramètres." />
-		<link type="text/css" rel="stylesheet" href="../../../../../../common/main/resources/help/editor.css" />
-=======
-		<meta name="description" content="Ajouter une image dans votre document et configurer sa position et ses paramètres" />
-		<link type="text/css" rel="stylesheet" href="../editor.css" />
->>>>>>> e390c56e
-		<link type = "text/css" rel = "stylesheet" href = "../../images/sprite.css" />
-        <script type="text/javascript" src="../callback.js"></script>
-        <script type="text/javascript" src="../search/js/page-search.js"></script>
-	</head>
-	<body>
-		<div class="mainpart">
-        <div class="search-field">
-            <input id="search" class="searchBar" placeholder="Rechercher" type="text" onkeypress="doSearch(event)">
-        </div>
-			<h1>Insérer des images</h1>
-            <p><a href="https://www.onlyoffice.com/fr/document-editor.aspx" target="_blank" onclick="onhyperlinkclick(this)"><b>L'éditeur de documents</b></a> vous permet d'insérer des images aux formats populaires dans votre document. Les formats d'image pris en charge sont les suivants: BMP, GIF, JPEG, JPG, PNG.</p>
-            <h3>Insérer une image</h3>
-            <p>Pour insérer une image dans votre document de texte,</p>
-			<ol>
-				<li>placez le curseur à l'endroit où vous voulez insérer l'image,</li>
-                <li>passez à l'onglet <b>Insertion</b> de la barre d'outils supérieure,</li>
-				<li>cliquez sur <div class = "icon icon-image"></div> l'icône <b>Image</b> de la barre d'outils supérieure,</li>
-				<li>sélectionnez l'une des options suivantes pour charger l'image :
-					<ul>
-                        <li>l'option <b>Image à partir d'un fichier</b> ouvre la fenêtre de dialogue standard pour sélectionner un fichier.  Recherchez le fichier nécessaire sur votre ordinateur et cliquez sur le bouton <b>Ouvrir</b>
-                            <p class="note">Dans <em>l'éditeur en ligne</em>, vous pouvez sélectionnez plusieurs images à la fois.</p>
-                        </li>
-                        <li>l'option <b>Image à partir d'une URL</b> ouvre la fenêtre dans laquelle il faut saisir l'adresse Web de l'image, ensuite cliquez sur le bouton <b>OK</b></li>
-                        <li class="onlineDocumentFeatures"> l'option <b>Image de stockage</b> ouvrira la fenêtre<b> Sélectionner la source de données</b>. Sélectionnez une image stockée sur votre portail et cliquez sur le bouton <b>OK</b></li>
-					</ul>
-				</li>
-                <li>une fois ajoutée, vous pouvez modifier sa taille, ses paramètres et sa position.</li>
-			</ol>
-            <p>Il est également possible d'ajouter une légende à l'image.  Pour en savoir plus sur utilisation des légendes, veuillez consulter <a href="../UsageInstructions/AddCaption.htm" onclick="onhyperlinkclick(this)">cet article</a>.</p>
-            <h3>Déplacer et redimensionner des images</h3>
-            <p><span class="big big-moving_image"></span></p>
-			<p>Pour changer la taille de l'image, faites glisser les petits carreaux <span class = "icon icon-resize_square"></span> situés sur ses bords. Pour garder les proportions de l'image sélectionnée lors du redimensionnement, maintenez la touche <b>Maj</b> enfoncée et faites glisser l'une des icônes de coin.</p>
-			<p>Pour modifier la position de l'image, utilisez l'icône <span class = "icon icon-arrow"></span> qui apparaît lorsque vous placez le curseur de votre souris sur l'image.  Faites glisser l'image vers la position choisie sans relâcher le bouton de la souris.</p>
-            <p>Lorsque vous déplacez l'image, des lignes de guidage s'affichent pour vous aider à la positionner sur la page avec précision (si un style d'habillage autre que aligné est sélectionné).</p>
-			<p>Pour faire pivoter une image, déplacer le curseur vers la poignée de rotation  <span class = "icon icon-greencircle"></span> et faites la glisser dans le sens horaire ou antihoraire. Pour faire pivoter par incréments de 15 degrés, maintenez enfoncée la touche <b>Maj</b> tout en faisant pivoter.</p>
-            <p class="note">
-                <b>Remarque</b>: la liste des raccourcis clavier qui peuvent être utilisés lorsque vous travaillez avec des objets est disponible <a href="../HelpfulHints/KeyboardShortcuts.htm#workwithobjects" onclick="onhyperlinkclick(this)">ici</a>.
-            </p>
-            <hr />
-            <h3>Ajuster les paramètres de l'image</h3>
-			<p><img alt="Onglet Paramètres de l'image" src="../images/right_image.png" /></p>
-            <p>Certains paramètres de l'image peuvent être modifiés en utilisant l'onglet <b>Paramètres de l'image</b> de la barre latérale droite. Pour l'activer, cliquez sur l'image et sélectionnez l'icône <b>Paramètres de l'image</b> <span class = "icon icon-image_settings_icon"></span> à droite. Vous pouvez y modifier les paramètres suivants:</p>
-			<ul>
-                <li><b>Taille</b> est utilisée pour afficher la <b>Largeur</b> et la <b>Hauteur</b> de l'image actuel. Le bouton Ajuster aux marges permet de redimensionner l'image et de l'ajuster dans les marges gauche et droite. Le cas échéant, vous pouvez rétablir la taille de l'image source en cliquant sur le bouton <b>Taille actuelle</b>.  Le bouton <b>Ajuster aux marges</b> permet de redimensionner l'image qu'elle corresponde à la zone entre la marge droite et la marge gauche de la page.
-                    <p>Le bouton <b>Rogner</b> permet de recadrer l'image. Faites glisser manuellement les poignées pour définir la zone de recadrage. Vous pouvez positionner le curseur sur la bordure de la zone de recadrage lorsque il se transforme en  et faites la glisser. Cliquez sur le bouton <b>Rogner</b> pour activer les poignées de recadrage qui appairaient par chaque coin et sur les côtés.  Faites glisser manuellement les poignées pour définir la zone de recadrage. Vous pouvez placer le curseur sur la bordure de la zone de rognage lorsque il se transforme en icône <span class = "icon icon-arrow"></span> et faites glisser la zone. </p>
-                    <ul>
-                        <li>Pour rogner un seul côté, faites glisser la poignée située au milieu de ce côté.</li>
-                        <li>Pour rogner simultanément deux côtés adjacents, faites glisser l'une des poignées d'angle.</li>
-                        <li>Pour rogner également deux côtés opposés de l'image, maintenez la touche <em>Ctrl</em> enfoncée lorsque vous faites glisser la poignée au milieu de l'un de ces côtés. </li>
-                        <li>Pour rogner également tous les côtés de l'image, maintenez la touche <em>Ctrl</em> enfoncée lorsque vous faites glisser l'une des poignées d'angle.</li>
-                    </ul>
-                    <p>Lorsque la zone de recadrage est définie, cliquez à nouveau sur le bouton <b>Rogner</b>, ou appuyez sur la touche <em>Echap</em>, ou cliquez n'importe où à l'extérieur de la zone de recadrage pour appliquer les modifications.</p>
-                    <p>Une fois la zone de recadrage sélectionnée, il est également possible d'utiliser les options <b>Rogner à la forme</b>, <b>Remplir</b> et <b>Ajuster</b> disponibles dans le menu déroulant <b>Rogner</b>. Cliquez de nouveau sur le bouton <b>Rogner</b> et sélectionnez l'option de votre choix: </p>
-                    <ul>
-                        <li>Lorsque vous sélectionnez l'option <b>Rogner à la forme</b>, l'image va s'ajuster à une certaine forme.  Vous pouvez sélectionner la forme appropriée dans la galerie qui s'affiche lorsque vous placez le pointeur de la souris sur l'option <b>Rogner à la forme</b>. Vous pouvez toujours utiliser les options <b>Remplir</b> et <b>Ajuster</b> pour choisir le façon d'ajuster votre image à la forme.</li>
-                        <li>Si vous sélectionnez l'option <b>Remplir</b>, la partie centrale de l'image originale sera conservée et utilisée pour remplir la zone de cadrage sélectionnée, tandis que les autres parties de l'image seront supprimées.</li>
-                        <li>Si vous sélectionnez l'option <b>Ajuster</b>, l'image sera redimensionnée pour correspondre à la hauteur ou à la largeur de la zone de recadrage.  Aucune partie de l'image originale ne sera supprimée, mais des espaces vides peuvent apparaître dans la zone de recadrage sélectionnée.</li>
-                    </ul>
-                </li>				
-                <li><b>Rotation</b> permet de faire pivoter l'image de 90 degrés dans le sens des aiguilles d'une montre ou dans le sens inverse des aiguilles d'une montre, ainsi que de retourner l'image horizontalement ou verticalement.  Cliquez sur l'un des boutons:
-                    <ul>
-                        <li><div class = "icon icon-rotatecounterclockwise"></div> pour faire pivoter l'image de 90 degrés dans le sens inverse des aiguilles d'une montre</li>
-                        <li><div class = "icon icon-rotateclockwise"></div> pour faire pivoter l'image de 90 degrés dans le sens des aiguilles d'une montre</li>
-                        <li><div class = "icon icon-fliplefttoright"></div> pour retourner l'image horizontalement (de gauche à droite)</li>
-                        <li><div class = "icon icon-flipupsidedown"></div> pour retourner l'image verticalement (à l'envers)</li>
-                    </ul>
-                </li>
-                <li><b>Style d'habillage</b> sert à sélectionner un des styles d'habillage - aligné sur le texte, carré, rapproché, au travers, haut et bas, devant le texte, derrière le texte (pour en savoir plus, consultez la section des paramètres avancés ci-dessous).</li>
-                <li><b>Remplacer l'image</b> sert à remplacer l'image actuelle et charger une autre <b>À partir d'un fichier, <b>À partir</b> de l'espace de stockage</b> ou <b>À partir d'une URL</b>.</li>
-			</ul>
-            <p>Certains paramètres de l'image peuvent être également modifiés en utilisant <b>le menu contextuel</b>. Les options du menu sont les suivantes:</p>
-            <ul>
-                <li><b>Couper</b>, <b>Copier</b>, <b>Coller</b> - les options nécessaires pour couper ou coller le texte / l'objet sélectionné et coller un passage de texte précédemment coupé / copié ou un objet à la position actuelle du curseur.</li>
-                <li><b>Organiser</b> sert à placer le graphique sélectionné au premier plan, envoyer à l'arrière-plan, avancer ou reculer ainsi que grouper ou dégrouper des graphiques pour effectuer des opérations avec plusieurs à la fois. Pour en savoir plus sur l'organisation des objets, vous pouvez vous référer à <a href="../UsageInstructions/AlignArrangeObjects.htm" onclick="onhyperlinkclick(this)">cette page</a>.</li>
-                <li><b>Aligner</b> sert à aligner l'image à gauche, au centre, à droite, en haut, au milieu ou en bas. Pour en savoir plus sur l'alignement des objets, veuillez consulter <a href="../UsageInstructions/AlignArrangeObjects.htm" onclick="onhyperlinkclick(this)">cette page</a>.</li>
-                <li><b>Style d'habillage</b> sert à sélectionner l'un des styles d'habillage disponibles - aligné sur le texte, carré, rapproché, au travers, haut et bas, devant le texte, derrière le texte, ou modifier les limites du renvoi à la ligne. L'option <b>Modifier les limites du renvoi à la ligne</b> n'est disponible que si le style d'habillage défini n'est pas En ligne. Faites glisser les points d'habillage pour personnaliser les limites. Pour créer un nouveau point d'habillage, cliquez sur la ligne rouge et faites-la glisser vers la position désirée. <div class="big big-wrap_boundary"></div></li>
-                <li><b>Rotation</b> permet de faire pivoter l'image de 90 degrés dans le sens des aiguilles d'une montre ou dans le sens inverse des aiguilles d'une montre, ainsi que de retourner l'image horizontalement ou verticalement.</li>
-                <li><b>Enregistrer en tant qu'image</b> sert à sauvegarder l'image en tant qu'image sur votre ordinateur.</li>
-                <li>Rogner sert à sélectionner l'une des options de recadrage: <b>Rogner</b>, <b>Remplir</b> ou <b>Ajuster</b>. Sélectionnez l'option <b>Rogner</b> dans le sous-menu, ensuite faites glisser les poignées de recadrage pour définir la zone de rognage, puis cliquez à nouveau sur l'une de ces trois options dans le sous-menu pour appliquer les modifications.</li>
-                <li><b>Taille actuelle</b> sert à changer la taille actuelle de l'image et rétablir la taille d'origine.</li>
-                <li><b>Remplacer l'image</b> sert à remplacer l'image actuelle et charger une autre <b>À partir d'un fichier, <b>À partir</b> de l'espace de stockage</b> ou <b>À partir d'une URL</b>.</li>
-                <li><b>Paramètres avancés de l'image </b>sert à ouvrir la fenêtre Image - Paramètres avancés.</li>
-            </ul>
-            <p><img alt="L'onglet Paramètres de la forme" src="../images/right_image_shape.png" /></p> 
-            <p>Une fois l'image est sélectionnée, l'icône <b>Paramètres de la forme</b> <span class = "icon icon-shape_settings_icon"></span> deviendra aussi disponible à droite. Vous pouvez cliquer sur cette icône pour ouvrir l'onglet <b>Paramètres de la forme</b> dans la barre latérale droite et ajuster le type, la taille, la couleur et l'opacité de la <a href="../UsageInstructions/InsertAutoshapes.htm#shape_stroke" onclick="onhyperlinkclick(this)"><b>Ligne</b></a> ainsi que le type de la forme en sélectionnant une autre forme dans le menu <b>Modifier la forme automatique</b>. La forme de l'image changera en conséquence.</p>
-            <p>Sous l'onglet Paramètres de la forme, vous pouvez utiliser l'option Ajouter une ombre pour créer une zone ombrée autour de l'image.</p>
-			<hr />
-            <h3>Ajuster les paramètres de l'image</h3>
-			<p>Pour modifier les paramètres avancés, cliquez sur l'image avec le bouton droit de la souris et sélectionnez <b>Paramètres avancés de l'image</b> du menu contextuel ou cliquez sur le lien de la barre latérale droite <b>Afficher les paramètres avancés</b>. La fenêtre paramètres de l'image s'ouvre:</p>
-			<p><img alt="La fenêtre Image - Paramètres avancés Taille" src="../images/image_properties.png" /></p>
-			<p>L'onglet <b>Taille</b> comporte les paramètres suivants:</p>
-			<ul>
-				<li><b>Largeur</b> et <b>Hauteur</b> - utilisez ces options pour changer la largeur et/ou la hauteur. Lorsque le bouton <b>Proportions constantes</b> <div class = "icon icon-constantproportions"></div> est activé (dans ce cas, il ressemble à ceci <div class = "icon icon-constantproportionsactivated"></div>), la largeur et la hauteur seront changées en même temps, le ratio d'aspect du graphique original sera préservé. Pour rétablir la taille par défaut de l'image ajoutée, cliquez sur le bouton <b>Taille actuelle</b>.</li>
-			</ul>
-            <p><img alt="La fenêtre Image - Paramètres avancés Rotation" src="../images/image_properties_4.png" /></p>
-            <p>L'onglet <b>Rotation</b> comporte les paramètres suivants:</p>
-            <ul>
-                <li><b>Angle</b> - utilisez cette option pour faire pivoter l'image d'un angle exactement spécifié. Entrez la valeur souhaitée mesurée en degrés dans le champ ou réglez-la à l'aide des flèches situées à droite. </li>
-                <li><b>Retourné</b> - cochez la case <b>Horizontalement</b> pour retourner l'image horizontalement (de gauche à droite) ou la case <b>Verticalement</b> pour retourner l'image verticalement (à l'envers).</li>
-            </ul>
-			<p><img alt="La fenêtre Image - Paramètres avancés Habillage du texte" src="../images/image_properties_1.png" /></p>
-			<p>L'onglet <b>Habillage du texte</b> contient les paramètres suivants:</p>
-			<ul>
-				<li><b>Style d'habillage</b> - utilisez cette option pour changer la manière dont l'image est positionnée par rapport au texte : elle peut faire partie du texte (si vous sélectionnez le style 'aligné sur le texte') ou être contournée par le texte de tous les côtés (si vous sélectionnez l'un des autres styles).
-				<ul>
-				    <li><p><div class = "icon icon-wrappingstyle_inline"></div> <b>En ligne</b> - l'image fait partie du texte, comme un caractère, ainsi si le texte est déplacé, le graphique est déplacé lui aussi. Dans ce cas-là les options de position ne sont pas accessibles.</p>
-				    <p>Si vous sélectionnez l'un des styles suivants, vous pouvez déplacer l'image indépendamment du texte et définir sa position exacte :</p>
-				    </li>
-				    <li><p><div class = "icon icon-wrappingstyle_square"></div> <b>Carré</b> - le texte est ajusté autour des bords du graphique.</p></li>
-				    <li><p><div class = "icon icon-wrappingstyle_tight"></div> <b>Rapproché</b> - le texte est ajusté sur le contour du graphique.</p></li>
-				    <li><p><div class = "icon icon-wrappingstyle_through"></div> <b>Au travers</b> - le texte est ajusté autour des bords du graphique et occupe l'espace vide à l'intérieur de celui-ci. Pour créer l'effet, utilisez l'option<b> Modifier les limites du renvoi à la ligne</b> du menu contextuel.</p></li>
-				    <li><p><div class = "icon icon-wrappingstyle_topandbottom"></div> <b>Haut et bas</b> - le texte est ajusté en haut et en bas du graphique.</p></li>
-				    <li><p><div class = "icon icon-wrappingstyle_infront"></div> <b>Devant le texte</b> - l'image s'affiche sur le texte.</p></li>
-				    <li><p><div class = "icon icon-wrappingstyle_behind"></div> <b>Derrière le texte</b> - le texte s'affiche sur l'image.</p></li>
-				    </ul>
-				</li>
-			</ul>
-			<p>Si vous avez choisi le style carré, rapproché, au travers, haut et bas, vous avez la possibilité de configurer des paramètres supplémentaires - <b>Distance du texte</b> de tous les côtés (haut, bas, gauche, droit).</p>
-            <p id="position"><img alt="La fenêtre Image - Paramètres avancés Position" src="../images/image_properties_2.png" /></p>
-            <p>L'onglet <b>Position</b> n'est disponible que si vous choisissez le style d'habillage autre que En ligne. Cet onglet contient les paramètres suivants qui varient selon le type d'habillage sélectionné:</p>
-			<ul>
-                <li>
-                    La section <b>Horizontal</b> vous permet de sélectionner l'un des trois types de positionnement d'image suivants:
-                    <ul>
-                        <li><b>Alignement</b> (gauche, centre, droite) <b>par rapport au</b> caractère, à la colonne, à la marge de gauche, à la marge, à la page ou à la marge de droite,</li>
-                        <li><b>Position absolue</b> mesurée en unités absolues, c.-à-d. <b>Centimètres/Points/Pouces</b> (selon l'option spécifiée dans l'onglet <b>Fichier</b> -> <b>Paramètres avancés...</b>) <b>à droite</b> du caractère, de la colonne, de la marge de gauche, de la marge, de la page ou de la marge de droite,</li>
-                        <li><b>Position relative</b> mesurée en pourcentage <b>par rapport à</b> la marge gauche, à la marge, à la page ou à la marge de droite.</li>
-                    </ul>
-                </li>
-                <li>
-                    La section <b>Vertical</b> vous permet de sélectionner l'un des trois types de positionnement d'image suivants:
-                    <ul>
-                        <li><b>Alignement</b> (haut, centre, bas) <b>par rapport à</b> la ligne, à la marge, à la marge inférieure, au paragraphe, à la page ou à la marge supérieure,</li>
-                        <li><b>Position absolue</b> mesurée en unités absolues, c.-à-d. <b>Centimètres/Points/Pouces</b> (selon l'option spécifiée dans l'onglet <b>Fichier</b> -> <b>Paramètres avancés...</b>) au-dessous de la ligne, de la marge, de la marge inférieure, du paragraphe, de la page ou la marge supérieure,</li>
-                        <li><b>Position relative</b> mesurée en pourcentage <b>par rapport à</b> la marge, à la marge inférieure, à la page ou à la marge supérieure.</li>
-                    </ul>
-                </li>
-                <li><b>Déplacer avec le texte</b> détermine si l'image se déplace en même temps que le texte sur lequel il est aligné.</li>
-                <li><b>Chevauchement</b> détermine si deux images sont fusionnées en une seule ou se chevauchent si vous les faites glisser les unes près des autres sur la page.</li>
-			</ul>
-            <p><img alt="Image - Paramètres avancés" src="../images/image_properties_3.png" /></p>
-            <p>L'onglet <b>Texte de remplacement</b> permet de spécifier un <b>Titre</b> et une <b>Description</b> qui sera lue aux personnes avec des déficiences cognitives ou visuelles pour les aider à mieux comprendre l'information de l'image.</p>
-		</div>
-	</body>
+﻿<!DOCTYPE html>
+<html>
+	<head>
+		<title>Insérer des images</title>
+		<meta charset="utf-8" />
+		<meta name="description" content="Ajouter une image dans votre document et configurer sa position et ses paramètres" />
+		<link type="text/css" rel="stylesheet" href="../../../../../../common/main/resources/help/editor.css" />
+		<link type = "text/css" rel = "stylesheet" href = "../../images/sprite.css" />
+        <script type="text/javascript" src="../callback.js"></script>
+        <script type="text/javascript" src="../search/js/page-search.js"></script>
+	</head>
+	<body>
+		<div class="mainpart">
+        <div class="search-field">
+            <input id="search" class="searchBar" placeholder="Rechercher" type="text" onkeypress="doSearch(event)">
+        </div>
+			<h1>Insérer des images</h1>
+            <p><a href="https://www.onlyoffice.com/fr/document-editor.aspx" target="_blank" onclick="onhyperlinkclick(this)"><b>L'éditeur de documents</b></a> vous permet d'insérer des images aux formats populaires dans votre document. Les formats d'image pris en charge sont les suivants: BMP, GIF, JPEG, JPG, PNG.</p>
+            <h3>Insérer une image</h3>
+            <p>Pour insérer une image dans votre document de texte,</p>
+			<ol>
+				<li>placez le curseur à l'endroit où vous voulez insérer l'image,</li>
+                <li>passez à l'onglet <b>Insertion</b> de la barre d'outils supérieure,</li>
+				<li>cliquez sur <div class = "icon icon-image"></div> l'icône <b>Image</b> de la barre d'outils supérieure,</li>
+				<li>sélectionnez l'une des options suivantes pour charger l'image :
+					<ul>
+                        <li>l'option <b>Image à partir d'un fichier</b> ouvre la fenêtre de dialogue standard pour sélectionner un fichier.  Recherchez le fichier nécessaire sur votre ordinateur et cliquez sur le bouton <b>Ouvrir</b>
+                            <p class="note">Dans <em>l'éditeur en ligne</em>, vous pouvez sélectionnez plusieurs images à la fois.</p>
+                        </li>
+                        <li>l'option <b>Image à partir d'une URL</b> ouvre la fenêtre dans laquelle il faut saisir l'adresse Web de l'image, ensuite cliquez sur le bouton <b>OK</b></li>
+                        <li class="onlineDocumentFeatures"> l'option <b>Image de stockage</b> ouvrira la fenêtre<b> Sélectionner la source de données</b>. Sélectionnez une image stockée sur votre portail et cliquez sur le bouton <b>OK</b></li>
+					</ul>
+				</li>
+                <li>une fois ajoutée, vous pouvez modifier sa taille, ses paramètres et sa position.</li>
+			</ol>
+            <p>Il est également possible d'ajouter une légende à l'image.  Pour en savoir plus sur utilisation des légendes, veuillez consulter <a href="../UsageInstructions/AddCaption.htm" onclick="onhyperlinkclick(this)">cet article</a>.</p>
+            <h3>Déplacer et redimensionner des images</h3>
+            <p><span class="big big-moving_image"></span></p>
+			<p>Pour changer la taille de l'image, faites glisser les petits carreaux <span class = "icon icon-resize_square"></span> situés sur ses bords. Pour garder les proportions de l'image sélectionnée lors du redimensionnement, maintenez la touche <b>Maj</b> enfoncée et faites glisser l'une des icônes de coin.</p>
+			<p>Pour modifier la position de l'image, utilisez l'icône <span class = "icon icon-arrow"></span> qui apparaît lorsque vous placez le curseur de votre souris sur l'image.  Faites glisser l'image vers la position choisie sans relâcher le bouton de la souris.</p>
+            <p>Lorsque vous déplacez l'image, des lignes de guidage s'affichent pour vous aider à la positionner sur la page avec précision (si un style d'habillage autre que aligné est sélectionné).</p>
+			<p>Pour faire pivoter une image, déplacer le curseur vers la poignée de rotation  <span class = "icon icon-greencircle"></span> et faites la glisser dans le sens horaire ou antihoraire. Pour faire pivoter par incréments de 15 degrés, maintenez enfoncée la touche <b>Maj</b> tout en faisant pivoter.</p>
+            <p class="note">
+                <b>Remarque</b>: la liste des raccourcis clavier qui peuvent être utilisés lorsque vous travaillez avec des objets est disponible <a href="../HelpfulHints/KeyboardShortcuts.htm#workwithobjects" onclick="onhyperlinkclick(this)">ici</a>.
+            </p>
+            <hr />
+            <h3>Ajuster les paramètres de l'image</h3>
+			<p><img alt="Onglet Paramètres de l'image" src="../images/right_image.png" /></p>
+            <p>Certains paramètres de l'image peuvent être modifiés en utilisant l'onglet <b>Paramètres de l'image</b> de la barre latérale droite. Pour l'activer, cliquez sur l'image et sélectionnez l'icône <b>Paramètres de l'image</b> <span class = "icon icon-image_settings_icon"></span> à droite. Vous pouvez y modifier les paramètres suivants:</p>
+			<ul>
+                <li><b>Taille</b> est utilisée pour afficher la <b>Largeur</b> et la <b>Hauteur</b> de l'image actuel. Le bouton Ajuster aux marges permet de redimensionner l'image et de l'ajuster dans les marges gauche et droite. Le cas échéant, vous pouvez rétablir la taille de l'image source en cliquant sur le bouton <b>Taille actuelle</b>.  Le bouton <b>Ajuster aux marges</b> permet de redimensionner l'image qu'elle corresponde à la zone entre la marge droite et la marge gauche de la page.
+                    <p>Le bouton <b>Rogner</b> permet de recadrer l'image. Faites glisser manuellement les poignées pour définir la zone de recadrage. Vous pouvez positionner le curseur sur la bordure de la zone de recadrage lorsque il se transforme en  et faites la glisser. Cliquez sur le bouton <b>Rogner</b> pour activer les poignées de recadrage qui appairaient par chaque coin et sur les côtés.  Faites glisser manuellement les poignées pour définir la zone de recadrage. Vous pouvez placer le curseur sur la bordure de la zone de rognage lorsque il se transforme en icône <span class = "icon icon-arrow"></span> et faites glisser la zone. </p>
+                    <ul>
+                        <li>Pour rogner un seul côté, faites glisser la poignée située au milieu de ce côté.</li>
+                        <li>Pour rogner simultanément deux côtés adjacents, faites glisser l'une des poignées d'angle.</li>
+                        <li>Pour rogner également deux côtés opposés de l'image, maintenez la touche <em>Ctrl</em> enfoncée lorsque vous faites glisser la poignée au milieu de l'un de ces côtés. </li>
+                        <li>Pour rogner également tous les côtés de l'image, maintenez la touche <em>Ctrl</em> enfoncée lorsque vous faites glisser l'une des poignées d'angle.</li>
+                    </ul>
+                    <p>Lorsque la zone de recadrage est définie, cliquez à nouveau sur le bouton <b>Rogner</b>, ou appuyez sur la touche <em>Echap</em>, ou cliquez n'importe où à l'extérieur de la zone de recadrage pour appliquer les modifications.</p>
+                    <p>Une fois la zone de recadrage sélectionnée, il est également possible d'utiliser les options <b>Rogner à la forme</b>, <b>Remplir</b> et <b>Ajuster</b> disponibles dans le menu déroulant <b>Rogner</b>. Cliquez de nouveau sur le bouton <b>Rogner</b> et sélectionnez l'option de votre choix: </p>
+                    <ul>
+                        <li>Lorsque vous sélectionnez l'option <b>Rogner à la forme</b>, l'image va s'ajuster à une certaine forme.  Vous pouvez sélectionner la forme appropriée dans la galerie qui s'affiche lorsque vous placez le pointeur de la souris sur l'option <b>Rogner à la forme</b>. Vous pouvez toujours utiliser les options <b>Remplir</b> et <b>Ajuster</b> pour choisir le façon d'ajuster votre image à la forme.</li>
+                        <li>Si vous sélectionnez l'option <b>Remplir</b>, la partie centrale de l'image originale sera conservée et utilisée pour remplir la zone de cadrage sélectionnée, tandis que les autres parties de l'image seront supprimées.</li>
+                        <li>Si vous sélectionnez l'option <b>Ajuster</b>, l'image sera redimensionnée pour correspondre à la hauteur ou à la largeur de la zone de recadrage.  Aucune partie de l'image originale ne sera supprimée, mais des espaces vides peuvent apparaître dans la zone de recadrage sélectionnée.</li>
+                    </ul>
+                </li>				
+                <li><b>Rotation</b> permet de faire pivoter l'image de 90 degrés dans le sens des aiguilles d'une montre ou dans le sens inverse des aiguilles d'une montre, ainsi que de retourner l'image horizontalement ou verticalement.  Cliquez sur l'un des boutons:
+                    <ul>
+                        <li><div class = "icon icon-rotatecounterclockwise"></div> pour faire pivoter l'image de 90 degrés dans le sens inverse des aiguilles d'une montre</li>
+                        <li><div class = "icon icon-rotateclockwise"></div> pour faire pivoter l'image de 90 degrés dans le sens des aiguilles d'une montre</li>
+                        <li><div class = "icon icon-fliplefttoright"></div> pour retourner l'image horizontalement (de gauche à droite)</li>
+                        <li><div class = "icon icon-flipupsidedown"></div> pour retourner l'image verticalement (à l'envers)</li>
+                    </ul>
+                </li>
+                <li><b>Style d'habillage</b> sert à sélectionner un des styles d'habillage - aligné sur le texte, carré, rapproché, au travers, haut et bas, devant le texte, derrière le texte (pour en savoir plus, consultez la section des paramètres avancés ci-dessous).</li>
+                <li><b>Remplacer l'image</b> sert à remplacer l'image actuelle et charger une autre <b>À partir d'un fichier, <b>À partir</b> de l'espace de stockage</b> ou <b>À partir d'une URL</b>.</li>
+			</ul>
+            <p>Certains paramètres de l'image peuvent être également modifiés en utilisant <b>le menu contextuel</b>. Les options du menu sont les suivantes:</p>
+            <ul>
+                <li><b>Couper</b>, <b>Copier</b>, <b>Coller</b> - les options nécessaires pour couper ou coller le texte / l'objet sélectionné et coller un passage de texte précédemment coupé / copié ou un objet à la position actuelle du curseur.</li>
+                <li><b>Organiser</b> sert à placer le graphique sélectionné au premier plan, envoyer à l'arrière-plan, avancer ou reculer ainsi que grouper ou dégrouper des graphiques pour effectuer des opérations avec plusieurs à la fois. Pour en savoir plus sur l'organisation des objets, vous pouvez vous référer à <a href="../UsageInstructions/AlignArrangeObjects.htm" onclick="onhyperlinkclick(this)">cette page</a>.</li>
+                <li><b>Aligner</b> sert à aligner l'image à gauche, au centre, à droite, en haut, au milieu ou en bas. Pour en savoir plus sur l'alignement des objets, veuillez consulter <a href="../UsageInstructions/AlignArrangeObjects.htm" onclick="onhyperlinkclick(this)">cette page</a>.</li>
+                <li><b>Style d'habillage</b> sert à sélectionner l'un des styles d'habillage disponibles - aligné sur le texte, carré, rapproché, au travers, haut et bas, devant le texte, derrière le texte, ou modifier les limites du renvoi à la ligne. L'option <b>Modifier les limites du renvoi à la ligne</b> n'est disponible que si le style d'habillage défini n'est pas En ligne. Faites glisser les points d'habillage pour personnaliser les limites. Pour créer un nouveau point d'habillage, cliquez sur la ligne rouge et faites-la glisser vers la position désirée. <div class="big big-wrap_boundary"></div></li>
+                <li><b>Rotation</b> permet de faire pivoter l'image de 90 degrés dans le sens des aiguilles d'une montre ou dans le sens inverse des aiguilles d'une montre, ainsi que de retourner l'image horizontalement ou verticalement.</li>
+                <li><b>Enregistrer en tant qu'image</b> sert à sauvegarder l'image en tant qu'image sur votre ordinateur.</li>
+                <li>Rogner sert à sélectionner l'une des options de recadrage: <b>Rogner</b>, <b>Remplir</b> ou <b>Ajuster</b>. Sélectionnez l'option <b>Rogner</b> dans le sous-menu, ensuite faites glisser les poignées de recadrage pour définir la zone de rognage, puis cliquez à nouveau sur l'une de ces trois options dans le sous-menu pour appliquer les modifications.</li>
+                <li><b>Taille actuelle</b> sert à changer la taille actuelle de l'image et rétablir la taille d'origine.</li>
+                <li><b>Remplacer l'image</b> sert à remplacer l'image actuelle et charger une autre <b>À partir d'un fichier, <b>À partir</b> de l'espace de stockage</b> ou <b>À partir d'une URL</b>.</li>
+                <li><b>Paramètres avancés de l'image </b>sert à ouvrir la fenêtre Image - Paramètres avancés.</li>
+            </ul>
+            <p><img alt="L'onglet Paramètres de la forme" src="../images/right_image_shape.png" /></p> 
+            <p>Une fois l'image est sélectionnée, l'icône <b>Paramètres de la forme</b> <span class = "icon icon-shape_settings_icon"></span> deviendra aussi disponible à droite. Vous pouvez cliquer sur cette icône pour ouvrir l'onglet <b>Paramètres de la forme</b> dans la barre latérale droite et ajuster le type, la taille, la couleur et l'opacité de la <a href="../UsageInstructions/InsertAutoshapes.htm#shape_stroke" onclick="onhyperlinkclick(this)"><b>Ligne</b></a> ainsi que le type de la forme en sélectionnant une autre forme dans le menu <b>Modifier la forme automatique</b>. La forme de l'image changera en conséquence.</p>
+            <p>Sous l'onglet Paramètres de la forme, vous pouvez utiliser l'option Ajouter une ombre pour créer une zone ombrée autour de l'image.</p>
+			<hr />
+            <h3>Ajuster les paramètres de l'image</h3>
+			<p>Pour modifier les paramètres avancés, cliquez sur l'image avec le bouton droit de la souris et sélectionnez <b>Paramètres avancés de l'image</b> du menu contextuel ou cliquez sur le lien de la barre latérale droite <b>Afficher les paramètres avancés</b>. La fenêtre paramètres de l'image s'ouvre:</p>
+			<p><img alt="La fenêtre Image - Paramètres avancés Taille" src="../images/image_properties.png" /></p>
+			<p>L'onglet <b>Taille</b> comporte les paramètres suivants:</p>
+			<ul>
+				<li><b>Largeur</b> et <b>Hauteur</b> - utilisez ces options pour changer la largeur et/ou la hauteur. Lorsque le bouton <b>Proportions constantes</b> <div class = "icon icon-constantproportions"></div> est activé (dans ce cas, il ressemble à ceci <div class = "icon icon-constantproportionsactivated"></div>), la largeur et la hauteur seront changées en même temps, le ratio d'aspect du graphique original sera préservé. Pour rétablir la taille par défaut de l'image ajoutée, cliquez sur le bouton <b>Taille actuelle</b>.</li>
+			</ul>
+            <p><img alt="La fenêtre Image - Paramètres avancés Rotation" src="../images/image_properties_4.png" /></p>
+            <p>L'onglet <b>Rotation</b> comporte les paramètres suivants:</p>
+            <ul>
+                <li><b>Angle</b> - utilisez cette option pour faire pivoter l'image d'un angle exactement spécifié. Entrez la valeur souhaitée mesurée en degrés dans le champ ou réglez-la à l'aide des flèches situées à droite. </li>
+                <li><b>Retourné</b> - cochez la case <b>Horizontalement</b> pour retourner l'image horizontalement (de gauche à droite) ou la case <b>Verticalement</b> pour retourner l'image verticalement (à l'envers).</li>
+            </ul>
+			<p><img alt="La fenêtre Image - Paramètres avancés Habillage du texte" src="../images/image_properties_1.png" /></p>
+			<p>L'onglet <b>Habillage du texte</b> contient les paramètres suivants:</p>
+			<ul>
+				<li><b>Style d'habillage</b> - utilisez cette option pour changer la manière dont l'image est positionnée par rapport au texte : elle peut faire partie du texte (si vous sélectionnez le style 'aligné sur le texte') ou être contournée par le texte de tous les côtés (si vous sélectionnez l'un des autres styles).
+				<ul>
+				    <li><p><div class = "icon icon-wrappingstyle_inline"></div> <b>En ligne</b> - l'image fait partie du texte, comme un caractère, ainsi si le texte est déplacé, le graphique est déplacé lui aussi. Dans ce cas-là les options de position ne sont pas accessibles.</p>
+				    <p>Si vous sélectionnez l'un des styles suivants, vous pouvez déplacer l'image indépendamment du texte et définir sa position exacte :</p>
+				    </li>
+				    <li><p><div class = "icon icon-wrappingstyle_square"></div> <b>Carré</b> - le texte est ajusté autour des bords du graphique.</p></li>
+				    <li><p><div class = "icon icon-wrappingstyle_tight"></div> <b>Rapproché</b> - le texte est ajusté sur le contour du graphique.</p></li>
+				    <li><p><div class = "icon icon-wrappingstyle_through"></div> <b>Au travers</b> - le texte est ajusté autour des bords du graphique et occupe l'espace vide à l'intérieur de celui-ci. Pour créer l'effet, utilisez l'option<b> Modifier les limites du renvoi à la ligne</b> du menu contextuel.</p></li>
+				    <li><p><div class = "icon icon-wrappingstyle_topandbottom"></div> <b>Haut et bas</b> - le texte est ajusté en haut et en bas du graphique.</p></li>
+				    <li><p><div class = "icon icon-wrappingstyle_infront"></div> <b>Devant le texte</b> - l'image s'affiche sur le texte.</p></li>
+				    <li><p><div class = "icon icon-wrappingstyle_behind"></div> <b>Derrière le texte</b> - le texte s'affiche sur l'image.</p></li>
+				    </ul>
+				</li>
+			</ul>
+			<p>Si vous avez choisi le style carré, rapproché, au travers, haut et bas, vous avez la possibilité de configurer des paramètres supplémentaires - <b>Distance du texte</b> de tous les côtés (haut, bas, gauche, droit).</p>
+            <p id="position"><img alt="La fenêtre Image - Paramètres avancés Position" src="../images/image_properties_2.png" /></p>
+            <p>L'onglet <b>Position</b> n'est disponible que si vous choisissez le style d'habillage autre que En ligne. Cet onglet contient les paramètres suivants qui varient selon le type d'habillage sélectionné:</p>
+			<ul>
+                <li>
+                    La section <b>Horizontal</b> vous permet de sélectionner l'un des trois types de positionnement d'image suivants:
+                    <ul>
+                        <li><b>Alignement</b> (gauche, centre, droite) <b>par rapport au</b> caractère, à la colonne, à la marge de gauche, à la marge, à la page ou à la marge de droite,</li>
+                        <li><b>Position absolue</b> mesurée en unités absolues, c.-à-d. <b>Centimètres/Points/Pouces</b> (selon l'option spécifiée dans l'onglet <b>Fichier</b> -> <b>Paramètres avancés...</b>) <b>à droite</b> du caractère, de la colonne, de la marge de gauche, de la marge, de la page ou de la marge de droite,</li>
+                        <li><b>Position relative</b> mesurée en pourcentage <b>par rapport à</b> la marge gauche, à la marge, à la page ou à la marge de droite.</li>
+                    </ul>
+                </li>
+                <li>
+                    La section <b>Vertical</b> vous permet de sélectionner l'un des trois types de positionnement d'image suivants:
+                    <ul>
+                        <li><b>Alignement</b> (haut, centre, bas) <b>par rapport à</b> la ligne, à la marge, à la marge inférieure, au paragraphe, à la page ou à la marge supérieure,</li>
+                        <li><b>Position absolue</b> mesurée en unités absolues, c.-à-d. <b>Centimètres/Points/Pouces</b> (selon l'option spécifiée dans l'onglet <b>Fichier</b> -> <b>Paramètres avancés...</b>) au-dessous de la ligne, de la marge, de la marge inférieure, du paragraphe, de la page ou la marge supérieure,</li>
+                        <li><b>Position relative</b> mesurée en pourcentage <b>par rapport à</b> la marge, à la marge inférieure, à la page ou à la marge supérieure.</li>
+                    </ul>
+                </li>
+                <li><b>Déplacer avec le texte</b> détermine si l'image se déplace en même temps que le texte sur lequel il est aligné.</li>
+                <li><b>Chevauchement</b> détermine si deux images sont fusionnées en une seule ou se chevauchent si vous les faites glisser les unes près des autres sur la page.</li>
+			</ul>
+            <p><img alt="Image - Paramètres avancés" src="../images/image_properties_3.png" /></p>
+            <p>L'onglet <b>Texte de remplacement</b> permet de spécifier un <b>Titre</b> et une <b>Description</b> qui sera lue aux personnes avec des déficiences cognitives ou visuelles pour les aider à mieux comprendre l'information de l'image.</p>
+		</div>
+	</body>
 </html>