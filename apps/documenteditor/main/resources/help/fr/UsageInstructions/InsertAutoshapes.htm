﻿<!DOCTYPE html>
<html>
	<head>
		<title>Insérer des formes automatiques</title>
		<meta charset="utf-8" />
<<<<<<< HEAD
		<meta name="description" content="Insérer les formes automatiques et modifier ses paramètres." />
		<link type="text/css" rel="stylesheet" href="../../../../../../common/main/resources/help/editor.css" />
=======
		<meta name="description" content="Insérer une forme automatique dans un document et configurer ces paramètres." />
		<link type="text/css" rel="stylesheet" href="../editor.css" />
>>>>>>> e390c56e
		<link type = "text/css" rel = "stylesheet" href = "../../images/sprite.css" />
        <script type="text/javascript" src="../callback.js"></script>
        <script type="text/javascript" src="../search/js/page-search.js"></script>
	</head>
	<body>
		<div class="mainpart">
			<div class="search-field">
				<input id="search" class="searchBar" placeholder="Rechercher" type="text" onkeypress="doSearch(event)">
			</div>
			<h1>Insérer des formes automatiques</h1>
			<h3>Insérer une forme automatique</h3>
			<p>Pour insérer une forme automatique dans <a href="https://www.onlyoffice.com/fr/document-editor.aspx" target="_blank" onclick="onhyperlinkclick(this)"><b>l'éditeur de documents</b></a>,</p>
			<ol>
				<li>passez à l'onglet <b>Insertion</b> de la barre d'outils supérieure,</li>
				<li>cliquez sur <div class="icon icon-insertautoshape"></div> l'icône <b>Forme</b> de la barre d'outils supérieure,</li>
				<li>sélectionnez l'un des groupes des formes automatiques disponibles depuis la <b>Galerie de formes</b>: <em>Récemment utilisé</em>, <em>Formes de base</em>, <em>Flèches figurées</em>, <em>Maths</em>, <em>Graphiques</em>, <em>Étoiles et rubans</em>, <em>Légendes</em>, <em>Boutons</em>, <em>Rectangles</em>, <em>Lignes</em>,</li>
				<li>cliquez sur la forme automatique nécessaire du groupe sélectionné,</li>
				<li>placez le curseur de la souris à l'endroit où vous voulez insérer la forme,</li>
				<li>
					une fois ajoutée, vous pouvez modifier sa taille, ses paramètres et sa position.
					<p class="note"><b>Remarque</b>: pour ajouter une légende à la forme, assurez-vous que la forme est sélectionnée et commencez à taper le texte.  Le texte que vous ajoutez fait partie de la forme (ainsi, si vous déplacez ou faites pivoter la forme, le texte change de position lui aussi).</p>
				</li>
			</ol>
			<p>Il est également possible d'ajouter une légende à la forme automatique. Pour en savoir plus sur l'utilisation des légendes avec des formes automatiques, veuillez consulter <a href="../UsageInstructions/AddCaption.htm" onclick="onhyperlinkclick(this)">cet article</a>.</p>
			<h3>Déplacer et redimensionner des formes automatiques</h3>
			<p id="shape_resize">Pour modifier la taille de la forme automatique, faites glisser les petits carreaux <span class="icon icon-resize_square"></span> situés sur les bords de la forme.  Pour garder les proportions de la forme automatique sélectionnée lors du redimensionnement, maintenez la touche <b>Maj</b> enfoncée et faites glisser l'une des icônes de coin.</p>
			<p><span class="big big-reshaping"></span></p>
			<p>Lors de la modification des formes, par exemple des Flèches figurées ou les Légendes, l'icône jaune en forme de diamant <span class="icon icon-yellowdiamond"></span> est aussi disponible. Elle vous permet d'ajuster certains aspects de la forme, par exemple, la longueur de la pointe d'une flèche.</p>
			<p>
				Pour modifier la position  la forme automatique, utilisez l'icône <span class="icon icon-arrow"></span> qui apparaît lorsque vous placez le curseur de votre souris sur la forme automatique. Faites glisser la forme automatique vers la position choisie sans relâcher le bouton de la souris. Lorsque vous déplacez la forme automatique, des lignes de guidage s'affichent pour vous aider à la positionner sur la page avec précision (si un style d'habillage autre que En ligne est sélectionné). Pour déplacer la forme automatique par incrément équivaut à un pixel, maintenez la touche <b>Ctrl</b> enfoncée et utilisez les flèches du clavier. Pour déplacer la forme automatique strictement à l'horizontale/verticale et l'empêcher de se déplacer dans une direction perpendiculaire, maintenez la touche <b>Maj</b> enfoncée lors du glissement.
			</p>
			<p>Pour faire pivoter la forme automatique, déplacez le curseur vers la poignée de rotation  <span class="icon icon-greencircle"></span> et faites la glisser dans le sens horaire ou antihoraire. Pour faire pivoter par incréments de 15 degrés, maintenez enfoncée la touche <b>Maj</b> tout en faisant pivoter.</p>
			<p class="note">
				<b>Remarque</b>: la liste des raccourcis clavier qui peuvent être utilisés lorsque vous travaillez avec des objets est disponible <a href="../HelpfulHints/KeyboardShortcuts.htm#workwithobjects" onclick="onhyperlinkclick(this)">ici</a>.
			</p>
			<hr />
			<h3>Copier la mise en forme du style de la forme automatique</h3>
			<p>Pour <b>copier</b> la mise en forme du style d'une forme automatique,</p>
			<ol>
				<li>sélectionnez la forme automatique dont vous souhaitez copier la mise en forme en utilisant la souris ou  <a href="../HelpfulHints/KeyboardShortcuts.htm#textselection" onclick="onhyperlinkclick(this)">le clavier</a>,</li>
				<li>cliquez l'icône <b>Copier le style</b> <div class="icon icon-copystyle"></div> sous l'onglet Accueil de la barre d'outils supérieure ( le pointeur de la souris ressemblera à ceci <div class="icon icon-paste_style"></div>),</li>
				<li>sélectionnez la forme automatique à laquelle vous souhaitez appliquer la mise en forme.</li>
			</ol>
			<!--<p>To <b>apply the copied formatting</b> to multiple autoshapes,</p>
			<ol>
				<li>select the autoshape whose formatting you need to copy with the mouse or <a href="../HelpfulHints/KeyboardShortcuts.htm#textselection" onclick="onhyperlinkclick(this)">use the keyboard</a>,</li>
				<li>double-click the <b>Copy style</b> <div class="icon icon-copystyle"></div> icon on the <b>Home</b> tab of the top toolbar (the mouse pointer will look like this <div class="icon icon-paste_style"></div> and the <b>Copy style</b> icon will remain selected: <div class="icon icon-copystyle_selected"></div>),</li>
				<li>select the necessary autoshapes one by one to apply the same formatting to each of them,</li>
				<li>to exit this mode, click the <b>Copy style</b> <div class="icon icon-copystyle_selected"></div> icon once again or press the <b>Esc</b> key on the keyboard.</li>
			</ol>
			<p>To <b>quickly remove the applied formatting</b> from your shape,</p>
			<ol>
				<li>select the autoshape whose formatting you want to remove,</li>
				<li>click the <b>Clear style</b> <div class="icon icon-clearstyle"></div> icon on the <b>Home</b> tab of the top toolbar.</li>
			</ol>-->
			<hr />
			<h3>Ajuster les paramètres de la forme automatique</h3>
			<p id="shape_rightclickmenu">Pour aligner et organiser les formes automatiques, utilisez le menu contextuel. Les options du menu sont les suivantes:</p>
			<ul>
				<li><b>Couper</b>, <b>Copier</b>, <b>Coller</b> - les options nécessaires pour couper ou coller le texte / l'objet sélectionné et coller un passage de texte précédemment coupé / copié ou un objet à la position actuelle du curseur.</li>
				<li><b>Imprimer la sélection</b> sert à imprimer la partie sélectionnée du document.</li>
				<li><b>Accepter / Rejeter les modifications</b> sert à accepter ou rejeter des modifications suivies dans un document partagé.</li>
				<li>
					<b>Modifier les points</b> sert à personnaliser ou modifier le contour d'une forme.
					<ol>
						<li>Pour activer les points d'ancrage modifiables, faites un clic droit sur la forme et sélectionnez Modifier les points dans le menu. Les carrés noirs qui apparaissent sont les points de rencontre entre deux lignes et la ligne rouge trace le contour de la forme. Cliquez sur l'un de ces points et faites-le glisser pour repositionner et modifier le contour de la forme.</li>
						<li>
							Lorsque vous cliquez sur le point d'ancrage, deux lignes bleus avec des carrés blanches apparaissent. Ce sont les points de contrôle Bézier permettant de créer une courbe et de modifier la finesse de la courbe.
							<p><img alt="Modifier les points" src="../images/editpoints_example.png" /></p>
						</li>
						<li>
							Autant que les points d'ancrage sont actifs, vous pouvez les modifier et supprimer.
							<p>Pour ajouter un point de contrôle à une forme, maintenez la touche <b>Ctrl</b> enfoncée et cliquez sur l'emplacement du point de contrôle souhaité.</p>
							<p>Pour supprimer un point, maintenez la touche <b>Ctrl</b> enfoncée et cliquez sur le point superflu.</p>
						</li>
					</ol>
				</li>
				<li>Organiser sert à placer la forme sélectionnée au premier plan, envoyer à l'arrière-plan, avancer ou reculer ainsi que grouper ou dégrouper des formes pour effectuer des opérations avec plusieurs à la fois. . Pour en savoir plus sur l'organisation des objets, vous pouvez vous référer à <a href="../UsageInstructions/AlignArrangeObjects.htm" onclick="onhyperlinkclick(this)">cette page</a>.</li>
				<li><b>Aligner</b> sert à aligner la forme automatique à gauche, au centre, à droite, en haut, au milieu ou en bas. Pour en savoir plus sur l'alignement des objets, veuillez consulter <a href="../UsageInstructions/AlignArrangeObjects.htm" onclick="onhyperlinkclick(this)">cette page</a>.</li>
				<li><b>Style d'habillage</b> sert à sélectionner l'un des styles d'habillage disponibles - aligné sur le texte, carré, rapproché, au travers, haut et bas, devant le texte, derrière le texte, ou modifier les limites du renvoi à la ligne. L'option <b>Modifier les limites du renvoi</b> à la ligne n'est disponible que si le style d'habillage défini n'est pas En ligne. Faites glisser les points d'habillage pour personnaliser les limites. Pour créer un nouveau point d'habillage, cliquez sur la ligne rouge et faites-la glisser vers la position désirée. <div class="big big-wrap_boundary"></div></li>
				<li><b>Rotation</b> permet de faire pivoter la forme automatique de 90 degrés dans le sens des aiguilles d'une montre ou dans le sens inverse des aiguilles d'une montre, ainsi que de retourner la forme automatique horizontalement ou verticalement.</li>
				<li><b>Enregistrer en tant qu'image</b> sert à sauvegarder la forme automatique en tant qu'image sur votre ordinateur.</li>
				<li><b>Paramètres avancés de la forme automatique </b>sert à ouvrir la fenêtre Forme - Paramètres avancés.</li>
			</ul>
			<hr />
			<p>Certains paramètres de la forme automatique peuvent être modifiés sous l'onglet <b>Paramètres de la forme</b> de la barre latérale droite. Pour l'activer, cliquez sur la forme automatique et sélectionnez l'icône <b>Paramètres de la forme</b> <span class="icon icon-shape_settings_icon"></span> à droite. Vous pouvez y modifier les paramètres suivants:</p>
			<ul>
				<li id="shape_fill">
					<b>Remplissage</b> - utilisez cette section pour sélectionner le remplissage de la forme automatique. Les options disponibles sont les suivantes:
					<ul>
						<li>
							<b>Couleur de remplissage</b> - sélectionnez cette option pour spécifier la couleur unie à utiliser pour remplir l'espace intérieur de la forme.
							<p><img alt="Couleur de remplissage" src="../images/fill_color.png" /></p>
							<p id="color">Cliquez sur la case de couleur et sélectionnez la couleur voulue à partir de <a href="../UsageInstructions/ChangeColorScheme.htm" onclick="onhyperlinkclick(this)">l'ensemble de couleurs</a> disponibles ou spécifiez n'importe quelle couleur de votre choix:</p>
						</li>
						<li>
							<b>Remplissage en dégradé</b> - sélectionnez cette option pour spécifier deux couleurs pour créer une transition douce entre elles et remplir la forme. Personnaliser votre dégradé sans aucune contrainte. Cliquez sur l'icône <b>Paramètres de la forme</b>. <div class="icon icon-shape_settings_icon"></div> pour ouvrir le menu <b>Remplissage</b> de la barre latérale sur la droite:
							<p><img alt="Remplissage en dégradé" src="../images/fill_gradient.png" /></p>
							<p>Les options disponibles du menu:</p>
							<ul>
								<li>
									<b>Style</b> - choisissez <b>Linéaire</b> or <b>Radial</b>:
									<ul>
										<li><b>Linéaire</b> sert à remplir par un dégradé de gauche à droite, de bas en haut ou sous l'angle partant en direction définie. La fenêtre d'aperçu <b>Direction</b> affiche la couleur de dégradé sélectionnée, cliquez sur la flèche pour définir la direction du dégradé. Utilisez les paramètres <b>Angle</b> pour définir un angle précis du dégradé.</li>
										<li>Radial sert à remplir par un dégradé de forme circulaire entre le point de départ et le point d'arrivée.</li>
									</ul>
								</li>
								<li>
									<b>Point de dégradé</b> est le point d'arrêt de d'une couleur et de la transition entre les couleurs.
									<ul>
										<li>Utilisez le bouton <div class="icon icon-addgradientpoint"></div> <b>Ajouter un point de dégradé</b>  ou le curseur de dégradé pour ajouter un point de dégradé. Vous pouvez ajouter 10 points de dégradé. Le nouveau arrêt de couleur n'affecte pas l'aspect actuel du dégradé. Utilisez le bouton <div class="icon icon-removegradientpoint"></div> <b>Supprimer un point de dégradé</b> pour supprimer un certain point de dégradé.</li>
										<li>Faites glisser le curseur de déragé pour changer l'emplacement des points de dégradé ou spécifiez la <b>Position</b> en pourcentage pour l'emplacement plus précis.</li>
										<li>Pour choisir la couleur au dégradé, cliquez sur l'arrêt concerné sur le curseur de dégradé, ensuite cliquez sur <b>Couleur</b> pour sélectionner la couleur appropriée.</li>
									</ul>
								</li>
							</ul>
						</li>
						<li>
							<b>Image ou Texture</b> - sélectionnez cette option pour utiliser une image ou une texture prédéfinie en tant que l'arrière-plan de la forme.
							<p><img alt="Remplissage Image ou Texture" src="../images/fill_picture.png" /></p>
							<ul>
								<li>Si vous souhaitez utiliser une image en tant que l'arrière-plan de la forme, vous pouvez ajouter une image <b>À partir d'un fichier</b> en la sélectionnant sur votre ordinateur ou <b>À partir d'une URL</b> en insérant l'adresse URL appropriée dans la fenêtre ouverte, ou <b>À partir de l'espace de stockage</b> en sélectionnant l'image nécessaire sur votre portail.</li>
								<li>
									Si vous souhaitez utiliser une texture en tant que arrière-plan de la forme, utilisez le menu déroulant <b>D'une texture</b> et sélectionnez le préréglage de la texture nécessaire.
									<p>Actuellement, les textures suivantes sont disponibles:
Toile, Carton, Tissu foncé, Grain, Granit, Papier gris, Tricot, Cuir, Papier brun, Papyrus, Bois.</p>
								</li>
							</ul>
							<ul>
								<li>
									Si <b>l'image</b> sélectionnée est plus grande ou plus petite que la forme automatique ou diapositive, vous pouvez profiter d'une des options <b>Prolonger</b> ou <b>Tuile</b> depuis la liste déroulante.
									<p>L'option Prolonger permet de régler la taille de l'image pour l'adapter à la taille de la forme automatique afin qu'elle puisse remplir tout l'espace uniformément.</p>
									<p>L'option <b>Tuile </b>permet d'afficher seulement une partie de l'image plus grande en gardant ses dimensions d'origine, ou de répéter l'image plus petite en conservant ses dimensions initiales sur la surface de la forme automatique ou de la diapositive afin qu'elle puisse remplir tout l'espace uniformément.</p>
									<p class="note"><b>Remarque</b>: tout préréglage <b>Texture</b> sélectionné remplit l'espace de façon uniforme, mais vous pouvez toujours appliquer l'effet <b>Prolonger</b>, si nécessaire.</p>
								</li>
							</ul>
						</li>
						<li>
							<b>Modèle</b> - sélectionnez cette option pour sélectionner le modèle à deux couleurs composé des éléments répétés pour remplir l'espace intérieur de la forme.
							<p><img alt="Remplissage avec un modèle" src="../images/fill_pattern.png" /></p>
							<ul>
								<li><b>Modèle</b> - sélectionnez un des modèles prédéfinis du menu.</li>
								<li><b>Couleur de premier plan</b> - cliquez sur cette palette de couleurs pour changer la couleur des éléments du modèle.</li>
								<li><b>Couleur d'arrière-plan</b> - cliquez sur cette palette de couleurs pour changer de l'arrière-plan du modèle.</li>
							</ul>
						</li>
						<li><b>Pas de remplissage</b> - sélectionnez cette option si vous ne voulez pas utiliser un remplissage.</li>
					</ul>
				</li>
			</ul>
			<p><img class="floatleft" alt="Onglet Paramètres de la forme" src="../images/right_autoshape.png" /></p>
			<ul style="margin-left: 280px;">
				<li><b>Opacité</b> sert à régler le niveau d'opacité des formes automatiques en faisant glisser le curseur ou en saisissant la valeur de pourcentage à la main. La valeur par défaut est <b>100%</b>. Elle correspond à l'opacité complète. La valeur <b>0%</b> correspond à la transparence totale.</li>
				<li id="shape_stroke">
					<b>Trait</b> - sert à régler la taille, la couleur et le type du contour de la forme.
					<ul>
						<li>Pour modifier la <b>largeur</b> du trait, sélectionnez l'une des options disponibles depuis la liste déroulante <b>Taille</b>. Les options disponibles sont les suivantes: 0,5 pt, 1 pt, 1,5 pt, 2,25 pt, 3 pt, 4,5 pt, 6 pt ou <b>Pas de ligne</b> si vous ne voulez pas utiliser de trait.</li>
						<li>Pour changer la couleur du contour, cliquez sur la case colorée et <a href="../UsageInstructions/ChangeColorScheme.htm" onclick="onhyperlinkclick(this)">sélectionnez la couleur voulue</a>.</li>
						<li>Pour modifier le <b>type</b> de contour, sélectionnez l'option voulue dans la liste déroulante correspondante (une ligne continue est appliquée par défaut, vous pouvez la remplacer par l'une des lignes pointillées disponibles).</li>
						<li>Pour modifier l'opacité du trait, saisissez la valeur manuellement ou utilisez la barre de curseur.</li>
					</ul>
				</li>
				<li>
					<b>Rotation</b> permet de faire pivoter la forme de 90 degrés dans le sens des aiguilles d'une montre ou dans le sens inverse des aiguilles d'une montre, ainsi que de retourner la forme horizontalement ou verticalement. Cliquez sur l'un des boutons:
					<ul>
						<li><div class="icon icon-rotatecounterclockwise"></div> pour faire pivoter la forme de 90 degrés dans le sens inverse des aiguilles d'une montre</li>
						<li><div class="icon icon-rotateclockwise"></div> pour faire pivoter la forme de 90 degrés dans le sens des aiguilles d'une montre</li>
						<li><div class="icon icon-fliplefttoright"></div> pour retourner la forme horizontalement (de gauche à droite)</li>
						<li><div class="icon icon-flipupsidedown"></div> pour retourner la forme verticalement (à l'envers)</li>
					</ul>
				</li>
				<li><b>Style d'habillage</b> sert à sélectionner un des styles d'habillage - aligné sur le texte, carré, rapproché, au travers, haut et bas, devant le texte, derrière le texte (pour en savoir plus, consultez la section des paramètres avancés ci-dessous).</li>
				<li><b>Modifier la forme automatique</b> sert à remplacer la forme actuelle par une autre en la sélectionnant de la liste déroulante.</li>
				<li><b>Ajouter une ombre</b> activez cette option pour ajouter une ombre portée à une forme.</li>
			</ul>
			<hr />
			<h3 id="autoshape_advanced">Ajuster les paramètres avancés de la forme</h3>
			<p>Pour modifier les <b>paramètres avancés</b>, cliquez sur la forme avec le bouton droit de la souris et sélectionnez l'option <b>Paramètres avancés</b> dans menu contextuel ou cliquez sur <b>Afficher les paramètres avancés</b> sur la barre latérale droite. La fenêtre Forme - Paramètres avancés s'ouvrira:</p>
			<p><img alt="Forme - Paramètres avancés" src="../images/shape_properties.png" /></p>
			<p>L'onglet <b>Taille</b> comporte les paramètres suivants:</p>
			<ul>
				<li>
					<b>Largeur</b> - utilisez l'une de ces options pour modifier la largeur de la forme automatique.
					<ul>
						<li>Absolue - spécifiez une valeur exacte mesurée en unités absolues, c.-à-d. <b>Centimètres/Points/Pouces</b> (selon l'option spécifiée dans l'onglet <b>Fichier -> Paramètres avancés</b>...).</li>
						<li><b>Relatif</b> - spécifiez un pourcentage <b>relatif à</b> la largeur de <em>la marge de gauche</em>, <em>la marge</em> (c'est-à-dire la distance entre les marges gauche et droite), la largeur de <em>la page</em> ou <em>la largeur de la marge de droite</em>.</li>
					</ul>
				</li>
				<li>
					<b>Hauteur</b> - utilisez l'une de ces options pour modifier la hauteur de la forme automatique.
					<ul>
						<li><b>Absolue</b> - spécifiez une valeur exacte mesurée en unités absolues, c.-à-d. <b>Centimètres/Points/Pouces</b> (selon l'option spécifiée dans l'onglet <b>Fichier -> Paramètres avancés</b>...).</li>
						<li><b>Relatif</b> - spécifiez un pourcentage <b>relatif à</b> la <em>marge</em> (c'est-à-dire la distance entre les marges supérieure et inférieure), la hauteur de <em>la marge inférieure</em>, la hauteur de <em>la page</em> ou la hauteur de <em>la marge supérieure</em>.</li>
					</ul>
				</li>
				<li>Si l'option <b>Verrouiller les proportions</b> est cochée, la largeur et la hauteur seront modifiées en conservant le ratio d'aspect original.</li>
			</ul>
			<p><img alt="Forme - Paramètres avancés" src="../images/shape_properties_6.png" /></p>
			<p>L'onglet <b>Rotation</b> comporte les paramètres suivants:</p>
			<ul>
				<li><b>Angle</b> - utilisez cette option pour faire pivoter la forme d'un angle exactement spécifié. Entrez la valeur souhaitée mesurée en degrés dans le champ ou réglez-la à l'aide des flèches situées à droite. </li>
				<li><b>Retourné</b> - cochez la case <b>Horizontalement</b> pour retourner la forme horizontalement (de gauche à droite) ou la case <b>Verticalement</b> pour retourner la forme verticalement (à l'envers).</li>
			</ul>
			<p id="shape_wrapping"><img alt="Forme - Paramètres avancés" src="../images/shape_properties_1.png" /></p>
			<p>L'onglet <b>Habillage du texte</b> contient les paramètres suivants:</p>
			<ul>
				<li>
					<b>Style d'habillage</b> - utilisez cette option pour changer la façon dont la forme est positionnée par rapport au texte: elle peut faire partie du texte (si vous sélectionnez le style En ligne) ou être contournée par le texte de tous les côtés (si vous sélectionnez l'un d'autres styles).
					<ul>
						<li>
							<p><div class="icon icon-wrappingstyle_inline"></div> <b>En ligne</b> - la forme fait partie du texte, comme un caractère, ainsi si le texte est déplacé, la forme est déplacé lui aussi. Dans ce cas-là les options de position ne sont pas accessibles.</p>
							<p>Si vous sélectionnez l'un des styles suivants, vous pouvez déplacer la forme indépendamment du texte et définir sa position exacte:</p>
						</li>
						<li><p><div class="icon icon-wrappingstyle_square"></div> <b>Carré</b> - le texte est ajusté autour des bords de la forme.</p></li>
						<li><p><div class="icon icon-wrappingstyle_tight"></div> <b>Rapproché</b> - le texte est ajusté sur le contour de la forme.</p></li>
						<li><p><div class="icon icon-wrappingstyle_through"></div> <b>Au travers</b> - le texte est ajusté autour des bords de la forma et occupe l'espace vide à l'intérieur de celle-ci. Pour créer l'effet, utilisez l'option<b> Modifier les limites du renvoi à la ligne</b> du menu contextuel.</p></li>
						<li><p><div class="icon icon-wrappingstyle_topandbottom"></div> <b>Haut et bas</b> - le texte est ajusté en haut et en bas de la forme.</p></li>
						<li><p><div class="icon icon-wrappingstyle_infront"></div> <b>Devant le texte</b> - la forme s'affiche sur le texte.</p></li>
						<li><p><div class="icon icon-wrappingstyle_behind"></div> <b>Derrière le texte</b> - le texte recouvre la forme.</p></li>
					</ul>
				</li>
			</ul>
			<p>Si vous avez choisi le style <b>carré</b>, <b>rapproché</b>, <b>au travers</b>, <b>haut et bas</b>, vous avez la possibilité de configurer des paramètres supplémentaires - <b>Distance du texte</b> de tous les côtés (haut, bas, droit, gauche).</p>
			<p id="position"><img alt="Forme - Paramètres avancés" src="../images/shape_properties_2.png" /></p>
			<p>L'onglet <b>Position</b> n'est disponible qu'au cas où vous choisissez le style d'habillage autre que 'aligné sur le texte'. Cet onglet contient les paramètres suivants qui varient selon le type d'habillage sélectionné:</p>
			<ul>
				<li>
					La section <b>Horizontal</b> vous permet de sélectionner l'un des trois types de positionnement d'une forme:
					<ul>
						<li><b>Alignement</b> (gauche, centre, droite) <b>par rapport au</b> caractère, à la colonne, à la marge de gauche, à la marge, à la page ou à la marge de droite,</li>
						<li><b>Position absolue</b> mesurée en unités absolues, c.-à-d. <b>Centimètres/Points/Pouces</b> (selon l'option spécifiée dans l'onglet <b>Fichier</b> -> <b>Paramètres avancés...</b>) <b>à droite</b> du caractère, de la colonne, de la marge de gauche, de la marge, de la page ou de la marge de droite,</li>
						<li><b>Position relative</b> mesurée en pourcentage <b>par rapport à</b> la marge gauche, à la marge, à la page ou à la marge de droite.</li>
					</ul>
				</li>
				<li>
					La section <b>Vertical</b> vous permet de sélectionner l'un des trois types de positionnement d'une forme:
					<ul>
						<li><b>Alignement</b> (haut, centre, bas) <b>par rapport à</b> la ligne, à la marge, à la marge inférieure, au paragraphe, à la page ou à la marge supérieure,</li>
						<li><b>Position absolue</b> mesurée en unités absolues, c.-à-d. <b>Centimètres/Points/Pouces</b> (selon l'option spécifiée dans l'onglet <b>Fichier</b> -> <b>Paramètres avancés...</b>) au-dessous de la ligne, de la marge, de la marge inférieure, du paragraphe, de la page ou la marge supérieure,</li>
						<li><b>Position relative</b> mesurée en pourcentage <b>par rapport à</b> la marge, à la marge inférieure, à la page ou à la marge supérieure.</li>
					</ul>
				</li>
				<li><b>Déplacer avec le texte</b> détermine si la forme se déplace en même temps que le texte sur lequel il est aligné.</li>
				<li><b>Chevauchement</b> détermine si deux formes sont fusionnées en une seule ou se chevauchent si vous les faites glisser les unes près des autres sur la page.</li>
			</ul>
			<p><img alt="Forme - Paramètres avancés" src="../images/shape_properties_3.png" /></p>
			<p>L'onglet <b>Poids et flèches</b> contient les paramètres suivants:</p>
			<ul>
				<li>
					<b>Style de ligne</b> - ce groupe d'options vous permet de spécifier les paramètres suivants:
					<ul>
						<li>
							<b>Type de bouchon</b> - cette option permet de définir le style de la fin du trait, ainsi elle peut être appliquée seulement aux formes avec un contour ouvert telles que des lignes, des polylignes etc.:
							<ul>
								<li><b>Plat</b> - les points finaux seront plats.</li>
								<li><b>Arrondi</b> - les points finaux seront arrondis.</li>
								<li><b>Carré</b> - les points finaux seront carrés.</li>
							</ul>
						</li>
						<li>
							<b>Type de jointure</b> - cette option permet de définir le style de l'intersection de deux lignes, par exemple, une polyligne, les coins du triangle ou le contour du rectangle:
							<ul>
								<li><b>Arrondi</b> - le coin sera arrondi.</li>
								<li><b>Plaque</b> - le coin sera coupé d'une manière angulaire.</li>
								<li><b>Onglet</b> - l'angle sera aiguisé. Bien adapté pour les formes à angles vifs.</li>
							</ul>
							<p class="note"><b>Remarque</b>: l'effet sera plus visible si vous utilisez un contour plus épais.</p>
						</li>
					</ul>
				</li>
				<li><b>Flèches</b> - ce groupe d'options est disponible pour les formes du groupe Lignes. Il est possible de définir le <b>Style de début</b>, le <b>Style de fin</b> et la <b>Taille</b> des flèches en sélectionnant l'option appropriée de la liste déroulante.</li>
			</ul>
			<p><img alt="Forme - Paramètres avancés" src="../images/shape_properties_4.png" /></p>
			<p>L'onglet <b>Zone de texte</b> permet de modifier les marges intérieures de la forme En haut, En bas, À gauche, À droite (c'est-à-dire la distance entre le texte à l'intérieur de la forme et les bordures de la forme automatique).</p>
			<p class="note"><b>Remarque</b>: cet onglet n'est disponible que si tu texte est ajouté dans la forme automatique, sinon l'onglet est désactivé.</p>
			<p><img alt="Forme - Paramètres avancés" src="../images/shape_properties_5.png" /></p>
			<p>L'onglet <b>Texte de remplacement</b> permet de spécifier un <b>Titre</b> et une <b>Description</b> qui sera lue aux personnes avec des déficiences cognitives ou visuelles pour les aider à mieux comprendre l'information inclus dans la forme.</p>
		</div>
	</body>
</html><|MERGE_RESOLUTION|>--- conflicted
+++ resolved
@@ -1,292 +1,287 @@
-﻿<!DOCTYPE html>
-<html>
-	<head>
-		<title>Insérer des formes automatiques</title>
-		<meta charset="utf-8" />
-<<<<<<< HEAD
-		<meta name="description" content="Insérer les formes automatiques et modifier ses paramètres." />
-		<link type="text/css" rel="stylesheet" href="../../../../../../common/main/resources/help/editor.css" />
-=======
-		<meta name="description" content="Insérer une forme automatique dans un document et configurer ces paramètres." />
-		<link type="text/css" rel="stylesheet" href="../editor.css" />
->>>>>>> e390c56e
-		<link type = "text/css" rel = "stylesheet" href = "../../images/sprite.css" />
-        <script type="text/javascript" src="../callback.js"></script>
-        <script type="text/javascript" src="../search/js/page-search.js"></script>
-	</head>
-	<body>
-		<div class="mainpart">
-			<div class="search-field">
-				<input id="search" class="searchBar" placeholder="Rechercher" type="text" onkeypress="doSearch(event)">
-			</div>
-			<h1>Insérer des formes automatiques</h1>
-			<h3>Insérer une forme automatique</h3>
-			<p>Pour insérer une forme automatique dans <a href="https://www.onlyoffice.com/fr/document-editor.aspx" target="_blank" onclick="onhyperlinkclick(this)"><b>l'éditeur de documents</b></a>,</p>
-			<ol>
-				<li>passez à l'onglet <b>Insertion</b> de la barre d'outils supérieure,</li>
-				<li>cliquez sur <div class="icon icon-insertautoshape"></div> l'icône <b>Forme</b> de la barre d'outils supérieure,</li>
-				<li>sélectionnez l'un des groupes des formes automatiques disponibles depuis la <b>Galerie de formes</b>: <em>Récemment utilisé</em>, <em>Formes de base</em>, <em>Flèches figurées</em>, <em>Maths</em>, <em>Graphiques</em>, <em>Étoiles et rubans</em>, <em>Légendes</em>, <em>Boutons</em>, <em>Rectangles</em>, <em>Lignes</em>,</li>
-				<li>cliquez sur la forme automatique nécessaire du groupe sélectionné,</li>
-				<li>placez le curseur de la souris à l'endroit où vous voulez insérer la forme,</li>
-				<li>
-					une fois ajoutée, vous pouvez modifier sa taille, ses paramètres et sa position.
-					<p class="note"><b>Remarque</b>: pour ajouter une légende à la forme, assurez-vous que la forme est sélectionnée et commencez à taper le texte.  Le texte que vous ajoutez fait partie de la forme (ainsi, si vous déplacez ou faites pivoter la forme, le texte change de position lui aussi).</p>
-				</li>
-			</ol>
-			<p>Il est également possible d'ajouter une légende à la forme automatique. Pour en savoir plus sur l'utilisation des légendes avec des formes automatiques, veuillez consulter <a href="../UsageInstructions/AddCaption.htm" onclick="onhyperlinkclick(this)">cet article</a>.</p>
-			<h3>Déplacer et redimensionner des formes automatiques</h3>
-			<p id="shape_resize">Pour modifier la taille de la forme automatique, faites glisser les petits carreaux <span class="icon icon-resize_square"></span> situés sur les bords de la forme.  Pour garder les proportions de la forme automatique sélectionnée lors du redimensionnement, maintenez la touche <b>Maj</b> enfoncée et faites glisser l'une des icônes de coin.</p>
-			<p><span class="big big-reshaping"></span></p>
-			<p>Lors de la modification des formes, par exemple des Flèches figurées ou les Légendes, l'icône jaune en forme de diamant <span class="icon icon-yellowdiamond"></span> est aussi disponible. Elle vous permet d'ajuster certains aspects de la forme, par exemple, la longueur de la pointe d'une flèche.</p>
-			<p>
-				Pour modifier la position  la forme automatique, utilisez l'icône <span class="icon icon-arrow"></span> qui apparaît lorsque vous placez le curseur de votre souris sur la forme automatique. Faites glisser la forme automatique vers la position choisie sans relâcher le bouton de la souris. Lorsque vous déplacez la forme automatique, des lignes de guidage s'affichent pour vous aider à la positionner sur la page avec précision (si un style d'habillage autre que En ligne est sélectionné). Pour déplacer la forme automatique par incrément équivaut à un pixel, maintenez la touche <b>Ctrl</b> enfoncée et utilisez les flèches du clavier. Pour déplacer la forme automatique strictement à l'horizontale/verticale et l'empêcher de se déplacer dans une direction perpendiculaire, maintenez la touche <b>Maj</b> enfoncée lors du glissement.
-			</p>
-			<p>Pour faire pivoter la forme automatique, déplacez le curseur vers la poignée de rotation  <span class="icon icon-greencircle"></span> et faites la glisser dans le sens horaire ou antihoraire. Pour faire pivoter par incréments de 15 degrés, maintenez enfoncée la touche <b>Maj</b> tout en faisant pivoter.</p>
-			<p class="note">
-				<b>Remarque</b>: la liste des raccourcis clavier qui peuvent être utilisés lorsque vous travaillez avec des objets est disponible <a href="../HelpfulHints/KeyboardShortcuts.htm#workwithobjects" onclick="onhyperlinkclick(this)">ici</a>.
-			</p>
-			<hr />
-			<h3>Copier la mise en forme du style de la forme automatique</h3>
-			<p>Pour <b>copier</b> la mise en forme du style d'une forme automatique,</p>
-			<ol>
-				<li>sélectionnez la forme automatique dont vous souhaitez copier la mise en forme en utilisant la souris ou  <a href="../HelpfulHints/KeyboardShortcuts.htm#textselection" onclick="onhyperlinkclick(this)">le clavier</a>,</li>
-				<li>cliquez l'icône <b>Copier le style</b> <div class="icon icon-copystyle"></div> sous l'onglet Accueil de la barre d'outils supérieure ( le pointeur de la souris ressemblera à ceci <div class="icon icon-paste_style"></div>),</li>
-				<li>sélectionnez la forme automatique à laquelle vous souhaitez appliquer la mise en forme.</li>
-			</ol>
-			<!--<p>To <b>apply the copied formatting</b> to multiple autoshapes,</p>
-			<ol>
-				<li>select the autoshape whose formatting you need to copy with the mouse or <a href="../HelpfulHints/KeyboardShortcuts.htm#textselection" onclick="onhyperlinkclick(this)">use the keyboard</a>,</li>
-				<li>double-click the <b>Copy style</b> <div class="icon icon-copystyle"></div> icon on the <b>Home</b> tab of the top toolbar (the mouse pointer will look like this <div class="icon icon-paste_style"></div> and the <b>Copy style</b> icon will remain selected: <div class="icon icon-copystyle_selected"></div>),</li>
-				<li>select the necessary autoshapes one by one to apply the same formatting to each of them,</li>
-				<li>to exit this mode, click the <b>Copy style</b> <div class="icon icon-copystyle_selected"></div> icon once again or press the <b>Esc</b> key on the keyboard.</li>
-			</ol>
-			<p>To <b>quickly remove the applied formatting</b> from your shape,</p>
-			<ol>
-				<li>select the autoshape whose formatting you want to remove,</li>
-				<li>click the <b>Clear style</b> <div class="icon icon-clearstyle"></div> icon on the <b>Home</b> tab of the top toolbar.</li>
-			</ol>-->
-			<hr />
-			<h3>Ajuster les paramètres de la forme automatique</h3>
-			<p id="shape_rightclickmenu">Pour aligner et organiser les formes automatiques, utilisez le menu contextuel. Les options du menu sont les suivantes:</p>
-			<ul>
-				<li><b>Couper</b>, <b>Copier</b>, <b>Coller</b> - les options nécessaires pour couper ou coller le texte / l'objet sélectionné et coller un passage de texte précédemment coupé / copié ou un objet à la position actuelle du curseur.</li>
-				<li><b>Imprimer la sélection</b> sert à imprimer la partie sélectionnée du document.</li>
-				<li><b>Accepter / Rejeter les modifications</b> sert à accepter ou rejeter des modifications suivies dans un document partagé.</li>
-				<li>
-					<b>Modifier les points</b> sert à personnaliser ou modifier le contour d'une forme.
-					<ol>
-						<li>Pour activer les points d'ancrage modifiables, faites un clic droit sur la forme et sélectionnez Modifier les points dans le menu. Les carrés noirs qui apparaissent sont les points de rencontre entre deux lignes et la ligne rouge trace le contour de la forme. Cliquez sur l'un de ces points et faites-le glisser pour repositionner et modifier le contour de la forme.</li>
-						<li>
-							Lorsque vous cliquez sur le point d'ancrage, deux lignes bleus avec des carrés blanches apparaissent. Ce sont les points de contrôle Bézier permettant de créer une courbe et de modifier la finesse de la courbe.
-							<p><img alt="Modifier les points" src="../images/editpoints_example.png" /></p>
-						</li>
-						<li>
-							Autant que les points d'ancrage sont actifs, vous pouvez les modifier et supprimer.
-							<p>Pour ajouter un point de contrôle à une forme, maintenez la touche <b>Ctrl</b> enfoncée et cliquez sur l'emplacement du point de contrôle souhaité.</p>
-							<p>Pour supprimer un point, maintenez la touche <b>Ctrl</b> enfoncée et cliquez sur le point superflu.</p>
-						</li>
-					</ol>
-				</li>
-				<li>Organiser sert à placer la forme sélectionnée au premier plan, envoyer à l'arrière-plan, avancer ou reculer ainsi que grouper ou dégrouper des formes pour effectuer des opérations avec plusieurs à la fois. . Pour en savoir plus sur l'organisation des objets, vous pouvez vous référer à <a href="../UsageInstructions/AlignArrangeObjects.htm" onclick="onhyperlinkclick(this)">cette page</a>.</li>
-				<li><b>Aligner</b> sert à aligner la forme automatique à gauche, au centre, à droite, en haut, au milieu ou en bas. Pour en savoir plus sur l'alignement des objets, veuillez consulter <a href="../UsageInstructions/AlignArrangeObjects.htm" onclick="onhyperlinkclick(this)">cette page</a>.</li>
-				<li><b>Style d'habillage</b> sert à sélectionner l'un des styles d'habillage disponibles - aligné sur le texte, carré, rapproché, au travers, haut et bas, devant le texte, derrière le texte, ou modifier les limites du renvoi à la ligne. L'option <b>Modifier les limites du renvoi</b> à la ligne n'est disponible que si le style d'habillage défini n'est pas En ligne. Faites glisser les points d'habillage pour personnaliser les limites. Pour créer un nouveau point d'habillage, cliquez sur la ligne rouge et faites-la glisser vers la position désirée. <div class="big big-wrap_boundary"></div></li>
-				<li><b>Rotation</b> permet de faire pivoter la forme automatique de 90 degrés dans le sens des aiguilles d'une montre ou dans le sens inverse des aiguilles d'une montre, ainsi que de retourner la forme automatique horizontalement ou verticalement.</li>
-				<li><b>Enregistrer en tant qu'image</b> sert à sauvegarder la forme automatique en tant qu'image sur votre ordinateur.</li>
-				<li><b>Paramètres avancés de la forme automatique </b>sert à ouvrir la fenêtre Forme - Paramètres avancés.</li>
-			</ul>
-			<hr />
-			<p>Certains paramètres de la forme automatique peuvent être modifiés sous l'onglet <b>Paramètres de la forme</b> de la barre latérale droite. Pour l'activer, cliquez sur la forme automatique et sélectionnez l'icône <b>Paramètres de la forme</b> <span class="icon icon-shape_settings_icon"></span> à droite. Vous pouvez y modifier les paramètres suivants:</p>
-			<ul>
-				<li id="shape_fill">
-					<b>Remplissage</b> - utilisez cette section pour sélectionner le remplissage de la forme automatique. Les options disponibles sont les suivantes:
-					<ul>
-						<li>
-							<b>Couleur de remplissage</b> - sélectionnez cette option pour spécifier la couleur unie à utiliser pour remplir l'espace intérieur de la forme.
-							<p><img alt="Couleur de remplissage" src="../images/fill_color.png" /></p>
-							<p id="color">Cliquez sur la case de couleur et sélectionnez la couleur voulue à partir de <a href="../UsageInstructions/ChangeColorScheme.htm" onclick="onhyperlinkclick(this)">l'ensemble de couleurs</a> disponibles ou spécifiez n'importe quelle couleur de votre choix:</p>
-						</li>
-						<li>
-							<b>Remplissage en dégradé</b> - sélectionnez cette option pour spécifier deux couleurs pour créer une transition douce entre elles et remplir la forme. Personnaliser votre dégradé sans aucune contrainte. Cliquez sur l'icône <b>Paramètres de la forme</b>. <div class="icon icon-shape_settings_icon"></div> pour ouvrir le menu <b>Remplissage</b> de la barre latérale sur la droite:
-							<p><img alt="Remplissage en dégradé" src="../images/fill_gradient.png" /></p>
-							<p>Les options disponibles du menu:</p>
-							<ul>
-								<li>
-									<b>Style</b> - choisissez <b>Linéaire</b> or <b>Radial</b>:
-									<ul>
-										<li><b>Linéaire</b> sert à remplir par un dégradé de gauche à droite, de bas en haut ou sous l'angle partant en direction définie. La fenêtre d'aperçu <b>Direction</b> affiche la couleur de dégradé sélectionnée, cliquez sur la flèche pour définir la direction du dégradé. Utilisez les paramètres <b>Angle</b> pour définir un angle précis du dégradé.</li>
-										<li>Radial sert à remplir par un dégradé de forme circulaire entre le point de départ et le point d'arrivée.</li>
-									</ul>
-								</li>
-								<li>
-									<b>Point de dégradé</b> est le point d'arrêt de d'une couleur et de la transition entre les couleurs.
-									<ul>
-										<li>Utilisez le bouton <div class="icon icon-addgradientpoint"></div> <b>Ajouter un point de dégradé</b>  ou le curseur de dégradé pour ajouter un point de dégradé. Vous pouvez ajouter 10 points de dégradé. Le nouveau arrêt de couleur n'affecte pas l'aspect actuel du dégradé. Utilisez le bouton <div class="icon icon-removegradientpoint"></div> <b>Supprimer un point de dégradé</b> pour supprimer un certain point de dégradé.</li>
-										<li>Faites glisser le curseur de déragé pour changer l'emplacement des points de dégradé ou spécifiez la <b>Position</b> en pourcentage pour l'emplacement plus précis.</li>
-										<li>Pour choisir la couleur au dégradé, cliquez sur l'arrêt concerné sur le curseur de dégradé, ensuite cliquez sur <b>Couleur</b> pour sélectionner la couleur appropriée.</li>
-									</ul>
-								</li>
-							</ul>
-						</li>
-						<li>
-							<b>Image ou Texture</b> - sélectionnez cette option pour utiliser une image ou une texture prédéfinie en tant que l'arrière-plan de la forme.
-							<p><img alt="Remplissage Image ou Texture" src="../images/fill_picture.png" /></p>
-							<ul>
-								<li>Si vous souhaitez utiliser une image en tant que l'arrière-plan de la forme, vous pouvez ajouter une image <b>À partir d'un fichier</b> en la sélectionnant sur votre ordinateur ou <b>À partir d'une URL</b> en insérant l'adresse URL appropriée dans la fenêtre ouverte, ou <b>À partir de l'espace de stockage</b> en sélectionnant l'image nécessaire sur votre portail.</li>
-								<li>
-									Si vous souhaitez utiliser une texture en tant que arrière-plan de la forme, utilisez le menu déroulant <b>D'une texture</b> et sélectionnez le préréglage de la texture nécessaire.
-									<p>Actuellement, les textures suivantes sont disponibles:
-Toile, Carton, Tissu foncé, Grain, Granit, Papier gris, Tricot, Cuir, Papier brun, Papyrus, Bois.</p>
-								</li>
-							</ul>
-							<ul>
-								<li>
-									Si <b>l'image</b> sélectionnée est plus grande ou plus petite que la forme automatique ou diapositive, vous pouvez profiter d'une des options <b>Prolonger</b> ou <b>Tuile</b> depuis la liste déroulante.
-									<p>L'option Prolonger permet de régler la taille de l'image pour l'adapter à la taille de la forme automatique afin qu'elle puisse remplir tout l'espace uniformément.</p>
-									<p>L'option <b>Tuile </b>permet d'afficher seulement une partie de l'image plus grande en gardant ses dimensions d'origine, ou de répéter l'image plus petite en conservant ses dimensions initiales sur la surface de la forme automatique ou de la diapositive afin qu'elle puisse remplir tout l'espace uniformément.</p>
-									<p class="note"><b>Remarque</b>: tout préréglage <b>Texture</b> sélectionné remplit l'espace de façon uniforme, mais vous pouvez toujours appliquer l'effet <b>Prolonger</b>, si nécessaire.</p>
-								</li>
-							</ul>
-						</li>
-						<li>
-							<b>Modèle</b> - sélectionnez cette option pour sélectionner le modèle à deux couleurs composé des éléments répétés pour remplir l'espace intérieur de la forme.
-							<p><img alt="Remplissage avec un modèle" src="../images/fill_pattern.png" /></p>
-							<ul>
-								<li><b>Modèle</b> - sélectionnez un des modèles prédéfinis du menu.</li>
-								<li><b>Couleur de premier plan</b> - cliquez sur cette palette de couleurs pour changer la couleur des éléments du modèle.</li>
-								<li><b>Couleur d'arrière-plan</b> - cliquez sur cette palette de couleurs pour changer de l'arrière-plan du modèle.</li>
-							</ul>
-						</li>
-						<li><b>Pas de remplissage</b> - sélectionnez cette option si vous ne voulez pas utiliser un remplissage.</li>
-					</ul>
-				</li>
-			</ul>
-			<p><img class="floatleft" alt="Onglet Paramètres de la forme" src="../images/right_autoshape.png" /></p>
-			<ul style="margin-left: 280px;">
-				<li><b>Opacité</b> sert à régler le niveau d'opacité des formes automatiques en faisant glisser le curseur ou en saisissant la valeur de pourcentage à la main. La valeur par défaut est <b>100%</b>. Elle correspond à l'opacité complète. La valeur <b>0%</b> correspond à la transparence totale.</li>
-				<li id="shape_stroke">
-					<b>Trait</b> - sert à régler la taille, la couleur et le type du contour de la forme.
-					<ul>
-						<li>Pour modifier la <b>largeur</b> du trait, sélectionnez l'une des options disponibles depuis la liste déroulante <b>Taille</b>. Les options disponibles sont les suivantes: 0,5 pt, 1 pt, 1,5 pt, 2,25 pt, 3 pt, 4,5 pt, 6 pt ou <b>Pas de ligne</b> si vous ne voulez pas utiliser de trait.</li>
-						<li>Pour changer la couleur du contour, cliquez sur la case colorée et <a href="../UsageInstructions/ChangeColorScheme.htm" onclick="onhyperlinkclick(this)">sélectionnez la couleur voulue</a>.</li>
-						<li>Pour modifier le <b>type</b> de contour, sélectionnez l'option voulue dans la liste déroulante correspondante (une ligne continue est appliquée par défaut, vous pouvez la remplacer par l'une des lignes pointillées disponibles).</li>
-						<li>Pour modifier l'opacité du trait, saisissez la valeur manuellement ou utilisez la barre de curseur.</li>
-					</ul>
-				</li>
-				<li>
-					<b>Rotation</b> permet de faire pivoter la forme de 90 degrés dans le sens des aiguilles d'une montre ou dans le sens inverse des aiguilles d'une montre, ainsi que de retourner la forme horizontalement ou verticalement. Cliquez sur l'un des boutons:
-					<ul>
-						<li><div class="icon icon-rotatecounterclockwise"></div> pour faire pivoter la forme de 90 degrés dans le sens inverse des aiguilles d'une montre</li>
-						<li><div class="icon icon-rotateclockwise"></div> pour faire pivoter la forme de 90 degrés dans le sens des aiguilles d'une montre</li>
-						<li><div class="icon icon-fliplefttoright"></div> pour retourner la forme horizontalement (de gauche à droite)</li>
-						<li><div class="icon icon-flipupsidedown"></div> pour retourner la forme verticalement (à l'envers)</li>
-					</ul>
-				</li>
-				<li><b>Style d'habillage</b> sert à sélectionner un des styles d'habillage - aligné sur le texte, carré, rapproché, au travers, haut et bas, devant le texte, derrière le texte (pour en savoir plus, consultez la section des paramètres avancés ci-dessous).</li>
-				<li><b>Modifier la forme automatique</b> sert à remplacer la forme actuelle par une autre en la sélectionnant de la liste déroulante.</li>
-				<li><b>Ajouter une ombre</b> activez cette option pour ajouter une ombre portée à une forme.</li>
-			</ul>
-			<hr />
-			<h3 id="autoshape_advanced">Ajuster les paramètres avancés de la forme</h3>
-			<p>Pour modifier les <b>paramètres avancés</b>, cliquez sur la forme avec le bouton droit de la souris et sélectionnez l'option <b>Paramètres avancés</b> dans menu contextuel ou cliquez sur <b>Afficher les paramètres avancés</b> sur la barre latérale droite. La fenêtre Forme - Paramètres avancés s'ouvrira:</p>
-			<p><img alt="Forme - Paramètres avancés" src="../images/shape_properties.png" /></p>
-			<p>L'onglet <b>Taille</b> comporte les paramètres suivants:</p>
-			<ul>
-				<li>
-					<b>Largeur</b> - utilisez l'une de ces options pour modifier la largeur de la forme automatique.
-					<ul>
-						<li>Absolue - spécifiez une valeur exacte mesurée en unités absolues, c.-à-d. <b>Centimètres/Points/Pouces</b> (selon l'option spécifiée dans l'onglet <b>Fichier -> Paramètres avancés</b>...).</li>
-						<li><b>Relatif</b> - spécifiez un pourcentage <b>relatif à</b> la largeur de <em>la marge de gauche</em>, <em>la marge</em> (c'est-à-dire la distance entre les marges gauche et droite), la largeur de <em>la page</em> ou <em>la largeur de la marge de droite</em>.</li>
-					</ul>
-				</li>
-				<li>
-					<b>Hauteur</b> - utilisez l'une de ces options pour modifier la hauteur de la forme automatique.
-					<ul>
-						<li><b>Absolue</b> - spécifiez une valeur exacte mesurée en unités absolues, c.-à-d. <b>Centimètres/Points/Pouces</b> (selon l'option spécifiée dans l'onglet <b>Fichier -> Paramètres avancés</b>...).</li>
-						<li><b>Relatif</b> - spécifiez un pourcentage <b>relatif à</b> la <em>marge</em> (c'est-à-dire la distance entre les marges supérieure et inférieure), la hauteur de <em>la marge inférieure</em>, la hauteur de <em>la page</em> ou la hauteur de <em>la marge supérieure</em>.</li>
-					</ul>
-				</li>
-				<li>Si l'option <b>Verrouiller les proportions</b> est cochée, la largeur et la hauteur seront modifiées en conservant le ratio d'aspect original.</li>
-			</ul>
-			<p><img alt="Forme - Paramètres avancés" src="../images/shape_properties_6.png" /></p>
-			<p>L'onglet <b>Rotation</b> comporte les paramètres suivants:</p>
-			<ul>
-				<li><b>Angle</b> - utilisez cette option pour faire pivoter la forme d'un angle exactement spécifié. Entrez la valeur souhaitée mesurée en degrés dans le champ ou réglez-la à l'aide des flèches situées à droite. </li>
-				<li><b>Retourné</b> - cochez la case <b>Horizontalement</b> pour retourner la forme horizontalement (de gauche à droite) ou la case <b>Verticalement</b> pour retourner la forme verticalement (à l'envers).</li>
-			</ul>
-			<p id="shape_wrapping"><img alt="Forme - Paramètres avancés" src="../images/shape_properties_1.png" /></p>
-			<p>L'onglet <b>Habillage du texte</b> contient les paramètres suivants:</p>
-			<ul>
-				<li>
-					<b>Style d'habillage</b> - utilisez cette option pour changer la façon dont la forme est positionnée par rapport au texte: elle peut faire partie du texte (si vous sélectionnez le style En ligne) ou être contournée par le texte de tous les côtés (si vous sélectionnez l'un d'autres styles).
-					<ul>
-						<li>
-							<p><div class="icon icon-wrappingstyle_inline"></div> <b>En ligne</b> - la forme fait partie du texte, comme un caractère, ainsi si le texte est déplacé, la forme est déplacé lui aussi. Dans ce cas-là les options de position ne sont pas accessibles.</p>
-							<p>Si vous sélectionnez l'un des styles suivants, vous pouvez déplacer la forme indépendamment du texte et définir sa position exacte:</p>
-						</li>
-						<li><p><div class="icon icon-wrappingstyle_square"></div> <b>Carré</b> - le texte est ajusté autour des bords de la forme.</p></li>
-						<li><p><div class="icon icon-wrappingstyle_tight"></div> <b>Rapproché</b> - le texte est ajusté sur le contour de la forme.</p></li>
-						<li><p><div class="icon icon-wrappingstyle_through"></div> <b>Au travers</b> - le texte est ajusté autour des bords de la forma et occupe l'espace vide à l'intérieur de celle-ci. Pour créer l'effet, utilisez l'option<b> Modifier les limites du renvoi à la ligne</b> du menu contextuel.</p></li>
-						<li><p><div class="icon icon-wrappingstyle_topandbottom"></div> <b>Haut et bas</b> - le texte est ajusté en haut et en bas de la forme.</p></li>
-						<li><p><div class="icon icon-wrappingstyle_infront"></div> <b>Devant le texte</b> - la forme s'affiche sur le texte.</p></li>
-						<li><p><div class="icon icon-wrappingstyle_behind"></div> <b>Derrière le texte</b> - le texte recouvre la forme.</p></li>
-					</ul>
-				</li>
-			</ul>
-			<p>Si vous avez choisi le style <b>carré</b>, <b>rapproché</b>, <b>au travers</b>, <b>haut et bas</b>, vous avez la possibilité de configurer des paramètres supplémentaires - <b>Distance du texte</b> de tous les côtés (haut, bas, droit, gauche).</p>
-			<p id="position"><img alt="Forme - Paramètres avancés" src="../images/shape_properties_2.png" /></p>
-			<p>L'onglet <b>Position</b> n'est disponible qu'au cas où vous choisissez le style d'habillage autre que 'aligné sur le texte'. Cet onglet contient les paramètres suivants qui varient selon le type d'habillage sélectionné:</p>
-			<ul>
-				<li>
-					La section <b>Horizontal</b> vous permet de sélectionner l'un des trois types de positionnement d'une forme:
-					<ul>
-						<li><b>Alignement</b> (gauche, centre, droite) <b>par rapport au</b> caractère, à la colonne, à la marge de gauche, à la marge, à la page ou à la marge de droite,</li>
-						<li><b>Position absolue</b> mesurée en unités absolues, c.-à-d. <b>Centimètres/Points/Pouces</b> (selon l'option spécifiée dans l'onglet <b>Fichier</b> -> <b>Paramètres avancés...</b>) <b>à droite</b> du caractère, de la colonne, de la marge de gauche, de la marge, de la page ou de la marge de droite,</li>
-						<li><b>Position relative</b> mesurée en pourcentage <b>par rapport à</b> la marge gauche, à la marge, à la page ou à la marge de droite.</li>
-					</ul>
-				</li>
-				<li>
-					La section <b>Vertical</b> vous permet de sélectionner l'un des trois types de positionnement d'une forme:
-					<ul>
-						<li><b>Alignement</b> (haut, centre, bas) <b>par rapport à</b> la ligne, à la marge, à la marge inférieure, au paragraphe, à la page ou à la marge supérieure,</li>
-						<li><b>Position absolue</b> mesurée en unités absolues, c.-à-d. <b>Centimètres/Points/Pouces</b> (selon l'option spécifiée dans l'onglet <b>Fichier</b> -> <b>Paramètres avancés...</b>) au-dessous de la ligne, de la marge, de la marge inférieure, du paragraphe, de la page ou la marge supérieure,</li>
-						<li><b>Position relative</b> mesurée en pourcentage <b>par rapport à</b> la marge, à la marge inférieure, à la page ou à la marge supérieure.</li>
-					</ul>
-				</li>
-				<li><b>Déplacer avec le texte</b> détermine si la forme se déplace en même temps que le texte sur lequel il est aligné.</li>
-				<li><b>Chevauchement</b> détermine si deux formes sont fusionnées en une seule ou se chevauchent si vous les faites glisser les unes près des autres sur la page.</li>
-			</ul>
-			<p><img alt="Forme - Paramètres avancés" src="../images/shape_properties_3.png" /></p>
-			<p>L'onglet <b>Poids et flèches</b> contient les paramètres suivants:</p>
-			<ul>
-				<li>
-					<b>Style de ligne</b> - ce groupe d'options vous permet de spécifier les paramètres suivants:
-					<ul>
-						<li>
-							<b>Type de bouchon</b> - cette option permet de définir le style de la fin du trait, ainsi elle peut être appliquée seulement aux formes avec un contour ouvert telles que des lignes, des polylignes etc.:
-							<ul>
-								<li><b>Plat</b> - les points finaux seront plats.</li>
-								<li><b>Arrondi</b> - les points finaux seront arrondis.</li>
-								<li><b>Carré</b> - les points finaux seront carrés.</li>
-							</ul>
-						</li>
-						<li>
-							<b>Type de jointure</b> - cette option permet de définir le style de l'intersection de deux lignes, par exemple, une polyligne, les coins du triangle ou le contour du rectangle:
-							<ul>
-								<li><b>Arrondi</b> - le coin sera arrondi.</li>
-								<li><b>Plaque</b> - le coin sera coupé d'une manière angulaire.</li>
-								<li><b>Onglet</b> - l'angle sera aiguisé. Bien adapté pour les formes à angles vifs.</li>
-							</ul>
-							<p class="note"><b>Remarque</b>: l'effet sera plus visible si vous utilisez un contour plus épais.</p>
-						</li>
-					</ul>
-				</li>
-				<li><b>Flèches</b> - ce groupe d'options est disponible pour les formes du groupe Lignes. Il est possible de définir le <b>Style de début</b>, le <b>Style de fin</b> et la <b>Taille</b> des flèches en sélectionnant l'option appropriée de la liste déroulante.</li>
-			</ul>
-			<p><img alt="Forme - Paramètres avancés" src="../images/shape_properties_4.png" /></p>
-			<p>L'onglet <b>Zone de texte</b> permet de modifier les marges intérieures de la forme En haut, En bas, À gauche, À droite (c'est-à-dire la distance entre le texte à l'intérieur de la forme et les bordures de la forme automatique).</p>
-			<p class="note"><b>Remarque</b>: cet onglet n'est disponible que si tu texte est ajouté dans la forme automatique, sinon l'onglet est désactivé.</p>
-			<p><img alt="Forme - Paramètres avancés" src="../images/shape_properties_5.png" /></p>
-			<p>L'onglet <b>Texte de remplacement</b> permet de spécifier un <b>Titre</b> et une <b>Description</b> qui sera lue aux personnes avec des déficiences cognitives ou visuelles pour les aider à mieux comprendre l'information inclus dans la forme.</p>
-		</div>
-	</body>
+﻿<!DOCTYPE html>
+<html>
+	<head>
+		<title>Insérer des formes automatiques</title>
+		<meta charset="utf-8" />
+		<meta name="description" content="Insérer une forme automatique dans un document et configurer ces paramètres." />
+		<link type="text/css" rel="stylesheet" href="../../../../../../common/main/resources/help/editor.css" />
+		<link type = "text/css" rel = "stylesheet" href = "../../images/sprite.css" />
+        <script type="text/javascript" src="../callback.js"></script>
+        <script type="text/javascript" src="../search/js/page-search.js"></script>
+	</head>
+	<body>
+		<div class="mainpart">
+			<div class="search-field">
+				<input id="search" class="searchBar" placeholder="Rechercher" type="text" onkeypress="doSearch(event)">
+			</div>
+			<h1>Insérer des formes automatiques</h1>
+			<h3>Insérer une forme automatique</h3>
+			<p>Pour insérer une forme automatique dans <a href="https://www.onlyoffice.com/fr/document-editor.aspx" target="_blank" onclick="onhyperlinkclick(this)"><b>l'éditeur de documents</b></a>,</p>
+			<ol>
+				<li>passez à l'onglet <b>Insertion</b> de la barre d'outils supérieure,</li>
+				<li>cliquez sur <div class="icon icon-insertautoshape"></div> l'icône <b>Forme</b> de la barre d'outils supérieure,</li>
+				<li>sélectionnez l'un des groupes des formes automatiques disponibles depuis la <b>Galerie de formes</b>: <em>Récemment utilisé</em>, <em>Formes de base</em>, <em>Flèches figurées</em>, <em>Maths</em>, <em>Graphiques</em>, <em>Étoiles et rubans</em>, <em>Légendes</em>, <em>Boutons</em>, <em>Rectangles</em>, <em>Lignes</em>,</li>
+				<li>cliquez sur la forme automatique nécessaire du groupe sélectionné,</li>
+				<li>placez le curseur de la souris à l'endroit où vous voulez insérer la forme,</li>
+				<li>
+					une fois ajoutée, vous pouvez modifier sa taille, ses paramètres et sa position.
+					<p class="note"><b>Remarque</b>: pour ajouter une légende à la forme, assurez-vous que la forme est sélectionnée et commencez à taper le texte.  Le texte que vous ajoutez fait partie de la forme (ainsi, si vous déplacez ou faites pivoter la forme, le texte change de position lui aussi).</p>
+				</li>
+			</ol>
+			<p>Il est également possible d'ajouter une légende à la forme automatique. Pour en savoir plus sur l'utilisation des légendes avec des formes automatiques, veuillez consulter <a href="../UsageInstructions/AddCaption.htm" onclick="onhyperlinkclick(this)">cet article</a>.</p>
+			<h3>Déplacer et redimensionner des formes automatiques</h3>
+			<p id="shape_resize">Pour modifier la taille de la forme automatique, faites glisser les petits carreaux <span class="icon icon-resize_square"></span> situés sur les bords de la forme.  Pour garder les proportions de la forme automatique sélectionnée lors du redimensionnement, maintenez la touche <b>Maj</b> enfoncée et faites glisser l'une des icônes de coin.</p>
+			<p><span class="big big-reshaping"></span></p>
+			<p>Lors de la modification des formes, par exemple des Flèches figurées ou les Légendes, l'icône jaune en forme de diamant <span class="icon icon-yellowdiamond"></span> est aussi disponible. Elle vous permet d'ajuster certains aspects de la forme, par exemple, la longueur de la pointe d'une flèche.</p>
+			<p>
+				Pour modifier la position  la forme automatique, utilisez l'icône <span class="icon icon-arrow"></span> qui apparaît lorsque vous placez le curseur de votre souris sur la forme automatique. Faites glisser la forme automatique vers la position choisie sans relâcher le bouton de la souris. Lorsque vous déplacez la forme automatique, des lignes de guidage s'affichent pour vous aider à la positionner sur la page avec précision (si un style d'habillage autre que En ligne est sélectionné). Pour déplacer la forme automatique par incrément équivaut à un pixel, maintenez la touche <b>Ctrl</b> enfoncée et utilisez les flèches du clavier. Pour déplacer la forme automatique strictement à l'horizontale/verticale et l'empêcher de se déplacer dans une direction perpendiculaire, maintenez la touche <b>Maj</b> enfoncée lors du glissement.
+			</p>
+			<p>Pour faire pivoter la forme automatique, déplacez le curseur vers la poignée de rotation  <span class="icon icon-greencircle"></span> et faites la glisser dans le sens horaire ou antihoraire. Pour faire pivoter par incréments de 15 degrés, maintenez enfoncée la touche <b>Maj</b> tout en faisant pivoter.</p>
+			<p class="note">
+				<b>Remarque</b>: la liste des raccourcis clavier qui peuvent être utilisés lorsque vous travaillez avec des objets est disponible <a href="../HelpfulHints/KeyboardShortcuts.htm#workwithobjects" onclick="onhyperlinkclick(this)">ici</a>.
+			</p>
+			<hr />
+			<h3>Copier la mise en forme du style de la forme automatique</h3>
+			<p>Pour <b>copier</b> la mise en forme du style d'une forme automatique,</p>
+			<ol>
+				<li>sélectionnez la forme automatique dont vous souhaitez copier la mise en forme en utilisant la souris ou  <a href="../HelpfulHints/KeyboardShortcuts.htm#textselection" onclick="onhyperlinkclick(this)">le clavier</a>,</li>
+				<li>cliquez l'icône <b>Copier le style</b> <div class="icon icon-copystyle"></div> sous l'onglet Accueil de la barre d'outils supérieure ( le pointeur de la souris ressemblera à ceci <div class="icon icon-paste_style"></div>),</li>
+				<li>sélectionnez la forme automatique à laquelle vous souhaitez appliquer la mise en forme.</li>
+			</ol>
+			<!--<p>To <b>apply the copied formatting</b> to multiple autoshapes,</p>
+			<ol>
+				<li>select the autoshape whose formatting you need to copy with the mouse or <a href="../HelpfulHints/KeyboardShortcuts.htm#textselection" onclick="onhyperlinkclick(this)">use the keyboard</a>,</li>
+				<li>double-click the <b>Copy style</b> <div class="icon icon-copystyle"></div> icon on the <b>Home</b> tab of the top toolbar (the mouse pointer will look like this <div class="icon icon-paste_style"></div> and the <b>Copy style</b> icon will remain selected: <div class="icon icon-copystyle_selected"></div>),</li>
+				<li>select the necessary autoshapes one by one to apply the same formatting to each of them,</li>
+				<li>to exit this mode, click the <b>Copy style</b> <div class="icon icon-copystyle_selected"></div> icon once again or press the <b>Esc</b> key on the keyboard.</li>
+			</ol>
+			<p>To <b>quickly remove the applied formatting</b> from your shape,</p>
+			<ol>
+				<li>select the autoshape whose formatting you want to remove,</li>
+				<li>click the <b>Clear style</b> <div class="icon icon-clearstyle"></div> icon on the <b>Home</b> tab of the top toolbar.</li>
+			</ol>-->
+			<hr />
+			<h3>Ajuster les paramètres de la forme automatique</h3>
+			<p id="shape_rightclickmenu">Pour aligner et organiser les formes automatiques, utilisez le menu contextuel. Les options du menu sont les suivantes:</p>
+			<ul>
+				<li><b>Couper</b>, <b>Copier</b>, <b>Coller</b> - les options nécessaires pour couper ou coller le texte / l'objet sélectionné et coller un passage de texte précédemment coupé / copié ou un objet à la position actuelle du curseur.</li>
+				<li><b>Imprimer la sélection</b> sert à imprimer la partie sélectionnée du document.</li>
+				<li><b>Accepter / Rejeter les modifications</b> sert à accepter ou rejeter des modifications suivies dans un document partagé.</li>
+				<li>
+					<b>Modifier les points</b> sert à personnaliser ou modifier le contour d'une forme.
+					<ol>
+						<li>Pour activer les points d'ancrage modifiables, faites un clic droit sur la forme et sélectionnez Modifier les points dans le menu. Les carrés noirs qui apparaissent sont les points de rencontre entre deux lignes et la ligne rouge trace le contour de la forme. Cliquez sur l'un de ces points et faites-le glisser pour repositionner et modifier le contour de la forme.</li>
+						<li>
+							Lorsque vous cliquez sur le point d'ancrage, deux lignes bleus avec des carrés blanches apparaissent. Ce sont les points de contrôle Bézier permettant de créer une courbe et de modifier la finesse de la courbe.
+							<p><img alt="Modifier les points" src="../images/editpoints_example.png" /></p>
+						</li>
+						<li>
+							Autant que les points d'ancrage sont actifs, vous pouvez les modifier et supprimer.
+							<p>Pour ajouter un point de contrôle à une forme, maintenez la touche <b>Ctrl</b> enfoncée et cliquez sur l'emplacement du point de contrôle souhaité.</p>
+							<p>Pour supprimer un point, maintenez la touche <b>Ctrl</b> enfoncée et cliquez sur le point superflu.</p>
+						</li>
+					</ol>
+				</li>
+				<li>Organiser sert à placer la forme sélectionnée au premier plan, envoyer à l'arrière-plan, avancer ou reculer ainsi que grouper ou dégrouper des formes pour effectuer des opérations avec plusieurs à la fois. . Pour en savoir plus sur l'organisation des objets, vous pouvez vous référer à <a href="../UsageInstructions/AlignArrangeObjects.htm" onclick="onhyperlinkclick(this)">cette page</a>.</li>
+				<li><b>Aligner</b> sert à aligner la forme automatique à gauche, au centre, à droite, en haut, au milieu ou en bas. Pour en savoir plus sur l'alignement des objets, veuillez consulter <a href="../UsageInstructions/AlignArrangeObjects.htm" onclick="onhyperlinkclick(this)">cette page</a>.</li>
+				<li><b>Style d'habillage</b> sert à sélectionner l'un des styles d'habillage disponibles - aligné sur le texte, carré, rapproché, au travers, haut et bas, devant le texte, derrière le texte, ou modifier les limites du renvoi à la ligne. L'option <b>Modifier les limites du renvoi</b> à la ligne n'est disponible que si le style d'habillage défini n'est pas En ligne. Faites glisser les points d'habillage pour personnaliser les limites. Pour créer un nouveau point d'habillage, cliquez sur la ligne rouge et faites-la glisser vers la position désirée. <div class="big big-wrap_boundary"></div></li>
+				<li><b>Rotation</b> permet de faire pivoter la forme automatique de 90 degrés dans le sens des aiguilles d'une montre ou dans le sens inverse des aiguilles d'une montre, ainsi que de retourner la forme automatique horizontalement ou verticalement.</li>
+				<li><b>Enregistrer en tant qu'image</b> sert à sauvegarder la forme automatique en tant qu'image sur votre ordinateur.</li>
+				<li><b>Paramètres avancés de la forme automatique </b>sert à ouvrir la fenêtre Forme - Paramètres avancés.</li>
+			</ul>
+			<hr />
+			<p>Certains paramètres de la forme automatique peuvent être modifiés sous l'onglet <b>Paramètres de la forme</b> de la barre latérale droite. Pour l'activer, cliquez sur la forme automatique et sélectionnez l'icône <b>Paramètres de la forme</b> <span class="icon icon-shape_settings_icon"></span> à droite. Vous pouvez y modifier les paramètres suivants:</p>
+			<ul>
+				<li id="shape_fill">
+					<b>Remplissage</b> - utilisez cette section pour sélectionner le remplissage de la forme automatique. Les options disponibles sont les suivantes:
+					<ul>
+						<li>
+							<b>Couleur de remplissage</b> - sélectionnez cette option pour spécifier la couleur unie à utiliser pour remplir l'espace intérieur de la forme.
+							<p><img alt="Couleur de remplissage" src="../images/fill_color.png" /></p>
+							<p id="color">Cliquez sur la case de couleur et sélectionnez la couleur voulue à partir de <a href="../UsageInstructions/ChangeColorScheme.htm" onclick="onhyperlinkclick(this)">l'ensemble de couleurs</a> disponibles ou spécifiez n'importe quelle couleur de votre choix:</p>
+						</li>
+						<li>
+							<b>Remplissage en dégradé</b> - sélectionnez cette option pour spécifier deux couleurs pour créer une transition douce entre elles et remplir la forme. Personnaliser votre dégradé sans aucune contrainte. Cliquez sur l'icône <b>Paramètres de la forme</b>. <div class="icon icon-shape_settings_icon"></div> pour ouvrir le menu <b>Remplissage</b> de la barre latérale sur la droite:
+							<p><img alt="Remplissage en dégradé" src="../images/fill_gradient.png" /></p>
+							<p>Les options disponibles du menu:</p>
+							<ul>
+								<li>
+									<b>Style</b> - choisissez <b>Linéaire</b> or <b>Radial</b>:
+									<ul>
+										<li><b>Linéaire</b> sert à remplir par un dégradé de gauche à droite, de bas en haut ou sous l'angle partant en direction définie. La fenêtre d'aperçu <b>Direction</b> affiche la couleur de dégradé sélectionnée, cliquez sur la flèche pour définir la direction du dégradé. Utilisez les paramètres <b>Angle</b> pour définir un angle précis du dégradé.</li>
+										<li>Radial sert à remplir par un dégradé de forme circulaire entre le point de départ et le point d'arrivée.</li>
+									</ul>
+								</li>
+								<li>
+									<b>Point de dégradé</b> est le point d'arrêt de d'une couleur et de la transition entre les couleurs.
+									<ul>
+										<li>Utilisez le bouton <div class="icon icon-addgradientpoint"></div> <b>Ajouter un point de dégradé</b>  ou le curseur de dégradé pour ajouter un point de dégradé. Vous pouvez ajouter 10 points de dégradé. Le nouveau arrêt de couleur n'affecte pas l'aspect actuel du dégradé. Utilisez le bouton <div class="icon icon-removegradientpoint"></div> <b>Supprimer un point de dégradé</b> pour supprimer un certain point de dégradé.</li>
+										<li>Faites glisser le curseur de déragé pour changer l'emplacement des points de dégradé ou spécifiez la <b>Position</b> en pourcentage pour l'emplacement plus précis.</li>
+										<li>Pour choisir la couleur au dégradé, cliquez sur l'arrêt concerné sur le curseur de dégradé, ensuite cliquez sur <b>Couleur</b> pour sélectionner la couleur appropriée.</li>
+									</ul>
+								</li>
+							</ul>
+						</li>
+						<li>
+							<b>Image ou Texture</b> - sélectionnez cette option pour utiliser une image ou une texture prédéfinie en tant que l'arrière-plan de la forme.
+							<p><img alt="Remplissage Image ou Texture" src="../images/fill_picture.png" /></p>
+							<ul>
+								<li>Si vous souhaitez utiliser une image en tant que l'arrière-plan de la forme, vous pouvez ajouter une image <b>À partir d'un fichier</b> en la sélectionnant sur votre ordinateur ou <b>À partir d'une URL</b> en insérant l'adresse URL appropriée dans la fenêtre ouverte, ou <b>À partir de l'espace de stockage</b> en sélectionnant l'image nécessaire sur votre portail.</li>
+								<li>
+									Si vous souhaitez utiliser une texture en tant que arrière-plan de la forme, utilisez le menu déroulant <b>D'une texture</b> et sélectionnez le préréglage de la texture nécessaire.
+									<p>Actuellement, les textures suivantes sont disponibles:
+Toile, Carton, Tissu foncé, Grain, Granit, Papier gris, Tricot, Cuir, Papier brun, Papyrus, Bois.</p>
+								</li>
+							</ul>
+							<ul>
+								<li>
+									Si <b>l'image</b> sélectionnée est plus grande ou plus petite que la forme automatique ou diapositive, vous pouvez profiter d'une des options <b>Prolonger</b> ou <b>Tuile</b> depuis la liste déroulante.
+									<p>L'option Prolonger permet de régler la taille de l'image pour l'adapter à la taille de la forme automatique afin qu'elle puisse remplir tout l'espace uniformément.</p>
+									<p>L'option <b>Tuile </b>permet d'afficher seulement une partie de l'image plus grande en gardant ses dimensions d'origine, ou de répéter l'image plus petite en conservant ses dimensions initiales sur la surface de la forme automatique ou de la diapositive afin qu'elle puisse remplir tout l'espace uniformément.</p>
+									<p class="note"><b>Remarque</b>: tout préréglage <b>Texture</b> sélectionné remplit l'espace de façon uniforme, mais vous pouvez toujours appliquer l'effet <b>Prolonger</b>, si nécessaire.</p>
+								</li>
+							</ul>
+						</li>
+						<li>
+							<b>Modèle</b> - sélectionnez cette option pour sélectionner le modèle à deux couleurs composé des éléments répétés pour remplir l'espace intérieur de la forme.
+							<p><img alt="Remplissage avec un modèle" src="../images/fill_pattern.png" /></p>
+							<ul>
+								<li><b>Modèle</b> - sélectionnez un des modèles prédéfinis du menu.</li>
+								<li><b>Couleur de premier plan</b> - cliquez sur cette palette de couleurs pour changer la couleur des éléments du modèle.</li>
+								<li><b>Couleur d'arrière-plan</b> - cliquez sur cette palette de couleurs pour changer de l'arrière-plan du modèle.</li>
+							</ul>
+						</li>
+						<li><b>Pas de remplissage</b> - sélectionnez cette option si vous ne voulez pas utiliser un remplissage.</li>
+					</ul>
+				</li>
+			</ul>
+			<p><img class="floatleft" alt="Onglet Paramètres de la forme" src="../images/right_autoshape.png" /></p>
+			<ul style="margin-left: 280px;">
+				<li><b>Opacité</b> sert à régler le niveau d'opacité des formes automatiques en faisant glisser le curseur ou en saisissant la valeur de pourcentage à la main. La valeur par défaut est <b>100%</b>. Elle correspond à l'opacité complète. La valeur <b>0%</b> correspond à la transparence totale.</li>
+				<li id="shape_stroke">
+					<b>Trait</b> - sert à régler la taille, la couleur et le type du contour de la forme.
+					<ul>
+						<li>Pour modifier la <b>largeur</b> du trait, sélectionnez l'une des options disponibles depuis la liste déroulante <b>Taille</b>. Les options disponibles sont les suivantes: 0,5 pt, 1 pt, 1,5 pt, 2,25 pt, 3 pt, 4,5 pt, 6 pt ou <b>Pas de ligne</b> si vous ne voulez pas utiliser de trait.</li>
+						<li>Pour changer la couleur du contour, cliquez sur la case colorée et <a href="../UsageInstructions/ChangeColorScheme.htm" onclick="onhyperlinkclick(this)">sélectionnez la couleur voulue</a>.</li>
+						<li>Pour modifier le <b>type</b> de contour, sélectionnez l'option voulue dans la liste déroulante correspondante (une ligne continue est appliquée par défaut, vous pouvez la remplacer par l'une des lignes pointillées disponibles).</li>
+						<li>Pour modifier l'opacité du trait, saisissez la valeur manuellement ou utilisez la barre de curseur.</li>
+					</ul>
+				</li>
+				<li>
+					<b>Rotation</b> permet de faire pivoter la forme de 90 degrés dans le sens des aiguilles d'une montre ou dans le sens inverse des aiguilles d'une montre, ainsi que de retourner la forme horizontalement ou verticalement. Cliquez sur l'un des boutons:
+					<ul>
+						<li><div class="icon icon-rotatecounterclockwise"></div> pour faire pivoter la forme de 90 degrés dans le sens inverse des aiguilles d'une montre</li>
+						<li><div class="icon icon-rotateclockwise"></div> pour faire pivoter la forme de 90 degrés dans le sens des aiguilles d'une montre</li>
+						<li><div class="icon icon-fliplefttoright"></div> pour retourner la forme horizontalement (de gauche à droite)</li>
+						<li><div class="icon icon-flipupsidedown"></div> pour retourner la forme verticalement (à l'envers)</li>
+					</ul>
+				</li>
+				<li><b>Style d'habillage</b> sert à sélectionner un des styles d'habillage - aligné sur le texte, carré, rapproché, au travers, haut et bas, devant le texte, derrière le texte (pour en savoir plus, consultez la section des paramètres avancés ci-dessous).</li>
+				<li><b>Modifier la forme automatique</b> sert à remplacer la forme actuelle par une autre en la sélectionnant de la liste déroulante.</li>
+				<li><b>Ajouter une ombre</b> activez cette option pour ajouter une ombre portée à une forme.</li>
+			</ul>
+			<hr />
+			<h3 id="autoshape_advanced">Ajuster les paramètres avancés de la forme</h3>
+			<p>Pour modifier les <b>paramètres avancés</b>, cliquez sur la forme avec le bouton droit de la souris et sélectionnez l'option <b>Paramètres avancés</b> dans menu contextuel ou cliquez sur <b>Afficher les paramètres avancés</b> sur la barre latérale droite. La fenêtre Forme - Paramètres avancés s'ouvrira:</p>
+			<p><img alt="Forme - Paramètres avancés" src="../images/shape_properties.png" /></p>
+			<p>L'onglet <b>Taille</b> comporte les paramètres suivants:</p>
+			<ul>
+				<li>
+					<b>Largeur</b> - utilisez l'une de ces options pour modifier la largeur de la forme automatique.
+					<ul>
+						<li>Absolue - spécifiez une valeur exacte mesurée en unités absolues, c.-à-d. <b>Centimètres/Points/Pouces</b> (selon l'option spécifiée dans l'onglet <b>Fichier -> Paramètres avancés</b>...).</li>
+						<li><b>Relatif</b> - spécifiez un pourcentage <b>relatif à</b> la largeur de <em>la marge de gauche</em>, <em>la marge</em> (c'est-à-dire la distance entre les marges gauche et droite), la largeur de <em>la page</em> ou <em>la largeur de la marge de droite</em>.</li>
+					</ul>
+				</li>
+				<li>
+					<b>Hauteur</b> - utilisez l'une de ces options pour modifier la hauteur de la forme automatique.
+					<ul>
+						<li><b>Absolue</b> - spécifiez une valeur exacte mesurée en unités absolues, c.-à-d. <b>Centimètres/Points/Pouces</b> (selon l'option spécifiée dans l'onglet <b>Fichier -> Paramètres avancés</b>...).</li>
+						<li><b>Relatif</b> - spécifiez un pourcentage <b>relatif à</b> la <em>marge</em> (c'est-à-dire la distance entre les marges supérieure et inférieure), la hauteur de <em>la marge inférieure</em>, la hauteur de <em>la page</em> ou la hauteur de <em>la marge supérieure</em>.</li>
+					</ul>
+				</li>
+				<li>Si l'option <b>Verrouiller les proportions</b> est cochée, la largeur et la hauteur seront modifiées en conservant le ratio d'aspect original.</li>
+			</ul>
+			<p><img alt="Forme - Paramètres avancés" src="../images/shape_properties_6.png" /></p>
+			<p>L'onglet <b>Rotation</b> comporte les paramètres suivants:</p>
+			<ul>
+				<li><b>Angle</b> - utilisez cette option pour faire pivoter la forme d'un angle exactement spécifié. Entrez la valeur souhaitée mesurée en degrés dans le champ ou réglez-la à l'aide des flèches situées à droite. </li>
+				<li><b>Retourné</b> - cochez la case <b>Horizontalement</b> pour retourner la forme horizontalement (de gauche à droite) ou la case <b>Verticalement</b> pour retourner la forme verticalement (à l'envers).</li>
+			</ul>
+			<p id="shape_wrapping"><img alt="Forme - Paramètres avancés" src="../images/shape_properties_1.png" /></p>
+			<p>L'onglet <b>Habillage du texte</b> contient les paramètres suivants:</p>
+			<ul>
+				<li>
+					<b>Style d'habillage</b> - utilisez cette option pour changer la façon dont la forme est positionnée par rapport au texte: elle peut faire partie du texte (si vous sélectionnez le style En ligne) ou être contournée par le texte de tous les côtés (si vous sélectionnez l'un d'autres styles).
+					<ul>
+						<li>
+							<p><div class="icon icon-wrappingstyle_inline"></div> <b>En ligne</b> - la forme fait partie du texte, comme un caractère, ainsi si le texte est déplacé, la forme est déplacé lui aussi. Dans ce cas-là les options de position ne sont pas accessibles.</p>
+							<p>Si vous sélectionnez l'un des styles suivants, vous pouvez déplacer la forme indépendamment du texte et définir sa position exacte:</p>
+						</li>
+						<li><p><div class="icon icon-wrappingstyle_square"></div> <b>Carré</b> - le texte est ajusté autour des bords de la forme.</p></li>
+						<li><p><div class="icon icon-wrappingstyle_tight"></div> <b>Rapproché</b> - le texte est ajusté sur le contour de la forme.</p></li>
+						<li><p><div class="icon icon-wrappingstyle_through"></div> <b>Au travers</b> - le texte est ajusté autour des bords de la forma et occupe l'espace vide à l'intérieur de celle-ci. Pour créer l'effet, utilisez l'option<b> Modifier les limites du renvoi à la ligne</b> du menu contextuel.</p></li>
+						<li><p><div class="icon icon-wrappingstyle_topandbottom"></div> <b>Haut et bas</b> - le texte est ajusté en haut et en bas de la forme.</p></li>
+						<li><p><div class="icon icon-wrappingstyle_infront"></div> <b>Devant le texte</b> - la forme s'affiche sur le texte.</p></li>
+						<li><p><div class="icon icon-wrappingstyle_behind"></div> <b>Derrière le texte</b> - le texte recouvre la forme.</p></li>
+					</ul>
+				</li>
+			</ul>
+			<p>Si vous avez choisi le style <b>carré</b>, <b>rapproché</b>, <b>au travers</b>, <b>haut et bas</b>, vous avez la possibilité de configurer des paramètres supplémentaires - <b>Distance du texte</b> de tous les côtés (haut, bas, droit, gauche).</p>
+			<p id="position"><img alt="Forme - Paramètres avancés" src="../images/shape_properties_2.png" /></p>
+			<p>L'onglet <b>Position</b> n'est disponible qu'au cas où vous choisissez le style d'habillage autre que 'aligné sur le texte'. Cet onglet contient les paramètres suivants qui varient selon le type d'habillage sélectionné:</p>
+			<ul>
+				<li>
+					La section <b>Horizontal</b> vous permet de sélectionner l'un des trois types de positionnement d'une forme:
+					<ul>
+						<li><b>Alignement</b> (gauche, centre, droite) <b>par rapport au</b> caractère, à la colonne, à la marge de gauche, à la marge, à la page ou à la marge de droite,</li>
+						<li><b>Position absolue</b> mesurée en unités absolues, c.-à-d. <b>Centimètres/Points/Pouces</b> (selon l'option spécifiée dans l'onglet <b>Fichier</b> -> <b>Paramètres avancés...</b>) <b>à droite</b> du caractère, de la colonne, de la marge de gauche, de la marge, de la page ou de la marge de droite,</li>
+						<li><b>Position relative</b> mesurée en pourcentage <b>par rapport à</b> la marge gauche, à la marge, à la page ou à la marge de droite.</li>
+					</ul>
+				</li>
+				<li>
+					La section <b>Vertical</b> vous permet de sélectionner l'un des trois types de positionnement d'une forme:
+					<ul>
+						<li><b>Alignement</b> (haut, centre, bas) <b>par rapport à</b> la ligne, à la marge, à la marge inférieure, au paragraphe, à la page ou à la marge supérieure,</li>
+						<li><b>Position absolue</b> mesurée en unités absolues, c.-à-d. <b>Centimètres/Points/Pouces</b> (selon l'option spécifiée dans l'onglet <b>Fichier</b> -> <b>Paramètres avancés...</b>) au-dessous de la ligne, de la marge, de la marge inférieure, du paragraphe, de la page ou la marge supérieure,</li>
+						<li><b>Position relative</b> mesurée en pourcentage <b>par rapport à</b> la marge, à la marge inférieure, à la page ou à la marge supérieure.</li>
+					</ul>
+				</li>
+				<li><b>Déplacer avec le texte</b> détermine si la forme se déplace en même temps que le texte sur lequel il est aligné.</li>
+				<li><b>Chevauchement</b> détermine si deux formes sont fusionnées en une seule ou se chevauchent si vous les faites glisser les unes près des autres sur la page.</li>
+			</ul>
+			<p><img alt="Forme - Paramètres avancés" src="../images/shape_properties_3.png" /></p>
+			<p>L'onglet <b>Poids et flèches</b> contient les paramètres suivants:</p>
+			<ul>
+				<li>
+					<b>Style de ligne</b> - ce groupe d'options vous permet de spécifier les paramètres suivants:
+					<ul>
+						<li>
+							<b>Type de bouchon</b> - cette option permet de définir le style de la fin du trait, ainsi elle peut être appliquée seulement aux formes avec un contour ouvert telles que des lignes, des polylignes etc.:
+							<ul>
+								<li><b>Plat</b> - les points finaux seront plats.</li>
+								<li><b>Arrondi</b> - les points finaux seront arrondis.</li>
+								<li><b>Carré</b> - les points finaux seront carrés.</li>
+							</ul>
+						</li>
+						<li>
+							<b>Type de jointure</b> - cette option permet de définir le style de l'intersection de deux lignes, par exemple, une polyligne, les coins du triangle ou le contour du rectangle:
+							<ul>
+								<li><b>Arrondi</b> - le coin sera arrondi.</li>
+								<li><b>Plaque</b> - le coin sera coupé d'une manière angulaire.</li>
+								<li><b>Onglet</b> - l'angle sera aiguisé. Bien adapté pour les formes à angles vifs.</li>
+							</ul>
+							<p class="note"><b>Remarque</b>: l'effet sera plus visible si vous utilisez un contour plus épais.</p>
+						</li>
+					</ul>
+				</li>
+				<li><b>Flèches</b> - ce groupe d'options est disponible pour les formes du groupe Lignes. Il est possible de définir le <b>Style de début</b>, le <b>Style de fin</b> et la <b>Taille</b> des flèches en sélectionnant l'option appropriée de la liste déroulante.</li>
+			</ul>
+			<p><img alt="Forme - Paramètres avancés" src="../images/shape_properties_4.png" /></p>
+			<p>L'onglet <b>Zone de texte</b> permet de modifier les marges intérieures de la forme En haut, En bas, À gauche, À droite (c'est-à-dire la distance entre le texte à l'intérieur de la forme et les bordures de la forme automatique).</p>
+			<p class="note"><b>Remarque</b>: cet onglet n'est disponible que si tu texte est ajouté dans la forme automatique, sinon l'onglet est désactivé.</p>
+			<p><img alt="Forme - Paramètres avancés" src="../images/shape_properties_5.png" /></p>
+			<p>L'onglet <b>Texte de remplacement</b> permet de spécifier un <b>Titre</b> et une <b>Description</b> qui sera lue aux personnes avec des déficiences cognitives ou visuelles pour les aider à mieux comprendre l'information inclus dans la forme.</p>
+		</div>
+	</body>
 </html>