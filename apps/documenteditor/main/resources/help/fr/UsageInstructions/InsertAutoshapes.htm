--- conflicted
+++ resolved
@@ -1,247 +1,228 @@
-﻿<!DOCTYPE html>
-<html>
-	<head>
-		<title>Insérer les formes automatiques</title>
-		<meta charset="utf-8" />
-		<meta name="description" content="Insérer les formes automatiques et modifier ses paramètres." />
-		<link type="text/css" rel="stylesheet" href="../editor.css" />
-		<link type = "text/css" rel = "stylesheet" href = "../../images/sprite.css" />
-        <script type="text/javascript" src="../callback.js"></script>
-        <script type="text/javascript" src="../search/js/page-search.js"></script>
-	</head>
-	<body>
-		<div class="mainpart">
-        <div class="search-field">
-            <input id="search" class="searchBar" placeholder="Rechercher" type="text" onkeypress="doSearch(event)">
-        </div>
-			<h1>Insérer les formes automatiques</h1>
-            <h3>Insérer une forme automatique</h3>
-			<p>Pour insérer une forme automatique à votre document dans <a target="_blank" href="https://www.onlyoffice.com/fr/document-editor.aspx" onclick="onhyperlinkclick(this)"><b>Document Editor</b></a>,</p>
-			<ol>
-<<<<<<< HEAD
-                <li>passez à l'onglet <b>Insérer</b> de la barre d'outils supérieure,</li>
-				<li>cliquez sur l'icône <div class = "icon icon-insertautoshape"></div> <b>Forme</b>  de la barre d'outils supérieure,</li>
-				<li>sélectionnez l'un des groupes des formes automatiques disponibles : Formes de base, Flèches figurées, Maths, Graphiques, Étoiles et rubans, Légendes, Boutons, Rectangles, Lignes,</li>
-=======
-				<li>passez à l'onglet <b>Insérer</b> de la barre d'outils supérieure,</li>
-				<li>cliquez sur l'icône <img alt="Insérer une forme automatique" src="../images/insertautoshape.png" /> <b>Forme</b>  de la barre d'outils supérieure,</li>
-				<li>sélectionnez l'un des groupes des formes automatiques disponibles dans la <b>Galerie des formes</b>: <em>Récemment utilisé</em>, <em>Formes de base</em>, <em>Flèches figurées</em>, <em>Maths</em>, <em>Graphiques</em>, <em>Étoiles et rubans</em>, <em>Légendes</em>, <em>Boutons</em>, <em>Rectangles</em>, <em>Lignes</em>,</li>
->>>>>>> 2cb80179
-				<li>cliquez sur la forme automatique nécessaire du groupe sélectionné,</li>
-				<li>placez le curseur de la souris là où vous voulez insérer la forme,</li>
-				<li>
-					après avoir ajouté la forme automatique vous pouvez modifier sa taille, sa position et ses propriétés.<p class="note"><b>Remarque</b>: pour ajouter une légende à la forme, assurez-vous que la forme est sélectionnée et commencez à taper le texte. Le texte que vous ajoutez fait partie de la forme (ainsi si vous déplacez ou faites pivoter la forme, le texte change de position lui aussi).</p>
-				</li>
-			</ol>
-            <h3>Déplacer et redimensionner des formes automatiques</h3>
-<<<<<<< HEAD
-            <p id ="shape_resize"><div class = "big big-reshaping"></div>Pour modifier la taille de la forme automatique, faites glisser les petits carreaux <div class = "icon icon-resize_square"></div> situés sur les bords de la forme. Pour garder les proportions de la forme automatique sélectionnée lors du redimensionnement, maintenez la touche <b>Maj</b> enfoncée et faites glisser l'une des icônes de coin.</pid>
-			<p>Lors de la modification des formes, par exemple des flèches figurées ou les légendes, l'icône jaune en forme de diamant <div class = "icon icon-yellowdiamond"></div> est aussi disponible. Elle permet d'ajuster certains aspects de la forme, par exemple, la longueur de la pointe d'une flèche.</p>
-			<p>Pour modifier la position de la forme automatique, utilisez l'icône <div class = "icon icon-arrow"></div> qui apparaît si vous placez le curseur de votre souris sur la forme. Faites glisser la forme à la position nécessaire sans relâcher le bouton de la souris. Lorsque vous déplacez la forme automatique, des lignes de guidage s'affichent pour vous aider à positionner l'objet sur la page avec précision (si un style d'habillage autre que aligné est sélectionné). Pour déplacer la forme automatique de trois incréments, maintenez la touche <b>Ctrl</b> enfoncée et utilisez les flèches du clavier. Pour déplacer la forme automatique strictement horizontallement / verticallement et l'empêcher de se déplacer dans une direction perpendiculaire, maintenez la touche <b>Maj</b> enfoncée lors du déplacement.</p>
-			<p>Pour faire pivoter la forme automatique, placez le curseur de la souris sur la poignée de rotation ronde <div class = "icon icon-greencircle"></div> et faites-la glisser vers la droite ou la gauche. Pour limiter la rotation de l'angle à des incréments de 15 degrés, maintenez la touche <b>Maj</b> enfoncée.</p>
-=======
-            <p id ="shape_resize"><img class="floatleft" alt="Modifier les formes automatiques" src="../images/reshaping.png" />Pour modifier la taille de la forme automatique, faites glisser les petits carreaux <img alt="Icône Carreaux" src="../images/resize_square.png" /> situés sur les bords de la forme. Pour garder les proportions de la forme automatique sélectionnée lors du redimensionnement, maintenez la touche <b>Maj</b> enfoncée et faites glisser l'une des icônes de coin.</p>
-			<p>Lors de la modification des formes, par exemple des flèches figurées ou les légendes, l'icône jaune en forme de diamant <img alt="Icône jaune en forme de diamant" src="../images/yellowdiamond.png" /> est aussi disponible. Elle permet d'ajuster certains aspects de la forme, par exemple, la longueur de la pointe d'une flèche.</p>
-			<p>Pour modifier la position de la forme automatique, utilisez l'icône <img alt="Flèche" src="../images/arrow.png" /> qui apparaît si vous placez le curseur de votre souris sur la forme. Faites glisser la forme à la position nécessaire sans relâcher le bouton de la souris. Lorsque vous déplacez la forme automatique, des lignes de guidage s'affichent pour vous aider à positionner l'objet sur la page avec précision (si un style d'habillage autre que aligné est sélectionné). Pour déplacer la forme automatique de trois incréments, maintenez la touche <b>Ctrl</b> enfoncée et utilisez les flèches du clavier. Pour déplacer la forme automatique strictement horizontallement / verticallement et l'empêcher de se déplacer dans une direction perpendiculaire, maintenez la touche <b>Maj</b> enfoncée lors du déplacement.</p>
-			<p>Pour faire pivoter la forme automatique, placez le curseur de la souris sur la poignée de rotation ronde <img alt="Poignée de rotation" src="../images/greencircle.png" /> et faites-la glisser vers la droite ou la gauche. Pour limiter la rotation de l'angle à des incréments de 15 degrés, maintenez la touche <b>Maj</b> enfoncée.</p>
->>>>>>> 2cb80179
-            <p class="note"><b>Note</b> : la liste des raccourcis clavier qui peuvent être utilisés lorsque vous travaillez avec des objets est disponible <a href="../HelpfulHints/KeyboardShortcuts.htm#workwithobjects" onclick="onhyperlinkclick(this)">ici</a>.</p>
-            <hr />
-            <h3>Modifier les paramètres de la forme automatique</h3>
-            <p id ="shape_rightclickmenu">Pour aligner et organiser les formes automatiques, utilisez le menu contextuel. Les options du menu sont les suivantes :</p>
-			<ul>
-				<li><b>Couper, Copier, Coller</b> - les options nécessaires pour couper ou coller le texte / l'objet sélectionné et coller un passage de texte précedement coupé / copié ou un objet à la position actuelle du curseur.</li>
-				<li><b>Imprimer la sélection</b> sert à imprimer la partie sélectionnée du document.</li>
-				<li><b>Accepter / Rejeter les modifications</b> sert à accepter ou rejeter des modifications suivies dans un document partagé.</li>
-				<li>
-					<b>Modifier les points</b> sert à personnaliser ou modifier le contour d'une forme.
-					<ol>
-						<li>Pour activer les points d'ancrage modifiables, faites un clic droit sur la forme et sélectionnez Modifier les points dans le menu. Les carrés noirs qui apparaissent sont les points de rencontre entre deux lignes et la ligne rouge trace le contour de la forme. Cliquez sur l'un de ces points et faites-le glisser pour repositionner et modifier le contour de la forme.</li>
-						<li>
-							Lorsque vous cliquez sur le point d'ancrage, deux lignes bleus avec des carrés blanches apparaissent. Ce sont les points de contrôle Bézier permettant de créer une courbe et de modifier la finesse de la courbe.
-							<p><img alt="Modifier les points" src="../images/editpoints_example.png" /></p>
-						</li>
-						<li>
-							Autant que les points d'ancrage sont actifs, vous pouvez les modifier et supprimer:
-							<ul>
-								<li>Pour ajouter un point de contrôle à une forme, maintenez la touche <b>Ctrl</b> enfoncée et cliquez sur l'emplacement du point de contrôle souhaité.</li>
-								<li>Pour supprimer un point, maintenez la touche <b>Ctrl</b> enfoncée et cliquez sur le point superflu.</li>
-							</ul>
-						</li>
-					</ol>
-				</li>
-				<li><b>Organiser</b> sert à placer la forme automatique choisie au premier plan, envoyer à fond, avancer ou reculer ainsi que grouper ou dégrouper les formes pour effectuer des opérations avec plusieurs formes à la fois. Pour en savoir plus sur l'organisation des objets, vous pouvez vous référer à <a href="../UsageInstructions/AlignArrangeObjects.htm" onclick="onhyperlinkclick(this)">cette page</a>.</li>
-				<li><b>Aligner</b> sert à aligner la forme à gauche, au centre, à droite, en haut, au milieu, en bas. Pour en savoir plus sur l'alignement des objets, vous pouvez vous référer à <a href="../UsageInstructions/AlignArrangeObjects.htm" onclick="onhyperlinkclick(this)">cette page</a>.</li>
-<<<<<<< HEAD
-				<li><b>Style d'habillage</b> sert à sélectionner un des styles d'habillage - aligné sur le texte, carré, rapproché, au travers, haut et bas, devant le texte, derrière le texte - ou modifier le contour de l'habillage. L'option <b>Modifier les limites du renvoi à la ligne</b> n'est disponible qu'au cas où vous sélectionnez le style d'habillage autre que 'aligné sur le texte'. Faites glisser les points d'habillage pour personnaliser les limites. Pour créer un nouveau point d'habillage, cliquez sur la ligne rouge et faites-la glisser vers la position désirée. <div class = "big big-wrap_boundary"></div></li>
-                <li><b>Rotation</b> permet de faire pivoter la forme de 90 degrés dans le sens des aiguilles d'une montre ou dans le sens inverse des aiguilles d'une montre, ainsi que de retourner la forme horizontalement ou verticalement.</li>
-                <li><b>Paramètres avancés</b> sert à ouvrir la fenêtre 'Forme - Paramètres avancés'.</li>
-=======
-				<li><b>Style d'habillage</b> sert à sélectionner un des styles d'habillage - aligné sur le texte, carré, rapproché, au travers, haut et bas, devant le texte, derrière le texte - ou modifier le contour de l'habillage. L'option <b>Modifier les limites du renvoi à la ligne</b> n'est disponible qu'au cas où vous sélectionnez le style d'habillage autre que 'aligné sur le texte'. Faites glisser les points d'habillage pour personnaliser les limites. Pour créer un nouveau point d'habillage, cliquez sur la ligne rouge et faites-la glisser vers la position désirée. <img alt="Modifier les limites du renvoi à la ligne" src="../images/wrap_boundary.png" /></li>
-				<li><b>Rotation</b> permet de faire pivoter la forme de 90 degrés dans le sens des aiguilles d'une montre ou dans le sens inverse des aiguilles d'une montre, ainsi que de retourner la forme horizontalement ou verticalement.</li>
-				<li><b>Paramètres avancés</b> sert à ouvrir la fenêtre 'Forme - Paramètres avancés'.</li>
->>>>>>> 2cb80179
-			</ul>
-			<hr />
-			<p>Certains paramètres de la forme automatique peuvent être modifiés en utilisant l'onglet <b>Paramètres de la forme</b> de la barre latérale droite. Pour l'activer, sélectionnez la forme ajoutée avec la souris et sélectionnez l'icône <b>Paramètres de la forme</b> <div class = "icon icon-shape_settings_icon"></div> à droite. Vous pouvez y modifier les paramètres suivants :</p>
-			<ul>
-			<li  id="shape_fill"><b>Remplissage</b> - utilisez cette section pour sélectionner le remplissage de la forme automatique. Les options disponibles sont les suivantes:
-			<ul>
-				<li><b>Couleur de remplissage</b> - sélectionnez cette option pour spécifier la couleur unie à remplir l'espace intérieur de la forme automatique sélectionnée.<p><img alt="Couleur" src="../images/fill_color.png" /></p>
-				<p id="color">Cliquez sur la case de couleur et sélectionnez la couleur voulue à partir <a href="../UsageInstructions/ChangeColorScheme.htm" onclick="onhyperlinkclick(this)">du jeux de couleurs</a> disponible ou spécifiez n'importe quelle couleur de votre choix :</p>
-				</li>
-				<li>
-					<b>Remplissage en dégradé</b> - sélectionnez cette option pour remplir une forme avec deux ou plusieurs couleurs et créer une transition douce entre elles. Particulariser le remplissage en dégrédé  sans limites. Cliquez sur l'icône <b>Paramètres de la forme</b> <div class = "icon icon-shape_settings_icon"></div> pour ouvrir le menu de <b>Remplissage</b> de la barre latérale droite:
-					<p><img alt="Dégradé" src="../images/fill_gradient.png" /></p>
-					<p>Les options de menu disponibles :</p>
-    				<ul>
-						<li>
-							<b>Style</b> - choisissez une des options disponibles: <b>Linéaire</b> ou <b>Radial</b>:
-						<ul>
-							<li><b>Linéaire</b> sert à remplir par un dégradé de gauche à droite, de bas en haut ou sous l'angle partant en direction définie. La fenêtre d'aperçu <b>Direction</b> affiche la couleur de dégradé sélectionnée, cliquez sur la flèche pour définir la direction du dégradé. Utilisez les paramètres <b>Angle</b> pour définir un angle précis du dégradé.</li>
-							<li><b>Radial</b> - la transition se fait autour d'un point, les couleurs se fondent progressivement du centre aux bords en formant un cercle.</li>
-						</ul>
-                        </li>
-                        <li>
-                            <b>Point de dégradé</b> est un points spécifique dans lequel se fait la transition dégradé de couleurs.
-                            <ul>
-                                <li>Utiliser le bouton <div class = "icon icon-addgradientpoint"></div> <b>Ajouter un point de dégradé</b> dans la barre de défilement pour ajouter un dégradé. Le nombre maximal de points est 10. Chaque dégradé suivant n'affecte pas l'apparence du remplissage en dégradé actuel. Utilisez le bouton <div class = "icon icon-removegradientpoint"></div> <b>Supprimer le point de dégradé</b> pour supprimer un certain dégradé.</li>
-                                <li>Ajustez la position du dégradé en glissant l'arrêt dans la barre de défilement ou utiliser le pourcentage de <b>Position</b> pour préciser l'emplacement du point.</li>
-                                <li>Pour appliquer une couleur à un point de dégradé, cliquez sur un point dans la barre de défilement, puis cliquez sur <b>Couleur</b> pour sélectionner la couleur appropriée.</li>
-                            </ul>
-                        </li>
-                    </ul>
-                </li>
-				<li><b>Image ou texture</b> - sélectionnez cette option pour utiliser une image ou une texture prédéfinie en tant que arrière-plan de la forme.
-				<p><img alt="Remplissage avec Image ou texture" src="../images/fill_picture.png" /></p>
-					<ul>
-						<li>Si vous souhaitez utiliser une image en tant que l'arrière-plan de la forme, vous pouvez ajouter une image <b>D'un fichier</b> en la sélectionnant sur le disque dur de votre ordinateur ou <b>D'une URL</b> en insérant l'adresse URL appropriée dans la fenêtre ouverte ou <b>À partir de l'espace de stockage</b> en sélectionnant l'image enregistrée sur vortre portail.</li>
-						<li>Si vous souhaitez utiliser une texture en tant que arrière-plan de la forme, utilisez le menu déroulant <b>D'une texture</b> et sélectionnez le préréglage de la texture nécessaire.<p>Actuellement, les textures suivantes sont disponibles : Toile, Carton, Tissu foncé, Grain, Granit, Papier gris, Tricot, Cuir, Papier brun, Papyrus, Bois.</p>
-						</li>
-					</ul>
-					<ul>
-						<li>Si l'<b>Image</b> sélectionnée est plus grande ou plus petite que la forme automatique, vous pouvez profiter d'une des options : <b>Étirement</b> ou <b>Mosaïque</b> depuis la liste déroulante.<p>L'option <b>Étirement</b> permet de régler la taille de l'image pour l'adapter à la taille de la forme automatique afin qu'elle puisse remplir tout l'espace uniformément.</p>
-						<p>L'option <b>Mosaïque</b> permet d'afficher seulement une partie de l'image plus grande en gardant ses dimensions d'origine, ou de répéter l'image plus petite en conservant ses dimensions initiales sur la surface de la forme automatique afin qu'elle puisse remplir tout l'espace uniformément.</p>
-						<p class="note"><b>Remarque</b> : tout préréglage <b>Texture</b> sélectionné remplit l'espace de façon uniforme, mais vous pouvez toujours appliquer l'effet <b>Étirement</b>, si nécessaire.</p>
-						</li>
-					</ul>
-				</li>
-				<li><b>Modèle</b> - sélectionnez cette option pour sélectionner le modèle à deux couleurs composé des éléments répétés.<p><img alt="Modèle" src="../images/fill_pattern.png" /></p>
-				    <ul>
-				        <li><b>Modèle</b> - sélectionnez un des modèles prédéfinis du menu.</li>
-				        <li><b>Couleur de premier plan</b> - cliquez sur cette palette de couleurs pour changer la couleur des éléments du modèle.</li>
-				        <li><b>Couleur d'arrière-plan</b> - cliquez sur cette palette de couleurs pour changer de l'arrière-plan du modèle.</li>
-				    </ul>			
-				</li>
-				<li><b>Pas de remplissage</b> - sélectionnez cette option si vous ne voulez pas utiliser un remplissage.</li>
-			</ul>
-			</li>
-			</ul>
-			<p><img class="floatleft" alt="Paramètres de la forme automatique" src="../images/right_autoshape.png" /></p>
-			<ul style="margin-left: 280px;">			
-			<li><b>Opacité</b> - utilisez cette section pour régler le niveau d'<b>Opacité</b> des formes automatiques en faisant glisser le curseur ou en saisissant la valeur de pourcentage à la main. La valeur par défaut est <b>100%</b>. Elle correspond à l'opacité complète. La valeur <b>0%</b> correspond à la transparence totale.</li>
-			<li id="shape_stroke"><b>Ligne</b> - utilisez cette section pour changer la largeur et la couleur du ligne de la forme automatique.<ul>
-				<li>Pour modifier la largeur du ligne, sélectionnez une des options disponibles depuis la liste déroulante <b>Taille</b>. Les options disponibles sont les suivantes : 0,5 pt, 1 pt, 1,5 pt, 2,25 pt, 3 pt, 4,5 pt, 6 pt ou <b>Pas de ligne</b> si vous ne voulez pas utiliser de ligne.</li>
-				<li>Pour changer la <b>couleur</b> du contour, cliquez sur la case colorée et <a href="../UsageInstructions/ChangeColorScheme.htm" onclick="onhyperlinkclick(this)">sélectionnez la couleur voulue</a>.</li>
-                <li>Pour modifier le <b>type</b> de contour, sélectionnez l'option voulue dans la liste déroulante correspondante (une ligne continue est appliquée par défaut, vous pouvez la remplacer par l'une des lignes pointillées disponibles).</li>
-				</ul>
-			</li>
-            <li><b>Rotation</b> permet de faire pivoter la forme de 90 degrés dans le sens des aiguilles d'une montre ou dans le sens inverse des aiguilles d'une montre, ainsi que de retourner la forme horizontalement ou verticalement. Cliquez sur l'un des boutons :<ul>
-                    <li><div class = "icon icon-rotatecounterclockwise"></div> pour faire pivoter la forme de 90 degrés dans le sens inverse des aiguilles d'une montre</li>
-                    <li><div class = "icon icon-rotateclockwise"></div> pour faire pivoter la forme de 90 degrés dans le sens des aiguilles d'une montre</li>
-                    <li><div class = "icon icon-fliplefttoright"></div> pour retourner la forme horizontalement (de gauche à droite)</li>
-                    <li><div class = "icon icon-flipupsidedown"></div> pour retourner la forme verticalement (à l'envers)</li>
-                </ul>
-            </li>
-			<li><b>Style d'habillage</b> - utilisez cette section pour sélectionner un des styles d'habillage - aligné sur le texte, carré, rapproché, au travers, haut et bas, devant le texte, derrière le texte (pour en savoir plus, consultez la section des paramètres avancés ci-dessous).</li>
-			<li><b>Modifier la forme</b> - utilisez cette section pour remplacer la forme automatique insérée par une autre sélectionnée de la liste déroulante.</li>
-			<li><b>Ajouter une ombre</b> - cochez cette case pour affichage de la forme ombré.</li>
-			</ul>
-			<hr />
-			<h3>Adjuster les paramètres avancés d'une forme automatique</h3>
-			<p>Pour changer les <b>paramètres avancés</b> de la forme automatique, cliquez sur la forme avec le bouton droit et sélectionnez l'option <b>Paramètres avancés</b> dans le menu ou utilisez le lien <b>Afficher paramètres avancés</b> sur la barre latérale droite. La fenêtre "Forme - Paramètres avancés" s'ouvre :</p>
-            <p><img alt="Forme - Paramètres avancés" src="../images/shape_properties.png" /></p>
-			<p>L'onglet <b>Taille</b> comporte les paramètres suivants :</p>
-			<ul>
-				<li><b>Largeur</b> - utilisez l'une de ces options pour modifier la largeur de la forme automatique.<ul>
-                    <li><b>Absolue</b> - spécifiez une valeur exacte mesurée en unités absolues, c.-à-d. <b>Centimètres</b>/<b>Points</b>/<b>Pouces</b> (selon l'option spécifiée dans l'onglet <b>Fichier</b> -> <b>Paramètres avancés...</b>).</li>
-                    <li><b>Relatif</b> - spécifiez un pourcentage <b>relatif à</b> la largeur de la <em>marge de gauche</em>, la <em>marge</em> (c'est-à-dire la distance entre les marges gauche et droite), la largeur de la <em>page</em> ou la largeur de la <em>marge de droite</em>.</li>
-                </ul>
-                </li>
-                <li><b>Hauteur</b> - utilisez l'une de ces options pour modifier la hauteur de la forme automatique.<ul>
-                        <li><b>Absolue</b> - spécifiez une valeur exacte mesurée en unités absolues, c.-à-d. <b>Centimètres</b>/<b>Points</b>/<b>Pouces</b> (selon l'option spécifiée dans l'onglet <b>Fichier</b> -> <b>Paramètres avancés...</b>).</li>
-                        <li><b>Relatif</b> - spécifiez un pourcentage <b>relatif à</b> la <em>marge</em> (c'est-à-dire la distance entre les marges supérieure et inférieure), la hauteur de la <em>marge inférieure</em>, la hauteur de la <em>page</em> ou la hauteur de la <em>marge supérieure</em>.</li>
-                    </ul>
-                </li>
-                <li>Si l'option <b>Verrouiller le ratio d'aspect</b> est cochée, la largeur et la hauteur seront modifiées en conservant le ratio d'aspect original.</li>
-			</ul>
-            <p><img alt="Forme - Paramètres avancés" src="../images/shape_properties_6.png" /></p>
-            <p>L'onglet <b>Rotation</b> comporte les paramètres suivants :</p>
-            <ul>
-                <li><b>Angle</b> - utilisez cette option pour faire pivoter la forme d'un angle exactement spécifié. Entrez la valeur souhaitée mesurée en degrés dans le champ ou réglez-la à l'aide des flèches situées à droite.</li>
-                <li><b>Retourné</b> - cochez la case <b>Horizontalement</b> pour retourner la forme horizontalement (de gauche à droite) ou la case <b>Verticalement</b> pour retourner la forme verticalement (à l'envers).</li>
-            </ul>
-            <p id="shape_wrapping"><img alt="Forme - Paramètres avancés" src="../images/shape_properties_1.png" /></p>
-			<p>L'onglet <b>Habillage du texte</b> contient les paramètres suivants :</p>
-			<ul>
-				<li><b>Style d'habillage</b> - utilisez cette option pour changer la façon dont la forme est positionnée par rapport au texte : elle peut faire partie du texte (si vous sélectionnez le style 'aligné sur le texte') ou être contournée par le texte de tous les côtés (si vous sélectionnez l'un des autres styles).<ul>
-				    <li><p><div class = "icon icon-wrappingstyle_inline"></div> <b>En ligne</b> sur le texte - la forme fait partie du texte, comme un caractère, ainsi si le texte est déplacé, la forme est déplacée elle aussi. Dans ce cas-là les options de position ne sont pas accessibles.</p>
-				    <p>Si vous sélectionnez un des styles suivants, vous pouvez déplacer l'image indépendamment du texte et définir sa position exacte :</p>
-				    </li>
-				    <li><p><div class = "icon icon-wrappingstyle_square"></div> <b>Carré</b> - le texte est ajusté autour des bords de la forme.</p></li>
-				    <li><p><div class = "icon icon-wrappingstyle_tight"></div> <b>Rapproché</b> - le texte est ajusté sur le contour de la forme.</p></li>
-				    <li><p><div class = "icon icon-wrappingstyle_through"></div> <b>Au travers</b> - le texte est ajusté autour des bords de la forme et occupe l'espace vide à l'intérieur d'elle. Pour créer l'effet, utilisez l'option <b>Modifier les limites du renvoi à la ligne</b> du menu contextuel.</p></li>
-				    <li><p><div class = "icon icon-wrappingstyle_topandbottom"></div> <b>Haut et bas</b> - le texte est ajusté en haut et en bas de la forme.</p></li>
-				    <li><p><div class = "icon icon-wrappingstyle_infront"></div> <b>Devant</b> le texte - la forme est affichée sur le texte.</p></li>
-				    <li><p><div class = "icon icon-wrappingstyle_behind"></div> <b>Derrière</b> le texte - le texte est affiché sur la forme.</p></li>
-				    </ul>
-				</li>
-			</ul>
-			<p>Si vous avez choisi le style carré, rapproché, au travers, haut et bas, vous avez la possibilité de configurer des paramètres supplémentaires - <b>Distance du texte</b> de tous les côtés (haut, bas, droit, gauche).</p>
-            <p id="position"><img alt="Forme - Paramètres avancés" src="../images/shape_properties_2.png" /></p>
-			<p>L'onglet <b>Position</b> n'est disponible qu'au cas où vous choisissez le style d'habillage autre que 'aligné sur le texte'. Il contient les paramètres suivants qui varient selon le type d'habillage sélectionné :</p>
-			<ul>
-                <li>La section <b>Horizontal</b> vous permet de sélectionner l'un des trois types de positionnement de forme automatique suivants :<ul>
-                        <li><b>Alignement</b> (gauche, centre, droite) <b>par rapport</b> au caractère, à la colonne, à la marge de gauche, à la marge, à la page ou à la marge de droite,</li>
-                        <li><b>Position</b> absolue mesurée en unités absolues, c.-à-d. <b>Centimètres</b>/<b>Points</b>/<b>Pouces</b> (selon l'option spécifiée dans l'onglet <b>Fichier</b> -> <b>Paramètres avancés...</b>) <b>à droite</b> du caractère, de la colonne, de la marge de gauche, de la marge, de la page ou de la marge de droite,</li>
-                        <li><b>Position relative</b> mesurée en pourcentage <b>par rapport</b> à la marge gauche, à la marge, à la page ou à la marge de droite.</li>
-                    </ul>
-                </li>
-                <li>La section <b>Vertical</b> vous permet de sélectionner l'un des trois types de positionnement de forme automatique suivants :<ul>
-                        <li><b>Alignement</b> (haut, centre, bas) <b>par rapport</b> à la ligne, à la marge, à la marge inférieure, au paragraphe, à la page ou à la marge supérieure,</li>
-                        <li><b>Position</b> absolue mesurée en unités absolues, c.-à-d. <b>Centimètres</b>/<b>Points</b>/<b>Pouces</b> (selon l'option spécifiée dans l'onglet <b>Fichier</b> -> <b>Paramètres avancés...</b>) <b>sous</b> la ligne, la marge, la marge inférieure, le paragraphe, la page la marge supérieure,</li>
-                        <li><b>Position relative</b> mesurée en pourcentage <b>par rapport</b> à la marge, à la marge inférieure, à la page ou à la marge supérieure.</li>
-                    </ul>
-                </li>
-                <li><b>Déplacer avec le texte</b> détermine si la forme automatique se déplace en même temps que le texte sur lequel elle est alignée.</li>
-				<li><b>Chevauchement</b> détermine si deux formes automatiques sont fusionnées en une seule ou se chevauchent si vous les faites glisser les unes près des autres sur la page.</li>
-			</ul>
-			<p><img alt="Forme - Paramètres avancés" src="../images/shape_properties_3.png" /></p>
-			<p>L'onglet <b>Poids et flèches</b> contient les paramètres suivants :</p>
-			<ul>
-				<li><b>Style de ligne</b> - ce groupe d'options vous permet de spécifier les paramètres suivants :<ul>
-				<li><b>Type de litterine</b> - cette option permet de définir le style de la fin de la ligne, ainsi elle peut être appliquée seulement aux formes avec un contour ouvert telles que des lignes, des polylignes etc.:<ul>
-					<li><b>Plat</b> - les points finaux seront plats.</li>
-					<li><b>Arrondi</b> - les points finaux seront arrondis.</li>
-					<li><b>Carré</b> - les points finaux seront carrés.</li>
-					</ul>
-				</li>
-				<li><b>Type de jointure</b> - cette option permet de définir le style de l'intersection de deux lignes, par exemple, une polyligne, les coins du triangle ou le contour du rectangle :<ul>
-					<li><b>Arrondi</b> - le coin sera arrondi.</li>
-					<li><b>Plaque</b> - le coin sera coupé d'une manière angulaire.</li>
-					<li><b>Onglet</b> - l'angle sera aiguisé. Bien adapté pour les formes à angles vifs.</li>
-					</ul>
-					<p class="note"><b>Remarque</b> : l'effet sera plus visible si vous utilisez un contour plus épais.</p>
-				</li>
-				</ul>
-				</li>
-				<li><b>Flèches</b> - ce groupe d'options est disponible pour les formes du groupe <b>Lignes</b>. Il permet de définir le <b>Style de début</b> et <b>Style de fin</b> aussi bien que la <b>Taille</b> des flèches en sélectionnant l'option appropriée de la liste déroulante.</li>
-			</ul>
-            <p><img alt="Forme - Paramètres avancés" src="../images/shape_properties_4.png" /></p>
-			<p>La section <b>Rembourrage texte</b> vous permet de changer les marges internes <b>En haut</b>, <b>En bas</b>, <b>A gauche</b> et <b>A droite</b> (c'est-à-dire la distance entre le texte à l'intérieur de la forme et les bordures de la forme automatique).</p>
-            <p class="note"><b>Remarque</b> : cet onglet n'est disponible que si tu texte est ajouté dans la forme automatique, sinon l'onglet est désactivé.</p>
-            <p><img alt="Forme - Paramètres avancés" src="../images/shape_properties_5.png" /></p>
-            <p>L'onglet <b>Texte de remplacement</b> permet de spécifier un <b>Titre</b> et une <b>Description</b> qui sera lue aux personnes avec des déficiences cognitives ou visuelles pour les aider à mieux comprendre l'information du tableau.</p>
-		</div>
-	</body>
+﻿<!DOCTYPE html>
+<html>
+	<head>
+		<title>Insérer les formes automatiques</title>
+		<meta charset="utf-8" />
+		<meta name="description" content="Insérer les formes automatiques et modifier ses paramètres." />
+		<link type="text/css" rel="stylesheet" href="../editor.css" />
+		<link type = "text/css" rel = "stylesheet" href = "../../images/sprite.css" />
+        <script type="text/javascript" src="../callback.js"></script>
+        <script type="text/javascript" src="../search/js/page-search.js"></script>
+	</head>
+	<body>
+		<div class="mainpart">
+        <div class="search-field">
+            <input id="search" class="searchBar" placeholder="Rechercher" type="text" onkeypress="doSearch(event)">
+        </div>
+			<h1>Insérer les formes automatiques</h1>
+            <h3>Insérer une forme automatique</h3>
+			<p>Pour insérer une forme automatique à votre document dans <a target="_blank" href="https://www.onlyoffice.com/fr/document-editor.aspx" onclick="onhyperlinkclick(this)"><b>Document Editor</b></a>,</p>
+			<ol>
+				<li>passez à l'onglet <b>Insérer</b> de la barre d'outils supérieure,</li>
+				<li>cliquez sur l'icône <img alt="Insérer une forme automatique" src="../images/insertautoshape.png" /> <b>Forme</b>  de la barre d'outils supérieure,</li>
+				<li>sélectionnez l'un des groupes des formes automatiques disponibles dans la <b>Galerie des formes</b>: <em>Récemment utilisé</em>, <em>Formes de base</em>, <em>Flèches figurées</em>, <em>Maths</em>, <em>Graphiques</em>, <em>Étoiles et rubans</em>, <em>Légendes</em>, <em>Boutons</em>, <em>Rectangles</em>, <em>Lignes</em>,</li>
+				<li>cliquez sur la forme automatique nécessaire du groupe sélectionné,</li>
+				<li>placez le curseur de la souris là où vous voulez insérer la forme,</li>
+				<li>
+					après avoir ajouté la forme automatique vous pouvez modifier sa taille, sa position et ses propriétés.<p class="note"><b>Remarque</b>: pour ajouter une légende à la forme, assurez-vous que la forme est sélectionnée et commencez à taper le texte. Le texte que vous ajoutez fait partie de la forme (ainsi si vous déplacez ou faites pivoter la forme, le texte change de position lui aussi).</p>
+				</li>
+			</ol>
+            <h3>Déplacer et redimensionner des formes automatiques</h3>
+            <p id ="shape_resize"><img class="floatleft" alt="Modifier les formes automatiques" src="../images/reshaping.png" />Pour modifier la taille de la forme automatique, faites glisser les petits carreaux <img alt="Icône Carreaux" src="../images/resize_square.png" /> situés sur les bords de la forme. Pour garder les proportions de la forme automatique sélectionnée lors du redimensionnement, maintenez la touche <b>Maj</b> enfoncée et faites glisser l'une des icônes de coin.</p>
+			<p>Lors de la modification des formes, par exemple des flèches figurées ou les légendes, l'icône jaune en forme de diamant <img alt="Icône jaune en forme de diamant" src="../images/yellowdiamond.png" /> est aussi disponible. Elle permet d'ajuster certains aspects de la forme, par exemple, la longueur de la pointe d'une flèche.</p>
+			<p>Pour modifier la position de la forme automatique, utilisez l'icône <img alt="Flèche" src="../images/arrow.png" /> qui apparaît si vous placez le curseur de votre souris sur la forme. Faites glisser la forme à la position nécessaire sans relâcher le bouton de la souris. Lorsque vous déplacez la forme automatique, des lignes de guidage s'affichent pour vous aider à positionner l'objet sur la page avec précision (si un style d'habillage autre que aligné est sélectionné). Pour déplacer la forme automatique de trois incréments, maintenez la touche <b>Ctrl</b> enfoncée et utilisez les flèches du clavier. Pour déplacer la forme automatique strictement horizontallement / verticallement et l'empêcher de se déplacer dans une direction perpendiculaire, maintenez la touche <b>Maj</b> enfoncée lors du déplacement.</p>
+			<p>Pour faire pivoter la forme automatique, placez le curseur de la souris sur la poignée de rotation ronde <img alt="Poignée de rotation" src="../images/greencircle.png" /> et faites-la glisser vers la droite ou la gauche. Pour limiter la rotation de l'angle à des incréments de 15 degrés, maintenez la touche <b>Maj</b> enfoncée.</p>
+            <p class="note"><b>Note</b> : la liste des raccourcis clavier qui peuvent être utilisés lorsque vous travaillez avec des objets est disponible <a href="../HelpfulHints/KeyboardShortcuts.htm#workwithobjects" onclick="onhyperlinkclick(this)">ici</a>.</p>
+            <hr />
+            <h3>Modifier les paramètres de la forme automatique</h3>
+            <p id ="shape_rightclickmenu">Pour aligner et organiser les formes automatiques, utilisez le menu contextuel. Les options du menu sont les suivantes :</p>
+			<ul>
+				<li><b>Couper, Copier, Coller</b> - les options nécessaires pour couper ou coller le texte / l'objet sélectionné et coller un passage de texte précedement coupé / copié ou un objet à la position actuelle du curseur.</li>
+				<li><b>Imprimer la sélection</b> sert à imprimer la partie sélectionnée du document.</li>
+				<li><b>Accepter / Rejeter les modifications</b> sert à accepter ou rejeter des modifications suivies dans un document partagé.</li>
+				<li>
+					<b>Modifier les points</b> sert à personnaliser ou modifier le contour d'une forme.
+					<ol>
+						<li>Pour activer les points d'ancrage modifiables, faites un clic droit sur la forme et sélectionnez Modifier les points dans le menu. Les carrés noirs qui apparaissent sont les points de rencontre entre deux lignes et la ligne rouge trace le contour de la forme. Cliquez sur l'un de ces points et faites-le glisser pour repositionner et modifier le contour de la forme.</li>
+						<li>
+							Lorsque vous cliquez sur le point d'ancrage, deux lignes bleus avec des carrés blanches apparaissent. Ce sont les points de contrôle Bézier permettant de créer une courbe et de modifier la finesse de la courbe.
+							<p><img alt="Modifier les points" src="../images/editpoints_example.png" /></p>
+						</li>
+						<li>
+							Autant que les points d'ancrage sont actifs, vous pouvez les modifier et supprimer:
+							<ul>
+								<li>Pour ajouter un point de contrôle à une forme, maintenez la touche <b>Ctrl</b> enfoncée et cliquez sur l'emplacement du point de contrôle souhaité.</li>
+								<li>Pour supprimer un point, maintenez la touche <b>Ctrl</b> enfoncée et cliquez sur le point superflu.</li>
+							</ul>
+						</li>
+					</ol>
+				</li>
+				<li><b>Organiser</b> sert à placer la forme automatique choisie au premier plan, envoyer à fond, avancer ou reculer ainsi que grouper ou dégrouper les formes pour effectuer des opérations avec plusieurs formes à la fois. Pour en savoir plus sur l'organisation des objets, vous pouvez vous référer à <a href="../UsageInstructions/AlignArrangeObjects.htm" onclick="onhyperlinkclick(this)">cette page</a>.</li>
+				<li><b>Aligner</b> sert à aligner la forme à gauche, au centre, à droite, en haut, au milieu, en bas. Pour en savoir plus sur l'alignement des objets, vous pouvez vous référer à <a href="../UsageInstructions/AlignArrangeObjects.htm" onclick="onhyperlinkclick(this)">cette page</a>.</li>
+				<li><b>Style d'habillage</b> sert à sélectionner un des styles d'habillage - aligné sur le texte, carré, rapproché, au travers, haut et bas, devant le texte, derrière le texte - ou modifier le contour de l'habillage. L'option <b>Modifier les limites du renvoi à la ligne</b> n'est disponible qu'au cas où vous sélectionnez le style d'habillage autre que 'aligné sur le texte'. Faites glisser les points d'habillage pour personnaliser les limites. Pour créer un nouveau point d'habillage, cliquez sur la ligne rouge et faites-la glisser vers la position désirée. <img alt="Modifier les limites du renvoi à la ligne" src="../images/wrap_boundary.png" /></li>
+				<li><b>Rotation</b> permet de faire pivoter la forme de 90 degrés dans le sens des aiguilles d'une montre ou dans le sens inverse des aiguilles d'une montre, ainsi que de retourner la forme horizontalement ou verticalement.</li>
+				<li><b>Paramètres avancés</b> sert à ouvrir la fenêtre 'Forme - Paramètres avancés'.</li>
+			</ul>
+			<hr />
+			<p>Certains paramètres de la forme automatique peuvent être modifiés en utilisant l'onglet <b>Paramètres de la forme</b> de la barre latérale droite. Pour l'activer, sélectionnez la forme ajoutée avec la souris et sélectionnez l'icône <b>Paramètres de la forme</b> <div class = "icon icon-shape_settings_icon"></div> à droite. Vous pouvez y modifier les paramètres suivants :</p>
+			<ul>
+			<li  id="shape_fill"><b>Remplissage</b> - utilisez cette section pour sélectionner le remplissage de la forme automatique. Les options disponibles sont les suivantes:
+			<ul>
+				<li><b>Couleur de remplissage</b> - sélectionnez cette option pour spécifier la couleur unie à remplir l'espace intérieur de la forme automatique sélectionnée.<p><img alt="Couleur" src="../images/fill_color.png" /></p>
+				<p id="color">Cliquez sur la case de couleur et sélectionnez la couleur voulue à partir <a href="../UsageInstructions/ChangeColorScheme.htm" onclick="onhyperlinkclick(this)">du jeux de couleurs</a> disponible ou spécifiez n'importe quelle couleur de votre choix :</p>
+				</li>
+				<li>
+					<b>Remplissage en dégradé</b> - sélectionnez cette option pour remplir une forme avec deux ou plusieurs couleurs et créer une transition douce entre elles. Particulariser le remplissage en dégrédé  sans limites. Cliquez sur l'icône <b>Paramètres de la forme</b> <div class = "icon icon-shape_settings_icon"></div> pour ouvrir le menu de <b>Remplissage</b> de la barre latérale droite:
+					<p><img alt="Dégradé" src="../images/fill_gradient.png" /></p>
+					<p>Les options de menu disponibles :</p>
+    				<ul>
+						<li>
+							<b>Style</b> - choisissez une des options disponibles: <b>Linéaire</b> ou <b>Radial</b>:
+						<ul>
+							<li><b>Linéaire</b> sert à remplir par un dégradé de gauche à droite, de bas en haut ou sous l'angle partant en direction définie. La fenêtre d'aperçu <b>Direction</b> affiche la couleur de dégradé sélectionnée, cliquez sur la flèche pour définir la direction du dégradé. Utilisez les paramètres <b>Angle</b> pour définir un angle précis du dégradé.</li>
+							<li><b>Radial</b> - la transition se fait autour d'un point, les couleurs se fondent progressivement du centre aux bords en formant un cercle.</li>
+						</ul>
+                        </li>
+                        <li>
+                            <b>Point de dégradé</b> est un points spécifique dans lequel se fait la transition dégradé de couleurs.
+                            <ul>
+                                <li>Utiliser le bouton <div class = "icon icon-addgradientpoint"></div> <b>Ajouter un point de dégradé</b> dans la barre de défilement pour ajouter un dégradé. Le nombre maximal de points est 10. Chaque dégradé suivant n'affecte pas l'apparence du remplissage en dégradé actuel. Utilisez le bouton <div class = "icon icon-removegradientpoint"></div> <b>Supprimer le point de dégradé</b> pour supprimer un certain dégradé.</li>
+                                <li>Ajustez la position du dégradé en glissant l'arrêt dans la barre de défilement ou utiliser le pourcentage de <b>Position</b> pour préciser l'emplacement du point.</li>
+                                <li>Pour appliquer une couleur à un point de dégradé, cliquez sur un point dans la barre de défilement, puis cliquez sur <b>Couleur</b> pour sélectionner la couleur appropriée.</li>
+                            </ul>
+                        </li>
+                    </ul>
+                </li>
+				<li><b>Image ou texture</b> - sélectionnez cette option pour utiliser une image ou une texture prédéfinie en tant que arrière-plan de la forme.
+				<p><img alt="Remplissage avec Image ou texture" src="../images/fill_picture.png" /></p>
+					<ul>
+						<li>Si vous souhaitez utiliser une image en tant que l'arrière-plan de la forme, vous pouvez ajouter une image <b>D'un fichier</b> en la sélectionnant sur le disque dur de votre ordinateur ou <b>D'une URL</b> en insérant l'adresse URL appropriée dans la fenêtre ouverte ou <b>À partir de l'espace de stockage</b> en sélectionnant l'image enregistrée sur vortre portail.</li>
+						<li>Si vous souhaitez utiliser une texture en tant que arrière-plan de la forme, utilisez le menu déroulant <b>D'une texture</b> et sélectionnez le préréglage de la texture nécessaire.<p>Actuellement, les textures suivantes sont disponibles : Toile, Carton, Tissu foncé, Grain, Granit, Papier gris, Tricot, Cuir, Papier brun, Papyrus, Bois.</p>
+						</li>
+					</ul>
+					<ul>
+						<li>Si l'<b>Image</b> sélectionnée est plus grande ou plus petite que la forme automatique, vous pouvez profiter d'une des options : <b>Étirement</b> ou <b>Mosaïque</b> depuis la liste déroulante.<p>L'option <b>Étirement</b> permet de régler la taille de l'image pour l'adapter à la taille de la forme automatique afin qu'elle puisse remplir tout l'espace uniformément.</p>
+						<p>L'option <b>Mosaïque</b> permet d'afficher seulement une partie de l'image plus grande en gardant ses dimensions d'origine, ou de répéter l'image plus petite en conservant ses dimensions initiales sur la surface de la forme automatique afin qu'elle puisse remplir tout l'espace uniformément.</p>
+						<p class="note"><b>Remarque</b> : tout préréglage <b>Texture</b> sélectionné remplit l'espace de façon uniforme, mais vous pouvez toujours appliquer l'effet <b>Étirement</b>, si nécessaire.</p>
+						</li>
+					</ul>
+				</li>
+				<li><b>Modèle</b> - sélectionnez cette option pour sélectionner le modèle à deux couleurs composé des éléments répétés.<p><img alt="Modèle" src="../images/fill_pattern.png" /></p>
+				    <ul>
+				        <li><b>Modèle</b> - sélectionnez un des modèles prédéfinis du menu.</li>
+				        <li><b>Couleur de premier plan</b> - cliquez sur cette palette de couleurs pour changer la couleur des éléments du modèle.</li>
+				        <li><b>Couleur d'arrière-plan</b> - cliquez sur cette palette de couleurs pour changer de l'arrière-plan du modèle.</li>
+				    </ul>			
+				</li>
+				<li><b>Pas de remplissage</b> - sélectionnez cette option si vous ne voulez pas utiliser un remplissage.</li>
+			</ul>
+			</li>
+			</ul>
+			<p><img class="floatleft" alt="Paramètres de la forme automatique" src="../images/right_autoshape.png" /></p>
+			<ul style="margin-left: 280px;">			
+			<li><b>Opacité</b> - utilisez cette section pour régler le niveau d'<b>Opacité</b> des formes automatiques en faisant glisser le curseur ou en saisissant la valeur de pourcentage à la main. La valeur par défaut est <b>100%</b>. Elle correspond à l'opacité complète. La valeur <b>0%</b> correspond à la transparence totale.</li>
+			<li id="shape_stroke"><b>Ligne</b> - utilisez cette section pour changer la largeur et la couleur du ligne de la forme automatique.<ul>
+				<li>Pour modifier la largeur du ligne, sélectionnez une des options disponibles depuis la liste déroulante <b>Taille</b>. Les options disponibles sont les suivantes : 0,5 pt, 1 pt, 1,5 pt, 2,25 pt, 3 pt, 4,5 pt, 6 pt ou <b>Pas de ligne</b> si vous ne voulez pas utiliser de ligne.</li>
+				<li>Pour changer la <b>couleur</b> du contour, cliquez sur la case colorée et <a href="../UsageInstructions/ChangeColorScheme.htm" onclick="onhyperlinkclick(this)">sélectionnez la couleur voulue</a>.</li>
+                <li>Pour modifier le <b>type</b> de contour, sélectionnez l'option voulue dans la liste déroulante correspondante (une ligne continue est appliquée par défaut, vous pouvez la remplacer par l'une des lignes pointillées disponibles).</li>
+				</ul>
+			</li>
+            <li><b>Rotation</b> permet de faire pivoter la forme de 90 degrés dans le sens des aiguilles d'une montre ou dans le sens inverse des aiguilles d'une montre, ainsi que de retourner la forme horizontalement ou verticalement. Cliquez sur l'un des boutons :<ul>
+                    <li><div class = "icon icon-rotatecounterclockwise"></div> pour faire pivoter la forme de 90 degrés dans le sens inverse des aiguilles d'une montre</li>
+                    <li><div class = "icon icon-rotateclockwise"></div> pour faire pivoter la forme de 90 degrés dans le sens des aiguilles d'une montre</li>
+                    <li><div class = "icon icon-fliplefttoright"></div> pour retourner la forme horizontalement (de gauche à droite)</li>
+                    <li><div class = "icon icon-flipupsidedown"></div> pour retourner la forme verticalement (à l'envers)</li>
+                </ul>
+            </li>
+			<li><b>Style d'habillage</b> - utilisez cette section pour sélectionner un des styles d'habillage - aligné sur le texte, carré, rapproché, au travers, haut et bas, devant le texte, derrière le texte (pour en savoir plus, consultez la section des paramètres avancés ci-dessous).</li>
+			<li><b>Modifier la forme</b> - utilisez cette section pour remplacer la forme automatique insérée par une autre sélectionnée de la liste déroulante.</li>
+			<li><b>Ajouter une ombre</b> - cochez cette case pour affichage de la forme ombré.</li>
+			</ul>
+			<hr />
+			<h3>Adjuster les paramètres avancés d'une forme automatique</h3>
+			<p>Pour changer les <b>paramètres avancés</b> de la forme automatique, cliquez sur la forme avec le bouton droit et sélectionnez l'option <b>Paramètres avancés</b> dans le menu ou utilisez le lien <b>Afficher paramètres avancés</b> sur la barre latérale droite. La fenêtre "Forme - Paramètres avancés" s'ouvre :</p>
+            <p><img alt="Forme - Paramètres avancés" src="../images/shape_properties.png" /></p>
+			<p>L'onglet <b>Taille</b> comporte les paramètres suivants :</p>
+			<ul>
+				<li><b>Largeur</b> - utilisez l'une de ces options pour modifier la largeur de la forme automatique.<ul>
+                    <li><b>Absolue</b> - spécifiez une valeur exacte mesurée en unités absolues, c.-à-d. <b>Centimètres</b>/<b>Points</b>/<b>Pouces</b> (selon l'option spécifiée dans l'onglet <b>Fichier</b> -> <b>Paramètres avancés...</b>).</li>
+                    <li><b>Relatif</b> - spécifiez un pourcentage <b>relatif à</b> la largeur de la <em>marge de gauche</em>, la <em>marge</em> (c'est-à-dire la distance entre les marges gauche et droite), la largeur de la <em>page</em> ou la largeur de la <em>marge de droite</em>.</li>
+                </ul>
+                </li>
+                <li><b>Hauteur</b> - utilisez l'une de ces options pour modifier la hauteur de la forme automatique.<ul>
+                        <li><b>Absolue</b> - spécifiez une valeur exacte mesurée en unités absolues, c.-à-d. <b>Centimètres</b>/<b>Points</b>/<b>Pouces</b> (selon l'option spécifiée dans l'onglet <b>Fichier</b> -> <b>Paramètres avancés...</b>).</li>
+                        <li><b>Relatif</b> - spécifiez un pourcentage <b>relatif à</b> la <em>marge</em> (c'est-à-dire la distance entre les marges supérieure et inférieure), la hauteur de la <em>marge inférieure</em>, la hauteur de la <em>page</em> ou la hauteur de la <em>marge supérieure</em>.</li>
+                    </ul>
+                </li>
+                <li>Si l'option <b>Verrouiller le ratio d'aspect</b> est cochée, la largeur et la hauteur seront modifiées en conservant le ratio d'aspect original.</li>
+			</ul>
+            <p><img alt="Forme - Paramètres avancés" src="../images/shape_properties_6.png" /></p>
+            <p>L'onglet <b>Rotation</b> comporte les paramètres suivants :</p>
+            <ul>
+                <li><b>Angle</b> - utilisez cette option pour faire pivoter la forme d'un angle exactement spécifié. Entrez la valeur souhaitée mesurée en degrés dans le champ ou réglez-la à l'aide des flèches situées à droite.</li>
+                <li><b>Retourné</b> - cochez la case <b>Horizontalement</b> pour retourner la forme horizontalement (de gauche à droite) ou la case <b>Verticalement</b> pour retourner la forme verticalement (à l'envers).</li>
+            </ul>
+            <p id="shape_wrapping"><img alt="Forme - Paramètres avancés" src="../images/shape_properties_1.png" /></p>
+			<p>L'onglet <b>Habillage du texte</b> contient les paramètres suivants :</p>
+			<ul>
+				<li><b>Style d'habillage</b> - utilisez cette option pour changer la façon dont la forme est positionnée par rapport au texte : elle peut faire partie du texte (si vous sélectionnez le style 'aligné sur le texte') ou être contournée par le texte de tous les côtés (si vous sélectionnez l'un des autres styles).<ul>
+				    <li><p><div class = "icon icon-wrappingstyle_inline"></div> <b>En ligne</b> sur le texte - la forme fait partie du texte, comme un caractère, ainsi si le texte est déplacé, la forme est déplacée elle aussi. Dans ce cas-là les options de position ne sont pas accessibles.</p>
+				    <p>Si vous sélectionnez un des styles suivants, vous pouvez déplacer l'image indépendamment du texte et définir sa position exacte :</p>
+				    </li>
+				    <li><p><div class = "icon icon-wrappingstyle_square"></div> <b>Carré</b> - le texte est ajusté autour des bords de la forme.</p></li>
+				    <li><p><div class = "icon icon-wrappingstyle_tight"></div> <b>Rapproché</b> - le texte est ajusté sur le contour de la forme.</p></li>
+				    <li><p><div class = "icon icon-wrappingstyle_through"></div> <b>Au travers</b> - le texte est ajusté autour des bords de la forme et occupe l'espace vide à l'intérieur d'elle. Pour créer l'effet, utilisez l'option <b>Modifier les limites du renvoi à la ligne</b> du menu contextuel.</p></li>
+				    <li><p><div class = "icon icon-wrappingstyle_topandbottom"></div> <b>Haut et bas</b> - le texte est ajusté en haut et en bas de la forme.</p></li>
+				    <li><p><div class = "icon icon-wrappingstyle_infront"></div> <b>Devant</b> le texte - la forme est affichée sur le texte.</p></li>
+				    <li><p><div class = "icon icon-wrappingstyle_behind"></div> <b>Derrière</b> le texte - le texte est affiché sur la forme.</p></li>
+				    </ul>
+				</li>
+			</ul>
+			<p>Si vous avez choisi le style carré, rapproché, au travers, haut et bas, vous avez la possibilité de configurer des paramètres supplémentaires - <b>Distance du texte</b> de tous les côtés (haut, bas, droit, gauche).</p>
+            <p id="position"><img alt="Forme - Paramètres avancés" src="../images/shape_properties_2.png" /></p>
+			<p>L'onglet <b>Position</b> n'est disponible qu'au cas où vous choisissez le style d'habillage autre que 'aligné sur le texte'. Il contient les paramètres suivants qui varient selon le type d'habillage sélectionné :</p>
+			<ul>
+                <li>La section <b>Horizontal</b> vous permet de sélectionner l'un des trois types de positionnement de forme automatique suivants :<ul>
+                        <li><b>Alignement</b> (gauche, centre, droite) <b>par rapport</b> au caractère, à la colonne, à la marge de gauche, à la marge, à la page ou à la marge de droite,</li>
+                        <li><b>Position</b> absolue mesurée en unités absolues, c.-à-d. <b>Centimètres</b>/<b>Points</b>/<b>Pouces</b> (selon l'option spécifiée dans l'onglet <b>Fichier</b> -> <b>Paramètres avancés...</b>) <b>à droite</b> du caractère, de la colonne, de la marge de gauche, de la marge, de la page ou de la marge de droite,</li>
+                        <li><b>Position relative</b> mesurée en pourcentage <b>par rapport</b> à la marge gauche, à la marge, à la page ou à la marge de droite.</li>
+                    </ul>
+                </li>
+                <li>La section <b>Vertical</b> vous permet de sélectionner l'un des trois types de positionnement de forme automatique suivants :<ul>
+                        <li><b>Alignement</b> (haut, centre, bas) <b>par rapport</b> à la ligne, à la marge, à la marge inférieure, au paragraphe, à la page ou à la marge supérieure,</li>
+                        <li><b>Position</b> absolue mesurée en unités absolues, c.-à-d. <b>Centimètres</b>/<b>Points</b>/<b>Pouces</b> (selon l'option spécifiée dans l'onglet <b>Fichier</b> -> <b>Paramètres avancés...</b>) <b>sous</b> la ligne, la marge, la marge inférieure, le paragraphe, la page la marge supérieure,</li>
+                        <li><b>Position relative</b> mesurée en pourcentage <b>par rapport</b> à la marge, à la marge inférieure, à la page ou à la marge supérieure.</li>
+                    </ul>
+                </li>
+                <li><b>Déplacer avec le texte</b> détermine si la forme automatique se déplace en même temps que le texte sur lequel elle est alignée.</li>
+				<li><b>Chevauchement</b> détermine si deux formes automatiques sont fusionnées en une seule ou se chevauchent si vous les faites glisser les unes près des autres sur la page.</li>
+			</ul>
+			<p><img alt="Forme - Paramètres avancés" src="../images/shape_properties_3.png" /></p>
+			<p>L'onglet <b>Poids et flèches</b> contient les paramètres suivants :</p>
+			<ul>
+				<li><b>Style de ligne</b> - ce groupe d'options vous permet de spécifier les paramètres suivants :<ul>
+				<li><b>Type de litterine</b> - cette option permet de définir le style de la fin de la ligne, ainsi elle peut être appliquée seulement aux formes avec un contour ouvert telles que des lignes, des polylignes etc.:<ul>
+					<li><b>Plat</b> - les points finaux seront plats.</li>
+					<li><b>Arrondi</b> - les points finaux seront arrondis.</li>
+					<li><b>Carré</b> - les points finaux seront carrés.</li>
+					</ul>
+				</li>
+				<li><b>Type de jointure</b> - cette option permet de définir le style de l'intersection de deux lignes, par exemple, une polyligne, les coins du triangle ou le contour du rectangle :<ul>
+					<li><b>Arrondi</b> - le coin sera arrondi.</li>
+					<li><b>Plaque</b> - le coin sera coupé d'une manière angulaire.</li>
+					<li><b>Onglet</b> - l'angle sera aiguisé. Bien adapté pour les formes à angles vifs.</li>
+					</ul>
+					<p class="note"><b>Remarque</b> : l'effet sera plus visible si vous utilisez un contour plus épais.</p>
+				</li>
+				</ul>
+				</li>
+				<li><b>Flèches</b> - ce groupe d'options est disponible pour les formes du groupe <b>Lignes</b>. Il permet de définir le <b>Style de début</b> et <b>Style de fin</b> aussi bien que la <b>Taille</b> des flèches en sélectionnant l'option appropriée de la liste déroulante.</li>
+			</ul>
+            <p><img alt="Forme - Paramètres avancés" src="../images/shape_properties_4.png" /></p>
+			<p>La section <b>Rembourrage texte</b> vous permet de changer les marges internes <b>En haut</b>, <b>En bas</b>, <b>A gauche</b> et <b>A droite</b> (c'est-à-dire la distance entre le texte à l'intérieur de la forme et les bordures de la forme automatique).</p>
+            <p class="note"><b>Remarque</b> : cet onglet n'est disponible que si tu texte est ajouté dans la forme automatique, sinon l'onglet est désactivé.</p>
+            <p><img alt="Forme - Paramètres avancés" src="../images/shape_properties_5.png" /></p>
+            <p>L'onglet <b>Texte de remplacement</b> permet de spécifier un <b>Titre</b> et une <b>Description</b> qui sera lue aux personnes avec des déficiences cognitives ou visuelles pour les aider à mieux comprendre l'information du tableau.</p>
+		</div>
+	</body>
 </html>