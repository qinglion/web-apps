﻿<!DOCTYPE html>
<html>
	<head>
		<title>Créer des listes</title>
		<meta charset="utf-8" />
<<<<<<< HEAD
		<meta name="description" content="Créer des listes à puces et des listes numérotées et changer la structure et les paramètres des listes" />
		<link type="text/css" rel="stylesheet" href="../../../../../../common/main/resources/help/editor.css" />
=======
		<meta name="description" content="Créer des listes à puces et des listes numérotées en modifiant le plan de la liste" />
		<link type="text/css" rel="stylesheet" href="../editor.css" />
>>>>>>> e390c56e
		<link type = "text/css" rel = "stylesheet" href = "../../images/sprite.css" />
        <script type="text/javascript" src="../callback.js"></script>
        <script type="text/javascript" src="../search/js/page-search.js"></script>
	</head>
	<body>
        <div class="mainpart">
            <div class="search-field">
                <input id="search" class="searchBar" placeholder="Rechercher" type="text" onkeypress="doSearch(event)">
            </div>
            <h1>Créer des listes</h1>
            <p>Pour créer une liste dans <a href="https://www.onlyoffice.com/fr/document-editor.aspx" target="_blank" onclick="onhyperlinkclick(this)"><b>l'éditeur de documents</b></a>,</p>
            <ol>
                <li>placez le curseur à la position où vous voulez commencer la liste (cela peut être une nouvelle ligne ou le texte existant),</li>
                <li>passez à l'onglet <b>Accueil</b> de la barre d'outils supérieure,</li>
                <li>
                    sélectionnez le type de liste à créer:
                    <ul>
                        <li><b>Liste non ordonnée</b> avec des marqueurs est créée à l'aide de l'icône <b>Puces</b> <div class="icon icon-bullets"></div> de la barre d'outils supérieure</li>
                        <li>
                            <b>Liste ordonnée</b> avec numérotage spécial est créée à l'aide de l'icône <b>Numérotation</b> <div class="icon icon-numbering"></div> de la barre d'outils supérieure
                            <p class="note">Cliquez sur la flèche vers le bas à côté de l'icône <b>Puces</b> ou <b>Numérotation</b> pour sélectionner le format de puces ou de numérotation souhaité.</p>
                        </li>
                    </ul>
                </li>
                <li>appuyez sur la touche <b>Entrée</b> à la fin de la ligne pour ajouter un nouvel élément à la liste. Pour terminer la liste, appuyez sur la touche <b>Retour arrière</b> et continuez le travail.</li>
            </ol>
            <p>L'éditeur commence automatiquement une liste numérotée lorsque vous tapez 1 et un point ou une parenthèse droite et un espace: <b>1.</b>, <b>1)</b>. La liste à puces commence automatiquement lorsque vous tapez  <b>-</b> ou <b>* </b> et un espace.</p>
            <p>Vous pouvez aussi changer le retrait du texte dans les listes et leur imbrication en utilisant les icônes <b>Liste multiniveau</b> <span class="icon icon-outline"></span>, <b>Réduire le retrait</b> <span class="icon icon-decreaseindent"></span> et <b>Augmenter le retrait</b> <span class="icon icon-increaseindent"></span> sous l'onglet <b>Accueil</b> de la barre d'outils supérieure.</p>
            <p>Pour modifier le niveau de la liste, cliquez sur l'icône <b>Numérotation</b> <span class="icon icon-numbering"></span>, <b>Puces</b> <span class="icon icon-bullets"></span> ou <b>Liste multiniveau</b> <span class="icon icon-outline"></span> et choisissez <b>Changer le niveau de liste</b>, ou placer le curseur au début de la ligne et appuyez sur la touche <b>Tab</b>du clavier pour accéder au niveau suivant de la liste. Procédez au niveau de liste approprié.</p>
            <p><img alt="Changer le niveau de liste" src="../images/listlevel.png" /></p>
            <p class="note">Vous pouvez configurez les paramètres supplémentaires du retrait et de l'espacement sur la barre latérale droite et dans la fenêtre de configuration de paramètres avancées. Pour en savoir plus, consultez les pages  <a href="ParagraphIndents.htm" onclick="onhyperlinkclick(this)">Modifier le retrait des paragraphes</a> et <a href="LineSpacing.htm" onclick="onhyperlinkclick(this)">Régler l'interligne du paragraphe</a> .</p>

            <h3>Joindre et séparer des listes</h3>
            <p>Pour joindre une liste à la précédente:</p>
            <ol>
                <li>cliquez avec le bouton droit sur le premier élément de la seconde liste,</li>
                <li>utilisez l'option <b>Joindre à la liste précédente</b> du menu contextuel.</li>
            </ol>
            <p>Les listes seront jointes et la numérotation se poursuivra conformément à la numérotation de la première liste.</p>

            <p>Pour séparer une liste:</p>
            <ol>
                <li>cliquez avec le bouton droit de la souris sur l'élément de la liste où vous voulez commencer une nouvelle liste,</li>
                <li>sélectionnez l'option <b>Séparer la liste</b> du menu contextuel.</li>
            </ol>
            <p>La liste sera séparée et la numérotation dans la deuxième liste recommencera.</p>

            <h3>Modifier la numérotation</h3>
            <p>Poursuivre la numérotation séquentielle dans la deuxième liste selon la numérotation de la liste précédente:</p>
            <ol>
                <li>cliquez avec le bouton droit sur le premier élément de la seconde liste,</li>
                <li>sélectionnez l'option <b>Continuer la numérotation</b> du menu contextuel.</li>
            </ol>
            <p>La numérotation se poursuivra conformément à la numérotation de la première liste.</p>

            <p>Pour définir une certaine valeur initiale de numérotation:</p>
            <ol>
                <li>cliquez avec le bouton droit de la souris sur l'élément de la liste où vous souhaitez appliquer une nouvelle valeur de numérotation,</li>
                <li>sélectionnez l'option <b>Définit la valeur de la numérotation</b> du menu contextuel,</li>
                <li>dans une nouvelle fenêtre qui s'ouvre, définissez la valeur numérique voulue et cliquez sur le bouton <b>OK</b>.</li>
            </ol>

            <h3>Configurer les paramètres de la liste</h3>
            <p>Pour configurer les paramètres de la liste comme la puce/la numérotation, l'alignement, la taille et la couleur:</p>
            <ol>
                <li>cliquez sur un élément de la liste actuelle ou sélectionnez le texte à partir duquel vous souhaitez créer une liste,</li>
                <li>cliquez sur l'icône <b>Puces</b> <div class="icon icon-bullets"></div> ou <b>Numérotation</b> <div class="icon icon-numbering"></div> sous l'onglet <b>Accueil</b> de la barre d'outils supérieure,</li>
                <li>sélectionnez l'option <b>Paramètres de la liste</b>,</li>
                <li>
                    la fenêtre <b>Paramètres de la liste</b> s'affiche. La fenêtre de paramètres de la liste à puces se présente sous cet aspect:
                    <p><img alt="La fenêtre Paramètres de la liste à puces" src="../images/bulletedlistsettings.png" /></p>
                    <p>La fenêtre de paramètres de la liste numérotée se présente sous cet aspect:</p>
                    <p><img alt="La fenêtre Paramètres de la liste numérotée" src="../images/orderedlistsettings.png" /></p>
                    <p>Pour la liste à puces on peut choisir le caractère à utiliser comme <b>puce</b> et pour la liste numérotée on peut choisir le <b>type</b> et la police des numéros. Les options <b>Alignement</b>, <b>Taille</b> et les options d'accentuation du texte Gras/Italique/Couleur sont identiques pour toutes les listes soit à puces soit numérotée.</p>
                    <ul>
                        <li><b>Puce </b>permet de sélectionner le caractère approprié pour les éléments de la liste. Lorsque vous appuyez sur le champ <b>Symboles et caractères</b>, la fenêtre <b>Symbole</b> va apparaître dans laquelle vous pouvez choisir parmi les caractères disponibles. Veuillez consulter <a href="../UsageInstructions/InsertSymbols.htm" onclick="onhyperlinkclick(this)">cet article</a>pour en savoir plus sur utilisation des symboles.</li>
                        <li><b>Type</b> permet de sélectionner la numérotation appropriée pour la liste. Les options suivantes sont disponibles: <em>Rien, 1, 2, 3,..., a, b, c,..., A, B, C,..., i, ii, iii,..., I, II, III,....</em></li>
                        <li><b>Alignement</b> permet de sélectionner le type d'alignement approprié pour aligner les puces/nombres horizontalement. Les options d'alignement disponibles: <em>À gauche</em>, <em>Au centre</em>, <em>À droite</em>.</li>
                        <li><b>Taille</b> permet d'ajuster la taille des puces/numéros. L'option par défaut est <b>En tant que texte</b>. Lorsque cette option est active, la taille des puces correspond à la taille du texte; Ajustez la taille en utilisant les valeurs prédéfinies de <em>8 à 96</em>.</li>
                        <li><b>Gras/Italique/Couleur</b> permet d'accentuer et de mettre en évidence une puce/un numéro. Pour <b>Couleur</b>, l'option par défaut est <b>En tant que texte</b>. Lorsque cette option est active, la couleur des puces ou des chiffres correspond à la couleur du texte. Choisissez l'option <b>Automatique</b> pour appliquer la couleur automatiquement, sélectionnez <em>Couleurs de thème</em>, <em>Couleurs standard</em> ou <em>Couleurs récentes</em> de la palette ou cliquez sur Plus de couleurs pour sélectionner une couleur personnalisée.</li>
                    </ul>
                    <p>Toutes les modifications sont affichées dans le champ <b>Aperçu</b>.</p>
                </li>
                <li>
                    Cliquez sur <b>OK</b> pour appliquer toutes les modifications et fermer la fenêtre.
                    <p>Fautes in clic droit sur la liste à puces et sélectionnez l'option Ajuster les retraits de la liste pour ouvir la fenêtre Paramètres de la liste la même que pour une liste à plusieurs niveaux.</p>
                </li>
            </ol>
            <p>Pour configurer les paramètres de la liste à plusieurs niveaux,</p>
            <ol>
                <li>appuyez sur un élément de la liste,</li>
                <li>cliquez sur l'icône es <b>Liste multiniveau</b> <div class="icon icon-outline"></div> sous l'onglet <b>Accueil</b> de la barre d'outils supérieure,</li>
                <li>sélectionnez l'option <b>Paramètres de la liste</b>,</li>
                <li>
                    la fenêtre <b>Paramètres de la liste</b> s'affiche. La fenêtre Paramètres de la liste multiniveaux se présente sous cet aspect:
                    <p><img alt="La fenêtre Paramètres de la liste multiniveaux" src="../images/multilevellistsettings.png" /></p>
                    <p>Choisissez le niveau approprié dans la liste <b>Niveau</b> à gauche, puis personnalisez l'aspect des puces et des nombres pour le niveau choisi:</p>
                    <ul>
                        <li><b>Type</b> permet de sélectionner la numérotation appropriée pour la liste numérotée ou le caractère approprié pour la liste à puces. Les options disponibles pour la liste numérotée: <em>Rien, 1, 2, 3,..., a, b, c,..., A, B, C,..., i, ii, iii,..., I, II, III,....</em> Pour la liste à puces vous pouvez choisir un des symboles prédéfinis ou utiliser l'option <b>Nouvelle puce</b>. Lorsque vous appuyez sur cette option, la fenêtre <b>Symbole</b> va apparaître dans laquelle vous pouvez choisir parmi les caractères disponibles. Veuillez consulter <a href="../UsageInstructions/InsertSymbols.htm" onclick="onhyperlinkclick(this)">cet article</a>pour en savoir plus sur utilisation des symboles.</li>
                        <li><b>Alignement</b> permet de sélectionner le type d'alignement approprié pour aligner les puces/nombres horizontalement du début du paragraphe.  À gauche, Au centre, À droite. Les options d'alignement disponibles: <em>À gauche</em>, <em>Au centre</em>, <em>À droite</em>.</li>
                        <li><b>Taille</b> permet d'ajuster la taille des puces/numéros. L'option par défaut est <b>En tant que texte</b>. Ajustez la taille en utilisant les paramètres prédéfinis de <em>8 à 96</em>.</li>
                        <li><b>Gras/Italique/Couleur</b> permet d'accentuer et de mettre en évidence une puce/un numéro. Pour <b>Couleur</b>, l'option par défaut est <b>En tant que texte</b>. Lorsque cette option est active, la couleur des puces ou des chiffres correspond à la couleur du texte. Choisissez l'option <b>Automatique</b> pour appliquer la couleur automatiquement, sélectionnez <em>Couleurs de thème</em>, <em>Couleurs standard</em> ou <em>Couleurs récentes</em> de la palette ou cliquez sur Plus de couleurs pour sélectionner une couleur personnalisée.</li>
                        <li>Format de nombre affiche le style du caractère qu'on utilise pour créer la liste.</li>
                        <li>
                            Cliquez sur la <b>flèche à deux pointes</b> à côté du champ <b>Format de nombre</b> pour accéder aux paramètres avancés. Vous pouvez personnaliser chaque niveau de la liste à plusieurs niveaux en sélectionnant le niveau approprié dans la section <b>Sélectionner le niveau.</b>
                            <p><img alt="Fenêtre Paramètres avancés de la liste multiniveaux" src="../images/multilevellistsettings_advanced.png" /></p>
                            <ul>
                                <li><b>Police</b> permet de sélectionner la mise en forme de la police,</li>
                                <li><b>Inclure le numéro de niveau à partir de</b> permet d'indiquer le numéro du niveau parent pour le niveau subordonné,</li>
                                <li><b>Commencer à</b> permet de commencer la numérotation de la liste à partir du numéro dont vous avez besoin. Activez l'option <b>Recommencer la liste</b> pour recommencer la numérotation,</li>
                                <li><b>Alignement</b> permet de définir le type d'alignement spécifique pour chaque niveau de la liste. Sélectionnez <b>À gauche</b>, <b>Au centre</b> ou <b>À droite</b> de la liste déroulante et définissez l'espacement avant le caractère de la liste,</li>
                                <li><b>Retrait du texte</b> permet de définir l'espacement entre le caractère de la liste et le texte,</li>
                                <li><b>Faire suivre le numéro de</b> permet d'indiquer ce qui suit le caractère que vous avez choisi comme le format de numéro. Sélectionnez <b>Tabulation</b>, <b>Espace</b> ou <b>Aucun</b> de la liste déroulante. Lorsque vous choisissez la <b>Tabulation</b>, l'option <b>Ajouter taquet de tabulation à</b> devient active. Activez l'option <b>Ajouter taquet de tabulation à</b> et définissez la longueur du retrait.</li>
                            </ul>
                    </ul>
                    <p>Toutes les modifications sont affichées dans le champ <b>Aperçu</b>.</p>
                </li>
                <li>Cliquez sur <b>OK</b> pour appliquer toutes les modifications et fermer la fenêtre.</li>
            </ol>
        </div>
	</body>
</html><|MERGE_RESOLUTION|>--- conflicted
+++ resolved
@@ -1,134 +1,129 @@
-﻿<!DOCTYPE html>
-<html>
-	<head>
-		<title>Créer des listes</title>
-		<meta charset="utf-8" />
-<<<<<<< HEAD
-		<meta name="description" content="Créer des listes à puces et des listes numérotées et changer la structure et les paramètres des listes" />
-		<link type="text/css" rel="stylesheet" href="../../../../../../common/main/resources/help/editor.css" />
-=======
-		<meta name="description" content="Créer des listes à puces et des listes numérotées en modifiant le plan de la liste" />
-		<link type="text/css" rel="stylesheet" href="../editor.css" />
->>>>>>> e390c56e
-		<link type = "text/css" rel = "stylesheet" href = "../../images/sprite.css" />
-        <script type="text/javascript" src="../callback.js"></script>
-        <script type="text/javascript" src="../search/js/page-search.js"></script>
-	</head>
-	<body>
-        <div class="mainpart">
-            <div class="search-field">
-                <input id="search" class="searchBar" placeholder="Rechercher" type="text" onkeypress="doSearch(event)">
-            </div>
-            <h1>Créer des listes</h1>
-            <p>Pour créer une liste dans <a href="https://www.onlyoffice.com/fr/document-editor.aspx" target="_blank" onclick="onhyperlinkclick(this)"><b>l'éditeur de documents</b></a>,</p>
-            <ol>
-                <li>placez le curseur à la position où vous voulez commencer la liste (cela peut être une nouvelle ligne ou le texte existant),</li>
-                <li>passez à l'onglet <b>Accueil</b> de la barre d'outils supérieure,</li>
-                <li>
-                    sélectionnez le type de liste à créer:
-                    <ul>
-                        <li><b>Liste non ordonnée</b> avec des marqueurs est créée à l'aide de l'icône <b>Puces</b> <div class="icon icon-bullets"></div> de la barre d'outils supérieure</li>
-                        <li>
-                            <b>Liste ordonnée</b> avec numérotage spécial est créée à l'aide de l'icône <b>Numérotation</b> <div class="icon icon-numbering"></div> de la barre d'outils supérieure
-                            <p class="note">Cliquez sur la flèche vers le bas à côté de l'icône <b>Puces</b> ou <b>Numérotation</b> pour sélectionner le format de puces ou de numérotation souhaité.</p>
-                        </li>
-                    </ul>
-                </li>
-                <li>appuyez sur la touche <b>Entrée</b> à la fin de la ligne pour ajouter un nouvel élément à la liste. Pour terminer la liste, appuyez sur la touche <b>Retour arrière</b> et continuez le travail.</li>
-            </ol>
-            <p>L'éditeur commence automatiquement une liste numérotée lorsque vous tapez 1 et un point ou une parenthèse droite et un espace: <b>1.</b>, <b>1)</b>. La liste à puces commence automatiquement lorsque vous tapez  <b>-</b> ou <b>* </b> et un espace.</p>
-            <p>Vous pouvez aussi changer le retrait du texte dans les listes et leur imbrication en utilisant les icônes <b>Liste multiniveau</b> <span class="icon icon-outline"></span>, <b>Réduire le retrait</b> <span class="icon icon-decreaseindent"></span> et <b>Augmenter le retrait</b> <span class="icon icon-increaseindent"></span> sous l'onglet <b>Accueil</b> de la barre d'outils supérieure.</p>
-            <p>Pour modifier le niveau de la liste, cliquez sur l'icône <b>Numérotation</b> <span class="icon icon-numbering"></span>, <b>Puces</b> <span class="icon icon-bullets"></span> ou <b>Liste multiniveau</b> <span class="icon icon-outline"></span> et choisissez <b>Changer le niveau de liste</b>, ou placer le curseur au début de la ligne et appuyez sur la touche <b>Tab</b>du clavier pour accéder au niveau suivant de la liste. Procédez au niveau de liste approprié.</p>
-            <p><img alt="Changer le niveau de liste" src="../images/listlevel.png" /></p>
-            <p class="note">Vous pouvez configurez les paramètres supplémentaires du retrait et de l'espacement sur la barre latérale droite et dans la fenêtre de configuration de paramètres avancées. Pour en savoir plus, consultez les pages  <a href="ParagraphIndents.htm" onclick="onhyperlinkclick(this)">Modifier le retrait des paragraphes</a> et <a href="LineSpacing.htm" onclick="onhyperlinkclick(this)">Régler l'interligne du paragraphe</a> .</p>
-
-            <h3>Joindre et séparer des listes</h3>
-            <p>Pour joindre une liste à la précédente:</p>
-            <ol>
-                <li>cliquez avec le bouton droit sur le premier élément de la seconde liste,</li>
-                <li>utilisez l'option <b>Joindre à la liste précédente</b> du menu contextuel.</li>
-            </ol>
-            <p>Les listes seront jointes et la numérotation se poursuivra conformément à la numérotation de la première liste.</p>
-
-            <p>Pour séparer une liste:</p>
-            <ol>
-                <li>cliquez avec le bouton droit de la souris sur l'élément de la liste où vous voulez commencer une nouvelle liste,</li>
-                <li>sélectionnez l'option <b>Séparer la liste</b> du menu contextuel.</li>
-            </ol>
-            <p>La liste sera séparée et la numérotation dans la deuxième liste recommencera.</p>
-
-            <h3>Modifier la numérotation</h3>
-            <p>Poursuivre la numérotation séquentielle dans la deuxième liste selon la numérotation de la liste précédente:</p>
-            <ol>
-                <li>cliquez avec le bouton droit sur le premier élément de la seconde liste,</li>
-                <li>sélectionnez l'option <b>Continuer la numérotation</b> du menu contextuel.</li>
-            </ol>
-            <p>La numérotation se poursuivra conformément à la numérotation de la première liste.</p>
-
-            <p>Pour définir une certaine valeur initiale de numérotation:</p>
-            <ol>
-                <li>cliquez avec le bouton droit de la souris sur l'élément de la liste où vous souhaitez appliquer une nouvelle valeur de numérotation,</li>
-                <li>sélectionnez l'option <b>Définit la valeur de la numérotation</b> du menu contextuel,</li>
-                <li>dans une nouvelle fenêtre qui s'ouvre, définissez la valeur numérique voulue et cliquez sur le bouton <b>OK</b>.</li>
-            </ol>
-
-            <h3>Configurer les paramètres de la liste</h3>
-            <p>Pour configurer les paramètres de la liste comme la puce/la numérotation, l'alignement, la taille et la couleur:</p>
-            <ol>
-                <li>cliquez sur un élément de la liste actuelle ou sélectionnez le texte à partir duquel vous souhaitez créer une liste,</li>
-                <li>cliquez sur l'icône <b>Puces</b> <div class="icon icon-bullets"></div> ou <b>Numérotation</b> <div class="icon icon-numbering"></div> sous l'onglet <b>Accueil</b> de la barre d'outils supérieure,</li>
-                <li>sélectionnez l'option <b>Paramètres de la liste</b>,</li>
-                <li>
-                    la fenêtre <b>Paramètres de la liste</b> s'affiche. La fenêtre de paramètres de la liste à puces se présente sous cet aspect:
-                    <p><img alt="La fenêtre Paramètres de la liste à puces" src="../images/bulletedlistsettings.png" /></p>
-                    <p>La fenêtre de paramètres de la liste numérotée se présente sous cet aspect:</p>
-                    <p><img alt="La fenêtre Paramètres de la liste numérotée" src="../images/orderedlistsettings.png" /></p>
-                    <p>Pour la liste à puces on peut choisir le caractère à utiliser comme <b>puce</b> et pour la liste numérotée on peut choisir le <b>type</b> et la police des numéros. Les options <b>Alignement</b>, <b>Taille</b> et les options d'accentuation du texte Gras/Italique/Couleur sont identiques pour toutes les listes soit à puces soit numérotée.</p>
-                    <ul>
-                        <li><b>Puce </b>permet de sélectionner le caractère approprié pour les éléments de la liste. Lorsque vous appuyez sur le champ <b>Symboles et caractères</b>, la fenêtre <b>Symbole</b> va apparaître dans laquelle vous pouvez choisir parmi les caractères disponibles. Veuillez consulter <a href="../UsageInstructions/InsertSymbols.htm" onclick="onhyperlinkclick(this)">cet article</a>pour en savoir plus sur utilisation des symboles.</li>
-                        <li><b>Type</b> permet de sélectionner la numérotation appropriée pour la liste. Les options suivantes sont disponibles: <em>Rien, 1, 2, 3,..., a, b, c,..., A, B, C,..., i, ii, iii,..., I, II, III,....</em></li>
-                        <li><b>Alignement</b> permet de sélectionner le type d'alignement approprié pour aligner les puces/nombres horizontalement. Les options d'alignement disponibles: <em>À gauche</em>, <em>Au centre</em>, <em>À droite</em>.</li>
-                        <li><b>Taille</b> permet d'ajuster la taille des puces/numéros. L'option par défaut est <b>En tant que texte</b>. Lorsque cette option est active, la taille des puces correspond à la taille du texte; Ajustez la taille en utilisant les valeurs prédéfinies de <em>8 à 96</em>.</li>
-                        <li><b>Gras/Italique/Couleur</b> permet d'accentuer et de mettre en évidence une puce/un numéro. Pour <b>Couleur</b>, l'option par défaut est <b>En tant que texte</b>. Lorsque cette option est active, la couleur des puces ou des chiffres correspond à la couleur du texte. Choisissez l'option <b>Automatique</b> pour appliquer la couleur automatiquement, sélectionnez <em>Couleurs de thème</em>, <em>Couleurs standard</em> ou <em>Couleurs récentes</em> de la palette ou cliquez sur Plus de couleurs pour sélectionner une couleur personnalisée.</li>
-                    </ul>
-                    <p>Toutes les modifications sont affichées dans le champ <b>Aperçu</b>.</p>
-                </li>
-                <li>
-                    Cliquez sur <b>OK</b> pour appliquer toutes les modifications et fermer la fenêtre.
-                    <p>Fautes in clic droit sur la liste à puces et sélectionnez l'option Ajuster les retraits de la liste pour ouvir la fenêtre Paramètres de la liste la même que pour une liste à plusieurs niveaux.</p>
-                </li>
-            </ol>
-            <p>Pour configurer les paramètres de la liste à plusieurs niveaux,</p>
-            <ol>
-                <li>appuyez sur un élément de la liste,</li>
-                <li>cliquez sur l'icône es <b>Liste multiniveau</b> <div class="icon icon-outline"></div> sous l'onglet <b>Accueil</b> de la barre d'outils supérieure,</li>
-                <li>sélectionnez l'option <b>Paramètres de la liste</b>,</li>
-                <li>
-                    la fenêtre <b>Paramètres de la liste</b> s'affiche. La fenêtre Paramètres de la liste multiniveaux se présente sous cet aspect:
-                    <p><img alt="La fenêtre Paramètres de la liste multiniveaux" src="../images/multilevellistsettings.png" /></p>
-                    <p>Choisissez le niveau approprié dans la liste <b>Niveau</b> à gauche, puis personnalisez l'aspect des puces et des nombres pour le niveau choisi:</p>
-                    <ul>
-                        <li><b>Type</b> permet de sélectionner la numérotation appropriée pour la liste numérotée ou le caractère approprié pour la liste à puces. Les options disponibles pour la liste numérotée: <em>Rien, 1, 2, 3,..., a, b, c,..., A, B, C,..., i, ii, iii,..., I, II, III,....</em> Pour la liste à puces vous pouvez choisir un des symboles prédéfinis ou utiliser l'option <b>Nouvelle puce</b>. Lorsque vous appuyez sur cette option, la fenêtre <b>Symbole</b> va apparaître dans laquelle vous pouvez choisir parmi les caractères disponibles. Veuillez consulter <a href="../UsageInstructions/InsertSymbols.htm" onclick="onhyperlinkclick(this)">cet article</a>pour en savoir plus sur utilisation des symboles.</li>
-                        <li><b>Alignement</b> permet de sélectionner le type d'alignement approprié pour aligner les puces/nombres horizontalement du début du paragraphe.  À gauche, Au centre, À droite. Les options d'alignement disponibles: <em>À gauche</em>, <em>Au centre</em>, <em>À droite</em>.</li>
-                        <li><b>Taille</b> permet d'ajuster la taille des puces/numéros. L'option par défaut est <b>En tant que texte</b>. Ajustez la taille en utilisant les paramètres prédéfinis de <em>8 à 96</em>.</li>
-                        <li><b>Gras/Italique/Couleur</b> permet d'accentuer et de mettre en évidence une puce/un numéro. Pour <b>Couleur</b>, l'option par défaut est <b>En tant que texte</b>. Lorsque cette option est active, la couleur des puces ou des chiffres correspond à la couleur du texte. Choisissez l'option <b>Automatique</b> pour appliquer la couleur automatiquement, sélectionnez <em>Couleurs de thème</em>, <em>Couleurs standard</em> ou <em>Couleurs récentes</em> de la palette ou cliquez sur Plus de couleurs pour sélectionner une couleur personnalisée.</li>
-                        <li>Format de nombre affiche le style du caractère qu'on utilise pour créer la liste.</li>
-                        <li>
-                            Cliquez sur la <b>flèche à deux pointes</b> à côté du champ <b>Format de nombre</b> pour accéder aux paramètres avancés. Vous pouvez personnaliser chaque niveau de la liste à plusieurs niveaux en sélectionnant le niveau approprié dans la section <b>Sélectionner le niveau.</b>
-                            <p><img alt="Fenêtre Paramètres avancés de la liste multiniveaux" src="../images/multilevellistsettings_advanced.png" /></p>
-                            <ul>
-                                <li><b>Police</b> permet de sélectionner la mise en forme de la police,</li>
-                                <li><b>Inclure le numéro de niveau à partir de</b> permet d'indiquer le numéro du niveau parent pour le niveau subordonné,</li>
-                                <li><b>Commencer à</b> permet de commencer la numérotation de la liste à partir du numéro dont vous avez besoin. Activez l'option <b>Recommencer la liste</b> pour recommencer la numérotation,</li>
-                                <li><b>Alignement</b> permet de définir le type d'alignement spécifique pour chaque niveau de la liste. Sélectionnez <b>À gauche</b>, <b>Au centre</b> ou <b>À droite</b> de la liste déroulante et définissez l'espacement avant le caractère de la liste,</li>
-                                <li><b>Retrait du texte</b> permet de définir l'espacement entre le caractère de la liste et le texte,</li>
-                                <li><b>Faire suivre le numéro de</b> permet d'indiquer ce qui suit le caractère que vous avez choisi comme le format de numéro. Sélectionnez <b>Tabulation</b>, <b>Espace</b> ou <b>Aucun</b> de la liste déroulante. Lorsque vous choisissez la <b>Tabulation</b>, l'option <b>Ajouter taquet de tabulation à</b> devient active. Activez l'option <b>Ajouter taquet de tabulation à</b> et définissez la longueur du retrait.</li>
-                            </ul>
-                    </ul>
-                    <p>Toutes les modifications sont affichées dans le champ <b>Aperçu</b>.</p>
-                </li>
-                <li>Cliquez sur <b>OK</b> pour appliquer toutes les modifications et fermer la fenêtre.</li>
-            </ol>
-        </div>
-	</body>
+﻿<!DOCTYPE html>
+<html>
+	<head>
+		<title>Créer des listes</title>
+		<meta charset="utf-8" />
+		<meta name="description" content="Créer des listes à puces et des listes numérotées en modifiant le plan de la liste" />
+		<link type="text/css" rel="stylesheet" href="../../../../../../common/main/resources/help/editor.css" />
+		<link type = "text/css" rel = "stylesheet" href = "../../images/sprite.css" />
+        <script type="text/javascript" src="../callback.js"></script>
+        <script type="text/javascript" src="../search/js/page-search.js"></script>
+	</head>
+	<body>
+        <div class="mainpart">
+            <div class="search-field">
+                <input id="search" class="searchBar" placeholder="Rechercher" type="text" onkeypress="doSearch(event)">
+            </div>
+            <h1>Créer des listes</h1>
+            <p>Pour créer une liste dans <a href="https://www.onlyoffice.com/fr/document-editor.aspx" target="_blank" onclick="onhyperlinkclick(this)"><b>l'éditeur de documents</b></a>,</p>
+            <ol>
+                <li>placez le curseur à la position où vous voulez commencer la liste (cela peut être une nouvelle ligne ou le texte existant),</li>
+                <li>passez à l'onglet <b>Accueil</b> de la barre d'outils supérieure,</li>
+                <li>
+                    sélectionnez le type de liste à créer:
+                    <ul>
+                        <li><b>Liste non ordonnée</b> avec des marqueurs est créée à l'aide de l'icône <b>Puces</b> <div class="icon icon-bullets"></div> de la barre d'outils supérieure</li>
+                        <li>
+                            <b>Liste ordonnée</b> avec numérotage spécial est créée à l'aide de l'icône <b>Numérotation</b> <div class="icon icon-numbering"></div> de la barre d'outils supérieure
+                            <p class="note">Cliquez sur la flèche vers le bas à côté de l'icône <b>Puces</b> ou <b>Numérotation</b> pour sélectionner le format de puces ou de numérotation souhaité.</p>
+                        </li>
+                    </ul>
+                </li>
+                <li>appuyez sur la touche <b>Entrée</b> à la fin de la ligne pour ajouter un nouvel élément à la liste. Pour terminer la liste, appuyez sur la touche <b>Retour arrière</b> et continuez le travail.</li>
+            </ol>
+            <p>L'éditeur commence automatiquement une liste numérotée lorsque vous tapez 1 et un point ou une parenthèse droite et un espace: <b>1.</b>, <b>1)</b>. La liste à puces commence automatiquement lorsque vous tapez  <b>-</b> ou <b>* </b> et un espace.</p>
+            <p>Vous pouvez aussi changer le retrait du texte dans les listes et leur imbrication en utilisant les icônes <b>Liste multiniveau</b> <span class="icon icon-outline"></span>, <b>Réduire le retrait</b> <span class="icon icon-decreaseindent"></span> et <b>Augmenter le retrait</b> <span class="icon icon-increaseindent"></span> sous l'onglet <b>Accueil</b> de la barre d'outils supérieure.</p>
+            <p>Pour modifier le niveau de la liste, cliquez sur l'icône <b>Numérotation</b> <span class="icon icon-numbering"></span>, <b>Puces</b> <span class="icon icon-bullets"></span> ou <b>Liste multiniveau</b> <span class="icon icon-outline"></span> et choisissez <b>Changer le niveau de liste</b>, ou placer le curseur au début de la ligne et appuyez sur la touche <b>Tab</b>du clavier pour accéder au niveau suivant de la liste. Procédez au niveau de liste approprié.</p>
+            <p><img alt="Changer le niveau de liste" src="../images/listlevel.png" /></p>
+            <p class="note">Vous pouvez configurez les paramètres supplémentaires du retrait et de l'espacement sur la barre latérale droite et dans la fenêtre de configuration de paramètres avancées. Pour en savoir plus, consultez les pages  <a href="ParagraphIndents.htm" onclick="onhyperlinkclick(this)">Modifier le retrait des paragraphes</a> et <a href="LineSpacing.htm" onclick="onhyperlinkclick(this)">Régler l'interligne du paragraphe</a> .</p>
+
+            <h3>Joindre et séparer des listes</h3>
+            <p>Pour joindre une liste à la précédente:</p>
+            <ol>
+                <li>cliquez avec le bouton droit sur le premier élément de la seconde liste,</li>
+                <li>utilisez l'option <b>Joindre à la liste précédente</b> du menu contextuel.</li>
+            </ol>
+            <p>Les listes seront jointes et la numérotation se poursuivra conformément à la numérotation de la première liste.</p>
+
+            <p>Pour séparer une liste:</p>
+            <ol>
+                <li>cliquez avec le bouton droit de la souris sur l'élément de la liste où vous voulez commencer une nouvelle liste,</li>
+                <li>sélectionnez l'option <b>Séparer la liste</b> du menu contextuel.</li>
+            </ol>
+            <p>La liste sera séparée et la numérotation dans la deuxième liste recommencera.</p>
+
+            <h3>Modifier la numérotation</h3>
+            <p>Poursuivre la numérotation séquentielle dans la deuxième liste selon la numérotation de la liste précédente:</p>
+            <ol>
+                <li>cliquez avec le bouton droit sur le premier élément de la seconde liste,</li>
+                <li>sélectionnez l'option <b>Continuer la numérotation</b> du menu contextuel.</li>
+            </ol>
+            <p>La numérotation se poursuivra conformément à la numérotation de la première liste.</p>
+
+            <p>Pour définir une certaine valeur initiale de numérotation:</p>
+            <ol>
+                <li>cliquez avec le bouton droit de la souris sur l'élément de la liste où vous souhaitez appliquer une nouvelle valeur de numérotation,</li>
+                <li>sélectionnez l'option <b>Définit la valeur de la numérotation</b> du menu contextuel,</li>
+                <li>dans une nouvelle fenêtre qui s'ouvre, définissez la valeur numérique voulue et cliquez sur le bouton <b>OK</b>.</li>
+            </ol>
+
+            <h3>Configurer les paramètres de la liste</h3>
+            <p>Pour configurer les paramètres de la liste comme la puce/la numérotation, l'alignement, la taille et la couleur:</p>
+            <ol>
+                <li>cliquez sur un élément de la liste actuelle ou sélectionnez le texte à partir duquel vous souhaitez créer une liste,</li>
+                <li>cliquez sur l'icône <b>Puces</b> <div class="icon icon-bullets"></div> ou <b>Numérotation</b> <div class="icon icon-numbering"></div> sous l'onglet <b>Accueil</b> de la barre d'outils supérieure,</li>
+                <li>sélectionnez l'option <b>Paramètres de la liste</b>,</li>
+                <li>
+                    la fenêtre <b>Paramètres de la liste</b> s'affiche. La fenêtre de paramètres de la liste à puces se présente sous cet aspect:
+                    <p><img alt="La fenêtre Paramètres de la liste à puces" src="../images/bulletedlistsettings.png" /></p>
+                    <p>La fenêtre de paramètres de la liste numérotée se présente sous cet aspect:</p>
+                    <p><img alt="La fenêtre Paramètres de la liste numérotée" src="../images/orderedlistsettings.png" /></p>
+                    <p>Pour la liste à puces on peut choisir le caractère à utiliser comme <b>puce</b> et pour la liste numérotée on peut choisir le <b>type</b> et la police des numéros. Les options <b>Alignement</b>, <b>Taille</b> et les options d'accentuation du texte Gras/Italique/Couleur sont identiques pour toutes les listes soit à puces soit numérotée.</p>
+                    <ul>
+                        <li><b>Puce </b>permet de sélectionner le caractère approprié pour les éléments de la liste. Lorsque vous appuyez sur le champ <b>Symboles et caractères</b>, la fenêtre <b>Symbole</b> va apparaître dans laquelle vous pouvez choisir parmi les caractères disponibles. Veuillez consulter <a href="../UsageInstructions/InsertSymbols.htm" onclick="onhyperlinkclick(this)">cet article</a>pour en savoir plus sur utilisation des symboles.</li>
+                        <li><b>Type</b> permet de sélectionner la numérotation appropriée pour la liste. Les options suivantes sont disponibles: <em>Rien, 1, 2, 3,..., a, b, c,..., A, B, C,..., i, ii, iii,..., I, II, III,....</em></li>
+                        <li><b>Alignement</b> permet de sélectionner le type d'alignement approprié pour aligner les puces/nombres horizontalement. Les options d'alignement disponibles: <em>À gauche</em>, <em>Au centre</em>, <em>À droite</em>.</li>
+                        <li><b>Taille</b> permet d'ajuster la taille des puces/numéros. L'option par défaut est <b>En tant que texte</b>. Lorsque cette option est active, la taille des puces correspond à la taille du texte; Ajustez la taille en utilisant les valeurs prédéfinies de <em>8 à 96</em>.</li>
+                        <li><b>Gras/Italique/Couleur</b> permet d'accentuer et de mettre en évidence une puce/un numéro. Pour <b>Couleur</b>, l'option par défaut est <b>En tant que texte</b>. Lorsque cette option est active, la couleur des puces ou des chiffres correspond à la couleur du texte. Choisissez l'option <b>Automatique</b> pour appliquer la couleur automatiquement, sélectionnez <em>Couleurs de thème</em>, <em>Couleurs standard</em> ou <em>Couleurs récentes</em> de la palette ou cliquez sur Plus de couleurs pour sélectionner une couleur personnalisée.</li>
+                    </ul>
+                    <p>Toutes les modifications sont affichées dans le champ <b>Aperçu</b>.</p>
+                </li>
+                <li>
+                    Cliquez sur <b>OK</b> pour appliquer toutes les modifications et fermer la fenêtre.
+                    <p>Fautes in clic droit sur la liste à puces et sélectionnez l'option Ajuster les retraits de la liste pour ouvir la fenêtre Paramètres de la liste la même que pour une liste à plusieurs niveaux.</p>
+                </li>
+            </ol>
+            <p>Pour configurer les paramètres de la liste à plusieurs niveaux,</p>
+            <ol>
+                <li>appuyez sur un élément de la liste,</li>
+                <li>cliquez sur l'icône es <b>Liste multiniveau</b> <div class="icon icon-outline"></div> sous l'onglet <b>Accueil</b> de la barre d'outils supérieure,</li>
+                <li>sélectionnez l'option <b>Paramètres de la liste</b>,</li>
+                <li>
+                    la fenêtre <b>Paramètres de la liste</b> s'affiche. La fenêtre Paramètres de la liste multiniveaux se présente sous cet aspect:
+                    <p><img alt="La fenêtre Paramètres de la liste multiniveaux" src="../images/multilevellistsettings.png" /></p>
+                    <p>Choisissez le niveau approprié dans la liste <b>Niveau</b> à gauche, puis personnalisez l'aspect des puces et des nombres pour le niveau choisi:</p>
+                    <ul>
+                        <li><b>Type</b> permet de sélectionner la numérotation appropriée pour la liste numérotée ou le caractère approprié pour la liste à puces. Les options disponibles pour la liste numérotée: <em>Rien, 1, 2, 3,..., a, b, c,..., A, B, C,..., i, ii, iii,..., I, II, III,....</em> Pour la liste à puces vous pouvez choisir un des symboles prédéfinis ou utiliser l'option <b>Nouvelle puce</b>. Lorsque vous appuyez sur cette option, la fenêtre <b>Symbole</b> va apparaître dans laquelle vous pouvez choisir parmi les caractères disponibles. Veuillez consulter <a href="../UsageInstructions/InsertSymbols.htm" onclick="onhyperlinkclick(this)">cet article</a>pour en savoir plus sur utilisation des symboles.</li>
+                        <li><b>Alignement</b> permet de sélectionner le type d'alignement approprié pour aligner les puces/nombres horizontalement du début du paragraphe.  À gauche, Au centre, À droite. Les options d'alignement disponibles: <em>À gauche</em>, <em>Au centre</em>, <em>À droite</em>.</li>
+                        <li><b>Taille</b> permet d'ajuster la taille des puces/numéros. L'option par défaut est <b>En tant que texte</b>. Ajustez la taille en utilisant les paramètres prédéfinis de <em>8 à 96</em>.</li>
+                        <li><b>Gras/Italique/Couleur</b> permet d'accentuer et de mettre en évidence une puce/un numéro. Pour <b>Couleur</b>, l'option par défaut est <b>En tant que texte</b>. Lorsque cette option est active, la couleur des puces ou des chiffres correspond à la couleur du texte. Choisissez l'option <b>Automatique</b> pour appliquer la couleur automatiquement, sélectionnez <em>Couleurs de thème</em>, <em>Couleurs standard</em> ou <em>Couleurs récentes</em> de la palette ou cliquez sur Plus de couleurs pour sélectionner une couleur personnalisée.</li>
+                        <li>Format de nombre affiche le style du caractère qu'on utilise pour créer la liste.</li>
+                        <li>
+                            Cliquez sur la <b>flèche à deux pointes</b> à côté du champ <b>Format de nombre</b> pour accéder aux paramètres avancés. Vous pouvez personnaliser chaque niveau de la liste à plusieurs niveaux en sélectionnant le niveau approprié dans la section <b>Sélectionner le niveau.</b>
+                            <p><img alt="Fenêtre Paramètres avancés de la liste multiniveaux" src="../images/multilevellistsettings_advanced.png" /></p>
+                            <ul>
+                                <li><b>Police</b> permet de sélectionner la mise en forme de la police,</li>
+                                <li><b>Inclure le numéro de niveau à partir de</b> permet d'indiquer le numéro du niveau parent pour le niveau subordonné,</li>
+                                <li><b>Commencer à</b> permet de commencer la numérotation de la liste à partir du numéro dont vous avez besoin. Activez l'option <b>Recommencer la liste</b> pour recommencer la numérotation,</li>
+                                <li><b>Alignement</b> permet de définir le type d'alignement spécifique pour chaque niveau de la liste. Sélectionnez <b>À gauche</b>, <b>Au centre</b> ou <b>À droite</b> de la liste déroulante et définissez l'espacement avant le caractère de la liste,</li>
+                                <li><b>Retrait du texte</b> permet de définir l'espacement entre le caractère de la liste et le texte,</li>
+                                <li><b>Faire suivre le numéro de</b> permet d'indiquer ce qui suit le caractère que vous avez choisi comme le format de numéro. Sélectionnez <b>Tabulation</b>, <b>Espace</b> ou <b>Aucun</b> de la liste déroulante. Lorsque vous choisissez la <b>Tabulation</b>, l'option <b>Ajouter taquet de tabulation à</b> devient active. Activez l'option <b>Ajouter taquet de tabulation à</b> et définissez la longueur du retrait.</li>
+                            </ul>
+                    </ul>
+                    <p>Toutes les modifications sont affichées dans le champ <b>Aperçu</b>.</p>
+                </li>
+                <li>Cliquez sur <b>OK</b> pour appliquer toutes les modifications et fermer la fenêtre.</li>
+            </ol>
+        </div>
+	</body>
 </html>