﻿<!DOCTYPE html>
<html>
	<head>
		<title>Afficher les informations sur le document</title>
		<meta charset="utf-8" />
		<meta name="description" content="Afficher le titre, l'auteur, l'emplacement, la date de création du document, les permissions d'afficher ou de modifier le document et les statistiques" />
		<link type="text/css" rel="stylesheet" href="../editor.css" />
		<link type = "text/css" rel = "stylesheet" href = "../../images/sprite.css" />
        <script type="text/javascript" src="../callback.js"></script>
        <script type="text/javascript" src="../search/js/page-search.js"></script>
	</head>
	<body>
		<div class="mainpart">
        <div class="search-field">
            <input id="search" class="searchBar" placeholder="Rechercher" type="text" onkeypress="doSearch(event)">
        </div>
			<h1>Afficher les informations sur le document</h1>
			<p>Pour accéder aux informations détaillées sur le document actuellement édité dans <a target="_blank" href="https://www.onlyoffice.com/fr/document-editor.aspx" onclick="onhyperlinkclick(this)"><b>Document Editor</b></a>, cliquez sur l'onglet <B>Fichier</B> de la barre d'outils supérieure et sélectionnez l'option <B>Descriptif du document....</B></p>
			<h3>Informations générales</h3>
            <p>Le descriptif du document comprend l'ensemble des propriétés d'un document.  Certains de ces paramètres sont mis à jour automatiquement mais les autres peuvent être modifiés.</p>
            <ul>
                <li class ="onlineDocumentFeatures"><b>Emplacement</b> - le dossier dans le module <b>Documents</b> où le fichier est stocké. <B>Propriétaire</B> - le nom de l'utilisateur qui a créé le fichier. <B>Chargé</B> - la date et l'heure quand le fichier a été créé. Ces paramètres ne sont disponibles que sous la <I>version en ligne</I>.</li>
                <li><b>Statistiques</b> - le nombre de pages, paragraphes, mots, symboles, symboles avec des espaces.</li>
                <li><b>Titre</b>, <b>sujet</b>, <b>commentaire</b> - ces paramètres facilitent la classification des documents.  Vos pouvez saisir l'information nécessaire dans les champs appropriés.</li>
                <li><B>Dernière modification</B> - la date et l'heure quand le fichier a été modifié la dernière fois.</li>
                <li><B>Dernière modification par</B> - le nom de l'utilisateur qui a apporté la dernière modification au document. Cette option est disponible pour édition collaborative du document quand plusieurs utilisateurs travaillent sur un même document.</li>
                <li><B>Application</B> - l'application dans laquelle on a créé le document.</li>
                <li><B>Auteur</B> - la personne qui a créé le fichier. Saisissez le nom approprié dans ce champ. Appuyez sur la touche <I>Entrée</I> pour ajouter un nouveau champ et spécifier encore un auteur.</li>
            </ul>
            <p>Si vous avez modifié les paramètres du fichier, cliquez sur <B>Appliquer</B> pour enregistrer les modifications.</p>
            <div class="onlineDocumentFeatures">
                <p class="note"><b>Remarque</b>: Les Éditeurs en ligne vous permettent de modifier le titre du document directement à partir de l'interface de l'éditeur. Pour ce faire, cliquez sur l'onglet <B>Fichier</B> de la barre d'outils supérieure et sélectionnez l'option <B>Renommer...</B>, puis entrez le <B>Nom de fichier</B> voulu dans la nouvelle fenêtre qui s'ouvre et cliquez sur <B>OK</B>.</p>
            </div>  
                <div class="onlineDocumentFeatures">
                    <h3>Informations d'autorisation</h3>
                    <p>Dans la <I>version en ligne</I>, vous pouvez consulter les informations sur les permissions des fichiers stockés dans le cloud.</p>
                    <p class="note"><B>Remarque</B>: cette option n'est disponible que pour les utilisateurs disposant des autorisations en <B>Lecture seule</B>.</p>
                    <p>Pour savoir qui a le droit d'afficher ou de modifier le document, sélectionnez l'option <B>Droits d'accès...</B> dans la barre latérale de gauche.</p>
                    <p>Vous pouvez également changer les droits d'accès actuels en cliquant sur le bouton <B>Changer les droits d'accès</B> dans la section <B>Personnes qui ont des droits</B>.</p>
                    <h3>Historique des versions</h3>
                    <p>Dans la <I>version en ligne</I>, vous pouvez consulter l'historique des versions des fichiers stockés dans le cloud.</p>
<<<<<<< HEAD
                    <p class="note"><B>Remarque</B>: cette option n'est disponible que pour les utilisateurs disposant des autorisations en <B>Lecture seule</B>.</p>
                    <p>Pour afficher toutes les modifications apportées à ce document, sélectionnez l'option <B>Historique des versions</B> dans la barre latérale de gauche. Il est également possible d'ouvrir l'historique des versions à l'aide de l'icône <div class = "icon icon-versionhistoryicon"></div> <B>Historique des versions</B> de l'onglet <B>Collaboration</B> de la barre d'outils supérieure. Vous verrez la liste des versions de ce document (changements majeurs) et des révisions (modifications mineures) avec l'indication de l'auteur de chaque version/révision et la date et l'heure de création. Pour les versions de document, le numéro de version est également spécifié (par exemple <I>ver.</I><em> 2</em>). Pour savoir exactement quels changements ont été apportés à chaque version/révision, vous pouvez voir celle qui vous intéresse en cliquant dessus dans la barre latérale de gauche. Les modifications apportées par l'auteur de la version/révision sont marquées avec la couleur qui est affichée à côté du nom de l'auteur dans la barre latérale gauche. Vous pouvez utiliser le lien <B>Restaurer</B> sous la version/révision sélectionnée pour la restaurer. <!--To hide the list of the revisions within a certain version, use the <div class = "icon icon-collapse"></div> icon next to the version. To display revisions again, use the <div class = "icon icon-expand"></div> icon.--> </p>
=======
                    <p class="note"><B>Remarque</B>: cette option n'est pas disponible pour les utilisateurs disposant des autorisations en <B>Lecture seule</B>.</p>
                    <p>Pour afficher toutes les modifications apportées à ce document, sélectionnez l'option <B>Historique des versions</B> dans la barre latérale de gauche. Il est également possible d'ouvrir l'historique des versions à l'aide de l'icône <img alt="L'icône Historique des versions" src="../images/versionhistoryicon.png" /> <B>Historique des versions</B> de l'onglet <B>Collaboration</B> de la barre d'outils supérieure. Vous verrez la liste des versions de ce document (changements majeurs) et des révisions (modifications mineures) avec l'indication de l'auteur de chaque version/révision et la date et l'heure de création. Pour les versions de document, le numéro de version est également spécifié (par exemple <I>ver.</I><em> 2</em>). Pour savoir exactement quels changements ont été apportés à chaque version/révision, vous pouvez voir celle qui vous intéresse en cliquant dessus dans la barre latérale de gauche. Les modifications apportées par l'auteur de la version/révision sont marquées avec la couleur qui est affichée à côté du nom de l'auteur dans la barre latérale gauche. Vous pouvez utiliser le lien <B>Restaurer</B> sous la version/révision sélectionnée pour la restaurer. <!--To hide the list of the revisions within a certain version, use the <img alt="Collapse icon" src="../images/collapse.png" /> icon next to the version. To display revisions again, use the <img alt="Expand icon" src="../images/expand.png" /> icon.--> </p>
>>>>>>> 2cb80179
                    <p><img alt="Historique des versions" src="../images/versionhistory.png" /></p>
                    <p>Pour revenir à la version actuelle du document, utilisez l'option <B>Fermer l'historique</B> en haut de la liste des versions.</p>
                </div>
                <p>Pour fermer l'onglet <B>Fichier </B>et reprendre le travail sur votre document, sélectionnez l'option <B>Retour au document</B>.</p>
            </div>
	</body>
</html><|MERGE_RESOLUTION|>--- conflicted
+++ resolved
@@ -1,55 +1,50 @@
-﻿<!DOCTYPE html>
-<html>
-	<head>
-		<title>Afficher les informations sur le document</title>
-		<meta charset="utf-8" />
-		<meta name="description" content="Afficher le titre, l'auteur, l'emplacement, la date de création du document, les permissions d'afficher ou de modifier le document et les statistiques" />
-		<link type="text/css" rel="stylesheet" href="../editor.css" />
-		<link type = "text/css" rel = "stylesheet" href = "../../images/sprite.css" />
-        <script type="text/javascript" src="../callback.js"></script>
-        <script type="text/javascript" src="../search/js/page-search.js"></script>
-	</head>
-	<body>
-		<div class="mainpart">
-        <div class="search-field">
-            <input id="search" class="searchBar" placeholder="Rechercher" type="text" onkeypress="doSearch(event)">
-        </div>
-			<h1>Afficher les informations sur le document</h1>
-			<p>Pour accéder aux informations détaillées sur le document actuellement édité dans <a target="_blank" href="https://www.onlyoffice.com/fr/document-editor.aspx" onclick="onhyperlinkclick(this)"><b>Document Editor</b></a>, cliquez sur l'onglet <B>Fichier</B> de la barre d'outils supérieure et sélectionnez l'option <B>Descriptif du document....</B></p>
-			<h3>Informations générales</h3>
-            <p>Le descriptif du document comprend l'ensemble des propriétés d'un document.  Certains de ces paramètres sont mis à jour automatiquement mais les autres peuvent être modifiés.</p>
-            <ul>
-                <li class ="onlineDocumentFeatures"><b>Emplacement</b> - le dossier dans le module <b>Documents</b> où le fichier est stocké. <B>Propriétaire</B> - le nom de l'utilisateur qui a créé le fichier. <B>Chargé</B> - la date et l'heure quand le fichier a été créé. Ces paramètres ne sont disponibles que sous la <I>version en ligne</I>.</li>
-                <li><b>Statistiques</b> - le nombre de pages, paragraphes, mots, symboles, symboles avec des espaces.</li>
-                <li><b>Titre</b>, <b>sujet</b>, <b>commentaire</b> - ces paramètres facilitent la classification des documents.  Vos pouvez saisir l'information nécessaire dans les champs appropriés.</li>
-                <li><B>Dernière modification</B> - la date et l'heure quand le fichier a été modifié la dernière fois.</li>
-                <li><B>Dernière modification par</B> - le nom de l'utilisateur qui a apporté la dernière modification au document. Cette option est disponible pour édition collaborative du document quand plusieurs utilisateurs travaillent sur un même document.</li>
-                <li><B>Application</B> - l'application dans laquelle on a créé le document.</li>
-                <li><B>Auteur</B> - la personne qui a créé le fichier. Saisissez le nom approprié dans ce champ. Appuyez sur la touche <I>Entrée</I> pour ajouter un nouveau champ et spécifier encore un auteur.</li>
-            </ul>
-            <p>Si vous avez modifié les paramètres du fichier, cliquez sur <B>Appliquer</B> pour enregistrer les modifications.</p>
-            <div class="onlineDocumentFeatures">
-                <p class="note"><b>Remarque</b>: Les Éditeurs en ligne vous permettent de modifier le titre du document directement à partir de l'interface de l'éditeur. Pour ce faire, cliquez sur l'onglet <B>Fichier</B> de la barre d'outils supérieure et sélectionnez l'option <B>Renommer...</B>, puis entrez le <B>Nom de fichier</B> voulu dans la nouvelle fenêtre qui s'ouvre et cliquez sur <B>OK</B>.</p>
-            </div>  
-                <div class="onlineDocumentFeatures">
-                    <h3>Informations d'autorisation</h3>
-                    <p>Dans la <I>version en ligne</I>, vous pouvez consulter les informations sur les permissions des fichiers stockés dans le cloud.</p>
-                    <p class="note"><B>Remarque</B>: cette option n'est disponible que pour les utilisateurs disposant des autorisations en <B>Lecture seule</B>.</p>
-                    <p>Pour savoir qui a le droit d'afficher ou de modifier le document, sélectionnez l'option <B>Droits d'accès...</B> dans la barre latérale de gauche.</p>
-                    <p>Vous pouvez également changer les droits d'accès actuels en cliquant sur le bouton <B>Changer les droits d'accès</B> dans la section <B>Personnes qui ont des droits</B>.</p>
-                    <h3>Historique des versions</h3>
-                    <p>Dans la <I>version en ligne</I>, vous pouvez consulter l'historique des versions des fichiers stockés dans le cloud.</p>
-<<<<<<< HEAD
-                    <p class="note"><B>Remarque</B>: cette option n'est disponible que pour les utilisateurs disposant des autorisations en <B>Lecture seule</B>.</p>
-                    <p>Pour afficher toutes les modifications apportées à ce document, sélectionnez l'option <B>Historique des versions</B> dans la barre latérale de gauche. Il est également possible d'ouvrir l'historique des versions à l'aide de l'icône <div class = "icon icon-versionhistoryicon"></div> <B>Historique des versions</B> de l'onglet <B>Collaboration</B> de la barre d'outils supérieure. Vous verrez la liste des versions de ce document (changements majeurs) et des révisions (modifications mineures) avec l'indication de l'auteur de chaque version/révision et la date et l'heure de création. Pour les versions de document, le numéro de version est également spécifié (par exemple <I>ver.</I><em> 2</em>). Pour savoir exactement quels changements ont été apportés à chaque version/révision, vous pouvez voir celle qui vous intéresse en cliquant dessus dans la barre latérale de gauche. Les modifications apportées par l'auteur de la version/révision sont marquées avec la couleur qui est affichée à côté du nom de l'auteur dans la barre latérale gauche. Vous pouvez utiliser le lien <B>Restaurer</B> sous la version/révision sélectionnée pour la restaurer. <!--To hide the list of the revisions within a certain version, use the <div class = "icon icon-collapse"></div> icon next to the version. To display revisions again, use the <div class = "icon icon-expand"></div> icon.--> </p>
-=======
-                    <p class="note"><B>Remarque</B>: cette option n'est pas disponible pour les utilisateurs disposant des autorisations en <B>Lecture seule</B>.</p>
-                    <p>Pour afficher toutes les modifications apportées à ce document, sélectionnez l'option <B>Historique des versions</B> dans la barre latérale de gauche. Il est également possible d'ouvrir l'historique des versions à l'aide de l'icône <img alt="L'icône Historique des versions" src="../images/versionhistoryicon.png" /> <B>Historique des versions</B> de l'onglet <B>Collaboration</B> de la barre d'outils supérieure. Vous verrez la liste des versions de ce document (changements majeurs) et des révisions (modifications mineures) avec l'indication de l'auteur de chaque version/révision et la date et l'heure de création. Pour les versions de document, le numéro de version est également spécifié (par exemple <I>ver.</I><em> 2</em>). Pour savoir exactement quels changements ont été apportés à chaque version/révision, vous pouvez voir celle qui vous intéresse en cliquant dessus dans la barre latérale de gauche. Les modifications apportées par l'auteur de la version/révision sont marquées avec la couleur qui est affichée à côté du nom de l'auteur dans la barre latérale gauche. Vous pouvez utiliser le lien <B>Restaurer</B> sous la version/révision sélectionnée pour la restaurer. <!--To hide the list of the revisions within a certain version, use the <img alt="Collapse icon" src="../images/collapse.png" /> icon next to the version. To display revisions again, use the <img alt="Expand icon" src="../images/expand.png" /> icon.--> </p>
->>>>>>> 2cb80179
-                    <p><img alt="Historique des versions" src="../images/versionhistory.png" /></p>
-                    <p>Pour revenir à la version actuelle du document, utilisez l'option <B>Fermer l'historique</B> en haut de la liste des versions.</p>
-                </div>
-                <p>Pour fermer l'onglet <B>Fichier </B>et reprendre le travail sur votre document, sélectionnez l'option <B>Retour au document</B>.</p>
-            </div>
-	</body>
+﻿<!DOCTYPE html>
+<html>
+	<head>
+		<title>Afficher les informations sur le document</title>
+		<meta charset="utf-8" />
+		<meta name="description" content="Afficher le titre, l'auteur, l'emplacement, la date de création du document, les permissions d'afficher ou de modifier le document et les statistiques" />
+		<link type="text/css" rel="stylesheet" href="../editor.css" />
+		<link type = "text/css" rel = "stylesheet" href = "../../images/sprite.css" />
+        <script type="text/javascript" src="../callback.js"></script>
+        <script type="text/javascript" src="../search/js/page-search.js"></script>
+	</head>
+	<body>
+		<div class="mainpart">
+        <div class="search-field">
+            <input id="search" class="searchBar" placeholder="Rechercher" type="text" onkeypress="doSearch(event)">
+        </div>
+			<h1>Afficher les informations sur le document</h1>
+			<p>Pour accéder aux informations détaillées sur le document actuellement édité dans <a target="_blank" href="https://www.onlyoffice.com/fr/document-editor.aspx" onclick="onhyperlinkclick(this)"><b>Document Editor</b></a>, cliquez sur l'onglet <B>Fichier</B> de la barre d'outils supérieure et sélectionnez l'option <B>Descriptif du document....</B></p>
+			<h3>Informations générales</h3>
+            <p>Le descriptif du document comprend l'ensemble des propriétés d'un document.  Certains de ces paramètres sont mis à jour automatiquement mais les autres peuvent être modifiés.</p>
+            <ul>
+                <li class ="onlineDocumentFeatures"><b>Emplacement</b> - le dossier dans le module <b>Documents</b> où le fichier est stocké. <B>Propriétaire</B> - le nom de l'utilisateur qui a créé le fichier. <B>Chargé</B> - la date et l'heure quand le fichier a été créé. Ces paramètres ne sont disponibles que sous la <I>version en ligne</I>.</li>
+                <li><b>Statistiques</b> - le nombre de pages, paragraphes, mots, symboles, symboles avec des espaces.</li>
+                <li><b>Titre</b>, <b>sujet</b>, <b>commentaire</b> - ces paramètres facilitent la classification des documents.  Vos pouvez saisir l'information nécessaire dans les champs appropriés.</li>
+                <li><B>Dernière modification</B> - la date et l'heure quand le fichier a été modifié la dernière fois.</li>
+                <li><B>Dernière modification par</B> - le nom de l'utilisateur qui a apporté la dernière modification au document. Cette option est disponible pour édition collaborative du document quand plusieurs utilisateurs travaillent sur un même document.</li>
+                <li><B>Application</B> - l'application dans laquelle on a créé le document.</li>
+                <li><B>Auteur</B> - la personne qui a créé le fichier. Saisissez le nom approprié dans ce champ. Appuyez sur la touche <I>Entrée</I> pour ajouter un nouveau champ et spécifier encore un auteur.</li>
+            </ul>
+            <p>Si vous avez modifié les paramètres du fichier, cliquez sur <B>Appliquer</B> pour enregistrer les modifications.</p>
+            <div class="onlineDocumentFeatures">
+                <p class="note"><b>Remarque</b>: Les Éditeurs en ligne vous permettent de modifier le titre du document directement à partir de l'interface de l'éditeur. Pour ce faire, cliquez sur l'onglet <B>Fichier</B> de la barre d'outils supérieure et sélectionnez l'option <B>Renommer...</B>, puis entrez le <B>Nom de fichier</B> voulu dans la nouvelle fenêtre qui s'ouvre et cliquez sur <B>OK</B>.</p>
+            </div>  
+                <div class="onlineDocumentFeatures">
+                    <h3>Informations d'autorisation</h3>
+                    <p>Dans la <I>version en ligne</I>, vous pouvez consulter les informations sur les permissions des fichiers stockés dans le cloud.</p>
+                    <p class="note"><B>Remarque</B>: cette option n'est disponible que pour les utilisateurs disposant des autorisations en <B>Lecture seule</B>.</p>
+                    <p>Pour savoir qui a le droit d'afficher ou de modifier le document, sélectionnez l'option <B>Droits d'accès...</B> dans la barre latérale de gauche.</p>
+                    <p>Vous pouvez également changer les droits d'accès actuels en cliquant sur le bouton <B>Changer les droits d'accès</B> dans la section <B>Personnes qui ont des droits</B>.</p>
+                    <h3>Historique des versions</h3>
+                    <p>Dans la <I>version en ligne</I>, vous pouvez consulter l'historique des versions des fichiers stockés dans le cloud.</p>
+                    <p class="note"><B>Remarque</B>: cette option n'est pas disponible pour les utilisateurs disposant des autorisations en <B>Lecture seule</B>.</p>
+                    <p>Pour afficher toutes les modifications apportées à ce document, sélectionnez l'option <B>Historique des versions</B> dans la barre latérale de gauche. Il est également possible d'ouvrir l'historique des versions à l'aide de l'icône <img alt="L'icône Historique des versions" src="../images/versionhistoryicon.png" /> <B>Historique des versions</B> de l'onglet <B>Collaboration</B> de la barre d'outils supérieure. Vous verrez la liste des versions de ce document (changements majeurs) et des révisions (modifications mineures) avec l'indication de l'auteur de chaque version/révision et la date et l'heure de création. Pour les versions de document, le numéro de version est également spécifié (par exemple <I>ver.</I><em> 2</em>). Pour savoir exactement quels changements ont été apportés à chaque version/révision, vous pouvez voir celle qui vous intéresse en cliquant dessus dans la barre latérale de gauche. Les modifications apportées par l'auteur de la version/révision sont marquées avec la couleur qui est affichée à côté du nom de l'auteur dans la barre latérale gauche. Vous pouvez utiliser le lien <B>Restaurer</B> sous la version/révision sélectionnée pour la restaurer. <!--To hide the list of the revisions within a certain version, use the <img alt="Collapse icon" src="../images/collapse.png" /> icon next to the version. To display revisions again, use the <img alt="Expand icon" src="../images/expand.png" /> icon.--> </p>
+                    <p><img alt="Historique des versions" src="../images/versionhistory.png" /></p>
+                    <p>Pour revenir à la version actuelle du document, utilisez l'option <B>Fermer l'historique</B> en haut de la liste des versions.</p>
+                </div>
+                <p>Pour fermer l'onglet <B>Fichier </B>et reprendre le travail sur votre document, sélectionnez l'option <B>Retour au document</B>.</p>
+            </div>
+	</body>
 </html>