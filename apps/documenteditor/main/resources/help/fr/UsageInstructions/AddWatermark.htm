--- conflicted
+++ resolved
@@ -18,13 +18,8 @@
             <p>Le filigrane est un texte ou une image placé sous le calque de texte principal. Les filigranes de texte permettent d’indiquer l’état de votre document (par exemple, confidentiel, brouillon, etc.), les filigranes d’image permettent d’ajouter une image par exemple de logo de votre entreprise.</p>
 			<p>Pour ajouter un filigrane dans <a target="_blank" href="https://www.onlyoffice.com/fr/document-editor.aspx" onclick="onhyperlinkclick(this)"><b>Document Editor</b></a>:</p>
 			<ol>
-<<<<<<< HEAD
-                <li>Basculez vers l’onglet <b>Disposition</b> de la barre d’outils supérieure.</li>
-                <li>Cliquez sur l’icône <div class = "icon icon-watermark"></div> <b>Filigrane</b> sur la barre d’outils supérieure et choisissez l’option <b>Filigrane personnalisé</b> du menu. Après cela, la fenêtre <b>Paramètres du filigrane</b> apparaîtra.</li>
-=======
                 <li>Basculez vers l’onglet <b>Mise en page</b> de la barre d’outils supérieure.</li>
                 <li>Cliquez sur l’icône <img alt="Filigrane" src="../images/watermark.png" /> <b>Filigrane</b> sur la barre d’outils supérieure et choisissez l’option <b>Filigrane personnalisé</b> du menu. Après cela, la fenêtre <b>Paramètres du filigrane</b> apparaîtra.</li>
->>>>>>> 2cb80179
                 <li>Sélectionnez le type de filigrane que vous souhaitez insérer:
                     <ul>
                         <li>Utilisez l’option de <b>Filigrane de texte</b> et ajustez les paramètres disponibles:
