﻿<!DOCTYPE html>
<html>
	<head>
		<title>Fonctions de recherche et remplacement</title>
		<meta charset="utf-8" />
		<meta name="description" content="Description des fonctions de recherche et de remplacement de Document Editor" />
		<link type="text/css" rel="stylesheet" href="../editor.css" />
		<link type = "text/css" rel = "stylesheet" href = "../../images/sprite.css" />
        <script type="text/javascript" src="../callback.js"></script>
        <script type="text/javascript" src="../search/js/page-search.js"></script>
	</head>
	<body>
		<div class="mainpart">
<<<<<<< HEAD
        <div class="search-field">
            <input id="search" class="searchBar" placeholder="Rechercher" type="text" onkeypress="doSearch(event)">
        </div>
		<h1>Fonctions de recherche et remplacement</h1>
			<p>Pour rechercher les caractères voulus, des mots ou des phrases utilisés dans <a target="_blank" href="https://www.onlyoffice.com/fr/document-editor.aspx" onclick="onhyperlinkclick(this)"><b>Document Editor</b></a>, cliquez sur l'icône <div class = "icon icon-searchicon"></div> située sur la barre latérale gauche ou appuyez sur la combinaison de touches Ctrl+F.</p>
			<p>La fenêtre <b>Rechercher et remplacer</b> s'ouvre :</p>
            <p><img alt="Fenêtre Rechercher et remplacer" src="../images/search_window.png" /></p>
			<ol>
			<li>Saisissez votre enquête dans le champ correspondant.</li>
			<li>Spécifiez les paramètres de recherche en cliquant sur l'icône <div class = "icon icon-search_options"></div> et en cochant les options nécessaires :<ul>
			<li><b>Respecter la casse</b> sert à trouver les occurrences saisies de la même casse (par exemple, si votre enquête est 'Editeur' et cette option est sélectionnée, les mots tels que 'éditeur' ou 'EDITEUR' etc. ne seront pas trouvés). Pour désactiver cette option décochez la case.</li>
			<li><b>Surligner les résultats</b> sert à surligner toutes les occurrences trouvées à la fois. Pour désactiver cette option et supprimer le surlignage, décochez la case.</li>
			</ul>
			</li>			
			<li>Cliquez sur un des <b>boutons à flèche</b> à droite. La recherche sera effectuée soit vers le début du document (si vous cliquez sur le bouton <div class = "icon icon-searchupbutton"></div>) ou vers la fin du document (si vous cliquez sur le bouton <div class = "icon icon-searchdownbutton"></div>) à partir de la position actuelle.<p class="note"><b>Remarque</b>: si l'option <b>Surligner les résultats</b> est activée, utilisez ces boutons pour naviguer à travers les résultats surlignés.</p>
			</li>
=======
			<div class="search-field">
				<input id="search" class="searchBar" placeholder="Rechercher" type="text" onkeypress="doSearch(event)">
			</div>
			<h1>Fonctions de recherche et remplacement</h1>
			<p>Pour rechercher des caractères, des mots ou des phrases utilisés dans le document, cliquez sur l'icône <img alt="L'icône Rechercher" src="../images/searchicon.png" /> située sur la barre latérale gauche <a href="https://www.onlyoffice.com/en/document-editor.aspx" target="_blank" onclick="onhyperlinkclick(this)"><b>Document Editor</b></a> ou appuyez sur la combinaison de touches Ctrl+F.</p>
			<p>La fenêtre <b>Rechercher et remplacer</b> s'affiche.</p>
			<p><img alt="Fenêtre Rechercher et remplacer" src="../images/search_window.png" /></p>
			<ol>
				<li>Saisissez votre enquête dans le champ correspondant.</li>
				<li>
					Spécifiez les paramètres de recherche en cliquant sur l'icône <img alt="icône Options de recherche" src="../images/search_options.png" /> et en cochant les options nécessaires :<ul>
						<li><b>Respecter la casse</b> sert à trouver les occurrences saisies de la même casse (par exemple, si votre enquête est 'Editeur' et cette option est sélectionnée, les mots tels que 'éditeur' ou 'EDITEUR' etc. ne seront pas trouvés). Pour désactiver cette option décochez la case.</li>
						<li><b>Surligner les résultats</b> sert à surligner toutes les occurrences trouvées à la fois. Pour désactiver cette option et supprimer le surlignage, décochez la case.</li>
					</ul>
				</li>
				<li>
					Cliquez sur un des <b>boutons à flèche</b> à droite. La recherche sera effectuée soit vers le début du document (si vous cliquez sur le bouton <img alt="Flèche gauche" src="../images/searchupbutton.png" />) ou vers la fin du document (si vous cliquez sur le bouton <img alt="Flèche droite" src="../images/searchdownbutton.png" />) à partir de la position actuelle.<p class="note"><b>Remarque</b>: si l'option <b>Surligner les résultats</b> est activée, utilisez ces boutons pour naviguer à travers les résultats surlignés.</p>
				</li>
>>>>>>> 2cb80179
			</ol>
			<p>La première occurrence des caractères requis dans la direction choisie sera surlignée sur la page. Si ce n'est pas le mot que vous cherchez, cliquez sur le bouton à flèche encore une fois pour trouver l'occurrence suivante des caractères saisis.</p>
			<p><b>Pour remplacer</b> une ou plusieurs occurrences des caractères saisis, cliquez sur le bouton <b>Remplacer</b> au-dessous du champ d'entrée. La fenêtre <b>Rechercher et remplacer</b> change :</p>
			<p><img alt="Fenêtre Rechercher et remplacer" src="../images/search_replace_window.png" /></p>
			<ol>
				<li>Saisissez le texte du replacement dans le champ au-dessous.</li>
				<li>Cliquez sur le bouton <b>Remplacer</b> pour remplacer l'occurrence actuellement sélectionnée ou le bouton <b>Remplacer tout</b> pour remplacer toutes occurrences trouvées.</li>
			</ol>
			<p>Pour masquer le champ remplacer, cliquez sur le lien <b>Masquer Remplacer</b>.</p>
			<p><b>Document Editor</b> prend en charge la recherche de caractères spéciaux. Pour rechercher un caractère spécial, saisissez-le dans le champ de recherche.</p>
			<details class="details-example">
				<summary>La liste des caractères spéciaux qu'on peut utiliser dans une requête:</summary>
				<table>
					<tr>
						<td><b>Caractère spécial</b></td>
						<td><b>Description</b></td>
					</tr>
					<tr>
						<td>^l</td>
						<td>Saut de ligne</td>
					</tr>
					<tr>
						<td>^t</td>
						<td>Taquet de tabulation</td>
					</tr>
					<tr>
						<td>^?</td>
						<td>Tout symbole</td>
					</tr>
					<tr>
						<td>^#</td>
						<td>Tout chiffre</td>
					</tr>
					<tr>
						<td>^$</td>
						<td>Toute lettre</td>
					</tr>
					<tr>
						<td>^n</td>
						<td>Saut de colonne</td>
					</tr>
					<tr>
						<td>^e</td>
						<td>Note de fin</td>
					</tr>
					<tr>
						<td>^f</td>
						<td>Note de bas de page</td>
					</tr>
					<tr>
						<td>^g</td>
						<td>élément graphique</td>
					</tr>
					<tr>
						<td>^m</td>
						<td>Saut de page</td>
					</tr>
					<tr>
						<td>^~</td>
						<td>Trait d'union insécable</td>
					</tr>
					<tr>
						<td>^s</td>
						<td>Espace insécable</td>
					</tr>
					<tr>
						<td>^^</td>
						<td>échappement du caret lui-même</td>
					</tr>
					<tr>
						<td>^w</td>
						<td>Tout espace</td>
					</tr>
					<tr>
						<td>^+</td>
						<td>Tiret cadratin</td>
					</tr>
					<tr>
						<td>^=</td>
						<td>Tiret demi-cadratin</td>
					</tr>
					<tr>
						<td>^y</td>
						<td>Tout tiret</td>
					</tr>
				</table>
			</details> <details class="details-example">
				<summary>Les caractères qu'on peut utiliser pour remplacement:</summary>
				<table>
					<tr>
						<td><b>Caractère spécial</b></td>
						<td><b>Description</b></td>
					</tr>
					<tr>
						<td>^l</td>
						<td>Saut de ligne</td>
					</tr>
					<tr>
						<td>^t</td>
						<td>Taquet de tabulation</td>
					</tr>
					<tr>
						<td>^n</td>
						<td>Saut de colonne</td>
					</tr>
					<tr>
						<td>^m</td>
						<td>Saut de page</td>
					</tr>
					<tr>
						<td>^~</td>
						<td>Trait d'union insécable</td>
					</tr>
					<tr>
						<td>^s</td>
						<td>Espace insécable</td>
					</tr>
					<tr>
						<td>^+</td>
						<td>Tiret cadratin</td>
					</tr>
					<tr>
						<td>^=</td>
						<td>Tiret demi-cadratin</td>
					</tr>
				</table>
			</details>

		</div>
	</body>
</html><|MERGE_RESOLUTION|>--- conflicted
+++ resolved
@@ -1,181 +1,162 @@
-﻿<!DOCTYPE html>
-<html>
-	<head>
-		<title>Fonctions de recherche et remplacement</title>
-		<meta charset="utf-8" />
-		<meta name="description" content="Description des fonctions de recherche et de remplacement de Document Editor" />
-		<link type="text/css" rel="stylesheet" href="../editor.css" />
-		<link type = "text/css" rel = "stylesheet" href = "../../images/sprite.css" />
-        <script type="text/javascript" src="../callback.js"></script>
-        <script type="text/javascript" src="../search/js/page-search.js"></script>
-	</head>
-	<body>
-		<div class="mainpart">
-<<<<<<< HEAD
-        <div class="search-field">
-            <input id="search" class="searchBar" placeholder="Rechercher" type="text" onkeypress="doSearch(event)">
-        </div>
-		<h1>Fonctions de recherche et remplacement</h1>
-			<p>Pour rechercher les caractères voulus, des mots ou des phrases utilisés dans <a target="_blank" href="https://www.onlyoffice.com/fr/document-editor.aspx" onclick="onhyperlinkclick(this)"><b>Document Editor</b></a>, cliquez sur l'icône <div class = "icon icon-searchicon"></div> située sur la barre latérale gauche ou appuyez sur la combinaison de touches Ctrl+F.</p>
-			<p>La fenêtre <b>Rechercher et remplacer</b> s'ouvre :</p>
-            <p><img alt="Fenêtre Rechercher et remplacer" src="../images/search_window.png" /></p>
-			<ol>
-			<li>Saisissez votre enquête dans le champ correspondant.</li>
-			<li>Spécifiez les paramètres de recherche en cliquant sur l'icône <div class = "icon icon-search_options"></div> et en cochant les options nécessaires :<ul>
-			<li><b>Respecter la casse</b> sert à trouver les occurrences saisies de la même casse (par exemple, si votre enquête est 'Editeur' et cette option est sélectionnée, les mots tels que 'éditeur' ou 'EDITEUR' etc. ne seront pas trouvés). Pour désactiver cette option décochez la case.</li>
-			<li><b>Surligner les résultats</b> sert à surligner toutes les occurrences trouvées à la fois. Pour désactiver cette option et supprimer le surlignage, décochez la case.</li>
-			</ul>
-			</li>			
-			<li>Cliquez sur un des <b>boutons à flèche</b> à droite. La recherche sera effectuée soit vers le début du document (si vous cliquez sur le bouton <div class = "icon icon-searchupbutton"></div>) ou vers la fin du document (si vous cliquez sur le bouton <div class = "icon icon-searchdownbutton"></div>) à partir de la position actuelle.<p class="note"><b>Remarque</b>: si l'option <b>Surligner les résultats</b> est activée, utilisez ces boutons pour naviguer à travers les résultats surlignés.</p>
-			</li>
-=======
-			<div class="search-field">
-				<input id="search" class="searchBar" placeholder="Rechercher" type="text" onkeypress="doSearch(event)">
-			</div>
-			<h1>Fonctions de recherche et remplacement</h1>
-			<p>Pour rechercher des caractères, des mots ou des phrases utilisés dans le document, cliquez sur l'icône <img alt="L'icône Rechercher" src="../images/searchicon.png" /> située sur la barre latérale gauche <a href="https://www.onlyoffice.com/en/document-editor.aspx" target="_blank" onclick="onhyperlinkclick(this)"><b>Document Editor</b></a> ou appuyez sur la combinaison de touches Ctrl+F.</p>
-			<p>La fenêtre <b>Rechercher et remplacer</b> s'affiche.</p>
-			<p><img alt="Fenêtre Rechercher et remplacer" src="../images/search_window.png" /></p>
-			<ol>
-				<li>Saisissez votre enquête dans le champ correspondant.</li>
-				<li>
-					Spécifiez les paramètres de recherche en cliquant sur l'icône <img alt="icône Options de recherche" src="../images/search_options.png" /> et en cochant les options nécessaires :<ul>
-						<li><b>Respecter la casse</b> sert à trouver les occurrences saisies de la même casse (par exemple, si votre enquête est 'Editeur' et cette option est sélectionnée, les mots tels que 'éditeur' ou 'EDITEUR' etc. ne seront pas trouvés). Pour désactiver cette option décochez la case.</li>
-						<li><b>Surligner les résultats</b> sert à surligner toutes les occurrences trouvées à la fois. Pour désactiver cette option et supprimer le surlignage, décochez la case.</li>
-					</ul>
-				</li>
-				<li>
-					Cliquez sur un des <b>boutons à flèche</b> à droite. La recherche sera effectuée soit vers le début du document (si vous cliquez sur le bouton <img alt="Flèche gauche" src="../images/searchupbutton.png" />) ou vers la fin du document (si vous cliquez sur le bouton <img alt="Flèche droite" src="../images/searchdownbutton.png" />) à partir de la position actuelle.<p class="note"><b>Remarque</b>: si l'option <b>Surligner les résultats</b> est activée, utilisez ces boutons pour naviguer à travers les résultats surlignés.</p>
-				</li>
->>>>>>> 2cb80179
-			</ol>
-			<p>La première occurrence des caractères requis dans la direction choisie sera surlignée sur la page. Si ce n'est pas le mot que vous cherchez, cliquez sur le bouton à flèche encore une fois pour trouver l'occurrence suivante des caractères saisis.</p>
-			<p><b>Pour remplacer</b> une ou plusieurs occurrences des caractères saisis, cliquez sur le bouton <b>Remplacer</b> au-dessous du champ d'entrée. La fenêtre <b>Rechercher et remplacer</b> change :</p>
-			<p><img alt="Fenêtre Rechercher et remplacer" src="../images/search_replace_window.png" /></p>
-			<ol>
-				<li>Saisissez le texte du replacement dans le champ au-dessous.</li>
-				<li>Cliquez sur le bouton <b>Remplacer</b> pour remplacer l'occurrence actuellement sélectionnée ou le bouton <b>Remplacer tout</b> pour remplacer toutes occurrences trouvées.</li>
-			</ol>
-			<p>Pour masquer le champ remplacer, cliquez sur le lien <b>Masquer Remplacer</b>.</p>
-			<p><b>Document Editor</b> prend en charge la recherche de caractères spéciaux. Pour rechercher un caractère spécial, saisissez-le dans le champ de recherche.</p>
-			<details class="details-example">
-				<summary>La liste des caractères spéciaux qu'on peut utiliser dans une requête:</summary>
-				<table>
-					<tr>
-						<td><b>Caractère spécial</b></td>
-						<td><b>Description</b></td>
-					</tr>
-					<tr>
-						<td>^l</td>
-						<td>Saut de ligne</td>
-					</tr>
-					<tr>
-						<td>^t</td>
-						<td>Taquet de tabulation</td>
-					</tr>
-					<tr>
-						<td>^?</td>
-						<td>Tout symbole</td>
-					</tr>
-					<tr>
-						<td>^#</td>
-						<td>Tout chiffre</td>
-					</tr>
-					<tr>
-						<td>^$</td>
-						<td>Toute lettre</td>
-					</tr>
-					<tr>
-						<td>^n</td>
-						<td>Saut de colonne</td>
-					</tr>
-					<tr>
-						<td>^e</td>
-						<td>Note de fin</td>
-					</tr>
-					<tr>
-						<td>^f</td>
-						<td>Note de bas de page</td>
-					</tr>
-					<tr>
-						<td>^g</td>
-						<td>élément graphique</td>
-					</tr>
-					<tr>
-						<td>^m</td>
-						<td>Saut de page</td>
-					</tr>
-					<tr>
-						<td>^~</td>
-						<td>Trait d'union insécable</td>
-					</tr>
-					<tr>
-						<td>^s</td>
-						<td>Espace insécable</td>
-					</tr>
-					<tr>
-						<td>^^</td>
-						<td>échappement du caret lui-même</td>
-					</tr>
-					<tr>
-						<td>^w</td>
-						<td>Tout espace</td>
-					</tr>
-					<tr>
-						<td>^+</td>
-						<td>Tiret cadratin</td>
-					</tr>
-					<tr>
-						<td>^=</td>
-						<td>Tiret demi-cadratin</td>
-					</tr>
-					<tr>
-						<td>^y</td>
-						<td>Tout tiret</td>
-					</tr>
-				</table>
-			</details> <details class="details-example">
-				<summary>Les caractères qu'on peut utiliser pour remplacement:</summary>
-				<table>
-					<tr>
-						<td><b>Caractère spécial</b></td>
-						<td><b>Description</b></td>
-					</tr>
-					<tr>
-						<td>^l</td>
-						<td>Saut de ligne</td>
-					</tr>
-					<tr>
-						<td>^t</td>
-						<td>Taquet de tabulation</td>
-					</tr>
-					<tr>
-						<td>^n</td>
-						<td>Saut de colonne</td>
-					</tr>
-					<tr>
-						<td>^m</td>
-						<td>Saut de page</td>
-					</tr>
-					<tr>
-						<td>^~</td>
-						<td>Trait d'union insécable</td>
-					</tr>
-					<tr>
-						<td>^s</td>
-						<td>Espace insécable</td>
-					</tr>
-					<tr>
-						<td>^+</td>
-						<td>Tiret cadratin</td>
-					</tr>
-					<tr>
-						<td>^=</td>
-						<td>Tiret demi-cadratin</td>
-					</tr>
-				</table>
-			</details>
-
-		</div>
-	</body>
+﻿<!DOCTYPE html>
+<html>
+	<head>
+		<title>Fonctions de recherche et remplacement</title>
+		<meta charset="utf-8" />
+		<meta name="description" content="Description des fonctions de recherche et de remplacement de Document Editor" />
+		<link type="text/css" rel="stylesheet" href="../editor.css" />
+		<link type = "text/css" rel = "stylesheet" href = "../../images/sprite.css" />
+        <script type="text/javascript" src="../callback.js"></script>
+        <script type="text/javascript" src="../search/js/page-search.js"></script>
+	</head>
+	<body>
+		<div class="mainpart">
+			<div class="search-field">
+				<input id="search" class="searchBar" placeholder="Rechercher" type="text" onkeypress="doSearch(event)">
+			</div>
+			<h1>Fonctions de recherche et remplacement</h1>
+			<p>Pour rechercher des caractères, des mots ou des phrases utilisés dans le document, cliquez sur l'icône <img alt="L'icône Rechercher" src="../images/searchicon.png" /> située sur la barre latérale gauche <a href="https://www.onlyoffice.com/en/document-editor.aspx" target="_blank" onclick="onhyperlinkclick(this)"><b>Document Editor</b></a> ou appuyez sur la combinaison de touches Ctrl+F.</p>
+			<p>La fenêtre <b>Rechercher et remplacer</b> s'affiche.</p>
+			<p><img alt="Fenêtre Rechercher et remplacer" src="../images/search_window.png" /></p>
+			<ol>
+				<li>Saisissez votre enquête dans le champ correspondant.</li>
+				<li>
+					Spécifiez les paramètres de recherche en cliquant sur l'icône <img alt="icône Options de recherche" src="../images/search_options.png" /> et en cochant les options nécessaires :<ul>
+						<li><b>Respecter la casse</b> sert à trouver les occurrences saisies de la même casse (par exemple, si votre enquête est 'Editeur' et cette option est sélectionnée, les mots tels que 'éditeur' ou 'EDITEUR' etc. ne seront pas trouvés). Pour désactiver cette option décochez la case.</li>
+						<li><b>Surligner les résultats</b> sert à surligner toutes les occurrences trouvées à la fois. Pour désactiver cette option et supprimer le surlignage, décochez la case.</li>
+					</ul>
+				</li>
+				<li>
+					Cliquez sur un des <b>boutons à flèche</b> à droite. La recherche sera effectuée soit vers le début du document (si vous cliquez sur le bouton <img alt="Flèche gauche" src="../images/searchupbutton.png" />) ou vers la fin du document (si vous cliquez sur le bouton <img alt="Flèche droite" src="../images/searchdownbutton.png" />) à partir de la position actuelle.<p class="note"><b>Remarque</b>: si l'option <b>Surligner les résultats</b> est activée, utilisez ces boutons pour naviguer à travers les résultats surlignés.</p>
+				</li>
+			</ol>
+			<p>La première occurrence des caractères requis dans la direction choisie sera surlignée sur la page. Si ce n'est pas le mot que vous cherchez, cliquez sur le bouton à flèche encore une fois pour trouver l'occurrence suivante des caractères saisis.</p>
+			<p><b>Pour remplacer</b> une ou plusieurs occurrences des caractères saisis, cliquez sur le bouton <b>Remplacer</b> au-dessous du champ d'entrée. La fenêtre <b>Rechercher et remplacer</b> change :</p>
+			<p><img alt="Fenêtre Rechercher et remplacer" src="../images/search_replace_window.png" /></p>
+			<ol>
+				<li>Saisissez le texte du replacement dans le champ au-dessous.</li>
+				<li>Cliquez sur le bouton <b>Remplacer</b> pour remplacer l'occurrence actuellement sélectionnée ou le bouton <b>Remplacer tout</b> pour remplacer toutes occurrences trouvées.</li>
+			</ol>
+			<p>Pour masquer le champ remplacer, cliquez sur le lien <b>Masquer Remplacer</b>.</p>
+			<p><b>Document Editor</b> prend en charge la recherche de caractères spéciaux. Pour rechercher un caractère spécial, saisissez-le dans le champ de recherche.</p>
+			<details class="details-example">
+				<summary>La liste des caractères spéciaux qu'on peut utiliser dans une requête:</summary>
+				<table>
+					<tr>
+						<td><b>Caractère spécial</b></td>
+						<td><b>Description</b></td>
+					</tr>
+					<tr>
+						<td>^l</td>
+						<td>Saut de ligne</td>
+					</tr>
+					<tr>
+						<td>^t</td>
+						<td>Taquet de tabulation</td>
+					</tr>
+					<tr>
+						<td>^?</td>
+						<td>Tout symbole</td>
+					</tr>
+					<tr>
+						<td>^#</td>
+						<td>Tout chiffre</td>
+					</tr>
+					<tr>
+						<td>^$</td>
+						<td>Toute lettre</td>
+					</tr>
+					<tr>
+						<td>^n</td>
+						<td>Saut de colonne</td>
+					</tr>
+					<tr>
+						<td>^e</td>
+						<td>Note de fin</td>
+					</tr>
+					<tr>
+						<td>^f</td>
+						<td>Note de bas de page</td>
+					</tr>
+					<tr>
+						<td>^g</td>
+						<td>élément graphique</td>
+					</tr>
+					<tr>
+						<td>^m</td>
+						<td>Saut de page</td>
+					</tr>
+					<tr>
+						<td>^~</td>
+						<td>Trait d'union insécable</td>
+					</tr>
+					<tr>
+						<td>^s</td>
+						<td>Espace insécable</td>
+					</tr>
+					<tr>
+						<td>^^</td>
+						<td>échappement du caret lui-même</td>
+					</tr>
+					<tr>
+						<td>^w</td>
+						<td>Tout espace</td>
+					</tr>
+					<tr>
+						<td>^+</td>
+						<td>Tiret cadratin</td>
+					</tr>
+					<tr>
+						<td>^=</td>
+						<td>Tiret demi-cadratin</td>
+					</tr>
+					<tr>
+						<td>^y</td>
+						<td>Tout tiret</td>
+					</tr>
+				</table>
+			</details> <details class="details-example">
+				<summary>Les caractères qu'on peut utiliser pour remplacement:</summary>
+				<table>
+					<tr>
+						<td><b>Caractère spécial</b></td>
+						<td><b>Description</b></td>
+					</tr>
+					<tr>
+						<td>^l</td>
+						<td>Saut de ligne</td>
+					</tr>
+					<tr>
+						<td>^t</td>
+						<td>Taquet de tabulation</td>
+					</tr>
+					<tr>
+						<td>^n</td>
+						<td>Saut de colonne</td>
+					</tr>
+					<tr>
+						<td>^m</td>
+						<td>Saut de page</td>
+					</tr>
+					<tr>
+						<td>^~</td>
+						<td>Trait d'union insécable</td>
+					</tr>
+					<tr>
+						<td>^s</td>
+						<td>Espace insécable</td>
+					</tr>
+					<tr>
+						<td>^+</td>
+						<td>Tiret cadratin</td>
+					</tr>
+					<tr>
+						<td>^=</td>
+						<td>Tiret demi-cadratin</td>
+					</tr>
+				</table>
+			</details>
+
+		</div>
+	</body>
 </html>