--- conflicted
+++ resolved
@@ -3,13 +3,8 @@
 <head>
     <title>Comparer et combiner des documents</title>
     <meta charset="utf-8" />
-<<<<<<< HEAD
-    <meta name="description" content="Instructions sur la comparaison et le fusionnement de deux documents" />
+    <meta name="description" content="Comment comparer et fusionner deux documents" />
     <link type="text/css" rel="stylesheet" href="../../../../../../common/main/resources/help/editor.css" />
-=======
-    <meta name="description" content="Comment comparer et fusionner deux documents" />
-    <link type="text/css" rel="stylesheet" href="../editor.css" />
->>>>>>> e390c56e
     <link type = "text/css" rel = "stylesheet" href = "../../images/sprite.css" />
     <script type="text/javascript" src="../callback.js"></script>
     <script type="text/javascript" src="../search/js/page-search.js"></script>
