--- conflicted
+++ resolved
@@ -1,30 +1,25 @@
-﻿<!DOCTYPE html>
-<html>
-	<head>
-		<title>À propos de l'éditeur de documents</title>
-		<meta charset="utf-8" />
-<<<<<<< HEAD
-		<meta name="description" content="Une description courte de l'Éditeur de Documents" />
-		<link type="text/css" rel="stylesheet" href="../../../../../../common/main/resources/help/editor.css" />
-=======
-		<meta name="description" content="Une description courte de l'éditeur de documents" />
-		<link type="text/css" rel="stylesheet" href="../editor.css" />
->>>>>>> e390c56e
-		<link type = "text/css" rel = "stylesheet" href = "../../images/sprite.css" />
-        <script type="text/javascript" src="../callback.js"></script>
-        <script type="text/javascript" src="../search/js/page-search.js"></script>
-	</head>
-	<body>
-		<div class="mainpart">
-        <div class="search-field">
-            <input id="search" class="searchBar" placeholder="Rechercher" type="text" onkeypress="doSearch(event)">
-        </div>
-		<h1>À propos de l'éditeur de documents</h1>
-			<p><a href="https://www.onlyoffice.com/fr/document-editor.aspx" target="_blank" onclick="onhyperlinkclick(this)"><b>L'éditeur de documents</b></a> est une application <span class="onlineDocumentFeatures">en ligne</span> qui vous permet de parcourir
-            et de modifier des documents<span class="onlineDocumentFeatures"> dans votre navigateur</span>.</p>
-			<p>En utilisant <b>l'éditeur de documents</b>, vous pouvez effectuer différentes opérations d'édition comme avec n'importe quel éditeur de bureau,
-            imprimer les documents modifiés en gardant la mise en forme ou les télécharger sur votre disque dur au format DOCX, PDF, ODT, TXT, DOTX, PDF/A, OTT, RTF, HTML, FB2, EPUB, DOCXF et OFORM.</p>
-			<p><span class="onlineDocumentFeatures">Pour afficher la version actuelle du logiciel, le numéro de build et les informations de licence dans la <em>version en ligne</em>, cliquez sur l'icône <span class = "icon icon-about"></span> dans la barre latérale gauche.</span> <span class="desktopDocumentFeatures"> Pour afficher la version actuelle du logiciel et les informations de licence dans la <em>version de bureau</em> pour Windows, sélectionnez l'élément de menu <b>À propos</b> dans la barre latérale gauche de la fenêtre principale du programme. Dans la <em>version de bureau</em> pour Mac OS, accédez au menu <b>ONLYOFFICE</b> en haut de l'écran et sélectionnez l'élément de menu <b>À propos d'ONLYOFFICE</b>.</span></p>
-		</div>
-	</body>
+﻿<!DOCTYPE html>
+<html>
+	<head>
+		<title>À propos de l'éditeur de documents</title>
+		<meta charset="utf-8" />
+		<meta name="description" content="Une description courte de l'éditeur de documents" />
+		<link type="text/css" rel="stylesheet" href="../../../../../../common/main/resources/help/editor.css" />
+		<link type = "text/css" rel = "stylesheet" href = "../../images/sprite.css" />
+        <script type="text/javascript" src="../callback.js"></script>
+        <script type="text/javascript" src="../search/js/page-search.js"></script>
+	</head>
+	<body>
+		<div class="mainpart">
+        <div class="search-field">
+            <input id="search" class="searchBar" placeholder="Rechercher" type="text" onkeypress="doSearch(event)">
+        </div>
+		<h1>À propos de l'éditeur de documents</h1>
+			<p><a href="https://www.onlyoffice.com/fr/document-editor.aspx" target="_blank" onclick="onhyperlinkclick(this)"><b>L'éditeur de documents</b></a> est une application <span class="onlineDocumentFeatures">en ligne</span> qui vous permet de parcourir
+            et de modifier des documents<span class="onlineDocumentFeatures"> dans votre navigateur</span>.</p>
+			<p>En utilisant <b>l'éditeur de documents</b>, vous pouvez effectuer différentes opérations d'édition comme avec n'importe quel éditeur de bureau,
+            imprimer les documents modifiés en gardant la mise en forme ou les télécharger sur votre disque dur au format DOCX, PDF, ODT, TXT, DOTX, PDF/A, OTT, RTF, HTML, FB2, EPUB, DOCXF et OFORM.</p>
+			<p><span class="onlineDocumentFeatures">Pour afficher la version actuelle du logiciel, le numéro de build et les informations de licence dans la <em>version en ligne</em>, cliquez sur l'icône <span class = "icon icon-about"></span> dans la barre latérale gauche.</span> <span class="desktopDocumentFeatures"> Pour afficher la version actuelle du logiciel et les informations de licence dans la <em>version de bureau</em> pour Windows, sélectionnez l'élément de menu <b>À propos</b> dans la barre latérale gauche de la fenêtre principale du programme. Dans la <em>version de bureau</em> pour Mac OS, accédez au menu <b>ONLYOFFICE</b> en haut de l'écran et sélectionnez l'élément de menu <b>À propos d'ONLYOFFICE</b>.</span></p>
+		</div>
+	</body>
 </html>