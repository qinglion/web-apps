﻿<!DOCTYPE html>
<html>
<head>
    <title>Paramètres avancés de l'éditeur de documents</title>
    <meta charset="utf-8" />
<<<<<<< HEAD
    <meta name="description" content="Paramètres avancés de l'Éditeur de Documents" />
    <link type="text/css" rel="stylesheet" href="../../../../../../common/main/resources/help/editor.css" />
=======
    <meta name="description" content="Paramètres avancés de l'éditeur de documents" />
    <link type="text/css" rel="stylesheet" href="../editor.css" />
>>>>>>> e390c56e
    <link type="text/css" rel="stylesheet" href="../../images/sprite.css" />
    <script type="text/javascript" src="../callback.js"></script>
    <script type="text/javascript" src="../search/js/page-search.js"></script>
</head>
<body>
    <div class="mainpart">
        <div class="search-field">
            <input id="search" class="searchBar" placeholder="Rechercher" type="text" onkeypress="doSearch(event)">
        </div>
        <h1>Paramètres avancés de l'éditeur de documents</h1>
        <p><a href="https://www.onlyoffice.com/fr/document-editor.aspx" target="_blank" onclick="onhyperlinkclick(this)"><b>L'éditeur de documents</b></a> vous permet de modifier ses paramètres avancés. Pour y accéder, ouvrez l'onglet <b>Fichier</b> de la barre d'outils supérieure et sélectionnez l'option <b>Paramètres avancés...</b>.</p>
        <p>Les paramètres avancés sont les suivants :</p>

        <h3>Édition et enregistrement</h3>
        <ol>
            <li><span class="onlineDocumentFeatures"><b>Enregistrement automatique</b> est utilisé dans la <em>version en ligne</em> pour activer/désactiver l'enregistrement automatique des modifications que vous effectuez pendant l'édition.</span></li>
            <li><span class="desktopDocumentFeatures"><b>Récupération automatique</b> est utilisée dans la <em>version de bureau</em> pour activer/désactiver l'option qui permet de récupérer automatiquement les documents en cas de fermeture inattendue du programme.</span></li>
            <li><b>Afficher le bouton "Options de collage" lorsque le contenu est collé</b>. L'icône correspondante sera affichée lorsque vous collez le contenu au document.</li>
            <li><b>Rendre les fichiers compatibles avec les anciennes versions de MS Word lorsqu'ils sont enregistrés au format DOCX</b>. Les fichiers enregistrés au format DOCX deviendront compatibles avec les anciennes versions de Microsoft Word.</li>
        </ol>

        <h3>Collaboration</h3>
        <ol>
            <li class="onlineDocumentFeatures">
                Le <b>Mode de co-édition</b> permet de sélectionner le mode d'affichage des modifications effectuées lors de la co-édition :
                <ul>
                    <li><b>Rapide</b> (par défaut). Les utilisateurs qui participent à la co-édition du document verront les changements en temps réel une fois qu'ils sont faits par d'autres utilisateurs.</li>
                    <li><b>Strict</b>. Tous les changements apparaîtront seulement après avoir cliqué sur l'icône <b>Enregistrer</b> <div class="icon icon-saveupdate"></div> pour vous informer qu'il y a des changements effectués par d'autres utilisateurs.</li>
                </ul>
            </li>
            <li>
                <b>Afficher le suivi des modifications</b> sert à sélectionner la façon d'affichage des modifications.
                <ul>
                    <li><b>Afficher par clic dans les ballons</b>. Les modifications s'affichent dans les ballons lorsque vous activez le suivi des modifications.</li>
                    <li><b>Afficher lorsque le pointeur est maintenu sur l'infobulle</b>. L'infobulle s'affiche lorsque vous faites glisser le pointeur sur la modification suivie.</li>
                </ul>
            </li>
            <li class="onlineDocumentFeatures">
                Le paragraphe <b>Changements de collaboration en temps réel</b> vous permet de spécifier comment les nouveaux changements et commentaires seront affichés en temps réel.
                <ul>
                    <li><b>Surligner aucune modification</b>. Les modifications effectuées au cours de la session actuelle ne seront pas mises en surbrillance.</li>
                    <li><b>Surligner toutes les modifications</b>. Toutes les modifications effectuées au cours de la session actuelle seront mises en surbrillance.</li>
                    <li><b>Voir le dernier</b>. Seules les modifications apportées depuis le dernier clic sur l'icône <b>Enregistrer</b> <div class="icon icon-saveupdate"></div> seront mises en surbrillance. Cette option n'est disponible que lorsque le mode de co-édition <b>Strict</b> est sélectionné.</li>
                    <li><b>Activer l'affichage des commentaires</b>. Si cette option est désactivée, les passages commentés seront mis en surbrillance uniquement si vous cliquez sur l'icône <b>Commentaires</b> <div class="icon icon-commentsicon"></div> dans la barre latérale gauche.</li>
                    <li><b>Activer l'affichage des commentaires résolus</b>. Cette fonction est désactivée par défaut pour que les commentaires résolus soient cachés dans le texte du document. Vous ne pourrez voir ces commentaires que si vous cliquez sur l'icône <b>Commentaires</b> <div class="icon icon-commentsicon"></div> dans la barre latérale gauche. Activez cette option si vous voulez afficher les commentaires résolus dans le texte du document.</li>
                </ul>
            </li>
        </ol>

        <h3>Vérification</h3>
        <ol>
            <li><b>Vérification de l'orthographe</b> sert à activer/désactiver l'option de vérification de l'orthographe.</li>
            <li><b>Ignorer les mots en MAJUSCULES</b>. Les mots tapés en majuscules sont ignorés lors de la vérification de l'orthographe.</li>
            <li><b>Ignorer les mots contenant des chiffres</b>. Les mots contenant des chiffres sont ignorés lors de la vérification de l'orthographe.</li>
            <li>Le menu <b>Options d'auto-correction...</b> permet d'accéder aux <a href="../UsageInstructions/MathAutoCorrect.htm" onclick="onhyperlinkclick(this)">paramètres d'auto-correction</a> tels que remplacement au cours de la frappe, fonctions de reconnaissance, mise en forme automatique etc.</li>
        </ol>

        <h3>Espace de travail</h3>
        <ol>
            <li>L'option <b>Guides d'alignement</b> est utilisée pour activer/désactiver les guides d'alignement qui apparaissent lorsque vous déplacez des objets et vous permettent de les positionner précisément sur la page.</li>
            <li>L'option <b>Hiéroglyphes</b> est utilisée pour activer/désactiver l'affichage des hiéroglyphes.</li>
            <li>L'option <b>Utiliser la touche Alt pour naviguer dans l'interface utilisateur à l'aide du clavier</b> est utilisée pour activer l'utilisation de la touche <em>Alt</em> / <em>Option</em> à un raccourci clavier.</li>
            <li>
                L'option <b>Thème d'interface</b> permet de modifier les jeux de couleurs de l'interface d'éditeur.
                <ul>
                    <li>L'option <b>Identique à système</b> rend le thème d'interface de l'éditeur identique à celui de votre système.</li>
                    <li>Le mode <b>Claire</b> comprend l'affichage des éléments de l'interface utilisateur en couleurs standards bleu, blanc et gris claire à contraste réduit et est destiné à un travail de jour.</li>
                    <li>Le mode <b>Claire classique</b> comprend l'affichage en couleurs standards bleu, blanc et gris claire.</li>
                    <li>Le mode <b>Sombre</b> comprend l'affichage en tons sombres noir, gris foncé et gris claire destinés à un travail de nuit. L'option <b>Activer le mode sombre pour les documents</b> devient activé lorsque le thème de l'interface <b>Sombre</b> est choisi. Le cas échéant, cochez la case <b>Activer le mode sombre pour les documents</b> pour activez le mode sombre.
                    <li>Le mode <b>Contraste sombre</b> comprend l'affichage des éléments de l'interface utilisateur en couleurs noir, gris foncé et blanc à plus de contraste et est destiné à mettre en surbrillance la zone de travail du fichier.</li>
                    <li>
                        L'option <b>Activer le mode sombre pour les documents</b> est utilisée pour rendre la zone de travail plus sombre lorsque le thème de l'interface <b>Sombre</b> ou <b>Contraste sombre</b> est choisi. Cochez la case <b>Activer le mode sombre pour les documents</b> afin de l'activer.
                        <p class="note"><b>Remarque</b> : En plus des thèmes de l'interface disponibles <b>Claire</b>, <b>Classique claire</b>, <b>Sombre</b> et <b>Contraste sombre</b>, il est possible de personnaliser les éditeurs ONLYOFFICE en utilisant votre propre couleur de thème. Pour en savoir plus, veuillez consulter <a target="_blank" href="https://helpcenter.onlyoffice.com/fr/installation/docs-developer-change-theme.aspx" onclick="onhyperlinkclick(this)">ces instructions</a>.</p>
                    </li>
                </ul>
            </li>
            <li>L'option <b>Unité de mesure</b> sert à spécifier les unités de mesure utilisées sur les règles et dans les fenêtres de paramètres pour les paramètres tels que largeur, hauteur, espacement, marges etc. Vous pouvez choisir l'option <em>Centimètre</em>, <em>Point</em> ou <em>Pouce</em>.</li>
            <li>L'option <b>Valeur du zoom par défaut</b> sert à définir la valeur de zoom par défaut en la sélectionnant de la liste des options disponibles de 50% à 500%. Vous pouvez également choisir l'option <em>Ajuster à la page</em> ou <em>Ajuster à la largeur</em>.</li>
            <li>
                L'option <b>Hinting de la police</b> sert à sélectionner le type d'affichage de la police dans l'Éditeur de Documents.
                <ul>
                    <li>Choisissez <b>Comme Windows</b> si vous aimez la façon dont les polices sont habituellement affichées sous Windows, c'est-à-dire en utilisant la police de Windows.</li>
                    <li>Choisissez <b>Comme OS X</b> si vous aimez la façon dont les polices sont habituellement affichées sous Mac, c'est-à-dire sans hinting.</li>
                    <li>Choisissez <b>Natif</b> si vous voulez que votre texte soit affiché avec les hintings intégrés dans les fichiers de polices.</li>
                    <li>
                        <b>Mise en cache par défaut</b> sert à sélectionner cache de police. Il n'est pas recommandé de désactiver ce mode-ci sans raison évidente. C'est peut être utile dans certains cas, par exemple les problèmes d'accélération matérielle activé sous Google Chrome.
                        <p>L'éditeur de documents prend en charge deux modes de mise en cache:</p>
                        <ol>
                            <li>Dans le <b>premier mode de mise en cache</b> chaque lettre est mise en cache comme une image indépendante.</li>
                            <li>Dans le <b>deuxième mode de mise en cache</b> l'image d'une certaine taille est sélectionnée avec les lettres dynamiques et avec de l'allocation/libération de la mémoire mise en place. La deuxième image est créée s'il n'y a pas de mémoire suffisante etc.</li>
                        </ol>
                        <p>Le <b>Mode de mise en cache par défaut</b> est activé en fonction du navigateur utilisé :</p>
                        <ul>
                            <li>Avec la <b>mise en cache par défaut</b> activée, dans Internet Explorer (v. 9, 10, 11) le <b>deuxième mode de mise en cache</b> est utilisé, le <b>premier mode de mise en cache</b> est utilisé dans les autres navigateurs.</li>
                            <li>Avec la <b>mise en cache par défaut</b> désactivée, dans Internet Explorer (v. 9, 10, 11) le <b>premier mode de mise en cache</b> est utilisé, le <b>deuxième mode de mise en cache</b> est utilisé dans les autres navigateurs.</li>
                        </ul>
                    </li>
                </ul>
            </li>
            <li>
                L'option <b>Réglages macros</b> s'utilise pour définir l'affichage des macros avec notification.
                <ul>
                    <li>Choisissez <b>Désactivez tout</b> pour désactiver toutes les macros dans votre document.</li>
                    <li>Choisissez <b>Montrer la notification</b> pour afficher les notifications lorsque des macros sont présentes dans un document.</li>
                    <li>Choisissez <b>Activer tout</b> pour exécuter automatiquement toutes les macros dans un document.</li>
                </ul>
            </li>
        </ol>
        <p>Pour enregistrer toutes les modifications, cliquez sur le bouton <b>Appliquer</b>.</p>
    </div>
</body>
</html><|MERGE_RESOLUTION|>--- conflicted
+++ resolved
@@ -1,124 +1,119 @@
-﻿<!DOCTYPE html>
-<html>
-<head>
-    <title>Paramètres avancés de l'éditeur de documents</title>
-    <meta charset="utf-8" />
-<<<<<<< HEAD
-    <meta name="description" content="Paramètres avancés de l'Éditeur de Documents" />
-    <link type="text/css" rel="stylesheet" href="../../../../../../common/main/resources/help/editor.css" />
-=======
-    <meta name="description" content="Paramètres avancés de l'éditeur de documents" />
-    <link type="text/css" rel="stylesheet" href="../editor.css" />
->>>>>>> e390c56e
-    <link type="text/css" rel="stylesheet" href="../../images/sprite.css" />
-    <script type="text/javascript" src="../callback.js"></script>
-    <script type="text/javascript" src="../search/js/page-search.js"></script>
-</head>
-<body>
-    <div class="mainpart">
-        <div class="search-field">
-            <input id="search" class="searchBar" placeholder="Rechercher" type="text" onkeypress="doSearch(event)">
-        </div>
-        <h1>Paramètres avancés de l'éditeur de documents</h1>
-        <p><a href="https://www.onlyoffice.com/fr/document-editor.aspx" target="_blank" onclick="onhyperlinkclick(this)"><b>L'éditeur de documents</b></a> vous permet de modifier ses paramètres avancés. Pour y accéder, ouvrez l'onglet <b>Fichier</b> de la barre d'outils supérieure et sélectionnez l'option <b>Paramètres avancés...</b>.</p>
-        <p>Les paramètres avancés sont les suivants :</p>
-
-        <h3>Édition et enregistrement</h3>
-        <ol>
-            <li><span class="onlineDocumentFeatures"><b>Enregistrement automatique</b> est utilisé dans la <em>version en ligne</em> pour activer/désactiver l'enregistrement automatique des modifications que vous effectuez pendant l'édition.</span></li>
-            <li><span class="desktopDocumentFeatures"><b>Récupération automatique</b> est utilisée dans la <em>version de bureau</em> pour activer/désactiver l'option qui permet de récupérer automatiquement les documents en cas de fermeture inattendue du programme.</span></li>
-            <li><b>Afficher le bouton "Options de collage" lorsque le contenu est collé</b>. L'icône correspondante sera affichée lorsque vous collez le contenu au document.</li>
-            <li><b>Rendre les fichiers compatibles avec les anciennes versions de MS Word lorsqu'ils sont enregistrés au format DOCX</b>. Les fichiers enregistrés au format DOCX deviendront compatibles avec les anciennes versions de Microsoft Word.</li>
-        </ol>
-
-        <h3>Collaboration</h3>
-        <ol>
-            <li class="onlineDocumentFeatures">
-                Le <b>Mode de co-édition</b> permet de sélectionner le mode d'affichage des modifications effectuées lors de la co-édition :
-                <ul>
-                    <li><b>Rapide</b> (par défaut). Les utilisateurs qui participent à la co-édition du document verront les changements en temps réel une fois qu'ils sont faits par d'autres utilisateurs.</li>
-                    <li><b>Strict</b>. Tous les changements apparaîtront seulement après avoir cliqué sur l'icône <b>Enregistrer</b> <div class="icon icon-saveupdate"></div> pour vous informer qu'il y a des changements effectués par d'autres utilisateurs.</li>
-                </ul>
-            </li>
-            <li>
-                <b>Afficher le suivi des modifications</b> sert à sélectionner la façon d'affichage des modifications.
-                <ul>
-                    <li><b>Afficher par clic dans les ballons</b>. Les modifications s'affichent dans les ballons lorsque vous activez le suivi des modifications.</li>
-                    <li><b>Afficher lorsque le pointeur est maintenu sur l'infobulle</b>. L'infobulle s'affiche lorsque vous faites glisser le pointeur sur la modification suivie.</li>
-                </ul>
-            </li>
-            <li class="onlineDocumentFeatures">
-                Le paragraphe <b>Changements de collaboration en temps réel</b> vous permet de spécifier comment les nouveaux changements et commentaires seront affichés en temps réel.
-                <ul>
-                    <li><b>Surligner aucune modification</b>. Les modifications effectuées au cours de la session actuelle ne seront pas mises en surbrillance.</li>
-                    <li><b>Surligner toutes les modifications</b>. Toutes les modifications effectuées au cours de la session actuelle seront mises en surbrillance.</li>
-                    <li><b>Voir le dernier</b>. Seules les modifications apportées depuis le dernier clic sur l'icône <b>Enregistrer</b> <div class="icon icon-saveupdate"></div> seront mises en surbrillance. Cette option n'est disponible que lorsque le mode de co-édition <b>Strict</b> est sélectionné.</li>
-                    <li><b>Activer l'affichage des commentaires</b>. Si cette option est désactivée, les passages commentés seront mis en surbrillance uniquement si vous cliquez sur l'icône <b>Commentaires</b> <div class="icon icon-commentsicon"></div> dans la barre latérale gauche.</li>
-                    <li><b>Activer l'affichage des commentaires résolus</b>. Cette fonction est désactivée par défaut pour que les commentaires résolus soient cachés dans le texte du document. Vous ne pourrez voir ces commentaires que si vous cliquez sur l'icône <b>Commentaires</b> <div class="icon icon-commentsicon"></div> dans la barre latérale gauche. Activez cette option si vous voulez afficher les commentaires résolus dans le texte du document.</li>
-                </ul>
-            </li>
-        </ol>
-
-        <h3>Vérification</h3>
-        <ol>
-            <li><b>Vérification de l'orthographe</b> sert à activer/désactiver l'option de vérification de l'orthographe.</li>
-            <li><b>Ignorer les mots en MAJUSCULES</b>. Les mots tapés en majuscules sont ignorés lors de la vérification de l'orthographe.</li>
-            <li><b>Ignorer les mots contenant des chiffres</b>. Les mots contenant des chiffres sont ignorés lors de la vérification de l'orthographe.</li>
-            <li>Le menu <b>Options d'auto-correction...</b> permet d'accéder aux <a href="../UsageInstructions/MathAutoCorrect.htm" onclick="onhyperlinkclick(this)">paramètres d'auto-correction</a> tels que remplacement au cours de la frappe, fonctions de reconnaissance, mise en forme automatique etc.</li>
-        </ol>
-
-        <h3>Espace de travail</h3>
-        <ol>
-            <li>L'option <b>Guides d'alignement</b> est utilisée pour activer/désactiver les guides d'alignement qui apparaissent lorsque vous déplacez des objets et vous permettent de les positionner précisément sur la page.</li>
-            <li>L'option <b>Hiéroglyphes</b> est utilisée pour activer/désactiver l'affichage des hiéroglyphes.</li>
-            <li>L'option <b>Utiliser la touche Alt pour naviguer dans l'interface utilisateur à l'aide du clavier</b> est utilisée pour activer l'utilisation de la touche <em>Alt</em> / <em>Option</em> à un raccourci clavier.</li>
-            <li>
-                L'option <b>Thème d'interface</b> permet de modifier les jeux de couleurs de l'interface d'éditeur.
-                <ul>
-                    <li>L'option <b>Identique à système</b> rend le thème d'interface de l'éditeur identique à celui de votre système.</li>
-                    <li>Le mode <b>Claire</b> comprend l'affichage des éléments de l'interface utilisateur en couleurs standards bleu, blanc et gris claire à contraste réduit et est destiné à un travail de jour.</li>
-                    <li>Le mode <b>Claire classique</b> comprend l'affichage en couleurs standards bleu, blanc et gris claire.</li>
-                    <li>Le mode <b>Sombre</b> comprend l'affichage en tons sombres noir, gris foncé et gris claire destinés à un travail de nuit. L'option <b>Activer le mode sombre pour les documents</b> devient activé lorsque le thème de l'interface <b>Sombre</b> est choisi. Le cas échéant, cochez la case <b>Activer le mode sombre pour les documents</b> pour activez le mode sombre.
-                    <li>Le mode <b>Contraste sombre</b> comprend l'affichage des éléments de l'interface utilisateur en couleurs noir, gris foncé et blanc à plus de contraste et est destiné à mettre en surbrillance la zone de travail du fichier.</li>
-                    <li>
-                        L'option <b>Activer le mode sombre pour les documents</b> est utilisée pour rendre la zone de travail plus sombre lorsque le thème de l'interface <b>Sombre</b> ou <b>Contraste sombre</b> est choisi. Cochez la case <b>Activer le mode sombre pour les documents</b> afin de l'activer.
-                        <p class="note"><b>Remarque</b> : En plus des thèmes de l'interface disponibles <b>Claire</b>, <b>Classique claire</b>, <b>Sombre</b> et <b>Contraste sombre</b>, il est possible de personnaliser les éditeurs ONLYOFFICE en utilisant votre propre couleur de thème. Pour en savoir plus, veuillez consulter <a target="_blank" href="https://helpcenter.onlyoffice.com/fr/installation/docs-developer-change-theme.aspx" onclick="onhyperlinkclick(this)">ces instructions</a>.</p>
-                    </li>
-                </ul>
-            </li>
-            <li>L'option <b>Unité de mesure</b> sert à spécifier les unités de mesure utilisées sur les règles et dans les fenêtres de paramètres pour les paramètres tels que largeur, hauteur, espacement, marges etc. Vous pouvez choisir l'option <em>Centimètre</em>, <em>Point</em> ou <em>Pouce</em>.</li>
-            <li>L'option <b>Valeur du zoom par défaut</b> sert à définir la valeur de zoom par défaut en la sélectionnant de la liste des options disponibles de 50% à 500%. Vous pouvez également choisir l'option <em>Ajuster à la page</em> ou <em>Ajuster à la largeur</em>.</li>
-            <li>
-                L'option <b>Hinting de la police</b> sert à sélectionner le type d'affichage de la police dans l'Éditeur de Documents.
-                <ul>
-                    <li>Choisissez <b>Comme Windows</b> si vous aimez la façon dont les polices sont habituellement affichées sous Windows, c'est-à-dire en utilisant la police de Windows.</li>
-                    <li>Choisissez <b>Comme OS X</b> si vous aimez la façon dont les polices sont habituellement affichées sous Mac, c'est-à-dire sans hinting.</li>
-                    <li>Choisissez <b>Natif</b> si vous voulez que votre texte soit affiché avec les hintings intégrés dans les fichiers de polices.</li>
-                    <li>
-                        <b>Mise en cache par défaut</b> sert à sélectionner cache de police. Il n'est pas recommandé de désactiver ce mode-ci sans raison évidente. C'est peut être utile dans certains cas, par exemple les problèmes d'accélération matérielle activé sous Google Chrome.
-                        <p>L'éditeur de documents prend en charge deux modes de mise en cache:</p>
-                        <ol>
-                            <li>Dans le <b>premier mode de mise en cache</b> chaque lettre est mise en cache comme une image indépendante.</li>
-                            <li>Dans le <b>deuxième mode de mise en cache</b> l'image d'une certaine taille est sélectionnée avec les lettres dynamiques et avec de l'allocation/libération de la mémoire mise en place. La deuxième image est créée s'il n'y a pas de mémoire suffisante etc.</li>
-                        </ol>
-                        <p>Le <b>Mode de mise en cache par défaut</b> est activé en fonction du navigateur utilisé :</p>
-                        <ul>
-                            <li>Avec la <b>mise en cache par défaut</b> activée, dans Internet Explorer (v. 9, 10, 11) le <b>deuxième mode de mise en cache</b> est utilisé, le <b>premier mode de mise en cache</b> est utilisé dans les autres navigateurs.</li>
-                            <li>Avec la <b>mise en cache par défaut</b> désactivée, dans Internet Explorer (v. 9, 10, 11) le <b>premier mode de mise en cache</b> est utilisé, le <b>deuxième mode de mise en cache</b> est utilisé dans les autres navigateurs.</li>
-                        </ul>
-                    </li>
-                </ul>
-            </li>
-            <li>
-                L'option <b>Réglages macros</b> s'utilise pour définir l'affichage des macros avec notification.
-                <ul>
-                    <li>Choisissez <b>Désactivez tout</b> pour désactiver toutes les macros dans votre document.</li>
-                    <li>Choisissez <b>Montrer la notification</b> pour afficher les notifications lorsque des macros sont présentes dans un document.</li>
-                    <li>Choisissez <b>Activer tout</b> pour exécuter automatiquement toutes les macros dans un document.</li>
-                </ul>
-            </li>
-        </ol>
-        <p>Pour enregistrer toutes les modifications, cliquez sur le bouton <b>Appliquer</b>.</p>
-    </div>
-</body>
+﻿<!DOCTYPE html>
+<html>
+<head>
+    <title>Paramètres avancés de l'éditeur de documents</title>
+    <meta charset="utf-8" />
+    <meta name="description" content="Paramètres avancés de l'éditeur de documents" />
+    <link type="text/css" rel="stylesheet" href="../../../../../../common/main/resources/help/editor.css" />
+    <link type="text/css" rel="stylesheet" href="../../images/sprite.css" />
+    <script type="text/javascript" src="../callback.js"></script>
+    <script type="text/javascript" src="../search/js/page-search.js"></script>
+</head>
+<body>
+    <div class="mainpart">
+        <div class="search-field">
+            <input id="search" class="searchBar" placeholder="Rechercher" type="text" onkeypress="doSearch(event)">
+        </div>
+        <h1>Paramètres avancés de l'éditeur de documents</h1>
+        <p><a href="https://www.onlyoffice.com/fr/document-editor.aspx" target="_blank" onclick="onhyperlinkclick(this)"><b>L'éditeur de documents</b></a> vous permet de modifier ses paramètres avancés. Pour y accéder, ouvrez l'onglet <b>Fichier</b> de la barre d'outils supérieure et sélectionnez l'option <b>Paramètres avancés...</b>.</p>
+        <p>Les paramètres avancés sont les suivants :</p>
+
+        <h3>Édition et enregistrement</h3>
+        <ol>
+            <li><span class="onlineDocumentFeatures"><b>Enregistrement automatique</b> est utilisé dans la <em>version en ligne</em> pour activer/désactiver l'enregistrement automatique des modifications que vous effectuez pendant l'édition.</span></li>
+            <li><span class="desktopDocumentFeatures"><b>Récupération automatique</b> est utilisée dans la <em>version de bureau</em> pour activer/désactiver l'option qui permet de récupérer automatiquement les documents en cas de fermeture inattendue du programme.</span></li>
+            <li><b>Afficher le bouton "Options de collage" lorsque le contenu est collé</b>. L'icône correspondante sera affichée lorsque vous collez le contenu au document.</li>
+            <li><b>Rendre les fichiers compatibles avec les anciennes versions de MS Word lorsqu'ils sont enregistrés au format DOCX</b>. Les fichiers enregistrés au format DOCX deviendront compatibles avec les anciennes versions de Microsoft Word.</li>
+        </ol>
+
+        <h3>Collaboration</h3>
+        <ol>
+            <li class="onlineDocumentFeatures">
+                Le <b>Mode de co-édition</b> permet de sélectionner le mode d'affichage des modifications effectuées lors de la co-édition :
+                <ul>
+                    <li><b>Rapide</b> (par défaut). Les utilisateurs qui participent à la co-édition du document verront les changements en temps réel une fois qu'ils sont faits par d'autres utilisateurs.</li>
+                    <li><b>Strict</b>. Tous les changements apparaîtront seulement après avoir cliqué sur l'icône <b>Enregistrer</b> <div class="icon icon-saveupdate"></div> pour vous informer qu'il y a des changements effectués par d'autres utilisateurs.</li>
+                </ul>
+            </li>
+            <li>
+                <b>Afficher le suivi des modifications</b> sert à sélectionner la façon d'affichage des modifications.
+                <ul>
+                    <li><b>Afficher par clic dans les ballons</b>. Les modifications s'affichent dans les ballons lorsque vous activez le suivi des modifications.</li>
+                    <li><b>Afficher lorsque le pointeur est maintenu sur l'infobulle</b>. L'infobulle s'affiche lorsque vous faites glisser le pointeur sur la modification suivie.</li>
+                </ul>
+            </li>
+            <li class="onlineDocumentFeatures">
+                Le paragraphe <b>Changements de collaboration en temps réel</b> vous permet de spécifier comment les nouveaux changements et commentaires seront affichés en temps réel.
+                <ul>
+                    <li><b>Surligner aucune modification</b>. Les modifications effectuées au cours de la session actuelle ne seront pas mises en surbrillance.</li>
+                    <li><b>Surligner toutes les modifications</b>. Toutes les modifications effectuées au cours de la session actuelle seront mises en surbrillance.</li>
+                    <li><b>Voir le dernier</b>. Seules les modifications apportées depuis le dernier clic sur l'icône <b>Enregistrer</b> <div class="icon icon-saveupdate"></div> seront mises en surbrillance. Cette option n'est disponible que lorsque le mode de co-édition <b>Strict</b> est sélectionné.</li>
+                    <li><b>Activer l'affichage des commentaires</b>. Si cette option est désactivée, les passages commentés seront mis en surbrillance uniquement si vous cliquez sur l'icône <b>Commentaires</b> <div class="icon icon-commentsicon"></div> dans la barre latérale gauche.</li>
+                    <li><b>Activer l'affichage des commentaires résolus</b>. Cette fonction est désactivée par défaut pour que les commentaires résolus soient cachés dans le texte du document. Vous ne pourrez voir ces commentaires que si vous cliquez sur l'icône <b>Commentaires</b> <div class="icon icon-commentsicon"></div> dans la barre latérale gauche. Activez cette option si vous voulez afficher les commentaires résolus dans le texte du document.</li>
+                </ul>
+            </li>
+        </ol>
+
+        <h3>Vérification</h3>
+        <ol>
+            <li><b>Vérification de l'orthographe</b> sert à activer/désactiver l'option de vérification de l'orthographe.</li>
+            <li><b>Ignorer les mots en MAJUSCULES</b>. Les mots tapés en majuscules sont ignorés lors de la vérification de l'orthographe.</li>
+            <li><b>Ignorer les mots contenant des chiffres</b>. Les mots contenant des chiffres sont ignorés lors de la vérification de l'orthographe.</li>
+            <li>Le menu <b>Options d'auto-correction...</b> permet d'accéder aux <a href="../UsageInstructions/MathAutoCorrect.htm" onclick="onhyperlinkclick(this)">paramètres d'auto-correction</a> tels que remplacement au cours de la frappe, fonctions de reconnaissance, mise en forme automatique etc.</li>
+        </ol>
+
+        <h3>Espace de travail</h3>
+        <ol>
+            <li>L'option <b>Guides d'alignement</b> est utilisée pour activer/désactiver les guides d'alignement qui apparaissent lorsque vous déplacez des objets et vous permettent de les positionner précisément sur la page.</li>
+            <li>L'option <b>Hiéroglyphes</b> est utilisée pour activer/désactiver l'affichage des hiéroglyphes.</li>
+            <li>L'option <b>Utiliser la touche Alt pour naviguer dans l'interface utilisateur à l'aide du clavier</b> est utilisée pour activer l'utilisation de la touche <em>Alt</em> / <em>Option</em> à un raccourci clavier.</li>
+            <li>
+                L'option <b>Thème d'interface</b> permet de modifier les jeux de couleurs de l'interface d'éditeur.
+                <ul>
+                    <li>L'option <b>Identique à système</b> rend le thème d'interface de l'éditeur identique à celui de votre système.</li>
+                    <li>Le mode <b>Claire</b> comprend l'affichage des éléments de l'interface utilisateur en couleurs standards bleu, blanc et gris claire à contraste réduit et est destiné à un travail de jour.</li>
+                    <li>Le mode <b>Claire classique</b> comprend l'affichage en couleurs standards bleu, blanc et gris claire.</li>
+                    <li>Le mode <b>Sombre</b> comprend l'affichage en tons sombres noir, gris foncé et gris claire destinés à un travail de nuit. L'option <b>Activer le mode sombre pour les documents</b> devient activé lorsque le thème de l'interface <b>Sombre</b> est choisi. Le cas échéant, cochez la case <b>Activer le mode sombre pour les documents</b> pour activez le mode sombre.
+                    <li>Le mode <b>Contraste sombre</b> comprend l'affichage des éléments de l'interface utilisateur en couleurs noir, gris foncé et blanc à plus de contraste et est destiné à mettre en surbrillance la zone de travail du fichier.</li>
+                    <li>
+                        L'option <b>Activer le mode sombre pour les documents</b> est utilisée pour rendre la zone de travail plus sombre lorsque le thème de l'interface <b>Sombre</b> ou <b>Contraste sombre</b> est choisi. Cochez la case <b>Activer le mode sombre pour les documents</b> afin de l'activer.
+                        <p class="note"><b>Remarque</b> : En plus des thèmes de l'interface disponibles <b>Claire</b>, <b>Classique claire</b>, <b>Sombre</b> et <b>Contraste sombre</b>, il est possible de personnaliser les éditeurs ONLYOFFICE en utilisant votre propre couleur de thème. Pour en savoir plus, veuillez consulter <a target="_blank" href="https://helpcenter.onlyoffice.com/fr/installation/docs-developer-change-theme.aspx" onclick="onhyperlinkclick(this)">ces instructions</a>.</p>
+                    </li>
+                </ul>
+            </li>
+            <li>L'option <b>Unité de mesure</b> sert à spécifier les unités de mesure utilisées sur les règles et dans les fenêtres de paramètres pour les paramètres tels que largeur, hauteur, espacement, marges etc. Vous pouvez choisir l'option <em>Centimètre</em>, <em>Point</em> ou <em>Pouce</em>.</li>
+            <li>L'option <b>Valeur du zoom par défaut</b> sert à définir la valeur de zoom par défaut en la sélectionnant de la liste des options disponibles de 50% à 500%. Vous pouvez également choisir l'option <em>Ajuster à la page</em> ou <em>Ajuster à la largeur</em>.</li>
+            <li>
+                L'option <b>Hinting de la police</b> sert à sélectionner le type d'affichage de la police dans l'Éditeur de Documents.
+                <ul>
+                    <li>Choisissez <b>Comme Windows</b> si vous aimez la façon dont les polices sont habituellement affichées sous Windows, c'est-à-dire en utilisant la police de Windows.</li>
+                    <li>Choisissez <b>Comme OS X</b> si vous aimez la façon dont les polices sont habituellement affichées sous Mac, c'est-à-dire sans hinting.</li>
+                    <li>Choisissez <b>Natif</b> si vous voulez que votre texte soit affiché avec les hintings intégrés dans les fichiers de polices.</li>
+                    <li>
+                        <b>Mise en cache par défaut</b> sert à sélectionner cache de police. Il n'est pas recommandé de désactiver ce mode-ci sans raison évidente. C'est peut être utile dans certains cas, par exemple les problèmes d'accélération matérielle activé sous Google Chrome.
+                        <p>L'éditeur de documents prend en charge deux modes de mise en cache:</p>
+                        <ol>
+                            <li>Dans le <b>premier mode de mise en cache</b> chaque lettre est mise en cache comme une image indépendante.</li>
+                            <li>Dans le <b>deuxième mode de mise en cache</b> l'image d'une certaine taille est sélectionnée avec les lettres dynamiques et avec de l'allocation/libération de la mémoire mise en place. La deuxième image est créée s'il n'y a pas de mémoire suffisante etc.</li>
+                        </ol>
+                        <p>Le <b>Mode de mise en cache par défaut</b> est activé en fonction du navigateur utilisé :</p>
+                        <ul>
+                            <li>Avec la <b>mise en cache par défaut</b> activée, dans Internet Explorer (v. 9, 10, 11) le <b>deuxième mode de mise en cache</b> est utilisé, le <b>premier mode de mise en cache</b> est utilisé dans les autres navigateurs.</li>
+                            <li>Avec la <b>mise en cache par défaut</b> désactivée, dans Internet Explorer (v. 9, 10, 11) le <b>premier mode de mise en cache</b> est utilisé, le <b>deuxième mode de mise en cache</b> est utilisé dans les autres navigateurs.</li>
+                        </ul>
+                    </li>
+                </ul>
+            </li>
+            <li>
+                L'option <b>Réglages macros</b> s'utilise pour définir l'affichage des macros avec notification.
+                <ul>
+                    <li>Choisissez <b>Désactivez tout</b> pour désactiver toutes les macros dans votre document.</li>
+                    <li>Choisissez <b>Montrer la notification</b> pour afficher les notifications lorsque des macros sont présentes dans un document.</li>
+                    <li>Choisissez <b>Activer tout</b> pour exécuter automatiquement toutes les macros dans un document.</li>
+                </ul>
+            </li>
+        </ol>
+        <p>Pour enregistrer toutes les modifications, cliquez sur le bouton <b>Appliquer</b>.</p>
+    </div>
+</body>
 </html>