﻿<!DOCTYPE html>
<html>
<head>
    <title>Édition collaborative des documents</title>
    <meta charset="utf-8" />
    <meta name="description" content="Tips on collaborative editing" />
    <link type="text/css" rel="stylesheet" href="../editor.css" />
    <link type = "text/css" rel = "stylesheet" href = "../../images/sprite.css" />
    <script type="text/javascript" src="../callback.js"></script>
    <script type="text/javascript" src="../search/js/page-search.js"></script>
</head>
<body>
    <div class="mainpart">
        <div class="search-field">
            <input id="search" class="searchBar" placeholder="Rechercher" type="text" onkeypress="doSearch(event)">
        </div>
        <h1>Édition collaborative des documents</h1>
        <p><a href="https://www.onlyoffice.com/fr/document-editor.aspx" target="_blank" onclick="onhyperlinkclick(this)"><b>Document Editor</b></a> vous offre la possibilité de travailler sur un document simultanément avec d'autres utilisateurs. Cette fonction inclut:</p>
        <ul>
            <li class="onlineDocumentFeatures">accès simultané au document édité par plusieurs utilisateurs</li>
            <li class="onlineDocumentFeatures">indication visuelle des fragments qui sont en train d'être édités par d'autres utilisateurs</li>
            <li class="onlineDocumentFeatures">affichage des changements en temps réel ou synchronisation des changements en un seul clic</li>
            <li class="onlineDocumentFeatures">chat pour partager des idées concernant certaines parties du document</li>
            <li>les commentaires avec la description d'une tâche ou d'un problème à résoudre (il est également possible de travailler avec les commentaires en mode hors ligne, sans se connecter à la <em>version en ligne</em>)</li>
        </ul>
        <div class="desktopDocumentFeatures">
            <h3>Connexion à la version en ligne</h3>
            <p>Dans l<em>'éditeur de bureau,</em> ouvrez l'option<b> Se connecter au cloud</b> du menu de gauche dans la fenêtre principale du programme. Connectez-vous à votre bureau dans le cloud en spécifiant l'identifiant et le mot de passe de votre compte. <!--В окне ввода логина и пароля также доступна ссылка для регистрации в Облаке.--></p>
        </div>
        <div class="onlineDocumentFeatures">
            <h3>Édition collaborative</h3>
            <p><b>Document Editor</b> permet de sélectionner l'un des deux modes de co-édition disponibles:</p>
            <ul>
                <li><b>Rapide</b> est utilisé par défaut et affiche les modifications effectuées par d'autres utilisateurs en temps réel.</li>
<<<<<<< HEAD
                <li><b>Strict</b> est sélectionné pour masquer les modifications des autres utilisateurs jusqu'à ce que vous cliquiez sur l'icône <b>Enregistrer</b> <div class = "icon icon-saveupdate"></div>, enregistrer vos modifications et accepter des modifications apportées par d'autres utilisateurs.</li>
            </ul>
            <p>Le mode peut être sélectionné dans les <a href="../HelpfulHints/AdvancedSettings.htm" onclick="onhyperlinkclick(this)">Paramètres avancés</a>. Il est également possible de choisir le mode voulu à l'aide de l'icône <b>Mode de co-édition</b> <div class = "icon icon-coeditingmode"></div> dans l'onglet <b>Collaboration</b> de la barre d'outils supérieure:</p>
=======
                <li><b>Strict</b> est sélectionné pour masquer les modifications des autres utilisateurs jusqu'à ce que vous cliquiez sur l'icône <b>Enregistrer</b> <img alt="L'icône Enregistrer" src="../images/saveupdate.png" /> .</li>
            </ul>
            <p>Le mode peut être sélectionné dans les <a href="../HelpfulHints/AdvancedSettings.htm" onclick="onhyperlinkclick(this)">Paramètres avancés</a>. Il est également possible de choisir le mode voulu à l'aide de l'icône <b>Mode de coédition</b> <img alt="L'icône Mode de co-édition" src="../images/coeditingmode.png" /> dans l'onglet <b>Collaboration</b> de la barre d'outils supérieure:</p>
>>>>>>> 2cb80179
            <p><img alt="Menu Mode de co-édition" src="../images/coeditingmodemenu.png" /></p>
            <p class="note">
                <b>Remarque</b>: lorsque vous co-éditez un document en mode <b>Rapide</b>, la possibilité de <b>Rétablir</b> la dernière opération annulée n'est pas disponible.
            </p>
            <p>Lorsqu'un document est en cours de modification par plusieurs utilisateurs simultanément dans le mode <b>Strict</b>, les passages de texte modifiés sont marqués avec des lignes pointillées de couleurs différentes. Pour voir qui est en train d'éditer le fichier au présent, placez le curseur de la souris sur cette icône - les noms des utilisateurs seront affichés dans la fenêtre contextuelle. Le mode <b>Rapide</b> affichera les actions et les noms des co-éditeurs tandis qu'ils modifient le texte.</p>
<<<<<<< HEAD
            <p>Le nombre d'utilisateurs qui travaillent sur le document actuel est spécifié sur le côté droit de l'en-tête de l'éditeur -  <div class = "icon icon-usersnumber"></div>. Pour afficher les personnes qui travaillent sur le fichier, cliquez sur cette icône pour ouvrir le panneau <b>Chat</b> avec la liste complète affichée.</p>
            <p>Quand aucun utilisateur ne consulte ou ne modifie le fichier, l'icône dans l'en-tête de l'éditeur aura cette apparence <div class = "icon icon-access_rights"></div> vous permettant de gérer les utilisateurs qui ont accès au fichier directement à partir du document : inviter de nouveaux utilisateurs leur donnant les permissions de <I>modifier</I>, <I>lire</I>, <I>commenter</I>, <I>remplir des formulaires</I> ou <I>réviser</I> le document, ou refuser à certains utilisateurs des droits d'accès au fichier. Cliquez sur cette icône pour gérer l'accès au fichier; cela peut être fait aussi bien lorsqu'il n'y a pas d'autres utilisateurs qui voient ou co-éditent le document pour le moment que quand il y a d'autres utilisateurs. L'icône ressemble à ceci <div class = "icon icon-usersnumber"></div>. Il est également possible de choisir le mode voulu à l'aide de l'icône <b>Mode de coédition</b> <div class = "icon icon-sharingicon"></div> dans l'onglet <b>Collaboration</b> de la barre d'outils supérieure.</p>
            <p>Dès que l'un des utilisateurs enregistre ses modifications en cliquant sur l'icône    <div class = "icon icon-savewhilecoediting"></div>, les autres verront une note dans la barre d'état indiquant qu'il y a des mises à jour. Pour enregistrer les changements effectués et récupérer les mises à jour de vos co-éditeurs cliquez sur l'icône <div class = "icon icon-saveupdate"></div> dans le coin supérieur gauche de la barre supérieure. Les mises à jour seront marquées pour vous aider à contrôler ce qui a été exactement modifié.</p>
            <p>Vous pouvez spécifier les modifications que vous souhaitez mettre en surbrillance pendant la co-édition si vous cliquez sur l'onglet <b>Fichier</b> dans la barre d'outils supérieure, sélectionnez l'option <b>Paramètres avancés...</b> et choisissez entre <b>aucune</b>, <b>toutes</b> et <b>récentes</b> modifications de collaboration en temps réel. Quand l'option <b>Afficher toutes les modifications</b> est sélectionnée, toutes les modifications effectuées au cours de la session seront mises en surbrillance. En sélectionnant <b>Afficher les modifications récentes</b>, seules les modifications effectuées depuis la dernière fois que vous avez cliqué sur l'icône <div class = "icon icon-saveupdate"></div> seront mises en surbrillance. En sélectionnant <b>N'afficher aucune modification</b>, aucune des modifications effectuées au cours de la session ne sera mise en surbrillance.</p>
=======
            <p>Le nombre d'utilisateurs qui travaillent sur le document actuel est spécifié sur le côté droit de l'en-tête de l'éditeur -  <img alt="L'icône Nombre d'utilisateurs" src="../images/usersnumber.png" />. Pour afficher les personnes qui travaillent sur le fichier, cliquez sur cette icône pour ouvrir le panneau <b>Chat</b> avec la liste complète affichée.</p>
            <p>Quand aucun utilisateur ne consulte ou ne modifie le fichier, l'icône dans l'en-tête de l'éditeur aura cette apparence <img alt="L'icône Gérer les droits d'accès au document" src="../images/access_rights.png" /> vous permettant de gérer les utilisateurs qui ont accès au fichier directement à partir du document : inviter de nouveaux utilisateurs leur donnant les permissions de <em>modifier</em>, <em>lire</em>, <em>commenter</em>, <em>remplir des formulaires</em> ou <em>réviser</em> le document, ou refuser à certains utilisateurs des droits d'accès au fichier. Cliquez sur cette icône pour gérer l'accès au fichier; cela peut être fait aussi bien lorsqu'il n'y a pas d'autres utilisateurs qui voient ou co-éditent le document pour le moment que quand il y a d'autres utilisateurs. L'icône ressemble à ceci <img alt="L'icône Nombre d'utilisateurs" src="../images/usersnumber.png" />. Il est également possible de choisir le mode voulu à l'aide de l'icône <b>Mode de coédition</b> <img alt="L'icône Partage" src="../images/sharingicon.png" /> dans l'onglet <b>Collaboration</b> de la barre d'outils supérieure.</p>
            <p>Dès que l'un des utilisateurs enregistre ses modifications en cliquant sur l'icône    <img alt="L'icône Enregistrer" src="../images/savewhilecoediting.png" />, les autres verront une note dans la barre d'état indiquant qu'il y a des mises à jour. Pour enregistrer les changements effectués et récupérer les mises à jour de vos co-éditeurs cliquez sur l'icône <img alt="L'icône Enregistrer" src="../images/saveupdate.png" /> dans le coin supérieur gauche de la barre supérieure. Les mises à jour seront marquées pour vous aider à contrôler ce qui a été exactement modifié.</p>
            <p>Vous pouvez spécifier les modifications que vous souhaitez mettre en surbrillance pendant la co-édition si vous cliquez sur l'onglet <b>Fichier</b> dans la barre d'outils supérieure, sélectionnez l'option <b>Paramètres avancés...</b> et choisissez entre <b>aucune</b>, <b>toutes</b> et <b>récentes</b> modifications de collaboration en temps réel. Quand l'option <b>Afficher toutes les modifications</b> est sélectionnée, toutes les modifications effectuées au cours de la session seront mises en surbrillance. En sélectionnant <b>Afficher les modifications récentes</b>, seules les modifications effectuées depuis la dernière fois que vous avez cliqué sur l'icône <img alt="L'icône Enregistrer" src="../images/saveupdate.png" /> seront mises en surbrillance. En sélectionnant <b>N'afficher aucune modification</b>, aucune des modifications effectuées au cours de la session ne sera mise en surbrillance.</p>
>>>>>>> 2cb80179
            <h3>Utilisateurs anonymes</h3>
            <p>Les utilisateurs du portail qui ne sont pas enregistrés et n'ont pas de profil sont les utilisateurs anonymes qui quand même peuvent collaborer sur les documents. Pour affecter un nom à un utilisateur anonyme, ce dernier doit saisir le nom préféré dans le coin supérieur droit de l'écran lorsque l'on accède au document pour la première fois. Activez l'option Ne plus poser cette question pour enregistrer ce nom-ci.</p>
            <p><img alt="Collaboration anonyme" src="../images/anonymous_collab.png" /></p>
            <h3 id="chat">Chat</h3>
            <p>Vous pouvez utiliser cet outil pour coordonner en temps réel le processus de co-édition, par exemple, pour décider avec vos collaborateurs de qui fait quoi, quel paragraphe vous allez éditer maintenant, etc.</p>
            <p>Les messages de discussion sont stockés pendant une session seulement. Pour discuter du contenu du document, il est préférable d'utiliser les commentaires qui sont stockés jusqu'à ce que vous décidiez de les supprimer.</p>
            <p>Pour accéder au Chat et  laisser un message pour les autres utilisateurs:</p>
            <ol>
                <li>
                    cliquez sur l'icône <div class = "icon icon-chaticon"></div> dans la barre latérale gauche ou <br /> passez à l'onglet <b>Collaboration</b> de la barre d'outils supérieure et cliquez sur le bouton  <b>Chat</b> <div class = "icon icon-chat_toptoolbar"></div> ,
                </li>
                <li>saisissez le texte dans le champ correspondant,</li>
                <li>cliquez sur le bouton <b>Envoyer</b>.</li>
            </ol>
            <p>Tous les messages envoyés par les utilisateurs seront affichés sur le panneau à gauche. S'il y a de nouveaux messages à lire, l'icône chat sera affichée de la manière suivante - <div class = "icon icon-chaticon_new"></div>.</p>
            <p>Pour fermer le panneau avec des messages de discussion, cliquez à nouveau sur l'icône <div class = "icon icon-chaticon"></div> dans la barre latérale gauche ou sur le bouton Chat <div class = "icon icon-chat_toptoolbar"></div> dans la barre d'outils supérieure.</p>
        </div>
                <h3 id="comments">Commentaires</h3>
        <p>Il est possible de travailler avec des commentaires en mode hors ligne, sans se connecter à la <em>version en ligne</em>.</p>
        <p>Pour laisser un commentaire:</p>
        <ol>
            <li>sélectionnez le fragment du texte que vous voulez commenter,</li>
            <li>
                passez à l'onglet <b>Insertion</b> ou <b>Collaboration</b> de la barre d'outils supérieure et cliquez sur le bouton <b>Commentaire</b> <div class = "icon icon-comment_toptoolbar"></div> , ou<br /> utilisez l'icône Icône <div class = "icon icon-commentsicon"></div> dans la barre latérale gauche pour ouvrir le panneau <b>Commentaires</b> et cliquez sur le lien <b>Ajouter un commentaire au document</b> ou<br /> cliquez avec le bouton droit sur le passage de texte sélectionné et sélectionnez l'option <b>Ajouter un commentaire</b> dans le menu contextuel,
            </li>
            <li>saisissez le texte nécessaire,</li>
            <li>cliquez sur le bouton <b>Ajouter commentaire/Ajouter</b>.</li>
        </ol>
        <p>Le commentaire sera affiché sur le panneau <b>Commentaires</b> à gauche. Tout autre utilisateur peut répondre au commentaire ajouté en posant une question ou en faisant référence au travail fait. Pour le faire il suffit de cliquer sur le lien <b>Ajouter une réponse</b> situé au-dessous du commentaire, saisissez votre réponse dans le champ de saisie et appuyez sur le bouton <b>Répondre</b>.</p>
        <p>Si vous utilisez le mode de co-édition <b>Strict</b>, les nouveaux commentaires ajoutés par d'autres utilisateurs ne seront visibles qu'après un clic sur l'icône <div class = "icon icon-saveupdate"></div> dans le coin supérieur gauche de la barre supérieure.</p>
        <p>Le fragment du texte commenté sera mis en surbrillance dans le document. Pour voir le commentaire, cliquez à l'intérieur du fragment. Si vous devez désactiver cette fonctionnalité, cliquez sur l'onglet <b>Fichier</b> dans la barre d'outils supérieure, sélectionnez l'option <b>Paramètres avancés...</b> et décochez la case <b>Activer l'affichage des commentaires</b>. Dans ce cas, les passages commentés ne seront mis en évidence  que si vous cliquez sur l'icône <div class = "icon icon-commentsicon"></div> .</p>
        <p>Vous pouvez gérer les commentaires ajoutés en utilisant les icônes de la bulle de commentaire ou sur le panneau gauche <b>Commentaires</b>:</p>
        <ul>
<<<<<<< HEAD
            <li>modifier le commentaire sélectionné en appuyant sur l'icône <div class = "icon icon-editcommenticon"></div> ,</li>
            <li>supprimer le commentaire sélectionné en appuyant sur l'icône <div class = "icon icon-review_delete"></div> ,</li>
            <li>fermez la discussion actuelle en cliquant sur l'icône <div class = "icon icon-resolveicon"></div> si la tâche ou le problème décrit dans votre commentaire est résolu, après quoi la discussion ouverte par votre commentaire reçoit le statut résolu. Pour l'ouvrir à nouveau, cliquez sur l'icône <div class = "icon icon-resolvedicon"></div> . Si vous souhaitez masquer les commentaires résolus, cliquez sur l'onglet <b>Fichier</b> dans la barre d'outils supérieure, sélectionnez l'option <b>Paramètres avancés...</b>, décochez la case <b>Activer l'affichage des commentaires résolus</b> puis cliquez sur <b>Appliquer</b>. Dans ce cas, les commentaires résolus ne seront ne seront mis en évidence que si vous cliquez sur l'icône <div class = "icon icon-commentsicon"></div> .</li>
            <li>si vous souhaitez gérér tous les commentaires à la fois, accédez au menu contextuel <b>Résoudre</b> sous l'onglet <b>Collaboration</b>. Sélectionnez l'une des options disponibles: <b>résoudre les commentaires actuels</b>, <b>marquer mes commentaires comme résolus</b> ou <b>marquer tous les commentaires comme résolus</b>.</li>
            </ul>
        <h4>Ajouter les mentions</h4>
=======
            <li>
                trier les commentaires ajoutés en cliquant sur l'icône <img alt="L'icône de tri" src="../images/sortcommentsicon.png" /> :
                <ul>
                    <li>par date: <b>Plus récent</b> ou <b>Plus ancien</b>. C'est 'ordre de tri par défaut.</li>
                    <li>par auteur: <b>Auteur de A à Z</b> ou <b>Auteur de Z à A</b></li>
                    <li>par emplacement: <b>Du haut</b> ou <b>Du bas</b>. L'ordre habituel de tri des commentaires par l'emplacement dans un document est comme suit (de haut): <em>commentaires au texte</em>, <em>commentaires aux notes de bas de page</em>, <em>commentaires aux notes de fin</em>, <em>commentaires aux en-têtes/pieds de page</em>, <em>commentaires au texte entier</em>.</li>
                    <li>par groupe: <b>Tout</b> ou sélectionnez le groupe approprié dans la liste. Cette option de tri n'est disponible que si vous utilisez une version qui prend en charge cette fonctionnalité.
                        <p><img alt="Sort comments" src="../images/sortcomments.png" /></p>
                    </li>
                </ul>
            </li>
            <li>modifier le commentaire sélectionné en appuyant sur l'icône <img alt="L'icône Modifier" src="../images/editcommenticon.png" /> ,</li>
            <li>supprimer le commentaire sélectionné en appuyant sur l'icône <img alt="L'icône Supprimer" src="../images/deletecommenticon.png" /> ,</li>
            <li>fermez la discussion actuelle en cliquant sur l'icône <img alt="L'icône Résoudre" src="../images/resolveicon.png" /> si la tâche ou le problème décrit dans votre commentaire est résolu, après quoi la discussion ouverte par votre commentaire reçoit le statut résolu. Pour l'ouvrir à nouveau, cliquez sur l'icône <img alt="L'icône Ouvrir à nouveau" src="../images/resolvedicon.png" /> . Si vous souhaitez masquer les commentaires résolus, cliquez sur l'onglet <b>Fichier</b> dans la barre d'outils supérieure, sélectionnez l'option <b>Paramètres avancés...</b>, décochez la case <b>Activer l'affichage des commentaires résolus</b> puis cliquez sur <b>Appliquer</b>. Dans ce cas, les commentaires résolus ne seront ne seront mis en évidence que si vous cliquez sur l'icône <img alt="L'icône Commentaires" src="../images/commentsicon.png" />.</li>
            <li>si vous souhaitez gérer plusieurs commentaires à la fois, ouvrez le menu contextuel <b>Résoudre</b> sous l'onglet <b>Collaboration</b>. Sélectionnez l'une des options disponibles: <b>résoudre les commentaires actuels</b>, <b>marquer mes commentaires comme résolus</b> ou <b>marquer tous les commentaires comme résolus</b> dans le document.</li>
         </ul>
        <h3>Ajouter des mentions</h3>
        <p class="note"> <b>Remarque</b>: Ce n'est qu'aux commentaires au texte qu'on peut ajouter des mentions. </p>
>>>>>>> 2cb80179
        <p>Lorsque vous ajoutez un commentaire sur lequel vous voulez attirer l'attention d'une personne, vous pouvez utiliser la fonction de <b>mentions</b> et envoyer une notification par courrier électronique ou <b>Talk</b>.</p>
        <p>Ajoutez une mention en tapant le signe @ n'importe où dans votre commentaire, alors la liste de tous les utilisateurs sur votre portail s'affiche. Pour faire la recherche plus rapide, tapez les premières lettres du prénom de la personne, la liste propose les suggestions au cours de la frappe.
Puis sélectionnez le nom souhaité dans la liste. Puis sélectionnez le nom souhaité dans la liste. Si la personne mentionnée n'a pas l'autorisation d'ouvrir ce fichier, la fenêtre <b>Paramètres de partage</b> va apparaître. Par défaut, un document est partagé en <b>Lecture seule</b>. Configurez les paramètres de partage selon vos besoins et cliquez sur <b>OK</b>.</p>
        <p>La personne mentionnée recevra une notification par courrier électronique la informant que son nom est mentionné dans un commentaire. La personne recevra encore une notification lorsque un fichier commenté est partagé.</p>
        <p>Pour supprimer les commentaires,</p>
        <ol>
            <li>appuyez sur le bouton <div class = "icon icon-removecomment_toptoolbar"></div> <b>Supprimer</b> sous l'onglet <b>Collaboration</b> dans la barre d'outils en haut,</li>
            <li>sélectionnez l'option convenable du menu:
            <ul>
                <li><b>Supprimer les commentaires actuels </b>à supprimer la sélection du moment. Toutes les réponses qui déjà ont été ajoutées seront supprimés aussi.</li>
                <li><b>Supprimer mes commentaires</b> à supprimer vos commentaire et laisser les commentaires des autres. Toutes les réponses qui déjà ont été ajoutées à vos commentaires seront supprimés aussi.</li>
                <li><b>Supprimer tous les commentaires</b> sert à supprimer tous les commentaires du document.</li>
            </ul>
            </li>
        </ol>
        <p>Pour fermer le panneau avec les commentaires, cliquez sur l'icône <div class = "icon icon-commentsicon"></div> de la barre latérale de gauche encore une fois.</p>        
    </div>
</body>
</html><|MERGE_RESOLUTION|>--- conflicted
+++ resolved
@@ -1,138 +1,116 @@
-﻿<!DOCTYPE html>
-<html>
-<head>
-    <title>Édition collaborative des documents</title>
-    <meta charset="utf-8" />
-    <meta name="description" content="Tips on collaborative editing" />
-    <link type="text/css" rel="stylesheet" href="../editor.css" />
-    <link type = "text/css" rel = "stylesheet" href = "../../images/sprite.css" />
-    <script type="text/javascript" src="../callback.js"></script>
-    <script type="text/javascript" src="../search/js/page-search.js"></script>
-</head>
-<body>
-    <div class="mainpart">
-        <div class="search-field">
-            <input id="search" class="searchBar" placeholder="Rechercher" type="text" onkeypress="doSearch(event)">
-        </div>
-        <h1>Édition collaborative des documents</h1>
-        <p><a href="https://www.onlyoffice.com/fr/document-editor.aspx" target="_blank" onclick="onhyperlinkclick(this)"><b>Document Editor</b></a> vous offre la possibilité de travailler sur un document simultanément avec d'autres utilisateurs. Cette fonction inclut:</p>
-        <ul>
-            <li class="onlineDocumentFeatures">accès simultané au document édité par plusieurs utilisateurs</li>
-            <li class="onlineDocumentFeatures">indication visuelle des fragments qui sont en train d'être édités par d'autres utilisateurs</li>
-            <li class="onlineDocumentFeatures">affichage des changements en temps réel ou synchronisation des changements en un seul clic</li>
-            <li class="onlineDocumentFeatures">chat pour partager des idées concernant certaines parties du document</li>
-            <li>les commentaires avec la description d'une tâche ou d'un problème à résoudre (il est également possible de travailler avec les commentaires en mode hors ligne, sans se connecter à la <em>version en ligne</em>)</li>
-        </ul>
-        <div class="desktopDocumentFeatures">
-            <h3>Connexion à la version en ligne</h3>
-            <p>Dans l<em>'éditeur de bureau,</em> ouvrez l'option<b> Se connecter au cloud</b> du menu de gauche dans la fenêtre principale du programme. Connectez-vous à votre bureau dans le cloud en spécifiant l'identifiant et le mot de passe de votre compte. <!--В окне ввода логина и пароля также доступна ссылка для регистрации в Облаке.--></p>
-        </div>
-        <div class="onlineDocumentFeatures">
-            <h3>Édition collaborative</h3>
-            <p><b>Document Editor</b> permet de sélectionner l'un des deux modes de co-édition disponibles:</p>
-            <ul>
-                <li><b>Rapide</b> est utilisé par défaut et affiche les modifications effectuées par d'autres utilisateurs en temps réel.</li>
-<<<<<<< HEAD
-                <li><b>Strict</b> est sélectionné pour masquer les modifications des autres utilisateurs jusqu'à ce que vous cliquiez sur l'icône <b>Enregistrer</b> <div class = "icon icon-saveupdate"></div>, enregistrer vos modifications et accepter des modifications apportées par d'autres utilisateurs.</li>
-            </ul>
-            <p>Le mode peut être sélectionné dans les <a href="../HelpfulHints/AdvancedSettings.htm" onclick="onhyperlinkclick(this)">Paramètres avancés</a>. Il est également possible de choisir le mode voulu à l'aide de l'icône <b>Mode de co-édition</b> <div class = "icon icon-coeditingmode"></div> dans l'onglet <b>Collaboration</b> de la barre d'outils supérieure:</p>
-=======
-                <li><b>Strict</b> est sélectionné pour masquer les modifications des autres utilisateurs jusqu'à ce que vous cliquiez sur l'icône <b>Enregistrer</b> <img alt="L'icône Enregistrer" src="../images/saveupdate.png" /> .</li>
-            </ul>
-            <p>Le mode peut être sélectionné dans les <a href="../HelpfulHints/AdvancedSettings.htm" onclick="onhyperlinkclick(this)">Paramètres avancés</a>. Il est également possible de choisir le mode voulu à l'aide de l'icône <b>Mode de coédition</b> <img alt="L'icône Mode de co-édition" src="../images/coeditingmode.png" /> dans l'onglet <b>Collaboration</b> de la barre d'outils supérieure:</p>
->>>>>>> 2cb80179
-            <p><img alt="Menu Mode de co-édition" src="../images/coeditingmodemenu.png" /></p>
-            <p class="note">
-                <b>Remarque</b>: lorsque vous co-éditez un document en mode <b>Rapide</b>, la possibilité de <b>Rétablir</b> la dernière opération annulée n'est pas disponible.
-            </p>
-            <p>Lorsqu'un document est en cours de modification par plusieurs utilisateurs simultanément dans le mode <b>Strict</b>, les passages de texte modifiés sont marqués avec des lignes pointillées de couleurs différentes. Pour voir qui est en train d'éditer le fichier au présent, placez le curseur de la souris sur cette icône - les noms des utilisateurs seront affichés dans la fenêtre contextuelle. Le mode <b>Rapide</b> affichera les actions et les noms des co-éditeurs tandis qu'ils modifient le texte.</p>
-<<<<<<< HEAD
-            <p>Le nombre d'utilisateurs qui travaillent sur le document actuel est spécifié sur le côté droit de l'en-tête de l'éditeur -  <div class = "icon icon-usersnumber"></div>. Pour afficher les personnes qui travaillent sur le fichier, cliquez sur cette icône pour ouvrir le panneau <b>Chat</b> avec la liste complète affichée.</p>
-            <p>Quand aucun utilisateur ne consulte ou ne modifie le fichier, l'icône dans l'en-tête de l'éditeur aura cette apparence <div class = "icon icon-access_rights"></div> vous permettant de gérer les utilisateurs qui ont accès au fichier directement à partir du document : inviter de nouveaux utilisateurs leur donnant les permissions de <I>modifier</I>, <I>lire</I>, <I>commenter</I>, <I>remplir des formulaires</I> ou <I>réviser</I> le document, ou refuser à certains utilisateurs des droits d'accès au fichier. Cliquez sur cette icône pour gérer l'accès au fichier; cela peut être fait aussi bien lorsqu'il n'y a pas d'autres utilisateurs qui voient ou co-éditent le document pour le moment que quand il y a d'autres utilisateurs. L'icône ressemble à ceci <div class = "icon icon-usersnumber"></div>. Il est également possible de choisir le mode voulu à l'aide de l'icône <b>Mode de coédition</b> <div class = "icon icon-sharingicon"></div> dans l'onglet <b>Collaboration</b> de la barre d'outils supérieure.</p>
-            <p>Dès que l'un des utilisateurs enregistre ses modifications en cliquant sur l'icône    <div class = "icon icon-savewhilecoediting"></div>, les autres verront une note dans la barre d'état indiquant qu'il y a des mises à jour. Pour enregistrer les changements effectués et récupérer les mises à jour de vos co-éditeurs cliquez sur l'icône <div class = "icon icon-saveupdate"></div> dans le coin supérieur gauche de la barre supérieure. Les mises à jour seront marquées pour vous aider à contrôler ce qui a été exactement modifié.</p>
-            <p>Vous pouvez spécifier les modifications que vous souhaitez mettre en surbrillance pendant la co-édition si vous cliquez sur l'onglet <b>Fichier</b> dans la barre d'outils supérieure, sélectionnez l'option <b>Paramètres avancés...</b> et choisissez entre <b>aucune</b>, <b>toutes</b> et <b>récentes</b> modifications de collaboration en temps réel. Quand l'option <b>Afficher toutes les modifications</b> est sélectionnée, toutes les modifications effectuées au cours de la session seront mises en surbrillance. En sélectionnant <b>Afficher les modifications récentes</b>, seules les modifications effectuées depuis la dernière fois que vous avez cliqué sur l'icône <div class = "icon icon-saveupdate"></div> seront mises en surbrillance. En sélectionnant <b>N'afficher aucune modification</b>, aucune des modifications effectuées au cours de la session ne sera mise en surbrillance.</p>
-=======
-            <p>Le nombre d'utilisateurs qui travaillent sur le document actuel est spécifié sur le côté droit de l'en-tête de l'éditeur -  <img alt="L'icône Nombre d'utilisateurs" src="../images/usersnumber.png" />. Pour afficher les personnes qui travaillent sur le fichier, cliquez sur cette icône pour ouvrir le panneau <b>Chat</b> avec la liste complète affichée.</p>
-            <p>Quand aucun utilisateur ne consulte ou ne modifie le fichier, l'icône dans l'en-tête de l'éditeur aura cette apparence <img alt="L'icône Gérer les droits d'accès au document" src="../images/access_rights.png" /> vous permettant de gérer les utilisateurs qui ont accès au fichier directement à partir du document : inviter de nouveaux utilisateurs leur donnant les permissions de <em>modifier</em>, <em>lire</em>, <em>commenter</em>, <em>remplir des formulaires</em> ou <em>réviser</em> le document, ou refuser à certains utilisateurs des droits d'accès au fichier. Cliquez sur cette icône pour gérer l'accès au fichier; cela peut être fait aussi bien lorsqu'il n'y a pas d'autres utilisateurs qui voient ou co-éditent le document pour le moment que quand il y a d'autres utilisateurs. L'icône ressemble à ceci <img alt="L'icône Nombre d'utilisateurs" src="../images/usersnumber.png" />. Il est également possible de choisir le mode voulu à l'aide de l'icône <b>Mode de coédition</b> <img alt="L'icône Partage" src="../images/sharingicon.png" /> dans l'onglet <b>Collaboration</b> de la barre d'outils supérieure.</p>
-            <p>Dès que l'un des utilisateurs enregistre ses modifications en cliquant sur l'icône    <img alt="L'icône Enregistrer" src="../images/savewhilecoediting.png" />, les autres verront une note dans la barre d'état indiquant qu'il y a des mises à jour. Pour enregistrer les changements effectués et récupérer les mises à jour de vos co-éditeurs cliquez sur l'icône <img alt="L'icône Enregistrer" src="../images/saveupdate.png" /> dans le coin supérieur gauche de la barre supérieure. Les mises à jour seront marquées pour vous aider à contrôler ce qui a été exactement modifié.</p>
-            <p>Vous pouvez spécifier les modifications que vous souhaitez mettre en surbrillance pendant la co-édition si vous cliquez sur l'onglet <b>Fichier</b> dans la barre d'outils supérieure, sélectionnez l'option <b>Paramètres avancés...</b> et choisissez entre <b>aucune</b>, <b>toutes</b> et <b>récentes</b> modifications de collaboration en temps réel. Quand l'option <b>Afficher toutes les modifications</b> est sélectionnée, toutes les modifications effectuées au cours de la session seront mises en surbrillance. En sélectionnant <b>Afficher les modifications récentes</b>, seules les modifications effectuées depuis la dernière fois que vous avez cliqué sur l'icône <img alt="L'icône Enregistrer" src="../images/saveupdate.png" /> seront mises en surbrillance. En sélectionnant <b>N'afficher aucune modification</b>, aucune des modifications effectuées au cours de la session ne sera mise en surbrillance.</p>
->>>>>>> 2cb80179
-            <h3>Utilisateurs anonymes</h3>
-            <p>Les utilisateurs du portail qui ne sont pas enregistrés et n'ont pas de profil sont les utilisateurs anonymes qui quand même peuvent collaborer sur les documents. Pour affecter un nom à un utilisateur anonyme, ce dernier doit saisir le nom préféré dans le coin supérieur droit de l'écran lorsque l'on accède au document pour la première fois. Activez l'option Ne plus poser cette question pour enregistrer ce nom-ci.</p>
-            <p><img alt="Collaboration anonyme" src="../images/anonymous_collab.png" /></p>
-            <h3 id="chat">Chat</h3>
-            <p>Vous pouvez utiliser cet outil pour coordonner en temps réel le processus de co-édition, par exemple, pour décider avec vos collaborateurs de qui fait quoi, quel paragraphe vous allez éditer maintenant, etc.</p>
-            <p>Les messages de discussion sont stockés pendant une session seulement. Pour discuter du contenu du document, il est préférable d'utiliser les commentaires qui sont stockés jusqu'à ce que vous décidiez de les supprimer.</p>
-            <p>Pour accéder au Chat et  laisser un message pour les autres utilisateurs:</p>
-            <ol>
-                <li>
-                    cliquez sur l'icône <div class = "icon icon-chaticon"></div> dans la barre latérale gauche ou <br /> passez à l'onglet <b>Collaboration</b> de la barre d'outils supérieure et cliquez sur le bouton  <b>Chat</b> <div class = "icon icon-chat_toptoolbar"></div> ,
-                </li>
-                <li>saisissez le texte dans le champ correspondant,</li>
-                <li>cliquez sur le bouton <b>Envoyer</b>.</li>
-            </ol>
-            <p>Tous les messages envoyés par les utilisateurs seront affichés sur le panneau à gauche. S'il y a de nouveaux messages à lire, l'icône chat sera affichée de la manière suivante - <div class = "icon icon-chaticon_new"></div>.</p>
-            <p>Pour fermer le panneau avec des messages de discussion, cliquez à nouveau sur l'icône <div class = "icon icon-chaticon"></div> dans la barre latérale gauche ou sur le bouton Chat <div class = "icon icon-chat_toptoolbar"></div> dans la barre d'outils supérieure.</p>
-        </div>
-                <h3 id="comments">Commentaires</h3>
-        <p>Il est possible de travailler avec des commentaires en mode hors ligne, sans se connecter à la <em>version en ligne</em>.</p>
-        <p>Pour laisser un commentaire:</p>
-        <ol>
-            <li>sélectionnez le fragment du texte que vous voulez commenter,</li>
-            <li>
-                passez à l'onglet <b>Insertion</b> ou <b>Collaboration</b> de la barre d'outils supérieure et cliquez sur le bouton <b>Commentaire</b> <div class = "icon icon-comment_toptoolbar"></div> , ou<br /> utilisez l'icône Icône <div class = "icon icon-commentsicon"></div> dans la barre latérale gauche pour ouvrir le panneau <b>Commentaires</b> et cliquez sur le lien <b>Ajouter un commentaire au document</b> ou<br /> cliquez avec le bouton droit sur le passage de texte sélectionné et sélectionnez l'option <b>Ajouter un commentaire</b> dans le menu contextuel,
-            </li>
-            <li>saisissez le texte nécessaire,</li>
-            <li>cliquez sur le bouton <b>Ajouter commentaire/Ajouter</b>.</li>
-        </ol>
-        <p>Le commentaire sera affiché sur le panneau <b>Commentaires</b> à gauche. Tout autre utilisateur peut répondre au commentaire ajouté en posant une question ou en faisant référence au travail fait. Pour le faire il suffit de cliquer sur le lien <b>Ajouter une réponse</b> situé au-dessous du commentaire, saisissez votre réponse dans le champ de saisie et appuyez sur le bouton <b>Répondre</b>.</p>
-        <p>Si vous utilisez le mode de co-édition <b>Strict</b>, les nouveaux commentaires ajoutés par d'autres utilisateurs ne seront visibles qu'après un clic sur l'icône <div class = "icon icon-saveupdate"></div> dans le coin supérieur gauche de la barre supérieure.</p>
-        <p>Le fragment du texte commenté sera mis en surbrillance dans le document. Pour voir le commentaire, cliquez à l'intérieur du fragment. Si vous devez désactiver cette fonctionnalité, cliquez sur l'onglet <b>Fichier</b> dans la barre d'outils supérieure, sélectionnez l'option <b>Paramètres avancés...</b> et décochez la case <b>Activer l'affichage des commentaires</b>. Dans ce cas, les passages commentés ne seront mis en évidence  que si vous cliquez sur l'icône <div class = "icon icon-commentsicon"></div> .</p>
-        <p>Vous pouvez gérer les commentaires ajoutés en utilisant les icônes de la bulle de commentaire ou sur le panneau gauche <b>Commentaires</b>:</p>
-        <ul>
-<<<<<<< HEAD
-            <li>modifier le commentaire sélectionné en appuyant sur l'icône <div class = "icon icon-editcommenticon"></div> ,</li>
-            <li>supprimer le commentaire sélectionné en appuyant sur l'icône <div class = "icon icon-review_delete"></div> ,</li>
-            <li>fermez la discussion actuelle en cliquant sur l'icône <div class = "icon icon-resolveicon"></div> si la tâche ou le problème décrit dans votre commentaire est résolu, après quoi la discussion ouverte par votre commentaire reçoit le statut résolu. Pour l'ouvrir à nouveau, cliquez sur l'icône <div class = "icon icon-resolvedicon"></div> . Si vous souhaitez masquer les commentaires résolus, cliquez sur l'onglet <b>Fichier</b> dans la barre d'outils supérieure, sélectionnez l'option <b>Paramètres avancés...</b>, décochez la case <b>Activer l'affichage des commentaires résolus</b> puis cliquez sur <b>Appliquer</b>. Dans ce cas, les commentaires résolus ne seront ne seront mis en évidence que si vous cliquez sur l'icône <div class = "icon icon-commentsicon"></div> .</li>
-            <li>si vous souhaitez gérér tous les commentaires à la fois, accédez au menu contextuel <b>Résoudre</b> sous l'onglet <b>Collaboration</b>. Sélectionnez l'une des options disponibles: <b>résoudre les commentaires actuels</b>, <b>marquer mes commentaires comme résolus</b> ou <b>marquer tous les commentaires comme résolus</b>.</li>
-            </ul>
-        <h4>Ajouter les mentions</h4>
-=======
-            <li>
-                trier les commentaires ajoutés en cliquant sur l'icône <img alt="L'icône de tri" src="../images/sortcommentsicon.png" /> :
-                <ul>
-                    <li>par date: <b>Plus récent</b> ou <b>Plus ancien</b>. C'est 'ordre de tri par défaut.</li>
-                    <li>par auteur: <b>Auteur de A à Z</b> ou <b>Auteur de Z à A</b></li>
-                    <li>par emplacement: <b>Du haut</b> ou <b>Du bas</b>. L'ordre habituel de tri des commentaires par l'emplacement dans un document est comme suit (de haut): <em>commentaires au texte</em>, <em>commentaires aux notes de bas de page</em>, <em>commentaires aux notes de fin</em>, <em>commentaires aux en-têtes/pieds de page</em>, <em>commentaires au texte entier</em>.</li>
-                    <li>par groupe: <b>Tout</b> ou sélectionnez le groupe approprié dans la liste. Cette option de tri n'est disponible que si vous utilisez une version qui prend en charge cette fonctionnalité.
-                        <p><img alt="Sort comments" src="../images/sortcomments.png" /></p>
-                    </li>
-                </ul>
-            </li>
-            <li>modifier le commentaire sélectionné en appuyant sur l'icône <img alt="L'icône Modifier" src="../images/editcommenticon.png" /> ,</li>
-            <li>supprimer le commentaire sélectionné en appuyant sur l'icône <img alt="L'icône Supprimer" src="../images/deletecommenticon.png" /> ,</li>
-            <li>fermez la discussion actuelle en cliquant sur l'icône <img alt="L'icône Résoudre" src="../images/resolveicon.png" /> si la tâche ou le problème décrit dans votre commentaire est résolu, après quoi la discussion ouverte par votre commentaire reçoit le statut résolu. Pour l'ouvrir à nouveau, cliquez sur l'icône <img alt="L'icône Ouvrir à nouveau" src="../images/resolvedicon.png" /> . Si vous souhaitez masquer les commentaires résolus, cliquez sur l'onglet <b>Fichier</b> dans la barre d'outils supérieure, sélectionnez l'option <b>Paramètres avancés...</b>, décochez la case <b>Activer l'affichage des commentaires résolus</b> puis cliquez sur <b>Appliquer</b>. Dans ce cas, les commentaires résolus ne seront ne seront mis en évidence que si vous cliquez sur l'icône <img alt="L'icône Commentaires" src="../images/commentsicon.png" />.</li>
-            <li>si vous souhaitez gérer plusieurs commentaires à la fois, ouvrez le menu contextuel <b>Résoudre</b> sous l'onglet <b>Collaboration</b>. Sélectionnez l'une des options disponibles: <b>résoudre les commentaires actuels</b>, <b>marquer mes commentaires comme résolus</b> ou <b>marquer tous les commentaires comme résolus</b> dans le document.</li>
-         </ul>
-        <h3>Ajouter des mentions</h3>
-        <p class="note"> <b>Remarque</b>: Ce n'est qu'aux commentaires au texte qu'on peut ajouter des mentions. </p>
->>>>>>> 2cb80179
-        <p>Lorsque vous ajoutez un commentaire sur lequel vous voulez attirer l'attention d'une personne, vous pouvez utiliser la fonction de <b>mentions</b> et envoyer une notification par courrier électronique ou <b>Talk</b>.</p>
-        <p>Ajoutez une mention en tapant le signe @ n'importe où dans votre commentaire, alors la liste de tous les utilisateurs sur votre portail s'affiche. Pour faire la recherche plus rapide, tapez les premières lettres du prénom de la personne, la liste propose les suggestions au cours de la frappe.
-Puis sélectionnez le nom souhaité dans la liste. Puis sélectionnez le nom souhaité dans la liste. Si la personne mentionnée n'a pas l'autorisation d'ouvrir ce fichier, la fenêtre <b>Paramètres de partage</b> va apparaître. Par défaut, un document est partagé en <b>Lecture seule</b>. Configurez les paramètres de partage selon vos besoins et cliquez sur <b>OK</b>.</p>
-        <p>La personne mentionnée recevra une notification par courrier électronique la informant que son nom est mentionné dans un commentaire. La personne recevra encore une notification lorsque un fichier commenté est partagé.</p>
-        <p>Pour supprimer les commentaires,</p>
-        <ol>
-            <li>appuyez sur le bouton <div class = "icon icon-removecomment_toptoolbar"></div> <b>Supprimer</b> sous l'onglet <b>Collaboration</b> dans la barre d'outils en haut,</li>
-            <li>sélectionnez l'option convenable du menu:
-            <ul>
-                <li><b>Supprimer les commentaires actuels </b>à supprimer la sélection du moment. Toutes les réponses qui déjà ont été ajoutées seront supprimés aussi.</li>
-                <li><b>Supprimer mes commentaires</b> à supprimer vos commentaire et laisser les commentaires des autres. Toutes les réponses qui déjà ont été ajoutées à vos commentaires seront supprimés aussi.</li>
-                <li><b>Supprimer tous les commentaires</b> sert à supprimer tous les commentaires du document.</li>
-            </ul>
-            </li>
-        </ol>
-        <p>Pour fermer le panneau avec les commentaires, cliquez sur l'icône <div class = "icon icon-commentsicon"></div> de la barre latérale de gauche encore une fois.</p>        
-    </div>
-</body>
+﻿<!DOCTYPE html>
+<html>
+<head>
+    <title>Édition collaborative des documents</title>
+    <meta charset="utf-8" />
+    <meta name="description" content="Tips on collaborative editing" />
+    <link type="text/css" rel="stylesheet" href="../editor.css" />
+    <link type = "text/css" rel = "stylesheet" href = "../../images/sprite.css" />
+    <script type="text/javascript" src="../callback.js"></script>
+    <script type="text/javascript" src="../search/js/page-search.js"></script>
+</head>
+<body>
+    <div class="mainpart">
+        <div class="search-field">
+            <input id="search" class="searchBar" placeholder="Rechercher" type="text" onkeypress="doSearch(event)">
+        </div>
+        <h1>Édition collaborative des documents</h1>
+        <p><a href="https://www.onlyoffice.com/fr/document-editor.aspx" target="_blank" onclick="onhyperlinkclick(this)"><b>Document Editor</b></a> vous offre la possibilité de travailler sur un document simultanément avec d'autres utilisateurs. Cette fonction inclut:</p>
+        <ul>
+            <li class="onlineDocumentFeatures">accès simultané au document édité par plusieurs utilisateurs</li>
+            <li class="onlineDocumentFeatures">indication visuelle des fragments qui sont en train d'être édités par d'autres utilisateurs</li>
+            <li class="onlineDocumentFeatures">affichage des changements en temps réel ou synchronisation des changements en un seul clic</li>
+            <li class="onlineDocumentFeatures">chat pour partager des idées concernant certaines parties du document</li>
+            <li>les commentaires avec la description d'une tâche ou d'un problème à résoudre (il est également possible de travailler avec les commentaires en mode hors ligne, sans se connecter à la <em>version en ligne</em>)</li>
+        </ul>
+        <div class="desktopDocumentFeatures">
+            <h3>Connexion à la version en ligne</h3>
+            <p>Dans l<em>'éditeur de bureau,</em> ouvrez l'option<b> Se connecter au cloud</b> du menu de gauche dans la fenêtre principale du programme. Connectez-vous à votre bureau dans le cloud en spécifiant l'identifiant et le mot de passe de votre compte. <!--В окне ввода логина и пароля также доступна ссылка для регистрации в Облаке.--></p>
+        </div>
+        <div class="onlineDocumentFeatures">
+            <h3>Édition collaborative</h3>
+            <p><b>Document Editor</b> permet de sélectionner l'un des deux modes de co-édition disponibles:</p>
+            <ul>
+                <li><b>Rapide</b> est utilisé par défaut et affiche les modifications effectuées par d'autres utilisateurs en temps réel.</li>
+                <li><b>Strict</b> est sélectionné pour masquer les modifications des autres utilisateurs jusqu'à ce que vous cliquiez sur l'icône <b>Enregistrer</b> <img alt="L'icône Enregistrer" src="../images/saveupdate.png" /> .</li>
+            </ul>
+            <p>Le mode peut être sélectionné dans les <a href="../HelpfulHints/AdvancedSettings.htm" onclick="onhyperlinkclick(this)">Paramètres avancés</a>. Il est également possible de choisir le mode voulu à l'aide de l'icône <b>Mode de coédition</b> <img alt="L'icône Mode de co-édition" src="../images/coeditingmode.png" /> dans l'onglet <b>Collaboration</b> de la barre d'outils supérieure:</p>
+            <p><img alt="Menu Mode de co-édition" src="../images/coeditingmodemenu.png" /></p>
+            <p class="note">
+                <b>Remarque</b>: lorsque vous co-éditez un document en mode <b>Rapide</b>, la possibilité de <b>Rétablir</b> la dernière opération annulée n'est pas disponible.
+            </p>
+            <p>Lorsqu'un document est en cours de modification par plusieurs utilisateurs simultanément dans le mode <b>Strict</b>, les passages de texte modifiés sont marqués avec des lignes pointillées de couleurs différentes. Pour voir qui est en train d'éditer le fichier au présent, placez le curseur de la souris sur cette icône - les noms des utilisateurs seront affichés dans la fenêtre contextuelle. Le mode <b>Rapide</b> affichera les actions et les noms des co-éditeurs tandis qu'ils modifient le texte.</p>
+            <p>Le nombre d'utilisateurs qui travaillent sur le document actuel est spécifié sur le côté droit de l'en-tête de l'éditeur -  <img alt="L'icône Nombre d'utilisateurs" src="../images/usersnumber.png" />. Pour afficher les personnes qui travaillent sur le fichier, cliquez sur cette icône pour ouvrir le panneau <b>Chat</b> avec la liste complète affichée.</p>
+            <p>Quand aucun utilisateur ne consulte ou ne modifie le fichier, l'icône dans l'en-tête de l'éditeur aura cette apparence <img alt="L'icône Gérer les droits d'accès au document" src="../images/access_rights.png" /> vous permettant de gérer les utilisateurs qui ont accès au fichier directement à partir du document : inviter de nouveaux utilisateurs leur donnant les permissions de <em>modifier</em>, <em>lire</em>, <em>commenter</em>, <em>remplir des formulaires</em> ou <em>réviser</em> le document, ou refuser à certains utilisateurs des droits d'accès au fichier. Cliquez sur cette icône pour gérer l'accès au fichier; cela peut être fait aussi bien lorsqu'il n'y a pas d'autres utilisateurs qui voient ou co-éditent le document pour le moment que quand il y a d'autres utilisateurs. L'icône ressemble à ceci <img alt="L'icône Nombre d'utilisateurs" src="../images/usersnumber.png" />. Il est également possible de choisir le mode voulu à l'aide de l'icône <b>Mode de coédition</b> <img alt="L'icône Partage" src="../images/sharingicon.png" /> dans l'onglet <b>Collaboration</b> de la barre d'outils supérieure.</p>
+            <p>Dès que l'un des utilisateurs enregistre ses modifications en cliquant sur l'icône    <img alt="L'icône Enregistrer" src="../images/savewhilecoediting.png" />, les autres verront une note dans la barre d'état indiquant qu'il y a des mises à jour. Pour enregistrer les changements effectués et récupérer les mises à jour de vos co-éditeurs cliquez sur l'icône <img alt="L'icône Enregistrer" src="../images/saveupdate.png" /> dans le coin supérieur gauche de la barre supérieure. Les mises à jour seront marquées pour vous aider à contrôler ce qui a été exactement modifié.</p>
+            <p>Vous pouvez spécifier les modifications que vous souhaitez mettre en surbrillance pendant la co-édition si vous cliquez sur l'onglet <b>Fichier</b> dans la barre d'outils supérieure, sélectionnez l'option <b>Paramètres avancés...</b> et choisissez entre <b>aucune</b>, <b>toutes</b> et <b>récentes</b> modifications de collaboration en temps réel. Quand l'option <b>Afficher toutes les modifications</b> est sélectionnée, toutes les modifications effectuées au cours de la session seront mises en surbrillance. En sélectionnant <b>Afficher les modifications récentes</b>, seules les modifications effectuées depuis la dernière fois que vous avez cliqué sur l'icône <img alt="L'icône Enregistrer" src="../images/saveupdate.png" /> seront mises en surbrillance. En sélectionnant <b>N'afficher aucune modification</b>, aucune des modifications effectuées au cours de la session ne sera mise en surbrillance.</p>
+            <h3>Utilisateurs anonymes</h3>
+            <p>Les utilisateurs du portail qui ne sont pas enregistrés et n'ont pas de profil sont les utilisateurs anonymes qui quand même peuvent collaborer sur les documents. Pour affecter un nom à un utilisateur anonyme, ce dernier doit saisir le nom préféré dans le coin supérieur droit de l'écran lorsque l'on accède au document pour la première fois. Activez l'option Ne plus poser cette question pour enregistrer ce nom-ci.</p>
+            <p><img alt="Collaboration anonyme" src="../images/anonymous_collab.png" /></p>
+            <h3 id="chat">Chat</h3>
+            <p>Vous pouvez utiliser cet outil pour coordonner en temps réel le processus de co-édition, par exemple, pour décider avec vos collaborateurs de qui fait quoi, quel paragraphe vous allez éditer maintenant, etc.</p>
+            <p>Les messages de discussion sont stockés pendant une session seulement. Pour discuter du contenu du document, il est préférable d'utiliser les commentaires qui sont stockés jusqu'à ce que vous décidiez de les supprimer.</p>
+            <p>Pour accéder au Chat et  laisser un message pour les autres utilisateurs:</p>
+            <ol>
+                <li>
+                    cliquez sur l'icône <div class = "icon icon-chaticon"></div> dans la barre latérale gauche ou <br /> passez à l'onglet <b>Collaboration</b> de la barre d'outils supérieure et cliquez sur le bouton  <b>Chat</b> <div class = "icon icon-chat_toptoolbar"></div> ,
+                </li>
+                <li>saisissez le texte dans le champ correspondant,</li>
+                <li>cliquez sur le bouton <b>Envoyer</b>.</li>
+            </ol>
+            <p>Tous les messages envoyés par les utilisateurs seront affichés sur le panneau à gauche. S'il y a de nouveaux messages à lire, l'icône chat sera affichée de la manière suivante - <div class = "icon icon-chaticon_new"></div>.</p>
+            <p>Pour fermer le panneau avec des messages de discussion, cliquez à nouveau sur l'icône <div class = "icon icon-chaticon"></div> dans la barre latérale gauche ou sur le bouton Chat <div class = "icon icon-chat_toptoolbar"></div> dans la barre d'outils supérieure.</p>
+        </div>
+                <h3 id="comments">Commentaires</h3>
+        <p>Il est possible de travailler avec des commentaires en mode hors ligne, sans se connecter à la <em>version en ligne</em>.</p>
+        <p>Pour laisser un commentaire:</p>
+        <ol>
+            <li>sélectionnez le fragment du texte que vous voulez commenter,</li>
+            <li>
+                passez à l'onglet <b>Insertion</b> ou <b>Collaboration</b> de la barre d'outils supérieure et cliquez sur le bouton <b>Commentaire</b> <div class = "icon icon-comment_toptoolbar"></div> , ou<br /> utilisez l'icône Icône <div class = "icon icon-commentsicon"></div> dans la barre latérale gauche pour ouvrir le panneau <b>Commentaires</b> et cliquez sur le lien <b>Ajouter un commentaire au document</b> ou<br /> cliquez avec le bouton droit sur le passage de texte sélectionné et sélectionnez l'option <b>Ajouter un commentaire</b> dans le menu contextuel,
+            </li>
+            <li>saisissez le texte nécessaire,</li>
+            <li>cliquez sur le bouton <b>Ajouter commentaire/Ajouter</b>.</li>
+        </ol>
+        <p>Le commentaire sera affiché sur le panneau <b>Commentaires</b> à gauche. Tout autre utilisateur peut répondre au commentaire ajouté en posant une question ou en faisant référence au travail fait. Pour le faire il suffit de cliquer sur le lien <b>Ajouter une réponse</b> situé au-dessous du commentaire, saisissez votre réponse dans le champ de saisie et appuyez sur le bouton <b>Répondre</b>.</p>
+        <p>Si vous utilisez le mode de co-édition <b>Strict</b>, les nouveaux commentaires ajoutés par d'autres utilisateurs ne seront visibles qu'après un clic sur l'icône <div class = "icon icon-saveupdate"></div> dans le coin supérieur gauche de la barre supérieure.</p>
+        <p>Le fragment du texte commenté sera mis en surbrillance dans le document. Pour voir le commentaire, cliquez à l'intérieur du fragment. Si vous devez désactiver cette fonctionnalité, cliquez sur l'onglet <b>Fichier</b> dans la barre d'outils supérieure, sélectionnez l'option <b>Paramètres avancés...</b> et décochez la case <b>Activer l'affichage des commentaires</b>. Dans ce cas, les passages commentés ne seront mis en évidence  que si vous cliquez sur l'icône <div class = "icon icon-commentsicon"></div> .</p>
+        <p>Vous pouvez gérer les commentaires ajoutés en utilisant les icônes de la bulle de commentaire ou sur le panneau gauche <b>Commentaires</b>:</p>
+        <ul>
+            <li>
+                trier les commentaires ajoutés en cliquant sur l'icône <img alt="L'icône de tri" src="../images/sortcommentsicon.png" /> :
+                <ul>
+                    <li>par date: <b>Plus récent</b> ou <b>Plus ancien</b>. C'est 'ordre de tri par défaut.</li>
+                    <li>par auteur: <b>Auteur de A à Z</b> ou <b>Auteur de Z à A</b></li>
+                    <li>par emplacement: <b>Du haut</b> ou <b>Du bas</b>. L'ordre habituel de tri des commentaires par l'emplacement dans un document est comme suit (de haut): <em>commentaires au texte</em>, <em>commentaires aux notes de bas de page</em>, <em>commentaires aux notes de fin</em>, <em>commentaires aux en-têtes/pieds de page</em>, <em>commentaires au texte entier</em>.</li>
+                    <li>par groupe: <b>Tout</b> ou sélectionnez le groupe approprié dans la liste. Cette option de tri n'est disponible que si vous utilisez une version qui prend en charge cette fonctionnalité.
+                        <p><img alt="Sort comments" src="../images/sortcomments.png" /></p>
+                    </li>
+                </ul>
+            </li>
+            <li>modifier le commentaire sélectionné en appuyant sur l'icône <img alt="L'icône Modifier" src="../images/editcommenticon.png" /> ,</li>
+            <li>supprimer le commentaire sélectionné en appuyant sur l'icône <img alt="L'icône Supprimer" src="../images/deletecommenticon.png" /> ,</li>
+            <li>fermez la discussion actuelle en cliquant sur l'icône <img alt="L'icône Résoudre" src="../images/resolveicon.png" /> si la tâche ou le problème décrit dans votre commentaire est résolu, après quoi la discussion ouverte par votre commentaire reçoit le statut résolu. Pour l'ouvrir à nouveau, cliquez sur l'icône <img alt="L'icône Ouvrir à nouveau" src="../images/resolvedicon.png" /> . Si vous souhaitez masquer les commentaires résolus, cliquez sur l'onglet <b>Fichier</b> dans la barre d'outils supérieure, sélectionnez l'option <b>Paramètres avancés...</b>, décochez la case <b>Activer l'affichage des commentaires résolus</b> puis cliquez sur <b>Appliquer</b>. Dans ce cas, les commentaires résolus ne seront ne seront mis en évidence que si vous cliquez sur l'icône <img alt="L'icône Commentaires" src="../images/commentsicon.png" />.</li>
+            <li>si vous souhaitez gérer plusieurs commentaires à la fois, ouvrez le menu contextuel <b>Résoudre</b> sous l'onglet <b>Collaboration</b>. Sélectionnez l'une des options disponibles: <b>résoudre les commentaires actuels</b>, <b>marquer mes commentaires comme résolus</b> ou <b>marquer tous les commentaires comme résolus</b> dans le document.</li>
+         </ul>
+        <h3>Ajouter des mentions</h3>
+        <p class="note"> <b>Remarque</b>: Ce n'est qu'aux commentaires au texte qu'on peut ajouter des mentions. </p>
+        <p>Lorsque vous ajoutez un commentaire sur lequel vous voulez attirer l'attention d'une personne, vous pouvez utiliser la fonction de <b>mentions</b> et envoyer une notification par courrier électronique ou <b>Talk</b>.</p>
+        <p>Ajoutez une mention en tapant le signe @ n'importe où dans votre commentaire, alors la liste de tous les utilisateurs sur votre portail s'affiche. Pour faire la recherche plus rapide, tapez les premières lettres du prénom de la personne, la liste propose les suggestions au cours de la frappe.
+Puis sélectionnez le nom souhaité dans la liste. Puis sélectionnez le nom souhaité dans la liste. Si la personne mentionnée n'a pas l'autorisation d'ouvrir ce fichier, la fenêtre <b>Paramètres de partage</b> va apparaître. Par défaut, un document est partagé en <b>Lecture seule</b>. Configurez les paramètres de partage selon vos besoins et cliquez sur <b>OK</b>.</p>
+        <p>La personne mentionnée recevra une notification par courrier électronique la informant que son nom est mentionné dans un commentaire. La personne recevra encore une notification lorsque un fichier commenté est partagé.</p>
+        <p>Pour supprimer les commentaires,</p>
+        <ol>
+            <li>appuyez sur le bouton <div class = "icon icon-removecomment_toptoolbar"></div> <b>Supprimer</b> sous l'onglet <b>Collaboration</b> dans la barre d'outils en haut,</li>
+            <li>sélectionnez l'option convenable du menu:
+            <ul>
+                <li><b>Supprimer les commentaires actuels </b>à supprimer la sélection du moment. Toutes les réponses qui déjà ont été ajoutées seront supprimés aussi.</li>
+                <li><b>Supprimer mes commentaires</b> à supprimer vos commentaire et laisser les commentaires des autres. Toutes les réponses qui déjà ont été ajoutées à vos commentaires seront supprimés aussi.</li>
+                <li><b>Supprimer tous les commentaires</b> sert à supprimer tous les commentaires du document.</li>
+            </ul>
+            </li>
+        </ol>
+        <p>Pour fermer le panneau avec les commentaires, cliquez sur l'icône <div class = "icon icon-commentsicon"></div> de la barre latérale de gauche encore une fois.</p>        
+    </div>
+</body>
 </html>