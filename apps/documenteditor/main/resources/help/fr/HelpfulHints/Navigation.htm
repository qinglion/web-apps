﻿<!DOCTYPE html>
<html>
	<head>
		<title>Paramètres d'affichage et outils de navigation</title>
		<meta charset="utf-8" />
		<meta name="description" content="Description des paramètres d'affichage et des outils de navigation tels que zoom, les boutons page précédente/suivante" />
		<link type="text/css" rel="stylesheet" href="../editor.css" />
		<link type = "text/css" rel = "stylesheet" href = "../../images/sprite.css" />
        <script type="text/javascript" src="../callback.js"></script>
        <script type="text/javascript" src="../search/js/page-search.js"></script>
	</head>
	<body>
		<div class="mainpart">
        <div class="search-field">
            <input id="search" class="searchBar" placeholder="Rechercher" type="text" onkeypress="doSearch(event)">
        </div>
		<h1>Paramètres d'affichage et outils de navigation</h1>
			<p><a href="https://www.onlyoffice.com/fr/document-editor.aspx" target="_blank" onclick="onhyperlinkclick(this)">Document Editor</a> est doté de plusieurs outils qui vous aide à visionner et naviguer à travers votre document: le zoom, l'indicateur de numéro de page etc.</p>
			<h3>Régler les paramètres d'affichage</h3>
			<p>Pour ajuster les paramètres d'affichage par défaut et définir le mode le plus pratique pour travailler avec le document, cliquez sur l'icône <b>Paramètres d'affichage'</b> <div class = "icon icon-viewsettingsicon"></div> située sur le côté droit de l'en-tête de l'éditeur et sélectionnez les éléments d'interface que vous souhaitez masquer ou afficher. Vous pouvez choisir une des options suivantes de la liste déroulante <b>Paramètres d'affichage</b>:
			</p>
			<ul>
<<<<<<< HEAD
                <li>
                    <b>Masquer la barre d'outils</b> sert à masquer la barre d'outils supérieure contenant les commandes pendant que les onglets restent visibles. Lorsque cette option est activée, vous pouvez cliquer sur n'importe quel onglet pour afficher la barre d'outils. La barre d'outils est affichée jusqu'à ce que vous cliquiez n'importe où à l'extérieur.<br />Pour désactiver ce mode, cliquez sur l'icône <b>Paramètres d'affichage</b> <div class = "icon icon-viewsettingsicon"></div> et cliquez à nouveau sur l'option <b>Masquer la barre d'outils</b>. La barre d'outils supérieure sera affichée tout le temps.
                    <p class="note"><b>Remarque</b>: vous pouvez également double-cliquer sur un onglet pour masquer la barre d'outils supérieure ou l'afficher à nouveau.</p>
                </li>
			<li><b>Masquer la barre d'état</b> sert à masquer la barre qui se situe tout en bas avec les boutons <b>Affichage des numéros de page</b> et <b>Zoom</b>. Pour afficher la <b>Barre d'état</b> masquée cliquez sur cette option encore une fois.</li>
			<li><b>Masquer les règles</b> sert à masquer les règles qui sont utilisées pour aligner le texte, les graphiques, les tableaux et d'autres éléments dans un document, définir des marges, des tabulations et des retraits de paragraphe. Pour afficher les <b>Règles</b> masquées cliquez sur cette option encore une fois.</li>
=======
				<li>
					<b>Masquer la barre d'outils</b> sert à masquer la barre d'outils supérieure contenant les commandes pendant que les onglets restent visibles. Lorsque cette option est activée, vous pouvez cliquer sur n'importe quel onglet pour afficher la barre d'outils. La barre d'outils est affichée jusqu'à ce que vous cliquiez n'importe où à l'extérieur.<br />Pour désactiver ce mode, cliquez sur l'icône <b>Paramètres d'affichage</b> <img alt="L'icône Paramètres d'affichage" src="../images/viewsettingsicon.png" /> et cliquez à nouveau sur l'option <b>Masquer la barre d'outils</b>. La barre d'outils supérieure sera affichée tout le temps.
					<p class="note"><b>Remarque</b>: vous pouvez également double-cliquer sur un onglet pour masquer la barre d'outils supérieure ou l'afficher à nouveau.</p>
				</li>
				<li><b>Masquer la barre d'état</b> sert à masquer la barre qui se situe tout en bas avec les boutons <b>Affichage des numéros de page</b> et <b>Zoom</b>. Pour afficher la <b>Barre d'état</b> masquée cliquez sur cette option encore une fois.</li>
				<li><b>Masquer les règles</b> sert à masquer les règles qui sont utilisées pour aligner le texte, les graphiques, les tableaux et d'autres éléments dans un document, définir des marges, des tabulations et des retraits de paragraphe. Pour afficher les <b>Règles</b> masquées cliquez sur cette option encore une fois.</li>
				<li>
					<b>Mode sombre</b> – sert à activer ou désactiver le mode sombre si vous avez déjà choisi le thème de l'interface <b>Sombre</b>. Vous pouvez également activer le mode sombre dans <b>Paramètres avancés</b> sous l'onglet <b>Fichier</b>.
					<p><img alt="Dark Mode" src="../images/viewsettings_darkmode.png" /></p>
				</li>

>>>>>>> 2cb80179
			</ul>
			<p>La barre latérale droite est réduite par défaut. Pour l'agrandir, sélectionnez un objet (par exemple, image, graphique, forme) ou un passage de texte et cliquez sur l'icône de l'onglet actuellement activé sur la droite. Pour réduire la barre latérale droite, cliquez à nouveau sur l'icône.</p>
			<p>
				Quand le panneau <b>Commentaires</b> <span class="onlineDocumentFeatures">ou <b>Chat</b></span> est ouvert, vous pouvez régler la largeur de la barre gauche avec un simple glisser-déposer: déplacez le curseur de la souris sur la bordure gauche de la barre latérale lorsque les flèches pointent vers les côtés et faites glisser la bordure vers la droite pour augmenter la barre latérale. Pour rétablir sa largeur originale faites glisser le bord à gauche.
			</p>
            <h3 id="navigationtools">Utiliser les outils de navigation</h3>
			<p>Pour naviguer à travers votre document, utilisez les outils suivants:</p>
			<p>
<<<<<<< HEAD
				Les boutons <b>Zoom</b> sont situés en bas à droite et sont utilisés pour faire un zoom avant et arrière dans le document actif. Pour modifier la valeur de zoom sélectionnée en pourcentage, cliquez dessus et sélectionnez l'une des options de zoom disponibles dans la liste (50% / 75% / 100% / 125% / 150% / 175% / 200%) ou utilisez les boutons <b>Zoom avant</b> <div class = "icon icon-zoomin"></div> ou <b>Zoom arrière</b> <div class = "icon icon-zoomout"></div> . Cliquez sur l'icône <b>Ajuster à la largeur</b> <div class = "icon icon-fitwidth"></div> pour adapter la largeur de la page du document à la partie visible de la zone de travail. Pour adapter la page entière du document à la partie visible de la zone de travail, cliquez sur l'icône <b>Ajuster à la page</b> <div class = "icon icon-fitpage"></div> . Les paramètres de Zoom sont également disponibles dans la liste déroulante <b>Paramètres d'affichage</b> <div class = "icon icon-viewsettingsicon"></div> qui peuvent être bien utiles si vous décidez de masquer la <b>Barre d'état</b>.
=======
				Les boutons <b>Zoom</b> sont situés en bas à droite et sont utilisés pour faire un zoom avant et arrière dans le document actif. Pour modifier la valeur de zoom sélectionnée en pourcentage, cliquez dessus et sélectionnez l'une des options de zoom disponibles dans la liste (50% / 75% / 100% / 125% / 150% / 175% / 200% / 300% / 400% / 500%) ou utilisez les boutons <b>Zoom avant</b> <img alt="Bouton Zoom avant" src="../images/zoomin.png" /> ou <b>Zoom arrière</b> <img alt="Bouton Zoom arrière" src="../images/zoomout.png" /> . Cliquez sur l'icône <b>Ajuster à la largeur</b> <img alt="Bouton Ajuster à la largeur" src="../images/fitwidth.png" /> pour adapter la largeur de la page du document à la partie visible de la zone de travail. Pour adapter la page entière du document à la partie visible de la zone de travail, cliquez sur l'icône <b>Ajuster à la page</b> <img alt="Bouton Ajuster à la page" src="../images/fitpage.png" /> . Les paramètres de Zoom sont également disponibles dans la liste déroulante <b>Paramètres d'affichage</b> <img alt="L'icône Paramètres d'affichage" src="../images/viewsettingsicon.png" /> qui peuvent être bien utiles si vous décidez de masquer la <b>Barre d'état</b>.
>>>>>>> 2cb80179
			</p>
			<p><b>Indicateur de numéro de page</b> affiche la page active dans l'ensemble des pages du document actif (page 'n' sur 'nn'). Cliquez sur ce libellé pour ouvrir la fenêtre où vous pouvez entrer le numéro de la page et y accéder rapidement.</p>
		</div>
	</body>
</html><|MERGE_RESOLUTION|>--- conflicted
+++ resolved
@@ -1,60 +1,47 @@
-﻿<!DOCTYPE html>
-<html>
-	<head>
-		<title>Paramètres d'affichage et outils de navigation</title>
-		<meta charset="utf-8" />
-		<meta name="description" content="Description des paramètres d'affichage et des outils de navigation tels que zoom, les boutons page précédente/suivante" />
-		<link type="text/css" rel="stylesheet" href="../editor.css" />
-		<link type = "text/css" rel = "stylesheet" href = "../../images/sprite.css" />
-        <script type="text/javascript" src="../callback.js"></script>
-        <script type="text/javascript" src="../search/js/page-search.js"></script>
-	</head>
-	<body>
-		<div class="mainpart">
-        <div class="search-field">
-            <input id="search" class="searchBar" placeholder="Rechercher" type="text" onkeypress="doSearch(event)">
-        </div>
-		<h1>Paramètres d'affichage et outils de navigation</h1>
-			<p><a href="https://www.onlyoffice.com/fr/document-editor.aspx" target="_blank" onclick="onhyperlinkclick(this)">Document Editor</a> est doté de plusieurs outils qui vous aide à visionner et naviguer à travers votre document: le zoom, l'indicateur de numéro de page etc.</p>
-			<h3>Régler les paramètres d'affichage</h3>
-			<p>Pour ajuster les paramètres d'affichage par défaut et définir le mode le plus pratique pour travailler avec le document, cliquez sur l'icône <b>Paramètres d'affichage'</b> <div class = "icon icon-viewsettingsicon"></div> située sur le côté droit de l'en-tête de l'éditeur et sélectionnez les éléments d'interface que vous souhaitez masquer ou afficher. Vous pouvez choisir une des options suivantes de la liste déroulante <b>Paramètres d'affichage</b>:
-			</p>
-			<ul>
-<<<<<<< HEAD
-                <li>
-                    <b>Masquer la barre d'outils</b> sert à masquer la barre d'outils supérieure contenant les commandes pendant que les onglets restent visibles. Lorsque cette option est activée, vous pouvez cliquer sur n'importe quel onglet pour afficher la barre d'outils. La barre d'outils est affichée jusqu'à ce que vous cliquiez n'importe où à l'extérieur.<br />Pour désactiver ce mode, cliquez sur l'icône <b>Paramètres d'affichage</b> <div class = "icon icon-viewsettingsicon"></div> et cliquez à nouveau sur l'option <b>Masquer la barre d'outils</b>. La barre d'outils supérieure sera affichée tout le temps.
-                    <p class="note"><b>Remarque</b>: vous pouvez également double-cliquer sur un onglet pour masquer la barre d'outils supérieure ou l'afficher à nouveau.</p>
-                </li>
-			<li><b>Masquer la barre d'état</b> sert à masquer la barre qui se situe tout en bas avec les boutons <b>Affichage des numéros de page</b> et <b>Zoom</b>. Pour afficher la <b>Barre d'état</b> masquée cliquez sur cette option encore une fois.</li>
-			<li><b>Masquer les règles</b> sert à masquer les règles qui sont utilisées pour aligner le texte, les graphiques, les tableaux et d'autres éléments dans un document, définir des marges, des tabulations et des retraits de paragraphe. Pour afficher les <b>Règles</b> masquées cliquez sur cette option encore une fois.</li>
-=======
-				<li>
-					<b>Masquer la barre d'outils</b> sert à masquer la barre d'outils supérieure contenant les commandes pendant que les onglets restent visibles. Lorsque cette option est activée, vous pouvez cliquer sur n'importe quel onglet pour afficher la barre d'outils. La barre d'outils est affichée jusqu'à ce que vous cliquiez n'importe où à l'extérieur.<br />Pour désactiver ce mode, cliquez sur l'icône <b>Paramètres d'affichage</b> <img alt="L'icône Paramètres d'affichage" src="../images/viewsettingsicon.png" /> et cliquez à nouveau sur l'option <b>Masquer la barre d'outils</b>. La barre d'outils supérieure sera affichée tout le temps.
-					<p class="note"><b>Remarque</b>: vous pouvez également double-cliquer sur un onglet pour masquer la barre d'outils supérieure ou l'afficher à nouveau.</p>
-				</li>
-				<li><b>Masquer la barre d'état</b> sert à masquer la barre qui se situe tout en bas avec les boutons <b>Affichage des numéros de page</b> et <b>Zoom</b>. Pour afficher la <b>Barre d'état</b> masquée cliquez sur cette option encore une fois.</li>
-				<li><b>Masquer les règles</b> sert à masquer les règles qui sont utilisées pour aligner le texte, les graphiques, les tableaux et d'autres éléments dans un document, définir des marges, des tabulations et des retraits de paragraphe. Pour afficher les <b>Règles</b> masquées cliquez sur cette option encore une fois.</li>
-				<li>
-					<b>Mode sombre</b> – sert à activer ou désactiver le mode sombre si vous avez déjà choisi le thème de l'interface <b>Sombre</b>. Vous pouvez également activer le mode sombre dans <b>Paramètres avancés</b> sous l'onglet <b>Fichier</b>.
-					<p><img alt="Dark Mode" src="../images/viewsettings_darkmode.png" /></p>
-				</li>
-
->>>>>>> 2cb80179
-			</ul>
-			<p>La barre latérale droite est réduite par défaut. Pour l'agrandir, sélectionnez un objet (par exemple, image, graphique, forme) ou un passage de texte et cliquez sur l'icône de l'onglet actuellement activé sur la droite. Pour réduire la barre latérale droite, cliquez à nouveau sur l'icône.</p>
-			<p>
-				Quand le panneau <b>Commentaires</b> <span class="onlineDocumentFeatures">ou <b>Chat</b></span> est ouvert, vous pouvez régler la largeur de la barre gauche avec un simple glisser-déposer: déplacez le curseur de la souris sur la bordure gauche de la barre latérale lorsque les flèches pointent vers les côtés et faites glisser la bordure vers la droite pour augmenter la barre latérale. Pour rétablir sa largeur originale faites glisser le bord à gauche.
-			</p>
-            <h3 id="navigationtools">Utiliser les outils de navigation</h3>
-			<p>Pour naviguer à travers votre document, utilisez les outils suivants:</p>
-			<p>
-<<<<<<< HEAD
-				Les boutons <b>Zoom</b> sont situés en bas à droite et sont utilisés pour faire un zoom avant et arrière dans le document actif. Pour modifier la valeur de zoom sélectionnée en pourcentage, cliquez dessus et sélectionnez l'une des options de zoom disponibles dans la liste (50% / 75% / 100% / 125% / 150% / 175% / 200%) ou utilisez les boutons <b>Zoom avant</b> <div class = "icon icon-zoomin"></div> ou <b>Zoom arrière</b> <div class = "icon icon-zoomout"></div> . Cliquez sur l'icône <b>Ajuster à la largeur</b> <div class = "icon icon-fitwidth"></div> pour adapter la largeur de la page du document à la partie visible de la zone de travail. Pour adapter la page entière du document à la partie visible de la zone de travail, cliquez sur l'icône <b>Ajuster à la page</b> <div class = "icon icon-fitpage"></div> . Les paramètres de Zoom sont également disponibles dans la liste déroulante <b>Paramètres d'affichage</b> <div class = "icon icon-viewsettingsicon"></div> qui peuvent être bien utiles si vous décidez de masquer la <b>Barre d'état</b>.
-=======
-				Les boutons <b>Zoom</b> sont situés en bas à droite et sont utilisés pour faire un zoom avant et arrière dans le document actif. Pour modifier la valeur de zoom sélectionnée en pourcentage, cliquez dessus et sélectionnez l'une des options de zoom disponibles dans la liste (50% / 75% / 100% / 125% / 150% / 175% / 200% / 300% / 400% / 500%) ou utilisez les boutons <b>Zoom avant</b> <img alt="Bouton Zoom avant" src="../images/zoomin.png" /> ou <b>Zoom arrière</b> <img alt="Bouton Zoom arrière" src="../images/zoomout.png" /> . Cliquez sur l'icône <b>Ajuster à la largeur</b> <img alt="Bouton Ajuster à la largeur" src="../images/fitwidth.png" /> pour adapter la largeur de la page du document à la partie visible de la zone de travail. Pour adapter la page entière du document à la partie visible de la zone de travail, cliquez sur l'icône <b>Ajuster à la page</b> <img alt="Bouton Ajuster à la page" src="../images/fitpage.png" /> . Les paramètres de Zoom sont également disponibles dans la liste déroulante <b>Paramètres d'affichage</b> <img alt="L'icône Paramètres d'affichage" src="../images/viewsettingsicon.png" /> qui peuvent être bien utiles si vous décidez de masquer la <b>Barre d'état</b>.
->>>>>>> 2cb80179
-			</p>
-			<p><b>Indicateur de numéro de page</b> affiche la page active dans l'ensemble des pages du document actif (page 'n' sur 'nn'). Cliquez sur ce libellé pour ouvrir la fenêtre où vous pouvez entrer le numéro de la page et y accéder rapidement.</p>
-		</div>
-	</body>
+﻿<!DOCTYPE html>
+<html>
+	<head>
+		<title>Paramètres d'affichage et outils de navigation</title>
+		<meta charset="utf-8" />
+		<meta name="description" content="Description des paramètres d'affichage et des outils de navigation tels que zoom, les boutons page précédente/suivante" />
+		<link type="text/css" rel="stylesheet" href="../editor.css" />
+		<link type = "text/css" rel = "stylesheet" href = "../../images/sprite.css" />
+        <script type="text/javascript" src="../callback.js"></script>
+        <script type="text/javascript" src="../search/js/page-search.js"></script>
+	</head>
+	<body>
+		<div class="mainpart">
+        <div class="search-field">
+            <input id="search" class="searchBar" placeholder="Rechercher" type="text" onkeypress="doSearch(event)">
+        </div>
+		<h1>Paramètres d'affichage et outils de navigation</h1>
+			<p><a href="https://www.onlyoffice.com/fr/document-editor.aspx" target="_blank" onclick="onhyperlinkclick(this)">Document Editor</a> est doté de plusieurs outils qui vous aide à visionner et naviguer à travers votre document: le zoom, l'indicateur de numéro de page etc.</p>
+			<h3>Régler les paramètres d'affichage</h3>
+			<p>Pour ajuster les paramètres d'affichage par défaut et définir le mode le plus pratique pour travailler avec le document, cliquez sur l'icône <b>Paramètres d'affichage'</b> <div class = "icon icon-viewsettingsicon"></div> située sur le côté droit de l'en-tête de l'éditeur et sélectionnez les éléments d'interface que vous souhaitez masquer ou afficher. Vous pouvez choisir une des options suivantes de la liste déroulante <b>Paramètres d'affichage</b>:
+			</p>
+			<ul>
+				<li>
+					<b>Masquer la barre d'outils</b> sert à masquer la barre d'outils supérieure contenant les commandes pendant que les onglets restent visibles. Lorsque cette option est activée, vous pouvez cliquer sur n'importe quel onglet pour afficher la barre d'outils. La barre d'outils est affichée jusqu'à ce que vous cliquiez n'importe où à l'extérieur.<br />Pour désactiver ce mode, cliquez sur l'icône <b>Paramètres d'affichage</b> <img alt="L'icône Paramètres d'affichage" src="../images/viewsettingsicon.png" /> et cliquez à nouveau sur l'option <b>Masquer la barre d'outils</b>. La barre d'outils supérieure sera affichée tout le temps.
+					<p class="note"><b>Remarque</b>: vous pouvez également double-cliquer sur un onglet pour masquer la barre d'outils supérieure ou l'afficher à nouveau.</p>
+				</li>
+				<li><b>Masquer la barre d'état</b> sert à masquer la barre qui se situe tout en bas avec les boutons <b>Affichage des numéros de page</b> et <b>Zoom</b>. Pour afficher la <b>Barre d'état</b> masquée cliquez sur cette option encore une fois.</li>
+				<li><b>Masquer les règles</b> sert à masquer les règles qui sont utilisées pour aligner le texte, les graphiques, les tableaux et d'autres éléments dans un document, définir des marges, des tabulations et des retraits de paragraphe. Pour afficher les <b>Règles</b> masquées cliquez sur cette option encore une fois.</li>
+				<li>
+					<b>Mode sombre</b> – sert à activer ou désactiver le mode sombre si vous avez déjà choisi le thème de l'interface <b>Sombre</b>. Vous pouvez également activer le mode sombre dans <b>Paramètres avancés</b> sous l'onglet <b>Fichier</b>.
+					<p><img alt="Dark Mode" src="../images/viewsettings_darkmode.png" /></p>
+				</li>
+
+			</ul>
+			<p>La barre latérale droite est réduite par défaut. Pour l'agrandir, sélectionnez un objet (par exemple, image, graphique, forme) ou un passage de texte et cliquez sur l'icône de l'onglet actuellement activé sur la droite. Pour réduire la barre latérale droite, cliquez à nouveau sur l'icône.</p>
+			<p>
+				Quand le panneau <b>Commentaires</b> <span class="onlineDocumentFeatures">ou <b>Chat</b></span> est ouvert, vous pouvez régler la largeur de la barre gauche avec un simple glisser-déposer: déplacez le curseur de la souris sur la bordure gauche de la barre latérale lorsque les flèches pointent vers les côtés et faites glisser la bordure vers la droite pour augmenter la barre latérale. Pour rétablir sa largeur originale faites glisser le bord à gauche.
+			</p>
+            <h3 id="navigationtools">Utiliser les outils de navigation</h3>
+			<p>Pour naviguer à travers votre document, utilisez les outils suivants:</p>
+			<p>
+				Les boutons <b>Zoom</b> sont situés en bas à droite et sont utilisés pour faire un zoom avant et arrière dans le document actif. Pour modifier la valeur de zoom sélectionnée en pourcentage, cliquez dessus et sélectionnez l'une des options de zoom disponibles dans la liste (50% / 75% / 100% / 125% / 150% / 175% / 200% / 300% / 400% / 500%) ou utilisez les boutons <b>Zoom avant</b> <img alt="Bouton Zoom avant" src="../images/zoomin.png" /> ou <b>Zoom arrière</b> <img alt="Bouton Zoom arrière" src="../images/zoomout.png" /> . Cliquez sur l'icône <b>Ajuster à la largeur</b> <img alt="Bouton Ajuster à la largeur" src="../images/fitwidth.png" /> pour adapter la largeur de la page du document à la partie visible de la zone de travail. Pour adapter la page entière du document à la partie visible de la zone de travail, cliquez sur l'icône <b>Ajuster à la page</b> <img alt="Bouton Ajuster à la page" src="../images/fitpage.png" /> . Les paramètres de Zoom sont également disponibles dans la liste déroulante <b>Paramètres d'affichage</b> <img alt="L'icône Paramètres d'affichage" src="../images/viewsettingsicon.png" /> qui peuvent être bien utiles si vous décidez de masquer la <b>Barre d'état</b>.
+			</p>
+			<p><b>Indicateur de numéro de page</b> affiche la page active dans l'ensemble des pages du document actif (page 'n' sur 'nn'). Cliquez sur ce libellé pour ouvrir la fenêtre où vous pouvez entrer le numéro de la page et y accéder rapidement.</p>
+		</div>
+	</body>
 </html>