--- conflicted
+++ resolved
@@ -21,20 +21,6 @@
         <h3>Activer la fonctionnalité Suivi des modifications</h3>
         <p>Pour voir les modifications suggérées par un réviseur, activez l'option <b>Suivi des modifications</b> de l'une des manières suivantes:</p>
         <ul>
-<<<<<<< HEAD
-            <li>cliquez sur le bouton <div class = "icon icon-trackchangesstatusbar"></div> dans le coin inférieur droit de la barre d'état, ou</li>
-            <li>passez à l'onglet <b>Collaboration</b> de la barre d'outils supérieure et cliquez sur le bouton  <div class = "icon icon-trackchangestoptoolbar"></div> <b>Suivi des modifications</b>.
-                <p class="note">Il n'est pas nécessaire que le réviseur active l'option <b>Suivi des modifications</b>. Elle est activée par défaut et ne peut pas être désactivée lorsque le document est partagé avec des droits d'accès de révision uniquement.</p></li>
-            <li>Les options disponibles pour dans le menu contextuel:
-            <ul>
-                <li><b>ON pour moi</b> - le suivi des modifications est activé uniquement pour l'utilisateur actuel. L'option est activée pendant la session d'édition actuelle, c-à-d elle est désactivée lors de l'actualisation ou la réouverture du document. L'activation et la désactivation du suivi des modifications par d'autres utilisateurs ne l'affecte pas.</li>
-                <li><b>OFF pour moi</b> - le suivi des modifications est désactivé uniquement pour l'utilisateur actuel. L'option demeure désactivée pendant la session d'édition actuelle. L'activation et la désactivation du suivi des modifications par d'autres utilisateurs ne l'affecte pas.</li>
-                <li><b>ON pour moi et tout le monde</b> - le suivi des modifications est actif et demeure activé lors de l'actualisation ou la réouverture du document (le suivi des modifications sera actif pour tous les utilisateurs après la mise à jour du document). Lorsque le suivi des modifications est désactivé par d'autres utilisateurs, ceux-ci passe en mode <b>OFF pour moi et tout le monde</b>.
-                <p><img alt="Avertissement de mode de suivi des modifications" src="../images/track_changes_alert.png" /></p></li>
-                <li><b>OFF pour moi et tout le monde</b> - le suivi des modifications est désactivé et demeure désactivé lors de l'actualisation ou la réouverture du document (le suivi des modifications sera désactivé pour tous les utilisateurs après la mise à jour du document).  Lorsque le suivi des modifications est activé par d'autres utilisateurs, ceux-ci passe en mode <b>ON pour moi et tout le monde</b>. Un message d'alerte s'affiche pour tous les utilisateurs qui travaillent sur le même document.
-                <p><img alt="Suivi des modifications actif" src="../images/track_changes_enabled.png" /></p></li>
-            </ul>
-=======
             <li>cliquez sur le bouton <img alt="le bouton Suivi des modifications" src="../images/trackchangesstatusbar.png" /> dans le coin inférieur droit de la barre d'état, ou</li>
             <li>
                 passez à l'onglet <b>Collaboration</b> de la barre d'outils supérieure et cliquez sur le bouton  <img alt="Bouton Suivi des modifications" src="../images/trackchangestoptoolbar.png" /> <b>Suivi des modifications</b>.
@@ -54,7 +40,6 @@
                         <p><img alt="Suivi des modifications actif" src="../images/track_changes_enabled.png" /></p>
                     </li>
                 </ul>
->>>>>>> 2cb80179
             </li>
         </ul>
         <h3>Suivi des modifications</h3>
@@ -86,16 +71,11 @@
             <li>cliquer sur la flèche vers le bas au-dessous du bouton <b>Rejeter</b> et sélectionnez l'option <b>Rejeter la modification en cours</b> (dans ce cas, la modification sera rejetée et vous passerez à la modification suivante), ou</li>
             <li>cliquez sur le bouton <b>Rejeter</b> <div class = "icon icon-review_reject"></div> de dans la bulle de la modification.</li>
         </ul>
-<<<<<<< HEAD
-        <p>Pour rejeter rapidement toutes les modifications, cliquez sur la flèche vers le bas au-dessous du bouton <b>Rejeter </b> <div class = "icon icon-review_rejecttoptoolbar"></div> et sélectionnez l'option <b>Rejeter toutes les modifications</b>.</p>
-        <p class="note">Si vous révisez le document, les options <b>Accepter</b> et <b>Rejeter</b> ne sont pas disponibles pour vous. Vous pouvez supprimer vos modifications en utilisant l'icône <div class = "icon icon-review_delete"></div> dans la bulle de modification.</p>
-=======
         <p>Pour rejeter rapidement toutes les modifications, cliquez sur la flèche vers le bas au-dessous du bouton <b>Rejeter </b> <img alt="bouton Rejeter" src="../images/review_rejecttoptoolbar.png" /> et sélectionnez l'option <b>Rejeter toutes les modifications</b>.</p>
         <p>Si vous souhaitez accepter ou rejeter une seule modification, faites un clic droit dessus et sélectionnez <b>Accepter la modification</b> ou <b>Rejeter la modification</b> dans le menu contextuel.</p>
         <p><img alt="Accept/Reject dropdowm mwnu" src="../images/acceptreject_dropdown.png" /></p>
 
         <p class="note">Si vous révisez le document, les options <b>Accepter</b> et <b>Rejeter</b> ne sont pas disponibles pour vous. Vous pouvez supprimer vos modifications en utilisant l'icône <img alt="Bouton Supprimer la modification" src="../images/review_delete.png" /> dans la bulle de modification.</p>
->>>>>>> 2cb80179
     </div>
 </body>
 </html>