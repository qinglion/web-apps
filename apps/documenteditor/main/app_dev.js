--- conflicted
+++ resolved
@@ -222,11 +222,8 @@
                     'common/main/lib/view/TextInputDialog',
                     'common/main/lib/view/DocumentHolderExt',
                     'common/main/lib/util/define',
-<<<<<<< HEAD
                     'common/main/lib/view/PdfSignDialog',
-=======
                     'common/main/lib/view/DocumentPropertyDialog',
->>>>>>> 9f0c6d55
 
                     'documenteditor/main/app/view/FileMenuPanels',
                     'documenteditor/main/app/view/DocumentHolderExt',
