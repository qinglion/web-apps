/*
 * (c) Copyright Ascensio System SIA 2010-2024
 *
 * This program is a free software product. You can redistribute it and/or
 * modify it under the terms of the GNU Affero General Public License (AGPL)
 * version 3 as published by the Free Software Foundation. In accordance with
 * Section 7(a) of the GNU AGPL its Section 15 shall be amended to the effect
 * that Ascensio System SIA expressly excludes the warranty of non-infringement
 * of any third-party rights.
 *
 * This program is distributed WITHOUT ANY WARRANTY; without even the implied
 * warranty of MERCHANTABILITY or FITNESS FOR A PARTICULAR  PURPOSE. For
 * details, see the GNU AGPL at: http://www.gnu.org/licenses/agpl-3.0.html
 *
 * You can contact Ascensio System SIA at 20A-6 Ernesta Birznieka-Upish
 * street, Riga, Latvia, EU, LV-1050.
 *
 * The  interactive user interfaces in modified source and object code versions
 * of the Program must display Appropriate Legal Notices, as required under
 * Section 5 of the GNU AGPL version 3.
 *
 * Pursuant to Section 7(b) of the License you must retain the original Product
 * logo when distributing the program. Pursuant to Section 7(e) we decline to
 * grant you any rights under trademark law for use of our trademarks.
 *
 * All the Product's GUI elements, including illustrations and icon sets, as
 * well as technical writing content are licensed under the terms of the
 * Creative Commons Attribution-ShareAlike 4.0 International. See the License
 * terms at http://creativecommons.org/licenses/by-sa/4.0/legalcode
 *
 */
/**
 *  app.js
 *
 *  Created on 12/27/13
 *
 */

'use strict';
var reqerr;
require.config({
    // The shim config allows us to configure dependencies for
    // scripts that do not call define() to register a module
    baseUrl: '../../',
    paths: {
        jquery          : '../vendor/jquery/jquery',
        underscore      : '../vendor/underscore/underscore',
        backbone        : '../vendor/backbone/backbone',
        text            : '../vendor/requirejs-text/text',
        perfectscrollbar: 'common/main/lib/mods/perfect-scrollbar',
        jmousewheel     : '../vendor/perfect-scrollbar/src/jquery.mousewheel',
        xregexp         : '../vendor/xregexp/xregexp-all-min',
        socketio        : '../vendor/socketio/socket.io.min',
        api             : 'api/documents/api',
        core            : 'common/main/lib/core/application',
        notification    : 'common/main/lib/core/NotificationCenter',
        keymaster       : 'common/main/lib/core/keymaster',
        tip             : 'common/main/lib/util/Tip',
        localstorage    : 'common/main/lib/util/LocalStorage',
        analytics       : 'common/Analytics',
        gateway         : 'common/Gateway',
        locale          : 'common/locale',
        irregularstack  : 'common/IrregularStack'
    },

    shim: {
        backbone: {
            deps: [
                'underscore',
                'jquery'
            ],
            exports: 'Backbone'
        },
        perfectscrollbar: {
            deps: [
                'jmousewheel'
            ]
        },
        notification: {
            deps: [
                'backbone'
            ]
        },
        core: {
            deps: [
                'backbone',
                'notification',
                'irregularstack'
            ]
        },
        gateway: {
            deps: [
                'jquery'
            ]
        },
        analytics: {
            deps: [
                'jquery'
            ]
        }
    }
});

require([
    'backbone',
    'underscore',
    'core',
    'analytics',
    'gateway',
    'locale',
    'socketio',
], function (Backbone, _, Core) {
    if (Backbone.History && Backbone.History.started)
        return;
    Backbone.history.start();
    window._ = _;

    /**
     * Application instance with DE namespace defined
     */
    var app = new Backbone.Application({
        nameSpace: 'DE',
        autoCreate: false,
        controllers : [
            'Viewport',
            'DocumentHolder',
            'Toolbar',
            'Statusbar',
            'Links',
            'FormsTab',
            'Navigation',
            'PageThumbnails',
            'RightMenu',
            'LeftMenu',
            'Main',
            'ViewTab',
            'Search',
            'DocProtection',
            'Print',
            'Common.Controllers.Fonts',
            'Common.Controllers.History'
            /** coauthoring begin **/
            ,'Common.Controllers.Chat'
            ,'Common.Controllers.Comments'
            ,'Common.Controllers.Draw'
            /** coauthoring end **/
            ,'Common.Controllers.Plugins'
            ,'Common.Controllers.ExternalDiagramEditor'
            ,'Common.Controllers.ExternalMergeEditor'
            ,'Common.Controllers.ExternalOleEditor'
            ,'Common.Controllers.ReviewChanges'
            ,'Common.Controllers.Protection'
        ]
    });

    Common.Locale.apply(
        function() {
            require([
                'common/main/lib/mods/dropdown',
                'common/main/lib/mods/tooltip',
                'common/main/lib/util/LocalStorage',
                'common/main/lib/controller/Scaling',
                'common/main/lib/controller/Themes',
                'common/main/lib/controller/TabStyler',
                'common/main/lib/controller/Desktop',
                'documenteditor/main/app/controller/Viewport',
                'documenteditor/main/app/controller/DocumentHolder',
                'documenteditor/main/app/controller/Toolbar',
                'documenteditor/main/app/controller/Links',
                'documenteditor/main/app/controller/FormsTab',
                'documenteditor/main/app/controller/Navigation',
                'documenteditor/main/app/controller/PageThumbnails',
                'documenteditor/main/app/controller/Statusbar',
                'documenteditor/main/app/controller/RightMenu',
                'documenteditor/main/app/controller/LeftMenu',
                'documenteditor/main/app/controller/Main',
                'documenteditor/main/app/controller/ViewTab',
                'documenteditor/main/app/controller/Search',
                'documenteditor/main/app/controller/DocProtection',
                'documenteditor/main/app/controller/Print',
                'common/main/lib/util/utils',
                'common/main/lib/controller/Fonts',
                'common/main/lib/controller/History'
                /** coauthoring begin **/
                ,'common/main/lib/controller/Comments'
                ,'common/main/lib/controller/Chat'
                /** coauthoring end **/
                ,'common/main/lib/controller/Plugins'
                ,'common/main/lib/controller/ExternalDiagramEditor'
                ,'common/main/lib/controller/ExternalMergeEditor'
                ,'common/main/lib/controller/ExternalOleEditor'
                ,'common/main/lib/controller/ReviewChanges'
                ,'common/main/lib/controller/Protection'
                ,'common/main/lib/controller/Draw'
            ], function() {
                app.postLaunchScripts = [
                    'common/main/lib/controller/ScreenReaderFocus',
                    'common/main/lib/component/ComboBoxDataView',
                    'common/main/lib/view/OptionsDialog',
                    'common/main/lib/view/CopyWarningDialog',
                    'common/main/lib/view/InsertTableDialog',
                    'common/main/lib/view/SelectFileDlg',
                    'common/main/lib/view/SymbolTableDialog',
                    'common/main/lib/view/PasswordDialog',
                    'common/main/lib/view/SignDialog',
                    'common/main/lib/view/SignSettingsDialog',
                    'common/main/lib/view/SaveAsDlg',
                    'common/main/lib/view/AutoCorrectDialog',
                    'common/main/lib/view/DocumentAccessDialog',
                    'common/main/lib/view/SearchDialog',
                    'common/main/lib/view/AdvancedSettingsWindow',
                    'common/main/lib/view/PluginDlg',
                    'common/main/lib/view/PluginPanel',
<<<<<<< HEAD
                    'common/main/lib/view/ExtendedColorDialog',
=======
>>>>>>> fae71475
                    'common/main/lib/view/RenameDialog',
                    'common/main/lib/view/ExternalEditor',
                    'common/main/lib/view/ExternalDiagramEditor',
                    'common/main/lib/view/ExternalMergeEditor',
                    'common/main/lib/view/ExternalOleEditor',
                    'common/main/lib/view/ShapeShadowDialog',
                    'common/main/lib/view/CustomizeQuickAccessDialog',
                    'common/main/lib/view/LanguageDialog',
                    'common/main/lib/view/TextInputDialog',
                    'common/main/lib/view/DocumentHolderExt',
                    'common/main/lib/util/define',
<<<<<<< HEAD
=======
                    'common/main/lib/view/DocumentPropertyDialog',
>>>>>>> fae71475

                    'documenteditor/main/app/view/FileMenuPanels',
                    'documenteditor/main/app/view/DocumentHolderExt',
                    'documenteditor/main/app/view/ParagraphSettingsAdvanced',
                    'documenteditor/main/app/view/ImageSettingsAdvanced',
                    'documenteditor/main/app/view/TableSettingsAdvanced',
                    'documenteditor/main/app/view/DropcapSettingsAdvanced',
                    'documenteditor/main/app/view/StyleTitleDialog',
                    'documenteditor/main/app/view/TableFormulaDialog',
                    'documenteditor/main/app/view/TableToTextDialog',
                    'documenteditor/main/app/view/TextToTableDialog',
                    'documenteditor/main/app/view/WatermarkSettingsDialog',
                    'documenteditor/main/app/view/RoleDeleteDlg',
                    'documenteditor/main/app/view/RoleEditDlg',
                    'documenteditor/main/app/view/RolesManagerDlg',
                    'documenteditor/main/app/view/SaveFormDlg',
                    'documenteditor/main/app/view/CaptionDialog',
                    'documenteditor/main/app/view/NoteSettingsDialog',
                    'documenteditor/main/app/view/HyperlinkSettingsDialog',
                    'documenteditor/main/app/view/BookmarksDialog',
                    'documenteditor/main/app/view/NotesRemoveDialog',
                    'documenteditor/main/app/view/CrossReferenceDialog',
                    'documenteditor/main/app/view/TableOfContentsSettings',
                    'documenteditor/main/app/view/EditListItemDialog',
                    'documenteditor/main/app/view/ControlSettingsDialog',
                    'documenteditor/main/app/view/DateTimeDialog',
                    'documenteditor/main/app/view/PageMarginsDialog',
                    'documenteditor/main/app/view/PageSizeDialog',
                    'documenteditor/main/app/view/CustomColumnsDialog',
                    'documenteditor/main/app/view/ListSettingsDialog',
                    'documenteditor/main/app/view/LineNumbersDialog',
                    'documenteditor/main/app/view/HyphenationDialog',
                    'documenteditor/main/app/view/CellsAddDialog',
                    'documenteditor/main/app/view/NumberingValueDialog',
                    'documenteditor/main/app/view/ListIndentsDialog',
                    'documenteditor/main/app/view/ProtectDialog',
                    'documenteditor/main/app/view/MailMergeEmailDlg'
                ];

                window.compareVersions = true;
                app.start();
            });
        }
    );
}, function(err) {
    if (err.requireType == 'timeout' && !reqerr && window.requireTimeourError) {
        reqerr = window.requireTimeourError();
        window.alert(reqerr);
        window.location.reload();
    }
});<|MERGE_RESOLUTION|>--- conflicted
+++ resolved
@@ -211,10 +211,6 @@
                     'common/main/lib/view/AdvancedSettingsWindow',
                     'common/main/lib/view/PluginDlg',
                     'common/main/lib/view/PluginPanel',
-<<<<<<< HEAD
-                    'common/main/lib/view/ExtendedColorDialog',
-=======
->>>>>>> fae71475
                     'common/main/lib/view/RenameDialog',
                     'common/main/lib/view/ExternalEditor',
                     'common/main/lib/view/ExternalDiagramEditor',
@@ -226,10 +222,7 @@
                     'common/main/lib/view/TextInputDialog',
                     'common/main/lib/view/DocumentHolderExt',
                     'common/main/lib/util/define',
-<<<<<<< HEAD
-=======
                     'common/main/lib/view/DocumentPropertyDialog',
->>>>>>> fae71475
 
                     'documenteditor/main/app/view/FileMenuPanels',
                     'documenteditor/main/app/view/DocumentHolderExt',
