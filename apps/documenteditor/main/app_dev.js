/*
 *
 * (c) Copyright Ascensio System SIA 2010-2019
 *
 * This program is a free software product. You can redistribute it and/or
 * modify it under the terms of the GNU Affero General Public License (AGPL)
 * version 3 as published by the Free Software Foundation. In accordance with
 * Section 7(a) of the GNU AGPL its Section 15 shall be amended to the effect
 * that Ascensio System SIA expressly excludes the warranty of non-infringement
 * of any third-party rights.
 *
 * This program is distributed WITHOUT ANY WARRANTY; without even the implied
 * warranty of MERCHANTABILITY or FITNESS FOR A PARTICULAR  PURPOSE. For
 * details, see the GNU AGPL at: http://www.gnu.org/licenses/agpl-3.0.html
 *
 * You can contact Ascensio System SIA at 20A-12 Ernesta Birznieka-Upisha
 * street, Riga, Latvia, EU, LV-1050.
 *
 * The  interactive user interfaces in modified source and object code versions
 * of the Program must display Appropriate Legal Notices, as required under
 * Section 5 of the GNU AGPL version 3.
 *
 * Pursuant to Section 7(b) of the License you must retain the original Product
 * logo when distributing the program. Pursuant to Section 7(e) we decline to
 * grant you any rights under trademark law for use of our trademarks.
 *
 * All the Product's GUI elements, including illustrations and icon sets, as
 * well as technical writing content are licensed under the terms of the
 * Creative Commons Attribution-ShareAlike 4.0 International. See the License
 * terms at http://creativecommons.org/licenses/by-sa/4.0/legalcode
 *
*/
/**
 *  app.js
 *
 *  Created by Alexander Yuzhin on 12/27/13
 *  Copyright (c) 2013 Ascensio System SIA. All rights reserved.
 *
 */

'use strict';
var reqerr;
require.config({
    // The shim config allows us to configure dependencies for
    // scripts that do not call define() to register a module
    baseUrl: '../../',
    paths: {
        jquery          : '../vendor/jquery/jquery',
        underscore      : '../vendor/underscore/underscore',
        backbone        : '../vendor/backbone/backbone',
        bootstrap       : '../vendor/bootstrap/dist/js/bootstrap',
        text            : '../vendor/requirejs-text/text',
        perfectscrollbar: 'common/main/lib/mods/perfect-scrollbar',
        jmousewheel     : '../vendor/perfect-scrollbar/src/jquery.mousewheel',
        xregexp         : '../vendor/xregexp/xregexp-all-min',
        socketio        : '../vendor/socketio/socket.io.min',
        api             : 'api/documents/api',
        core            : 'common/main/lib/core/application',
        notification    : 'common/main/lib/core/NotificationCenter',
        keymaster       : 'common/main/lib/core/keymaster',
        tip             : 'common/main/lib/util/Tip',
        localstorage    : 'common/main/lib/util/LocalStorage',
        analytics       : 'common/Analytics',
        gateway         : 'common/Gateway',
        locale          : 'common/locale',
        irregularstack  : 'common/IrregularStack'
    },

    shim: {
        underscore: {
            exports: '_'
        },
        backbone: {
            deps: [
                'underscore',
                'jquery'
            ],
            exports: 'Backbone'
        },
        bootstrap: {
            deps: [
                'jquery'
            ]
        },
        perfectscrollbar: {
            deps: [
                'jmousewheel'
            ]
        },
        notification: {
            deps: [
                'backbone'
            ]
        },
        core: {
            deps: [
                'backbone',
                'notification',
                'irregularstack'
            ]
        },
        gateway: {
            deps: [
                'jquery'
            ]
        },
        analytics: {
            deps: [
                'jquery'
            ]
        }
    }
});

require([
    'backbone',
    'bootstrap',
    'core',
    'analytics',
    'gateway',
    'locale',
    'socketio',
	'underscore'
], function (Backbone, Bootstrap, Core) {
    if (Backbone.History && Backbone.History.started)
        return;
    Backbone.history.start();

    /**
     * Application instance with DE namespace defined
     */
    var app = new Backbone.Application({
        nameSpace: 'DE',
        autoCreate: false,
        controllers : [
            'Viewport',
            'DocumentHolder',
            'Toolbar',
            'Statusbar',
            'Links',
            'FormsTab',
            'Navigation',
            'PageThumbnails',
            'RightMenu',
            'LeftMenu',
            'Main',
            'ViewTab',
            'Search',
<<<<<<< HEAD
            'DocProtection',
=======
            'Print',
>>>>>>> f7eccb61
            'Common.Controllers.Fonts',
            'Common.Controllers.History'
            /** coauthoring begin **/
            ,'Common.Controllers.Chat'
            ,'Common.Controllers.Comments'
            /** coauthoring end **/
            ,'Common.Controllers.Plugins'
            ,'Common.Controllers.ExternalDiagramEditor'
            ,'Common.Controllers.ExternalMergeEditor'
            ,'Common.Controllers.ExternalOleEditor'
            ,'Common.Controllers.ReviewChanges'
            ,'Common.Controllers.Protection'
        ]
    });

    Common.Locale.apply(
        function() {
            require([
                'common/main/lib/util/LocalStorage',
                'common/main/lib/controller/Themes',
                'common/main/lib/controller/Desktop',
                'documenteditor/main/app/controller/Viewport',
                'documenteditor/main/app/controller/DocumentHolder',
                'documenteditor/main/app/controller/Toolbar',
                'documenteditor/main/app/controller/Links',
                'documenteditor/main/app/controller/FormsTab',
                'documenteditor/main/app/controller/Navigation',
                'documenteditor/main/app/controller/PageThumbnails',
                'documenteditor/main/app/controller/Statusbar',
                'documenteditor/main/app/controller/RightMenu',
                'documenteditor/main/app/controller/LeftMenu',
                'documenteditor/main/app/controller/Main',
                'documenteditor/main/app/controller/ViewTab',
                'documenteditor/main/app/controller/Search',
<<<<<<< HEAD
                'documenteditor/main/app/controller/DocProtection',
=======
                'documenteditor/main/app/controller/Print',
>>>>>>> f7eccb61
                'documenteditor/main/app/view/FileMenuPanels',
                'documenteditor/main/app/view/ParagraphSettings',
                'documenteditor/main/app/view/HeaderFooterSettings',
                'documenteditor/main/app/view/ImageSettings',
                'documenteditor/main/app/view/TableSettings',
                'documenteditor/main/app/view/ShapeSettings',
                'documenteditor/main/app/view/TextArtSettings',
                'documenteditor/main/app/view/SignatureSettings',
                'common/main/lib/util/utils',
                'common/main/lib/controller/Fonts',
                'common/main/lib/controller/History'
                /** coauthoring begin **/
                ,'common/main/lib/controller/Comments'
                ,'common/main/lib/controller/Chat'
                /** coauthoring end **/
                ,'common/main/lib/controller/Plugins'
                ,'documenteditor/main/app/view/ChartSettings'
                ,'common/main/lib/controller/ExternalDiagramEditor'
                ,'common/main/lib/controller/ExternalMergeEditor'
                ,'common/main/lib/controller/ExternalOleEditor'
                ,'common/main/lib/controller/ReviewChanges'
                ,'common/main/lib/controller/Protection'
            ], function() {
                window.compareVersions = true;
                app.start();
            });
        }
    );
}, function(err) {
    if (err.requireType == 'timeout' && !reqerr && window.requireTimeourError) {
        reqerr = window.requireTimeourError();
        window.alert(reqerr);
        window.location.reload();
    }
});<|MERGE_RESOLUTION|>--- conflicted
+++ resolved
@@ -146,11 +146,8 @@
             'Main',
             'ViewTab',
             'Search',
-<<<<<<< HEAD
             'DocProtection',
-=======
             'Print',
->>>>>>> f7eccb61
             'Common.Controllers.Fonts',
             'Common.Controllers.History'
             /** coauthoring begin **/
@@ -185,11 +182,8 @@
                 'documenteditor/main/app/controller/Main',
                 'documenteditor/main/app/controller/ViewTab',
                 'documenteditor/main/app/controller/Search',
-<<<<<<< HEAD
                 'documenteditor/main/app/controller/DocProtection',
-=======
                 'documenteditor/main/app/controller/Print',
->>>>>>> f7eccb61
                 'documenteditor/main/app/view/FileMenuPanels',
                 'documenteditor/main/app/view/ParagraphSettings',
                 'documenteditor/main/app/view/HeaderFooterSettings',
