--- conflicted
+++ resolved
@@ -343,11 +343,7 @@
         }
 
         if ( !tabBackground || /-ls$/.test(tabBackground)) {// try get tab background from localstorage
-<<<<<<< HEAD
-            tabBackground = checkLocalStorage && localStorage.getItem("de-settings-tab-background") !== null ? localStorage.getItem("de-settings-tab-background") : tabBackground ? tabBackground.match(/(.*?)-ls/)[1] : 'header';
-=======
             tabBackground = checkLocalStorage && localStorage.getItem("settings-tab-background") !== null ? localStorage.getItem("settings-tab-background") : tabBackground ? tabBackground.match(/(.*?)-ls/)[1] : 'header';
->>>>>>> fae71475
         }
 
         if (compact || view) {
