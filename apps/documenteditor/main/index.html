<!doctype html>
<html>
<head>
    <title>ONLYOFFICE Documents</title>
    <meta http-equiv="Content-Type" content="text/html; charset=utf-8">
    <meta http-equiv="X-UA-Compatible" content="IE=edge,chrome=IE8">
    <meta name="viewport" content="width=device-width, initial-scale=1.0, maximum-scale=1.0, minimum-scale=1.0, user-scalable=no">
    <link rel="icon" href="resources/img/favicon.ico" type="image/x-icon">

    <!-- splash -->

    <style type="text/css">
        .theme-dark, .theme-type-dark {
            --toolbar-header-document: #2a2a2a;
            --background-toolbar: #404040;
            --border-toolbar: #2a2a2a;
            --highlight-button-hover: #555;
            --highlight-header-button-hover: rgba(255,255,255,.05);
            --canvas-background: #555;
            /*--canvas-content-background: #fff;*/
            --skeleton-canvas-page-border: #555;
        }

        .content-theme-dark {
            --skeleton-canvas-content-background: #3a3a3a;
            --skeleton-canvas-page-border: #2a2a2a;
            --skeleton-canvas-line: rgba(255,255,255,.05);
        }

        .theme-classic-light {
        }

        .theme-light {
            --background-toolbar: #f7f7f7;
            /*--border-toolbar: #cbcbcb;*/
            --highlight-button-hover: #e0e0e0;
            --highlight-header-button-hover: rgba(255,255,255,.15);
            --canvas-background: #eee;
            --loadmask-canvas-page-border: #ccc;
        }

        .loadmask {
            left: 0;
            top: 0;
            position: absolute;
            height: 100%;
            width: 100%;
            overflow: hidden;
            border: none;
            background: #e2e2e2;
            background: var(--canvas-background, #e2e2e2);
            z-index: 1002;
        }

        .loadmask > .brendpanel {
            width: 100%;
            min-height: 28px;
            background: #446995;
            background: var(--toolbar-header-document, #446995);
        }

        .loadmask > .brendpanel > div {
            display: flex;
            align-items: center;
            height: 28px;
        }

        .loadmask > .brendpanel .spacer {
            margin-left: auto;
        }

        .loadmask > .brendpanel .loading-logo {
            padding: 0 24px 0 12px;
            max-width: 200px;
            height: 20px;
        }

        .loadmask > .brendpanel .loading-logo > img {
            display: inline-block;
            max-width: 100px;
            max-height: 20px;
            opacity: 0;
        }

        .loadmask > .brendpanel .rect {
            vertical-align: middle;
            width: 50px;
            height: 12px;
            border-radius: 3px;
            margin: 0 10px;
            background: rgba(255,255,255,.2);
            background: var(--highlight-header-button-hover, rgba(255,255,255,.2));
        }

        .loadmask > .brendpanel .circle {
            vertical-align: middle;
            width: 20px;
            height: 20px;
            border-radius: 20px;
            margin: 0 10px;
            background: rgba(255,255,255,.2);
            background: var(--highlight-header-button-hover, rgba(255,255,255,.2));
        }

        .loadmask > .sktoolbar {
            background: #f1f1f1;
            background: var(--background-toolbar, #f1f1f1);
            border-bottom: 1px solid #cbcbcb;
            border-bottom: var(--scaled-one-px-value, 1px) solid var(--border-toolbar, #cbcbcb);
            height: 46px;
            padding: 10px 6px;
            box-sizing: content-box;
        }

        .loadmask > .sktoolbar ul {
            margin: 0;
            padding: 0;
            white-space: nowrap;
            position: relative;
        }

        .loadmask > .sktoolbar li {
            background: #d8dadc;
            background: var(--highlight-button-hover, #d8dadc);
            border-radius: 3px;
            width: 20px;
            height: 20px;
            display: inline-block;
            margin-right: 6px;
        }

        .loadmask > .sktoolbar li.space {
            background: none;
            width: 0;
        }

        .loadmask > .sktoolbar li.fat {
            position: absolute;
            right: 0;
            top: 0;
            bottom: 0;
            left: 587px;
            width: inherit;
            height: 44px;
        }

        .loadmask > .placeholder {
            background: #fff;
            background: var(--skeleton-canvas-content-background, #fff);
            width: 794px;
            margin: 46px auto;
            height: 100%;
            border: 1px solid #bbbec2;
            border: var(--scaled-one-px-value, 1px) solid var(--skeleton-canvas-page-border, #bbbec2);
            padding-top: 50px;
        }

        .loadmask > .placeholder > .line {
            height: 15px;
            margin: 30px 80px;
            background: var(--skeleton-canvas-line, rgba(0,0,0,.05));
            overflow: hidden;
            position: relative;

            -webkit-animation: flickerAnimation 2s infinite ease-in-out;
            -moz-animation: flickerAnimation 2s infinite ease-in-out;
            -o-animation: flickerAnimation 2s infinite ease-in-out;
            animation: flickerAnimation 2s infinite ease-in-out;
        }

        @keyframes flickerAnimation {
            0%   { opacity:0.5; }
            50%  { opacity:1; }
            100% { opacity:0.5; }
        }
        @-o-keyframes flickerAnimation{
            0%   { opacity:0.5; }
            50%  { opacity:1; }
            100% { opacity:0.5; }
        }
        @-moz-keyframes flickerAnimation{
            0%   { opacity:0.5; }
            50%  { opacity:1; }
            100% { opacity:0.5; }
        }
        @-webkit-keyframes flickerAnimation{
            0%   { opacity:0.5; }
            50%  { opacity:1; }
            100% { opacity:0.5; }
        }

        .pixel-ratio__1_5 {
            --scaled-one-px-value: calc(1px / 1.5);
        }
    </style>

    <script>
        // don't add zoom for mobile devices
        // if (!(/android|avantgo|playbook|blackberry|blazer|compal|elaine|fennec|hiptop|iemobile|ip(hone|od|ad)|iris|kindle|lge |maemo|midp|mmp|opera m(ob|in)i|palm( os)?|phone|p(ixi|re)\/|plucker|pocket|psp|symbian|treo|up\.(browser|link)|vodafone|wap|windows (ce|phone)|xda|xiino/i.test(navigator.userAgent || navigator.vendor || window.opera)))
            // document.getElementsByTagName('html')[0].setAttribute('style', 'zoom: ' + 1 / (window.devicePixelRatio < 2 ? window.devicePixelRatio : window.devicePixelRatio / 2) + ';');

        var userAgent = navigator.userAgent.toLowerCase(),
            check = function(regex){ return regex.test(userAgent); },
            stopLoading = false;
        if (!check(/opera/) && (check(/msie/) || check(/trident/))) {
            var m = /msie (\d+\.\d+)/.exec(userAgent);
            if (m && parseFloat(m[1]) < 10.0) {
                document.write(
                    '<div class="app-error-panel">' +
                        '<div class="message-block">' +
                            '<div class="message-inner">' +
                                '<div class="title">Your browser is not supported.</div>' +
                                '<div class="text">Sorry, Document Editor is currently only supported in the latest versions of the Chrome, Firefox, Safari or Internet Explorer web browsers.</div>' +
                            '</div>' +
                        '</div>' +
                    '</div>');
                stopLoading = true;
            }
        } else
        if (check(/windows\snt/i)) {
            var re = /chrome\/(\d+)/i.exec(userAgent);
            if (!!re && !!re[1] && !(re[1] > 49)) {
                setTimeout(function () {
                    document.getElementsByTagName('body')[0].className += "winxp";
                },0);
            }
        }

        function getUrlParams() {
            var e,
                a = /\+/g,  // Regex for replacing addition symbol with a space
                r = /([^&=]+)=?([^&]*)/g,
                d = function (s) { return decodeURIComponent(s.replace(a, " ")); },
                q = window.location.search.substring(1),
                urlParams = {};

            while (e = r.exec(q))
                urlParams[d(e[1])] = d(e[2]);

            return urlParams;
        }

        function encodeUrlParam(str) {
            return str.replace(/"/g, '&quot;')
                    .replace(/'/g, '&#39;')
                    .replace(/</g, '&lt;')
                    .replace(/>/g, '&gt;');
        }

        var params = getUrlParams(),
            lang = (params["lang"] || 'en').split(/[\-\_]/)[0],
            logo = params["headerlogo"] ? encodeUrlParam(params["headerlogo"]) : null,
            logoDark = params["headerlogodark"] ? encodeUrlParam(params["headerlogodark"]) : null;

        window.frameEditorId = params["frameEditorId"];
        window.parentOrigin = params["parentOrigin"];

        if(/MSIE \d|Trident.*rv:/.test(navigator.userAgent)) {
            document.write('<script src="../../common/main/lib/util/fix-ie-compat.js"><\/script>');
            document.write('<script src="../../../../sdkjs/vendor/string.js"><\/script>');
        }
    </script>
    <script src="../../common/main/lib/util/themeinit.js"></script>

    <!-- debug begin -->
    <link rel="stylesheet/less" type="text/css" href="resources/less/app.less" />
    <!-- debug end -->
</head>
<body>
    <script src="../../common/main/lib/util/htmlutils.js"></script>
    <div id="loading-mask" class="loadmask">
        <div class="brendpanel" style="display: none;">
            <div><div class="loading-logo"><img src="../../common/main/resources/img/header/header-logo_s.svg"></div><div class="spacer"></div><div class="circle"></div></div><div><span class="rect"></span><span class="rect"></span><span class="rect"></span><span class="rect"></span><span class="rect"></span><span class="rect"></span></div></div>
        <div class="sktoolbar" style="display: none;">
            <ul><li class="compact" style="width: 30px;display: none;"></li><li class="compact space" style="display: none;"></li><li class="compact" style="width: 90px;display: none;"></li><li class="not-compact" style="width: 63px;"></li><li class="space"></li><li style="width: 212px;"></li><li class="space"></li><li style="width: 200px;"></li><li class="space"></li><li style="width: 63px;"></li><li class="fat"></li></ul>
            <ul><li class="compact" style="width: 30px;display: none;"></li><li class="compact space" style="display: none;"></li><li class="compact" style="width: 90px;display: none;"></li><li class="not-compact" style="width: 63px;"></li><li class="space"></li><li style="width: 212px;"></li><li class="space"></li><li style="width: 200px;"></li><li class="space"></li><li style="width: 63px;"></li></ul>
        </div>
        <div class="placeholder" style="display: none;">
            <div class="line"></div><div class="line"></div><div class="line"></div><div class="line"></div><div class="line"></div><div class="line"></div><div class="line"></div><div class="line"></div><div class="line"></div><div class="line"></div><div class="line"></div><div class="line"></div><div class="line"></div><div class="line"></div><div class="line"></div><div class="line"></div><div class="line"></div><div class="line"></div><div class="line"></div><div class="line"></div>
        </div>
    </div>

    <div id="viewport"></div>

    <script>
        var params = getUrlParams(),
            notoolbar = params["toolbar"] == 'false',
            compact = params["compact"] == 'true',
            view = params["mode"] == 'view',
            visible = true;

        (compact || view || notoolbar) && document.querySelector('.brendpanel > :nth-child(2)').remove();

        if (compact || view) {
            if (notoolbar) {
                document.querySelector('.brendpanel > :nth-child(1)').remove();
                visible = false;
            } else
                document.querySelector('.brendpanel > :nth-child(1)').style.height = '32px';
        } else if (notoolbar) {
            document.querySelector('.brendpanel > :nth-child(1)').style.height = '28px';
        }

        if (compact) {
            document.querySelectorAll('.not-compact').forEach(function(item){
                item.remove();
            });
            document.querySelectorAll('.compact').forEach(function(item){
                item.style.display = 'inline-block';
            });
            document.querySelector('.fat').style.left = '655px';
        }

        visible && (document.querySelector('.brendpanel').style.display = 'block');
        !(view && (params["toolbar"] !== 'true') || notoolbar) && (document.querySelector('.sktoolbar').style.display = 'block');
        view && (document.querySelector('.placeholder').style.marginTop = '19px');
        document.querySelector('.placeholder').style.display = 'block';

        if (stopLoading) {
            document.body.removeChild(document.getElementById('loading-mask'));
        } else {
            var elem = document.querySelector('.loading-logo img');
            if (elem) {
                (logo || logoDark) && elem.setAttribute('src', /theme-(?:[a-z]+-)?dark(?:-[a-z]*)?/.test(document.body.className) ? logoDark || logo : logo || logoDark);
                elem.style.opacity = 1;
            }
        }
    </script>

    <script src="../../../vendor/svg-injector/svg-injector.min.js"></script>
    <img class="inline-svg" src="../../common/main/resources/img/header/icons.svg">
    <img class="inline-svg" src="../../common/main/resources/img/toolbar/shapetypes.svg">
    <img class="inline-svg" src="../../common/main/resources/img/toolbar/charttypes.svg">
    <img class="inline-svg" src="../../common/main/resources/img/toolbar/equationicons.svg">
<<<<<<< HEAD
    <img class="inline-svg" src="../../common/main/resources/img/right-panels/arrows.svg">
=======
    <img class="inline-svg" src="resources/img/form-points.svg">
>>>>>>> c203e8aa
    <script>
        var svgpoints = document.querySelectorAll('img.inline-svg');
        SVGInjector(svgpoints);
    </script>

    <!-- debug begin -->
    <script type="text/javascript">var less=less||{};less.env='development';less.async=true;</script>
    <script src="../../../vendor/less/dist/less.js" type="text/javascript"></script>
    <!-- debug end -->

    <script type="text/javascript" src="../../../vendor/jquery/jquery.min.js"></script>
    <script type="text/javascript" src="../../../vendor/xregexp/xregexp-all-min.js"></script>

    <script type="text/javascript" src="../../../../sdkjs/develop/sdkjs/word/scripts.js"></script>
    <script>
        window.sdk_scripts.forEach(function(item){
            document.write('<script type="text/javascript" src="' + item + '"><\/script>');
        });

        window.requireTimeourError = function(){
            var reqerr;

            if ( lang == 'de')      reqerr = 'Die Verbindung ist zu langsam, einige Komponenten konnten nicht geladen werden. Aktualisieren Sie bitte die Seite.';
            else if ( lang == 'es') reqerr = 'La conexión es muy lenta, algunos de los componentes no han podido cargar. Por favor recargue la página.';
            else if ( lang == 'fr') reqerr = 'La connexion est trop lente, certains des composants n\'ons pas pu être chargé. Veuillez recharger la page.';
            else if ( lang == 'ru') reqerr = 'Слишком медленное соединение, не удается загрузить некоторые компоненты. Пожалуйста, обновите страницу.';
            else if ( lang == 'tr') reqerr = 'Bağlantı çok yavaş, bileşenlerin bazıları yüklenemedi. Lütfen sayfayı yenileyin.';
            else reqerr = 'The connection is too slow, some of the components could not be loaded. Please reload the page.';

            return reqerr;
        };
    </script>
    <!-- application -->
    <script data-main="app_dev" src="../../../vendor/requirejs/require.js"></script>
</body>
</html><|MERGE_RESOLUTION|>--- conflicted
+++ resolved
@@ -332,11 +332,8 @@
     <img class="inline-svg" src="../../common/main/resources/img/toolbar/shapetypes.svg">
     <img class="inline-svg" src="../../common/main/resources/img/toolbar/charttypes.svg">
     <img class="inline-svg" src="../../common/main/resources/img/toolbar/equationicons.svg">
-<<<<<<< HEAD
     <img class="inline-svg" src="../../common/main/resources/img/right-panels/arrows.svg">
-=======
     <img class="inline-svg" src="resources/img/form-points.svg">
->>>>>>> c203e8aa
     <script>
         var svgpoints = document.querySelectorAll('img.inline-svg');
         SVGInjector(svgpoints);
