--- conflicted
+++ resolved
@@ -1,231 +1,227 @@
-<table cols="1">
-    <tr class="no-form">
-        <td>
-            <label class="header"><%= scope.strFill %></label>
-        </td>
-    </tr>
-    <tr class="no-form">
-        <td class="padding-small">
-            <div id="shape-combo-fill-src" style="width: 100%;"></div>
-        </td>
-    </tr>
-    <tr class="no-form">
-        <td>
-            <div id="shape-panel-color-fill" class="padding-small" style="width: 100%;">
-                <div id="shape-back-color-btn" style=""></div>
-            </div>
-            <div id="shape-panel-image-fill" class="settings-hidden padding-small" style="width: 100%;">
-                <table cols="2" style="width: 100%;">
-                <tr>
-                    <td colspan="2" class="padding-small">
-                        <div id="shape-button-replace" style="width:100%;"></div>
-                    </td>
-                </tr>
-                <tr>
-                    <td style="vertical-align: top">
-                        <div id="shape-combo-fill-type" style="width: 90px;"></div>
-                    </td>
-                    <td rowspan="2">
-                        <div style="width: 90px; height: 80px; padding: 14px 20px; border: 1px solid #AFAFAF; border-radius: 2px; background: #ffffff;float:right;">
-                            <div id="shape-texture-img" style="width: 50px;height: 50px;"></div>
-                        </div>
-                    </td>
-                </tr>
-                <tr>
-                    <td style="vertical-align: bottom">
-                        <label class="input-label" style=""><%= scope.textTexture %></label>
-                        <div id="shape-combo-fill-texture" style="width: 90px;"></div>
-                    </td>
-                </tr>
-            </table>
-            </div>
-            <div id="shape-panel-pattern-fill" class="settings-hidden padding-small" style="width: 100%;">
-                <label class="input-label" style="margin-top: 3px;"><%= scope.strPattern %></label>
-                <div id="shape-combo-pattern" style="width: 100%; height: 42px; margin-bottom: 8px;"></div>
-                <div style="width: 100%; height: 25px; margin-bottom: 8px;">
-                    <label class="input-label" style="margin-top: 3px;"><%= scope.strForeground %></label>
-                    <div id="shape-foreground-color-btn" style="display: inline-block; float:right;"></div>
-                </div>
-                <div style="width: 100%; height: 25px;">
-                    <label class="input-label" style="margin-top: 3px;"><%= scope.strBackground %></label>
-                    <div id="shape-background-color-btn" style="display: inline-block; float:right;"></div>
-                </div>
-            </div>
-            <div id="shape-panel-gradient-fill" class="settings-hidden padding-small" style="width: 100%;">
-                <table cols="3" style="margin-bottom: 10px;">
-                    <tr valign="top">
-                        <td colspan="2">
-                            <div>
-                                <label class="input-label" style=""><%= scope.textStyle %></label>
-                                <div id="shape-combo-grad-type" style="width: 100%;"></div>
-                            </div>
-                        </td>
-                        <td rowspan="2" style="width: 100%;">
-                            <div style="float: right;">
-                                <label class="input-label"><%= scope.textDirection %></label>
-                                <div id="shape-button-direction"></div>
-                            </div>
-                        </td>
-                    </tr>
-                    <tr valign="bottom">
-                        <td>
-                            <label class="input-label" style="margin-right: 5px;margin-bottom: 3px;"><%= scope.textAngle %></label>
-                        </td>
-                        <td>
-                            <div id="shape-spin-gradient-angle" style="display: inline-block; width: 60px;"></div>
-                        </td>
-                    </tr>
-                </table>
-                <label class="input-label" style="display:block;margin-bottom: 5px;"><%= scope.textGradient %></label>
-                <div style="display: inline-block; margin-top: 3px;">
-                    <div id="shape-slider-gradient" style="display: inline-block; vertical-align: middle;"></div>
-                </div>
-                <div style="height: 40px;margin-top:6px;display:flex;justify-content:space-between;">
-                    <div style="display: flex;">
-                    <div style="">
-                        <label class="input-label" style=""><%= scope.strColor %></label>
-                        <div id="shape-gradient-color-btn"></div>
-                    </div>
-                    <div style="margin-left: 10px;">
-                        <label class="input-label" style=""><%= scope.textPosition %></label>
-                        <div id="shape-gradient-position"></div>
-                    </div>
-                    </div>
-                    <div style="display:flex;padding-top:15px;">
-                        <div id="shape-gradient-add-step"></div>
-                        <div id="shape-gradient-remove-step"></div>
-                    </div>
-                </div>
-            </div>
-        </td>
-    </tr>
-    <tr class="no-form">
-        <td>
-            <div class="padding-small" id="shape-panel-transparent-fill" style="width: 100%;">
-                <label class="header" style="display:block;"><%= scope.strTransparency %></label>
-                <div style="display: inline-block; margin-top: 3px;">
-                    <label id="shape-lbl-transparency-start">0</label>
-                    <div id="shape-slider-transparency" style="display: inline-block;margin: 0 4px; vertical-align: middle;"></div>
-                    <label id="shape-lbl-transparency-end">100</label>
-                </div>
-                <div id="shape-spin-transparency" style="display: inline-block;float: right;"></div>
-            </div>
-        </td>
-    </tr>
-    <tr class="no-form">
-        <td class="padding-small">
-            <div class="separator horizontal"></div>
-        </td>
-    </tr>
-    <tr class="no-form">
-        <td>
-            <label class="header"><%= scope.strStroke %></label>
-        </td>
-    </tr>
-    <tr class="no-form">
-        <td class="padding-small">
-        <div style="display:inline-block;width:100px;vertical-align: middle;">
-            <label class="input-label" style=""><%= scope.strSize %></label>
-            <div id="shape-combo-border-size" style="width: 93px;"></div>
-        </div>
-        <div style="display:inline-block;vertical-align: middle;">
-            <label class="input-label" style=""><%= scope.strColor %></label>
-            <div id="shape-border-color-btn" style=""></div>
-        </div>
-        </td>
-    </tr>
-    <tr class="no-form">
-        <td class="padding-small">
-        <div style="display:inline-block;width:100px;vertical-align: middle;">
-            <label class="input-label" style=""><%= scope.strType %></label>
-            <div id="shape-combo-border-type" style="width: 93px;"></div>
-        </div>
-        </td>
-    </tr>
-<<<<<<< HEAD
-    <tr class="shape-only shape-rotation">
-=======
-    <tr class="shape-only-separator">
->>>>>>> c0d55a2a
-        <td class="padding-small">
-            <div class="separator horizontal"></div>
-        </td>
-    </tr>
-    <tr class="shape-only shape-rotation">
-        <td class="padding-small">
-            <label class="header"><%= scope.textRotation %></label>
-        </td>
-    </tr>
-    <tr class="shape-only shape-rotation">
-        <td>
-            <table cols="2" style="width: 100%;">
-                <tr>
-                    <td class="padding-small" width="50%">
-                        <label class="input-label"><%= scope.textRotate90 %></label>
-                        <div>
-                            <div id="shape-button-270" style="display: inline-block;margin-right: 4px;"></div>
-                            <div id="shape-button-90" style="display: inline-block;"></div>
-                        </div>
-                    </td>
-                    <td class="padding-small" width="50%">
-                        <label class="input-label"><%= scope.textFlip %></label>
-                        <div>
-                            <div id="shape-button-fliph" style="display: inline-block;margin-right: 4px;"></div>
-                            <div id="shape-button-flipv" style="display: inline-block;"></div>
-                        </div>
-                    </td>
-                </tr>
-            </table>
-        </td>
-    </tr>
-    <tr class="shape-only">
-        <td class="padding-small">
-            <div class="separator horizontal"></div>
-        </td>
-    </tr>
-    <tr class="shape-only">
-        <td class="padding-small">
-            <label class="header"><%= scope.textWrap %></label>
-        </td>
-    </tr>
-    <tr class="shape-only">
-        <td>
-            <div id="shape-combo-wrap" style="width: 100%;"></div>
-        </td>
-    </tr>
-    <tr class="shape-only">
-        <td class="padding-small"></td>
-    </tr>
-    <tr class="change-type">
-        <td class="padding-small">
-            <div class="separator horizontal"></div>
-        </td>
-    </tr>
-    <tr class="change-type">
-        <td class="padding-small">
-            <label class="header" style="margin-top: 3px;"><%= scope.strChange %></label>
-            <div id="shape-btn-change" style="display: inline-block; float:right;"></div>
-        </td>
-    </tr>
-    <tr class="no-form">
-        <td class="padding-small" colspan=2>
-            <div class="separator horizontal"></div>
-        </td>
-    </tr>
-    <tr class="no-form">
-        <td class="padding-small" colspan=2>
-            <div id="shape-checkbox-shadow"></div>
-        </td>
-    </tr>
-    <tr class="shape-only">
-        <td class="padding-small">
-            <div class="separator horizontal"></div>
-        </td>
-    </tr>
-    <tr class="shape-only">
-        <td align="center">
-            <label class="link" id="shape-advanced-link" data-hint="1" data-hint-direction="bottom" data-hint-offset="medium"><%= scope.textAdvanced %></label>
-        </td>
-    </tr>
-    <tr class="finish-cell"></tr>
+<table cols="1">
+    <tr class="no-form">
+        <td>
+            <label class="header"><%= scope.strFill %></label>
+        </td>
+    </tr>
+    <tr class="no-form">
+        <td class="padding-small">
+            <div id="shape-combo-fill-src" style="width: 100%;"></div>
+        </td>
+    </tr>
+    <tr class="no-form">
+        <td>
+            <div id="shape-panel-color-fill" class="padding-small" style="width: 100%;">
+                <div id="shape-back-color-btn" style=""></div>
+            </div>
+            <div id="shape-panel-image-fill" class="settings-hidden padding-small" style="width: 100%;">
+                <table cols="2" style="width: 100%;">
+                <tr>
+                    <td colspan="2" class="padding-small">
+                        <div id="shape-button-replace" style="width:100%;"></div>
+                    </td>
+                </tr>
+                <tr>
+                    <td style="vertical-align: top">
+                        <div id="shape-combo-fill-type" style="width: 90px;"></div>
+                    </td>
+                    <td rowspan="2">
+                        <div style="width: 90px; height: 80px; padding: 14px 20px; border: 1px solid #AFAFAF; border-radius: 2px; background: #ffffff;float:right;">
+                            <div id="shape-texture-img" style="width: 50px;height: 50px;"></div>
+                        </div>
+                    </td>
+                </tr>
+                <tr>
+                    <td style="vertical-align: bottom">
+                        <label class="input-label" style=""><%= scope.textTexture %></label>
+                        <div id="shape-combo-fill-texture" style="width: 90px;"></div>
+                    </td>
+                </tr>
+            </table>
+            </div>
+            <div id="shape-panel-pattern-fill" class="settings-hidden padding-small" style="width: 100%;">
+                <label class="input-label" style="margin-top: 3px;"><%= scope.strPattern %></label>
+                <div id="shape-combo-pattern" style="width: 100%; height: 42px; margin-bottom: 8px;"></div>
+                <div style="width: 100%; height: 25px; margin-bottom: 8px;">
+                    <label class="input-label" style="margin-top: 3px;"><%= scope.strForeground %></label>
+                    <div id="shape-foreground-color-btn" style="display: inline-block; float:right;"></div>
+                </div>
+                <div style="width: 100%; height: 25px;">
+                    <label class="input-label" style="margin-top: 3px;"><%= scope.strBackground %></label>
+                    <div id="shape-background-color-btn" style="display: inline-block; float:right;"></div>
+                </div>
+            </div>
+            <div id="shape-panel-gradient-fill" class="settings-hidden padding-small" style="width: 100%;">
+                <table cols="3" style="margin-bottom: 10px;">
+                    <tr valign="top">
+                        <td colspan="2">
+                            <div>
+                                <label class="input-label" style=""><%= scope.textStyle %></label>
+                                <div id="shape-combo-grad-type" style="width: 100%;"></div>
+                            </div>
+                        </td>
+                        <td rowspan="2" style="width: 100%;">
+                            <div style="float: right;">
+                                <label class="input-label"><%= scope.textDirection %></label>
+                                <div id="shape-button-direction"></div>
+                            </div>
+                        </td>
+                    </tr>
+                    <tr valign="bottom">
+                        <td>
+                            <label class="input-label" style="margin-right: 5px;margin-bottom: 3px;"><%= scope.textAngle %></label>
+                        </td>
+                        <td>
+                            <div id="shape-spin-gradient-angle" style="display: inline-block; width: 60px;"></div>
+                        </td>
+                    </tr>
+                </table>
+                <label class="input-label" style="display:block;margin-bottom: 5px;"><%= scope.textGradient %></label>
+                <div style="display: inline-block; margin-top: 3px;">
+                    <div id="shape-slider-gradient" style="display: inline-block; vertical-align: middle;"></div>
+                </div>
+                <div style="height: 40px;margin-top:6px;display:flex;justify-content:space-between;">
+                    <div style="display: flex;">
+                    <div style="">
+                        <label class="input-label" style=""><%= scope.strColor %></label>
+                        <div id="shape-gradient-color-btn"></div>
+                    </div>
+                    <div style="margin-left: 10px;">
+                        <label class="input-label" style=""><%= scope.textPosition %></label>
+                        <div id="shape-gradient-position"></div>
+                    </div>
+                    </div>
+                    <div style="display:flex;padding-top:15px;">
+                        <div id="shape-gradient-add-step"></div>
+                        <div id="shape-gradient-remove-step"></div>
+                    </div>
+                </div>
+            </div>
+        </td>
+    </tr>
+    <tr class="no-form">
+        <td>
+            <div class="padding-small" id="shape-panel-transparent-fill" style="width: 100%;">
+                <label class="header" style="display:block;"><%= scope.strTransparency %></label>
+                <div style="display: inline-block; margin-top: 3px;">
+                    <label id="shape-lbl-transparency-start">0</label>
+                    <div id="shape-slider-transparency" style="display: inline-block;margin: 0 4px; vertical-align: middle;"></div>
+                    <label id="shape-lbl-transparency-end">100</label>
+                </div>
+                <div id="shape-spin-transparency" style="display: inline-block;float: right;"></div>
+            </div>
+        </td>
+    </tr>
+    <tr class="no-form">
+        <td class="padding-small">
+            <div class="separator horizontal"></div>
+        </td>
+    </tr>
+    <tr class="no-form">
+        <td>
+            <label class="header"><%= scope.strStroke %></label>
+        </td>
+    </tr>
+    <tr class="no-form">
+        <td class="padding-small">
+        <div style="display:inline-block;width:100px;vertical-align: middle;">
+            <label class="input-label" style=""><%= scope.strSize %></label>
+            <div id="shape-combo-border-size" style="width: 93px;"></div>
+        </div>
+        <div style="display:inline-block;vertical-align: middle;">
+            <label class="input-label" style=""><%= scope.strColor %></label>
+            <div id="shape-border-color-btn" style=""></div>
+        </div>
+        </td>
+    </tr>
+    <tr class="no-form">
+        <td class="padding-small">
+        <div style="display:inline-block;width:100px;vertical-align: middle;">
+            <label class="input-label" style=""><%= scope.strType %></label>
+            <div id="shape-combo-border-type" style="width: 93px;"></div>
+        </div>
+        </td>
+    </tr>
+    <tr class="shape-only-separator">
+        <td class="padding-small">
+            <div class="separator horizontal"></div>
+        </td>
+    </tr>
+    <tr class="shape-only shape-rotation">
+        <td class="padding-small">
+            <label class="header"><%= scope.textRotation %></label>
+        </td>
+    </tr>
+    <tr class="shape-only shape-rotation">
+        <td>
+            <table cols="2" style="width: 100%;">
+                <tr>
+                    <td class="padding-small" width="50%">
+                        <label class="input-label"><%= scope.textRotate90 %></label>
+                        <div>
+                            <div id="shape-button-270" style="display: inline-block;margin-right: 4px;"></div>
+                            <div id="shape-button-90" style="display: inline-block;"></div>
+                        </div>
+                    </td>
+                    <td class="padding-small" width="50%">
+                        <label class="input-label"><%= scope.textFlip %></label>
+                        <div>
+                            <div id="shape-button-fliph" style="display: inline-block;margin-right: 4px;"></div>
+                            <div id="shape-button-flipv" style="display: inline-block;"></div>
+                        </div>
+                    </td>
+                </tr>
+            </table>
+        </td>
+    </tr>
+    <tr class="shape-only">
+        <td class="padding-small">
+            <div class="separator horizontal"></div>
+        </td>
+    </tr>
+    <tr class="shape-only">
+        <td class="padding-small">
+            <label class="header"><%= scope.textWrap %></label>
+        </td>
+    </tr>
+    <tr class="shape-only">
+        <td>
+            <div id="shape-combo-wrap" style="width: 100%;"></div>
+        </td>
+    </tr>
+    <tr class="shape-only">
+        <td class="padding-small"></td>
+    </tr>
+    <tr class="change-type">
+        <td class="padding-small">
+            <div class="separator horizontal"></div>
+        </td>
+    </tr>
+    <tr class="change-type">
+        <td class="padding-small">
+            <label class="header" style="margin-top: 3px;"><%= scope.strChange %></label>
+            <div id="shape-btn-change" style="display: inline-block; float:right;"></div>
+        </td>
+    </tr>
+    <tr class="no-form">
+        <td class="padding-small" colspan=2>
+            <div class="separator horizontal"></div>
+        </td>
+    </tr>
+    <tr class="no-form">
+        <td class="padding-small" colspan=2>
+            <div id="shape-checkbox-shadow"></div>
+        </td>
+    </tr>
+    <tr class="shape-only">
+        <td class="padding-small">
+            <div class="separator horizontal"></div>
+        </td>
+    </tr>
+    <tr class="shape-only">
+        <td align="center">
+            <label class="link" id="shape-advanced-link" data-hint="1" data-hint-direction="bottom" data-hint-offset="medium"><%= scope.textAdvanced %></label>
+        </td>
+    </tr>
+    <tr class="finish-cell"></tr>
 </table>