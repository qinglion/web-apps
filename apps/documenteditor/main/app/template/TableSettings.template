--- conflicted
+++ resolved
@@ -1,180 +1,168 @@
-<table cols="2">
-    <tr>
-        <td width="50%">
-            <label class="header"><%= scope.textRows %></label>
-        </td>
-        <td width="50%">
-            <label class="header"><%= scope.textColumns %></label>
-        </td>
-    </tr>
-    <tr>
-        <td class="padding-small">
-            <div id="table-checkbox-header"></div>
-        </td>
-        <td class="padding-small">
-            <div id="table-checkbox-first"></div>
-        </td>
-    </tr>
-    <tr>
-        <td class="padding-small">
-            <div id="table-checkbox-total"></div>
-        </td>
-        <td class="padding-small">
-            <div id="table-checkbox-last"></div>
-        </td>
-    </tr>
-    <tr>
-        <td class="padding-small">
-            <div id="table-checkbox-banded"></div>
-        </td>
-        <td class="padding-small">
-            <div id="table-checkbox-col-banded"></div>
-        </td>
-    </tr>
-    <tr>
-        <td colspan=2>
-            <label class="header"><%= scope.textTemplate %></label>
-        </td>
-    </tr>
-    <tr>
-        <td colspan=2 class="padding-small">
-            <div class="" id="table-btn-template" style="width: 100%; height: 58px;"></div>
-        </td>
-    </tr>
-    <tr>
-        <td class="padding-small" colspan=2>
-            <div class="separator horizontal"></div>
-        </td>
-    </tr>
-    <tr>
-        <td colspan=2 class="padding-small">
-            <label class="header"><%= scope.textBorders %></label>
-        </td>
-    </tr>
-    <tr>
-        <td class="padding-small" colspan=2>
-            <div id="table-combo-border-size" style="display: inline-block; vertical-align: middle; width: 93px;"></div>
-            <div style="display: inline-block; float:right;vertical-align: middle;">
-                <label class="input-label" style="margin-right: 5px;"><%= scope.textBorderColor %></label>
-                <div id="table-border-color-btn" style="display: inline-block;"></div>
-            </div>
-        </td>
-    </tr>
-    <tr>
-        <td class="padding-small" colspan=2>
-            <label class="input-label"><%= scope.textSelectBorders %></label>
-        </td>
-    </tr>
-    <tr>
-        <td colspan=2 class="padding-small">
-            <div id="table-button-border-all" style="display: inline-block;"></div>
-            <div id="table-button-border-none" style="display: inline-block;"></div>
-            <div id="table-button-border-inner" style="display: inline-block;"></div>
-            <div id="table-button-border-outer" style="display: inline-block;"></div>
-        </td>
-    </tr>
-    <tr>
-        <td colspan=2 class="padding-small">
-            <div id="table-button-border-left" style="display: inline-block;"></div>
-            <div id="table-button-border-inner-vert" style="display: inline-block;"></div>
-            <div id="table-button-border-right" style="display: inline-block;"></div>
-            <div id="table-button-border-top" style="display: inline-block;"></div>
-            <div id="table-button-border-inner-hor" style="display: inline-block;"></div>
-            <div id="table-button-border-bottom" style="display: inline-block;"></div>
-        </td>
-    </tr>
-    <tr>
-        <td class="padding-small" colspan=2 align="right">
-            <label class="input-label" style="margin-right: 5px;"><%= scope.textBackColor %></label>
-            <div id="table-back-color-btn" style="display: inline-block;text-align:left;"></div>
-        </td>
-    </tr>
-    <tr>
-        <td class="padding-small" colspan=2>
-            <div class="separator horizontal"></div>
-        </td>
-    </tr>
-    <tr>
-        <td class="padding-small" colspan=2>
-            <label class="header" style="margin-top: 3px;"><%= scope.textEdit %></label>
-            <div id="table-btn-edit" style="display: inline-block; float:right;"></div>
-        </td>
-    </tr>
-    <tr>
-        <td class="padding-small" colspan=2>
-            <div class="separator horizontal"></div>
-        </td>
-    </tr>
-    <tr>
-        <td colspan=2>
-            <label class="header"><%= scope.textCellSize %></label>
-        </td>
-    </tr>
-    <tr>
-        <td class="padding-small" colspan=2>
-            <label style="margin-top: 3px;"><%= scope.textHeight %></label>
-            <div id="table-btn-distrub-rows" style="display: inline-block; float:right; margin-left: 4px;"></div>
-            <div id="table-spin-cell-height" style="display: inline-block; float:right;"></div>
-        </td>
-    </tr>
-    <tr>
-        <td class="padding-small" colspan=2>
-            <label style="margin-top: 3px;"><%= scope.textWidth %></label>
-            <div id="table-btn-distrub-cols" style="display: inline-block; float:right; margin-left: 4px;"></div>
-            <div id="table-spin-cell-width" style="display: inline-block; float:right;"></div>
-        </td>
-    </tr>
-    <tr>
-        <td class="padding-small" colspan=2>
-<<<<<<< HEAD
-            <button type="button" class="btn btn-text-default" id="table-btn-distrub-rows" style="width:100%;" data-hint="1" data-hint-direction="bottom" data-hint-offset="big"><%= scope.textDistributeRows %></button>
-=======
-            <div class="separator horizontal"></div>
->>>>>>> a041dddc
-        </td>
-    </tr>
-    <tr>
-        <td class="padding-small" colspan=2>
-<<<<<<< HEAD
-            <button type="button" class="btn btn-text-default" id="table-btn-distrub-cols" style="width:100%;" data-hint="1" data-hint-direction="bottom" data-hint-offset="big"><%= scope.textDistributeCols %></button>
-=======
-            <button type="button" class="btn btn-text-default" id="table-btn-add-formula" style="width:100%;"><%= scope.textAddFormula %></button>
->>>>>>> a041dddc
-        </td>
-    </tr>
-    <tr>
-        <td class="padding-small" colspan=2>
-            <div class="separator horizontal"></div>
-        </td>
-    </tr>
-    <tr>
-        <td class="padding-small" colspan=2>
-<<<<<<< HEAD
-            <button type="button" class="btn btn-text-default" id="table-btn-add-formula" style="width:100%;" data-hint="1" data-hint-direction="bottom" data-hint-offset="big"><%= scope.textAddFormula %></button>
-=======
-            <div id="table-checkbox-repeat-row"></div>
->>>>>>> a041dddc
-        </td>
-    </tr>
-    <tr>
-        <td class="padding-small" colspan=2>
-            <div class="separator horizontal"></div>
-        </td>
-    </tr>
-    <tr>
-        <td class="padding-small" colspan=2>
-            <div id="table-btn-convert-to-text" style="width:100%;"></div>
-        </td>
-    </tr>
-    <tr>
-        <td class="padding-small" colspan=2>
-            <div class="separator horizontal"></div>
-        </td>
-    </tr>
-    <tr>
-        <td align="center" colspan=2>
-            <label class="link" id="table-advanced-link" data-hint="1" data-hint-direction="bottom" data-hint-offset="medium"><%= scope.textAdvanced %></label>
-        </td>
-    </tr>
-    <tr class="finish-cell"></tr>
+<table cols="2">
+    <tr>
+        <td width="50%">
+            <label class="header"><%= scope.textRows %></label>
+        </td>
+        <td width="50%">
+            <label class="header"><%= scope.textColumns %></label>
+        </td>
+    </tr>
+    <tr>
+        <td class="padding-small">
+            <div id="table-checkbox-header"></div>
+        </td>
+        <td class="padding-small">
+            <div id="table-checkbox-first"></div>
+        </td>
+    </tr>
+    <tr>
+        <td class="padding-small">
+            <div id="table-checkbox-total"></div>
+        </td>
+        <td class="padding-small">
+            <div id="table-checkbox-last"></div>
+        </td>
+    </tr>
+    <tr>
+        <td class="padding-small">
+            <div id="table-checkbox-banded"></div>
+        </td>
+        <td class="padding-small">
+            <div id="table-checkbox-col-banded"></div>
+        </td>
+    </tr>
+    <tr>
+        <td colspan=2>
+            <label class="header"><%= scope.textTemplate %></label>
+        </td>
+    </tr>
+    <tr>
+        <td colspan=2 class="padding-small">
+            <div class="" id="table-btn-template" style="width: 100%; height: 58px;"></div>
+        </td>
+    </tr>
+    <tr>
+        <td class="padding-small" colspan=2>
+            <div class="separator horizontal"></div>
+        </td>
+    </tr>
+    <tr>
+        <td colspan=2 class="padding-small">
+            <label class="header"><%= scope.textBorders %></label>
+        </td>
+    </tr>
+    <tr>
+        <td class="padding-small" colspan=2>
+            <div id="table-combo-border-size" style="display: inline-block; vertical-align: middle; width: 93px;"></div>
+            <div style="display: inline-block; float:right;vertical-align: middle;">
+                <label class="input-label" style="margin-right: 5px;"><%= scope.textBorderColor %></label>
+                <div id="table-border-color-btn" style="display: inline-block;"></div>
+            </div>
+        </td>
+    </tr>
+    <tr>
+        <td class="padding-small" colspan=2>
+            <label class="input-label"><%= scope.textSelectBorders %></label>
+        </td>
+    </tr>
+    <tr>
+        <td colspan=2 class="padding-small">
+            <div id="table-button-border-all" style="display: inline-block;"></div>
+            <div id="table-button-border-none" style="display: inline-block;"></div>
+            <div id="table-button-border-inner" style="display: inline-block;"></div>
+            <div id="table-button-border-outer" style="display: inline-block;"></div>
+        </td>
+    </tr>
+    <tr>
+        <td colspan=2 class="padding-small">
+            <div id="table-button-border-left" style="display: inline-block;"></div>
+            <div id="table-button-border-inner-vert" style="display: inline-block;"></div>
+            <div id="table-button-border-right" style="display: inline-block;"></div>
+            <div id="table-button-border-top" style="display: inline-block;"></div>
+            <div id="table-button-border-inner-hor" style="display: inline-block;"></div>
+            <div id="table-button-border-bottom" style="display: inline-block;"></div>
+        </td>
+    </tr>
+    <tr>
+        <td class="padding-small" colspan=2 align="right">
+            <label class="input-label" style="margin-right: 5px;"><%= scope.textBackColor %></label>
+            <div id="table-back-color-btn" style="display: inline-block;text-align:left;"></div>
+        </td>
+    </tr>
+    <tr>
+        <td class="padding-small" colspan=2>
+            <div class="separator horizontal"></div>
+        </td>
+    </tr>
+    <tr>
+        <td class="padding-small" colspan=2>
+            <label class="header" style="margin-top: 3px;"><%= scope.textEdit %></label>
+            <div id="table-btn-edit" style="display: inline-block; float:right;"></div>
+        </td>
+    </tr>
+    <tr>
+        <td class="padding-small" colspan=2>
+            <div class="separator horizontal"></div>
+        </td>
+    </tr>
+    <tr>
+        <td colspan=2>
+            <label class="header"><%= scope.textCellSize %></label>
+        </td>
+    </tr>
+    <tr>
+        <td class="padding-small" colspan=2>
+            <label style="margin-top: 3px;"><%= scope.textHeight %></label>
+            <div id="table-btn-distrub-rows" style="display: inline-block; float:right; margin-left: 4px;"></div>
+            <div id="table-spin-cell-height" style="display: inline-block; float:right;"></div>
+        </td>
+    </tr>
+    <tr>
+        <td class="padding-small" colspan=2>
+            <label style="margin-top: 3px;"><%= scope.textWidth %></label>
+            <div id="table-btn-distrub-cols" style="display: inline-block; float:right; margin-left: 4px;"></div>
+            <div id="table-spin-cell-width" style="display: inline-block; float:right;"></div>
+        </td>
+    </tr>
+    <tr>
+        <td class="padding-small" colspan=2>
+            <div class="separator horizontal"></div>
+        </td>
+    </tr>
+    <tr>
+        <td class="padding-small" colspan=2>
+            <button type="button" class="btn btn-text-default" id="table-btn-add-formula" style="width:100%;" data-hint="1" data-hint-direction="bottom" data-hint-offset="big"><%= scope.textAddFormula %></button>
+        </td>
+    </tr>
+    <tr>
+        <td class="padding-small" colspan=2>
+            <div class="separator horizontal"></div>
+        </td>
+    </tr>
+    <tr>
+        <td class="padding-small" colspan=2>
+            <div id="table-checkbox-repeat-row"></div>
+        </td>
+    </tr>
+    <tr>
+        <td class="padding-small" colspan=2>
+            <div class="separator horizontal"></div>
+        </td>
+    </tr>
+    <tr>
+        <td class="padding-small" colspan=2>
+            <div id="table-btn-convert-to-text" style="width:100%;"></div>
+        </td>
+    </tr>
+    <tr>
+        <td class="padding-small" colspan=2>
+            <div class="separator horizontal"></div>
+        </td>
+    </tr>
+    <tr>
+        <td align="center" colspan=2>
+            <label class="link" id="table-advanced-link" data-hint="1" data-hint-direction="bottom" data-hint-offset="medium"><%= scope.textAdvanced %></label>
+        </td>
+    </tr>
+    <tr class="finish-cell"></tr>
 </table>