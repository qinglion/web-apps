--- conflicted
+++ resolved
@@ -1,27 +1,23 @@
-<div id="view-left-menu" class="tool-menu left">
-    <div class="tool-menu-btns">
-        <button id="left-btn-search" class="btn btn-category" data-hint="0" data-hint-direction="right" data-hint-offset="big" content-target=""><i class="icon toolbar__icon btn-menu-search">&nbsp;</i></button>
-        <!-- /** coauthoring begin **/ -->
-        <button id="left-btn-comments" class="btn btn-category" data-hint="0" data-hint-direction="right" data-hint-offset="big" content-target="left-panel-comments"><i class="icon toolbar__icon btn-menu-comments">&nbsp;</i></button>
-        <button id="left-btn-chat" class="btn btn-category" data-hint="0" data-hint-direction="right" data-hint-offset="big" content-target="left-panel-chat"><i class="icon toolbar__icon btn-menu-chat">&nbsp;</i></button>
-        <!-- /** coauthoring end **/ -->
-        <button id="left-btn-plugins" class="btn btn-category" data-hint="0" data-hint-direction="right" data-hint-offset="big" content-target=""><i class="icon toolbar__icon btn-menu-plugin">&nbsp;</i></button>
-<<<<<<< HEAD
-        <button id="left-btn-navigation" class="btn btn-category" data-hint="0" data-hint-direction="right" data-hint-offset="big" content-target=""><i class="icon toolbar__icon btn-menu-navigation">&nbsp;</i></button>
-        <button id="left-btn-thumbnails" class="btn btn-category" data-hint="0" data-hint-direction="right" data-hint-offset="big" content-target=""><i class="icon toolbar__icon btn-menu-thumbs">&nbsp;</i></button>
-=======
-        <button id="left-btn-navigation" class="btn btn-category" data-hint="0" data-hint-direction="right" data-hint-offset="big" content-target="" data-layout-name="leftMenu-navigation"><i class="icon toolbar__icon btn-menu-navigation">&nbsp;</i></button>
->>>>>>> f5161090
-        <button id="left-btn-support" class="btn btn-category" data-hint="0" data-hint-direction="right" data-hint-offset="big" content-target=""><i class="icon toolbar__icon btn-menu-support">&nbsp;</i></button>
-        <button id="left-btn-about" class="btn btn-category" data-hint="0" data-hint-direction="right" data-hint-offset="big" content-target=""><i class="icon toolbar__icon btn-menu-about">&nbsp;</i></button>
-    </div>
-    <div class="left-panel" style="">
-        <!-- /** coauthoring begin **/ -->
-        <div id="left-panel-comments" class="" style="display: none;"></div>
-        <div id="left-panel-chat" class="" style="display: none;"></div>
-        <!-- /** coauthoring end **/ -->
-        <div id="left-panel-navigation" class="" style="display: none; height: 100%;"></div>
-        <div id="left-panel-plugins" class="" style="display: none; height: 100%;"></div>
-        <div id="left-panel-thumbnails" class="" style="display: none; height: 100%;"></div>
-    </div>
+<div id="view-left-menu" class="tool-menu left">
+    <div class="tool-menu-btns">
+        <button id="left-btn-search" class="btn btn-category" data-hint="0" data-hint-direction="right" data-hint-offset="big" content-target=""><i class="icon toolbar__icon btn-menu-search">&nbsp;</i></button>
+        <!-- /** coauthoring begin **/ -->
+        <button id="left-btn-comments" class="btn btn-category" data-hint="0" data-hint-direction="right" data-hint-offset="big" content-target="left-panel-comments"><i class="icon toolbar__icon btn-menu-comments">&nbsp;</i></button>
+        <button id="left-btn-chat" class="btn btn-category" data-hint="0" data-hint-direction="right" data-hint-offset="big" content-target="left-panel-chat"><i class="icon toolbar__icon btn-menu-chat">&nbsp;</i></button>
+        <!-- /** coauthoring end **/ -->
+        <button id="left-btn-plugins" class="btn btn-category" data-hint="0" data-hint-direction="right" data-hint-offset="big" content-target=""><i class="icon toolbar__icon btn-menu-plugin">&nbsp;</i></button>
+        <button id="left-btn-navigation" class="btn btn-category" data-hint="0" data-hint-direction="right" data-hint-offset="big" content-target="" data-layout-name="leftMenu-navigation"><i class="icon toolbar__icon btn-menu-navigation">&nbsp;</i></button>
+        <button id="left-btn-thumbnails" class="btn btn-category" data-hint="0" data-hint-direction="right" data-hint-offset="big" content-target=""><i class="icon toolbar__icon btn-menu-thumbs">&nbsp;</i></button>
+        <button id="left-btn-support" class="btn btn-category" data-hint="0" data-hint-direction="right" data-hint-offset="big" content-target=""><i class="icon toolbar__icon btn-menu-support">&nbsp;</i></button>
+        <button id="left-btn-about" class="btn btn-category" data-hint="0" data-hint-direction="right" data-hint-offset="big" content-target=""><i class="icon toolbar__icon btn-menu-about">&nbsp;</i></button>
+    </div>
+    <div class="left-panel" style="">
+        <!-- /** coauthoring begin **/ -->
+        <div id="left-panel-comments" class="" style="display: none;"></div>
+        <div id="left-panel-chat" class="" style="display: none;"></div>
+        <!-- /** coauthoring end **/ -->
+        <div id="left-panel-navigation" class="" style="display: none; height: 100%;"></div>
+        <div id="left-panel-plugins" class="" style="display: none; height: 100%;"></div>
+        <div id="left-panel-thumbnails" class="" style="display: none; height: 100%;"></div>
+    </div>
 </div>