/*
 *
 * (c) Copyright Ascensio System SIA 2010-2019
 *
 * This program is a free software product. You can redistribute it and/or
 * modify it under the terms of the GNU Affero General Public License (AGPL)
 * version 3 as published by the Free Software Foundation. In accordance with
 * Section 7(a) of the GNU AGPL its Section 15 shall be amended to the effect
 * that Ascensio System SIA expressly excludes the warranty of non-infringement
 * of any third-party rights.
 *
 * This program is distributed WITHOUT ANY WARRANTY; without even the implied
 * warranty of MERCHANTABILITY or FITNESS FOR A PARTICULAR  PURPOSE. For
 * details, see the GNU AGPL at: http://www.gnu.org/licenses/agpl-3.0.html
 *
 * You can contact Ascensio System SIA at 20A-12 Ernesta Birznieka-Upisha
 * street, Riga, Latvia, EU, LV-1050.
 *
 * The  interactive user interfaces in modified source and object code versions
 * of the Program must display Appropriate Legal Notices, as required under
 * Section 5 of the GNU AGPL version 3.
 *
 * Pursuant to Section 7(b) of the License you must retain the original Product
 * logo when distributing the program. Pursuant to Section 7(e) we decline to
 * grant you any rights under trademark law for use of our trademarks.
 *
 * All the Product's GUI elements, including illustrations and icon sets, as
 * well as technical writing content are licensed under the terms of the
 * Creative Commons Attribution-ShareAlike 4.0 International. See the License
 * terms at http://creativecommons.org/licenses/by-sa/4.0/legalcode
 *
*/
/**
 *  DocumentHolder.js
 *
 *  DocumentHolder controller
 *
 *  Created by Alexander Yuzhin on 1/15/14
 *  Copyright (c) 2018 Ascensio System SIA. All rights reserved.
 *
 */

var c_paragraphLinerule = {
    LINERULE_LEAST: 0,
    LINERULE_AUTO: 1,
    LINERULE_EXACT: 2
};

var c_paragraphSpecial = {
    NONE_SPECIAL: 0,
    FIRST_LINE: 1,
    HANGING: 2
};

var c_paragraphTextAlignment = {
    RIGHT: 0,
    LEFT: 1,
    CENTERED: 2,
    JUSTIFIED: 3
};

var c_pageNumPosition = {
    PAGE_NUM_POSITION_TOP: 0x01,
    PAGE_NUM_POSITION_BOTTOM: 0x02,
    PAGE_NUM_POSITION_RIGHT: 0,
    PAGE_NUM_POSITION_LEFT: 1,
    PAGE_NUM_POSITION_CENTER: 2
};

var c_tableWrap = {
    TABLE_WRAP_NONE: 0,
    TABLE_WRAP_PARALLEL: 1
};

var c_tableAlign = {
    TABLE_ALIGN_LEFT: 0,
    TABLE_ALIGN_CENTER: 1,
    TABLE_ALIGN_RIGHT: 2
};

var c_tableBorder = {
    BORDER_VERTICAL_LEFT: 0,
    BORDER_HORIZONTAL_TOP: 1,
    BORDER_VERTICAL_RIGHT: 2,
    BORDER_HORIZONTAL_BOTTOM: 3,
    BORDER_VERTICAL_CENTER: 4,
    BORDER_HORIZONTAL_CENTER: 5,
    BORDER_INNER: 6,
    BORDER_OUTER: 7,
    BORDER_ALL: 8,
    BORDER_NONE: 9,
    BORDER_ALL_TABLE: 10, // table border and all cell borders
    BORDER_NONE_TABLE: 11, // table border and no cell borders
    BORDER_INNER_TABLE: 12, // table border and inner cell borders
    BORDER_OUTER_TABLE: 13 // table border and outer cell borders
};

define([
    'core',
    'documenteditor/main/app/view/DocumentHolder'
], function () {
    'use strict';

    DE.Controllers.DocumentHolder = Backbone.Controller.extend({
        models: [],
        collections: [],
        views: [
            'DocumentHolder'
        ],

        initialize: function() {
            //
            this.addListeners({
                'DocumentHolder': {
                    'createdelayedelements': this.createDelayedElements,
                    'equation:callback': this.equationCallback
                }
            });

            var me = this;

            me._TtHeight        = 20;
            me.usertips = [];
            me.fastcoauthtips = [];
            me._isDisabled = false;
            me._state = {};
            me.mode = {};
            me.mouseMoveData = null;
            me.isTooltipHiding = false;

            me.screenTip = {
                toolTip: new Common.UI.Tooltip({
                    owner: this,
                    html: true,
                    title: '<br><b>Press Ctrl and click link</b>',
                    cls: 'link-tooltip'
//                    style: 'word-wrap: break-word;'
                }),
                strTip: '',
                isHidden: true,
                isVisible: false
            };
            me.userTooltip = true;
            me.wrapEvents = {
                userTipMousover: _.bind(me.userTipMousover, me),
                userTipMousout: _.bind(me.userTipMousout, me),
                onKeyUp: _.bind(me.onKeyUp, me)
            };

            var keymap = {};
            me.hkComments = 'alt+h';
            keymap[me.hkComments] = function() {
                if (me.api.can_AddQuotedComment()!==false) {
                    me.addComment();
                }
            };
            Common.util.Shortcuts.delegateShortcuts({shortcuts:keymap});

        },

        onLaunch: function() {
            this.documentHolder = this.createView('DocumentHolder').render();
            this.documentHolder.el.tabIndex = -1;
            this.onAfterRender();

            var me = this;
            Common.NotificationCenter.on({
                'window:show': function(e){
                    me.screenTip.toolTip.hide();
                    me.screenTip.isVisible = false;
                    /** coauthoring begin **/
                    me.userTipHide();
                    /** coauthoring end **/
                    me.mode && me.mode.isDesktopApp && me.api && me.api.asc_onShowPopupWindow();

                },
                'modal:show': function(e){
                    me.hideTips();
                },
                'layout:changed': function(e){
                    me.screenTip.toolTip.hide();
                    me.screenTip.isVisible = false;
                    /** coauthoring begin **/
                    me.userTipHide();
                    /** coauthoring end **/
                    me.hideTips();
                    me.onDocumentHolderResize();
                }
            });
            Common.NotificationCenter.on('protect:doclock', _.bind(me.onChangeProtectDocument, me));
        },

        setApi: function(o) {
            this.api = o;

            if (this.api) {
                this.api.asc_registerCallback('asc_onContextMenu',                  _.bind(this.onContextMenu, this));
                this.api.asc_registerCallback('asc_onMouseMoveStart',               _.bind(this.onMouseMoveStart, this));
                this.api.asc_registerCallback('asc_onMouseMoveEnd',                 _.bind(this.onMouseMoveEnd, this));

                //hyperlink
                this.api.asc_registerCallback('asc_onHyperlinkClick',               _.bind(this.onHyperlinkClick, this));
                this.api.asc_registerCallback('asc_onMouseMove',                    _.bind(this.onMouseMove, this));

                if (this.mode.isEdit === true) {
                    this.api.asc_registerCallback('asc_onImgWrapStyleChanged',      _.bind(this.onImgWrapStyleChanged, this));
                    this.api.asc_registerCallback('asc_onDialogAddHyperlink',       _.bind(this.onDialogAddHyperlink, this));
                    this.api.asc_registerCallback('asc_doubleClickOnChart',         _.bind(this.onDoubleClickOnChart, this));
                    this.api.asc_registerCallback('asc_doubleClickOnTableOleObject', _.bind(this.onDoubleClickOnTableOleObject, this));
                    this.api.asc_registerCallback('asc_onSpellCheckVariantsFound',  _.bind(this.onSpellCheckVariantsFound, this));
                    this.api.asc_registerCallback('asc_onRulerDblClick',            _.bind(this.onRulerDblClick, this));
                    this.api.asc_registerCallback('asc_ChangeCropState',            _.bind(this.onChangeCropState, this));
                    this.api.asc_registerCallback('asc_onLockDocumentProps',        _.bind(this.onApiLockDocumentProps, this));
                    this.api.asc_registerCallback('asc_onUnLockDocumentProps',      _.bind(this.onApiUnLockDocumentProps, this));
                    this.api.asc_registerCallback('asc_onShowMathTrack',            _.bind(this.onShowMathTrack, this));
                    this.api.asc_registerCallback('asc_onHideMathTrack',            _.bind(this.onHideMathTrack, this));
                }
                this.api.asc_registerCallback('asc_onCoAuthoringDisconnect',        _.bind(this.onCoAuthoringDisconnect, this));
                Common.NotificationCenter.on('api:disconnect',                      _.bind(this.onCoAuthoringDisconnect, this));
                this.api.asc_registerCallback('asc_onTextLanguage',                 _.bind(this.onTextLanguage, this));
                this.api.asc_registerCallback('asc_onParaStyleName',                _.bind(this.onApiParagraphStyleChange, this));

                this.api.asc_registerCallback('asc_onShowForeignCursorLabel',       _.bind(this.onShowForeignCursorLabel, this));
                this.api.asc_registerCallback('asc_onHideForeignCursorLabel',       _.bind(this.onHideForeignCursorLabel, this));
                this.api.asc_registerCallback('asc_onFocusObject',                  _.bind(this.onFocusObject, this));
                this.api.asc_registerCallback('asc_onShowSpecialPasteOptions',      _.bind(this.onShowSpecialPasteOptions, this));
                this.api.asc_registerCallback('asc_onHideSpecialPasteOptions',      _.bind(this.onHideSpecialPasteOptions, this));
                if (this.mode.isEdit || this.mode.isRestrictedEdit && this.mode.canFillForms) {
                    this.api.asc_registerCallback('asc_onShowContentControlsActions',_.bind(this.onShowContentControlsActions, this));
                    this.api.asc_registerCallback('asc_onHideContentControlsActions',_.bind(this.onHideContentControlsActions, this));
                }
                this.documentHolder.setApi(this.api);
            }

            return this;
        },

        setMode: function(m) {
            this.mode = m;
            /** coauthoring begin **/
            !(this.mode.canCoAuthoring && this.mode.canComments)
                ? Common.util.Shortcuts.suspendEvents(this.hkComments)
                : Common.util.Shortcuts.resumeEvents(this.hkComments);
            /** coauthoring end **/
            this.documentHolder.setMode(m);
        },

        createDelayedElements: function(view, type) {
            var me = this,
                view = me.documentHolder;

            if (type=='view') {
                view.menuViewCopy.on('click', _.bind(me.onCutCopyPaste, me));
                view.menuViewPaste.on('click', _.bind(me.onCutCopyPaste, me));
                view.menuViewCut.on('click', _.bind(me.onCutCopyPaste, me));
                view.menuViewUndo.on('click', _.bind(me.onUndo, me));
                view.menuViewAddComment.on('click', _.bind(me.addComment, me));
                view.menuSignatureViewSign.on('click', _.bind(me.onSignatureClick, me));
                view.menuSignatureDetails.on('click', _.bind(me.onSignatureClick, me));
                view.menuSignatureViewSetup.on('click', _.bind(me.onSignatureClick, me));
                view.menuSignatureRemove.on('click', _.bind(me.onSignatureClick, me));
                view.menuViewPrint.on('click', _.bind(me.onPrintSelection, me));
                return;
            } else if (type=='pdf') {
                view.menuPDFViewCopy.on('click', _.bind(me.onCutCopyPaste, me));
                return;
            }

            // type == 'edit'

            var diagramEditor = this.getApplication().getController('Common.Controllers.ExternalDiagramEditor').getView('Common.Views.ExternalDiagramEditor');
            if (diagramEditor) {
                diagramEditor.on('internalmessage', _.bind(function(cmp, message) {
                    var command = message.data.command;
                    var data = message.data.data;
                    if (this.api) {
                        (diagramEditor.isEditMode())
                            ? this.api.asc_editChartDrawingObject(data)
                            : this.api.asc_addChartDrawingObject(data);
                    }
                }, this));
                diagramEditor.on('hide', _.bind(function(cmp, message) {
                    if (this.api) {
                        this.api.asc_onCloseChartFrame();
                        this.api.asc_enableKeyEvents(true);
                    }
                    setTimeout(function(){
                        me.editComplete();
                    }, 10);
                }, this));
            }

            var mergeEditor = this.getApplication().getController('Common.Controllers.ExternalMergeEditor').getView('Common.Views.ExternalMergeEditor');
            if (mergeEditor) {
                mergeEditor.on('internalmessage', _.bind(function(cmp, message) {
                    var command = message.data.command;
                    var data = message.data.data;
                    if (this.api)
                        this.api.asc_setMailMergeData(data);
                }, this));
                mergeEditor.on('hide', _.bind(function(cmp, message) {
                    if (this.api) {
                        this.api.asc_enableKeyEvents(true);
                    }
                    setTimeout(function(){
                        me.editComplete();
                    }, 10);
                }, this));
            }

            var oleEditor = this.getApplication().getController('Common.Controllers.ExternalOleEditor').getView('Common.Views.ExternalOleEditor');
            if (oleEditor) {
                oleEditor.on('internalmessage', _.bind(function(cmp, message) {
                    var command = message.data.command;
                    var data = message.data.data;
                    if (this.api) {
                        oleEditor.isEditMode()
                            ? this.api.asc_editTableOleObject(data)
                            : this.api.asc_addTableOleObject(data);
                    }
                }, this));
                oleEditor.on('hide', _.bind(function(cmp, message) {
                    if (this.api) {
                        this.api.asc_enableKeyEvents(true);
                        this.api.asc_onCloseChartFrame();
                    }
                    setTimeout(function(){
                        me.editComplete();
                    }, 10);
                }, this));
            }

            view.menuInsertCaption.on('click', _.bind(me.onInsertCaption, me));
            view.menuEquationInsertCaption.on('click', _.bind(me.onInsertCaption, me));
            view.menuTableInsertCaption.on('click', _.bind(me.onInsertCaption, me));
            view.menuChartEdit.on('click', _.bind(me.editChartClick, me));
            view.menuImgCopy.on('click', _.bind(me.onCutCopyPaste, me));
            view.menuImgPaste.on('click', _.bind(me.onCutCopyPaste, me));
            view.menuImgCut.on('click', _.bind(me.onCutCopyPaste, me));
            view.menuTableCopy.on('click', _.bind(me.onCutCopyPaste, me));
            view.menuTablePaste.on('click', _.bind(me.onCutCopyPaste, me));
            view.menuTableCut.on('click', _.bind(me.onCutCopyPaste, me));
            view.menuParaCopy.on('click', _.bind(me.onCutCopyPaste, me));
            view.menuParaPaste.on('click', _.bind(me.onCutCopyPaste, me));
            view.menuParaCut.on('click', _.bind(me.onCutCopyPaste, me));
            view.menuImgAccept.on('click', _.bind(me.onAcceptRejectChange, me));
            view.menuImgReject.on('click', _.bind(me.onAcceptRejectChange, me));
            view.menuTableAccept.on('click', _.bind(me.onAcceptRejectChange, me));
            view.menuTableReject.on('click', _.bind(me.onAcceptRejectChange, me));
            view.menuParaAccept.on('click', _.bind(me.onAcceptRejectChange, me));
            view.menuParaReject.on('click', _.bind(me.onAcceptRejectChange, me));
            view.menuImgPrint.on('click', _.bind(me.onPrintSelection, me));
            view.menuTablePrint.on('click', _.bind(me.onPrintSelection, me));
            view.menuParaPrint.on('click', _.bind(me.onPrintSelection, me));
            view.menuSignatureEditSign.on('click', _.bind(me.onSignatureClick, me));
            view.menuSignatureEditSetup.on('click', _.bind(me.onSignatureClick, me));
            view.menuImgRotate.menu.items[0].on('click', _.bind(me.onImgRotate, me));
            view.menuImgRotate.menu.items[1].on('click', _.bind(me.onImgRotate, me));
            view.menuImgRotate.menu.items[3].on('click', _.bind(me.onImgFlip, me));
            view.menuImgRotate.menu.items[4].on('click', _.bind(me.onImgFlip, me));
            view.menuImgCrop.menu.on('item:click', _.bind(me.onImgCrop, me));
            view.menuImgRemoveControl.on('click', _.bind(me.onControlsSelect, me));
            view.menuImgControlSettings.on('click', _.bind(me.onControlsSelect, me));
            view.menuTableRemoveForm.on('click', _.bind(me.onControlsSelect, me));
            view.menuTableRemoveControl.on('click', _.bind(me.onControlsSelect, me));
            view.menuTableControlSettings.on('click', _.bind(me.onControlsSelect, me));
            view.menuParaRemoveControl.on('click', _.bind(me.onControlsSelect, me));
            view.menuParaControlSettings.on('click', _.bind(me.onControlsSelect, me));
            view.menuTableCellAlign.menu.on('item:click', _.bind(me.tableCellsVAlign, me));
            view.menuTableAdvanced.on('click', _.bind(me.advancedTableClick, me));
            view.menuParagraphAdvancedInTable.on('click', _.bind(me.advancedParagraphClick, me));
            view.menuParagraphAdvanced.on('click', _.bind(me.advancedParagraphClick, me));
            view.menuEditHyperlinkTable.on('click', _.bind(me.editHyperlink, me));
            view.menuEditHyperlinkPara.on('click', _.bind(me.editHyperlink, me));
            view.menuRemoveHyperlinkTable.on('click', _.bind(me.onRemoveHyperlink, me));
            view.menuRemoveHyperlinkPara.on('click', _.bind(me.onRemoveHyperlink, me));
            view.menuAddHyperlinkTable.on('click', _.bind(me.addHyperlink, me));
            view.menuAddHyperlinkPara.on('click', _.bind(me.addHyperlink, me));
            view.menuAddCommentTable.on('click', _.bind(me.addComment, me));
            view.menuAddCommentPara.on('click', _.bind(me.addComment, me));
            view.menuTableFollow.on('click', _.bind(me.onFollowMove, me));
            view.menuParaFollow.on('click', _.bind(me.onFollowMove, me));
            view.menuTableStartNewList.on('click', _.bind(me.onStartNumbering, me, 1));
            view.menuParaStartNewList.on('click', _.bind(me.onStartNumbering, me, 1));
            view.menuTableStartNumberingFrom.on('click', _.bind(me.onStartNumbering, me, 'advanced'));
            view.menuParaStartNumberingFrom.on('click', _.bind(me.onStartNumbering, me, 'advanced'));
            view.menuTableContinueNumbering.on('click', _.bind(me.onContinueNumbering, me));
            view.menuParaContinueNumbering.on('click', _.bind(me.onContinueNumbering, me));
            view.menuFrameAdvanced.on('click', _.bind(me.advancedFrameClick, me, true));
            view.menuDropCapAdvanced.on('click', _.bind(me.advancedFrameClick, me, false));
            view.menuStyleSave.on('click', _.bind(me.onMenuSaveStyle, me));
            view.menuStyleUpdate.on('click', _.bind(me.onMenuUpdateStyle, me));
            view.menuTableSelectText.menu.on('item:click', _.bind(me.tableSelectText, me));
            view.menuTableInsertText.menu.on('item:click', _.bind(me.tableInsertText, me));
            view.menuTableDeleteText.menu.on('item:click', _.bind(me.tableDeleteText, me));
            view.menuImageAlign.menu.on('item:click', _.bind(me.onImgAlign, me));
            view.menuImageArrange.menu.on('item:click', _.bind(me.onImgArrange, me));
            view.mnuGroup.on('click', _.bind(me.onImgGroup, me));
            view.mnuUnGroup.on('click', _.bind(me.onImgUnGroup, me));
            view.menuWrapPolygon.on('click', _.bind(me.onImgWrapPolygon, me));
            view.menuImageWrap.menu.on('item:click', _.bind(me.onImgWrap, me));
            view.menuImageAdvanced.on('click', _.bind(me.onImgAdvanced, me));
            view.menuOriginalSize.on('click', _.bind(me.onImgOriginalSize, me));
            view.menuImgReplace.menu.on('item:click', _.bind(me.onImgReplace, me));
            view.menuImgEditPoints.on('click', _.bind(me.onImgEditPoints, me));
            view.mnuTableMerge.on('click', _.bind(me.onTableMerge, me));
            view.mnuTableSplit.on('click', _.bind(me.onTableSplit, me));
            view.menuIgnoreSpellTable.on('click', _.bind(me.onIgnoreSpell, me));
            view.menuIgnoreSpellPara.on('click', _.bind(me.onIgnoreSpell, me));
            view.menuIgnoreAllSpellTable.on('click', _.bind(me.onIgnoreSpell, me));
            view.menuIgnoreAllSpellPara.on('click', _.bind(me.onIgnoreSpell, me));
            view.menuToDictionaryTable.on('click', _.bind(me.onToDictionary, me));
            view.menuToDictionaryPara.on('click', _.bind(me.onToDictionary, me));
            view.menuTableDistRows.on('click', _.bind(me.onTableDist, me));
            view.menuTableDistCols.on('click', _.bind(me.onTableDist, me));
            view.menuTableDirection.menu.on('item:click', _.bind(me.tableDirection, me));
            view.menuTableRefreshField.on('click', _.bind(me.onRefreshField, me));
            view.menuParaRefreshField.on('click', _.bind(me.onRefreshField, me));
            view.menuParagraphBreakBefore.on('click', _.bind(me.onParagraphBreakBefore, me));
            view.menuParagraphKeepLines.on('click', _.bind(me.onParagraphKeepLines, me));
            view.menuParagraphVAlign.menu.on('item:click', _.bind(me.paragraphVAlign, me));
            view.menuParagraphDirection.menu.on('item:click', _.bind(me.paragraphDirection, me));
            view.langParaMenu.menu.on('item:click', _.bind(me.onLangMenu, me, 'para'));
            view.langTableMenu.menu.on('item:click', _.bind(me.onLangMenu, me, 'table'));
            view.menuTableTOC.menu.on('item:click', _.bind(me.onTOCMenu, me));
            view.menuParaTOCRefresh.menu.on('item:click', _.bind(me.onTOCMenu, me));
            view.menuParaTOCSettings.on('click', _.bind(me.onParaTOCSettings, me));
            view.menuTableEquation.menu.on('item:click', _.bind(me.convertEquation, me));
            view.menuParagraphEquation.menu.on('item:click', _.bind(me.convertEquation, me));
<<<<<<< HEAD
            view.menuTableListIndents.on('click', _.bind(me.onListIndents, me));
            view.menuParaListIndents.on('click', _.bind(me.onListIndents, me));
=======

            me.onChangeProtectDocument();
>>>>>>> 0f30f41b
        },

        getView: function (name) {
            return !name ?
                this.documentHolder : Backbone.Controller.prototype.getView.call()
        },

        showPopupMenu: function(menu, value, event, docElement, eOpts){
            var me = this;
            if (!_.isUndefined(menu)  && menu !== null){
                Common.UI.Menu.Manager.hideAll();

                var showPoint = [event.get_X(), event.get_Y()],
                    menuContainer = $(me.documentHolder.el).find(Common.Utils.String.format('#menu-container-{0}', menu.id));

                if (!menu.rendered) {
                    // Prepare menu container
                    if (menuContainer.length < 1) {
                        menuContainer = $(Common.Utils.String.format('<div id="menu-container-{0}" style="position: absolute; z-index: 10000;"><div class="dropdown-toggle" data-toggle="dropdown"></div></div>', menu.id));
                        $(me.documentHolder.el).append(menuContainer);
                    }

                    menu.render(menuContainer);
                    menu.cmpEl.attr({tabindex: "-1"});
                }

                menuContainer.css({
                    left: showPoint[0],
                    top : showPoint[1]
                });

                menu.show();

                if (_.isFunction(menu.options.initMenu)) {
                    menu.options.initMenu(value);
                    menu.alignPosition();
                }
                _.delay(function() {
                    menu.cmpEl.focus();
                }, 10);

                me.documentHolder.currentMenu = menu;
            }
        },

        fillMenuProps: function(selectedElements) {
            if (!selectedElements || !_.isArray(selectedElements)) return;
            var me = this,
                documentHolder = this.documentHolder;
            var menu_props = {},
                menu_to_show = documentHolder.textMenu,
                noobject = true;
            for (var i = 0; i <selectedElements.length; i++) {
                var elType = selectedElements[i].get_ObjectType();
                var elValue = selectedElements[i].get_ObjectValue();
                if (Asc.c_oAscTypeSelectElement.Image == elType) {
                    //image
                    menu_to_show = documentHolder.pictureMenu;
                    if (menu_props.imgProps===undefined)
                        menu_props.imgProps = {};
                    var shapeprops = elValue.get_ShapeProperties();
                    var chartprops = elValue.get_ChartProperties();
                    if (shapeprops) {
                        if (shapeprops.get_FromChart())
                            menu_props.imgProps.isChart = true;
                        else if (shapeprops.get_FromImage())
                            menu_props.imgProps.isOnlyImg = true;
                        else {
                            if (shapeprops.get_FromSmartArt())
                                menu_props.imgProps.isSmartArt = true;
                            if (shapeprops.get_FromSmartArtInternal())
                                menu_props.imgProps.isSmartArtInternal = true;
                            menu_props.imgProps.isShape = true;
                        }
                    } else if ( chartprops )
                        menu_props.imgProps.isChart = true;
                    else
                        menu_props.imgProps.isImg = true;

                    menu_props.imgProps.value = elValue;
                    menu_props.imgProps.locked = (elValue) ? elValue.get_Locked() : false;

                    noobject = false;
                    if ( (shapeprops===undefined || shapeprops===null) && (chartprops===undefined || chartprops===null) )  // not shape and chart
                        break;
                } else if (Asc.c_oAscTypeSelectElement.Table == elType)
                {
                    menu_to_show = documentHolder.tableMenu;
                    menu_props.tableProps = {};
                    menu_props.tableProps.value = elValue;
                    menu_props.tableProps.locked = (elValue) ? elValue.get_Locked() : false;
                    noobject = false;
                } else if (Asc.c_oAscTypeSelectElement.Paragraph == elType)
                {
                    menu_props.paraProps = {};
                    menu_props.paraProps.value = elValue;
                    menu_props.paraProps.locked = (elValue) ? elValue.get_Locked() : false;
                    if ( menu_props.imgProps && (menu_props.imgProps.isChart || menu_props.imgProps.isShape) && // text in shape, need to show paragraph menu with vertical align
                        menu_props.tableProps===undefined )
                        menu_to_show = documentHolder.textMenu;
                    noobject = false;
                } else if (Asc.c_oAscTypeSelectElement.Hyperlink == elType) {
                    if (menu_props.hyperProps)
                        menu_props.hyperProps.isSeveralLinks = true;
                    else
                        menu_props.hyperProps = {};
                    menu_props.hyperProps.value = elValue;
                } else if (Asc.c_oAscTypeSelectElement.Header == elType) {
                    menu_props.headerProps = {};
                    menu_props.headerProps.locked = (elValue) ? elValue.get_Locked() : false;
                } else if (Asc.c_oAscTypeSelectElement.SpellCheck == elType) {
                    menu_props.spellProps = {};
                    menu_props.spellProps.value = elValue;
                    me.documentHolder._currentSpellObj = elValue;
                } else if (Asc.c_oAscTypeSelectElement.Math == elType) {
                    menu_props.mathProps = {};
                    menu_props.mathProps.value = elValue;
                    me.documentHolder._currentMathObj = elValue;
                }
            }
            return (!noobject) ? {menu_to_show: menu_to_show, menu_props: menu_props} : null;
        },

        fillViewMenuProps: function(selectedElements) {
            if (!selectedElements || !_.isArray(selectedElements)) return;

            var documentHolder = this.documentHolder;
            if (!documentHolder.viewModeMenu)
                documentHolder.createDelayedElementsViewer();
            var menu_props = {},
                menu_to_show = documentHolder.viewModeMenu,
                noobject = true;
            for (var i = 0; i <selectedElements.length; i++) {
                var elType = selectedElements[i].get_ObjectType();
                var elValue = selectedElements[i].get_ObjectValue();
                if (Asc.c_oAscTypeSelectElement.Image == elType) {
                    //image
                    menu_props.imgProps = {};
                    menu_props.imgProps.value = elValue;
                    noobject = false;
                } else if (Asc.c_oAscTypeSelectElement.Paragraph == elType)
                {
                    menu_props.paraProps = {};
                    menu_props.paraProps.value = elValue;
                    menu_props.paraProps.locked = (elValue) ? elValue.get_Locked() : false;
                    noobject = false;
                } else if (Asc.c_oAscTypeSelectElement.Text == elType)
                {
                    if (!documentHolder.viewPDFModeMenu)
                        documentHolder.createDelayedElementsPDFViewer();
                    menu_to_show = documentHolder.viewPDFModeMenu;
                    noobject = false;
                }
            }
            return (!noobject) ? {menu_to_show: menu_to_show, menu_props: menu_props} : null;
        },

        showObjectMenu: function(event, docElement, eOpts){
            var me = this;
            if (me.api){
                var docProtection = me.documentHolder._docProtection;
                var obj = (me.mode.isEdit && !(me._isDisabled || docProtection.isReadOnly || docProtection.isFormsOnly || docProtection.isCommentsOnly)) ?
                            me.fillMenuProps(me.api.getSelectedElements()) : me.fillViewMenuProps(me.api.getSelectedElements());
                if (obj) me.showPopupMenu(obj.menu_to_show, obj.menu_props, event, docElement, eOpts);
            }
        },

        onContextMenu: function(event){
            if (Common.UI.HintManager.isHintVisible())
                Common.UI.HintManager.clearHints();
            if (!event) {
                Common.UI.Menu.Manager.hideAll();
                return;
            }

            var me = this;
            _.delay(function(){
                if (event.get_Type() == 0) {
                    me.showObjectMenu.call(me, event);
                } else {
                    me.showPopupMenu.call(me, me.documentHolder.hdrMenu, {Header: event.is_Header(), PageNum: event.get_PageNum()}, event);
                }
            },10);
        },

        onFocusObject: function(selectedElements) {
            var me = this,
                currentMenu = me.documentHolder.currentMenu;
            if (currentMenu && currentMenu.isVisible() && currentMenu !== me.documentHolder.hdrMenu){
                var docProtection = me.documentHolder._docProtection;
                var obj = (me.mode.isEdit && !(me._isDisabled || docProtection.isReadOnly || docProtection.isFormsOnly || docProtection.isCommentsOnly)) ?
                            me.fillMenuProps(selectedElements) : me.fillViewMenuProps(selectedElements);
                if (obj) {
                    if (obj.menu_to_show===currentMenu) {
                        currentMenu.options.initMenu(obj.menu_props);
                        currentMenu.alignPosition();
                    }
                }
            }

            if (this.mode && this.mode.isEdit) {
                var i = -1,
                    in_equation = false,
                    locked = false;
                while (++i < selectedElements.length) {
                    var type = selectedElements[i].get_ObjectType();
                    if (type === Asc.c_oAscTypeSelectElement.Math) {
                        in_equation = true;
                    } else if (type === Asc.c_oAscTypeSelectElement.Paragraph || type === Asc.c_oAscTypeSelectElement.Table || type === Asc.c_oAscTypeSelectElement.Header) {
                        var value = selectedElements[i].get_ObjectValue();
                        value && (locked = locked || value.get_Locked());
                    }
                }
                if (in_equation) {
                    this._state.equationLocked = locked;
                    this.disableEquationBar();
                }
            }
        },

        handleDocumentWheel: function(event) {
            var me = this;
            if (me.api) {
                var delta = (_.isUndefined(event.originalEvent)) ? event.wheelDelta : event.originalEvent.wheelDelta;
                if (_.isUndefined(delta)) {
                    delta = event.deltaY;
                }

                if (event.ctrlKey && !event.altKey) {
                    if (delta < 0) {
                        me.api.zoomOut();
                    } else if (delta > 0) {
                        me.api.zoomIn();
                    }

                    event.preventDefault();
                    event.stopPropagation();
                }
            }
        },

        handleDocumentKeyDown: function(event){
            var me = this;
            if (me.api){
                var key = event.keyCode;
                if (me.hkSpecPaste) {
                    me._needShowSpecPasteMenu = !event.shiftKey && !event.altKey && event.keyCode == Common.UI.Keys.CTRL;
                }
                if ((event.ctrlKey || event.metaKey) && !event.shiftKey && !event.altKey){
                    if (key === Common.UI.Keys.NUM_PLUS || key === Common.UI.Keys.EQUALITY || (Common.Utils.isGecko && key === Common.UI.Keys.EQUALITY_FF) || (Common.Utils.isOpera && key == 43)){
                        me.api.zoomIn();
                        event.preventDefault();
                        event.stopPropagation();
                        return false;
                    }
                    else if (key === Common.UI.Keys.NUM_MINUS || key === Common.UI.Keys.MINUS || (Common.Utils.isGecko && key === Common.UI.Keys.MINUS_FF) || (Common.Utils.isOpera && key == 45)){
                        me.api.zoomOut();
                        event.preventDefault();
                        event.stopPropagation();
                        return false;
                    } else if (key === 48 || key === 96) {// 0
                        me.api.zoom(100);
                        event.preventDefault();
                        event.stopPropagation();
                        return false;
                    }
                }
                if (me.documentHolder.currentMenu && me.documentHolder.currentMenu.isVisible()) {
                    if (key == Common.UI.Keys.UP ||
                        key == Common.UI.Keys.DOWN) {
                        $('ul.dropdown-menu', me.documentHolder.currentMenu.el).focus();
                    }
                }

                if (key == Common.UI.Keys.ESC) {
                    Common.UI.Menu.Manager.hideAll();
                    if (!Common.UI.HintManager.isHintVisible())
                        Common.NotificationCenter.trigger('leftmenu:change', 'hide');
                }
            }
        },

        onDocumentHolderResize: function(e){
            var me = this;
            me._XY = [
                me.documentHolder.cmpEl.offset().left - $(window).scrollLeft(),
                me.documentHolder.cmpEl.offset().top - $(window).scrollTop()
            ];
            me._Height = me.documentHolder.cmpEl.height();
            me._Width = me.documentHolder.cmpEl.width();
            me._BodyWidth = $('body').width();
        },

        onAfterRender: function(ct){
            var me = this;
            var meEl = me.documentHolder.cmpEl;
            if (meEl) {
                meEl.on('contextmenu', function(e) {
                    e.preventDefault();
                    e.stopPropagation();
                    return false;
                });
                meEl.on('click', function(e){
                    if (e.target.localName == 'canvas') {
                        if (me._preventClick)
                            me._preventClick = false;
                        else
                            meEl.focus();
                    }
                });
                meEl.on('mousedown', function(e){
                    if (e.target.localName == 'canvas')
                        Common.UI.Menu.Manager.hideAll();
                });

                //NOTE: set mouse wheel handler

                var addEvent = function( elem, type, fn ) {
                    elem.addEventListener ? elem.addEventListener( type, fn, false ) : elem.attachEvent( "on" + type, fn );
                };

                var eventname=(/Firefox/i.test(navigator.userAgent))? 'DOMMouseScroll' : 'mousewheel';
                addEvent(me.documentHolder.el, eventname, _.bind(me.handleDocumentWheel, me));
            }

            !Common.Utils.isChrome ? $(document).on('mousewheel', _.bind(me.handleDocumentWheel, me)) :
                document.addEventListener('mousewheel', _.bind(me.handleDocumentWheel, me), {passive: false});
            $(document).on('keydown', _.bind(me.handleDocumentKeyDown, me));

            $(window).on('resize', _.bind(me.onDocumentHolderResize, me));
            var viewport = me.getApplication().getController('Viewport').getView('Viewport');
            viewport.hlayout.on('layout:resizedrag', _.bind(me.onDocumentHolderResize, me));
        },

        getUserName: function(id){
            var usersStore = DE.getCollection('Common.Collections.Users');
            if (usersStore){
                var rec = usersStore.findUser(id);
                if (rec)
                    return AscCommon.UserInfoParser.getParsedName(rec.get('username'));
            }
            return this.documentHolder.guestText;
        },

        isUserVisible: function(id){
            var usersStore = DE.getCollection('Common.Collections.Users');
            if (usersStore){
                var rec = usersStore.findUser(id);
                if (rec)
                    return !rec.get('hidden');
            }
            return true;
        },

        userTipMousover: function (evt, el, opt) {
            var me = this;
            if (me.userTooltip===true) {
                me.userTooltip = new Common.UI.Tooltip({
                    owner: evt.currentTarget,
                    title: me.documentHolder.tipIsLocked
                });

                me.userTooltip.show();
            }
        },

        userTipHide: function () {
            var me = this;
            if (typeof me.userTooltip == 'object') {
                me.userTooltip.hide();
                me.userTooltip = undefined;

                for (var i=0; i<me.usertips.length; i++) {
                    me.usertips[i].off('mouseover', me.wrapEvents.userTipMousover);
                    me.usertips[i].off('mouseout', me.wrapEvents.userTipMousout);
                }
            }
        },

        userTipMousout: function (evt, el, opt) {
            var me = this;
            if (typeof me.userTooltip == 'object') {
                if (me.userTooltip.$element && evt.currentTarget === me.userTooltip.$element[0]) {
                    me.userTipHide();
                }
            }
        },

        hideTips: function() {
            var me = this;
            /** coauthoring begin **/
            if (typeof me.userTooltip == 'object') {
                me.userTooltip.hide();
                me.userTooltip = true;
            }
            _.each(me.usertips, function(item) {
                item.remove();
            });
            me.usertips = [];
            me.usertipcount = 0;
            /** coauthoring end **/
        },

        onHyperlinkClick: function(url) {
            if (url) {
                var type = this.api.asc_getUrlType(url);
                if (type===AscCommon.c_oAscUrlType.Http || type===AscCommon.c_oAscUrlType.Email)
                    window.open(url);
                else
                    Common.UI.warning({
                        msg: this.documentHolder.txtWarnUrl,
                        buttons: ['yes', 'no'],
                        primary: 'yes',
                        callback: function(btn) {
                            (btn == 'yes') && window.open(url);
                        }
                    });
            }
        },

        onDialogAddHyperlink: function() {
            var me = this;
            var win, props, text;
            var docProtection = me.documentHolder._docProtection;
            if (me.api && me.mode.isEdit && !(me._isDisabled || docProtection.isReadOnly || docProtection.isFormsOnly || docProtection.isCommentsOnly) && !me.getApplication().getController('LeftMenu').leftMenu.menuFile.isVisible()){
                var handlerDlg = function(dlg, result) {
                    if (result == 'ok') {
                        props = dlg.getSettings();
                        (text!==false)
                            ? me.api.add_Hyperlink(props)
                            : me.api.change_Hyperlink(props);
                    }

                    me.editComplete();
                };

                text = me.api.can_AddHyperlink();

                if (text !== false) {
                    win = new DE.Views.HyperlinkSettingsDialog({
                        api: me.api,
                        handler: handlerDlg
                    });

                    props = new Asc.CHyperlinkProperty();
                    props.put_Text(text);

                    win.show();
                    win.setSettings(props);
                } else {
                    var selectedElements = me.api.getSelectedElements();
                    if (selectedElements && _.isArray(selectedElements)){
                        _.each(selectedElements, function(el, i) {
                            if (selectedElements[i].get_ObjectType() == Asc.c_oAscTypeSelectElement.Hyperlink)
                                props = selectedElements[i].get_ObjectValue();
                        });
                    }
                    if (props) {
                        win = new DE.Views.HyperlinkSettingsDialog({
                            api: me.api,
                            handler: handlerDlg
                        });
                        win.show();
                        win.setSettings(props);
                    }
                }
                Common.component.Analytics.trackEvent('DocumentHolder', 'Add Hyperlink');
            }
        },

        onShowForeignCursorLabel: function(UserId, X, Y, color) {
            if (!this.isUserVisible(UserId)) return;

            /** coauthoring begin **/
            var me = this;
            var src;
            for (var i=0; i<me.fastcoauthtips.length; i++) {
                if (me.fastcoauthtips[i].attr('userid') == UserId) {
                    src = me.fastcoauthtips[i];
                    break;
                }
            }

            if (!src) {
                src = $(document.createElement("div"));
                src.addClass('username-tip');
                src.attr('userid', UserId);
                src.css({height: me._TtHeight + 'px', position: 'absolute', zIndex: '900', display: 'none', 'pointer-events': 'none',
                    'background-color': '#'+Common.Utils.ThemeColor.getHexColor(color.get_r(), color.get_g(), color.get_b())});
                src.text(me.getUserName(UserId));
                $('#id_main_view').append(src);
                me.fastcoauthtips.push(src);
                src.fadeIn(150);
            }
            src.css({top: (Y-me._TtHeight) + 'px', left: X + 'px'});
            /** coauthoring end **/
        },

        onHideForeignCursorLabel: function(UserId) {
            /** coauthoring begin **/
            var me = this;
            for (var i=0; i<me.fastcoauthtips.length; i++) {
                if (me.fastcoauthtips[i].attr('userid') == UserId) {
                    var src = me.fastcoauthtips[i];
                    me.fastcoauthtips[i].fadeOut(150, function(){src.remove()});
                    me.fastcoauthtips.splice(i, 1);
                    break;
                }
            }
            /** coauthoring end **/
        },

        onMouseMoveStart: function() {
            var me = this;
            me.screenTip.isHidden = true;
            /** coauthoring begin **/
            if (me.usertips.length>0) {
                if (typeof me.userTooltip == 'object') {
                    me.userTooltip.hide();
                    me.userTooltip = true;
                }
                _.each(me.usertips, function(item) {
                    item.remove();
                });
            }
            me.usertips = [];
            me.usertipcount = 0;
            /** coauthoring end **/
        },

        onMouseMoveEnd: function() {
            var me = this;
            if (me.screenTip.isHidden && me.screenTip.isVisible) {
                me.screenTip.isVisible = false;
                me.isTooltipHiding = true;
                me.screenTip.toolTip.hide(function(){
                    me.isTooltipHiding = false;
                    if (me.mouseMoveData) me.onMouseMove(me.mouseMoveData);
                    me.mouseMoveData = null;
                });
            }
        },

        onMouseMove: function(moveData) {
            var me = this,
                cmpEl = me.documentHolder.cmpEl,
                screenTip = me.screenTip;
            if (me._XY === undefined) {
                me._XY = [
                    cmpEl.offset().left - $(window).scrollLeft(),
                    cmpEl.offset().top - $(window).scrollTop()
                ];
                me._Height = cmpEl.height();
                me._Width = cmpEl.width();
                me._BodyWidth = $('body').width();
            }

            if (moveData) {
                var showPoint, ToolTip,
                    type = moveData.get_Type();

                if (type==Asc.c_oAscMouseMoveDataTypes.Hyperlink || type==Asc.c_oAscMouseMoveDataTypes.Footnote || type==Asc.c_oAscMouseMoveDataTypes.Form ||
                    type==Asc.c_oAscMouseMoveDataTypes.Review && me.mode.reviewHoverMode) {
                    if (me.isTooltipHiding) {
                        me.mouseMoveData = moveData;
                        return;
                    }

                    if (type==Asc.c_oAscMouseMoveDataTypes.Hyperlink) {
                        var hyperProps = moveData.get_Hyperlink();
                        if (!hyperProps) return;
                        ToolTip = (_.isEmpty(hyperProps.get_ToolTip())) ? hyperProps.get_Value() : hyperProps.get_ToolTip();
                        if (ToolTip.length>256)
                            ToolTip = ToolTip.substr(0, 256) + '...';
                    } else if (type == Asc.c_oAscMouseMoveDataTypes.Footnote) {
                        ToolTip = moveData.get_FootnoteText();
                        if (ToolTip.length>1000)
                            ToolTip = ToolTip.substr(0, 1000) + '...';
                    } else if (type==Asc.c_oAscMouseMoveDataTypes.Form) {
                        ToolTip = moveData.get_FormHelpText();
                        if (ToolTip.length>1000)
                            ToolTip = ToolTip.substr(0, 1000) + '...';
                    } else if (type==Asc.c_oAscMouseMoveDataTypes.Review && moveData.get_ReviewChange()) {
                        var changes = me.getApplication().getController("Common.Controllers.ReviewChanges").readSDKChange([moveData.get_ReviewChange()]);
                        if (changes && changes.length>0)
                            changes = changes[0];
                        if (changes) {
                            ToolTip = '<b>'+ Common.Utils.String.htmlEncode(AscCommon.UserInfoParser.getParsedName(changes.get('username'))) +'  </b>';
                            ToolTip += '<span style="font-size:10px; opacity: 0.7;">'+ changes.get('date') +'</span><br>';
                            ToolTip += changes.get('changetext');
                            if (ToolTip.length>1000)
                                ToolTip = ToolTip.substr(0, 1000) + '...';
                        }
                    }

                    var recalc = false;
                    screenTip.isHidden = false;

                    if (type!==Asc.c_oAscMouseMoveDataTypes.Review)
                        ToolTip = Common.Utils.String.htmlEncode(ToolTip);

                    if (screenTip.tipType !== type || screenTip.tipLength !== ToolTip.length || screenTip.strTip.indexOf(ToolTip)<0 ) {
                        screenTip.toolTip.setTitle((type==Asc.c_oAscMouseMoveDataTypes.Hyperlink) ? (ToolTip + '<br><b>' + Common.Utils.String.platformKey('Ctrl', me.documentHolder.txtPressLink) + '</b>') : ToolTip);
                        screenTip.tipLength = ToolTip.length;
                        screenTip.strTip = ToolTip;
                        screenTip.tipType = type;
                        recalc = true;
                    }

                    showPoint = [moveData.get_X(), moveData.get_Y()];
                    showPoint[1] += (me._XY[1]-15);
                    showPoint[0] += (me._XY[0]+5);

                    if (!screenTip.isVisible || recalc) {
                        screenTip.isVisible = true;
                        screenTip.toolTip.show([-10000, -10000]);
                    }

                    if ( recalc ) {
                        screenTip.tipHeight = screenTip.toolTip.getBSTip().$tip.height();
                        screenTip.tipWidth = screenTip.toolTip.getBSTip().$tip.width();
                    }

                    recalc = false;
                    if (showPoint[0] + screenTip.tipWidth > me._BodyWidth ) {
                        showPoint[0] = me._BodyWidth - screenTip.tipWidth;
                        recalc = true;
                    }
                    if (showPoint[1] - screenTip.tipHeight < 0) {
                        showPoint[1] = (recalc) ? showPoint[1]+30 : 0;
                    } else
                        showPoint[1] -= screenTip.tipHeight;

                    screenTip.toolTip.getBSTip().$tip.css({top: showPoint[1] + 'px', left: showPoint[0] + 'px'});
                }
                /** coauthoring begin **/
                else if (moveData.get_Type()==Asc.c_oAscMouseMoveDataTypes.LockedObject && me.mode.isEdit && me.isUserVisible(moveData.get_UserId())) { // 2 - locked object
                    var src;
                    if (me.usertipcount >= me.usertips.length) {
                        src = $(document.createElement("div"));
                        src.addClass('username-tip');
                        src.css({height: me._TtHeight + 'px', position: 'absolute', zIndex: '900', visibility: 'visible'});
                        $(document.body).append(src);
                        if (me.userTooltip) {
                            src.on('mouseover', me.wrapEvents.userTipMousover);
                            src.on('mouseout', me.wrapEvents.userTipMousout);
                        }

                        me.usertips.push(src);
                    }
                    src = me.usertips[me.usertipcount];
                    me.usertipcount++;

                    ToolTip = me.getUserName(moveData.get_UserId());

                    showPoint = [moveData.get_X()+me._XY[0], moveData.get_Y()+me._XY[1]];
                    var maxwidth = showPoint[0];
                    showPoint[0] = me._BodyWidth - showPoint[0];
                    showPoint[1] -= ((moveData.get_LockedObjectType()==2) ? me._TtHeight : 0);

                    if (showPoint[1] > me._XY[1] && showPoint[1]+me._TtHeight < me._XY[1]+me._Height)  {
                        src.text(ToolTip);
                        src.css({visibility: 'visible', top: showPoint[1] + 'px', right: showPoint[0] + 'px', 'max-width': maxwidth + 'px'});
                    } else {
                        src.css({visibility: 'hidden'});
                    }
                }
                /** coauthoring end **/
            }
        },

        onShowSpecialPasteOptions: function(specialPasteShowOptions) {
            var me = this,
                documentHolder = me.documentHolder;
            var coord  = specialPasteShowOptions.asc_getCellCoord(),
                pasteContainer = documentHolder.cmpEl.find('#special-paste-container'),
                pasteItems = specialPasteShowOptions.asc_getOptions();
            if (!pasteItems) return;

            // Prepare menu container
            if (pasteContainer.length < 1) {
                me._arrSpecialPaste = [];
                me._arrSpecialPaste[Asc.c_oSpecialPasteProps.paste] = documentHolder.textPaste;
                me._arrSpecialPaste[Asc.c_oSpecialPasteProps.sourceformatting] = documentHolder.txtPasteSourceFormat;
                me._arrSpecialPaste[Asc.c_oSpecialPasteProps.keepTextOnly] = documentHolder.txtKeepTextOnly;
                me._arrSpecialPaste[Asc.c_oSpecialPasteProps.insertAsNestedTable] = documentHolder.textNest;
                me._arrSpecialPaste[Asc.c_oSpecialPasteProps.overwriteCells] = documentHolder.txtOverwriteCells;

                pasteContainer = $('<div id="special-paste-container" style="position: absolute;"><div id="id-document-holder-btn-special-paste"></div></div>');
                documentHolder.cmpEl.find('#id_main_view').append(pasteContainer);

                me.btnSpecialPaste = new Common.UI.Button({
                    parentEl: $('#id-document-holder-btn-special-paste'),
                    cls         : 'btn-toolbar',
                    iconCls     : 'toolbar__icon btn-paste',
                    caption     : Common.Utils.String.platformKey('Ctrl', '({0})'),
                    menu        : new Common.UI.Menu({items: []})
                });
                me.initSpecialPasteEvents();
            }

            if (pasteItems.length>0) {
                var menu = me.btnSpecialPaste.menu;
                for (var i = 0; i < menu.items.length; i++) {
                    menu.removeItem(menu.items[i]);
                    i--;
                }

                var group_prev = -1;
                _.each(pasteItems, function(menuItem, index) {
                    var mnu = new Common.UI.MenuItem({
                        caption: me._arrSpecialPaste[menuItem] + ' (' + me.hkSpecPaste[menuItem] + ')',
                        value: menuItem,
                        checkable: true,
                        toggleGroup : 'specialPasteGroup'
                    }).on('click', _.bind(me.onSpecialPasteItemClick, me));
                    menu.addItem(mnu);
                });
                (menu.items.length>0) && menu.items[0].setChecked(true, true);
            }
            if (coord.asc_getX()<0 || coord.asc_getY()<0) {
                if (pasteContainer.is(':visible')) pasteContainer.hide();
                $(document).off('keyup', this.wrapEvents.onKeyUp);
            } else {
                var showPoint = [coord.asc_getX() + coord.asc_getWidth() + 3, coord.asc_getY() + coord.asc_getHeight() + 3];
                if (!Common.Utils.InternalSettings.get("de-hidden-rulers")) {
                    showPoint = [showPoint[0] - 19, showPoint[1] - 26];
                }
                pasteContainer.css({left: showPoint[0], top : showPoint[1]});
                pasteContainer.show();
                setTimeout(function() {
                    $(document).on('keyup', me.wrapEvents.onKeyUp);
                }, 10);
            }
        },

        onHideSpecialPasteOptions: function() {
            var pasteContainer = this.documentHolder.cmpEl.find('#special-paste-container');
            if (pasteContainer.is(':visible')) {
                pasteContainer.hide();
                $(document).off('keyup', this.wrapEvents.onKeyUp);
            }
        },

        onKeyUp: function (e) {
            if (e.keyCode == Common.UI.Keys.CTRL && this._needShowSpecPasteMenu && !this.btnSpecialPaste.menu.isVisible() && /area_id/.test(e.target.id)) {
                $('button', this.btnSpecialPaste.cmpEl).click();
                e.preventDefault();
            }
            this._needShowSpecPasteMenu = false;
        },

        initSpecialPasteEvents: function() {
            var me = this;
            me.hkSpecPaste = [];
            me.hkSpecPaste[Asc.c_oSpecialPasteProps.paste] = 'P';
            me.hkSpecPaste[Asc.c_oSpecialPasteProps.sourceformatting] = 'K';
            me.hkSpecPaste[Asc.c_oSpecialPasteProps.keepTextOnly] = 'T';
            me.hkSpecPaste[Asc.c_oSpecialPasteProps.insertAsNestedTable] = 'N';
            me.hkSpecPaste[Asc.c_oSpecialPasteProps.overwriteCells] = 'O';
            for(var key in me.hkSpecPaste){
                if(me.hkSpecPaste.hasOwnProperty(key)){
                    var keymap = {};
                    keymap[me.hkSpecPaste[key]] = _.bind(me.onSpecialPasteItemClick, me, {value: parseInt(key)});
                    Common.util.Shortcuts.delegateShortcuts({shortcuts:keymap});
                    Common.util.Shortcuts.suspendEvents(me.hkSpecPaste[key], undefined, true);
                }
            }

            me.btnSpecialPaste.menu.on('show:after', function(menu) {
                for (var i = 0; i < menu.items.length; i++) {
                    me.hkSpecPaste[menu.items[i].value] && Common.util.Shortcuts.resumeEvents(me.hkSpecPaste[menu.items[i].value]);
                }
            }).on('hide:after', function(menu) {
                for (var i = 0; i < menu.items.length; i++) {
                    me.hkSpecPaste[menu.items[i].value] && Common.util.Shortcuts.suspendEvents(me.hkSpecPaste[menu.items[i].value], undefined, true);
                }
            });
        },

        onDoubleClickOnChart: function(chart) {
            var docProtection = this.documentHolder._docProtection;
            if (this.mode.isEdit && !(this._isDisabled || docProtection.isReadOnly || docProtection.isFormsOnly || docProtection.isCommentsOnly)) {
                var diagramEditor = this.getApplication().getController('Common.Controllers.ExternalDiagramEditor').getView('Common.Views.ExternalDiagramEditor');
                if (diagramEditor && chart) {
                    diagramEditor.setEditMode(true);
                    diagramEditor.show();
                    diagramEditor.setChartData(new Asc.asc_CChartBinary(chart));
                }
            }
        },

        onDoubleClickOnTableOleObject: function(chart) {
            var docProtection = this.documentHolder._docProtection;
            if (this.mode.isEdit && !(this._isDisabled || docProtection.isReadOnly || docProtection.isFormsOnly || docProtection.isCommentsOnly)) {
                var oleEditor = this.getApplication().getController('Common.Controllers.ExternalOleEditor').getView('Common.Views.ExternalOleEditor');
                if (oleEditor && chart) {
                    oleEditor.setEditMode(true);
                    oleEditor.show();
                    oleEditor.setOleData(Asc.asc_putBinaryDataToFrameFromTableOleObject(chart));
                }
            }
        },

        onImgWrapStyleChanged: function(type){
            var menuImageWrap = this.documentHolder.menuImageWrap;
            switch (type) {
                case Asc.c_oAscWrapStyle2.Inline:
                    menuImageWrap.menu.items[0].setChecked(true);
                    break;
                case Asc.c_oAscWrapStyle2.Square:
                    menuImageWrap.menu.items[2].setChecked(true);
                    break;
                case Asc.c_oAscWrapStyle2.Tight:
                    menuImageWrap.menu.items[3].setChecked(true);
                    break;
                case Asc.c_oAscWrapStyle2.Through:
                    menuImageWrap.menu.items[4].setChecked(true);
                    break;
                case Asc.c_oAscWrapStyle2.TopAndBottom:
                    menuImageWrap.menu.items[5].setChecked(true);
                    break;
                case Asc.c_oAscWrapStyle2.Behind:
                    menuImageWrap.menu.items[8].setChecked(true);
                    break;
                case Asc.c_oAscWrapStyle2.InFront:
                    menuImageWrap.menu.items[7].setChecked(true);
                    break;
            }
        },

        onChangeCropState: function(state) {
            this.documentHolder.menuImgCrop && this.documentHolder.menuImgCrop.menu.items[0].setChecked(state, true);
        },

        onRulerDblClick: function(type) {
            Common.UI.Menu.Manager.hideAll();

            var win, me = this;
            if (type == 'tables') {
                win = this.advancedTableClick();
                if (win)
                    win.setActiveCategory(4);
            } else if (type == 'indents' || type == 'tabs') {
                win = this.advancedParagraphClick({isChart: false});
                if (win)
                    win.setActiveCategory(type == 'indents' ? 0 : 4);
            } else if (type == 'margins') {
                if (me._state.lock_doc) return;
                win = new DE.Views.PageMarginsDialog({
                    api: me.api,
                    handler: function(dlg, result) {
                        if (result == 'ok') {
                            var props = dlg.getSettings();
                            var mnu = DE.getController('Toolbar').toolbar.btnPageMargins.menu.items[0];
                            mnu.setVisible(true);
                            mnu.setChecked(true);
                            mnu.options.value = mnu.value = [props.get_TopMargin(), props.get_LeftMargin(), props.get_BottomMargin(), props.get_RightMargin()];
                            $(mnu.el).html(mnu.template({id: Common.UI.getId(), caption : mnu.caption, options : mnu.options}));
                            Common.localStorage.setItem("de-pgmargins-top", props.get_TopMargin());
                            Common.localStorage.setItem("de-pgmargins-left", props.get_LeftMargin());
                            Common.localStorage.setItem("de-pgmargins-bottom", props.get_BottomMargin());
                            Common.localStorage.setItem("de-pgmargins-right", props.get_RightMargin());

                            me.api.asc_SetSectionProps(props);
                            me.editComplete();
                        }
                    }
                });
                win.show();
                win.setSettings(me.api.asc_GetSectionProps());
            } else if (type == 'columns') {
                win = new DE.Views.CustomColumnsDialog({
                    handler: function(dlg, result) {
                        if (result == 'ok') {
                            me.api.asc_SetColumnsProps(dlg.getSettings());
                            me.editComplete();
                        }
                    }
                });
                win.show();
                win.setSettings(me.api.asc_GetColumnsProps());
            }
        },

        onApiParagraphStyleChange: function(name) {
            window.currentStyleName = name;
        },

        onHideContentControlsActions: function() {
            this.listControlMenu && this.listControlMenu.isVisible() && this.listControlMenu.hide();
            var controlsContainer = this.documentHolder.cmpEl.find('#calendar-control-container');
            if (controlsContainer.is(':visible'))
                controlsContainer.hide();
        },

        onShowDateActions: function(obj, x, y) {
            var props = obj.pr,
                specProps = props.get_DateTimePr(),
                cmpEl = this.documentHolder.cmpEl,
                controlsContainer = cmpEl.find('#calendar-control-container'),
                me = this;

            this._dateObj = props;

            if (controlsContainer.length < 1) {
                controlsContainer = $('<div id="calendar-control-container" style="position: absolute;z-index: 1000;"><div id="id-document-calendar-control" style="position: fixed; left: -1000px; top: -1000px;"></div></div>');
                cmpEl.append(controlsContainer);
            }

            Common.UI.Menu.Manager.hideAll();

            controlsContainer.css({left: x, top : y});
            controlsContainer.show();

            if (!this.cmpCalendar) {
                this.cmpCalendar = new Common.UI.Calendar({
                    el: cmpEl.find('#id-document-calendar-control'),
                    enableKeyEvents: true,
                    firstday: 1
                });
                this.cmpCalendar.on('date:click', function (cmp, date) {
                    var specProps = me._dateObj.get_DateTimePr();
                    specProps.put_FullDate(new  Date(date));
                    me.api.asc_SetContentControlDatePickerDate(specProps);
                    controlsContainer.hide();
                    me.api.asc_UncheckContentControlButtons();
                    me.editComplete();
                });
                this.cmpCalendar.on('calendar:keydown', function (cmp, e) {
                    if (e.keyCode==Common.UI.Keys.ESC) {
                        controlsContainer.hide();
                        me.api.asc_UncheckContentControlButtons();
                    }
                });
                $(document).on('mousedown', function(e) {
                    if (e.target.localName !== 'canvas' && controlsContainer.is(':visible') && controlsContainer.find(e.target).length==0) {
                        controlsContainer.hide();
                        me.api.asc_UncheckContentControlButtons();
                    }
                });

            }
            this.cmpCalendar.setDate(new Date(specProps ? specProps.get_FullDate() : undefined));

            // align
            var offset  = controlsContainer.offset(),
                docW    = Common.Utils.innerWidth(),
                docH    = Common.Utils.innerHeight() - 10, // Yep, it's magic number
                menuW   = this.cmpCalendar.cmpEl.outerWidth(),
                menuH   = this.cmpCalendar.cmpEl.outerHeight(),
                buttonOffset = 22,
                left = offset.left - menuW,
                top  = offset.top;
            if (top + menuH > docH) {
                top = docH - menuH;
                left -= buttonOffset;
            }
            if (top < 0)
                top = 0;
            if (left + menuW > docW)
                left = docW - menuW;
            this.cmpCalendar.cmpEl.css({left: left, top : top});

            this._preventClick = true;
        },

        onShowListActions: function(obj, x, y) {
            var type = obj.type,
                props = obj.pr,
                specProps = (type == Asc.c_oAscContentControlSpecificType.ComboBox) ? props.get_ComboBoxPr() : props.get_DropDownListPr(),
                isForm = !!props.get_FormPr(),
                cmpEl = this.documentHolder.cmpEl,
                menu = this.listControlMenu,
                menuContainer = menu ? cmpEl.find(Common.Utils.String.format('#menu-container-{0}', menu.id)) : null,
                me = this;

            this._listObj = props;

            this._fromShowContentControls = true;
            Common.UI.Menu.Manager.hideAll();

            if (!menu) {
                this.listControlMenu = menu = new Common.UI.Menu({
                    maxHeight: 207,
                    menuAlign: 'tr-bl',
                    items: []
                });
                menu.on('item:click', function(menu, item) {
                    setTimeout(function(){
                        (item.value!==-1) && me.api.asc_SelectContentControlListItem(item.value, me._listObj.get_InternalId());
                    }, 1);
                });

                // Prepare menu container
                if (!menuContainer || menuContainer.length < 1) {
                    menuContainer = $(Common.Utils.String.format('<div id="menu-container-{0}" style="position: absolute; z-index: 10000;"><div class="dropdown-toggle" data-toggle="dropdown"></div></div>', menu.id));
                    cmpEl.append(menuContainer);
                }

                menu.render(menuContainer);
                menu.cmpEl.attr({tabindex: "-1"});
                menu.on('hide:after', function(){
                    me.listControlMenu.removeAll();
                    if (!me._fromShowContentControls)
                        me.api.asc_UncheckContentControlButtons();
                });
            }
            if (specProps) {
                if (isForm){ // for dropdown and combobox form control always add placeholder item
                    var text = props.get_PlaceholderText();
                    menu.addItem(new Common.UI.MenuItem({
                        caption     : (text.trim()!=='') ? text : this.documentHolder.txtEmpty,
                        value       : '',
                        template    : _.template([
                            '<a id="<%= id %>" tabindex="-1" type="menuitem" style="<% if (options.value=="") { %> opacity: 0.6 <% } %>">',
                            '<%= caption %>',
                            '</a>'
                        ].join(''))
                    }));
                }
                var count = specProps.get_ItemsCount();
                for (var i=0; i<count; i++) {
                    (specProps.get_ItemValue(i)!=='' || !isForm) && menu.addItem(new Common.UI.MenuItem({
                        caption     : specProps.get_ItemDisplayText(i),
                        value       : specProps.get_ItemValue(i),
                        template    : _.template([
                            '<a id="<%= id %>" style="<%= style %>" tabindex="-1" type="menuitem">',
                            '<%= Common.Utils.String.htmlEncode(caption) %>',
                            '</a>'
                        ].join(''))
                    }));
                }
                if (!isForm && menu.items.length<1) {
                    menu.addItem(new Common.UI.MenuItem({
                        caption     : this.documentHolder.txtEmpty,
                        value       : -1
                    }));
                }
            }

            menuContainer.css({left: x, top : y});
            menuContainer.attr('data-value', 'prevent-canvas-click');
            this._preventClick = true;
            menu.show();

            _.delay(function() {
                menu.cmpEl.focus();
            }, 10);
            this._fromShowContentControls = false;
        },

        onShowContentControlsActions: function(obj, x, y) {
            var type = obj.type;
            switch (type) {
                case Asc.c_oAscContentControlSpecificType.DateTime:
                    this.onShowDateActions(obj, x, y);
                    break;
                case Asc.c_oAscContentControlSpecificType.Picture:
                    if (obj.pr && obj.pr.get_Lock) {
                        var lock = obj.pr.get_Lock();
                        if (lock == Asc.c_oAscSdtLockType.SdtContentLocked || lock==Asc.c_oAscSdtLockType.ContentLocked)
                            return;
                    }
                    this.api.asc_addImage(obj);
                    var me = this;
                    setTimeout(function(){
                        me.api.asc_UncheckContentControlButtons();
                    }, 500);
                    break;
                case Asc.c_oAscContentControlSpecificType.DropDownList:
                case Asc.c_oAscContentControlSpecificType.ComboBox:
                    this.onShowListActions(obj, x, y);
                    break;
            }
        },

        onApiLockDocumentProps: function() {
            this._state.lock_doc = true;
        },

        onApiUnLockDocumentProps: function() {
            this._state.lock_doc = false;
        },

        onCoAuthoringDisconnect: function() {
            this.mode.isEdit = false;
        },

        SetDisabled: function(state, canProtect, fillFormMode) {
            this._isDisabled = state;
            this.documentHolder.SetDisabled(state, canProtect, fillFormMode);
            this.disableEquationBar();
        },

        onTextLanguage: function(langid) {
            this.documentHolder._currLang.id = langid;
        },

        onSpellCheckVariantsFound: function() {
            var me = this;
            var selectedElements = me.api.getSelectedElements(true);
            var props;
            if (selectedElements && _.isArray(selectedElements)){
                for (var i = 0; i <selectedElements.length; i++) {
                    if ( selectedElements[i].get_ObjectType() == Asc.c_oAscTypeSelectElement.SpellCheck) {
                        props = selectedElements[i].get_ObjectValue();
                        me.documentHolder._currentSpellObj = props;
                        break;
                    }
                }
            }
            if (props && props.get_Checked()===false && props.get_Variants() !== null && props.get_Variants() !== undefined) {
                me.documentHolder.addWordVariants();
                if (me.documentHolder.textMenu && me.documentHolder.textMenu.isVisible()) {
                    me.documentHolder.textMenu.alignPosition();
                }
            }
        },

        equationCallback: function(eqProps) {
            if (eqProps) {
                var eqObj;
                switch (eqProps.type) {
                    case Asc.c_oAscMathInterfaceType.Accent:
                        eqObj = new CMathMenuAccent();
                        break;
                    case Asc.c_oAscMathInterfaceType.BorderBox:
                        eqObj = new CMathMenuBorderBox();
                        break;
                    case Asc.c_oAscMathInterfaceType.Box:
                        eqObj = new CMathMenuBox();
                        break;
                    case Asc.c_oAscMathInterfaceType.Bar:
                        eqObj = new CMathMenuBar();
                        break;
                    case Asc.c_oAscMathInterfaceType.Script:
                        eqObj = new CMathMenuScript();
                        break;
                    case Asc.c_oAscMathInterfaceType.Fraction:
                        eqObj = new CMathMenuFraction();
                        break;
                    case Asc.c_oAscMathInterfaceType.Limit:
                        eqObj = new CMathMenuLimit();
                        break;
                    case Asc.c_oAscMathInterfaceType.Matrix:
                        eqObj = new CMathMenuMatrix();
                        break;
                    case Asc.c_oAscMathInterfaceType.EqArray:
                        eqObj = new CMathMenuEqArray();
                        break;
                    case Asc.c_oAscMathInterfaceType.LargeOperator:
                        eqObj = new CMathMenuNary();
                        break;
                    case Asc.c_oAscMathInterfaceType.Delimiter:
                        eqObj = new CMathMenuDelimiter();
                        break;
                    case Asc.c_oAscMathInterfaceType.GroupChar:
                        eqObj = new CMathMenuGroupCharacter();
                        break;
                    case Asc.c_oAscMathInterfaceType.Radical:
                        eqObj = new CMathMenuRadical();
                        break;
                    case Asc.c_oAscMathInterfaceType.Common:
                        eqObj = new CMathMenuBase();
                        break;
                }
                if (eqObj) {
                    eqObj[eqProps.callback](eqProps.value);
                    this.api.asc_SetMathProps(eqObj);
                }
            }
            this.editComplete();
        },

        changePosition: function() {
            var me = this,
                cmpEl = me.documentHolder.cmpEl;
            me._XY = [
                cmpEl.offset().left - $(window).scrollLeft(),
                cmpEl.offset().top  - $(window).scrollTop()
            ];
            me._Height = cmpEl.height();
            me._Width = cmpEl.width();
            me._BodyWidth = $('body').width();
            me.onMouseMoveStart();
        },

        addHyperlink: function(item, e, eOpt){
            var win, me = this;
            if (me.api){
                win = new DE.Views.HyperlinkSettingsDialog({
                    api: me.api,
                    handler: function(dlg, result) {
                        if (result == 'ok') {
                            me.api.add_Hyperlink(dlg.getSettings());
                        }
                        me.editComplete();
                    }
                });

                win.show();
                win.setSettings(item.hyperProps.value);

                Common.component.Analytics.trackEvent('DocumentHolder', 'Add Hyperlink');
            }
        },

        editHyperlink: function(item, e, eOpt){
            var win, me = this;
            if (me.api){
                win = new DE.Views.HyperlinkSettingsDialog({
                    api: me.api,
                    handler: function(dlg, result) {
                        if (result == 'ok') {
                            me.api.change_Hyperlink(win.getSettings());
                        }
                        me.editComplete();
                    }
                });
                win.show();
                win.setSettings(item.hyperProps.value);
            }
        },

        onRemoveHyperlink: function(item, e){
            this.api && this.api.remove_Hyperlink(item.hyperProps.value);
            this.editComplete();
        },

        editChartClick: function(){
            var diagramEditor = DE.getController('Common.Controllers.ExternalDiagramEditor').getView('Common.Views.ExternalDiagramEditor');
            if (diagramEditor) {
                diagramEditor.setEditMode(true);
                diagramEditor.show();

                var chart = this.api.asc_getChartObject();
                if (chart) {
                    diagramEditor.setChartData(new Asc.asc_CChartBinary(chart));
                }
            }
        },

        advancedParagraphClick: function(item, e, eOpt){
            var win, me = this;
            if (me.api){
                var selectedElements = me.api.getSelectedElements();
                if (selectedElements && _.isArray(selectedElements)){
                    for (var i = selectedElements.length - 1; i >= 0; i--) {
                        var elType, elValue;
                        elType  = selectedElements[i].get_ObjectType();
                        elValue = selectedElements[i].get_ObjectValue();

                        if (Asc.c_oAscTypeSelectElement.Paragraph == elType) {
                            win = new DE.Views.ParagraphSettingsAdvanced({
                                tableStylerRows     : 2,
                                tableStylerColumns  : 1,
                                paragraphProps      : elValue,
                                borderProps         : me.borderAdvancedProps,
                                isChart             : (item.isChart===true),
                                isSmartArtInternal  : (item.isSmartArtInternal===true),
                                api             : me.api,
                                handler: function(result, value) {
                                    if (result == 'ok') {
                                        if (me.api) {
                                            me.borderAdvancedProps = value.borderProps;
                                            me.api.paraApply(value.paragraphProps);
                                        }
                                    }
                                    me.editComplete();
                                }
                            });
                            break;
                        }
                    }
                }
            }

            if (win) {
                win.show();
                return win;
            }
        },

        advancedFrameClick: function(isFrame, item, e, eOpt){
            Common.NotificationCenter.trigger('dropcap:settings', isFrame);
        },

        advancedTableClick: function(item, e, eOpt){
            var win, me = this;
            if (me.api){
                var selectedElements = me.api.getSelectedElements();

                if (selectedElements && _.isArray(selectedElements)){
                    for (var i = selectedElements.length - 1; i >= 0; i--) {
                        var elType, elValue;

                        elType  = selectedElements[i].get_ObjectType();
                        elValue = selectedElements[i].get_ObjectValue();

                        if (Asc.c_oAscTypeSelectElement.Table == elType) {
                            win = new DE.Views.TableSettingsAdvanced({
                                tableStylerRows     : (elValue.get_CellBorders().get_InsideH()===null && elValue.get_CellSelect()==true) ? 1 : 2,
                                tableStylerColumns  : (elValue.get_CellBorders().get_InsideV()===null && elValue.get_CellSelect()==true) ? 1 : 2,
                                tableProps          : elValue,
                                borderProps         : me.borderAdvancedProps,
                                sectionProps        : me.api.asc_GetSectionProps(),
                                handler             : function(result, value) {
                                    if (result == 'ok') {
                                        if (me.api) {
                                            me.borderAdvancedProps = value.borderProps;
                                            me.api.tblApply(value.tableProps);
                                        }
                                    }
                                    me.editComplete();
                                }
                            });
                            break;
                        }
                    }
                }
            }

            if (win) {
                win.show();
                return win;
            }
        },

        onMenuSaveStyle:function(item, e, eOpt){
            var me = this;
            if (me.api) {
                Common.NotificationCenter.trigger('style:commitsave', me.api.asc_GetStyleFromFormatting());
            }
        },

        onMenuUpdateStyle:function(item, e, eOpt){
            var me = this;
            if (me.api) {
                Common.NotificationCenter.trigger('style:commitchange', me.api.asc_GetStyleFromFormatting());
            }
        },

        addComment: function(item, e, eOpt){
            if (this.api && this.mode.canCoAuthoring && this.mode.canComments) {
                this.documentHolder.suppressEditComplete = true;

                var controller = DE.getController('Common.Controllers.Comments');
                if (controller) {
                    controller.addDummyComment();
                }
            }
        },

        onCutCopyPaste: function(item, e) {
            var me = this;
            if (me.api) {
                var res =  (item.value == 'cut') ? me.api.Cut() : ((item.value == 'copy') ? me.api.Copy() : me.api.Paste());
                if (!res) {
                    if (!Common.localStorage.getBool("de-hide-copywarning")) {
                        (new Common.Views.CopyWarningDialog({
                            handler: function(dontshow) {
                                if (dontshow) Common.localStorage.setItem("de-hide-copywarning", 1);
                                me.editComplete();
                            }
                        })).show();
                    }
                }
            }
            me.editComplete();
        },

        onUndo: function () {
            this.api.Undo();
        },

        onAcceptRejectChange: function(item, e) {
            if (this.api) {
                if (item.value == 'accept')
                    this.api.asc_AcceptChangesBySelection(false);
                else if (item.value == 'reject')
                    this.api.asc_RejectChangesBySelection(false);
            }
            this.editComplete();
        },

        onPrintSelection: function(item){
            if (this.api){
                var printopt = new Asc.asc_CAdjustPrint();
                printopt.asc_setPrintType(Asc.c_oAscPrintType.Selection);
                var opts = new Asc.asc_CDownloadOptions(null, Common.Utils.isChrome || Common.Utils.isOpera || Common.Utils.isGecko && Common.Utils.firefoxVersion>86); // if isChrome or isOpera == true use asc_onPrintUrl event
                opts.asc_setAdvancedOptions(printopt);
                this.api.asc_Print(opts);
                this.editComplete();
                Common.component.Analytics.trackEvent('DocumentHolder', 'Print Selection');
            }
        },

        onControlsSelect: function(item, e) {
            var me = this;
            var props = this.api.asc_GetContentControlProperties();
            if (props) {
                if (item.value == 'settings') {
                    (new DE.Views.ControlSettingsDialog({
                        props: props,
                        api: me.api,
                        handler: function (result, value) {
                            if (result == 'ok') {
                                me.api.asc_SetContentControlProperties(value, props.get_InternalId());
                            }

                            me.editComplete();
                        }
                    })).show();
                } else if (item.value == 'remove') {
                    props.get_FormPr() ? this.api.asc_RemoveContentControl(props.get_InternalId()) : this.api.asc_RemoveContentControlWrapper(props.get_InternalId());
                }
            }
            me.editComplete();
        },

        onInsertCaption: function() {
            this.documentHolder.fireEvent('links:caption');
        },

        onContinueNumbering: function(item, e) {
            this.api.asc_ContinueNumbering();
            this.editComplete();
        },

        onStartNumbering: function(startfrom, item, e) {
            if (startfrom == 1)
                this.api.asc_RestartNumbering(item.value.start);
            else {
                var me = this;
                (new DE.Views.NumberingValueDialog({
                    title: me.documentHolder.textNumberingValue,
                    props: item.value,
                    handler: function (result, value) {
                        if (result == 'ok')
                            me.api.asc_RestartNumbering(value);
                        me.editComplete();
                    }
                })).show();
            }
            this.editComplete();
        },

        onCellsRemove: function() {
            var me = this;
            (new Common.Views.OptionsDialog({
                title: me.documentHolder.textTitleCellsRemove,
                items: [
                    {caption: this.documentHolder.textLeft, value: 'left'},
                    {caption: this.documentHolder.textRow, value: 'row'},
                    {caption: this.documentHolder.textCol, value: 'col'}
                ],
                handler: function (dlg, result) {
                    if (result=='ok') {
                        var value = dlg.getSettings();
                        if (value == 'row')
                            me.api.remRow();
                        else if (value == 'col')
                            me.api.remColumn();
                        else
                            me.api.asc_RemoveTableCells();
                    }
                    me.editComplete();
                }
            })).show();
            this.editComplete();
        },

        onCellsAdd: function() {
            var me = this;
            (new DE.Views.CellsAddDialog({
                handler: function (result, settings) {
                    if (result == 'ok') {
                        if (settings.row) {
                            settings.before ? me.api.addRowAbove(settings.count) : me.api.addRowBelow(settings.count);
                        } else {
                            settings.before ? me.api.addColumnLeft(settings.count) : me.api.addColumnRight(settings.count);
                        }
                    }
                    me.editComplete();
                }
            })).show();
            this.editComplete();
        },

        onSignatureClick: function(item) {
            var datavalue = item.cmpEl.attr('data-value');
            switch (item.value) {
                case 0:
                    Common.NotificationCenter.trigger('protect:sign', datavalue); //guid
                    break;
                case 1:
                    this.api.asc_ViewCertificate(datavalue); //certificate id
                    break;
                case 2:
                    var docProtection = this.documentHolder._docProtection;
                    Common.NotificationCenter.trigger('protect:signature', 'visible', this._isDisabled || docProtection.isReadOnly || docProtection.isFormsOnly || docProtection.isCommentsOnly, datavalue);//guid, can edit settings for requested signature
                    break;
                case 3:
                    var me = this;
                    Common.UI.warning({
                        title: this.documentHolder.notcriticalErrorTitle,
                        msg: this.documentHolder.txtRemoveWarning,
                        buttons: ['ok', 'cancel'],
                        primary: 'ok',
                        callback: function(btn) {
                            if (btn == 'ok') {
                                me.api.asc_RemoveSignature(datavalue);
                            }
                        }
                    });
                    break;
            }
        },

        onImgRotate: function(item) {
            var properties = new Asc.asc_CImgProperty();
            properties.asc_putRotAdd((item.value==1 ? 90 : 270) * 3.14159265358979 / 180);
            this.api.ImgApply(properties);
            this.editComplete();
        },

        onImgFlip: function(item) {
            var properties = new Asc.asc_CImgProperty();
            if (item.value==1)
                properties.asc_putFlipHInvert(true);
            else
                properties.asc_putFlipVInvert(true);
            this.api.ImgApply(properties);
            this.editComplete();
        },

        onImgCrop: function(menu, item) {
            if (item.value == 1) {
                this.api.asc_cropFill();
            } else if (item.value == 2) {
                this.api.asc_cropFit();
            } else {
                item.checked ? this.api.asc_startEditCrop() : this.api.asc_endEditCrop();
            }
            this.editComplete();
        },

        onFollowMove: function(item) {
            if (this.api) {
                this.api.asc_FollowRevisionMove(item.value);
            }
            this.editComplete();
        },

        tableCellsVAlign: function(menu, item, e) {
            if (this.api) {
                var properties = new Asc.CTableProp();
                properties.put_CellsVAlign(item.options.valign);
                this.api.tblApply(properties);
            }
        },

        tableSelectText: function(menu, item, e) {
            if (this.api) {
                switch (item.value) {
                    case 0:
                        this.api.selectRow();
                        break;
                    case 1:
                        this.api.selectColumn();
                        break;
                    case 2:
                        this.api.selectCell();
                        break;
                    case 3:
                        this.api.selectTable();
                        break;
                }
            }
        },

        tableInsertText: function(menu, item, e) {
            if (this.api) {
                switch (item.value) {
                    case 0:
                        this.api.addColumnLeft();
                        break;
                    case 1:
                        this.api.addColumnRight();
                        break;
                    case 2:
                        this.api.addRowAbove();
                        break;
                    case 3:
                        this.api.addRowBelow();
                        break;
                    case 4:
                        this.onCellsAdd();
                        break;
                }
            }
        },

        tableDeleteText: function(menu, item, e) {
            if (this.api) {
                switch (item.value) {
                    case 0:
                        this.api.remRow();
                        break;
                    case 1:
                        this.api.remColumn();
                        break;
                    case 2:
                        this.api.remTable();
                        break;
                    case 3:
                        this.onCellsRemove();
                        break;
                }
            }
        },

        onImgAlign: function(menu, item, e) {
            var me = this;
            if (me.api) {
                var alignto = Common.Utils.InternalSettings.get("de-img-align-to"),
                    value = (alignto==1) ? Asc.c_oAscObjectsAlignType.Page : ((me.api.asc_getSelectedDrawingObjectsCount()<2 && !alignto || alignto==2) ? Asc.c_oAscObjectsAlignType.Margin : Asc.c_oAscObjectsAlignType.Selected);
                if (item.value < 6) {
                    me.api.put_ShapesAlign(item.value, value);
                    Common.component.Analytics.trackEvent('DocumentHolder', 'Shape Align');
                } else if (item.value == 6) {
                    me.api.DistributeHorizontally(value);
                    Common.component.Analytics.trackEvent('DocumentHolder', 'Distribute Horizontally');
                } else if (item.value == 7){
                    me.api.DistributeVertically(value);
                    Common.component.Analytics.trackEvent('DocumentHolder', 'Distribute Vertically');
                }
            }
            me.editComplete();
        },

        onImgArrange: function(menu, item, e) {
            var me = this;
            if (me.api && item.options.valign!==undefined) {
                var properties = new Asc.asc_CImgProperty();
                properties.put_ChangeLevel(item.options.valign);
                me.api.ImgApply(properties);
            }
            me.editComplete();
        },

        onImgGroup: function(item) {
            var me = this;
            if (me.api) {
                var properties = new Asc.asc_CImgProperty();
                properties.put_Group(1);
                me.api.ImgApply(properties);
            }
            me.editComplete();
        },

        onImgUnGroup: function(item) {
            var me = this;
            if (me.api) {
                var properties = new Asc.asc_CImgProperty();
                properties.put_Group(-1);
                me.api.ImgApply(properties);
            }
            me.editComplete();
        },

        onImgWrapPolygon: function(item) {
            this.api && this.api.StartChangeWrapPolygon();
            this.editComplete();
        },

        onImgWrap: function (menu, item, e) {
            var me = this;
            if (me.api && item.options.wrapType!==undefined) {
                var properties = new Asc.asc_CImgProperty();
                properties.put_WrappingStyle(item.options.wrapType);

                if (me.documentHolder.menuImageWrap._originalProps.get_WrappingStyle() === Asc.c_oAscWrapStyle2.Inline && item.wrapType !== Asc.c_oAscWrapStyle2.Inline ) {
                    properties.put_PositionH(new Asc.CImagePositionH());
                    properties.get_PositionH().put_UseAlign(false);
                    properties.get_PositionH().put_RelativeFrom(Asc.c_oAscRelativeFromH.Column);
                    var val = me.documentHolder.menuImageWrap._originalProps.get_Value_X(Asc.c_oAscRelativeFromH.Column);
                    properties.get_PositionH().put_Value(val);

                    properties.put_PositionV(new Asc.CImagePositionV());
                    properties.get_PositionV().put_UseAlign(false);
                    properties.get_PositionV().put_RelativeFrom(Asc.c_oAscRelativeFromV.Paragraph);
                    val = me.documentHolder.menuImageWrap._originalProps.get_Value_Y(Asc.c_oAscRelativeFromV.Paragraph);
                    properties.get_PositionV().put_Value(val);
                }
                me.api.ImgApply(properties);
            }
            me.editComplete();
        },

        onImgAdvanced: function(item, e) {
            var elType, elValue;
            var me = this;
            if (me.api){
                var selectedElements = me.api.getSelectedElements();

                if (selectedElements && _.isArray(selectedElements)) {
                    for (var i = selectedElements.length - 1; i >= 0; i--) {
                        elType  = selectedElements[i].get_ObjectType();
                        elValue = selectedElements[i].get_ObjectValue();

                        if (Asc.c_oAscTypeSelectElement.Image == elType) {
                            var imgsizeOriginal;
                            if ( !elValue.get_ChartProperties() && !elValue.get_ShapeProperties() && !me.documentHolder.menuOriginalSize.isDisabled() && me.documentHolder.menuOriginalSize.isVisible()) {
                                imgsizeOriginal = me.api.get_OriginalSizeImage();
                                if (imgsizeOriginal)
                                    imgsizeOriginal = {width:imgsizeOriginal.get_ImageWidth(), height:imgsizeOriginal.get_ImageHeight()};
                            }

                            var win = new DE.Views.ImageSettingsAdvanced({
                                imageProps  : elValue,
                                sizeOriginal: imgsizeOriginal,
                                api         : me.api,
                                sectionProps: me.api.asc_GetSectionProps(),
                                handler     : function(result, value) {
                                    if (result == 'ok') {
                                        if (me.api) {
                                            me.api.ImgApply(value.imageProps);
                                        }
                                    }
                                    me.editComplete();
                                }
                            });
                            win.show();
                            win.btnOriginalSize.setVisible(me.documentHolder.menuOriginalSize.isVisible());
                            break;
                        }
                    }
                }
            }
        },

        onImgOriginalSize: function(item, e) {
            var me = this;
            if (me.api){
                var originalImageSize = me.api.get_OriginalSizeImage();

                var properties = new Asc.asc_CImgProperty();
                properties.put_Width(originalImageSize.get_ImageWidth());
                properties.put_Height(originalImageSize.get_ImageHeight());
                properties.put_ResetCrop(true);
                properties.put_Rot(0);
                me.api.ImgApply(properties);

                me.editComplete();
            }
        },

        onImgReplace: function(menu, item, e) {
            var me = this;
            if (item.value==1) {
                (new Common.Views.ImageFromUrlDialog({
                    handler: function(result, value) {
                        if (result == 'ok') {
                            if (me.api) {
                                var checkUrl = value.replace(/ /g, '');
                                if (!_.isEmpty(checkUrl)) {
                                    var props = new Asc.asc_CImgProperty();
                                    props.put_ImageUrl(checkUrl);
                                    me.api.ImgApply(props);
                                }
                            }
                        }
                        me.editComplete();
                    }
                })).show();
            } else if (item.value==2) {
                Common.NotificationCenter.trigger('storage:image-load', 'change');
            } else {
                setTimeout(function(){
                    if (me.api) me.api.ChangeImageFromFile();
                    me.editComplete();
                }, 10);
            }
        },

        onImgEditPoints: function(item) {
            this.api && this.api.asc_editPointsGeometry();
        },

        onTableMerge: function(item) {
            this.api && this.api.MergeCells();
        },

        onTableSplit: function(item) {
            var me = this;
            if (me.api){
                (new Common.Views.InsertTableDialog({
                    split: true,
                    handler: function(result, value) {
                        if (result == 'ok') {
                            if (me.api) {
                                me.api.SplitCell(value.columns, value.rows);
                            }
                            Common.component.Analytics.trackEvent('DocumentHolder', 'Table');
                        }
                        me.editComplete();
                    }
                })).show();
            }
        },

        onIgnoreSpell: function(item, e){
            this.api && this.api.asc_ignoreMisspelledWord(this.documentHolder._currentSpellObj, !!item.value);
            this.editComplete();
        },

        onToDictionary: function(item, e){
            this.api && this.api.asc_spellCheckAddToDictionary(this.documentHolder._currentSpellObj);
            this.editComplete();
        },

        onTableDist: function(item, e){
            this.api && this.api.asc_DistributeTableCells(!!item.value);
            this.editComplete();
        },

        tableDirection: function(menu, item, e) {
            var me = this;
            if (me.api) {
                var properties = new Asc.CTableProp();
                properties.put_CellsTextDirection(item.options.direction);
                me.api.tblApply(properties);
            }
        },

        onRefreshField: function(item, e){
            this.api && this.api.asc_UpdateFields(true);
            this.editComplete();
        },

        onParagraphBreakBefore: function(item, e){
            this.api && this.api.put_PageBreak(item.checked);
        },

        onParagraphKeepLines: function(item, e){
            this.api && this.api.put_KeepLines(item.checked);
        },

        paragraphVAlign: function(menu, item, e) {
            var me = this;
            if (me.api) {
                var properties = new Asc.asc_CImgProperty();
                properties.put_VerticalTextAlign(item.options.valign);
                me.api.ImgApply(properties);
            }
        },

        paragraphDirection: function(menu, item, e) {
            var me = this;
            if (me.api) {
                var properties = new Asc.asc_CImgProperty();
                properties.put_Vert(item.options.direction);
                me.api.ImgApply(properties);
            }
        },

        onLangMenu: function(type, menu, item){
            var me = this;
            if (me.api){
                if (!_.isUndefined(item.langid))
                    me.api.put_TextPrLang(item.langid);

                (type==='para') ? (me.documentHolder._currLang.paraid = item.langid) : (me.documentHolder._currLang.tableid = item.langid);
                me.editComplete();
            }
        },

        onTOCMenu: function(menu, item, e) {
            this.documentHolder.fireEvent((item.value==='settings') ? 'links:contents' : 'links:update', [item.value, true]);
        },

        onParaTOCSettings: function(item, e) {
            this.documentHolder.fireEvent('links:contents', [item.value, true]);
        },

        onSpecialPasteItemClick: function(item, e) {
            if (this.api) {
                this.api.asc_SpecialPaste(item.value);
                var menu = this.btnSpecialPaste.menu;
                if (!item.cmpEl) {
                    for (var i = 0; i < menu.items.length; i++) {
                        menu.items[i].setChecked(menu.items[i].value===item.value, true);
                    }
                }
                setTimeout(function(){
                    menu.hide();
                }, 100);
            }
            return false;
        },

        onShowMathTrack: function(bounds) {
            if (bounds[3] < 0) {
                this.onHideMathTrack();
                return;
            }
            var me = this,
                documentHolder = me.documentHolder,
                eqContainer = documentHolder.cmpEl.find('#equation-container');

            // Prepare menu container
            if (eqContainer.length < 1) {
                var equationsStore = me.getApplication().getCollection('EquationGroups'),
                    eqStr = '<div id="equation-container" style="position: absolute;">';

                me.getApplication().getController('Toolbar').onMathTypes();

                me.equationBtns = [];
                for (var i = 0; i < equationsStore.length; ++i) {
                    var style = 'margin-right: 8px;' + (i==0 ? 'margin-left: 5px;' : '');
                    eqStr += '<span id="id-document-holder-btn-equation-' + i + '" style="' + style +'"></span>';
                }
                eqStr += '<div class="separator"></div>';
                eqStr += '<span id="id-document-holder-btn-equation-settings" style="margin-right: 5px; margin-left: 8px;"></span>';
                eqStr += '</div>';
                eqContainer = $(eqStr);
                documentHolder.cmpEl.find('#id_main_view').append(eqContainer);
                var onShowBefore = function (menu) {
                    var index = menu.options.value,
                        group = equationsStore.at(index);
                    var equationPicker = new Common.UI.DataViewSimple({
                        el: $('#id-document-holder-btn-equation-menu-' + index, menu.cmpEl),
                        parentMenu: menu,
                        store: group.get('groupStore'),
                        scrollAlwaysVisible: true,
                        showLast: false,
                        restoreHeight: 450,
                        itemTemplate: _.template(
                            '<div class="item-equation" style="" >' +
                            '<div class="equation-icon" style="background-position:<%= posX %>px <%= posY %>px;width:<%= width %>px;height:<%= height %>px;" id="<%= id %>"></div>' +
                            '</div>')
                    });
                    equationPicker.on('item:click', function(picker, item, record, e) {
                        if (me.api) {
                            if (record)
                                me.api.asc_AddMath(record.get('data').equationType);
                        }
                    });
                    menu.off('show:before', onShowBefore);
                };
                var bringForward = function (menu) {
                    eqContainer.addClass('has-open-menu');
                };
                var sendBackward = function (menu) {
                    eqContainer.removeClass('has-open-menu');
                };
                for (var i = 0; i < equationsStore.length; ++i) {
                    var equationGroup = equationsStore.at(i);
                    var btn = new Common.UI.Button({
                        parentEl: $('#id-document-holder-btn-equation-' + i, documentHolder.cmpEl),
                        cls         : 'btn-toolbar no-caret',
                        iconCls     : 'svgicon ' + equationGroup.get('groupIcon'),
                        hint        : equationGroup.get('groupName'),
                        menu        : new Common.UI.Menu({
                            cls: 'menu-shapes',
                            value: i,
                            items: [
                                { template: _.template('<div id="id-document-holder-btn-equation-menu-' + i +
                                '" class="menu-shape" style="width:' + (equationGroup.get('groupWidth') + 8) + 'px; ' +
                                equationGroup.get('groupHeightStr') + 'margin-left:5px;"></div>') }
                            ]
                        })
                    });
                    btn.menu.on('show:before', onShowBefore);
                    btn.menu.on('show:before', bringForward);
                    btn.menu.on('hide:after', sendBackward);
                    me.equationBtns.push(btn);
                }

                me.equationSettingsBtn = new Common.UI.Button({
                    parentEl: $('#id-document-holder-btn-equation-settings', documentHolder.cmpEl),
                    cls         : 'btn-toolbar no-caret',
                    iconCls     : 'toolbar__icon more-vertical',
                    hint        : me.documentHolder.advancedEquationText,
                    menu        : me.documentHolder.createEquationMenu('popuptbeqinput', 'tl-bl')
                });
                me.equationSettingsBtn.menu.options.initMenu = function() {
                    var eq = me.api.asc_GetMathInputType();
                    var menu = me.equationSettingsBtn.menu;
                    menu.items[0].setChecked(eq===Asc.c_oAscMathInputType.Unicode);
                    menu.items[1].setChecked(eq===Asc.c_oAscMathInputType.LaTeX);
                    menu.items[8].setChecked(me.api.asc_IsInlineMath());
                };
                me.equationSettingsBtn.menu.on('item:click', _.bind(me.convertEquation, me));
                me.equationSettingsBtn.menu.on('show:before', function(menu) {
                    menu.options.initMenu();
                });
            }

            var showPoint = [(bounds[0] + bounds[2])/2 - eqContainer.outerWidth()/2, bounds[1] - eqContainer.outerHeight() - 10];
            if (!Common.Utils.InternalSettings.get("de-hidden-rulers")) {
                showPoint = [showPoint[0] - 19, showPoint[1] - 26];
            }
            if (showPoint[1]<0) {
                showPoint[1] = bounds[3] + 10;
                !Common.Utils.InternalSettings.get("de-hidden-rulers") && (showPoint[1] -= 26);
            }
            showPoint[1] = Math.min(me._Height - eqContainer.outerHeight(), Math.max(0, showPoint[1]));
            eqContainer.css({left: showPoint[0], top : showPoint[1]});

            var menuAlign = (me._Height - showPoint[1] - eqContainer.outerHeight() < 220) ? 'bl-tl' : 'tl-bl';
            me.equationBtns.forEach(function(item){
                item && (item.menu.menuAlign = menuAlign);
            });
            me.equationSettingsBtn.menu.menuAlign = menuAlign;
            if (eqContainer.is(':visible')) {
                if (me.equationSettingsBtn.menu.isVisible()) {
                    me.equationSettingsBtn.menu.options.initMenu();
                    me.equationSettingsBtn.menu.alignPosition();
                }
            } else {
                eqContainer.show();
            }
            me.disableEquationBar();
        },

        onHideMathTrack: function() {
            var eqContainer = this.documentHolder.cmpEl.find('#equation-container');
            if (eqContainer.is(':visible')) {
                eqContainer.hide();
            }
        },

        disableEquationBar: function() {
            var eqContainer = this.documentHolder.cmpEl.find('#equation-container'),
                docProtection = this.documentHolder._docProtection,
                disabled = this._isDisabled || this._state.equationLocked || docProtection.isReadOnly || docProtection.isFormsOnly || docProtection.isCommentsOnly;

            if (eqContainer.length>0 && eqContainer.is(':visible')) {
                this.equationBtns.forEach(function(item){
                    item && item.setDisabled(!!disabled);
                });
                this.equationSettingsBtn.setDisabled(!!disabled);
            }
        },

        convertEquation: function(menu, item, e) {
            if (this.api) {
                if (item.options.type=='input')
                    this.api.asc_SetMathInputType(item.value);
                else if (item.options.type=='view')
                    this.api.asc_ConvertMathView(item.value.linear, item.value.all);
                else if (item.options.type=='mode')
                    this.api.asc_ConvertMathDisplayMode(item.checked);
            }
        },

<<<<<<< HEAD
        onListIndents: function(item, e) {
            if (this.api && !this.api.asc_IsShowListIndentsSettings()) {
                this.documentHolder.fireEvent('list:settings', [2]); // multilevel list
                return;
            }

            var me = this;
            me.api && (new DE.Views.ListIndentsDialog({
                api: me.api,
                props: item.value.props,
                isBullet: item.value.format === Asc.c_oAscNumberingFormat.Bullet,
                handler: function(result, value) {
                    if (result == 'ok') {
                        if (me.api) {
                            me.api.asc_ChangeNumberingLvl(item.value.listId, value, item.value.level);
                        }
                    }
                    me.editComplete();
                }
            })).show();
=======
        onChangeProtectDocument: function(props) {
            if (!props) {
                var docprotect = this.getApplication().getController('DocProtection');
                props = docprotect ? docprotect.getDocProps() : null;
            }
            if (props && this.documentHolder) {
                this.documentHolder._docProtection = props;
                this.disableEquationBar();
            }
>>>>>>> 0f30f41b
        },

        editComplete: function() {
            this.documentHolder && this.documentHolder.fireEvent('editcomplete', this.documentHolder);
        }
    });
});<|MERGE_RESOLUTION|>--- conflicted
+++ resolved
@@ -427,13 +427,9 @@
             view.menuParaTOCSettings.on('click', _.bind(me.onParaTOCSettings, me));
             view.menuTableEquation.menu.on('item:click', _.bind(me.convertEquation, me));
             view.menuParagraphEquation.menu.on('item:click', _.bind(me.convertEquation, me));
-<<<<<<< HEAD
             view.menuTableListIndents.on('click', _.bind(me.onListIndents, me));
             view.menuParaListIndents.on('click', _.bind(me.onListIndents, me));
-=======
-
             me.onChangeProtectDocument();
->>>>>>> 0f30f41b
         },
 
         getView: function (name) {
@@ -2493,7 +2489,6 @@
             }
         },
 
-<<<<<<< HEAD
         onListIndents: function(item, e) {
             if (this.api && !this.api.asc_IsShowListIndentsSettings()) {
                 this.documentHolder.fireEvent('list:settings', [2]); // multilevel list
@@ -2514,7 +2509,8 @@
                     me.editComplete();
                 }
             })).show();
-=======
+        },
+
         onChangeProtectDocument: function(props) {
             if (!props) {
                 var docprotect = this.getApplication().getController('DocProtection');
@@ -2524,7 +2520,6 @@
                 this.documentHolder._docProtection = props;
                 this.disableEquationBar();
             }
->>>>>>> 0f30f41b
         },
 
         editComplete: function() {
