--- conflicted
+++ resolved
@@ -430,13 +430,9 @@
             view.menuParaTOCSettings.on('click', _.bind(me.onParaTOCSettings, me));
             view.menuTableEquation.menu.on('item:click', _.bind(me.convertEquation, me));
             view.menuParagraphEquation.menu.on('item:click', _.bind(me.convertEquation, me));
-<<<<<<< HEAD
             view.menuTableListIndents.on('click', _.bind(me.onListIndents, me));
             view.menuParaListIndents.on('click', _.bind(me.onListIndents, me));
-=======
             view.menuSaveAsPicture.on('click', _.bind(me.saveAsPicture, me));
-
->>>>>>> 3f9f5962
             me.onChangeProtectDocument();
         },
 
@@ -2519,7 +2515,6 @@
             }
         },
 
-<<<<<<< HEAD
         onListIndents: function(item, e) {
             if (this.api && !this.api.asc_IsShowListIndentsSettings()) {
                 this.documentHolder.fireEvent('list:settings', [2]); // multilevel list
@@ -2540,12 +2535,12 @@
                     me.editComplete();
                 }
             })).show();
-=======
+        },
+
         saveAsPicture: function() {
             if(this.api) {
                 this.api.asc_SaveDrawingAsPicture();
             }
->>>>>>> 3f9f5962
         },
 
         onChangeProtectDocument: function(props) {
