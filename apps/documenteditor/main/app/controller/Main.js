/*
 *
 * (c) Copyright Ascensio System Limited 2010-2016
 *
 * This program is a free software product. You can redistribute it and/or
 * modify it under the terms of the GNU Affero General Public License (AGPL)
 * version 3 as published by the Free Software Foundation. In accordance with
 * Section 7(a) of the GNU AGPL its Section 15 shall be amended to the effect
 * that Ascensio System SIA expressly excludes the warranty of non-infringement
 * of any third-party rights.
 *
 * This program is distributed WITHOUT ANY WARRANTY; without even the implied
 * warranty of MERCHANTABILITY or FITNESS FOR A PARTICULAR  PURPOSE. For
 * details, see the GNU AGPL at: http://www.gnu.org/licenses/agpl-3.0.html
 *
 * You can contact Ascensio System SIA at Lubanas st. 125a-25, Riga, Latvia,
 * EU, LV-1021.
 *
 * The  interactive user interfaces in modified source and object code versions
 * of the Program must display Appropriate Legal Notices, as required under
 * Section 5 of the GNU AGPL version 3.
 *
 * Pursuant to Section 7(b) of the License you must retain the original Product
 * logo when distributing the program. Pursuant to Section 7(e) we decline to
 * grant you any rights under trademark law for use of our trademarks.
 *
 * All the Product's GUI elements, including illustrations and icon sets, as
 * well as technical writing content are licensed under the terms of the
 * Creative Commons Attribution-ShareAlike 4.0 International. See the License
 * terms at http://creativecommons.org/licenses/by-sa/4.0/legalcode
 *
*/
/**
 *  Main.js
 *
 *  Main controller
 *
 *  Created by Alexander Yuzhin on 1/15/14
 *  Copyright (c) 2014 Ascensio System SIA. All rights reserved.
 *
 */

define([
    'core',
    'irregularstack',
    'common/main/lib/component/Window',
    'common/main/lib/component/LoadMask',
    'common/main/lib/component/Tooltip',
    'common/main/lib/controller/Fonts',
    'common/main/lib/collection/TextArt',
    'common/main/lib/view/OpenDialog',
    'documenteditor/main/app/collection/ShapeGroups',
    'documenteditor/main/app/collection/EquationGroups'
], function () {
    'use strict';

    DE.Controllers.Main = Backbone.Controller.extend(_.extend((function() {
        var ApplyEditRights = -255;
        var LoadingDocument = -256;

        var mapCustomizationElements = {
            about: 'button#left-btn-about',
            feedback: 'button#left-btn-support',
            goback: '#fm-btn-back > a, #header-back > div'
        };

        var mapCustomizationExtElements = {
            toolbar: '#viewport #toolbar',
            leftMenu: '#viewport #left-menu, #viewport #id-toolbar-full-placeholder-btn-settings, #viewport #id-toolbar-short-placeholder-btn-settings',
            rightMenu: '#viewport #right-menu',
            header: '#viewport #header'
        };

        Common.localStorage.setId('text');
        Common.localStorage.setKeysFilter('de-,asc.text');
        Common.localStorage.sync();

        return {

            models: [],
            collections: [
                'ShapeGroups',
                'EquationGroups',
                'Common.Collections.HistoryUsers',
                'Common.Collections.TextArt'
            ],
            views: [],

            initialize: function() {
                this.addListeners({
                    'FileMenu': {
                        'settings:apply': _.bind(this.applySettings, this)
                    }
                });
            },

            onLaunch: function() {
                var me = this;

                this.stackLongActions = new Common.IrregularStack({
                    strongCompare   : function(obj1, obj2){return obj1.id === obj2.id && obj1.type === obj2.type;},
                    weakCompare     : function(obj1, obj2){return obj1.type === obj2.type;}
                });

                this._state = {isDisconnected: false, usersCount: 1, fastCoauth: true, startModifyDocument: true, lostEditingRights: false, licenseWarning: false};

                // Initialize viewport

                if (!Common.Utils.isBrowserSupported()){
                    Common.Utils.showBrowserRestriction();
                    Common.Gateway.reportError(undefined, this.unsupportedBrowserErrorText);
                    return;
                }

                var value = Common.localStorage.getItem("de-settings-fontrender");
                if (value === null)
                    window.devicePixelRatio > 1 ? value = '1' : '0';

                // Initialize api

                window["flat_desine"] = true;
                this.api = new Asc.asc_docs_api({
                    'id-view'  : 'editor_sdk'
                });

                if (this.api){
                    switch (value) {
                        case '0': this.api.SetFontRenderingMode(3); break;
                        case '1': this.api.SetFontRenderingMode(1); break;
                        case '2': this.api.SetFontRenderingMode(2); break;
                    }

                    this.api.asc_registerCallback('asc_onError',                    _.bind(this.onError, this));
                    this.api.asc_registerCallback('asc_onDocumentContentReady',     _.bind(this.onDocumentContentReady, this));
                    this.api.asc_registerCallback('asc_onOpenDocumentProgress',     _.bind(this.onOpenDocument, this));
                    this.api.asc_registerCallback('asc_onDocumentUpdateVersion',    _.bind(this.onUpdateVersion, this));
                    this.api.asc_registerCallback('asc_onAdvancedOptions',          _.bind(this.onAdvancedOptions, this));
                    this.api.asc_registerCallback('asc_onDocumentName',             _.bind(this.onDocumentName, this));
                    this.api.asc_registerCallback('asc_onPrintUrl',                 _.bind(this.onPrintUrl, this));
                    this.api.asc_registerCallback('asc_onMeta',                     _.bind(this.onMeta, this));
                    Common.NotificationCenter.on('api:disconnect',                  _.bind(this.onCoAuthoringDisconnect, this));
                    Common.NotificationCenter.on('goback',                          _.bind(this.goBack, this));

                    this.isShowOpenDialog = false;
                    
                    // Initialize api gateway
                    this.editorConfig = {};
                    this.appOptions = {};
                    this.plugins = undefined;
                    Common.Gateway.on('init',           _.bind(this.loadConfig, this));
                    Common.Gateway.on('showmessage',    _.bind(this.onExternalMessage, this));
                    Common.Gateway.on('opendocument',   _.bind(this.loadDocument, this));
                    Common.Gateway.ready();

//                $(window.top).resize(_.bind(this.onDocumentResize, this));
                    this.getApplication().getController('Viewport').setApi(this.api);
                    this.getApplication().getController('Statusbar').setApi(this.api);

                    /** coauthoring begin **/
                    this.contComments = this.getApplication().getController('Common.Controllers.Comments');
                    /** coauthoring end **/

                        // Syncronize focus with api
                    $(document.body).on('focus', 'input, textarea', function(e) {
                        if (!/area_id/.test(e.target.id)) {
                            if (/msg-reply/.test(e.target.className))
                                me.dontCloseDummyComment = true;
                        }
                    });

                    $(document.body).on('blur', 'input, textarea', function(e) {
                        if (!me.isModalShowed) {
                            if (!e.relatedTarget ||
                                !/area_id/.test(e.target.id) && $(e.target).parent().find(e.relatedTarget).length<1 /* Check if focus in combobox goes from input to it's menu button or menu items */
                                && (e.relatedTarget.localName != 'input' || !/form-control/.test(e.relatedTarget.className)) /* Check if focus goes to text input with class "form-control" */
                                && (e.relatedTarget.localName != 'textarea' || /area_id/.test(e.relatedTarget.id))) /* Check if focus goes to textarea, but not to "area_id" */ {
                                me.api.asc_enableKeyEvents(true);
                                if (/msg-reply/.test(e.target.className))
                                    me.dontCloseDummyComment = false;
                            }
                        }
                    }).on('dragover', function(e) {
                        var event = e.originalEvent;
                        if (event.target && $(event.target).closest('#editor_sdk').length<1 ) {
                            event.preventDefault();
                            event.dataTransfer.dropEffect ="none";
                            return false;
                        }
                    });

                    Common.NotificationCenter.on({
                        'modal:show': function(){
                            me.isModalShowed = true;
                            me.api.asc_enableKeyEvents(false);
                        },
                        'modal:close': function(dlg) {
                            if (dlg && dlg.$lastmodal && dlg.$lastmodal.size() < 1) {
                                me.isModalShowed = false;
                                me.api.asc_enableKeyEvents(true);
                            }
                        },
                        'modal:hide': function(dlg) {
                            if (dlg && dlg.$lastmodal && dlg.$lastmodal.size() < 1) {
                                me.isModalShowed = false;
                                me.api.asc_enableKeyEvents(true);
                            }
                        },
                        'settings:unitschanged':_.bind(this.unitsChanged, this),
                        'dataview:focus': function(e){
                        },
                        'dataview:blur': function(e){
                            if (!me.isModalShowed) {
                                me.api.asc_enableKeyEvents(true);
                            }
                        },
                        'menu:show': function(e){
                        },
                        'menu:hide': function(e){
                            if (!me.isModalShowed)
                                me.api.asc_enableKeyEvents(true);
                        },
                        'edit:complete': _.bind(me.onEditComplete, me)
                    });

                    this.initNames(); //for shapes
                }
            },

            loadConfig: function(data) {
                this.editorConfig = $.extend(this.editorConfig, data.config);

                this.editorConfig.user          =
                this.appOptions.user            = Common.Utils.fillUserInfo(this.editorConfig.user, this.editorConfig.lang, this.textAnonymous);
                this.appOptions.nativeApp       = this.editorConfig.nativeApp === true;
                this.appOptions.isDesktopApp    = this.editorConfig.targetApp == 'desktop';
                this.appOptions.canCreateNew    = !_.isEmpty(this.editorConfig.createUrl) && !this.appOptions.isDesktopApp;
                this.appOptions.canOpenRecent   = this.editorConfig.nativeApp !== true && this.editorConfig.recent !== undefined && !this.appOptions.isDesktopApp;
                this.appOptions.templates       = this.editorConfig.templates;
                this.appOptions.recent          = this.editorConfig.recent;
                this.appOptions.createUrl       = this.editorConfig.createUrl;
                this.appOptions.lang            = this.editorConfig.lang;
                this.appOptions.location        = (typeof (this.editorConfig.location) == 'string') ? this.editorConfig.location.toLowerCase() : '';
                this.appOptions.sharingSettingsUrl = this.editorConfig.sharingSettingsUrl;
                this.appOptions.fileChoiceUrl   = this.editorConfig.fileChoiceUrl;
                this.appOptions.mergeFolderUrl  = this.editorConfig.mergeFolderUrl;
                this.appOptions.canAnalytics    = false;
                this.appOptions.customization   = this.editorConfig.customization;
                this.appOptions.canBackToFolder = (this.editorConfig.canBackToFolder!==false) && (typeof (this.editorConfig.customization) == 'object')
                                                  && (typeof (this.editorConfig.customization.goback) == 'object') && !_.isEmpty(this.editorConfig.customization.goback.url);
                this.appOptions.canBack         = this.editorConfig.nativeApp !== true && this.appOptions.canBackToFolder === true;
                this.appOptions.canPlugins      = false;
                this.plugins                    = this.editorConfig.plugins;

                this.getApplication()
                    .getController('Viewport')
                    .getView('Common.Views.Header')
                    .setCanBack(this.appOptions.canBackToFolder === true);

                if (this.editorConfig.lang)
                    this.api.asc_setLocale(this.editorConfig.lang);

                if (this.appOptions.location == 'us' || this.appOptions.location == 'ca')
                    Common.Utils.Metric.setDefaultMetric(Common.Utils.Metric.c_MetricUnits.inch);
            },

            loadDocument: function(data) {
                this.permissions = {};
                this.document = data.doc;

                var docInfo = {};

                if (data.doc) {
                    this.permissions = $.extend(this.permissions, data.doc.permissions);

                    var _user = new Asc.asc_CUserInfo();
                    _user.put_Id(this.appOptions.user.id);
                    _user.put_FirstName(this.appOptions.user.firstname);
                    _user.put_LastName(this.appOptions.user.lastname);
                    _user.put_FullName(this.appOptions.user.fullname);

                    docInfo = new Asc.asc_CDocInfo();
                    docInfo.put_Id(data.doc.key);
                    docInfo.put_Url(data.doc.url);
                    docInfo.put_Title(data.doc.title);
                    docInfo.put_Format(data.doc.fileType);
                    docInfo.put_VKey(data.doc.vkey);
                    docInfo.put_Options(data.doc.options);
                    docInfo.put_UserInfo(_user);
                    docInfo.put_CallbackUrl(this.editorConfig.callbackUrl);
//                    docInfo.put_Review(this.permissions.review);
//                    docInfo.put_OfflineApp(this.editorConfig.nativeApp === true); // used in sdk for testing
                }

                this.api.asc_registerCallback('asc_onGetEditorPermissions', _.bind(this.onEditorPermissions, this));
                this.api.asc_setDocInfo(docInfo);
                this.api.asc_getEditorPermissions(this.editorConfig.licenseUrl, this.editorConfig.customerId);

                if (data.doc) {
                    this.getApplication()
                        .getController('Viewport')
                        .getView('Common.Views.Header')
                        .setDocumentCaption(data.doc.title);
                }
            },

            onProcessSaveResult: function(data) {
                this.api.asc_OnSaveEnd(data.result);
                if (data && data.result === false) {
                    Common.UI.error({
                        title: this.criticalErrorTitle,
                        msg  : _.isEmpty(data.message) ? this.errorProcessSaveResult : data.message
                    });
                }
            },

            onProcessRightsChange: function(data) {
                if (data && data.enabled === false) {
                    var me = this,
                        old_rights = this._state.lostEditingRights;
                    this._state.lostEditingRights = !this._state.lostEditingRights;
                    this.api.asc_coAuthoringDisconnect();
                    this.getApplication().getController('LeftMenu').leftMenu.getMenu('file').panels['rights'].onLostEditRights();
                    if (!old_rights)
                        Common.UI.warning({
                            title: this.notcriticalErrorTitle,
                            maxwidth: 600,
                            msg  : _.isEmpty(data.message) ? this.warnProcessRightsChange : data.message,
                            callback: function(){
                                me._state.lostEditingRights = false;
                                me.onEditComplete();
                            }
                        });
                }
            },

            onDownloadAs: function() {
                this._state.isFromGatewayDownloadAs = true;
                var type = /^(?:(pdf|djvu|xps))$/.exec(this.document.fileType);
                (type && typeof type[1] === 'string') ? this.api.asc_DownloadOrigin(true) : this.api.asc_DownloadAs(Asc.c_oAscFileType.DOCX, true);
            },

            onProcessMouse: function(data) {
                if (data.type == 'mouseup') {
                    var e = document.getElementById('editor_sdk');
                    if (e) {
                        var r = e.getBoundingClientRect();
                        this.api.OnMouseUp(
                            data.x - r.left,
                            data.y - r.top
                        );
                    }
                }
            },

            onRefreshHistory: function(opts) {
                this.loadMask && this.loadMask.hide();
                if (opts.data.error || !opts.data.history) {
                    var historyStore = this.getApplication().getCollection('Common.Collections.HistoryVersions');
                    if (historyStore && historyStore.size()>0) {
                        historyStore.each(function(item){
                            item.set('canRestore', false);
                        });
                    }
                    Common.UI.alert({
                        closable: false,
                        title: this.notcriticalErrorTitle,
                        msg: (opts.data.error) ? opts.data.error : this.txtErrorLoadHistory,
                        iconCls: 'warn',
                        buttons: ['ok'],
                        callback: _.bind(function(btn){
                            this.onEditComplete();
                        }, this)
                    });
                } else {
                    this.api.asc_coAuthoringDisconnect();
                    this.getApplication().getController('Viewport').getView('Common.Views.Header').setCanRename(false);
                    this.getApplication().getController('LeftMenu').getView('LeftMenu').showHistory();
                    this.disableEditing(true);
                    var versions = opts.data.history,
                        historyStore = this.getApplication().getCollection('Common.Collections.HistoryVersions'),
                        currentVersion = null;
                    if (historyStore) {
                        var arrVersions = [], ver, version, group = -1, prev_ver = -1, arrColors = [], docIdPrev = '',
                            usersStore = this.getApplication().getCollection('Common.Collections.HistoryUsers'), user = null, usersCnt = 0;

                        for (ver=versions.length-1; ver>=0; ver--) {
                            version = versions[ver];
                            if (version.versionGroup===undefined || version.versionGroup===null)
                                version.versionGroup = version.version;
                            if (version) {
                                if (!version.user) version.user = {};
                                docIdPrev = (ver>0 && versions[ver-1]) ? versions[ver-1].key : version.key + '0';
                                user = usersStore.findUser(version.user.id);
                                if (!user) {
                                    user = new Common.Models.User({
                                        id          : version.user.id,
                                        username    : version.user.name,
                                        colorval    : Asc.c_oAscArrUserColors[usersCnt],
                                        color       : this.generateUserColor(Asc.c_oAscArrUserColors[usersCnt++])
                                    });
                                    usersStore.add(user);
                                }

                                arrVersions.push(new Common.Models.HistoryVersion({
                                    version: version.versionGroup,
                                    revision: version.version,
                                    userid : version.user.id,
                                    username : version.user.name,
                                    usercolor: user.get('color'),
                                    created: version.created,
                                    docId: version.key,
                                    markedAsVersion: (group!==version.versionGroup),
                                    selected: (opts.data.currentVersion == version.version),
                                    canRestore: this.appOptions.canHistoryRestore && (ver < versions.length-1),
                                    isExpanded: true
                                }));
                                if (opts.data.currentVersion == version.version) {
                                    currentVersion = arrVersions[arrVersions.length-1];
                                }
                                group = version.versionGroup;
                                if (prev_ver!==version.version) {
                                    prev_ver = version.version;
                                    arrColors.reverse();
                                    for (i=0; i<arrColors.length; i++) {
                                        arrVersions[arrVersions.length-i-2].set('arrColors',arrColors);
                                    }
                                    arrColors = [];
                                }
                                arrColors.push(user.get('colorval'));

                                var changes = version.changes, change, i;
                                if (changes && changes.length>0) {
                                    arrVersions[arrVersions.length-1].set('docIdPrev', docIdPrev);
                                    if (!_.isEmpty(version.serverVersion) && version.serverVersion == this.appOptions.buildVersion) {
                                        arrVersions[arrVersions.length-1].set('changeid', changes.length-1);
                                        arrVersions[arrVersions.length-1].set('hasChanges', changes.length>1);
                                        for (i=changes.length-2; i>=0; i--) {
                                            change = changes[i];

                                            user = usersStore.findUser(change.user.id);
                                            if (!user) {
                                                user = new Common.Models.User({
                                                    id          : change.user.id,
                                                    username    : change.user.name,
                                                    colorval    : Asc.c_oAscArrUserColors[usersCnt],
                                                    color       : this.generateUserColor(Asc.c_oAscArrUserColors[usersCnt++])
                                                });
                                                usersStore.add(user);
                                            }

                                            arrVersions.push(new Common.Models.HistoryVersion({
                                                version: version.versionGroup,
                                                revision: version.version,
                                                changeid: i,
                                                userid : change.user.id,
                                                username : change.user.name,
                                                usercolor: user.get('color'),
                                                created: change.created,
                                                docId: version.key,
                                                docIdPrev: docIdPrev,
                                                selected: false,
                                                canRestore: this.appOptions.canHistoryRestore,
                                                isRevision: false,
                                                isVisible: true
                                            }));
                                            arrColors.push(user.get('colorval'));
                                        }
                                    }
                                } else if (ver==0 && versions.length==1) {
                                     arrVersions[arrVersions.length-1].set('docId', version.key + '1');
                                }
                            }
                        }
                        if (arrColors.length>0) {
                            arrColors.reverse();
                            for (i=0; i<arrColors.length; i++) {
                                arrVersions[arrVersions.length-i-1].set('arrColors',arrColors);
                            }
                            arrColors = [];
                        }
                        historyStore.reset(arrVersions);
                        if (currentVersion===null && historyStore.size()>0) {
                            currentVersion = historyStore.at(0);
                            currentVersion.set('selected', true);
                        }
                        if (currentVersion)
                            this.getApplication().getController('Common.Controllers.History').onSelectRevision(null, null, currentVersion);
                    }
                }
            },

            generateUserColor: function(color) {
              return"#"+("000000"+color.toString(16)).substr(-6);
            },


            disableEditing: function(disable) {
                var app = this.getApplication();
                if (this.appOptions.canEdit && this.editorConfig.mode !== 'view') {
                    app.getController('RightMenu').getView('RightMenu').clearSelection();
                    app.getController('Toolbar').DisableToolbar(disable, disable);
                    app.getController('RightMenu').SetDisabled(disable, false);
                    app.getController('Statusbar').getView('Statusbar').SetDisabled(disable);

                    var tooltip = app.getController('Toolbar').getView('Toolbar').synchTooltip;
                    if (tooltip) tooltip.hide();
                }
                app.getController('LeftMenu').SetDisabled(disable, true);
            },

            goBack: function(blank) {
                var href = this.appOptions.customization.goback.url;
                if (blank) {
                    window.open(href, "_blank");
                } else {
                    parent.location.href = href;
                }
            },

            onEditComplete: function(cmp) {
//                this.getMainMenu().closeFullScaleMenu();
                var application = this.getApplication(),
                    toolbarController = application.getController('Toolbar'),
                    toolbarView = toolbarController.getView('Toolbar');

                if (this.appOptions.isEdit && toolbarView && (toolbarView.btnInsertShape.pressed || toolbarView.btnInsertText.pressed) &&
                    ( !_.isObject(arguments[1]) || arguments[1].id !== 'id-toolbar-btn-insertshape')) { // TODO: Event from api is needed to clear btnInsertShape state
                    if (this.api)
                        this.api.StartAddShape('', false);

                    toolbarView.btnInsertShape.toggle(false, false);
                    toolbarView.btnInsertText.toggle(false, false);
                }
                if (this.appOptions.isEdit && toolbarView && toolbarView.btnHighlightColor.pressed &&
                    ( !_.isObject(arguments[1]) || arguments[1].id !== 'id-toolbar-btn-highlight')) {
                    this.api.SetMarkerFormat(false);
                    toolbarView.btnHighlightColor.toggle(false, false);
                }
                application.getController('DocumentHolder').getView('DocumentHolder').focus();

                if (this.api) {
                    var cansave = this.api.asc_isDocumentCanSave();
                    var isSyncButton = $('.btn-icon', toolbarView.btnSave.cmpEl).hasClass('btn-synch');
                    if (toolbarView.btnSave.isDisabled() !== (!cansave && !isSyncButton || this._state.isDisconnected || this._state.fastCoauth && this._state.usersCount>1))
                        toolbarView.btnSave.setDisabled(!cansave && !isSyncButton || this._state.isDisconnected || this._state.fastCoauth && this._state.usersCount>1);
                }
            },

            onLongActionBegin: function(type, id) {
                var action = {id: id, type: type};
                this.stackLongActions.push(action);
                this.setLongActionView(action);
            },

            onLongActionEnd: function(type, id) {
                var action = {id: id, type: type};
                this.stackLongActions.pop(action);

                this.getApplication()
                    .getController('Viewport')
                    .getView('Common.Views.Header')
                    .setDocumentCaption(this.api.asc_getDocumentName());

                this.updateWindowTitle(true);

                action = this.stackLongActions.get({type: Asc.c_oAscAsyncActionType.Information});
                if (action) {
                    this.setLongActionView(action)
                } else {
                    if (this._state.fastCoauth && this._state.usersCount>1 && id==Asc.c_oAscAsyncAction['Save']) {
                        var me = this;
                        if (me._state.timerSave===undefined)
                            me._state.timerSave = setInterval(function(){
                                if ((new Date()) - me._state.isSaving>500) {
                                    clearInterval(me._state.timerSave);
                                    me.getApplication().getController('Statusbar').setStatusCaption('');
                                    me._state.timerSave = undefined;
                                }
                            }, 500);
                    } else
                        this.getApplication().getController('Statusbar').setStatusCaption('');
                }

                action = this.stackLongActions.get({type: Asc.c_oAscAsyncActionType.BlockInteraction});
                action ? this.setLongActionView(action) : this.loadMask && this.loadMask.hide();

                if (id==Asc.c_oAscAsyncAction['Save'] && (!this._state.fastCoauth || this._state.usersCount<2))
                    this.synchronizeChanges();

                if ( type == Asc.c_oAscAsyncActionType.BlockInteraction &&
                    (!this.getApplication().getController('LeftMenu').dlgSearch || !this.getApplication().getController('LeftMenu').dlgSearch.isVisible()) &&
                    !( id == Asc.c_oAscAsyncAction['ApplyChanges'] && this.dontCloseDummyComment ) ) {
//                        this.onEditComplete(this.loadMask); //если делать фокус, то при принятии чужих изменений, заканчивается свой композитный ввод
                        this.api.asc_enableKeyEvents(true);
                }
            },

            setLongActionView: function(action) {
                var title = '', text = '';

                switch (action.id) {
                    case Asc.c_oAscAsyncAction['Open']:
                        title   = this.openTitleText;
                        text    = this.openTextText;
                        break;

                    case Asc.c_oAscAsyncAction['Save']:
                        this._state.isSaving = new Date();
                        title   = this.saveTitleText;
                        text    = this.saveTextText;
                        break;

                    case Asc.c_oAscAsyncAction['LoadDocumentFonts']:
                        title   = this.loadFontsTitleText;
                        text    = this.loadFontsTextText;
                        break;

                    case Asc.c_oAscAsyncAction['LoadDocumentImages']:
                        title   = this.loadImagesTitleText;
                        text    = this.loadImagesTextText;
                        break;

                    case Asc.c_oAscAsyncAction['LoadFont']:
                        title   = this.loadFontTitleText;
                        text    = this.loadFontTextText;
                        break;

                    case Asc.c_oAscAsyncAction['LoadImage']:
                        title   = this.loadImageTitleText;
                        text    = this.loadImageTextText;
                        break;

                    case Asc.c_oAscAsyncAction['DownloadAs']:
                        title   = this.downloadTitleText;
                        text    = this.downloadTextText;
                        break;

                    case Asc.c_oAscAsyncAction['Print']:
                        title   = this.printTitleText;
                        text    = this.printTextText;
                        break;

                    case Asc.c_oAscAsyncAction['UploadImage']:
                        title   = this.uploadImageTitleText;
                        text    = this.uploadImageTextText;
                        break;

                    case Asc.c_oAscAsyncAction['ApplyChanges']:
                        title   = this.applyChangesTitleText;
                        text    = this.applyChangesTextText;
                        break;

                    case Asc.c_oAscAsyncAction['PrepareToSave']:
                        title   = this.savePreparingText;
                        text    = this.savePreparingTitle;
                        break;

                    case Asc.c_oAscAsyncAction['MailMergeLoadFile']:
                        title   = this.mailMergeLoadFileText;
                        text    = this.mailMergeLoadFileTitle;
                        break;

                    case Asc.c_oAscAsyncAction['DownloadMerge']:
                        title   = this.downloadMergeTitle;
                        text    = this.downloadMergeText;
                        break;

                    case Asc.c_oAscAsyncAction['SendMailMerge']:
                        title   = this.sendMergeTitle;
                        text    = this.sendMergeText;
                        break;

                    case ApplyEditRights:
                        title   = this.txtEditingMode;
                        text    = this.txtEditingMode;
                        break;

                    case LoadingDocument:
                        title   = this.loadingDocumentTitleText;
                        text    = this.loadingDocumentTextText;
                        break;
                }

                if (action.type == Asc.c_oAscAsyncActionType['BlockInteraction']) {
                    if (!this.loadMask)
                        this.loadMask = new Common.UI.LoadMask({owner: $('#viewport')});

                    this.loadMask.setTitle(title);

                    if (!this.isShowOpenDialog)
                        this.loadMask.show();
                }
                else {
                    this.getApplication().getController('Statusbar').setStatusCaption(text);
                }
            },

            onApplyEditRights: function(data) {
                var application = this.getApplication();
                application.getController('Statusbar').setStatusCaption('');

                if (data) {
                    if (data.allowed) {
                        data.requestrights = true;
                        this.appOptions.isEdit= true;

                        this.onLongActionBegin(Asc.c_oAscAsyncActionType['BlockInteraction'],ApplyEditRights);

                        var me = this;
                        setTimeout(function(){
                            me.applyModeCommonElements();
                            me.applyModeEditorElements();
                            me.api.asc_setViewMode(false);

                            var timer_rp = setInterval(function(){
                                clearInterval(timer_rp);

                                var toolbarController           = application.getController('Toolbar'),
                                    rightmenuController         = application.getController('RightMenu'),
                                    leftmenuController          = application.getController('LeftMenu'),
                                    documentHolderController    = application.getController('DocumentHolder'),
                                    fontsControllers            = application.getController('Common.Controllers.Fonts');

                                leftmenuController.setMode(me.appOptions).createDelayedElements();

                                rightmenuController.createDelayedElements();

                                Common.NotificationCenter.trigger('layout:changed', 'main');

                                var timer_sl = setInterval(function(){
                                    if (window.styles_loaded) {
                                        clearInterval(timer_sl);

                                        documentHolderController.getView('DocumentHolder').createDelayedElements();
                                        documentHolderController.getView('DocumentHolder').changePosition();
                                        me.loadLanguages();

                                        var shapes = me.api.asc_getPropertyEditorShapes();
                                        if (shapes)
                                            me.fillAutoShapes(shapes[0], shapes[1]);

                                        me.fillTextArt(me.api.asc_getTextArtPreviews());
                                        me.updateThemeColors();
                                        toolbarController.activateControls();

                                        me.api.UpdateInterfaceState();
                                    }
                                }, 50);
                            },50);
                        }, 100);
                    } else {
                        Common.UI.info({
                            title: this.requestEditFailedTitleText,
                            msg: data.message || this.requestEditFailedMessageText
                        });
                    }
                }
            },

            onDocumentContentReady: function() {
                if (this._isDocReady)
                    return;

                var me = this,
                    value;

                me._isDocReady = true;

                me.api.SetDrawingFreeze(false);
                me.hidePreloader();
                me.onLongActionEnd(Asc.c_oAscAsyncActionType['BlockInteraction'], LoadingDocument);

                /** coauthoring begin **/
                value = Common.localStorage.getItem("de-settings-livecomment");
                this.isLiveCommenting = !(value!==null && parseInt(value) == 0);
                this.isLiveCommenting ? this.api.asc_showComments() : this.api.asc_hideComments();
                /** coauthoring end **/

                value = Common.localStorage.getItem("de-settings-zoom");
                var zf = (value!==null) ? parseInt(value) : (this.appOptions.customization && this.appOptions.customization.zoom ? parseInt(this.appOptions.customization.zoom) : 100);
                (zf == -1) ? this.api.zoomFitToPage() : ((zf == -2) ? this.api.zoomFitToWidth() : this.api.zoom(zf>0 ? zf : 100));

                value = Common.localStorage.getItem("de-show-hiddenchars");
                me.api.put_ShowParaMarks((value!==null) ? eval(value) : false);

                value = Common.localStorage.getItem("de-show-tableline");
                me.api.put_ShowTableEmptyLine((value!==null) ? eval(value) : true);

                value = Common.localStorage.getItem("de-settings-spellcheck");
                me.api.asc_setSpellCheck(value===null || parseInt(value) == 1);

                Common.localStorage.setItem("de-settings-showsnaplines", me.api.get_ShowSnapLines() ? 1 : 0);

                function checkWarns() {
                    if (!window['AscDesktopEditor']) {
                        var tips = [];
                        Common.Utils.isIE9m && tips.push(me.warnBrowserIE9);

                        if (tips.length) me.showTips(tips);
                    }
                    document.removeEventListener('visibilitychange', checkWarns);
                }

                if (typeof document.hidden !== 'undefined' && document.hidden) {
                    document.addEventListener('visibilitychange', checkWarns);
                } else checkWarns();

                me.api.asc_registerCallback('asc_onStartAction',            _.bind(me.onLongActionBegin, me));
                me.api.asc_registerCallback('asc_onEndAction',              _.bind(me.onLongActionEnd, me));
                me.api.asc_registerCallback('asc_onCoAuthoringDisconnect',  _.bind(me.onCoAuthoringDisconnect, me));
                me.api.asc_registerCallback('asc_onPrint',                  _.bind(me.onPrint, me));

                var application = me.getApplication();
                application.getController('Viewport')
                    .getView('Common.Views.Header')
                    .setDocumentCaption(me.api.asc_getDocumentName());

                me.updateWindowTitle(true);

                value = Common.localStorage.getItem("de-settings-inputmode");
                me.api.SetTextBoxInputMode(value!==null && parseInt(value) == 1);

                /** coauthoring begin **/
                if (me.appOptions.isEdit && me.appOptions.canLicense && !me.appOptions.isOffline && me.appOptions.canCoAuthoring) {
                    value = Common.localStorage.getItem("de-settings-coauthmode");
                    me._state.fastCoauth = (value===null || parseInt(value) == 1);
                    me.api.asc_SetFastCollaborative(me._state.fastCoauth);

                    value = Common.localStorage.getItem((me._state.fastCoauth) ? "de-settings-showchanges-fast" : "de-settings-showchanges-strict");
                    if (value !== null)
                        me.api.SetCollaborativeMarksShowType(value == 'all' ? Asc.c_oAscCollaborativeMarksShowType.All :
                                value == 'none' ? Asc.c_oAscCollaborativeMarksShowType.None : Asc.c_oAscCollaborativeMarksShowType.LastChanges);
                    else
                        me.api.SetCollaborativeMarksShowType(me._state.fastCoauth ? Asc.c_oAscCollaborativeMarksShowType.None : Asc.c_oAscCollaborativeMarksShowType.LastChanges);
                } else {
                    me._state.fastCoauth = false;
                    me.api.asc_SetFastCollaborative(me._state.fastCoauth);
                    me.api.SetCollaborativeMarksShowType(Asc.c_oAscCollaborativeMarksShowType.None);
                }
                /** coauthoring end **/

                var toolbarController           = application.getController('Toolbar'),
                    statusbarController         = application.getController('Statusbar'),
                    documentHolderController    = application.getController('DocumentHolder'),
                    fontsController             = application.getController('Common.Controllers.Fonts'),
                    rightmenuController         = application.getController('RightMenu'),
                    leftmenuController          = application.getController('LeftMenu'),
                    chatController              = application.getController('Common.Controllers.Chat'),
                    pluginsController           = application.getController('Common.Controllers.Plugins');

                leftmenuController.getView('LeftMenu').getMenu('file').loadDocument({doc:me.document});
                leftmenuController.setMode(me.appOptions).createDelayedElements().setApi(me.api);

                chatController.setApi(this.api).setMode(this.appOptions);
                application.getController('Common.Controllers.ExternalDiagramEditor').setApi(this.api).loadConfig({config:this.editorConfig, customization: this.editorConfig.customization});
                application.getController('Common.Controllers.ExternalMergeEditor').setApi(this.api).loadConfig({config:this.editorConfig, customization: this.editorConfig.customization});

                pluginsController.setApi(me.api);
                me.updatePlugins(me.plugins);
                me.api.asc_registerCallback('asc_onPluginsInit', _.bind(me.updatePluginsList, me));

                documentHolderController.setApi(me.api);
                documentHolderController.createDelayedElements();
                statusbarController.createDelayedElements();

                leftmenuController.getView('LeftMenu').disableMenu('all',false);

                if (me.appOptions.canBranding)
                    me.getApplication().getController('LeftMenu').leftMenu.getMenu('about').setLicInfo(me.editorConfig.customization);

                documentHolderController.getView('DocumentHolder').setApi(me.api).on('editcomplete', _.bind(me.onEditComplete, me));

                if (me.appOptions.isEdit) {
                    value = Common.localStorage.getItem("de-settings-autosave");
                    value = (!me._state.fastCoauth && value!==null) ? parseInt(value) : (me.appOptions.canCoAuthoring ? 1 : 0);

                    me.api.asc_setAutoSaveGap(value);

                    if (me.needToUpdateVersion)
                        Common.NotificationCenter.trigger('api:disconnect');
                    var timer_sl = setInterval(function(){
                        if (window.styles_loaded) {
                            clearInterval(timer_sl);

                            toolbarController.createDelayedElements();

                            documentHolderController.getView('DocumentHolder').createDelayedElements();
                            me.loadLanguages();

                            var shapes = me.api.asc_getPropertyEditorShapes();
                            if (shapes)
                                me.fillAutoShapes(shapes[0], shapes[1]);

                            rightmenuController.createDelayedElements();

                            me.updateThemeColors();
                            toolbarController.activateControls();
                            if (me.needToUpdateVersion)
                                toolbarController.onApiCoAuthoringDisconnect();
                            me.api.UpdateInterfaceState();
                            me.fillTextArt(me.api.asc_getTextArtPreviews());
                        }
                    }, 50);
                }

                if (this.appOptions.canAnalytics && false)
                    Common.component.Analytics.initialize('UA-12442749-13', 'Document Editor');

                Common.Gateway.on('applyeditrights',        _.bind(me.onApplyEditRights, me));
                Common.Gateway.on('processsaveresult',      _.bind(me.onProcessSaveResult, me));
                Common.Gateway.on('processrightschange',    _.bind(me.onProcessRightsChange, me));
                Common.Gateway.on('processmouse',           _.bind(me.onProcessMouse, me));
                Common.Gateway.on('refreshhistory',         _.bind(me.onRefreshHistory, me));
                Common.Gateway.on('downloadas',             _.bind(me.onDownloadAs, me));

                Common.Gateway.sendInfo({mode:me.appOptions.isEdit?'edit':'view'});

                $(document).on('contextmenu', _.bind(me.onContextMenu, me));

                if (this._state.licenseWarning) {
                    value = Common.localStorage.getItem("de-license-warning");
                    value = (value!==null) ? parseInt(value) : 0;
                    var now = (new Date).getTime();
                    if (now - value > 86400000) {
                        Common.localStorage.setItem("de-license-warning", now);
                        Common.UI.info({
                            width: 500,
                            title: this.textNoLicenseTitle,
                            msg  : this.warnNoLicense,
                            buttons: [
                                {value: 'buynow', caption: this.textBuyNow},
                                {value: 'contact', caption: this.textContactUs}
                            ],
                            primary: 'buynow',
                            callback: function(btn) {
                                if (btn == 'buynow')
                                    window.open('http://www.onlyoffice.com/enterprise-edition.aspx', "_blank");
                                else if (btn == 'contact')
                                    window.open('mailto:sales@onlyoffice.com', "_blank");
                            }
                        });
                    }
                }
            },

            onOpenDocument: function(progress) {
                var elem = document.getElementById('loadmask-text');
                var proc = (progress.asc_getCurrentFont() + progress.asc_getCurrentImage())/(progress.asc_getFontsCount() + progress.asc_getImagesCount());
                proc = this.textLoadingDocument + ': ' + Math.min(Math.round(proc*100), 100) + '%';
                elem ? elem.innerHTML = proc : this.loadMask.setTitle(proc);
            },

            onEditorPermissions: function(params) {
                var licType = params.asc_getLicenseType();
                if (Asc.c_oLicenseResult.Expired === licType || Asc.c_oLicenseResult.Error === licType || Asc.c_oLicenseResult.ExpiredTrial === licType) {
                    Common.UI.warning({
                        title: this.titleLicenseExp,
                        msg: this.warnLicenseExp,
                        buttons: [],
                        closable: false
                    });
                    return;
                }

                this.permissions.review = (this.permissions.review === undefined) ? (this.permissions.edit !== false) : this.permissions.review;

                if (params.asc_getRights() !== Asc.c_oRights.Edit)
                    this.permissions.edit = this.permissions.review = false;

                this.appOptions.canAnalytics   = params.asc_getIsAnalyticsEnable();
                this.appOptions.canLicense     = (licType === Asc.c_oLicenseResult.Success);
                this.appOptions.isLightVersion = params.asc_getIsLight();
                /** coauthoring begin **/
                this.appOptions.canCoAuthoring = !this.appOptions.isLightVersion;
                /** coauthoring end **/
                this.appOptions.isOffline      = this.api.asc_isOffline();
                this.appOptions.isReviewOnly   = (this.permissions.review === true) && (this.permissions.edit === false);
                this.appOptions.canRequestEditRights = this.editorConfig.canRequestEditRights;
                this.appOptions.canEdit        = (this.permissions.edit !== false || this.permissions.review === true) && // can edit or review
                                                 (this.editorConfig.canRequestEditRights || this.editorConfig.mode !== 'view') && // if mode=="view" -> canRequestEditRights must be defined
                                                 (!this.appOptions.isReviewOnly || this.appOptions.canLicense); // if isReviewOnly==true -> canLicense must be true
                this.appOptions.isEdit         = this.appOptions.canLicense && this.appOptions.canEdit && this.editorConfig.mode !== 'view';
                this.appOptions.canReview      = this.appOptions.canLicense && this.appOptions.isEdit && (this.permissions.review===true);
                this.appOptions.canUseHistory  = this.appOptions.canLicense && !this.appOptions.isLightVersion && this.editorConfig.canUseHistory && this.appOptions.canCoAuthoring && !this.appOptions.isDesktopApp;
                this.appOptions.canHistoryClose  = this.editorConfig.canHistoryClose;
                this.appOptions.canHistoryRestore= this.editorConfig.canHistoryRestore && !!this.permissions.changeHistory;
                this.appOptions.canUseMailMerge= this.appOptions.canLicense && this.appOptions.canEdit && !this.appOptions.isDesktopApp;
                this.appOptions.canSendEmailAddresses  = this.appOptions.canLicense && this.editorConfig.canSendEmailAddresses && this.appOptions.canEdit && this.appOptions.canCoAuthoring;
                this.appOptions.canComments    = this.appOptions.canLicense && !((typeof (this.editorConfig.customization) == 'object') && this.editorConfig.customization.comments===false);
                this.appOptions.canChat        = this.appOptions.canLicense && !this.appOptions.isOffline && !((typeof (this.editorConfig.customization) == 'object') && this.editorConfig.customization.chat===false);
                this.appOptions.canEditStyles  = this.appOptions.canLicense && this.appOptions.canEdit;
                this.appOptions.canPrint       = (this.permissions.print !== false);
                this.appOptions.canRename      = !!this.permissions.rename;
                this.appOptions.buildVersion   = params.asc_getBuildVersion();

                var type = /^(?:(pdf|djvu|xps))$/.exec(this.document.fileType);
                this.appOptions.canDownloadOrigin = !this.appOptions.nativeApp && this.permissions.download !== false && (type && typeof type[1] === 'string');
                this.appOptions.canDownload       = !this.appOptions.nativeApp && this.permissions.download !== false && (!type || typeof type[1] !== 'string');

                this._state.licenseWarning = (licType===Asc.c_oLicenseResult.Connections) && this.appOptions.canEdit && this.editorConfig.mode !== 'view';

<<<<<<< HEAD
                var headerView = this.getApplication().getController('Viewport').getView('Common.Views.Header');
                this.appOptions.canBranding  = params.asc_getCanBranding() && (typeof this.editorConfig.customization == 'object');
=======
                this.appOptions.canBranding  = (licType!==Asc.c_oLicenseResult.Error) && (typeof this.editorConfig.customization == 'object');
>>>>>>> 2b4ebdef
                if (this.appOptions.canBranding)
                    headerView.setBranding(this.editorConfig.customization);

<<<<<<< HEAD
                params.asc_getTrial() && headerView.setDeveloperMode(true);
                this.appOptions.canRename && headerView.setCanRename(true);
                
=======
                params.asc_getTrial() && this.getApplication().getController('Viewport').getView('Common.Views.Header').setDeveloperMode(true);

                this.appOptions.canBrandingExt = params.asc_getCanBranding() && (typeof this.editorConfig.customization == 'object');

>>>>>>> 2b4ebdef
                this.applyModeCommonElements();
                this.applyModeEditorElements();

                this.api.asc_setViewMode(!this.appOptions.isEdit);
                this.api.asc_LoadDocument();

                if (!this.appOptions.isEdit) {
                    this.hidePreloader();
                    this.onLongActionBegin(Asc.c_oAscAsyncActionType['BlockInteraction'], LoadingDocument);
                }
            },

            applyModeCommonElements: function() {
                window.editor_elements_prepared = true;

                var value = Common.localStorage.getItem("de-hidden-title");
                    value = this.appOptions.isEdit && (value!==null && parseInt(value) == 1);

                var app             = this.getApplication(),
                    viewport        = app.getController('Viewport').getView('Viewport'),
                    headerView      = app.getController('Viewport').getView('Common.Views.Header'),
                    statusbarView   = app.getController('Statusbar').getView('Statusbar'),
                    documentHolder  = app.getController('DocumentHolder').getView('DocumentHolder');

                if (headerView) {
                    headerView.setHeaderCaption(this.appOptions.isEdit ? 'Document Editor' : 'Document Viewer');
                    headerView.setVisible(!this.appOptions.nativeApp && !value && !this.appOptions.isDesktopApp);
                }

                if (this.appOptions.nativeApp) {
                    $('body').removeClass('safari');
                }

                viewport && viewport.setMode(this.appOptions);
                statusbarView && statusbarView.setMode(this.appOptions);

                documentHolder.setMode(this.appOptions);

                this.api.asc_registerCallback('asc_onSendThemeColors', _.bind(this.onSendThemeColors, this));

                if (this.api) {
                    var translateChart = new Asc.asc_CChartTranslate();
                    translateChart.asc_setTitle(this.txtDiagramTitle);
                    translateChart.asc_setXAxis(this.txtXAxis);
                    translateChart.asc_setYAxis(this.txtYAxis);
                    translateChart.asc_setSeries(this.txtSeries);
                    this.api.asc_setChartTranslate(translateChart);

                    var translateArt = new Asc.asc_TextArtTranslate();
                    translateArt.asc_setDefaultText(this.txtArt);
                    this.api.asc_setTextArtTranslate(translateArt);
                }
            },

            applyModeEditorElements: function() {
                if (this.appOptions.isEdit) {
                    var me = this,
                        application         = this.getApplication(),
                        toolbarController   = application.getController('Toolbar'),
                        rightmenuController = application.getController('RightMenu'),
                        fontsControllers    = application.getController('Common.Controllers.Fonts'),
                        reviewController    = (this.appOptions.canReview) ? application.getController('Common.Controllers.ReviewChanges') : null;

                    fontsControllers    && fontsControllers.setApi(me.api);
                    toolbarController   && toolbarController.setApi(me.api);

                    /** coauthoring begin **/
                    me.contComments.setMode(me.appOptions);
                    me.contComments.setConfig({config: me.editorConfig}, me.api);
                    /** coauthoring end **/
                    rightmenuController && rightmenuController.setApi(me.api);

                    if (reviewController)
                        reviewController.setMode(me.appOptions).setConfig({config: me.editorConfig}, me.api);

                    var viewport = this.getApplication().getController('Viewport').getView('Viewport');

                    viewport.applyEditorMode();

                    var toolbarView = (toolbarController) ? toolbarController.getView('Toolbar') : null;

                    _.each([
                        toolbarView,
                        rightmenuController.getView('RightMenu')
                    ], function(view) {
                        if (view) {
                            view.setApi(me.api);
                            view.on('editcomplete', _.bind(me.onEditComplete, me));
                            view.setMode(me.appOptions);
                        }
                    });

                    if (toolbarView) {
                        toolbarView.on('insertimage', _.bind(me.onInsertImage, me));
                        toolbarView.on('inserttable', _.bind(me.onInsertTable, me));
                        toolbarView.on('insertshape', _.bind(me.onInsertShape, me));
                        toolbarView.on('inserttextart', _.bind(me.onInsertTextArt, me));
                        toolbarView.on('insertchart', _.bind(me.onInsertChart, me));
                    }

                    var value = Common.localStorage.getItem('de-settings-unit');
                    value = (value!==null) ? parseInt(value) : Common.Utils.Metric.getDefaultMetric();
                    Common.Utils.Metric.setCurrentMetric(value);
                    me.api.asc_SetDocumentUnits((value==Common.Utils.Metric.c_MetricUnits.inch) ? Asc.c_oAscDocumentUnits.Inch : ((value==Common.Utils.Metric.c_MetricUnits.pt) ? Asc.c_oAscDocumentUnits.Point : Asc.c_oAscDocumentUnits.Millimeter));

                    value = Common.localStorage.getItem('de-hidden-rulers');
                    me.api.asc_SetViewRulers(value===null || parseInt(value) === 0);

                    me.api.asc_registerCallback('asc_onDocumentModifiedChanged', _.bind(me.onDocumentModifiedChanged, me));
                    me.api.asc_registerCallback('asc_onDocumentCanSaveChanged',  _.bind(me.onDocumentCanSaveChanged, me));
                    me.api.asc_registerCallback('asc_onSaveUrl',                 _.bind(me.onSaveUrl, me));
                    me.api.asc_registerCallback('asc_onDownloadUrl',             _.bind(me.onDownloadUrl, me));
                    /** coauthoring begin **/
                    me.api.asc_registerCallback('asc_onCollaborativeChanges',    _.bind(me.onCollaborativeChanges, me));
                    me.api.asc_registerCallback('asc_OnTryUndoInFastCollaborative',_.bind(me.onTryUndoInFastCollaborative, me));
                    me.api.asc_registerCallback('asc_onAuthParticipantsChanged', _.bind(me.onAuthParticipantsChanged, me));
                    me.api.asc_registerCallback('asc_onParticipantsChanged',     _.bind(me.onAuthParticipantsChanged, me));
                    /** coauthoring end **/

                    if (me.stackLongActions.exist({id: ApplyEditRights, type: Asc.c_oAscAsyncActionType['BlockInteraction']})) {
                        me.onLongActionEnd(Asc.c_oAscAsyncActionType['BlockInteraction'], ApplyEditRights);
                    } else if (!this._isDocReady) {
                        me.hidePreloader();
                        me.onLongActionBegin(Asc.c_oAscAsyncActionType['BlockInteraction'], LoadingDocument);
                    }

                    // Message on window close
                    window.onbeforeunload = _.bind(me.onBeforeUnload, me);
                    window.onunload = _.bind(me.onUnload, me);
                }
            },

            onExternalMessage: function(msg) {
                if (msg && msg.msg) {
                    msg.msg = (msg.msg).toString();
                    this.showTips([msg.msg.charAt(0).toUpperCase() + msg.msg.substring(1)]);

                    Common.component.Analytics.trackEvent('External Error', msg.title);
                }
            },

            onError: function(id, level, errData) {
                this.hidePreloader();
                this.onLongActionEnd(Asc.c_oAscAsyncActionType['BlockInteraction'], LoadingDocument);

                var config = {
                    closable: false
                };

                switch (id)
                {
                    case Asc.c_oAscError.ID.Unknown:
                        config.msg = this.unknownErrorText;
                        break;

                    case Asc.c_oAscError.ID.ConvertationTimeout:
                        config.msg = this.convertationTimeoutText;
                        break;

                    case Asc.c_oAscError.ID.ConvertationOpenError:
                        config.msg = this.openErrorText;
                        break;

                    case Asc.c_oAscError.ID.ConvertationSaveError:
                        config.msg = this.saveErrorText;
                        break;

                    case Asc.c_oAscError.ID.DownloadError:
                        config.msg = this.downloadErrorText;
                        break;

                    case Asc.c_oAscError.ID.UplImageSize:
                        config.msg = this.uploadImageSizeMessage;
                        break;

                    case Asc.c_oAscError.ID.UplImageExt:
                        config.msg = this.uploadImageExtMessage;
                        break;

                    case Asc.c_oAscError.ID.UplImageFileCount:
                        config.msg = this.uploadImageFileCountMessage;
                        break;

                    case Asc.c_oAscError.ID.SplitCellMaxRows:
                        config.msg = this.splitMaxRowsErrorText.replace('%1', errData.get_Value());
                        break;

                    case Asc.c_oAscError.ID.SplitCellMaxCols:
                        config.msg = this.splitMaxColsErrorText.replace('%1', errData.get_Value());
                        break;

                    case Asc.c_oAscError.ID.SplitCellRowsDivider:
                        config.msg = this.splitDividerErrorText.replace('%1', errData.get_Value());
                        break;

                    case Asc.c_oAscError.ID.VKeyEncrypt:
                        config.msg = this.errorKeyEncrypt;
                        break;

                    case Asc.c_oAscError.ID.KeyExpire:
                        config.msg = this.errorKeyExpire;
                        break;

                    case Asc.c_oAscError.ID.UserCountExceed:
                        config.msg = this.errorUsersExceed;
                        break;

                    case Asc.c_oAscError.ID.CoAuthoringDisconnect:
                        config.msg = this.errorViewerDisconnect;
                        break;

                    case Asc.c_oAscError.ID.ConvertationPassword:
                        config.msg = this.errorFilePassProtect;
                        break;

                    case Asc.c_oAscError.ID.StockChartError:
                        config.msg = this.errorStockChart;
                        break;

                    case Asc.c_oAscError.ID.DataRangeError:
                        config.msg = this.errorDataRange;
                        break;

                    case Asc.c_oAscError.ID.Database:
                        config.msg = this.errorDatabaseConnection;
                        break;

                    case Asc.c_oAscError.ID.UserDrop:
                        if (this._state.lostEditingRights) {
                            this._state.lostEditingRights = false;
                            return;
                        }
                        this._state.lostEditingRights = true;
                        config.msg = this.errorUserDrop;
                        break;

                    case Asc.c_oAscError.ID.MailMergeLoadFile:
                        config.msg = this.errorMailMergeLoadFile;
                        break;

                    case Asc.c_oAscError.ID.MailMergeSaveFile:
                        config.msg = this.errorMailMergeSaveFile;
                        break;

                    case Asc.c_oAscError.ID.Warning:
                        config.msg = this.errorConnectToServer;
                        break;

                    default:
                        config.msg = this.errorDefaultMessage.replace('%1', id);
                        break;
                }


                if (level == Asc.c_oAscError.Level.Critical) {

                    // report only critical errors
                    Common.Gateway.reportError(id, config.msg);

                    config.title = this.criticalErrorTitle;
                    config.iconCls = 'error';

                    if (this.appOptions.canBackToFolder) {
                        config.msg += '<br/><br/>' + this.criticalErrorExtText;
                        config.callback = function(btn) {
                            if (btn == 'ok')
                                Common.NotificationCenter.trigger('goback');
                        }
                    }
                }
                else {
                    config.title    = this.notcriticalErrorTitle;
                    config.iconCls  = 'warn';
                    config.buttons  = ['ok'];
                    config.callback = _.bind(function(btn){
                        if (id == Asc.c_oAscError.ID.Warning && btn == 'ok' && (this.appOptions.canDownload || this.appOptions.canDownloadOrigin)) {
                            Common.UI.Menu.Manager.hideAll();
                            if (this.appOptions.isDesktopApp && this.appOptions.isOffline)
                                this.api.asc_DownloadAs();
                            else
                                (this.appOptions.canDownload) ? this.getApplication().getController('LeftMenu').leftMenu.showMenu('file:saveas') : this.api.asc_DownloadOrigin();
                        }
                        this._state.lostEditingRights = false;
                        this.onEditComplete();
                    }, this);
                }

                Common.UI.alert(config);

                Common.component.Analytics.trackEvent('Internal Error', id.toString());
            },

            onCoAuthoringDisconnect: function() {
                this.getApplication().getController('Viewport').getView('Viewport').setMode({isDisconnected:true});
                this.getApplication().getController('Viewport').getView('Common.Views.Header').setCanRename(false);
                this.appOptions.canRename = false;
                this._state.isDisconnected = true;
            },

            showTips: function(strings) {
                var me = this;
                if (!strings.length) return;
                if (typeof(strings)!='object') strings = [strings];

                function showNextTip() {
                    var str_tip = strings.shift();
                    if (str_tip) {
                        str_tip += me.textCloseTip;
                        tooltip.setTitle(str_tip);
                        tooltip.show();
                    }
                }

                if (!this.tooltip) {
                    this.tooltip = new Common.UI.Tooltip({
                        owner: this.getApplication().getController('Toolbar').getView('Toolbar'),
                        hideonclick: true,
                        placement: 'bottom',
                        cls: 'main-info',
                        offset: 30
                    });
                }

                var tooltip = this.tooltip;
                tooltip.on('tooltip:hide', function(){
                    setTimeout(showNextTip, 300);
                });

                showNextTip();
            },

            updateWindowTitle: function(force) {
                var isModified = this.api.isDocumentModified();
                if (this._state.isDocModified !== isModified || force) {
                    var title = this.defaultTitleText;

                    var headerView = this.getApplication()
                        .getController('Viewport')
                        .getView('Common.Views.Header');

                    if (!_.isEmpty(headerView.getDocumentCaption()))
                        title = headerView.getDocumentCaption() + ' - ' + title;

                    if (isModified) {
                        if (!_.isUndefined(title) && (!this._state.fastCoauth || this._state.usersCount<2 )) {
                            title = '* ' + title;
                            headerView.setDocumentCaption(headerView.getDocumentCaption() + '*', true);
                        }
                    } else {
                        headerView.setDocumentCaption(headerView.getDocumentCaption());
                    }

                    if (window.document.title != title)
                        window.document.title = title;

                    if (!this._state.fastCoauth || this._state.usersCount<2 )
                        Common.Gateway.setDocumentModified(isModified);
                    else if ( this._state.startModifyDocument!==undefined && this._state.startModifyDocument === isModified){
                        Common.Gateway.setDocumentModified(isModified);
                        this._state.startModifyDocument = (this._state.startModifyDocument) ? !this._state.startModifyDocument : undefined;
                    }

                    this._state.isDocModified = isModified;
                }
            },

            onDocumentModifiedChanged: function() {
                if (this._state.fastCoauth && this._state.usersCount>1 && this._state.startModifyDocument===undefined ) return;

                var isModified = this.api.asc_isDocumentCanSave();
                if (this._state.isDocModified !== isModified) {
                    Common.Gateway.setDocumentModified(this.api.isDocumentModified());
                }

                this.updateWindowTitle();

                var toolbarView = this.getApplication().getController('Toolbar').getView('Toolbar');

                if (toolbarView) {
                    var isSyncButton = $('.btn-icon', toolbarView.btnSave.cmpEl).hasClass('btn-synch');
                    if (toolbarView.btnSave.isDisabled() !== (!isModified && !isSyncButton || this._state.isDisconnected || this._state.fastCoauth && this._state.usersCount>1))
                        toolbarView.btnSave.setDisabled(!isModified && !isSyncButton || this._state.isDisconnected || this._state.fastCoauth && this._state.usersCount>1);
                }

                /** coauthoring begin **/
                if (this.contComments.isDummyComment && !this.dontCloseDummyComment) {
                    this.contComments.clearDummyComment();
                }
                /** coauthoring end **/
            },
            onDocumentCanSaveChanged: function (isCanSave) {
                var application = this.getApplication(),
                    toolbarController = application.getController('Toolbar'),
                    toolbarView = toolbarController.getView('Toolbar');

                if (toolbarView && this.api) {
                    var isSyncButton = $('.btn-icon', toolbarView.btnSave.cmpEl).hasClass('btn-synch');
                    if (toolbarView.btnSave.isDisabled() !== (!isCanSave && !isSyncButton || this._state.isDisconnected || this._state.fastCoauth && this._state.usersCount>1))
                        toolbarView.btnSave.setDisabled(!isCanSave && !isSyncButton || this._state.isDisconnected || this._state.fastCoauth && this._state.usersCount>1);
                }
            },

            onContextMenu: function(event){
                var canCopyAttr = event.target.getAttribute('data-can-copy'),
                    isInputEl   = (event.target instanceof HTMLInputElement) || (event.target instanceof HTMLTextAreaElement);

                if ((isInputEl && canCopyAttr === 'false') ||
                   (!isInputEl && canCopyAttr !== 'true')) {
                    event.stopPropagation();
                    event.preventDefault();
                    return false;
                }
            },

            onBeforeUnload: function() {
                Common.localStorage.save();

                if (this.api.isDocumentModified()) {
                    var me = this;
                    this.api.asc_stopSaving();
                    this.continueSavingTimer = window.setTimeout(function() {
                        me.api.asc_continueSaving();
                    }, 500);

                    return this.leavePageText;
                }
            },

            onUnload: function() {
                if (this.continueSavingTimer) clearTimeout(this.continueSavingTimer);
            },

            hidePreloader: function() {
                if (!!this.appOptions.customization && !this.appOptions.customization.done) {
                    this.appOptions.customization.done = true;
                    if (!this.appOptions.isDesktopApp)
                        this.appOptions.customization.about = true;
                    Common.Utils.applyCustomization(this.appOptions.customization, mapCustomizationElements);
                    if (this.appOptions.canBrandingExt)
                        Common.Utils.applyCustomization(this.appOptions.customization, mapCustomizationExtElements);
                }

                Common.NotificationCenter.trigger('layout:changed', 'main');
                $('#loading-mask').hide().remove();
            },

            onSaveUrl: function(url) {
                Common.Gateway.save(url);
            },

            onDownloadUrl: function(url) {
                if (this._state.isFromGatewayDownloadAs)
                    Common.Gateway.downloadAs(url);
                this._state.isFromGatewayDownloadAs = false;
            },

            onUpdateVersion: function(callback) {
                var me = this;
                me.needToUpdateVersion = true;
                me.onLongActionEnd(Asc.c_oAscAsyncActionType['BlockInteraction'], LoadingDocument);
                Common.UI.warning({
                    title: me.titleUpdateVersion,
                    msg: this.errorUpdateVersion,
                    callback: function() {
                        _.defer(function() {
                            Common.Gateway.updateVersion();
                            if (callback) callback.call(me);
                            me.onLongActionBegin(Asc.c_oAscAsyncActionType['BlockInteraction'], LoadingDocument);
                        })
                    }
                });
            },

            /** coauthoring begin **/
//            fillUserStore: function(users){
//                if (!_.isEmpty(users)){
//                    var userStore = this.getCommonStoreUsersStore();
//
//                    if (userStore)
//                        userStore.add(users);
//                }
//            },

            onCollaborativeChanges: function() {
                if (this._state.hasCollaborativeChanges) return;
                this._state.hasCollaborativeChanges = true;
                if (this.appOptions.isEdit)
                    this.getApplication().getController('Statusbar').setStatusCaption(this.txtNeedSynchronize);
            },
            /** coauthoring end **/

            synchronizeChanges: function() {
                this.getApplication().getController('Statusbar').synchronizeChanges();
                this.getApplication().getController('DocumentHolder').getView('DocumentHolder').hideTips();
                /** coauthoring begin **/
                this.getApplication().getController('Toolbar').getView('Toolbar').synchronizeChanges();
                /** coauthoring end **/
                this._state.hasCollaborativeChanges = false;
            },

            initNames: function() {
                this.shapeGroupNames = [
                    this.txtBasicShapes,
                    this.txtFiguredArrows,
                    this.txtMath,
                    this.txtCharts,
                    this.txtStarsRibbons,
                    this.txtCallouts,
                    this.txtButtons,
                    this.txtRectangles,
                    this.txtLines
                ];
            },

            fillAutoShapes: function(groupNames, shapes){
                if (_.isEmpty(shapes) || _.isEmpty(groupNames) || shapes.length != groupNames.length)
                    return;

                var me = this,
                    shapegrouparray = [],
                    shapeStore = this.getCollection('ShapeGroups');

                shapeStore.reset();

                var groupscount = groupNames.length;
                _.each(groupNames, function(groupName, index){
                    var store = new Backbone.Collection([], {
                        model: DE.Models.ShapeModel
                    });

                    var cols = (shapes[index].length) > 18 ? 7 : 6,
                        height = Math.ceil(shapes[index].length/cols) * 35 + 3,
                        width = 30 * cols;

                    _.each(shapes[index], function(shape, idx){
                        store.add({
                            imageUrl : shape.Image,
                            data     : {shapeType: shape.Type},
                            tip      : me.textShape + ' ' + (idx+1),
                            allowSelected : true,
                            selected: false
                        });
                    });

                    shapegrouparray.push({
                        groupName   : me.shapeGroupNames[index],
                        groupStore  : store,
                        groupWidth  : width,
                        groupHeight : height
                    });
                });

                shapeStore.add(shapegrouparray);

                setTimeout(function(){
                    me.getApplication().getController('Toolbar').fillAutoShapes();
                }, 50);

            },

            fillTextArt: function(shapes){
                if (_.isEmpty(shapes)) return;

                var me = this, arr = [],
                    artStore = this.getCollection('Common.Collections.TextArt');

                _.each(shapes, function(shape, index){
                    arr.push({
                        imageUrl : shape,
                        data     : index,
                        allowSelected : true,
                        selected: false
                    });
                });
                artStore.reset(arr);

                setTimeout(function(){
                    me.getApplication().getController('Toolbar').fillTextArt();
                }, 50);

                setTimeout(function(){
                    me.getApplication().getController('RightMenu').fillTextArt();
                }, 50);

            },

            updateThemeColors: function() {
                var me = this;
                setTimeout(function(){
                    me.getApplication().getController('RightMenu').UpdateThemeColors();
                }, 50);
                setTimeout(function(){
                    me.getApplication().getController('DocumentHolder').getView('DocumentHolder').updateThemeColors();
                }, 50);

                setTimeout(function(){
                    me.getApplication().getController('Toolbar').updateThemeColors();
                }, 50);
            },

            onSendThemeColors: function(colors, standart_colors) {
                Common.Utils.ThemeColor.setColors(colors, standart_colors);
                if (window.styles_loaded) {
                    this.updateThemeColors();
                    this.fillTextArt(this.api.asc_getTextArtPreviews());
                }
            },

            loadLanguages: function() {
                var langs = this.api.asc_getSpellCheckLanguages();
                this.getApplication().getController('DocumentHolder').getView('DocumentHolder').setLanguages(langs);
                this.getApplication().getController('Statusbar').setLanguages(langs);
            },

            onInsertTable:  function() {
                this.getApplication().getController('RightMenu').onInsertTable();
            },

            onInsertImage:  function() {
                this.getApplication().getController('RightMenu').onInsertImage();
            },

            onInsertChart:  function() {
                this.getApplication().getController('RightMenu').onInsertChart();
            },

            onInsertShape:  function() {
                this.getApplication().getController('RightMenu').onInsertShape();
            },

            onInsertTextArt:  function() {
                this.getApplication().getController('RightMenu').onInsertTextArt();
            },

            unitsChanged: function(m) {
                var value = Common.localStorage.getItem("de-settings-unit");
                value = (value!==null) ? parseInt(value) : Common.Utils.Metric.getDefaultMetric();
                Common.Utils.Metric.setCurrentMetric(value);
                this.api.asc_SetDocumentUnits((value==Common.Utils.Metric.c_MetricUnits.inch) ? Asc.c_oAscDocumentUnits.Inch : ((value==Common.Utils.Metric.c_MetricUnits.pt) ? Asc.c_oAscDocumentUnits.Point : Asc.c_oAscDocumentUnits.Millimeter));
                this.getApplication().getController('RightMenu').updateMetricUnit();
                this.getApplication().getController('Toolbar').getView('Toolbar').updateMetricUnit();
            },

            onAdvancedOptions: function(advOptions) {
                var type = advOptions.asc_getOptionId(),
                    me = this, dlg;
                if (type == Asc.c_oAscAdvancedOptionsID.TXT) {
                    dlg = new Common.Views.OpenDialog({
                        type: type,
                        codepages: advOptions.asc_getOptions().asc_getCodePages(),
                        settings: advOptions.asc_getOptions().asc_getRecommendedSettings(),
                        handler: function (encoding) {
                            me.isShowOpenDialog = false;
                            if (me && me.api) {
                                me.api.asc_setAdvancedOptions(type, new Asc.asc_CTXTAdvancedOptions(encoding));
                                me.loadMask && me.loadMask.show();
                            }
                        }
                    });
                } else if (type == Asc.c_oAscAdvancedOptionsID.DRM) {
                    dlg = new Common.Views.OpenDialog({
                        type: type,
                        handler: function (value) {
                            me.isShowOpenDialog = false;
                            if (me && me.api) {
                                me.api.asc_setAdvancedOptions(type, new Asc.asc_CDRMAdvancedOptions(value));
                                me.loadMask && me.loadMask.show();
                            }
                        }
                    });
                }
                if (dlg) {
                    this.isShowOpenDialog = true;
                    this.loadMask && this.loadMask.hide();
                    this.onLongActionEnd(Asc.c_oAscAsyncActionType.BlockInteraction, LoadingDocument);
                    dlg.show();
                }
            },

            onTryUndoInFastCollaborative: function() {
                var val = window.localStorage.getItem("de-hide-try-undoredo");
                if (!(val && parseInt(val) == 1))
                    Common.UI.info({
                        width: 500,
                        msg: this.textTryUndoRedo,
                        iconCls: 'info',
                        buttons: ['custom', 'cancel'],
                        primary: 'custom',
                        customButtonText: this.textStrict,
                        dontshow: true,
                        callback: _.bind(function(btn, dontshow){
                            if (dontshow) window.localStorage.setItem("de-hide-try-undoredo", 1);
                            if (btn == 'custom') {
                                Common.localStorage.setItem("de-settings-coauthmode", 0);
                                this.api.asc_SetFastCollaborative(false);
                                this._state.fastCoauth = false;
                                Common.localStorage.setItem("de-settings-showchanges-strict", 'last');
                                this.api.SetCollaborativeMarksShowType(Asc.c_oAscCollaborativeMarksShowType.LastChanges);
                            }
                            this.fireEvent('editcomplete', this);
                        }, this)
                    });
            },

            onAuthParticipantsChanged: function(users) {
                var length = 0;
                _.each(users, function(item){
                    if (!item.asc_getView())
                        length++;
                });
                this._state.usersCount = length;
            },

            applySettings: function() {
                if (this.appOptions.isEdit && this.appOptions.canLicense && !this.appOptions.isOffline && this.appOptions.canCoAuthoring) {
                    var value = Common.localStorage.getItem("de-settings-coauthmode"),
                        oldval = this._state.fastCoauth;
                    this._state.fastCoauth = (value===null || parseInt(value) == 1);
                    if (this._state.fastCoauth && !oldval)
                        this.synchronizeChanges();
                }
            },

            onDocumentName: function(name) {
                this.getApplication().getController('Viewport').getView('Common.Views.Header').setDocumentCaption(name);
                this.updateWindowTitle(true);
            },

            onMeta: function(meta) {
                var app = this.getApplication(),
                    filemenu = app.getController('LeftMenu').getView('LeftMenu').getMenu('file');
                app.getController('Viewport').getView('Common.Views.Header').setDocumentCaption(meta.title);
                this.updateWindowTitle(true);
                this.document.title = meta.title;
                filemenu.loadDocument({doc:this.document});
                filemenu.panels['info'].updateInfo(this.document);
                Common.Gateway.metaChange(meta);
            },

            onPrint: function() {
                if (!this.appOptions.canPrint) return;
                
                if (this.api)
                    this.api.asc_Print(Common.Utils.isChrome || Common.Utils.isSafari || Common.Utils.isOpera); // if isChrome or isSafari or isOpera == true use asc_onPrintUrl event
                Common.component.Analytics.trackEvent('Print');
            },

            onPrintUrl: function(url) {
                if (this.iframePrint) {
                    this.iframePrint.parentNode.removeChild(this.iframePrint);
                    this.iframePrint = null;
                }
                if (!this.iframePrint) {
                    var me = this;
                    this.iframePrint = document.createElement("iframe");
                    this.iframePrint.id = "id-print-frame";
                    this.iframePrint.style.display = 'none';
                    this.iframePrint.style.visibility = "hidden";
                    this.iframePrint.style.position = "fixed";
                    this.iframePrint.style.right = "0";
                    this.iframePrint.style.bottom = "0";
                    document.body.appendChild(this.iframePrint);
                    this.iframePrint.onload = function() {
                        me.iframePrint.contentWindow.focus();
                        me.iframePrint.contentWindow.print();
                        me.iframePrint.contentWindow.blur();
                        window.focus();
                    };
                }
                if (url) this.iframePrint.src = url;
            },

            updatePlugins: function(plugins) { // plugins from config
                if (!plugins || !plugins.pluginsData || plugins.pluginsData.length<1) return;

                var _createXMLHTTPObject = function() {
                    var xmlhttp;
                    try {
                        xmlhttp = new ActiveXObject("Msxml2.XMLHTTP");
                    }
                    catch (e) {
                        try {
                            xmlhttp = new ActiveXObject("Microsoft.XMLHTTP");
                        }
                        catch (E) {
                            xmlhttp = false;
                        }
                    }
                    if (!xmlhttp && typeof XMLHttpRequest != 'undefined') {
                        xmlhttp = new XMLHttpRequest();
                    }
                    return xmlhttp;
                };

                var _getPluginJson = function(plugin) {
                    if (!plugin) return '';
                    try {
                        var xhrObj = _createXMLHTTPObject();
                        if (xhrObj && plugin) {
                            xhrObj.open('GET', plugin, false);
                            xhrObj.send('');
                            var pluginJson = eval("(" + xhrObj.responseText + ")");
                            return pluginJson;
                        }
                    }
                    catch (e) {}
                    return null;
                };

                var arr = [],
                    baseUrl = plugins.url;
                plugins.pluginsData.forEach(function(item){
                    var url = item;
                    if (!/(^https?:\/\/)/i.test(url) && !/(^www.)/i.test(item))
                        url = baseUrl + item;
                    var value = _getPluginJson(url);
                    if (value) arr.push(value);
                });

                if (arr.length>0)
                    this.updatePluginsList({
                        autoStartGuid: plugins.autoStartGuid,
                        url: plugins.url,
                        pluginsData: arr
                    });
            },

            updatePluginsList: function(plugins) {
                var pluginStore = this.getApplication().getCollection('Common.Collections.Plugins'),
                    isEdit = this.appOptions.isEdit;
                if (pluginStore && plugins) {
                    var arr = [];
                    plugins.pluginsData.forEach(function(item){
                        var variations = item.variations,
                            variationsArr = [];
                        variations.forEach(function(itemVar){
                            var isSupported = false;
                            for (var i=0; i<itemVar.EditorsSupport.length; i++){
                                if (itemVar.EditorsSupport[i]=='word') {
                                    isSupported = true; break;
                                }
                            }
                            if (isSupported && (isEdit || itemVar.isViewer))
                                variationsArr.push(new Common.Models.PluginVariation({
                                    description: itemVar.description,
                                    index: variationsArr.length,
                                    url : itemVar.url,
                                    icons  : itemVar.icons,
                                    isViewer: itemVar.isViewer,
                                    EditorsSupport: itemVar.EditorsSupport,
                                    isVisual: itemVar.isVisual,
                                    isModal: itemVar.isModal,
                                    isInsideMode: itemVar.isInsideMode,
                                    initDataType: itemVar.initDataType,
                                    initData: itemVar.initData,
                                    isUpdateOleOnResize : itemVar.isUpdateOleOnResize,
                                    buttons: itemVar.buttons,
                                    size: itemVar.size,
                                    initOnSelectionChanged: itemVar.initOnSelectionChanged,
                                    isRelativeUrl: !(/(^https?:\/\/)/i.test(itemVar.url) || /(^www.)/i.test(itemVar.url))
                                }));
                        });
                        if (variationsArr.length>0)
                            arr.push(new Common.Models.Plugin({
                                name : item.name,
                                guid: item.guid,
                                baseUrl : item.baseUrl,
                                variations: variationsArr,
                                currentVariation: 0
                            }));
                    });

                    pluginStore.reset(arr);

                    this.appOptions.pluginsPath = (plugins.url);
                    this.appOptions.canPlugins = (arr.length>0);
                } else {
                    this.appOptions.pluginsPath = '';
                    this.appOptions.canPlugins = false;
                }
                if (this.appOptions.canPlugins) {
                    this.getApplication().getController('Common.Controllers.Plugins').setMode(this.appOptions);
                    if (plugins.autoStartGuid)
                        this.api.asc_pluginRun(plugins.autoStartGuid, 0, '');
                }
                this.getApplication().getController('LeftMenu').enablePlugins();
            },

            leavePageText: 'You have unsaved changes in this document. Click \'Stay on this Page\' then \'Save\' to save them. Click \'Leave this Page\' to discard all the unsaved changes.',
            defaultTitleText: 'ONLYOFFICE Document Editor',
            criticalErrorTitle: 'Error',
            notcriticalErrorTitle: 'Warning',
            errorDefaultMessage: 'Error code: %1',
            criticalErrorExtText: 'Press "Ok" to back to document list.',
            openTitleText: 'Opening Document',
            openTextText: 'Opening document...',
            saveTitleText: 'Saving Document',
            saveTextText: 'Saving document...',
            loadFontsTitleText: 'Loading Data',
            loadFontsTextText: 'Loading data...',
            loadImagesTitleText: 'Loading Images',
            loadImagesTextText: 'Loading images...',
            loadFontTitleText: 'Loading Data',
            loadFontTextText: 'Loading data...',
            loadImageTitleText: 'Loading Image',
            loadImageTextText: 'Loading image...',
            downloadTitleText: 'Downloading Document',
            downloadTextText: 'Downloading document...',
            printTitleText: 'Printing Document',
            printTextText: 'Printing document...',
            uploadImageTitleText: 'Uploading Image',
            uploadImageTextText: 'Uploading image...',
            savePreparingText: 'Preparing to save',
            savePreparingTitle: 'Preparing to save. Please wait...',
            uploadImageSizeMessage: 'Maximium image size limit exceeded.',
            uploadImageExtMessage: 'Unknown image format.',
            uploadImageFileCountMessage: 'No images uploaded.',
            reloadButtonText: 'Reload Page',
            unknownErrorText: 'Unknown error.',
            convertationTimeoutText: 'Convertation timeout exceeded.',
            downloadErrorText: 'Download failed.',
            unsupportedBrowserErrorText : 'Your browser is not supported.',
            splitMaxRowsErrorText: 'The number of rows must be less than %1',
            splitMaxColsErrorText: 'The number of columns must be less than %1',
            splitDividerErrorText: 'The number of rows must be a divisor of %1',
            requestEditFailedTitleText: 'Access denied',
            requestEditFailedMessageText: 'Someone is editing this document right now. Please try again later.',
            txtNeedSynchronize: 'You have an updates',
            textLoadingDocument: 'Loading document',
            warnBrowserZoom: 'Your browser\'s current zoom setting is not fully supported. Please reset to the default zoom by pressing Ctrl+0.',
            warnBrowserIE9: 'The application has low capabilities on IE9. Use IE10 or higher',
            applyChangesTitleText: 'Loading Data',
            applyChangesTextText: 'Loading data...',
            errorKeyEncrypt: 'Unknown key descriptor',
            errorKeyExpire: 'Key descriptor expired',
            errorUsersExceed: 'Count of users was exceed',
            errorCoAuthoringDisconnect: 'Server connection lost. You can\'t edit anymore.',
            errorFilePassProtect: 'The document is password protected.',
            txtBasicShapes: 'Basic Shapes',
            txtFiguredArrows: 'Figured Arrows',
            txtMath: 'Math',
            txtCharts: 'Charts',
            txtStarsRibbons: 'Stars & Ribbons',
            txtCallouts: 'Callouts',
            txtButtons: 'Buttons',
            txtRectangles: 'Rectangles',
            txtLines: 'Lines',
            txtEditingMode: 'Set editing mode...',
            textAnonymous: 'Anonymous',
            loadingDocumentTitleText: 'Loading document',
            loadingDocumentTextText: 'Loading document...',
            warnProcessRightsChange: 'You have been denied the right to edit the file.',
            errorProcessSaveResult: 'Saving is failed.',
            textCloseTip: '\nClick to close the tip.',
            textShape: 'Shape',
            errorStockChart: 'Incorrect row order. To build a stock chart place the data on the sheet in the following order:<br> opening price, max price, min price, closing price.',
            errorDataRange: 'Incorrect data range.',
            errorDatabaseConnection: 'External error.<br>Database connection error. Please, contact support.',
            titleUpdateVersion: 'Version changed',
            errorUpdateVersion: 'The file version has been changed. The page will be reloaded.',
            errorUserDrop: 'The file cannot be accessed right now.',
            txtDiagramTitle: 'Chart Title',
            txtXAxis: 'X Axis',
            txtYAxis: 'Y Axis',
            txtSeries: 'Seria',
            errorMailMergeLoadFile: 'Loading failed',
            mailMergeLoadFileText: 'Loading Data Source...',
            mailMergeLoadFileTitle: 'Loading Data Source',
            errorMailMergeSaveFile: 'Merge failed.',
            downloadMergeText: 'Downloading...',
            downloadMergeTitle: 'Downloading',
            sendMergeTitle: 'Sending Merge',
            sendMergeText: 'Sending Merge...',
            txtArt: 'Your text here',
            errorConnectToServer: ' The document could not be saved. Please check connection settings or contact your administrator.<br>When you click the \'OK\' button, you will be prompted to download the document.<br><br>' +
                                  'Find more information about connecting Document Server <a href=\"https://api.onlyoffice.com/editors/callback\" target=\"_blank\">here</a>',
            textTryUndoRedo: 'The Undo/Redo functions are disabled for the Fast co-editing mode.<br>Click the \'Strict mode\' button to switch to the Strict co-editing mode to edit the file without other users interference and send your changes only after you save them. You can switch between the co-editing modes using the editor Advanced settings.',
            textStrict: 'Strict mode',
            txtErrorLoadHistory: 'Loading history failed',
            textBuyNow: 'Visit website',
            textNoLicenseTitle: 'ONLYOFFICE open source version',
            warnNoLicense: 'You are using an open source version of ONLYOFFICE. The version has limitations for concurrent connections to the document server (20 connections at a time).<br>If you need more please consider purchasing a commercial license.',
            textContactUs: 'Contact sales',
            errorViewerDisconnect: 'Connection is lost. You can still view the document,<br>but will not be able to download or print until the connection is restored.',
            warnLicenseExp: 'Your license has expired.<br>Please update your license and refresh the page.',
            titleLicenseExp: 'License expired',
            openErrorText: 'An error has occurred while opening the file',
            saveErrorText: 'An error has occurred while saving the file'
        }
    })(), DE.Controllers.Main || {}))
});<|MERGE_RESOLUTION|>--- conflicted
+++ resolved
@@ -999,25 +999,16 @@
 
                 this._state.licenseWarning = (licType===Asc.c_oLicenseResult.Connections) && this.appOptions.canEdit && this.editorConfig.mode !== 'view';
 
-<<<<<<< HEAD
                 var headerView = this.getApplication().getController('Viewport').getView('Common.Views.Header');
-                this.appOptions.canBranding  = params.asc_getCanBranding() && (typeof this.editorConfig.customization == 'object');
-=======
                 this.appOptions.canBranding  = (licType!==Asc.c_oLicenseResult.Error) && (typeof this.editorConfig.customization == 'object');
->>>>>>> 2b4ebdef
                 if (this.appOptions.canBranding)
                     headerView.setBranding(this.editorConfig.customization);
 
-<<<<<<< HEAD
                 params.asc_getTrial() && headerView.setDeveloperMode(true);
                 this.appOptions.canRename && headerView.setCanRename(true);
-                
-=======
-                params.asc_getTrial() && this.getApplication().getController('Viewport').getView('Common.Views.Header').setDeveloperMode(true);
 
                 this.appOptions.canBrandingExt = params.asc_getCanBranding() && (typeof this.editorConfig.customization == 'object');
 
->>>>>>> 2b4ebdef
                 this.applyModeCommonElements();
                 this.applyModeEditorElements();
 
