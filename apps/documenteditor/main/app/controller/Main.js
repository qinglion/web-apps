--- conflicted
+++ resolved
@@ -2083,10 +2083,7 @@
             errorAccessDeny: 'You are trying to perform an action you do not have rights for.<br>Please contact your Document Server administrator.',
             titleServerVersion: 'Editor updated',
             errorServerVersion: 'The editor version has been updated. The page will be reloaded to apply the changes.',
-<<<<<<< HEAD
-=======
             textChangesSaved: 'All changes saved',
->>>>>>> dbc7b1a3
             errorBadImageUrl: 'Image url is incorrect',
             txtStyle_Normal: 'Normal',
             txtStyle_No_Spacing: 'No Spacing',
