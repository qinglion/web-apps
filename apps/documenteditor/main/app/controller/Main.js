--- conflicted
+++ resolved
@@ -142,13 +142,10 @@
                     "Enter a date": this.txtEnterDate,
                     "Type equation here": this.txtTypeEquation,
                     "Click to load image": this.txtClickToLoad,
-<<<<<<< HEAD
                     "None": this.txtNone
-=======
                     "No table of figures entries found.": this.txtNoTableOfFigures,
                     "table of figures": this.txtTableOfFigures,
                     "TOC Heading": this.txtTOCHeading
->>>>>>> 02b6ec8a
                 };
                 styleNames.forEach(function(item){
                     translate[item] = me['txtStyle_' + item.replace(/ /g, '_')] || item;
@@ -2898,16 +2895,13 @@
             textGuest: 'Guest',
             errorSubmit: 'Submit failed.',
             txtClickToLoad: 'Click to load image',
-<<<<<<< HEAD
             leavePageTextOnClose: 'All unsaved changes in this document will be lost.<br> Click \'Cancel\' then \'Save\' to save them. Click \'OK\' to discard all the unsaved changes.',
             textTryUndoRedoWarn: 'The Undo/Redo functions are disabled for the Fast co-editing mode.',
             txtNone: 'None'
-=======
             txtNoTableOfFigures: "No table of figures entries found.",
             txtTableOfFigures: 'Table of figures',
             txtStyle_endnote_text: 'Endnote Text',
             txtTOCHeading: 'TOC Heading'
->>>>>>> 02b6ec8a
         }
     })(), DE.Controllers.Main || {}))
 });