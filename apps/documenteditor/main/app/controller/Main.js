/*
 *
 * (c) Copyright Ascensio System SIA 2010-2019
 *
 * This program is a free software product. You can redistribute it and/or
 * modify it under the terms of the GNU Affero General Public License (AGPL)
 * version 3 as published by the Free Software Foundation. In accordance with
 * Section 7(a) of the GNU AGPL its Section 15 shall be amended to the effect
 * that Ascensio System SIA expressly excludes the warranty of non-infringement
 * of any third-party rights.
 *
 * This program is distributed WITHOUT ANY WARRANTY; without even the implied
 * warranty of MERCHANTABILITY or FITNESS FOR A PARTICULAR  PURPOSE. For
 * details, see the GNU AGPL at: http://www.gnu.org/licenses/agpl-3.0.html
 *
 * You can contact Ascensio System SIA at 20A-12 Ernesta Birznieka-Upisha
 * street, Riga, Latvia, EU, LV-1050.
 *
 * The  interactive user interfaces in modified source and object code versions
 * of the Program must display Appropriate Legal Notices, as required under
 * Section 5 of the GNU AGPL version 3.
 *
 * Pursuant to Section 7(b) of the License you must retain the original Product
 * logo when distributing the program. Pursuant to Section 7(e) we decline to
 * grant you any rights under trademark law for use of our trademarks.
 *
 * All the Product's GUI elements, including illustrations and icon sets, as
 * well as technical writing content are licensed under the terms of the
 * Creative Commons Attribution-ShareAlike 4.0 International. See the License
 * terms at http://creativecommons.org/licenses/by-sa/4.0/legalcode
 *
*/
/**
 *  Main.js
 *
 *  Main controller
 *
 *  Created by Alexander Yuzhin on 1/15/14
 *  Copyright (c) 2018 Ascensio System SIA. All rights reserved.
 *
 */

define([
    'core',
    'irregularstack',
    'common/main/lib/component/Window',
    'common/main/lib/component/LoadMask',
    'common/main/lib/component/Tooltip',
    'common/main/lib/controller/Fonts',
    'common/main/lib/collection/TextArt',
    'common/main/lib/view/OpenDialog',
    'common/main/lib/view/UserNameDialog',
    'common/main/lib/util/LocalStorage',
    'documenteditor/main/app/collection/ShapeGroups',
    'documenteditor/main/app/collection/EquationGroups'
], function () {
    'use strict';

    DE.Controllers.Main = Backbone.Controller.extend(_.extend((function() {
        var appHeader;
        var ApplyEditRights = -255;
        var LoadingDocument = -256;

        var mapCustomizationElements = {
            about: 'button#left-btn-about',
            feedback: 'button#left-btn-support',
            goback: '#fm-btn-back > a, #header-back > div'
        };

        var mapCustomizationExtElements = {
            toolbar: '#viewport #toolbar',
            leftMenu: '#viewport #left-menu, #viewport #id-toolbar-full-placeholder-btn-settings, #viewport #id-toolbar-short-placeholder-btn-settings',
            rightMenu: '#viewport #right-menu',
            statusBar: '#statusbar'
        };

        Common.localStorage.setId('text');
        Common.localStorage.setKeysFilter('de-,asc.text');
        Common.localStorage.sync();

        return {

            models: [],
            collections: [
                'ShapeGroups',
                'EquationGroups',
                'Common.Collections.HistoryUsers',
                'Common.Collections.TextArt'
            ],
            views: [],

            initialize: function() {
                this.addListeners({
                    'FileMenu': {
                        'settings:apply': _.bind(this.applySettings, this)
                    },
                    'Common.Views.ReviewChanges': {
                        'settings:apply': _.bind(this.applySettings, this)
                    }
                });

                var me = this,
                    styleNames = ['Normal', 'No Spacing', 'Heading 1', 'Heading 2', 'Heading 3', 'Heading 4', 'Heading 5',
                                  'Heading 6', 'Heading 7', 'Heading 8', 'Heading 9', 'Title', 'Subtitle', 'Quote', 'Intense Quote', 'List Paragraph', 'footnote text',
                                  'Caption', 'endnote text'],
                translate = {
                    'Series': this.txtSeries,
                    'Diagram Title': this.txtDiagramTitle,
                    'X Axis': this.txtXAxis,
                    'Y Axis': this.txtYAxis,
                    'Your text here': this.txtArt,
                    "Error! Bookmark not defined.": this.txtBookmarkError,
                    "above": this.txtAbove,
                    "below": this.txtBelow,
                    "on page ": this.txtOnPage + " ",
                    "Header": this.txtHeader,
                    "Footer": this.txtFooter,
                    " -Section ": " " + this.txtSection + " ",
                    "First Page ": this.txtFirstPage + " ",
                    "Even Page ": this.txtEvenPage + " ",
                    "Odd Page ": this.txtOddPage + " ",
                    "Same as Previous": this.txtSameAsPrev,
                    "Current Document": this.txtCurrentDocument,
                    "No table of contents entries found.": this.txtNoTableOfContents,
                    "Table of Contents": this.txtTableOfContents,
                    "Syntax Error": this.txtSyntaxError,
                    "Missing Operator": this.txtMissOperator,
                    "Missing Argument": this.txtMissArg,
                    "Number Too Large To Format": this.txtTooLarge,
                    "Zero Divide": this.txtZeroDivide,
                    "Is Not In Table": this.txtNotInTable,
                    "Index Too Large": this.txtIndTooLarge,
                    "The Formula Not In Table": this.txtFormulaNotInTable,
                    "Table Index Cannot be Zero": this.txtTableInd,
                    "Undefined Bookmark": this.txtUndefBookmark,
                    "Unexpected End of Formula": this.txtEndOfFormula,
                    "Hyperlink": this.txtHyperlink,
                    "Error! Main Document Only.": this.txtMainDocOnly,
                    "Error! Not a valid bookmark self-reference.": this.txtNotValidBookmark,
                    "Error! No text of specified style in document.": this.txtNoText,
                    "Choose an item": this.txtChoose,
                    "Enter a date": this.txtEnterDate,
                    "Type equation here": this.txtTypeEquation,
                    "Click to load image": this.txtClickToLoad,
                    "None": this.txtNone,
                    "No table of figures entries found.": this.txtNoTableOfFigures,
                    "table of figures": this.txtTableOfFigures,
                    "TOC Heading": this.txtTOCHeading
                };
                styleNames.forEach(function(item){
                    translate[item] = me['txtStyle_' + item.replace(/ /g, '_')] || item;
                });
                me.translationTable = translate;
            },

            onLaunch: function() {
                var me = this;

                this.stackLongActions = new Common.IrregularStack({
                    strongCompare   : function(obj1, obj2){return obj1.id === obj2.id && obj1.type === obj2.type;},
                    weakCompare     : function(obj1, obj2){return obj1.type === obj2.type;}
                });

                this._state = {isDisconnected: false, usersCount: 1, fastCoauth: true, lostEditingRights: false, licenseType: false, isDocModified: false};
                this.languages = null;

                // Initialize viewport

                if (!Common.Utils.isBrowserSupported()){
                    Common.Utils.showBrowserRestriction();
                    Common.Gateway.reportError(undefined, this.unsupportedBrowserErrorText);
                    return;
                }

                // Initialize api
                window["flat_desine"] = true;
                this.api = this.getApplication().getController('Viewport').getApi();

                Common.UI.FocusManager.init();
                Common.UI.Themes.init(this.api);

                if (this.api){
                    this.api.SetDrawingFreeze(true);

                    var value = Common.localStorage.getBool("de-settings-cachemode", true);
                    Common.Utils.InternalSettings.set("de-settings-cachemode", value);
                    this.api.asc_setDefaultBlitMode(!!value);

                    value = Common.localStorage.getItem("de-settings-fontrender");
                    if (value === null)
                        value = '0';
                    Common.Utils.InternalSettings.set("de-settings-fontrender", value);
                    switch (value) {
                        case '0': this.api.SetFontRenderingMode(3); break;
                        case '1': this.api.SetFontRenderingMode(1); break;
                        case '2': this.api.SetFontRenderingMode(2); break;
                    }

                    this.api.asc_registerCallback('asc_onError',                    _.bind(this.onError, this));
                    this.api.asc_registerCallback('asc_onDocumentContentReady',     _.bind(this.onDocumentContentReady, this));
                    this.api.asc_registerCallback('asc_onOpenDocumentProgress',     _.bind(this.onOpenDocument, this));
                    this.api.asc_registerCallback('asc_onDocumentUpdateVersion',    _.bind(this.onUpdateVersion, this));
                    this.api.asc_registerCallback('asc_onServerVersion',            _.bind(this.onServerVersion, this));
                    this.api.asc_registerCallback('asc_onAdvancedOptions',          _.bind(this.onAdvancedOptions, this));
                    this.api.asc_registerCallback('asc_onDocumentName',             _.bind(this.onDocumentName, this));
                    this.api.asc_registerCallback('asc_onPrintUrl',                 _.bind(this.onPrintUrl, this));
                    this.api.asc_registerCallback('asc_onMeta',                     _.bind(this.onMeta, this));
                    this.api.asc_registerCallback('asc_onSpellCheckInit',           _.bind(this.loadLanguages, this));

                    Common.NotificationCenter.on('api:disconnect',                  _.bind(this.onCoAuthoringDisconnect, this));
                    Common.NotificationCenter.on('goback',                          _.bind(this.goBack, this));
                    Common.NotificationCenter.on('markfavorite',                    _.bind(this.markFavorite, this));
                    Common.NotificationCenter.on('download:advanced',               _.bind(this.onAdvancedOptions, this));
                    Common.NotificationCenter.on('showmessage',                     _.bind(this.onExternalMessage, this));
                    Common.NotificationCenter.on('showerror',                       _.bind(this.onError, this));


                    this.isShowOpenDialog = false;
                    
                    // Initialize api gateway
                    this.editorConfig = {};
                    this.appOptions = {};
                    Common.Gateway.on('init',           _.bind(this.loadConfig, this));
                    Common.Gateway.on('showmessage',    _.bind(this.onExternalMessage, this));
                    Common.Gateway.on('opendocument',   _.bind(this.loadDocument, this));
                    Common.Gateway.on('grabfocus',      _.bind(this.onGrabFocus, this));
                    Common.Gateway.appReady();

//                $(window.top).resize(_.bind(this.onDocumentResize, this));
                    this.getApplication().getController('Viewport').setApi(this.api);
                    this.getApplication().getController('Statusbar').setApi(this.api);

                    /** coauthoring begin **/
                    this.contComments = this.getApplication().getController('Common.Controllers.Comments');
                    /** coauthoring end **/

                        // Syncronize focus with api
                    $(document.body).on('focus', 'input, textarea', function(e) {
                        if (!/area_id/.test(e.target.id)) {
                            if (/msg-reply/.test(e.target.className)) {
                                me.dontCloseDummyComment = true;
                                me.beforeShowDummyComment = me.beforeCloseDummyComment = false;
                            } else if (/textarea-control/.test(e.target.className))
                                me.inTextareaControl = true;
                            else if (!Common.Utils.ModalWindow.isVisible() && /form-control/.test(e.target.className))
                                me.inFormControl = true;
                        }
                    });

                    $(document.body).on('blur', 'input, textarea', function(e) {
                        if (!Common.Utils.ModalWindow.isVisible()) {
                            if (/form-control/.test(e.target.className))
                                me.inFormControl = false;
                            if (me.getApplication().getController('LeftMenu').getView('LeftMenu').getMenu('file').isVisible())
                                return;
                            if (!e.relatedTarget ||
                                !/area_id/.test(e.target.id)
                                && !(e.target.localName == 'input' && $(e.target).parent().find(e.relatedTarget).length>0) /* Check if focus in combobox goes from input to it's menu button or menu items, or from comment editing area to Ok/Cancel button */
                                && !(e.target.localName == 'textarea' && $(e.target).closest('.asc-window').find('.dropdown-menu').find(e.relatedTarget).length>0) /* Check if focus in comment goes from textarea to it's email menu */
                                && (e.relatedTarget.localName != 'input' || !/form-control/.test(e.relatedTarget.className)) /* Check if focus goes to text input with class "form-control" */
                                && (e.relatedTarget.localName != 'textarea' || /area_id/.test(e.relatedTarget.id))) /* Check if focus goes to textarea, but not to "area_id" */ {
                                if (Common.Utils.isIE && e.originalEvent && e.originalEvent.target && /area_id/.test(e.originalEvent.target.id) && (e.originalEvent.target === e.originalEvent.srcElement))
                                    return;
                                me.api.asc_enableKeyEvents(true);
                                if (me.dontCloseDummyComment && /msg-reply/.test(e.target.className)) {
                                    if ($(e.target).closest('.user-comment-item').find(e.relatedTarget).length<1) /* Check if focus goes to buttons in the comment window */
                                        me.dontCloseDummyComment = me.beforeCloseDummyComment = false;
                                    else
                                        me.beforeCloseDummyComment = true;
                                }
                                else if (/textarea-control/.test(e.target.className))
                                    me.inTextareaControl = false;
                            }
                        }
                    }).on('dragover', function(e) {
                        var event = e.originalEvent;
                        if (event.target && $(event.target).closest('#editor_sdk').length<1 ) {
                            event.preventDefault();
                            event.dataTransfer.dropEffect ="none";
                            return false;
                        }
                    }).on('dragstart', function(e) {
                        var event = e.originalEvent;
                        if (event.target ) {
                            var target = $(event.target);
                            if (target.closest('.combobox').length>0 || target.closest('.dropdown-menu').length>0 ||
                                target.closest('.ribtab').length>0 || target.closest('.combo-dataview').length>0) {
                                event.preventDefault();
                            }
                        }
                    }).on('mouseup', function(e){
                        me.beforeCloseDummyComment && setTimeout(function(){ // textbox in dummy comment lost focus
                            me.dontCloseDummyComment = me.beforeCloseDummyComment = false;
                        }, 10);
                    });

                    Common.NotificationCenter.on({
                        'modal:show': function(){
                            Common.Utils.ModalWindow.show();
                            me.api.asc_enableKeyEvents(false);
                        },
                        'modal:close': function(dlg) {
                            Common.Utils.ModalWindow.close();
                            if (!Common.Utils.ModalWindow.isVisible())
                                me.api.asc_enableKeyEvents(true);
                        },
                        'modal:hide': function(dlg) {
                            Common.Utils.ModalWindow.close();
                            if (!Common.Utils.ModalWindow.isVisible())
                                me.api.asc_enableKeyEvents(true);
                        },
                        'settings:unitschanged':_.bind(this.unitsChanged, this),
                        'dataview:focus': function(e){
                        },
                        'dataview:blur': function(e){
                            if (!Common.Utils.ModalWindow.isVisible()) {
                                me.api.asc_enableKeyEvents(true);
                            }
                        },
                        'menu:show': function(e){
                        },
                        'menu:hide': function(e, isFromInputControl){
                            if (!Common.Utils.ModalWindow.isVisible() && !isFromInputControl)
                                me.api.asc_enableKeyEvents(true);
                        },
                        'edit:complete': _.bind(me.onEditComplete, me)
                    });

                    this.initNames(); //for shapes

                    Common.util.Shortcuts.delegateShortcuts({
                        shortcuts: {
                            'command+s,ctrl+s,command+p,ctrl+p,command+k,ctrl+k,command+d,ctrl+d': _.bind(function (e) {
                                e.preventDefault();
                                e.stopPropagation();
                            }, this)
                        }
                    });
                }

                me.defaultTitleText = '{{APP_TITLE_TEXT}}';
                me.warnNoLicense  = me.warnNoLicense.replace(/%1/g, '{{COMPANY_NAME}}');
                me.warnNoLicenseUsers = me.warnNoLicenseUsers.replace(/%1/g, '{{COMPANY_NAME}}');
                me.textNoLicenseTitle = me.textNoLicenseTitle.replace(/%1/g, '{{COMPANY_NAME}}');
                me.warnLicenseExceeded = me.warnLicenseExceeded.replace(/%1/g, '{{COMPANY_NAME}}');
                me.warnLicenseUsersExceeded = me.warnLicenseUsersExceeded.replace(/%1/g, '{{COMPANY_NAME}}');
            },

            loadConfig: function(data) {
                this.editorConfig = $.extend(this.editorConfig, data.config);

                this.appOptions.customization   = this.editorConfig.customization;
                this.appOptions.canRenameAnonymous = !((typeof (this.appOptions.customization) == 'object') && (typeof (this.appOptions.customization.anonymous) == 'object') && (this.appOptions.customization.anonymous.request===false));
                this.appOptions.guestName = (typeof (this.appOptions.customization) == 'object') && (typeof (this.appOptions.customization.anonymous) == 'object') &&
                                (typeof (this.appOptions.customization.anonymous.label) == 'string') && this.appOptions.customization.anonymous.label.trim()!=='' ?
                                Common.Utils.String.htmlEncode(this.appOptions.customization.anonymous.label) : this.textGuest;
                var value;
                if (this.appOptions.canRenameAnonymous) {
                    value = Common.localStorage.getItem("guest-username");
                    Common.Utils.InternalSettings.set("guest-username", value);
                    Common.Utils.InternalSettings.set("save-guest-username", !!value);
                }
                this.editorConfig.user          =
                this.appOptions.user            = Common.Utils.fillUserInfo(this.editorConfig.user, this.editorConfig.lang, value ? (value + ' (' + this.appOptions.guestName + ')' ) : this.textAnonymous,
                                                                            Common.localStorage.getItem("guest-id") || ('uid-' + Date.now()));
                this.appOptions.user.anonymous && Common.localStorage.setItem("guest-id", this.appOptions.user.id);

                this.appOptions.isDesktopApp    = this.editorConfig.targetApp == 'desktop';
                this.appOptions.canCreateNew    = this.editorConfig.canRequestCreateNew || !_.isEmpty(this.editorConfig.createUrl);
                this.appOptions.canOpenRecent   = this.editorConfig.recent !== undefined && !this.appOptions.isDesktopApp;
                this.appOptions.templates       = this.editorConfig.templates;
                this.appOptions.recent          = this.editorConfig.recent;
                this.appOptions.createUrl       = this.editorConfig.createUrl;
                this.appOptions.canRequestCreateNew = this.editorConfig.canRequestCreateNew;
                this.appOptions.lang            = this.editorConfig.lang;
                this.appOptions.location        = (typeof (this.editorConfig.location) == 'string') ? this.editorConfig.location.toLowerCase() : '';
                this.appOptions.sharingSettingsUrl = this.editorConfig.sharingSettingsUrl;
                this.appOptions.fileChoiceUrl   = this.editorConfig.fileChoiceUrl;
                this.appOptions.mergeFolderUrl  = this.editorConfig.mergeFolderUrl;
                this.appOptions.saveAsUrl       = this.editorConfig.saveAsUrl;
                this.appOptions.canAnalytics    = false;
                this.appOptions.canRequestClose = this.editorConfig.canRequestClose;
                this.appOptions.canBackToFolder = (this.editorConfig.canBackToFolder!==false) && (typeof (this.editorConfig.customization) == 'object') && (typeof (this.editorConfig.customization.goback) == 'object')
                                                  && (!_.isEmpty(this.editorConfig.customization.goback.url) || this.editorConfig.customization.goback.requestClose && this.appOptions.canRequestClose);
                this.appOptions.canBack         = this.appOptions.canBackToFolder === true;
                this.appOptions.canPlugins      = false;
                this.appOptions.canMakeActionLink = this.editorConfig.canMakeActionLink;
                this.appOptions.canRequestUsers = this.editorConfig.canRequestUsers;
                this.appOptions.canRequestSendNotify = this.editorConfig.canRequestSendNotify;
                this.appOptions.canRequestSaveAs = this.editorConfig.canRequestSaveAs;
                this.appOptions.canRequestInsertImage = this.editorConfig.canRequestInsertImage;
                this.appOptions.canRequestCompareFile = this.editorConfig.canRequestCompareFile;
                this.appOptions.canRequestMailMergeRecipients = this.editorConfig.canRequestMailMergeRecipients;
                this.appOptions.canRequestSharingSettings = this.editorConfig.canRequestSharingSettings;
                this.appOptions.compatibleFeatures = (typeof (this.appOptions.customization) == 'object') && !!this.appOptions.customization.compatibleFeatures;
                this.appOptions.canFeatureComparison = !!this.api.asc_isSupportFeature("comparison");
                this.appOptions.canFeatureContentControl = !!this.api.asc_isSupportFeature("content-controls");
                this.appOptions.canFeatureForms = true;
                this.appOptions.mentionShare = !((typeof (this.appOptions.customization) == 'object') && (this.appOptions.customization.mentionShare==false));

                this.appOptions.user.guest && this.appOptions.canRenameAnonymous && Common.NotificationCenter.on('user:rename', _.bind(this.showRenameUserDialog, this));

                appHeader = this.getApplication().getController('Viewport').getView('Common.Views.Header');
                appHeader.setCanBack(this.appOptions.canBackToFolder === true, (this.appOptions.canBackToFolder) ? this.editorConfig.customization.goback.text : '');

                if (this.editorConfig.lang)
                    this.api.asc_setLocale(this.editorConfig.lang);

                if (this.appOptions.location == 'us' || this.appOptions.location == 'ca')
                    Common.Utils.Metric.setDefaultMetric(Common.Utils.Metric.c_MetricUnits.inch);

                value = Common.localStorage.getItem("de-macros-mode");
                if (value === null) {
                    value = this.editorConfig.customization ? this.editorConfig.customization.macrosMode : 'warn';
                    value = (value == 'enable') ? 1 : (value == 'disable' ? 2 : 0);
                } else
                    value = parseInt(value);
                Common.Utils.InternalSettings.set("de-macros-mode", value);

                this.appOptions.wopi = this.editorConfig.wopi;

                Common.Controllers.Desktop.init(this.appOptions);
            },

            loadDocument: function(data) {
                this.permissions = {};
                this.document = data.doc;

                var docInfo = {};

                if (data.doc) {
                    this.permissions = $.extend(this.permissions, data.doc.permissions);

                    var _permissions = $.extend({}, data.doc.permissions),
                        _options = $.extend({}, data.doc.options, this.editorConfig.actionLink || {});

                    var _user = new Asc.asc_CUserInfo();
                    _user.put_Id(this.appOptions.user.id);
                    _user.put_FullName(this.appOptions.user.fullname);
                    _user.put_IsAnonymousUser(!!this.appOptions.user.anonymous);

                    docInfo = new Asc.asc_CDocInfo();
                    docInfo.put_Id(data.doc.key);
                    docInfo.put_Url(data.doc.url);
                    docInfo.put_Title(data.doc.title);
                    docInfo.put_Format(data.doc.fileType);
                    docInfo.put_VKey(data.doc.vkey);
                    docInfo.put_Options(_options);
                    docInfo.put_UserInfo(_user);
                    docInfo.put_CallbackUrl(this.editorConfig.callbackUrl);
                    docInfo.put_Token(data.doc.token);
                    docInfo.put_Permissions(_permissions);
                    docInfo.put_EncryptedInfo(this.editorConfig.encryptionKeys);

                    var enable = !this.editorConfig.customization || (this.editorConfig.customization.macros!==false);
                    docInfo.asc_putIsEnabledMacroses(!!enable);
                    enable = !this.editorConfig.customization || (this.editorConfig.customization.plugins!==false);
                    docInfo.asc_putIsEnabledPlugins(!!enable);
//                    docInfo.put_Review(this.permissions.review);

                    var type = /^(?:(pdf|djvu|xps))$/.exec(data.doc.fileType);
                    if (type && typeof type[1] === 'string') {
                        this.permissions.edit = this.permissions.review = false;
                    }
                }

                if (!( this.editorConfig.customization && ( this.editorConfig.customization.toolbarNoTabs ||
                    (this.editorConfig.targetApp!=='desktop') && (this.editorConfig.customization.loaderName || this.editorConfig.customization.loaderLogo)))) {
                    $('#editor-container').css('overflow', 'hidden');
                    $('#editor-container').append('<div class="doc-placeholder">' + '<div class="line"></div>'.repeat(20) + '</div>');
                    if (this.editorConfig.mode == 'view' || (this.permissions.edit === false && !this.permissions.review ))
                        $('#editor-container').find('.doc-placeholder').css('margin-top', 19);
                }

                this.api.asc_registerCallback('asc_onGetEditorPermissions', _.bind(this.onEditorPermissions, this));
                this.api.asc_registerCallback('asc_onLicenseChanged',       _.bind(this.onLicenseChanged, this));
                this.api.asc_registerCallback('asc_onRunAutostartMacroses', _.bind(this.onRunAutostartMacroses, this));
                this.api.asc_setDocInfo(docInfo);
                this.api.asc_getEditorPermissions(this.editorConfig.licenseUrl, this.editorConfig.customerId);

                if (data.doc) {
                    appHeader.setDocumentCaption(data.doc.title);
                }
            },

            onProcessSaveResult: function(data) {
                this.api.asc_OnSaveEnd(data.result);
                if (data && data.result === false) {
                    Common.UI.error({
                        title: this.criticalErrorTitle,
                        msg  : _.isEmpty(data.message) ? this.errorProcessSaveResult : data.message
                    });
                }
            },

            onProcessRightsChange: function(data) {
                if (data && data.enabled === false) {
                    var me = this,
                        old_rights = this._state.lostEditingRights;
                    this._state.lostEditingRights = !this._state.lostEditingRights;
                    this.api.asc_coAuthoringDisconnect();
                    Common.NotificationCenter.trigger('collaboration:sharingdeny');
                    Common.NotificationCenter.trigger('api:disconnect');
                    if (!old_rights)
                        Common.UI.warning({
                            title: this.notcriticalErrorTitle,
                            maxwidth: 600,
                            msg  : _.isEmpty(data.message) ? this.warnProcessRightsChange : data.message,
                            callback: function(){
                                me._state.lostEditingRights = false;
                                me.onEditComplete();
                            }
                        });
                }
            },

            onDownloadAs: function(format) {
                if ( !this.appOptions.canDownload && !this.appOptions.canDownloadOrigin) {
                    Common.Gateway.reportError(Asc.c_oAscError.ID.AccessDeny, this.errorAccessDeny);
                    return;
                }

                this._state.isFromGatewayDownloadAs = true;
                var type = /^(?:(pdf|djvu|xps))$/.exec(this.document.fileType);
                if (type && typeof type[1] === 'string')
                    this.api.asc_DownloadOrigin(true);
                else {
                    var _format = (format && (typeof format == 'string')) ? Asc.c_oAscFileType[ format.toUpperCase() ] : null,
                        _supported = [
                            Asc.c_oAscFileType.TXT,
                            Asc.c_oAscFileType.ODT,
                            Asc.c_oAscFileType.DOCX,
                            Asc.c_oAscFileType.HTML,
                            Asc.c_oAscFileType.PDF,
                            Asc.c_oAscFileType.PDFA,
                            Asc.c_oAscFileType.DOTX,
                            Asc.c_oAscFileType.OTT,
                            Asc.c_oAscFileType.FB2,
                            Asc.c_oAscFileType.EPUB
                        ];

                    if ( !_format || _supported.indexOf(_format) < 0 )
                        _format = Asc.c_oAscFileType.DOCX;
                    this.api.asc_DownloadAs(new Asc.asc_CDownloadOptions(_format, true));
                }
            },

            onProcessMouse: function(data) {
                if (data.type == 'mouseup') {
                    var e = document.getElementById('editor_sdk');
                    if (e) {
                        var r = e.getBoundingClientRect();
                        this.api.OnMouseUp(
                            data.x - r.left,
                            data.y - r.top
                        );
                    }
                }
            },

            onRefreshHistory: function(opts) {
                if (!this.appOptions.canUseHistory) return;

                this.loadMask && this.loadMask.hide();
                if (opts.data.error || !opts.data.history) {
                    var historyStore = this.getApplication().getCollection('Common.Collections.HistoryVersions');
                    if (historyStore && historyStore.size()>0) {
                        historyStore.each(function(item){
                            item.set('canRestore', false);
                        });
                    }
                    Common.UI.alert({
                        title: this.notcriticalErrorTitle,
                        msg: (opts.data.error) ? opts.data.error : this.txtErrorLoadHistory,
                        iconCls: 'warn',
                        buttons: ['ok'],
                        callback: _.bind(function(btn){
                            this.onEditComplete();
                        }, this)
                    });
                } else {
                    this.api.asc_coAuthoringDisconnect();
                    appHeader.setCanRename(false);
                    appHeader.getButton('users') && appHeader.getButton('users').hide();
                    this.getApplication().getController('LeftMenu').getView('LeftMenu').showHistory();
                    this.disableEditing(true);
                    this._renameDialog && this._renameDialog.close();
                    var versions = opts.data.history,
                        historyStore = this.getApplication().getCollection('Common.Collections.HistoryVersions'),
                        currentVersion = null;
                    if (historyStore) {
                        var arrVersions = [], ver, version, group = -1, prev_ver = -1, arrColors = [], docIdPrev = '',
                            usersStore = this.getApplication().getCollection('Common.Collections.HistoryUsers'), user = null, usersCnt = 0;

                        for (ver=versions.length-1; ver>=0; ver--) {
                            version = versions[ver];
                            if (version.versionGroup===undefined || version.versionGroup===null)
                                version.versionGroup = version.version;
                            if (version) {
                                if (!version.user) version.user = {};
                                docIdPrev = (ver>0 && versions[ver-1]) ? versions[ver-1].key : version.key + '0';
                                user = usersStore.findUser(version.user.id);
                                if (!user) {
                                    user = new Common.Models.User({
                                        id          : version.user.id,
                                        username    : version.user.name || this.textAnonymous,
                                        colorval    : Asc.c_oAscArrUserColors[usersCnt],
                                        color       : this.generateUserColor(Asc.c_oAscArrUserColors[usersCnt++])
                                    });
                                    usersStore.add(user);
                                }

                                arrVersions.push(new Common.Models.HistoryVersion({
                                    version: version.versionGroup,
                                    revision: version.version,
                                    userid : version.user.id,
                                    username : version.user.name || this.textAnonymous,
                                    usercolor: user.get('color'),
                                    created: version.created,
                                    docId: version.key,
                                    markedAsVersion: (group!==version.versionGroup),
                                    selected: (opts.data.currentVersion == version.version),
                                    canRestore: this.appOptions.canHistoryRestore && (ver < versions.length-1),
                                    isExpanded: true,
                                    serverVersion: version.serverVersion
                                }));
                                if (opts.data.currentVersion == version.version) {
                                    currentVersion = arrVersions[arrVersions.length-1];
                                }
                                group = version.versionGroup;
                                if (prev_ver!==version.version) {
                                    prev_ver = version.version;
                                    arrColors.reverse();
                                    for (i=0; i<arrColors.length; i++) {
                                        arrVersions[arrVersions.length-i-2].set('arrColors',arrColors);
                                    }
                                    arrColors = [];
                                }
                                arrColors.push(user.get('colorval'));

                                var changes = version.changes, change, i;
                                if (changes && changes.length>0) {
                                    arrVersions[arrVersions.length-1].set('docIdPrev', docIdPrev);
                                    if (!_.isEmpty(version.serverVersion) && version.serverVersion == this.appOptions.buildVersion) {
                                        arrVersions[arrVersions.length-1].set('changeid', changes.length-1);
                                        arrVersions[arrVersions.length-1].set('hasChanges', changes.length>1);
                                        for (i=changes.length-2; i>=0; i--) {
                                            change = changes[i];

                                            user = usersStore.findUser(change.user.id);
                                            if (!user) {
                                                user = new Common.Models.User({
                                                    id          : change.user.id,
                                                    username    : change.user.name || this.textAnonymous,
                                                    colorval    : Asc.c_oAscArrUserColors[usersCnt],
                                                    color       : this.generateUserColor(Asc.c_oAscArrUserColors[usersCnt++])
                                                });
                                                usersStore.add(user);
                                            }

                                            arrVersions.push(new Common.Models.HistoryVersion({
                                                version: version.versionGroup,
                                                revision: version.version,
                                                changeid: i,
                                                userid : change.user.id,
                                                username : change.user.name || this.textAnonymous,
                                                usercolor: user.get('color'),
                                                created: change.created,
                                                docId: version.key,
                                                docIdPrev: docIdPrev,
                                                selected: false,
                                                canRestore: this.appOptions.canHistoryRestore && this.appOptions.canDownload,
                                                isRevision: false,
                                                isVisible: true,
                                                serverVersion: version.serverVersion
                                            }));
                                            arrColors.push(user.get('colorval'));
                                        }
                                    }
                                } else if (ver==0 && versions.length==1) {
                                     arrVersions[arrVersions.length-1].set('docId', version.key + '1');
                                }
                            }
                        }
                        if (arrColors.length>0) {
                            arrColors.reverse();
                            for (i=0; i<arrColors.length; i++) {
                                arrVersions[arrVersions.length-i-1].set('arrColors',arrColors);
                            }
                            arrColors = [];
                        }
                        historyStore.reset(arrVersions);
                        if (currentVersion===null && historyStore.size()>0) {
                            currentVersion = historyStore.at(0);
                            currentVersion.set('selected', true);
                        }
                        if (currentVersion)
                            this.getApplication().getController('Common.Controllers.History').onSelectRevision(null, null, currentVersion);
                    }
                }
            },

            generateUserColor: function(color) {
              return"#"+("000000"+color.toString(16)).substr(-6);
            },


            disableEditing: function(disable) {
                var app = this.getApplication();
                if (this.appOptions.canEdit && this.editorConfig.mode !== 'view') {
                    app.getController('RightMenu').getView('RightMenu').clearSelection();
                    app.getController('RightMenu').SetDisabled(disable, false);
                    app.getController('Statusbar').getView('Statusbar').SetDisabled(disable);
                }
                app.getController('LeftMenu').SetDisabled(disable, true);
                app.getController('Toolbar').DisableToolbar(disable, disable);
                app.getController('Common.Controllers.ReviewChanges').SetDisabled(disable);
                app.getController('Viewport').SetDisabled(disable);
            },

            onRequestClose: function() {
                var me = this;
                if (this.api.isDocumentModified()) {
                    this.api.asc_stopSaving();
                    Common.UI.warning({
                        closable: false,
                        width: 500,
                        title: this.notcriticalErrorTitle,
                        msg: this.leavePageTextOnClose,
                        buttons: ['ok', 'cancel'],
                        primary: 'ok',
                        callback: function(btn) {
                            if (btn == 'ok') {
                                me.api.asc_undoAllChanges();
                                me.api.asc_continueSaving();
                                Common.Gateway.requestClose();
                                // Common.Controllers.Desktop.requestClose();
                            } else
                                me.api.asc_continueSaving();
                        }
                    });
                } else {
                    Common.Gateway.requestClose();
                    // Common.Controllers.Desktop.requestClose();
                }
            },

            goBack: function(current) {
                if ( !Common.Controllers.Desktop.process('goback') ) {
                    if (this.appOptions.customization.goback.requestClose && this.appOptions.canRequestClose) {
                        this.onRequestClose();
                    } else {
                        var href = this.appOptions.customization.goback.url;
                        if (!current && this.appOptions.customization.goback.blank!==false) {
                            window.open(href, "_blank");
                        } else {
                            parent.location.href = href;
                        }
                    }
                }
            },

            markFavorite: function(favorite) {
                if ( !Common.Controllers.Desktop.process('markfavorite') ) {
                    Common.Gateway.metaChange({
                        favorite: favorite
                    });
                }
            },

            onSetFavorite: function(favorite) {
                this.appOptions.canFavorite && appHeader.setFavorite(!!favorite);
            },

            onEditComplete: function(cmp) {
//                this.getMainMenu().closeFullScaleMenu();
                var application = this.getApplication(),
                    toolbarController = application.getController('Toolbar'),
                    toolbarView = toolbarController.getView();

                if (this.appOptions.isEdit && toolbarView && (toolbarView.btnInsertShape.pressed || toolbarView.btnInsertText.pressed) &&
                    ( !_.isObject(arguments[1]) || arguments[1].id !== 'tlbtn-insertshape')) { // TODO: Event from api is needed to clear btnInsertShape state
                    if (this.api)
                        this.api.StartAddShape('', false);

                    toolbarView.btnInsertShape.toggle(false, false);
                    toolbarView.btnInsertText.toggle(false, false);
                }
                if (this.appOptions.isEdit && toolbarView && toolbarView.btnHighlightColor.pressed &&
                    ( !_.isObject(arguments[1]) || arguments[1].id !== 'id-toolbar-btn-highlight')) {
                    this.api.SetMarkerFormat(false);
                    toolbarView.btnHighlightColor.toggle(false, false);
                }
                application.getController('DocumentHolder').getView().focus();

                if (this.api && this.appOptions.isEdit && !toolbarView._state.previewmode) {
                    var cansave = this.api.asc_isDocumentCanSave(),
                        forcesave = this.appOptions.forcesave,
                        isSyncButton = (toolbarView.btnCollabChanges.rendered) ? toolbarView.btnCollabChanges.cmpEl.hasClass('notify') : false,
                        isDisabled = !cansave && !isSyncButton && !forcesave || this._state.isDisconnected || this._state.fastCoauth && this._state.usersCount>1 && !forcesave;
                        toolbarView.btnSave.setDisabled(isDisabled);
                }
            },

            onLongActionBegin: function(type, id) {
                var action = {id: id, type: type};
                this.stackLongActions.push(action);
                this.setLongActionView(action);
            },

            onLongActionEnd: function(type, id) {
                var action = {id: id, type: type};
                this.stackLongActions.pop(action);

                appHeader && appHeader.setDocumentCaption(this.api.asc_getDocumentName());
                this.updateWindowTitle(true);

                action = this.stackLongActions.get({type: Asc.c_oAscAsyncActionType.Information});
                if (action) {
                    this.setLongActionView(action)
                } else {
                    var me = this;
                    if ((id==Asc.c_oAscAsyncAction['Save'] || id==Asc.c_oAscAsyncAction['ForceSaveButton']) && !this.appOptions.isOffline) {
                        if (this._state.fastCoauth && this._state.usersCount>1) {
                            me._state.timerSave = setTimeout(function () {
                                me.getApplication().getController('Statusbar').setStatusCaption(me.textChangesSaved, false, 3000);
                            }, 500);
                        } else
                            me.getApplication().getController('Statusbar').setStatusCaption(me.textChangesSaved, false, 3000);
                    } else
                        this.getApplication().getController('Statusbar').setStatusCaption('');
                }

                action = this.stackLongActions.get({type: Asc.c_oAscAsyncActionType.BlockInteraction});
                action ? this.setLongActionView(action) : this.loadMask && this.loadMask.hide();

                if (this.appOptions.isEdit && (id==Asc.c_oAscAsyncAction['Save'] || id==Asc.c_oAscAsyncAction['ForceSaveButton']) && (!this._state.fastCoauth || this._state.usersCount<2 ||
                    this.getApplication().getController('Common.Controllers.ReviewChanges').isPreviewChangesMode()))
                    this.synchronizeChanges();
                else if (this.appOptions.isEdit && (id==Asc.c_oAscAsyncAction['Save'] || id==Asc.c_oAscAsyncAction['ForceSaveButton'] || id == Asc.c_oAscAsyncAction['ApplyChanges']) &&
                        this._state.fastCoauth)
                    this.getApplication().getController('Common.Controllers.ReviewChanges').synchronizeChanges();

                if ( id == Asc.c_oAscAsyncAction['Open']) {
                    Common.Utils.InternalSettings.get("de-settings-livecomment") ? this.api.asc_showComments(Common.Utils.InternalSettings.get("de-settings-resolvedcomment")) : this.api.asc_hideComments();
                }

                if ( type == Asc.c_oAscAsyncActionType.BlockInteraction &&
                    (!this.getApplication().getController('LeftMenu').dlgSearch || !this.getApplication().getController('LeftMenu').dlgSearch.isVisible()) &&
                    (!this.getApplication().getController('Toolbar').dlgSymbolTable || !this.getApplication().getController('Toolbar').dlgSymbolTable.isVisible()) &&
                    !((id == Asc.c_oAscAsyncAction['LoadDocumentFonts'] || id == Asc.c_oAscAsyncAction['ApplyChanges'] || id == Asc.c_oAscAsyncAction['DownloadAs']) && (this.dontCloseDummyComment || this.inTextareaControl || Common.Utils.ModalWindow.isVisible() || this.inFormControl)) ) {
//                        this.onEditComplete(this.loadMask); //если делать фокус, то при принятии чужих изменений, заканчивается свой композитный ввод
                        this.api.asc_enableKeyEvents(true);
                }
            },

            setLongActionView: function(action) {
                var title = '', text = '', force = false;

                switch (action.id) {
                    case Asc.c_oAscAsyncAction['Open']:
                        title   = this.openTitleText;
                        text    = this.openTextText;
                        break;

                    case Asc.c_oAscAsyncAction['Save']:
                    case Asc.c_oAscAsyncAction['ForceSaveButton']:
                        clearTimeout(this._state.timerSave);
                        force = true;
                        title   = this.saveTitleText;
                        text    = (!this.appOptions.isOffline) ? this.saveTextText : '';
                        break;

                    case Asc.c_oAscAsyncAction['LoadDocumentFonts']:
                        title   = this.loadFontsTitleText;
                        text    = this.loadFontsTextText;
                        break;

                    case Asc.c_oAscAsyncAction['LoadDocumentImages']:
                        title   = this.loadImagesTitleText;
                        text    = this.loadImagesTextText;
                        break;

                    case Asc.c_oAscAsyncAction['LoadFont']:
                        title   = this.loadFontTitleText;
                        text    = this.loadFontTextText;
                        break;

                    case Asc.c_oAscAsyncAction['LoadImage']:
                        title   = this.loadImageTitleText;
                        text    = this.loadImageTextText;
                        break;

                    case Asc.c_oAscAsyncAction['DownloadAs']:
                        title   = this.downloadTitleText;
                        text    = this.downloadTextText;
                        break;

                    case Asc.c_oAscAsyncAction['Print']:
                        title   = this.printTitleText;
                        text    = this.printTextText;
                        break;

                    case Asc.c_oAscAsyncAction['UploadImage']:
                        title   = this.uploadImageTitleText;
                        text    = this.uploadImageTextText;
                        break;

                    case Asc.c_oAscAsyncAction['ApplyChanges']:
                        title   = this.applyChangesTitleText;
                        text    = this.applyChangesTextText;
                        break;

                    case Asc.c_oAscAsyncAction['PrepareToSave']:
                        title   = this.savePreparingText;
                        text    = this.savePreparingTitle;
                        break;

                    case Asc.c_oAscAsyncAction['MailMergeLoadFile']:
                        title   = this.mailMergeLoadFileText;
                        text    = this.mailMergeLoadFileTitle;
                        break;

                    case Asc.c_oAscAsyncAction['DownloadMerge']:
                        title   = this.downloadMergeTitle;
                        text    = this.downloadMergeText;
                        break;

                    case Asc.c_oAscAsyncAction['SendMailMerge']:
                        title   = this.sendMergeTitle;
                        text    = this.sendMergeText;
                        break;

                    case Asc.c_oAscAsyncAction['Waiting']:
                        title   = this.waitText;
                        text    = this.waitText;
                        break;

                    case ApplyEditRights:
                        title   = this.txtEditingMode;
                        text    = this.txtEditingMode;
                        break;

                    case LoadingDocument:
                        title   = this.loadingDocumentTitleText + '           ';
                        text    = this.loadingDocumentTextText;
                        break;
                    default:
                        if (typeof action.id == 'string'){
                            title   = action.id;
                            text    = action.id;
                        }
                        break;
                }

                if (action.type == Asc.c_oAscAsyncActionType['BlockInteraction']) {
                    if (!this.loadMask)
                        this.loadMask = new Common.UI.LoadMask({owner: $('#viewport')});

                    this.loadMask.setTitle(title);

                    if (!this.isShowOpenDialog)
                        this.loadMask.show();
                } else {
                    this.getApplication().getController('Statusbar').setStatusCaption(text, force);
                }
            },

            onApplyEditRights: function(data) {
                this.getApplication().getController('Statusbar').setStatusCaption('');

                if (data && !data.allowed) {
                    Common.UI.info({
                        title: this.requestEditFailedTitleText,
                        msg: data.message || this.requestEditFailedMessageText
                    });
                }
            },

            onDocumentContentReady: function() {
                if (this._isDocReady)
                    return;

                if (this._state.openDlg)
                    this._state.openDlg.close();

                var me = this,
                    value;

                me._isDocReady = true;
                Common.NotificationCenter.trigger('app:ready', this.appOptions);

                me.api.SetDrawingFreeze(false);
                me.hidePreloader();
                me.onLongActionEnd(Asc.c_oAscAsyncActionType['BlockInteraction'], LoadingDocument);

                Common.Utils.InternalSettings.set("de-settings-datetime-default", Common.localStorage.getItem("de-settings-datetime-default"));

                /** coauthoring begin **/
                this.isLiveCommenting = Common.localStorage.getBool("de-settings-livecomment", true);
                Common.Utils.InternalSettings.set("de-settings-livecomment", this.isLiveCommenting);
                value = Common.localStorage.getBool("de-settings-resolvedcomment");
                Common.Utils.InternalSettings.set("de-settings-resolvedcomment", value);
                this.isLiveCommenting ? this.api.asc_showComments(value) : this.api.asc_hideComments();
                /** coauthoring end **/

                value = Common.localStorage.getItem("de-settings-zoom");
                Common.Utils.InternalSettings.set("de-settings-zoom", value);
                var zf = (value!==null) ? parseInt(value) : (this.appOptions.customization && this.appOptions.customization.zoom ? parseInt(this.appOptions.customization.zoom) : 100);
                (zf == -1) ? this.api.zoomFitToPage() : ((zf == -2) ? this.api.zoomFitToWidth() : this.api.zoom(zf>0 ? zf : 100));

                value = Common.localStorage.getItem("de-show-hiddenchars");
                me.api.put_ShowParaMarks((value!==null) ? eval(value) : false);

                value = Common.localStorage.getItem("de-show-tableline");
                me.api.put_ShowTableEmptyLine((value!==null) ? eval(value) : true);

                value = Common.localStorage.getBool("de-settings-spellcheck", !(this.appOptions.customization && this.appOptions.customization.spellcheck===false));
                Common.Utils.InternalSettings.set("de-settings-spellcheck", value);
                me.api.asc_setSpellCheck(value);

                value = Common.localStorage.getBool("de-settings-compatible", false);
                Common.Utils.InternalSettings.set("de-settings-compatible", value);

                Common.Utils.InternalSettings.set("de-settings-showsnaplines", me.api.get_ShowSnapLines());

                function checkWarns() {
                    if (!window['AscDesktopEditor']) {
                        var tips = [];
                        Common.Utils.isIE9m && tips.push(me.warnBrowserIE9);

                        if (tips.length) me.showTips(tips);
                    }
                    document.removeEventListener('visibilitychange', checkWarns);
                }

                if (typeof document.hidden !== 'undefined' && document.hidden) {
                    document.addEventListener('visibilitychange', checkWarns);
                } else checkWarns();

                me.api.asc_registerCallback('asc_onStartAction',            _.bind(me.onLongActionBegin, me));
                me.api.asc_registerCallback('asc_onEndAction',              _.bind(me.onLongActionEnd, me));
                me.api.asc_registerCallback('asc_onCoAuthoringDisconnect',  _.bind(me.onCoAuthoringDisconnect, me));
                me.api.asc_registerCallback('asc_onPrint',                  _.bind(me.onPrint, me));

                appHeader.setDocumentCaption(me.api.asc_getDocumentName());
                me.updateWindowTitle(true);

                value = Common.localStorage.getBool("de-settings-inputmode");
                Common.Utils.InternalSettings.set("de-settings-inputmode", value);
                me.api.SetTextBoxInputMode(value);

                /** coauthoring begin **/
                me._state.fastCoauth = Common.Utils.InternalSettings.get("de-settings-coauthmode");
                me.api.asc_SetFastCollaborative(me._state.fastCoauth);

                value = Common.Utils.InternalSettings.get((me._state.fastCoauth) ? "de-settings-showchanges-fast" : "de-settings-showchanges-strict");
                switch(value) {
                    case 'all': value = Asc.c_oAscCollaborativeMarksShowType.All; break;
                    case 'none': value = Asc.c_oAscCollaborativeMarksShowType.None; break;
                    case 'last': value = Asc.c_oAscCollaborativeMarksShowType.LastChanges; break;
                    default: value = (me._state.fastCoauth) ? Asc.c_oAscCollaborativeMarksShowType.None : Asc.c_oAscCollaborativeMarksShowType.LastChanges;
                }
                me.api.SetCollaborativeMarksShowType(value);
                me.api.asc_setAutoSaveGap(Common.Utils.InternalSettings.get("de-settings-autosave"));
                me.api.asc_SetPerformContentControlActionByClick(me.appOptions.isRestrictedEdit && me.appOptions.canFillForms);

                /** coauthoring end **/

                var application                 = me.getApplication();
                var toolbarController           = application.getController('Toolbar'),
                    statusbarController         = application.getController('Statusbar'),
                    documentHolderController    = application.getController('DocumentHolder'),
                    fontsController             = application.getController('Common.Controllers.Fonts'),
                    rightmenuController         = application.getController('RightMenu'),
                    leftmenuController          = application.getController('LeftMenu'),
                    chatController              = application.getController('Common.Controllers.Chat'),
                    pluginsController           = application.getController('Common.Controllers.Plugins'),
                    navigationController        = application.getController('Navigation');

                leftmenuController.getView('LeftMenu').getMenu('file').loadDocument({doc:me.document});
                leftmenuController.setMode(me.appOptions).createDelayedElements().setApi(me.api);

                navigationController.setApi(me.api).setMode(this.appOptions);

                chatController.setApi(this.api).setMode(this.appOptions);
                application.getController('Common.Controllers.ExternalDiagramEditor').setApi(this.api).loadConfig({config:this.editorConfig, customization: this.editorConfig.customization});
                application.getController('Common.Controllers.ExternalMergeEditor').setApi(this.api).loadConfig({config:this.editorConfig, customization: this.editorConfig.customization});

                pluginsController.setApi(me.api);

                documentHolderController.setApi(me.api);
                documentHolderController.createDelayedElements();
                statusbarController.createDelayedElements();

                leftmenuController.getView('LeftMenu').disableMenu('all',false);

                if (me.appOptions.canBranding)
                    me.getApplication().getController('LeftMenu').leftMenu.getMenu('about').setLicInfo(me.editorConfig.customization);

                documentHolderController.getView().setApi(me.api).on('editcomplete', _.bind(me.onEditComplete, me));

                if (me.appOptions.isEdit) {
                    if (me.appOptions.canForcesave) {// use asc_setIsForceSaveOnUserSave only when customization->forcesave = true
                        me.appOptions.forcesave = Common.localStorage.getBool("de-settings-forcesave", me.appOptions.canForcesave);
                        Common.Utils.InternalSettings.set("de-settings-forcesave", me.appOptions.forcesave);
                        me.api.asc_setIsForceSaveOnUserSave(me.appOptions.forcesave);
                    }

                    value = Common.localStorage.getItem("de-settings-paste-button");
                    if (value===null) value = '1';
                    Common.Utils.InternalSettings.set("de-settings-paste-button", parseInt(value));
                    me.api.asc_setVisiblePasteButton(!!parseInt(value));

                    me.loadAutoCorrectSettings();

                    if (me.needToUpdateVersion)
                        Common.NotificationCenter.trigger('api:disconnect');
                    var timer_sl = setInterval(function(){
                        if (window.styles_loaded) {
                            clearInterval(timer_sl);

                            toolbarController.createDelayedElements();

                            documentHolderController.getView().createDelayedElements();
                            me.setLanguages();

                            var shapes = me.api.asc_getPropertyEditorShapes();
                            if (shapes)
                                me.fillAutoShapes(shapes[0], shapes[1]);

                            rightmenuController.createDelayedElements();

                            me.updateThemeColors();
                            toolbarController.activateControls();
                            if (me.needToUpdateVersion)
                                toolbarController.onApiCoAuthoringDisconnect();
                            me.api.UpdateInterfaceState();

                            Common.NotificationCenter.trigger('document:ready', 'main');
                            me.applyLicense();
                        }
                    }, 50);
                } else {
                    documentHolderController.getView().createDelayedElementsViewer();
                    Common.NotificationCenter.trigger('document:ready', 'main');
                    if (me.editorConfig.mode !== 'view') // if want to open editor, but viewer is loaded
                        me.applyLicense();
                }

                // TODO bug 43960
                var dummyClass = ~~(1e6*Math.random());
                $('.toolbar').prepend(Common.Utils.String.format('<div class="lazy-{0} x-huge"><div class="toolbar__icon" style="position: absolute; width: 1px; height: 1px;"></div>', dummyClass));
                setTimeout(function() { $(Common.Utils.String.format('.toolbar .lazy-{0}', dummyClass)).remove(); }, 10);

                if (this.appOptions.canAnalytics && false)
                    Common.component.Analytics.initialize('UA-12442749-13', 'Document Editor');

                Common.Gateway.on('applyeditrights',        _.bind(me.onApplyEditRights, me));
                Common.Gateway.on('processsaveresult',      _.bind(me.onProcessSaveResult, me));
                Common.Gateway.on('processrightschange',    _.bind(me.onProcessRightsChange, me));
                Common.Gateway.on('processmouse',           _.bind(me.onProcessMouse, me));
                Common.Gateway.on('refreshhistory',         _.bind(me.onRefreshHistory, me));
                Common.Gateway.on('downloadas',             _.bind(me.onDownloadAs, me));
                Common.Gateway.on('setfavorite',            _.bind(me.onSetFavorite, me));
                Common.Gateway.on('requestclose',           _.bind(me.onRequestClose, me));

                Common.Gateway.sendInfo({mode:me.appOptions.isEdit?'edit':'view'});

                $(document).on('contextmenu', _.bind(me.onContextMenu, me));
                Common.Gateway.documentReady();

                $('#editor-container').css('overflow', '');
                $('.doc-placeholder').remove();

                this.appOptions.user.guest && this.appOptions.canRenameAnonymous && (Common.Utils.InternalSettings.get("guest-username")===null) && this.showRenameUserDialog();
            },

            onLicenseChanged: function(params) {
                var licType = params.asc_getLicenseType();
                if (licType !== undefined && this.appOptions.canEdit && this.editorConfig.mode !== 'view' &&
                   (licType===Asc.c_oLicenseResult.Connections || licType===Asc.c_oLicenseResult.UsersCount || licType===Asc.c_oLicenseResult.ConnectionsOS || licType===Asc.c_oLicenseResult.UsersCountOS
                   || licType===Asc.c_oLicenseResult.SuccessLimit && (this.appOptions.trialMode & Asc.c_oLicenseMode.Limited) !== 0))
                    this._state.licenseType = licType;

                if (this._isDocReady)
                    this.applyLicense();
            },

            applyLicense: function() {
                if (this._state.licenseType) {
                    var license = this._state.licenseType,
                        buttons = ['ok'],
                        primary = 'ok';
                    if ((this.appOptions.trialMode & Asc.c_oLicenseMode.Limited) !== 0 &&
                        (license===Asc.c_oLicenseResult.SuccessLimit || license===Asc.c_oLicenseResult.ExpiredLimited || this.appOptions.permissionsLicense===Asc.c_oLicenseResult.SuccessLimit)) {
                        (license===Asc.c_oLicenseResult.ExpiredLimited) && this.getApplication().getController('LeftMenu').leftMenu.setLimitMode();// show limited hint
                        license = (license===Asc.c_oLicenseResult.ExpiredLimited) ? this.warnLicenseLimitedNoAccess : this.warnLicenseLimitedRenewed;
                    } else if (license===Asc.c_oLicenseResult.Connections || license===Asc.c_oLicenseResult.UsersCount) {
                        license = (license===Asc.c_oLicenseResult.Connections) ? this.warnLicenseExceeded : this.warnLicenseUsersExceeded;
                    } else {
                        license = (license===Asc.c_oLicenseResult.ConnectionsOS) ? this.warnNoLicense : this.warnNoLicenseUsers;
                        buttons = [{value: 'buynow', caption: this.textBuyNow}, {value: 'contact', caption: this.textContactUs}];
                        primary = 'buynow';
                    }

                    if (this._state.licenseType!==Asc.c_oLicenseResult.SuccessLimit && this.appOptions.isEdit) {
                        this.disableEditing(true);
                        Common.NotificationCenter.trigger('api:disconnect');
                    }

                    var value = Common.localStorage.getItem("de-license-warning");
                    value = (value!==null) ? parseInt(value) : 0;
                    var now = (new Date).getTime();
                    if (now - value > 86400000) {
                        Common.UI.info({
                            maxwidth: 500,
                            title: this.textNoLicenseTitle,
                            msg  : license,
                            buttons: buttons,
                            primary: primary,
                            callback: function(btn) {
                                Common.localStorage.setItem("de-license-warning", now);
                                if (btn == 'buynow')
                                    window.open('{{PUBLISHER_URL}}', "_blank");
                                else if (btn == 'contact')
                                    window.open('mailto:{{SALES_EMAIL}}', "_blank");
                            }
                        });
                    }
                } else if (!this.appOptions.isDesktopApp && !this.appOptions.canBrandingExt &&
                            this.editorConfig && this.editorConfig.customization && (this.editorConfig.customization.loaderName || this.editorConfig.customization.loaderLogo)) {
                    Common.UI.warning({
                        title: this.textPaidFeature,
                        msg  : this.textCustomLoader,
                        buttons: [{value: 'contact', caption: this.textContactUs}, {value: 'close', caption: this.textClose}],
                        primary: 'contact',
                        callback: function(btn) {
                            if (btn == 'contact')
                                window.open('mailto:{{SALES_EMAIL}}', "_blank");
                        }
                    });
                }
            },

            onOpenDocument: function(progress) {
                var elem = document.getElementById('loadmask-text');
                var proc = (progress.asc_getCurrentFont() + progress.asc_getCurrentImage())/(progress.asc_getFontsCount() + progress.asc_getImagesCount());
                proc = this.textLoadingDocument + ': ' + Common.Utils.String.fixedDigits(Math.min(Math.round(proc*100), 100), 3, "  ") + "%";
                elem ? elem.innerHTML = proc : this.loadMask && this.loadMask.setTitle(proc);
            },

            onEditorPermissions: function(params) {
                var licType = params.asc_getLicenseType();
                if (Asc.c_oLicenseResult.Expired === licType || Asc.c_oLicenseResult.Error === licType || Asc.c_oLicenseResult.ExpiredTrial === licType) {
                    Common.UI.warning({
                        title: this.titleLicenseExp,
                        msg: this.warnLicenseExp,
                        buttons: [],
                        closable: false
                    });
                    return;
                }
                if (Asc.c_oLicenseResult.ExpiredLimited === licType)
                    this._state.licenseType = licType;

                if ( this.onServerVersion(params.asc_getBuildVersion()) || !this.onLanguageLoaded()) return;

                this.permissions.review = (this.permissions.review === undefined) ? (this.permissions.edit !== false) : this.permissions.review;

                if (params.asc_getRights() !== Asc.c_oRights.Edit)
                    this.permissions.edit = this.permissions.review = false;

                this.appOptions.permissionsLicense = licType;
                this.appOptions.canAnalytics   = params.asc_getIsAnalyticsEnable();
                this.appOptions.canLicense     = (licType === Asc.c_oLicenseResult.Success || licType === Asc.c_oLicenseResult.SuccessLimit);
                this.appOptions.isLightVersion = params.asc_getIsLight();
                /** coauthoring begin **/
                this.appOptions.canCoAuthoring = !this.appOptions.isLightVersion;
                /** coauthoring end **/
                this.appOptions.isOffline      = this.api.asc_isOffline();
                this.appOptions.isCrypted      = this.api.asc_isCrypto();
                this.appOptions.isReviewOnly   = this.permissions.review === true && this.permissions.edit === false;
                this.appOptions.canRequestEditRights = this.editorConfig.canRequestEditRights;
                this.appOptions.canEdit        = (this.permissions.edit !== false || this.permissions.review === true) && // can edit or review
                                                 (this.editorConfig.canRequestEditRights || this.editorConfig.mode !== 'view') && // if mode=="view" -> canRequestEditRights must be defined
                                                 (!this.appOptions.isReviewOnly || this.appOptions.canLicense); // if isReviewOnly==true -> canLicense must be true
                this.appOptions.isEdit         = this.appOptions.canLicense && this.appOptions.canEdit && this.editorConfig.mode !== 'view';
                this.appOptions.canReview      = this.permissions.review === true && this.appOptions.canLicense && this.appOptions.isEdit;
                this.appOptions.canViewReview  = true;
                this.appOptions.canUseHistory  = this.appOptions.canLicense && this.editorConfig.canUseHistory && this.appOptions.canCoAuthoring && !this.appOptions.isOffline;
                this.appOptions.canHistoryClose  = this.editorConfig.canHistoryClose;
                this.appOptions.canHistoryRestore= this.editorConfig.canHistoryRestore;
                this.appOptions.canUseMailMerge= this.appOptions.canLicense && this.appOptions.canEdit && !this.appOptions.isOffline;
                this.appOptions.canSendEmailAddresses  = this.appOptions.canLicense && this.editorConfig.canSendEmailAddresses && this.appOptions.canEdit && this.appOptions.canCoAuthoring;
                this.appOptions.canComments    = this.appOptions.canLicense && (this.permissions.comment===undefined ? this.appOptions.isEdit : this.permissions.comment) && (this.editorConfig.mode !== 'view');
                this.appOptions.canComments    = this.appOptions.canComments && !((typeof (this.editorConfig.customization) == 'object') && this.editorConfig.customization.comments===false);
                this.appOptions.canViewComments = this.appOptions.canComments || !((typeof (this.editorConfig.customization) == 'object') && this.editorConfig.customization.comments===false);
                this.appOptions.canChat        = this.appOptions.canLicense && !this.appOptions.isOffline && !((typeof (this.editorConfig.customization) == 'object') && this.editorConfig.customization.chat===false);
                this.appOptions.canEditStyles  = this.appOptions.canLicense && this.appOptions.canEdit;
                this.appOptions.canPrint       = (this.permissions.print !== false);
                this.appOptions.canRename      = this.editorConfig.canRename;
                this.appOptions.buildVersion   = params.asc_getBuildVersion();
                this.appOptions.canForcesave   = this.appOptions.isEdit && !this.appOptions.isOffline && (typeof (this.editorConfig.customization) == 'object' && !!this.editorConfig.customization.forcesave);
                this.appOptions.forcesave      = this.appOptions.canForcesave;
                this.appOptions.canEditComments= this.appOptions.isOffline || !this.permissions.editCommentAuthorOnly;
                this.appOptions.canDeleteComments= this.appOptions.isOffline || !this.permissions.deleteCommentAuthorOnly;
                if ((typeof (this.editorConfig.customization) == 'object') && this.editorConfig.customization.commentAuthorOnly===true) {
                    console.log("Obsolete: The 'commentAuthorOnly' parameter of the 'customization' section is deprecated. Please use 'editCommentAuthorOnly' and 'deleteCommentAuthorOnly' parameters in the permissions instead.");
                    if (this.permissions.editCommentAuthorOnly===undefined && this.permissions.deleteCommentAuthorOnly===undefined)
                        this.appOptions.canEditComments = this.appOptions.canDeleteComments = this.appOptions.isOffline;
                }
                this.appOptions.trialMode      = params.asc_getLicenseMode();
                this.appOptions.isBeta         = params.asc_getIsBeta();
                this.appOptions.isSignatureSupport= this.appOptions.isEdit && this.appOptions.isDesktopApp && this.appOptions.isOffline && this.api.asc_isSignaturesSupport();
                this.appOptions.isPasswordSupport = this.appOptions.isEdit && this.api.asc_isProtectionSupport();
                this.appOptions.canProtect     = (this.appOptions.isSignatureSupport || this.appOptions.isPasswordSupport);
                this.appOptions.canEditContentControl = (this.permissions.modifyContentControl!==false);
                this.appOptions.canHelp        = !((typeof (this.editorConfig.customization) == 'object') && this.editorConfig.customization.help===false);
                this.appOptions.canSubmitForms = this.appOptions.canLicense && (typeof (this.editorConfig.customization) == 'object') && !!this.editorConfig.customization.submitForm;
                this.appOptions.canFillForms   = this.appOptions.canLicense && ((this.permissions.fillForms===undefined) ? this.appOptions.isEdit : this.permissions.fillForms) && (this.editorConfig.mode !== 'view');
                this.appOptions.isRestrictedEdit = !this.appOptions.isEdit && (this.appOptions.canComments || this.appOptions.canFillForms);
                if (this.appOptions.isRestrictedEdit && this.appOptions.canComments && this.appOptions.canFillForms) // must be one restricted mode, priority for filling forms
                    this.appOptions.canComments = false;

                if ( this.appOptions.isLightVersion ) {
                    this.appOptions.canUseHistory =
                    this.appOptions.canReview =
                    this.appOptions.isReviewOnly = false;
                }

                if ( !this.appOptions.canCoAuthoring ) {
                    this.appOptions.canChat = false;
                }

                var type = /^(?:(pdf|djvu|xps))$/.exec(this.document.fileType);
                this.appOptions.canDownloadOrigin = this.permissions.download !== false && (type && typeof type[1] === 'string');
                this.appOptions.canDownload       = this.permissions.download !== false && (!type || typeof type[1] !== 'string');

                this.appOptions.fileKey = this.document.key;

                this.appOptions.canBranding  = params.asc_getCustomization();
                if (this.appOptions.canBranding)
                    appHeader.setBranding(this.editorConfig.customization);

                this.appOptions.canFavorite = this.document.info && (this.document.info.favorite!==undefined && this.document.info.favorite!==null) && !this.appOptions.isOffline;
                this.appOptions.canFavorite && appHeader.setFavorite(this.document.info.favorite);

                this.appOptions.canUseReviewPermissions = this.appOptions.canLicense && (!!this.permissions.reviewGroups ||
                                                        this.editorConfig.customization && this.editorConfig.customization.reviewPermissions && (typeof (this.editorConfig.customization.reviewPermissions) == 'object'));
                this.appOptions.canUseCommentPermissions = this.appOptions.canLicense && !!this.permissions.commentGroups;
                AscCommon.UserInfoParser.setParser(true);
                AscCommon.UserInfoParser.setCurrentName(this.appOptions.user.fullname);
                this.appOptions.canUseReviewPermissions && AscCommon.UserInfoParser.setReviewPermissions(this.permissions.reviewGroups, this.editorConfig.customization.reviewPermissions);
                this.appOptions.canUseCommentPermissions && AscCommon.UserInfoParser.setCommentPermissions(this.permissions.commentGroups);
                appHeader.setUserName(AscCommon.UserInfoParser.getParsedName(AscCommon.UserInfoParser.getCurrentName()));

                this.appOptions.canRename && appHeader.setCanRename(true);
                this.appOptions.canBrandingExt = params.asc_getCanBranding() && (typeof this.editorConfig.customization == 'object' || this.editorConfig.plugins);
                this.getApplication().getController('Common.Controllers.Plugins').setMode(this.appOptions, this.api);

                if (this.appOptions.canComments)
                    Common.NotificationCenter.on('comments:cleardummy', _.bind(this.onClearDummyComment, this));
                    Common.NotificationCenter.on('comments:showdummy', _.bind(this.onShowDummyComment, this));

                this.appOptions.canChangeCoAuthoring = this.appOptions.isEdit && this.appOptions.canCoAuthoring && !(typeof this.editorConfig.coEditing == 'object' && this.editorConfig.coEditing.change===false);

                this.loadCoAuthSettings();
                this.applyModeCommonElements();
                this.applyModeEditorElements();

                if ( !this.appOptions.isEdit ) {
                    Common.NotificationCenter.trigger('app:face', this.appOptions);

                    this.hidePreloader();
                    this.onLongActionBegin(Asc.c_oAscAsyncActionType.BlockInteraction, LoadingDocument);
                }

                this.api.asc_setViewMode(!this.appOptions.isEdit && !this.appOptions.isRestrictedEdit);
                this.appOptions.isRestrictedEdit && this.appOptions.canComments && this.api.asc_setRestriction(Asc.c_oAscRestrictionType.OnlyComments);
                this.appOptions.isRestrictedEdit && this.appOptions.canFillForms && this.api.asc_setRestriction(Asc.c_oAscRestrictionType.OnlyForms);
                this.api.asc_LoadDocument();
            },

            loadCoAuthSettings: function() {
                var fastCoauth = true,
                    autosave = 1,
                    value;
                if (this.appOptions.isEdit && !this.appOptions.isOffline && this.appOptions.canCoAuthoring) {
                    if (!this.appOptions.canChangeCoAuthoring) { //can't change co-auth. mode. Use coEditing.mode or 'fast' by default
                        value = (this.editorConfig.coEditing && this.editorConfig.coEditing.mode!==undefined) ? (this.editorConfig.coEditing.mode==='strict' ? 0 : 1) : null;
                        if (value===null && this.appOptions.customization && this.appOptions.customization.autosave===false) {
                            value = 0; // use customization.autosave only when coEditing.mode is null
                        }
                    } else {
                        value = Common.localStorage.getItem("de-settings-coauthmode");
                        if (value===null) {
                            value = (this.editorConfig.coEditing && this.editorConfig.coEditing.mode!==undefined) ? (this.editorConfig.coEditing.mode==='strict' ? 0 : 1) : null;
                            if (value===null && !Common.localStorage.itemExists("de-settings-autosave") &&
                                this.appOptions.customization && this.appOptions.customization.autosave===false) {
                                value = 0; // use customization.autosave only when de-settings-coauthmode and de-settings-autosave are null
                            }
                        }
                    }
                    fastCoauth = (value===null || parseInt(value) == 1);

                    value = Common.localStorage.getItem((fastCoauth) ? "de-settings-showchanges-fast" : "de-settings-showchanges-strict");
                    if (value == null) value = fastCoauth ? 'none' : 'last';
                    Common.Utils.InternalSettings.set((fastCoauth) ? "de-settings-showchanges-fast" : "de-settings-showchanges-strict", value);
                } else if (!this.appOptions.isEdit && this.appOptions.isRestrictedEdit) {
                    fastCoauth = true;
                } else {
                    fastCoauth = false;
                    autosave = 0;
                }

                if (this.appOptions.isEdit) {
                    value = Common.localStorage.getItem("de-settings-autosave");
                    if (value === null && this.appOptions.customization && this.appOptions.customization.autosave === false)
                        value = 0;
                    autosave = (!fastCoauth && value !== null) ? parseInt(value) : (this.appOptions.canCoAuthoring ? 1 : 0);
                }

                Common.Utils.InternalSettings.set("de-settings-coauthmode", fastCoauth);
                Common.Utils.InternalSettings.set("de-settings-autosave", autosave);
            },

            applyModeCommonElements: function() {
                window.editor_elements_prepared = true;

                var app             = this.getApplication(),
                    viewport        = app.getController('Viewport').getView('Viewport'),
                    statusbarView   = app.getController('Statusbar').getView('Statusbar'),
                    documentHolder  = app.getController('DocumentHolder').getView(),
                    toolbarController   = app.getController('Toolbar');

                viewport && viewport.setMode(this.appOptions);
                statusbarView && statusbarView.setMode(this.appOptions);
                toolbarController.setMode(this.appOptions);
                documentHolder.setMode(this.appOptions);

                this.api.asc_registerCallback('asc_onSendThemeColors', _.bind(this.onSendThemeColors, this));
                this.api.asc_registerCallback('asc_onDownloadUrl',     _.bind(this.onDownloadUrl, this));
                this.api.asc_registerCallback('asc_onAuthParticipantsChanged', _.bind(this.onAuthParticipantsChanged, this));
                this.api.asc_registerCallback('asc_onParticipantsChanged',     _.bind(this.onAuthParticipantsChanged, this));
                this.api.asc_registerCallback('asc_onConnectionStateChanged',  _.bind(this.onUserConnection, this));
                this.api.asc_registerCallback('asc_onDocumentModifiedChanged', _.bind(this.onDocumentModifiedChanged, this));
            },

            applyModeEditorElements: function() {
                /** coauthoring begin **/
                this.contComments.setMode(this.appOptions);
                this.contComments.setConfig({config: this.editorConfig}, this.api);
                /** coauthoring end **/

                var me = this,
                    application         = this.getApplication(),
                    reviewController    = application.getController('Common.Controllers.ReviewChanges');
                reviewController.setMode(me.appOptions).setConfig({config: me.editorConfig}, me.api).loadDocument({doc:me.document});

                if (this.appOptions.isEdit || this.appOptions.isRestrictedEdit) { // set api events for toolbar in the Restricted Editing mode
                    var toolbarController   = application.getController('Toolbar');
                    toolbarController   && toolbarController.setApi(me.api);

                    if (!this.appOptions.isEdit) return;

                    var rightmenuController = application.getController('RightMenu'),
                        fontsControllers    = application.getController('Common.Controllers.Fonts');
                    fontsControllers    && fontsControllers.setApi(me.api);
                    rightmenuController && rightmenuController.setApi(me.api);

                    if (this.appOptions.canProtect)
                        application.getController('Common.Controllers.Protection').setMode(me.appOptions).setConfig({config: me.editorConfig}, me.api);

                    var viewport = this.getApplication().getController('Viewport').getView('Viewport');

                    viewport.applyEditorMode();

                    var rightmenuView = rightmenuController.getView('RightMenu');
                    if (rightmenuView) {
                        rightmenuView.setApi(me.api);
                        rightmenuView.on('editcomplete', _.bind(me.onEditComplete, me));
                        rightmenuView.setMode(me.appOptions);
                    }

                    var toolbarView = (toolbarController) ? toolbarController.getView() : null;
                    if (toolbarView) {
                        toolbarView.setApi(me.api);
                        toolbarView.on('editcomplete', _.bind(me.onEditComplete, me));
                        toolbarView.on('insertimage', _.bind(me.onInsertImage, me));
                        toolbarView.on('inserttable', _.bind(me.onInsertTable, me));
                        toolbarView.on('insertshape', _.bind(me.onInsertShape, me));
                        toolbarView.on('inserttextart', _.bind(me.onInsertTextArt, me));
                        toolbarView.on('insertchart', _.bind(me.onInsertChart, me));
                        toolbarView.on('insertcontrol', _.bind(me.onInsertControl, me));
                    }

                    var value = Common.localStorage.getItem('de-settings-unit');
                    value = (value!==null) ? parseInt(value) : (this.appOptions.customization && this.appOptions.customization.unit ? Common.Utils.Metric.c_MetricUnits[this.appOptions.customization.unit.toLocaleLowerCase()] : Common.Utils.Metric.getDefaultMetric());
                    (value===undefined) && (value = Common.Utils.Metric.getDefaultMetric());
                    Common.Utils.Metric.setCurrentMetric(value);
                    Common.Utils.InternalSettings.set("de-settings-unit", value);
                    me.api.asc_SetDocumentUnits((value==Common.Utils.Metric.c_MetricUnits.inch) ? Asc.c_oAscDocumentUnits.Inch : ((value==Common.Utils.Metric.c_MetricUnits.pt) ? Asc.c_oAscDocumentUnits.Point : Asc.c_oAscDocumentUnits.Millimeter));

                    value = Common.localStorage.itemExists('de-hidden-rulers') ? Common.localStorage.getBool('de-hidden-rulers') : (this.appOptions.customization && !!this.appOptions.customization.hideRulers);
                    Common.Utils.InternalSettings.set("de-hidden-rulers", value);
                    me.api.asc_SetViewRulers(!value);

                    me.api.asc_registerCallback('asc_onDocumentCanSaveChanged',  _.bind(me.onDocumentCanSaveChanged, me));
                    /** coauthoring begin **/
                    me.api.asc_registerCallback('asc_onCollaborativeChanges',    _.bind(me.onCollaborativeChanges, me));
                    me.api.asc_registerCallback('asc_OnTryUndoInFastCollaborative',_.bind(me.onTryUndoInFastCollaborative, me));
                    me.api.asc_registerCallback('asc_onConvertEquationToMath',_.bind(me.onConvertEquationToMath, me));
                    /** coauthoring end **/

                    if (me.stackLongActions.exist({id: ApplyEditRights, type: Asc.c_oAscAsyncActionType['BlockInteraction']})) {
                        me.onLongActionEnd(Asc.c_oAscAsyncActionType['BlockInteraction'], ApplyEditRights);
                    } else if (!this._isDocReady) {
                        Common.NotificationCenter.trigger('app:face', me.appOptions);

                        me.hidePreloader();
                        me.onLongActionBegin(Asc.c_oAscAsyncActionType['BlockInteraction'], LoadingDocument);
                    }

                    // Message on window close
                    window.onbeforeunload = _.bind(me.onBeforeUnload, me);
                    window.onunload = _.bind(me.onUnload, me);
                }
            },

            onExternalMessage: function(msg) {
                if (msg && msg.msg) {
                    msg.msg = (msg.msg).toString();
                    this.showTips([msg.msg.charAt(0).toUpperCase() + msg.msg.substring(1)]);

                    Common.component.Analytics.trackEvent('External Error');
                }
            },

            onError: function(id, level, errData) {
                if (id == Asc.c_oAscError.ID.LoadingScriptError) {
                    this.showTips([this.scriptLoadError]);
                    this.tooltip && this.tooltip.getBSTip().$tip.css('z-index', 10000);
                    return;
                }

                this.hidePreloader();
                this.onLongActionEnd(Asc.c_oAscAsyncActionType['BlockInteraction'], LoadingDocument);

                var config = {
                    closable: true
                };

                switch (id)
                {
                    case Asc.c_oAscError.ID.Unknown:
                        config.msg = this.unknownErrorText;
                        break;

                    case Asc.c_oAscError.ID.ConvertationTimeout:
                        config.msg = this.convertationTimeoutText;
                        break;

                    case Asc.c_oAscError.ID.ConvertationOpenError:
                        config.msg = this.openErrorText;
                        break;

                    case Asc.c_oAscError.ID.ConvertationSaveError:
                        config.msg = (this.appOptions.isDesktopApp && this.appOptions.isOffline) ? this.saveErrorTextDesktop : this.saveErrorText;
                        break;

                    case Asc.c_oAscError.ID.DownloadError:
                        config.msg = this.downloadErrorText;
                        break;

                    case Asc.c_oAscError.ID.UplImageSize:
                        config.msg = this.uploadImageSizeMessage;
                        break;

                    case Asc.c_oAscError.ID.UplImageExt:
                        config.msg = this.uploadImageExtMessage;
                        break;

                    case Asc.c_oAscError.ID.UplImageFileCount:
                        config.msg = this.uploadImageFileCountMessage;
                        break;

                    case Asc.c_oAscError.ID.UplDocumentSize:
                        config.msg = this.uploadDocSizeMessage;
                        break;

                    case Asc.c_oAscError.ID.UplDocumentExt:
                        config.msg = this.uploadDocExtMessage;
                        break;

                    case Asc.c_oAscError.ID.UplDocumentFileCount:
                        config.msg = this.uploadDocFileCountMessage;
                        break;

                    case Asc.c_oAscError.ID.SplitCellMaxRows:
                        config.msg = this.splitMaxRowsErrorText.replace('%1', errData.get_Value());
                        break;

                    case Asc.c_oAscError.ID.SplitCellMaxCols:
                        config.msg = this.splitMaxColsErrorText.replace('%1', errData.get_Value());
                        break;

                    case Asc.c_oAscError.ID.SplitCellRowsDivider:
                        config.msg = this.splitDividerErrorText.replace('%1', errData.get_Value());
                        break;

                    case Asc.c_oAscError.ID.VKeyEncrypt:
                        config.msg = this.errorToken;
                        break;

                    case Asc.c_oAscError.ID.KeyExpire:
                        config.msg = this.errorTokenExpire;
                        break;

                    case Asc.c_oAscError.ID.UserCountExceed:
                        config.msg = this.errorUsersExceed;
                        break;

                    case Asc.c_oAscError.ID.CoAuthoringDisconnect:
                        config.msg = this.errorViewerDisconnect;
                        break;

                    case Asc.c_oAscError.ID.ConvertationPassword:
                        config.msg = this.errorFilePassProtect;
                        break;

                    case Asc.c_oAscError.ID.StockChartError:
                        config.msg = this.errorStockChart;
                        break;

                    case Asc.c_oAscError.ID.DataRangeError:
                        config.msg = this.errorDataRange;
                        break;

                    case Asc.c_oAscError.ID.Database:
                        config.msg = this.errorDatabaseConnection;
                        break;

                    case Asc.c_oAscError.ID.UserDrop:
                        if (this._state.lostEditingRights) {
                            this._state.lostEditingRights = false;
                            return;
                        }
                        this._state.lostEditingRights = true;
                        config.msg = this.errorUserDrop;
                        Common.NotificationCenter.trigger('collaboration:sharingdeny');
                        break;

                    case Asc.c_oAscError.ID.MailMergeLoadFile:
                        config.msg = this.errorMailMergeLoadFile;
                        break;

                    case Asc.c_oAscError.ID.MailMergeSaveFile:
                        config.msg = this.errorMailMergeSaveFile;
                        break;

                    case Asc.c_oAscError.ID.Warning:
                        config.msg = this.errorConnectToServer;
                        config.closable = false;
                        break;

                    case Asc.c_oAscError.ID.SessionAbsolute:
                        config.msg = this.errorSessionAbsolute;
                        break;

                    case Asc.c_oAscError.ID.SessionIdle:
                        config.msg = this.errorSessionIdle;
                        break;

                    case Asc.c_oAscError.ID.SessionToken:
                        config.msg = this.errorSessionToken;
                        break;

                    case Asc.c_oAscError.ID.AccessDeny:
                        config.msg = this.errorAccessDeny;
                        break;

                    case Asc.c_oAscError.ID.UplImageUrl:
                        config.msg = this.errorBadImageUrl;
                        break;

                    case Asc.c_oAscError.ID.ForceSaveButton:
                    case Asc.c_oAscError.ID.ForceSaveTimeout:
                        config.msg = this.errorForceSave;
                        config.maxwidth = 600;
                        break;

                    case Asc.c_oAscError.ID.DataEncrypted:
                        config.msg = this.errorDataEncrypted;
                        break;

                    case Asc.c_oAscError.ID.EditingError:
                        config.msg = (this.appOptions.isDesktopApp && this.appOptions.isOffline) ? this.errorEditingSaveas : this.errorEditingDownloadas;
                        break;

                   case Asc.c_oAscError.ID.MailToClientMissing:
                        config.msg = this.errorEmailClient;
                        break;

                   case Asc.c_oAscError.ID.ConvertationOpenLimitError:
                        config.msg = this.errorFileSizeExceed;
                        break;

                   case Asc.c_oAscError.ID.UpdateVersion:
                        config.msg = this.errorUpdateVersionOnDisconnect;
                        config.maxwidth = 600;
                        break;

                   case Asc.c_oAscError.ID.DirectUrl:
                        config.msg = this.errorDirectUrl;
                        break;

                   case Asc.c_oAscError.ID.CannotCompareInCoEditing:
                        config.msg = this.errorCompare;
                        break;

                    case Asc.c_oAscError.ID.ComboSeriesError:
                        config.msg = this.errorComboSeries;
                        break;

                    case Asc.c_oAscError.ID.Password:
                        config.msg = this.errorSetPassword;
                        break;

                    case Asc.c_oAscError.ID.Submit:
                        config.msg = this.errorSubmit;
                        break;

                    default:
                        config.msg = (typeof id == 'string') ? id : this.errorDefaultMessage.replace('%1', id);
                        break;
                }

                if (level == Asc.c_oAscError.Level.Critical) {

                    // report only critical errors
                    Common.Gateway.reportError(id, config.msg);

                    config.title = this.criticalErrorTitle;
                    config.iconCls = 'error';
                    config.closable = false;

                    if (this.appOptions.canBackToFolder && !this.appOptions.isDesktopApp && typeof id !== 'string') {
                        config.msg += '<br><br>' + this.criticalErrorExtText;
                        config.callback = function(btn) {
                            if (btn == 'ok')
                                Common.NotificationCenter.trigger('goback', true);
                        }
                    }
                    if (id == Asc.c_oAscError.ID.DataEncrypted) {
                        this.api.asc_coAuthoringDisconnect();
                        Common.NotificationCenter.trigger('api:disconnect');
                    }
                }
                else {
                    Common.Gateway.reportWarning(id, config.msg);

                    config.title    = this.notcriticalErrorTitle;
                    config.iconCls  = 'warn';
                    config.buttons  = ['ok'];
                    config.callback = _.bind(function(btn){
                        if (id == Asc.c_oAscError.ID.Warning && btn == 'ok' && (this.appOptions.canDownload || this.appOptions.canDownloadOrigin)) {
                            Common.UI.Menu.Manager.hideAll();
                            if (this.appOptions.isDesktopApp && this.appOptions.isOffline)
                                this.api.asc_DownloadAs();
                            else
                                (this.appOptions.canDownload) ? this.getApplication().getController('LeftMenu').leftMenu.showMenu('file:saveas') : this.api.asc_DownloadOrigin();
                        } else if (id == Asc.c_oAscError.ID.SplitCellMaxRows || id == Asc.c_oAscError.ID.SplitCellMaxCols || id == Asc.c_oAscError.ID.SplitCellRowsDivider) {
                            var me = this;
                            setTimeout(function(){
                                (new Common.Views.InsertTableDialog({
                                    split: true,
                                    handler: function(result, value) {
                                        if (result == 'ok') {
                                            if (me.api)
                                                me.api.SplitCell(value.columns, value.rows);
                                        }
                                        me.onEditComplete();
                                    }
                                })).show();
                            },10);
                        } else if (id == Asc.c_oAscError.ID.EditingError) {
                            this.disableEditing(true);
                            Common.NotificationCenter.trigger('api:disconnect', true); // enable download and print
                        }
                        this._state.lostEditingRights = false;
                        this.onEditComplete();
                    }, this);
                }

                if (!Common.Utils.ModalWindow.isVisible() || $('.asc-window.modal.alert[data-value=' + id + ']').length<1)
                    Common.UI.alert(config).$window.attr('data-value', id);

                (id!==undefined) && Common.component.Analytics.trackEvent('Internal Error', id.toString());
            },

            onCoAuthoringDisconnect: function() {
                this.getApplication().getController('Viewport').getView('Viewport').setMode({isDisconnected:true});
                appHeader.setCanRename(false);
                this.appOptions.canRename = false;
                this._state.isDisconnected = true;
            },

            showTips: function(strings) {
                var me = this;
                if (!strings.length) return;
                if (typeof(strings)!='object') strings = [strings];

                function showNextTip() {
                    var str_tip = strings.shift();
                    if (str_tip) {
                        str_tip += '\n' + me.textCloseTip;
                        tooltip.setTitle(str_tip);
                        tooltip.show();
                    }
                }

                if (!this.tooltip) {
                    this.tooltip = new Common.UI.Tooltip({
                        owner: this.getApplication().getController('Toolbar').getView(),
                        hideonclick: true,
                        placement: 'bottom',
                        cls: 'main-info',
                        offset: 30
                    });
                }

                var tooltip = this.tooltip;
                tooltip.on('tooltip:hide', function(){
                    setTimeout(showNextTip, 300);
                });

                showNextTip();
            },

            updateWindowTitle: function(force) {
                var isModified = this.api.isDocumentModified();
                if (this._state.isDocModified !== isModified || force) {
                    var title = this.defaultTitleText;

                    if (appHeader && !_.isEmpty(appHeader.getDocumentCaption()))
                        title = appHeader.getDocumentCaption() + ' - ' + title;

                    if (isModified) {
                        clearTimeout(this._state.timerCaption);
                        if (!_.isUndefined(title)) {
                            title = '* ' + title;
                        }
                    }

                    if (window.document.title != title)
                        window.document.title = title;

                    this._isDocReady && (this._state.isDocModified !== isModified) && Common.Gateway.setDocumentModified(isModified);
                    if (isModified && (!this._state.fastCoauth || this._state.usersCount<2))
                        this.getApplication().getController('Statusbar').setStatusCaption('', true);

                    this._state.isDocModified = isModified;
                }
            },

            onDocumentModifiedChanged: function() {
                var isModified = this.api.asc_isDocumentCanSave();
                if (this._state.isDocModified !== isModified) {
                    this._isDocReady && Common.Gateway.setDocumentModified(this.api.isDocumentModified());
                }

                this.updateWindowTitle();

                var toolbarView = this.getApplication().getController('Toolbar').getView();
                if (toolbarView && toolbarView.btnCollabChanges && !toolbarView._state.previewmode) {
                    var isSyncButton = toolbarView.btnCollabChanges.cmpEl.hasClass('notify'),
                        forcesave = this.appOptions.forcesave,
                        isDisabled = !isModified && !isSyncButton && !forcesave || this._state.isDisconnected || this._state.fastCoauth && this._state.usersCount>1 && !forcesave;
                        toolbarView.btnSave.setDisabled(isDisabled);
                }

                /** coauthoring begin **/
                if (this.contComments.isDummyComment && !this.dontCloseDummyComment && !this.beforeShowDummyComment) {
                    this.contComments.clearDummyComment();
                }
                /** coauthoring end **/
            },

            onDocumentCanSaveChanged: function (isCanSave) {
                var toolbarView = this.getApplication().getController('Toolbar').getView();

                if (toolbarView && this.api && !toolbarView._state.previewmode) {
                    var isSyncButton = toolbarView.btnCollabChanges.cmpEl.hasClass('notify'),
                        forcesave = this.appOptions.forcesave,
                        isDisabled = !isCanSave && !isSyncButton && !forcesave || this._state.isDisconnected || this._state.fastCoauth && this._state.usersCount>1 && !forcesave;
                        toolbarView.btnSave.setDisabled(isDisabled);
                }
            },

            onContextMenu: function(event){
                var canCopyAttr = event.target.getAttribute('data-can-copy'),
                    isInputEl   = (event.target instanceof HTMLInputElement) || (event.target instanceof HTMLTextAreaElement);

                if ((isInputEl && canCopyAttr === 'false') ||
                   (!isInputEl && canCopyAttr !== 'true')) {
                    event.stopPropagation();
                    event.preventDefault();
                    return false;
                }
            },

            onBeforeUnload: function() {
                Common.localStorage.save();

                if (this.api.isDocumentModified()) {
                    var me = this;
                    this.api.asc_stopSaving();
                    this.continueSavingTimer = window.setTimeout(function() {
                        me.api.asc_continueSaving();
                    }, 500);

                    return this.leavePageText;
                }
            },

            onUnload: function() {
                if (this.continueSavingTimer) clearTimeout(this.continueSavingTimer);
            },

            hidePreloader: function() {
                var promise;
                if (!this._state.customizationDone) {
                    this._state.customizationDone = true;
                    if (this.appOptions.customization) {
                        if (this.appOptions.isDesktopApp)
                            this.appOptions.customization.about = false;
                        else if (!this.appOptions.canBrandingExt)
                            this.appOptions.customization.about = true;
                    }
                    Common.Utils.applyCustomization(this.appOptions.customization, mapCustomizationElements);
                    if (this.appOptions.canBrandingExt) {
                        Common.Utils.applyCustomization(this.appOptions.customization, mapCustomizationExtElements);
                        promise = this.getApplication().getController('Common.Controllers.Plugins').applyUICustomization();
                    }
                }
                Common.NotificationCenter.trigger('layout:changed', 'main');

                (promise || (new Promise(function(resolve, reject) {
                    resolve();
                }))).then(function() {
                    $('#loading-mask').hide().remove();
                    Common.Controllers.Desktop.process('preloader:hide');
                });
            },

            onDownloadUrl: function(url) {
                if (this._state.isFromGatewayDownloadAs)
                    Common.Gateway.downloadAs(url);
                this._state.isFromGatewayDownloadAs = false;
            },

            onUpdateVersion: function(callback) {
                var me = this;
                me.needToUpdateVersion = true;
                me.onLongActionEnd(Asc.c_oAscAsyncActionType['BlockInteraction'], LoadingDocument);
                Common.UI.warning({
                    title: me.titleUpdateVersion,
                    msg: this.errorUpdateVersion,
                    callback: function() {
                        _.defer(function() {
                            Common.Gateway.updateVersion();
                            if (callback) callback.call(me);
                            me.onLongActionBegin(Asc.c_oAscAsyncActionType['BlockInteraction'], LoadingDocument);
                        })
                    }
                });
            },

            onServerVersion: function(buildVersion) {
                if (this.changeServerVersion) return true;

                if (DocsAPI.DocEditor.version() !== buildVersion && !window.compareVersions) {
                    this.changeServerVersion = true;
                    Common.UI.warning({
                        title: this.titleServerVersion,
                        msg: this.errorServerVersion,
                        callback: function() {
                            _.defer(function() {
                                Common.Gateway.updateVersion();
                            })
                        }
                    });
                    return true;
                }
                return false;
            },

            /** coauthoring begin **/
//            fillUserStore: function(users){
//                if (!_.isEmpty(users)){
//                    var userStore = this.getCommonStoreUsersStore();
//
//                    if (userStore)
//                        userStore.add(users);
//                }
//            },

            onCollaborativeChanges: function() {
                if (this._state.hasCollaborativeChanges) return;
                this._state.hasCollaborativeChanges = true;
                if (this.appOptions.isEdit)
                    this.getApplication().getController('Statusbar').setStatusCaption(this.txtNeedSynchronize, true);
            },
            /** coauthoring end **/

            synchronizeChanges: function() {
                this.getApplication().getController('Statusbar').synchronizeChanges();
                this.getApplication().getController('Common.Controllers.ReviewChanges').synchronizeChanges();
                this.getApplication().getController('DocumentHolder').getView().hideTips();
                /** coauthoring begin **/
                this.getApplication().getController('Toolbar').getView().synchronizeChanges();
                /** coauthoring end **/
                this._state.hasCollaborativeChanges = false;
            },

            initNames: function() {
                this.shapeGroupNames = [
                    this.txtBasicShapes,
                    this.txtFiguredArrows,
                    this.txtMath,
                    this.txtCharts,
                    this.txtStarsRibbons,
                    this.txtCallouts,
                    this.txtButtons,
                    this.txtRectangles,
                    this.txtLines
                ];
            },

            fillAutoShapes: function(groupNames, shapes){
                if (_.isEmpty(shapes) || _.isEmpty(groupNames) || shapes.length != groupNames.length)
                    return;

                var me = this,
                    shapegrouparray = [],
                    shapeStore = this.getCollection('ShapeGroups');

                shapeStore.reset();

                _.each(groupNames, function(groupName, index){
                    var store = new Backbone.Collection([], {
                        model: DE.Models.ShapeModel
                    }),
                        arr = [];

                    var cols = (shapes[index].length) > 18 ? 7 : 6,
                        height = Math.ceil(shapes[index].length/cols) * 35 + 3,
                        width = 30 * cols;

                    _.each(shapes[index], function(shape, idx){
                        arr.push({
                            data     : {shapeType: shape.Type},
                            tip      : me['txtShape_' + shape.Type] || (me.textShape + ' ' + (idx+1)),
                            allowSelected : true,
                            selected: false
                        });
                    });
                    store.add(arr);
                    shapegrouparray.push({
                        groupName   : me.shapeGroupNames[index],
                        groupStore  : store,
                        groupWidth  : width,
                        groupHeight : height
                    });
                });

                shapeStore.add(shapegrouparray);
                setTimeout(function(){
                    me.getApplication().getController('Toolbar').onApiAutoShapes();
                }, 50);
            },

            fillTextArt: function(shapes){
                var arr = [],
                    artStore = this.getCollection('Common.Collections.TextArt');

                if (!shapes && artStore.length>0) {// shapes == undefined when update textart collection (from asc_onSendThemeColors)
                    shapes = this.api.asc_getTextArtPreviews();
                }
                if (_.isEmpty(shapes)) return;

                _.each(shapes, function(shape, index){
                    arr.push({
                        imageUrl : shape,
                        data     : index,
                        allowSelected : true,
                        selected: false
                    });
                });
                artStore.reset(arr);
            },

            updateThemeColors: function() {
                var me = this;
                setTimeout(function(){
                    me.getApplication().getController('RightMenu').UpdateThemeColors();
                }, 50);
                setTimeout(function(){
                    me.getApplication().getController('Toolbar').updateThemeColors();
                }, 50);
            },

            onSendThemeColors: function(colors, standart_colors) {
                Common.Utils.ThemeColor.setColors(colors, standart_colors);
                if (window.styles_loaded) {
                    this.updateThemeColors();
                    var me = this;
                    setTimeout(function(){
                        me.fillTextArt();
                    }, 1);
                }
            },

            loadLanguages: function(apiLangs) {
                var langs = [], info,
                    allLangs = Common.util.LanguageInfo.getLanguages();
                for (var code in allLangs) {
                    if (allLangs.hasOwnProperty(code)) {
                        info = allLangs[code];
                        info[2] && langs.push({
                            displayValue:   info[1],
                            value:          info[0],
                            code:           parseInt(code),
                            spellcheck:     _.indexOf(apiLangs, code)>-1
                        });
                    }
                }

                langs.sort(function(a, b){
                    if (a.value < b.value) return -1;
                    if (a.value > b.value) return 1;
                    return 0;
                });

                this.languages = langs;
                window.styles_loaded && this.setLanguages();
            },

            setLanguages: function() {
                if (!this.languages || this.languages.length<1) {
                    this.loadLanguages([]);
                }
                if (this.languages && this.languages.length>0) {
                    this.getApplication().getController('DocumentHolder').getView().setLanguages(this.languages);
                    this.getApplication().getController('Statusbar').setLanguages(this.languages);
                    this.getApplication().getController('Common.Controllers.ReviewChanges').setLanguages(this.languages);
                }
            },

            onInsertTable:  function() {
                this.getApplication().getController('RightMenu').onInsertTable();
            },

            onInsertImage:  function() {
                this.getApplication().getController('RightMenu').onInsertImage();
            },

            onInsertChart:  function() {
                this.getApplication().getController('RightMenu').onInsertChart();
            },

            onInsertShape:  function() {
                this.getApplication().getController('RightMenu').onInsertShape();
            },

            onInsertTextArt:  function() {
                this.getApplication().getController('RightMenu').onInsertTextArt();
            },

            onInsertControl:  function() {
                this.getApplication().getController('RightMenu').onInsertControl();
            },

            unitsChanged: function(m) {
                var value = Common.localStorage.getItem("de-settings-unit");
                value = (value!==null) ? parseInt(value) : Common.Utils.Metric.getDefaultMetric();
                Common.Utils.Metric.setCurrentMetric(value);
                Common.Utils.InternalSettings.set("de-settings-unit", value);
                this.api.asc_SetDocumentUnits((value==Common.Utils.Metric.c_MetricUnits.inch) ? Asc.c_oAscDocumentUnits.Inch : ((value==Common.Utils.Metric.c_MetricUnits.pt) ? Asc.c_oAscDocumentUnits.Point : Asc.c_oAscDocumentUnits.Millimeter));
                this.getApplication().getController('RightMenu').updateMetricUnit();
                this.getApplication().getController('Toolbar').getView().updateMetricUnit();
            },

            onAdvancedOptions: function(type, advOptions, mode, formatOptions) {
                if (this._state.openDlg) return;

                var me = this;
                if (type == Asc.c_oAscAdvancedOptionsID.TXT) {
                    me._state.openDlg = new Common.Views.OpenDialog({
                        title: Common.Views.OpenDialog.prototype.txtTitle.replace('%1', 'TXT'),
                        closable: (mode==2), // if save settings
                        type: Common.Utils.importTextType.TXT,
                        preview: advOptions.asc_getData(),
                        codepages: advOptions.asc_getCodePages(),
                        settings: advOptions.asc_getRecommendedSettings(),
                        api: me.api,
                        handler: function (result, settings) {
                            me.isShowOpenDialog = false;
                            if (result == 'ok') {
                                if (me && me.api) {
                                    if (mode==2) {
                                        formatOptions && formatOptions.asc_setAdvancedOptions(settings.textOptions);
                                        me.api.asc_DownloadAs(formatOptions);
                                    } else
                                        me.api.asc_setAdvancedOptions(type, settings.textOptions);
                                    me.loadMask && me.loadMask.show();
                                }
                            }
                            me._state.openDlg = null;
                        }
                    });
                } else if (type == Asc.c_oAscAdvancedOptionsID.DRM) {
                    me._state.openDlg = new Common.Views.OpenDialog({
                        title: Common.Views.OpenDialog.prototype.txtTitleProtected,
                        closeFile: me.appOptions.canRequestClose,
                        type: Common.Utils.importTextType.DRM,
                        warning: !(me.appOptions.isDesktopApp && me.appOptions.isOffline) && (typeof advOptions == 'string'),
                        warningMsg: advOptions,
                        validatePwd: !!me._state.isDRM,
                        handler: function (result, value) {
                            me.isShowOpenDialog = false;
                            if (result == 'ok') {
                                if (me.api) {
                                    me.api.asc_setAdvancedOptions(type, value.drmOptions);
                                    me.loadMask && me.loadMask.show();
                                }
                            } else {
                                Common.Gateway.requestClose();
                                Common.Controllers.Desktop.requestClose();
                            }
                            me._state.openDlg = null;
                        }
                    });
                    me._state.isDRM = true;
                }
                if (me._state.openDlg) {
                    this.isShowOpenDialog = true;
                    this.loadMask && this.loadMask.hide();
                    this.onLongActionEnd(Asc.c_oAscAsyncActionType.BlockInteraction, LoadingDocument);
                    me._state.openDlg.show();
                }
            },

            onTryUndoInFastCollaborative: function() {
                if (!Common.localStorage.getBool("de-hide-try-undoredo"))
                    Common.UI.info({
                        width: 500,
                        msg: this.appOptions.canChangeCoAuthoring ? this.textTryUndoRedo : this.textTryUndoRedoWarn,
                        iconCls: 'info',
                        buttons: this.appOptions.canChangeCoAuthoring ? ['custom', 'cancel'] : ['ok'],
                        primary: this.appOptions.canChangeCoAuthoring ? 'custom' : 'ok',
                        customButtonText: this.textStrict,
                        dontshow: true,
                        callback: _.bind(function(btn, dontshow){
                            if (dontshow) Common.localStorage.setItem("de-hide-try-undoredo", 1);
                            if (btn == 'custom') {
                                Common.localStorage.setItem("de-settings-coauthmode", 0);
                                Common.Utils.InternalSettings.set("de-settings-coauthmode", false);
                                this.api.asc_SetFastCollaborative(false);
                                this._state.fastCoauth = false;
                                Common.localStorage.setItem("de-settings-showchanges-strict", 'last');
                                this.api.SetCollaborativeMarksShowType(Asc.c_oAscCollaborativeMarksShowType.LastChanges);
                                this.getApplication().getController('Common.Controllers.ReviewChanges').applySettings();
                            }
                            this.onEditComplete();
                        }, this)
                    });
            },

            onAuthParticipantsChanged: function(users) {
                var length = 0;
                _.each(users, function(item){
                    if (!item.asc_getView())
                        length++;
                });
                this._state.usersCount = length;
            },

            onUserConnection: function(change){
                if (change && this.appOptions.user.guest && this.appOptions.canRenameAnonymous && (change.asc_getIdOriginal() == this.appOptions.user.id)) { // change name of the current user
                    var name = change.asc_getUserName();
                    if (name && name !== AscCommon.UserInfoParser.getCurrentName() ) {
                        this._renameDialog && this._renameDialog.close();
                        AscCommon.UserInfoParser.setCurrentName(name);
                        appHeader.setUserName(AscCommon.UserInfoParser.getParsedName(name));

                        var idx1 = name.lastIndexOf('('),
                            idx2 = name.lastIndexOf(')'),
                            str = (idx1>0) && (idx1<idx2) ? name.substring(0, idx1-1) : '';
                        if (Common.localStorage.getItem("guest-username")!==null) {
                            Common.localStorage.setItem("guest-username", str);
                        }
                        Common.Utils.InternalSettings.set("guest-username", str);
                    }
                }
            },

            applySettings: function() {
                if (this.appOptions.isEdit && !this.appOptions.isOffline && this.appOptions.canCoAuthoring) {
                    var oldval = this._state.fastCoauth;
                    this._state.fastCoauth = Common.localStorage.getBool("de-settings-coauthmode", true);
                    if (this._state.fastCoauth && !oldval)
                        this.synchronizeChanges();
                }
                if (this.appOptions.canForcesave) {
                    this.appOptions.forcesave = Common.localStorage.getBool("de-settings-forcesave", this.appOptions.canForcesave);
                    Common.Utils.InternalSettings.set("de-settings-forcesave", this.appOptions.forcesave);
                    this.api.asc_setIsForceSaveOnUserSave(this.appOptions.forcesave);
                }
            },

            onDocumentName: function(name) {
                appHeader.setDocumentCaption(name);
                this.updateWindowTitle(true);
            },

            onMeta: function(meta) {
                appHeader.setDocumentCaption(meta.title);
                this.updateWindowTitle(true);
                this.document.title = meta.title;

                var filemenu = this.getApplication().getController('LeftMenu').getView('LeftMenu').getMenu('file');
                filemenu.loadDocument({doc:this.document});
                filemenu.panels && filemenu.panels['info'] && filemenu.panels['info'].updateInfo(this.document);
                this.getApplication().getController('Common.Controllers.ReviewChanges').loadDocument({doc:this.document});
                Common.Gateway.metaChange(meta);

                if (this.appOptions.wopi) {
                    var idx = meta.title.lastIndexOf('.');
                    Common.Gateway.requestRename(idx>0 ? meta.title.substring(0, idx) : meta.title);
                }
            },

            onPrint: function() {
                if (!this.appOptions.canPrint || Common.Utils.ModalWindow.isVisible()) return;
                
                if (this.api)
                    this.api.asc_Print(new Asc.asc_CDownloadOptions(null, Common.Utils.isChrome || Common.Utils.isSafari || Common.Utils.isOpera || Common.Utils.isGecko && Common.Utils.firefoxVersion>86)); // if isChrome or isSafari or isOpera == true use asc_onPrintUrl event
                Common.component.Analytics.trackEvent('Print');
            },

            onPrintUrl: function(url) {
                if (this.iframePrint) {
                    this.iframePrint.parentNode.removeChild(this.iframePrint);
                    this.iframePrint = null;
                }
                if (!this.iframePrint) {
                    var me = this;
                    this.iframePrint = document.createElement("iframe");
                    this.iframePrint.id = "id-print-frame";
                    this.iframePrint.style.display = 'none';
                    this.iframePrint.style.visibility = "hidden";
                    this.iframePrint.style.position = "fixed";
                    this.iframePrint.style.right = "0";
                    this.iframePrint.style.bottom = "0";
                    document.body.appendChild(this.iframePrint);
                    this.iframePrint.onload = function() {
                        try {
                        me.iframePrint.contentWindow.focus();
                        me.iframePrint.contentWindow.print();
                        me.iframePrint.contentWindow.blur();
                        window.focus();
                        } catch (e) {
                            me.api.asc_DownloadAs(new Asc.asc_CDownloadOptions(Asc.c_oAscFileType.PDF));
                        }
                    };
                }
                if (url) this.iframePrint.src = url;
            },

            onClearDummyComment: function() {
                this.dontCloseDummyComment = false;
            },

            onShowDummyComment: function() {
                this.beforeShowDummyComment = true;
            },

            DisableMailMerge: function() {
                this.appOptions.mergeFolderUrl = "";
                var toolbarController   = this.getApplication().getController('Toolbar');
                toolbarController && toolbarController.DisableMailMerge();
            },

            DisableVersionHistory: function() {
                this.editorConfig.canUseHistory = false;
                this.appOptions.canUseHistory = false;
            },

            onConvertEquationToMath: function(equation) {
                var me = this,
                    win;
                var msg = this.textConvertEquation + '<br><br><a id="id-equation-convert-help" style="cursor: pointer;">' + this.textLearnMore + '</a>';
                win = Common.UI.warning({
                    width: 500,
                    msg: msg,
                    buttons: ['yes', 'cancel'],
                    primary: 'yes',
                    dontshow: true,
                    textDontShow: this.textApplyAll,
                    callback: _.bind(function(btn, dontshow){
                        if (btn == 'yes') {
                            this.api.asc_ConvertEquationToMath(equation, dontshow);
                        }
                        this.onEditComplete();
                    }, this)
                });
                win.$window.find('#id-equation-convert-help').on('click', function (e) {
                    win && win.close();
                    me.getApplication().getController('LeftMenu').getView('LeftMenu').showMenu('file:help', 'UsageInstructions\/InsertEquation.htm#convertequation');
                })
            },

            warningDocumentIsLocked: function() {
                var me = this;
                var _disable_ui = function (disable) {
                    me.disableEditing(disable);
                    var app = me.getApplication();
                    app.getController('DocumentHolder').getView().SetDisabled(disable);
                    app.getController('Navigation') && app.getController('Navigation').SetDisabled(disable);

                    var leftMenu = app.getController('LeftMenu');
                    leftMenu.leftMenu.getMenu('file').getButton('protect').setDisabled(disable);
                    leftMenu.setPreviewMode(disable);

                    var comments = app.getController('Common.Controllers.Comments');
                    if (comments) comments.setPreviewMode(disable);
                };

                Common.Utils.warningDocumentIsLocked({disablefunc: _disable_ui});
            },

            onRunAutostartMacroses: function() {
                var me = this,
                    enable = !this.editorConfig.customization || (this.editorConfig.customization.macros!==false);
                if (enable) {
                    var value = Common.Utils.InternalSettings.get("de-macros-mode");
                    if (value==1)
                        this.api.asc_runAutostartMacroses();
                    else if (value === 0) {
                        Common.UI.warning({
                            msg: this.textHasMacros + '<br>',
                            buttons: ['yes', 'no'],
                            primary: 'yes',
                            dontshow: true,
                            textDontShow: this.textRemember,
                            callback: function(btn, dontshow){
                                if (dontshow) {
                                    Common.Utils.InternalSettings.set("de-macros-mode", (btn == 'yes') ? 1 : 2);
                                    Common.localStorage.setItem("de-macros-mode", (btn == 'yes') ? 1 : 2);
                                }
                                if (btn == 'yes') {
                                    setTimeout(function() {
                                        me.api.asc_runAutostartMacroses();
                                    }, 1);
                                }
                            }
                        });
                    }
                }
            },

            loadAutoCorrectSettings: function() {
                // autocorrection
                var me = this;
                var value = Common.localStorage.getItem("de-settings-math-correct-add");
                Common.Utils.InternalSettings.set("de-settings-math-correct-add", value);
                var arrAdd = value ? JSON.parse(value) : [];
                value = Common.localStorage.getItem("de-settings-math-correct-rem");
                Common.Utils.InternalSettings.set("de-settings-math-correct-rem", value);
                var arrRem = value ? JSON.parse(value) : [];
                value = Common.localStorage.getBool("de-settings-math-correct-replace-type", true); // replace on type
                Common.Utils.InternalSettings.set("de-settings-math-correct-replace-type", value);
                me.api.asc_refreshOnStartAutoCorrectMathSymbols(arrRem, arrAdd, value);

                value = Common.localStorage.getItem("de-settings-rec-functions-add");
                Common.Utils.InternalSettings.set("de-settings-rec-functions-add", value);
                arrAdd = value ? JSON.parse(value) : [];
                value = Common.localStorage.getItem("de-settings-rec-functions-rem");
                Common.Utils.InternalSettings.set("de-settings-rec-functions-rem", value);
                arrRem = value ? JSON.parse(value) : [];
                me.api.asc_refreshOnStartAutoCorrectMathFunctions(arrRem, arrAdd);

                value = Common.localStorage.getBool("de-settings-autoformat-bulleted", true);
                Common.Utils.InternalSettings.set("de-settings-autoformat-bulleted", value);
                me.api.asc_SetAutomaticBulletedLists(value);

                value = Common.localStorage.getBool("de-settings-autoformat-numbered", true);
                Common.Utils.InternalSettings.set("de-settings-autoformat-numbered", value);
                me.api.asc_SetAutomaticNumberedLists(value);

                value = Common.localStorage.getBool("de-settings-autoformat-smart-quotes", true);
                Common.Utils.InternalSettings.set("de-settings-autoformat-smart-quotes", value);
                me.api.asc_SetAutoCorrectSmartQuotes(value);

                value = Common.localStorage.getBool("de-settings-autoformat-hyphens", true);
                Common.Utils.InternalSettings.set("de-settings-autoformat-hyphens", value);
                me.api.asc_SetAutoCorrectHyphensWithDash(value);

                value = Common.localStorage.getBool("de-settings-autoformat-fl-sentence", true);
                Common.Utils.InternalSettings.set("de-settings-autoformat-fl-sentence", value);
                me.api.asc_SetAutoCorrectFirstLetterOfSentences(value);
            },

            showRenameUserDialog: function() {
                if (this._renameDialog) return;

                var me = this;
                this._renameDialog = new Common.Views.UserNameDialog({
                    label: this.textRenameLabel,
                    error: this.textRenameError,
                    value: Common.Utils.InternalSettings.get("guest-username") || '',
                    check: Common.Utils.InternalSettings.get("save-guest-username") || false,
                    validation: function(value) {
                        return value.length<128 ? true : me.textLongName;
                    },
                    handler: function(result, settings) {
                        if (result == 'ok') {
                            var name = settings.input ? settings.input + ' (' + me.appOptions.guestName + ')' : me.textAnonymous;
                            var _user = new Asc.asc_CUserInfo();
                            _user.put_FullName(name);

                            var docInfo = new Asc.asc_CDocInfo();
                            docInfo.put_UserInfo(_user);
                            me.api.asc_changeDocInfo(docInfo);

                            settings.checkbox ? Common.localStorage.setItem("guest-username", settings.input) : Common.localStorage.removeItem("guest-username");
                            Common.Utils.InternalSettings.set("guest-username", settings.input);
                            Common.Utils.InternalSettings.set("save-guest-username", settings.checkbox);
                        }
                    }
                });
                this._renameDialog.on('close', function() {
                    me._renameDialog = undefined;
                });
                this._renameDialog.show(Common.Utils.innerWidth() - this._renameDialog.options.width - 15, 30);
            },

<<<<<<< HEAD
            onGrabFocus: function() {
                this.getApplication().getController('DocumentHolder').getView().focus();
=======
            onLanguageLoaded: function() {
                if (!Common.Locale.getCurrentLanguage()) {
                    Common.UI.warning({
                        msg: this.errorLang,
                        buttons: [],
                        closable: false
                    });
                    return false;
                }
                return true;
>>>>>>> 7218ed9e
            },

            leavePageText: 'You have unsaved changes in this document. Click \'Stay on this Page\' then \'Save\' to save them. Click \'Leave this Page\' to discard all the unsaved changes.',
            criticalErrorTitle: 'Error',
            notcriticalErrorTitle: 'Warning',
            errorDefaultMessage: 'Error code: %1',
            criticalErrorExtText: 'Press "OK" to back to document list.',
            openTitleText: 'Opening Document',
            openTextText: 'Opening document...',
            loadFontsTitleText: 'Loading Data',
            loadFontsTextText: 'Loading data...',
            loadImagesTitleText: 'Loading Images',
            loadImagesTextText: 'Loading images...',
            loadFontTitleText: 'Loading Data',
            loadFontTextText: 'Loading data...',
            loadImageTitleText: 'Loading Image',
            loadImageTextText: 'Loading image...',
            downloadTitleText: 'Downloading Document',
            downloadTextText: 'Downloading document...',
            printTitleText: 'Printing Document',
            printTextText: 'Printing document...',
            uploadImageTitleText: 'Uploading Image',
            uploadImageTextText: 'Uploading image...',
            savePreparingText: 'Preparing to save',
            savePreparingTitle: 'Preparing to save. Please wait...',
            uploadImageSizeMessage: 'Maximum image size limit exceeded.',
            uploadImageExtMessage: 'Unknown image format.',
            uploadImageFileCountMessage: 'No images uploaded.',
            reloadButtonText: 'Reload Page',
            unknownErrorText: 'Unknown error.',
            convertationTimeoutText: 'Convertation timeout exceeded.',
            downloadErrorText: 'Download failed.',
            unsupportedBrowserErrorText: 'Your browser is not supported.',
            splitMaxRowsErrorText: 'The number of rows must be less than %1',
            splitMaxColsErrorText: 'The number of columns must be less than %1',
            splitDividerErrorText: 'The number of rows must be a divisor of %1',
            requestEditFailedTitleText: 'Access denied',
            requestEditFailedMessageText: 'Someone is editing this document right now. Please try again later.',
            txtNeedSynchronize: 'You have an updates',
            textLoadingDocument: 'Loading document',
            warnBrowserZoom: 'Your browser\'s current zoom setting is not fully supported. Please reset to the default zoom by pressing Ctrl+0.',
            warnBrowserIE9: 'The application has low capabilities on IE9. Use IE10 or higher',
            applyChangesTitleText: 'Loading Data',
            applyChangesTextText: 'Loading data...',
            errorKeyEncrypt: 'Unknown key descriptor',
            errorKeyExpire: 'Key descriptor expired',
            errorUsersExceed: 'Count of users was exceed',
            errorCoAuthoringDisconnect: 'Server connection lost. You can\'t edit anymore.',
            errorFilePassProtect: 'The file is password protected and cannot be opened.',
            txtBasicShapes: 'Basic Shapes',
            txtFiguredArrows: 'Figured Arrows',
            txtMath: 'Math',
            txtCharts: 'Charts',
            txtStarsRibbons: 'Stars & Ribbons',
            txtCallouts: 'Callouts',
            txtButtons: 'Buttons',
            txtRectangles: 'Rectangles',
            txtLines: 'Lines',
            txtEditingMode: 'Set editing mode...',
            textAnonymous: 'Anonymous',
            loadingDocumentTitleText: 'Loading document',
            loadingDocumentTextText: 'Loading document...',
            warnProcessRightsChange: 'You have been denied the right to edit the file.',
            errorProcessSaveResult: 'Saving is failed.',
            textCloseTip: 'Click to close the tip.',
            textShape: 'Shape',
            errorStockChart: 'Incorrect row order. To build a stock chart place the data on the sheet in the following order:<br> opening price, max price, min price, closing price.',
            errorDataRange: 'Incorrect data range.',
            errorDatabaseConnection: 'External error.<br>Database connection error. Please, contact support.',
            titleUpdateVersion: 'Version changed',
            errorUpdateVersion: 'The file version has been changed. The page will be reloaded.',
            errorUserDrop: 'The file cannot be accessed right now.',
            txtDiagramTitle: 'Chart Title',
            txtXAxis: 'X Axis',
            txtYAxis: 'Y Axis',
            txtSeries: 'Seria',
            errorMailMergeLoadFile: 'Loading the document failed. Please select a different file.',
            mailMergeLoadFileText: 'Loading Data Source...',
            mailMergeLoadFileTitle: 'Loading Data Source',
            errorMailMergeSaveFile: 'Merge failed.',
            downloadMergeText: 'Downloading...',
            downloadMergeTitle: 'Downloading',
            sendMergeTitle: 'Sending Merge',
            sendMergeText: 'Sending Merge...',
            txtArt: 'Your text here',
            errorConnectToServer: 'The document could not be saved. Please check connection settings or contact your administrator.<br>When you click the \'OK\' button, you will be prompted to download the document.',
            textTryUndoRedo: 'The Undo/Redo functions are disabled for the Fast co-editing mode.<br>Click the \'Strict mode\' button to switch to the Strict co-editing mode to edit the file without other users interference and send your changes only after you save them. You can switch between the co-editing modes using the editor Advanced settings.',
            textStrict: 'Strict mode',
            txtErrorLoadHistory: 'Loading history failed',
            textBuyNow: 'Visit website',
            textNoLicenseTitle: 'License limit reached',
            textContactUs: 'Contact sales',
            errorViewerDisconnect: 'Connection is lost. You can still view the document,<br>but will not be able to download or print until the connection is restored and page is reloaded.',
            warnLicenseExp: 'Your license has expired.<br>Please update your license and refresh the page.',
            titleLicenseExp: 'License expired',
            openErrorText: 'An error has occurred while opening the file',
            saveErrorText: 'An error has occurred while saving the file',
            errorToken: 'The document security token is not correctly formed.<br>Please contact your Document Server administrator.',
            errorTokenExpire: 'The document security token has expired.<br>Please contact your Document Server administrator.',
            errorSessionAbsolute: 'The document editing session has expired. Please reload the page.',
            errorSessionIdle: 'The document has not been edited for quite a long time. Please reload the page.',
            errorSessionToken: 'The connection to the server has been interrupted. Please reload the page.',
            errorAccessDeny: 'You are trying to perform an action you do not have rights for.<br>Please contact your Document Server administrator.',
            titleServerVersion: 'Editor updated',
            errorServerVersion: 'The editor version has been updated. The page will be reloaded to apply the changes.',
            textChangesSaved: 'All changes saved',
            errorBadImageUrl: 'Image url is incorrect',
            txtStyle_Normal: 'Normal',
            txtStyle_No_Spacing: 'No Spacing',
            txtStyle_Heading_1: 'Heading 1',
            txtStyle_Heading_2: 'Heading 2',
            txtStyle_Heading_3: 'Heading 3',
            txtStyle_Heading_4: 'Heading 4',
            txtStyle_Heading_5: 'Heading 5',
            txtStyle_Heading_6: 'Heading 6',
            txtStyle_Heading_7: 'Heading 7',
            txtStyle_Heading_8: 'Heading 8',
            txtStyle_Heading_9: 'Heading 9',
            txtStyle_Title: 'Title',
            txtStyle_Subtitle: 'Subtitle',
            txtStyle_Quote: 'Quote',
            txtStyle_Intense_Quote: 'Intense Quote',
            txtStyle_List_Paragraph: 'List Paragraph',
            txtStyle_footnote_text: 'Footnote Text',
            saveTextText: 'Saving document...',
            saveTitleText: 'Saving Document',
            txtBookmarkError: "Error! Bookmark not defined.",
            txtAbove: "above",
            txtBelow: "below",
            txtOnPage: "on page",
            txtHeader: "Header",
            txtFooter: "Footer",
            txtSection: "-Section",
            txtFirstPage: "First Page",
            txtEvenPage: "Even Page",
            txtOddPage: "Odd Page",
            txtSameAsPrev: "Same as Previous",
            txtCurrentDocument: "Current Document",
            txtNoTableOfContents: "There are no headings in the document. Apply a heading style to the text so that it appears in the table of contents.",
            txtTableOfContents: "Table of Contents",
            errorForceSave: "An error occurred while saving the file. Please use the 'Download as' option to save the file to your computer hard drive or try again later.",
            warnNoLicense: "You've reached the limit for simultaneous connections to %1 editors. This document will be opened for viewing only.<br>Contact %1 sales team for personal upgrade terms.",
            warnNoLicenseUsers: "You've reached the user limit for %1 editors. Contact %1 sales team for personal upgrade terms.",
            warnLicenseExceeded: "You've reached the limit for simultaneous connections to %1 editors. This document will be opened for viewing only.<br>Contact your administrator to learn more.",
            warnLicenseUsersExceeded: "You've reached the user limit for %1 editors. Contact your administrator to learn more.",
            errorDataEncrypted: 'Encrypted changes have been received, they cannot be deciphered.',
            textClose: 'Close',
            textPaidFeature: 'Paid feature',
            scriptLoadError: 'The connection is too slow, some of the components could not be loaded. Please reload the page.',
            errorEditingSaveas: 'An error occurred during the work with the document.<br>Use the \'Save as...\' option to save the file backup copy to your computer hard drive.',
            errorEditingDownloadas: 'An error occurred during the work with the document.<br>Use the \'Download as...\' option to save the file backup copy to your computer hard drive.',
            txtShape_textRect: 'Text Box',
            txtShape_rect: 'Rectangle',
            txtShape_ellipse: 'Ellipse',
            txtShape_triangle: 'Triangle',
            txtShape_rtTriangle: 'Right Triangle',
            txtShape_parallelogram: 'Parallelogram',
            txtShape_trapezoid: 'Trapezoid',
            txtShape_diamond: 'Diamond',
            txtShape_pentagon: 'Pentagon',
            txtShape_hexagon: 'Hexagon',
            txtShape_heptagon: 'Heptagon',
            txtShape_octagon: 'Octagon',
            txtShape_decagon: 'Decagon',
            txtShape_dodecagon: 'Dodecagon',
            txtShape_pie: 'Pie',
            txtShape_chord: 'Chord',
            txtShape_teardrop: 'Teardrop',
            txtShape_frame: 'Frame',
            txtShape_halfFrame: 'Half Frame',
            txtShape_corner: 'Corner',
            txtShape_diagStripe: 'Diagonal Stripe',
            txtShape_plus: 'Plus',
            txtShape_plaque: 'Sign',
            txtShape_can: 'Can',
            txtShape_cube: 'Cube',
            txtShape_bevel: 'Bevel',
            txtShape_donut: 'Donut',
            txtShape_noSmoking: '"No" Symbol',
            txtShape_blockArc: 'Block Arc',
            txtShape_foldedCorner: 'Folded Corner',
            txtShape_smileyFace: 'Smiley Face',
            txtShape_heart: 'Heart',
            txtShape_lightningBolt: 'Lightning Bolt',
            txtShape_sun: 'Sun',
            txtShape_moon: 'Moon',
            txtShape_cloud: 'Cloud',
            txtShape_arc: 'Arc',
            txtShape_bracePair: 'Double Brace',
            txtShape_leftBracket: 'Left Bracket',
            txtShape_rightBracket: 'Right Bracket',
            txtShape_leftBrace: 'Left Brace',
            txtShape_rightBrace: 'Right Brace',
            txtShape_rightArrow: 'Right Arrow',
            txtShape_leftArrow: 'Left Arrow',
            txtShape_upArrow: 'Up Arrow',
            txtShape_downArrow: 'Down Arrow',
            txtShape_leftRightArrow: 'Left Right Arrow',
            txtShape_upDownArrow: 'Up Down Arrow',
            txtShape_quadArrow: 'Quad Arrow',
            txtShape_leftRightUpArrow: 'Left Right Up Arrow',
            txtShape_bentArrow: 'Bent Arrow',
            txtShape_uturnArrow: 'U-Turn Arrow',
            txtShape_leftUpArrow: 'Left Up Arrow',
            txtShape_bentUpArrow: 'Bent Up Arrow',
            txtShape_curvedRightArrow: 'Curved Right Arrow',
            txtShape_curvedLeftArrow: 'Curved Left Arrow',
            txtShape_curvedUpArrow: 'Curved Up Arrow',
            txtShape_curvedDownArrow: 'Curved Down Arrow',
            txtShape_stripedRightArrow: 'Striped Right Arrow',
            txtShape_notchedRightArrow: 'Notched Right Arrow',
            txtShape_homePlate: 'Pentagon',
            txtShape_chevron: 'Chevron',
            txtShape_rightArrowCallout: 'Right Arrow Callout',
            txtShape_downArrowCallout: 'Down Arrow Callout',
            txtShape_leftArrowCallout: 'Left Arrow Callout',
            txtShape_upArrowCallout: 'Up Arrow Callout',
            txtShape_leftRightArrowCallout: 'Left Right Arrow Callout',
            txtShape_quadArrowCallout: 'Quad Arrow Callout',
            txtShape_circularArrow: 'Circular Arrow',
            txtShape_mathPlus: 'Plus',
            txtShape_mathMinus: 'Minus',
            txtShape_mathMultiply: 'Multiply',
            txtShape_mathDivide: 'Division',
            txtShape_mathEqual: 'Equal',
            txtShape_mathNotEqual: 'Not Equal',
            txtShape_flowChartProcess: 'Flowchart: Process',
            txtShape_flowChartAlternateProcess: 'Flowchart: Alternate Process',
            txtShape_flowChartDecision: 'Flowchart: Decision',
            txtShape_flowChartInputOutput: 'Flowchart: Data',
            txtShape_flowChartPredefinedProcess: 'Flowchart: Predefined Process',
            txtShape_flowChartInternalStorage: 'Flowchart: Internal Storage',
            txtShape_flowChartDocument: 'Flowchart: Document',
            txtShape_flowChartMultidocument: 'Flowchart: Multidocument ',
            txtShape_flowChartTerminator: 'Flowchart: Terminator',
            txtShape_flowChartPreparation: 'Flowchart: Preparation',
            txtShape_flowChartManualInput: 'Flowchart: Manual Input',
            txtShape_flowChartManualOperation: 'Flowchart: Manual Operation',
            txtShape_flowChartConnector: 'Flowchart: Connector',
            txtShape_flowChartOffpageConnector: 'Flowchart: Off-page Connector',
            txtShape_flowChartPunchedCard: 'Flowchart: Card',
            txtShape_flowChartPunchedTape: 'Flowchart: Punched Tape',
            txtShape_flowChartSummingJunction: 'Flowchart: Summing Junction',
            txtShape_flowChartOr: 'Flowchart: Or',
            txtShape_flowChartCollate: 'Flowchart: Collate',
            txtShape_flowChartSort: 'Flowchart: Sort',
            txtShape_flowChartExtract: 'Flowchart: Extract',
            txtShape_flowChartMerge: 'Flowchart: Merge',
            txtShape_flowChartOnlineStorage: 'Flowchart: Stored Data',
            txtShape_flowChartDelay: 'Flowchart: Delay',
            txtShape_flowChartMagneticTape: 'Flowchart: Sequential Access Storage',
            txtShape_flowChartMagneticDisk: 'Flowchart: Magnetic Disk',
            txtShape_flowChartMagneticDrum: 'Flowchart: Direct Access Storage',
            txtShape_flowChartDisplay: 'Flowchart: Display',
            txtShape_irregularSeal1: 'Explosion 1',
            txtShape_irregularSeal2: 'Explosion 2',
            txtShape_star4: '4-Point Star',
            txtShape_star5: '5-Point Star',
            txtShape_star6: '6-Point Star',
            txtShape_star7: '7-Point Star',
            txtShape_star8: '8-Point Star',
            txtShape_star10: '10-Point Star',
            txtShape_star12: '12-Point Star',
            txtShape_star16: '16-Point Star',
            txtShape_star24: '24-Point Star',
            txtShape_star32: '32-Point Star',
            txtShape_ribbon2: 'Up Ribbon',
            txtShape_ribbon: 'Down Ribbon',
            txtShape_ellipseRibbon2: 'Curved Up Ribbon',
            txtShape_ellipseRibbon: 'Curved Down Ribbon',
            txtShape_verticalScroll: 'Vertical Scroll',
            txtShape_horizontalScroll: 'Horizontal Scroll',
            txtShape_wave: 'Wave',
            txtShape_doubleWave: 'Double Wave',
            txtShape_wedgeRectCallout: 'Rectangular Callout',
            txtShape_wedgeRoundRectCallout: 'Rounded Rectangular Callout',
            txtShape_wedgeEllipseCallout: 'Oval Callout',
            txtShape_cloudCallout: 'Cloud Callout',
            txtShape_borderCallout1: 'Line Callout 1',
            txtShape_borderCallout2: 'Line Callout 2',
            txtShape_borderCallout3: 'Line Callout 3',
            txtShape_accentCallout1: 'Line Callout 1 (Accent Bar)',
            txtShape_accentCallout2: 'Line Callout 2 (Accent Bar)',
            txtShape_accentCallout3: 'Line Callout 3 (Accent Bar)',
            txtShape_callout1: 'Line Callout 1 (No Border)',
            txtShape_callout2: 'Line Callout 2 (No Border)',
            txtShape_callout3: 'Line Callout 3 (No Border)',
            txtShape_accentBorderCallout1: 'Line Callout 1 (Border and Accent Bar)',
            txtShape_accentBorderCallout2: 'Line Callout 2 (Border and Accent Bar)',
            txtShape_accentBorderCallout3: 'Line Callout 3 (Border and Accent Bar)',
            txtShape_actionButtonBackPrevious: 'Back or Previous Button',
            txtShape_actionButtonForwardNext: 'Forward or Next Button',
            txtShape_actionButtonBeginning: 'Beginning Button',
            txtShape_actionButtonEnd: 'End Button',
            txtShape_actionButtonHome: 'Home Button',
            txtShape_actionButtonInformation: 'Information Button',
            txtShape_actionButtonReturn: 'Return Button',
            txtShape_actionButtonMovie: 'Movie Button',
            txtShape_actionButtonDocument: 'Document Button',
            txtShape_actionButtonSound: 'Sound Button',
            txtShape_actionButtonHelp: 'Help Button',
            txtShape_actionButtonBlank: 'Blank Button',
            txtShape_roundRect: 'Round Corner Rectangle',
            txtShape_snip1Rect: 'Snip Single Corner Rectangle',
            txtShape_snip2SameRect: 'Snip Same Side Corner Rectangle',
            txtShape_snip2DiagRect: 'Snip Diagonal Corner Rectangle',
            txtShape_snipRoundRect: 'Snip and Round Single Corner Rectangle',
            txtShape_round1Rect: 'Round Single Corner Rectangle',
            txtShape_round2SameRect: 'Round Same Side Corner Rectangle',
            txtShape_round2DiagRect: 'Round Diagonal Corner Rectangle',
            txtShape_line: 'Line',
            txtShape_lineWithArrow: 'Arrow',
            txtShape_lineWithTwoArrows: 'Double Arrow',
            txtShape_bentConnector5: 'Elbow Connector',
            txtShape_bentConnector5WithArrow: 'Elbow Arrow Connector',
            txtShape_bentConnector5WithTwoArrows: 'Elbow Double-Arrow Connector',
            txtShape_curvedConnector3: 'Curved Connector',
            txtShape_curvedConnector3WithArrow: 'Curved Arrow Connector',
            txtShape_curvedConnector3WithTwoArrows: 'Curved Double-Arrow Connector',
            txtShape_spline: 'Curve',
            txtShape_polyline1: 'Scribble',
            txtShape_polyline2: 'Freeform',
            txtSyntaxError: 'Syntax Error',
            txtMissOperator: 'Missing Operator',
            txtMissArg: 'Missing Argument',
            txtTooLarge: 'Number Too Large To Format',
            txtZeroDivide: 'Zero Divide',
            txtNotInTable: 'Is Not In Table',
            txtIndTooLarge: 'Index Too Large',
            txtFormulaNotInTable: 'The Formula Not In Table',
            txtTableInd: 'Table Index Cannot be Zero',
            txtUndefBookmark: 'Undefined Bookmark',
            txtEndOfFormula: 'Unexpected End of Formula',
            errorEmailClient: 'No email client could be found',
            textCustomLoader: 'Please note that according to the terms of the license you are not entitled to change the loader.<br>Please contact our Sales Department to get a quote.',
            txtHyperlink: 'Hyperlink',
            waitText: 'Please, wait...',
            errorFileSizeExceed: 'The file size exceeds the limitation set for your server.<br>Please contact your Document Server administrator for details.',
            txtMainDocOnly: 'Error! Main Document Only.',
            txtNotValidBookmark: 'Error! Not a valid bookmark self-reference.',
            txtNoText: 'Error! No text of specified style in document.',
            uploadDocSizeMessage: 'Maximum document size limit exceeded.',
            uploadDocExtMessage: 'Unknown document format.',
            uploadDocFileCountMessage: 'No documents uploaded.',
            errorUpdateVersionOnDisconnect: 'Internet connection has been restored, and the file version has been changed.<br>Before you can continue working, you need to download the file or copy its content to make sure nothing is lost, and then reload this page.',
            txtChoose: 'Choose an item',
            errorDirectUrl: 'Please verify the link to the document.<br>This link must be a direct link to the file for downloading.',
            txtStyle_Caption: 'Caption',
            errorCompare: 'The Compare documents feature is not available in the co-editing mode.',
            textConvertEquation: 'This equation was created with an old version of equation editor which is no longer supported. Converting this equation to Office Math ML format will make it editable.<br>Do you want to convert this equation?',
            textApplyAll: 'Apply to all equations',
            textLearnMore: 'Learn More',
            txtEnterDate: 'Enter a date',
            txtTypeEquation: 'Type equation here',
            textHasMacros: 'The file contains automatic macros.<br>Do you want to run macros?',
            textRemember: 'Remember my choice',
            warnLicenseLimitedRenewed: 'License needs to be renewed.<br>You have a limited access to document editing functionality.<br>Please contact your administrator to get full access',
            warnLicenseLimitedNoAccess: 'License expired.<br>You have no access to document editing functionality.<br>Please contact your administrator.',
            saveErrorTextDesktop: 'This file cannot be saved or created.<br>Possible reasons are: <br>1. The file is read-only. <br>2. The file is being edited by other users. <br>3. The disk is full or corrupted.',
            errorComboSeries: 'To create a combination chart, select at least two series of data.',
            errorSetPassword: 'Password could not be set.',
            textRenameLabel: 'Enter a name to be used for collaboration',
            textRenameError: 'User name must not be empty.',
            textLongName: 'Enter a name that is less than 128 characters.',
            textGuest: 'Guest',
            errorSubmit: 'Submit failed.',
            txtClickToLoad: 'Click to load image',
            leavePageTextOnClose: 'All unsaved changes in this document will be lost.<br> Click \'Cancel\' then \'Save\' to save them. Click \'OK\' to discard all the unsaved changes.',
            textTryUndoRedoWarn: 'The Undo/Redo functions are disabled for the Fast co-editing mode.',
            txtNone: 'None',
            txtNoTableOfFigures: "No table of figures entries found.",
            txtTableOfFigures: 'Table of figures',
            txtStyle_endnote_text: 'Endnote Text',
            txtTOCHeading: 'TOC Heading',
            errorLang: 'The interface language is not loaded.<br>Please contact your Document Server administrator.'
        }
    })(), DE.Controllers.Main || {}))
});<|MERGE_RESOLUTION|>--- conflicted
+++ resolved
@@ -2547,10 +2547,10 @@
                 this._renameDialog.show(Common.Utils.innerWidth() - this._renameDialog.options.width - 15, 30);
             },
 
-<<<<<<< HEAD
             onGrabFocus: function() {
                 this.getApplication().getController('DocumentHolder').getView().focus();
-=======
+            },
+
             onLanguageLoaded: function() {
                 if (!Common.Locale.getCurrentLanguage()) {
                     Common.UI.warning({
@@ -2561,7 +2561,6 @@
                     return false;
                 }
                 return true;
->>>>>>> 7218ed9e
             },
 
             leavePageText: 'You have unsaved changes in this document. Click \'Stay on this Page\' then \'Save\' to save them. Click \'Leave this Page\' to discard all the unsaved changes.',
