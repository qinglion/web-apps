--- conflicted
+++ resolved
@@ -3029,13 +3029,9 @@
             txtTableOfFigures: 'Table of figures',
             txtStyle_endnote_text: 'Endnote Text',
             txtTOCHeading: 'TOC Heading',
-<<<<<<< HEAD
             textDisconnect: 'Connection is lost',
-            errorLang: 'The interface language is not loaded.<br>Please contact your Document Server administrator.'
-=======
             errorLang: 'The interface language is not loaded.<br>Please contact your Document Server administrator.',
             errorLoadingFont: 'Fonts are not loaded.<br>Please contact your Document Server administrator.'
->>>>>>> 3e30b661
         }
     })(), DE.Controllers.Main || {}))
 });