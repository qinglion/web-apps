--- conflicted
+++ resolved
@@ -1494,13 +1494,9 @@
                 }
                 this.appOptions.canEditStyles  = this.appOptions.canLicense && this.appOptions.canEdit;
                 this.appOptions.canPrint       = (this.permissions.print !== false);
-<<<<<<< HEAD
-                this.appOptions.canPreviewPrint = this.appOptions.canPrint && !Common.Utils.isMac;
+                this.appOptions.canPreviewPrint = this.appOptions.canPrint && !Common.Utils.isMac && this.appOptions.isDesktopApp;
                 this.appOptions.canQuickPrint = this.appOptions.canPrint && this.appOptions.isDesktopApp &&
                                                 !(this.editorConfig.customization && this.editorConfig.customization.compactHeader);
-=======
-                this.appOptions.canPreviewPrint = this.appOptions.canPrint && !Common.Utils.isMac && this.appOptions.isDesktopApp;
->>>>>>> 2d2958e0
                 this.appOptions.canRename      = this.editorConfig.canRename;
                 this.appOptions.buildVersion   = params.asc_getBuildVersion();
                 this.appOptions.canForcesave   = this.appOptions.isEdit && !this.appOptions.isOffline && (typeof (this.editorConfig.customization) == 'object' && !!this.editorConfig.customization.forcesave);
