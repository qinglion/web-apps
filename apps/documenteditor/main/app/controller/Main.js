--- conflicted
+++ resolved
@@ -1828,7 +1828,6 @@
                 Common.Utils.InternalSettings.set("de-settings-autosave", autosave);
             },
 
-<<<<<<< HEAD
             loadDefaultMetricSettings: function() {
                 var region = '';
                 if (this.appOptions.location) {
@@ -1854,12 +1853,8 @@
                     Common.Utils.Metric.setDefaultMetric(Common.Utils.Metric.c_MetricUnits.inch);
             },
 
-            onDocModeApply: function(mode, force) {// force !== true - change mode only if not in view mode
-                if (!this.appOptions.canSwitchMode) return;
-=======
             onDocModeApply: function(mode, force, disableModeButton) {// force !== true - change mode only if not in view mode, disableModeButton: disable or not DocMode button in the header
                 if (!this.appOptions.canSwitchMode && !force) return;
->>>>>>> 73f0e121
 
                 var disable = mode==='view',
                     inViewMode = !!this.stackDisableActions.get({type: 'view'});
