/*
 *
 * (c) Copyright Ascensio System SIA 2010-2019
 *
 * This program is a free software product. You can redistribute it and/or
 * modify it under the terms of the GNU Affero General Public License (AGPL)
 * version 3 as published by the Free Software Foundation. In accordance with
 * Section 7(a) of the GNU AGPL its Section 15 shall be amended to the effect
 * that Ascensio System SIA expressly excludes the warranty of non-infringement
 * of any third-party rights.
 *
 * This program is distributed WITHOUT ANY WARRANTY; without even the implied
 * warranty of MERCHANTABILITY or FITNESS FOR A PARTICULAR  PURPOSE. For
 * details, see the GNU AGPL at: http://www.gnu.org/licenses/agpl-3.0.html
 *
 * You can contact Ascensio System SIA at 20A-12 Ernesta Birznieka-Upisha
 * street, Riga, Latvia, EU, LV-1050.
 *
 * The  interactive user interfaces in modified source and object code versions
 * of the Program must display Appropriate Legal Notices, as required under
 * Section 5 of the GNU AGPL version 3.
 *
 * Pursuant to Section 7(b) of the License you must retain the original Product
 * logo when distributing the program. Pursuant to Section 7(e) we decline to
 * grant you any rights under trademark law for use of our trademarks.
 *
 * All the Product's GUI elements, including illustrations and icon sets, as
 * well as technical writing content are licensed under the terms of the
 * Creative Commons Attribution-ShareAlike 4.0 International. See the License
 * terms at http://creativecommons.org/licenses/by-sa/4.0/legalcode
 *
*/
/**
 *  Main.js
 *
 *  Main controller
 *
 *  Created by Alexander Yuzhin on 1/15/14
 *  Copyright (c) 2018 Ascensio System SIA. All rights reserved.
 *
 */

define([
    'core',
    'irregularstack',
    'common/main/lib/component/Window',
    'common/main/lib/component/LoadMask',
    'common/main/lib/component/Tooltip',
    'common/main/lib/controller/Fonts',
    'common/main/lib/collection/TextArt',
    'common/main/lib/view/OpenDialog',
    'common/main/lib/view/UserNameDialog',
    'common/main/lib/util/LocalStorage',
    'documenteditor/main/app/collection/ShapeGroups',
    'documenteditor/main/app/collection/EquationGroups'
], function () {
    'use strict';

    DE.Controllers.Main = Backbone.Controller.extend(_.extend((function() {
        var appHeader;
        var ApplyEditRights = -255;
        var LoadingDocument = -256;

        var mapCustomizationElements = {
            about: 'button#left-btn-about',
            feedback: 'button#left-btn-support',
            goback: '#fm-btn-back > a, #header-back > div'
        };

        var mapCustomizationExtElements = {
            toolbar: '#viewport #toolbar',
            leftMenu: '#viewport #left-menu, #viewport #id-toolbar-full-placeholder-btn-settings, #viewport #id-toolbar-short-placeholder-btn-settings',
            rightMenu: '#viewport #right-menu',
            statusBar: '#statusbar'
        };

        Common.localStorage.setId('text');
        Common.localStorage.setKeysFilter('de-,asc.text');
        Common.localStorage.sync();

        return {

            models: [],
            collections: [
                'ShapeGroups',
                'EquationGroups',
                'Common.Collections.HistoryUsers',
                'Common.Collections.TextArt'
            ],
            views: [],

            initialize: function() {
                this.addListeners({
                    'FileMenu': {
                        'settings:apply': _.bind(this.applySettings, this)
                    },
                    'Common.Views.ReviewChanges': {
                        'settings:apply': _.bind(this.applySettings, this)
                    }
                });

                var me = this,
                    styleNames = ['Normal', 'No Spacing', 'Heading 1', 'Heading 2', 'Heading 3', 'Heading 4', 'Heading 5',
                                  'Heading 6', 'Heading 7', 'Heading 8', 'Heading 9', 'Title', 'Subtitle', 'Quote', 'Intense Quote', 'List Paragraph', 'footnote text',
                                  'Caption'],
                translate = {
                    'Series': this.txtSeries,
                    'Diagram Title': this.txtDiagramTitle,
                    'X Axis': this.txtXAxis,
                    'Y Axis': this.txtYAxis,
                    'Your text here': this.txtArt,
                    "Error! Bookmark not defined.": this.txtBookmarkError,
                    "above": this.txtAbove,
                    "below": this.txtBelow,
                    "on page ": this.txtOnPage + " ",
                    "Header": this.txtHeader,
                    "Footer": this.txtFooter,
                    " -Section ": " " + this.txtSection + " ",
                    "First Page ": this.txtFirstPage + " ",
                    "Even Page ": this.txtEvenPage + " ",
                    "Odd Page ": this.txtOddPage + " ",
                    "Same as Previous": this.txtSameAsPrev,
                    "Current Document": this.txtCurrentDocument,
                    "No table of contents entries found.": this.txtNoTableOfContents,
                    "Table of Contents": this.txtTableOfContents,
                    "Syntax Error": this.txtSyntaxError,
                    "Missing Operator": this.txtMissOperator,
                    "Missing Argument": this.txtMissArg,
                    "Number Too Large To Format": this.txtTooLarge,
                    "Zero Divide": this.txtZeroDivide,
                    "Is Not In Table": this.txtNotInTable,
                    "Index Too Large": this.txtIndTooLarge,
                    "The Formula Not In Table": this.txtFormulaNotInTable,
                    "Table Index Cannot be Zero": this.txtTableInd,
                    "Undefined Bookmark": this.txtUndefBookmark,
                    "Unexpected End of Formula": this.txtEndOfFormula,
                    "Hyperlink": this.txtHyperlink,
                    "Error! Main Document Only.": this.txtMainDocOnly,
                    "Error! Not a valid bookmark self-reference.": this.txtNotValidBookmark,
                    "Error! No text of specified style in document.": this.txtNoText,
                    "Choose an item.": this.txtChoose,
                    "Enter a date.": this.txtEnterDate,
                    "Type equation here.": this.txtTypeEquation
                };
                styleNames.forEach(function(item){
                    translate[item] = me['txtStyle_' + item.replace(/ /g, '_')] || item;
                });
                me.translationTable = translate;
            },

            onLaunch: function() {
                var me = this;

                this.stackLongActions = new Common.IrregularStack({
                    strongCompare   : function(obj1, obj2){return obj1.id === obj2.id && obj1.type === obj2.type;},
                    weakCompare     : function(obj1, obj2){return obj1.type === obj2.type;}
                });

                this._state = {isDisconnected: false, usersCount: 1, fastCoauth: true, lostEditingRights: false, licenseType: false};
                this.languages = null;

                // Initialize viewport

                if (!Common.Utils.isBrowserSupported()){
                    Common.Utils.showBrowserRestriction();
                    Common.Gateway.reportError(undefined, this.unsupportedBrowserErrorText);
                    return;
                }

                // Initialize api
                window["flat_desine"] = true;
                this.api = this.getApplication().getController('Viewport').getApi();

                Common.UI.FocusManager.init();

                if (this.api){
                    this.api.SetDrawingFreeze(true);

                    var value = Common.localStorage.getBool("de-settings-cachemode", true);
                    Common.Utils.InternalSettings.set("de-settings-cachemode", value);
                    this.api.asc_setDefaultBlitMode(!!value);

                    value = Common.localStorage.getItem("de-settings-fontrender");
                    if (value === null)
                        value = '0';
                    Common.Utils.InternalSettings.set("de-settings-fontrender", value);
                    switch (value) {
                        case '0': this.api.SetFontRenderingMode(3); break;
                        case '1': this.api.SetFontRenderingMode(1); break;
                        case '2': this.api.SetFontRenderingMode(2); break;
                    }

                    this.api.asc_registerCallback('asc_onError',                    _.bind(this.onError, this));
                    this.api.asc_registerCallback('asc_onDocumentContentReady',     _.bind(this.onDocumentContentReady, this));
                    this.api.asc_registerCallback('asc_onOpenDocumentProgress',     _.bind(this.onOpenDocument, this));
                    this.api.asc_registerCallback('asc_onDocumentUpdateVersion',    _.bind(this.onUpdateVersion, this));
                    this.api.asc_registerCallback('asc_onServerVersion',            _.bind(this.onServerVersion, this));
                    this.api.asc_registerCallback('asc_onAdvancedOptions',          _.bind(this.onAdvancedOptions, this));
                    this.api.asc_registerCallback('asc_onDocumentName',             _.bind(this.onDocumentName, this));
                    this.api.asc_registerCallback('asc_onPrintUrl',                 _.bind(this.onPrintUrl, this));
                    this.api.asc_registerCallback('asc_onMeta',                     _.bind(this.onMeta, this));
                    this.api.asc_registerCallback('asc_onSpellCheckInit',           _.bind(this.loadLanguages, this));

                    Common.NotificationCenter.on('api:disconnect',                  _.bind(this.onCoAuthoringDisconnect, this));
                    Common.NotificationCenter.on('goback',                          _.bind(this.goBack, this));
                    Common.NotificationCenter.on('markfavorite',                    _.bind(this.markFavorite, this));
                    Common.NotificationCenter.on('download:advanced',               _.bind(this.onAdvancedOptions, this));
                    Common.NotificationCenter.on('showmessage',                     _.bind(this.onExternalMessage, this));
                    Common.NotificationCenter.on('showerror',                       _.bind(this.onError, this));


                    this.isShowOpenDialog = false;
                    
                    // Initialize api gateway
                    this.editorConfig = {};
                    this.appOptions = {};
                    Common.Gateway.on('init',           _.bind(this.loadConfig, this));
                    Common.Gateway.on('showmessage',    _.bind(this.onExternalMessage, this));
                    Common.Gateway.on('opendocument',   _.bind(this.loadDocument, this));
                    Common.Gateway.appReady();

//                $(window.top).resize(_.bind(this.onDocumentResize, this));
                    this.getApplication().getController('Viewport').setApi(this.api);
                    this.getApplication().getController('Statusbar').setApi(this.api);

                    /** coauthoring begin **/
                    this.contComments = this.getApplication().getController('Common.Controllers.Comments');
                    /** coauthoring end **/

                        // Syncronize focus with api
                    $(document.body).on('focus', 'input, textarea', function(e) {
                        if (!/area_id/.test(e.target.id)) {
                            if (/msg-reply/.test(e.target.className)) {
                                me.dontCloseDummyComment = true;
                                me.beforeShowDummyComment = me.beforeCloseDummyComment = false;
                            } else if (/textarea-control/.test(e.target.className))
                                me.inTextareaControl = true;
                            else if (!Common.Utils.ModalWindow.isVisible() && /form-control/.test(e.target.className))
                                me.inFormControl = true;
                        }
                    });

                    $(document.body).on('blur', 'input, textarea', function(e) {
                        if (!Common.Utils.ModalWindow.isVisible()) {
                            if (/form-control/.test(e.target.className))
                                me.inFormControl = false;
                            if (me.getApplication().getController('LeftMenu').getView('LeftMenu').getMenu('file').isVisible())
                                return;
                            if (!e.relatedTarget ||
                                !/area_id/.test(e.target.id)
                                && !(e.target.localName == 'input' && $(e.target).parent().find(e.relatedTarget).length>0) /* Check if focus in combobox goes from input to it's menu button or menu items, or from comment editing area to Ok/Cancel button */
                                && !(e.target.localName == 'textarea' && $(e.target).closest('.asc-window').find('.dropdown-menu').find(e.relatedTarget).length>0) /* Check if focus in comment goes from textarea to it's email menu */
                                && (e.relatedTarget.localName != 'input' || !/form-control/.test(e.relatedTarget.className)) /* Check if focus goes to text input with class "form-control" */
                                && (e.relatedTarget.localName != 'textarea' || /area_id/.test(e.relatedTarget.id))) /* Check if focus goes to textarea, but not to "area_id" */ {
                                if (Common.Utils.isIE && e.originalEvent && e.originalEvent.target && /area_id/.test(e.originalEvent.target.id) && (e.originalEvent.target === e.originalEvent.srcElement))
                                    return;
                                me.api.asc_enableKeyEvents(true);
                                if (me.dontCloseDummyComment && /msg-reply/.test(e.target.className)) {
                                    if ($(e.target).closest('.user-comment-item').find(e.relatedTarget).length<1) /* Check if focus goes to buttons in the comment window */
                                        me.dontCloseDummyComment = me.beforeCloseDummyComment = false;
                                    else
                                        me.beforeCloseDummyComment = true;
                                }
                                else if (/textarea-control/.test(e.target.className))
                                    me.inTextareaControl = false;
                            }
                        }
                    }).on('dragover', function(e) {
                        var event = e.originalEvent;
                        if (event.target && $(event.target).closest('#editor_sdk').length<1 ) {
                            event.preventDefault();
                            event.dataTransfer.dropEffect ="none";
                            return false;
                        }
                    }).on('dragstart', function(e) {
                        var event = e.originalEvent;
                        if (event.target ) {
                            var target = $(event.target);
                            if (target.closest('.combobox').length>0 || target.closest('.dropdown-menu').length>0 ||
                                target.closest('.ribtab').length>0 || target.closest('.combo-dataview').length>0) {
                                event.preventDefault();
                            }
                        }
                    }).on('mouseup', function(e){
                        me.beforeCloseDummyComment && setTimeout(function(){ // textbox in dummy comment lost focus
                            me.dontCloseDummyComment = me.beforeCloseDummyComment = false;
                        }, 10);
                    });

                    Common.NotificationCenter.on({
                        'modal:show': function(){
                            Common.Utils.ModalWindow.show();
                            me.api.asc_enableKeyEvents(false);
                        },
                        'modal:close': function(dlg) {
                            Common.Utils.ModalWindow.close();
                            if (!Common.Utils.ModalWindow.isVisible())
                                me.api.asc_enableKeyEvents(true);
                        },
                        'modal:hide': function(dlg) {
                            Common.Utils.ModalWindow.close();
                            if (!Common.Utils.ModalWindow.isVisible())
                                me.api.asc_enableKeyEvents(true);
                        },
                        'settings:unitschanged':_.bind(this.unitsChanged, this),
                        'dataview:focus': function(e){
                        },
                        'dataview:blur': function(e){
                            if (!Common.Utils.ModalWindow.isVisible()) {
                                me.api.asc_enableKeyEvents(true);
                            }
                        },
                        'menu:show': function(e){
                        },
                        'menu:hide': function(e, isFromInputControl){
                            if (!Common.Utils.ModalWindow.isVisible() && !isFromInputControl)
                                me.api.asc_enableKeyEvents(true);
                        },
                        'edit:complete': _.bind(me.onEditComplete, me)
                    });

                    this.initNames(); //for shapes

                    Common.util.Shortcuts.delegateShortcuts({
                        shortcuts: {
                            'command+s,ctrl+s,command+p,ctrl+p,command+k,ctrl+k,command+d,ctrl+d': _.bind(function (e) {
                                e.preventDefault();
                                e.stopPropagation();
                            }, this)
                        }
                    });
                }

                me.defaultTitleText = '{{APP_TITLE_TEXT}}';
                me.warnNoLicense  = me.warnNoLicense.replace(/%1/g, '{{COMPANY_NAME}}');
                me.warnNoLicenseUsers = me.warnNoLicenseUsers.replace(/%1/g, '{{COMPANY_NAME}}');
                me.textNoLicenseTitle = me.textNoLicenseTitle.replace(/%1/g, '{{COMPANY_NAME}}');
                me.warnLicenseExceeded = me.warnLicenseExceeded.replace(/%1/g, '{{COMPANY_NAME}}');
                me.warnLicenseUsersExceeded = me.warnLicenseUsersExceeded.replace(/%1/g, '{{COMPANY_NAME}}');
            },

            loadConfig: function(data) {
                this.editorConfig = $.extend(this.editorConfig, data.config);

                this.appOptions.customization   = this.editorConfig.customization;
                this.appOptions.canRenameAnonymous = !((typeof (this.appOptions.customization) == 'object') && (typeof (this.appOptions.customization.anonymous) == 'object') && (this.appOptions.customization.anonymous.request===false));
                this.appOptions.guestName = (typeof (this.appOptions.customization) == 'object') && (typeof (this.appOptions.customization.anonymous) == 'object') &&
                                (typeof (this.appOptions.customization.anonymous.label) == 'string') && this.appOptions.customization.anonymous.label.trim()!=='' ?
                                Common.Utils.String.htmlEncode(this.appOptions.customization.anonymous.label) : this.textGuest;
                var value;
                if (this.appOptions.canRenameAnonymous) {
                    value = Common.localStorage.getItem("guest-username");
                    Common.Utils.InternalSettings.set("guest-username", value);
                    Common.Utils.InternalSettings.set("save-guest-username", !!value);
                }
                this.editorConfig.user          =
                this.appOptions.user            = Common.Utils.fillUserInfo(this.editorConfig.user, this.editorConfig.lang, value ? (value + ' (' + this.appOptions.guestName + ')' ) : this.textAnonymous);
                this.appOptions.isDesktopApp    = this.editorConfig.targetApp == 'desktop';
                this.appOptions.canCreateNew    = this.editorConfig.canRequestCreateNew || !_.isEmpty(this.editorConfig.createUrl);
                this.appOptions.canOpenRecent   = this.editorConfig.recent !== undefined && !this.appOptions.isDesktopApp;
                this.appOptions.templates       = this.editorConfig.templates;
                this.appOptions.recent          = this.editorConfig.recent;
                this.appOptions.createUrl       = this.editorConfig.createUrl;
                this.appOptions.canRequestCreateNew = this.editorConfig.canRequestCreateNew;
                this.appOptions.lang            = this.editorConfig.lang;
                this.appOptions.location        = (typeof (this.editorConfig.location) == 'string') ? this.editorConfig.location.toLowerCase() : '';
                this.appOptions.sharingSettingsUrl = this.editorConfig.sharingSettingsUrl;
                this.appOptions.fileChoiceUrl   = this.editorConfig.fileChoiceUrl;
                this.appOptions.mergeFolderUrl  = this.editorConfig.mergeFolderUrl;
                this.appOptions.saveAsUrl       = this.editorConfig.saveAsUrl;
                this.appOptions.canAnalytics    = false;
                this.appOptions.canRequestClose = this.editorConfig.canRequestClose;
                this.appOptions.canBackToFolder = (this.editorConfig.canBackToFolder!==false) && (typeof (this.editorConfig.customization) == 'object') && (typeof (this.editorConfig.customization.goback) == 'object')
                                                  && (!_.isEmpty(this.editorConfig.customization.goback.url) || this.editorConfig.customization.goback.requestClose && this.appOptions.canRequestClose);
                this.appOptions.canBack         = this.appOptions.canBackToFolder === true;
                this.appOptions.canPlugins      = false;
                this.appOptions.canMakeActionLink = this.editorConfig.canMakeActionLink;
                this.appOptions.canRequestUsers = this.editorConfig.canRequestUsers;
                this.appOptions.canRequestSendNotify = this.editorConfig.canRequestSendNotify;
                this.appOptions.canRequestSaveAs = this.editorConfig.canRequestSaveAs;
                this.appOptions.canRequestInsertImage = this.editorConfig.canRequestInsertImage;
                this.appOptions.canRequestCompareFile = this.editorConfig.canRequestCompareFile;
                this.appOptions.canRequestMailMergeRecipients = this.editorConfig.canRequestMailMergeRecipients;
                this.appOptions.canRequestSharingSettings = this.editorConfig.canRequestSharingSettings;
                this.appOptions.compatibleFeatures = (typeof (this.appOptions.customization) == 'object') && !!this.appOptions.customization.compatibleFeatures;
                this.appOptions.canFeatureComparison = !!this.api.asc_isSupportFeature("comparison");
                this.appOptions.canFeatureContentControl = !!this.api.asc_isSupportFeature("content-controls");
                this.appOptions.mentionShare = !((typeof (this.appOptions.customization) == 'object') && (this.appOptions.customization.mentionShare==false));

                this.appOptions.user.guest && this.appOptions.canRenameAnonymous && Common.NotificationCenter.on('user:rename', _.bind(this.showRenameUserDialog, this));

                appHeader = this.getApplication().getController('Viewport').getView('Common.Views.Header');
                appHeader.setCanBack(this.appOptions.canBackToFolder === true, (this.appOptions.canBackToFolder) ? this.editorConfig.customization.goback.text : '');

                if (this.editorConfig.lang)
                    this.api.asc_setLocale(this.editorConfig.lang);

                if (this.appOptions.location == 'us' || this.appOptions.location == 'ca')
                    Common.Utils.Metric.setDefaultMetric(Common.Utils.Metric.c_MetricUnits.inch);

                if (!( this.editorConfig.customization && ( this.editorConfig.customization.toolbarNoTabs ||
                    (this.editorConfig.targetApp!=='desktop') && (this.editorConfig.customization.loaderName || this.editorConfig.customization.loaderLogo)))) {
                    $('#editor-container').css('overflow', 'hidden');
                    $('#editor-container').append('<div class="doc-placeholder">' + '<div class="line"></div>'.repeat(20) + '</div>');
                }

                value = Common.localStorage.getItem("de-macros-mode");
                if (value === null) {
                    value = this.editorConfig.customization ? this.editorConfig.customization.macrosMode : 'warn';
                    value = (value == 'enable') ? 1 : (value == 'disable' ? 2 : 0);
                } else
                    value = parseInt(value);
                Common.Utils.InternalSettings.set("de-macros-mode", value);

                Common.Controllers.Desktop.init(this.appOptions);
            },

            loadDocument: function(data) {
                this.permissions = {};
                this.document = data.doc;

                var docInfo = {};

                if (data.doc) {
                    this.permissions = $.extend(this.permissions, data.doc.permissions);

                    var _permissions = $.extend({}, data.doc.permissions),
                        _options = $.extend({}, data.doc.options, this.editorConfig.actionLink || {});

                    var _user = new Asc.asc_CUserInfo();
                    _user.put_Id(this.appOptions.user.id);
                    _user.put_FullName(this.appOptions.user.fullname);

                    docInfo = new Asc.asc_CDocInfo();
                    docInfo.put_Id(data.doc.key);
                    docInfo.put_Url(data.doc.url);
                    docInfo.put_Title(data.doc.title);
                    docInfo.put_Format(data.doc.fileType);
                    docInfo.put_VKey(data.doc.vkey);
                    docInfo.put_Options(_options);
                    docInfo.put_UserInfo(_user);
                    docInfo.put_CallbackUrl(this.editorConfig.callbackUrl);
                    docInfo.put_Token(data.doc.token);
                    docInfo.put_Permissions(_permissions);
                    docInfo.put_EncryptedInfo(this.editorConfig.encryptionKeys);

                    var enable = !this.editorConfig.customization || (this.editorConfig.customization.macros!==false);
                    docInfo.asc_putIsEnabledMacroses(!!enable);
                    enable = !this.editorConfig.customization || (this.editorConfig.customization.plugins!==false);
                    docInfo.asc_putIsEnabledPlugins(!!enable);
//                    docInfo.put_Review(this.permissions.review);

                    var type = /^(?:(pdf|djvu|xps))$/.exec(data.doc.fileType);
                    if (type && typeof type[1] === 'string') {
                        this.permissions.edit = this.permissions.review = false;
                    }
                }

                this.api.asc_registerCallback('asc_onGetEditorPermissions', _.bind(this.onEditorPermissions, this));
                this.api.asc_registerCallback('asc_onLicenseChanged',       _.bind(this.onLicenseChanged, this));
                this.api.asc_registerCallback('asc_onRunAutostartMacroses', _.bind(this.onRunAutostartMacroses, this));
                this.api.asc_setDocInfo(docInfo);
                this.api.asc_getEditorPermissions(this.editorConfig.licenseUrl, this.editorConfig.customerId);

                if (data.doc) {
                    appHeader.setDocumentCaption(data.doc.title);
                }
            },

            onProcessSaveResult: function(data) {
                this.api.asc_OnSaveEnd(data.result);
                if (data && data.result === false) {
                    Common.UI.error({
                        title: this.criticalErrorTitle,
                        msg  : _.isEmpty(data.message) ? this.errorProcessSaveResult : data.message
                    });
                }
            },

            onProcessRightsChange: function(data) {
                if (data && data.enabled === false) {
                    var me = this,
                        old_rights = this._state.lostEditingRights;
                    this._state.lostEditingRights = !this._state.lostEditingRights;
                    this.api.asc_coAuthoringDisconnect();
                    Common.NotificationCenter.trigger('collaboration:sharingdeny');
                    Common.NotificationCenter.trigger('api:disconnect');
                    if (!old_rights)
                        Common.UI.warning({
                            title: this.notcriticalErrorTitle,
                            maxwidth: 600,
                            msg  : _.isEmpty(data.message) ? this.warnProcessRightsChange : data.message,
                            callback: function(){
                                me._state.lostEditingRights = false;
                                me.onEditComplete();
                            }
                        });
                }
            },

            onDownloadAs: function(format) {
                if ( !this.appOptions.canDownload && !this.appOptions.canDownloadOrigin) {
                    Common.Gateway.reportError(Asc.c_oAscError.ID.AccessDeny, this.errorAccessDeny);
                    return;
                }

                this._state.isFromGatewayDownloadAs = true;
                var type = /^(?:(pdf|djvu|xps))$/.exec(this.document.fileType);
                if (type && typeof type[1] === 'string')
                    this.api.asc_DownloadOrigin(true);
                else {
                    var _format = (format && (typeof format == 'string')) ? Asc.c_oAscFileType[ format.toUpperCase() ] : null,
                        _supported = [
                            Asc.c_oAscFileType.TXT,
                            Asc.c_oAscFileType.ODT,
                            Asc.c_oAscFileType.DOCX,
                            Asc.c_oAscFileType.HTML,
                            Asc.c_oAscFileType.PDF,
                            Asc.c_oAscFileType.PDFA,
                            Asc.c_oAscFileType.DOTX,
                            Asc.c_oAscFileType.OTT
                        ];

                    if ( !_format || _supported.indexOf(_format) < 0 )
                        _format = Asc.c_oAscFileType.DOCX;
                    this.api.asc_DownloadAs(new Asc.asc_CDownloadOptions(_format, true));
                }
            },

            onProcessMouse: function(data) {
                if (data.type == 'mouseup') {
                    var e = document.getElementById('editor_sdk');
                    if (e) {
                        var r = e.getBoundingClientRect();
                        this.api.OnMouseUp(
                            data.x - r.left,
                            data.y - r.top
                        );
                    }
                }
            },

            onRefreshHistory: function(opts) {
                if (!this.appOptions.canUseHistory) return;

                this.loadMask && this.loadMask.hide();
                if (opts.data.error || !opts.data.history) {
                    var historyStore = this.getApplication().getCollection('Common.Collections.HistoryVersions');
                    if (historyStore && historyStore.size()>0) {
                        historyStore.each(function(item){
                            item.set('canRestore', false);
                        });
                    }
                    Common.UI.alert({
                        title: this.notcriticalErrorTitle,
                        msg: (opts.data.error) ? opts.data.error : this.txtErrorLoadHistory,
                        iconCls: 'warn',
                        buttons: ['ok'],
                        callback: _.bind(function(btn){
                            this.onEditComplete();
                        }, this)
                    });
                } else {
                    this.api.asc_coAuthoringDisconnect();
                    appHeader.setCanRename(false);
                    appHeader.getButton('users') && appHeader.getButton('users').hide();
                    this.getApplication().getController('LeftMenu').getView('LeftMenu').showHistory();
                    this.disableEditing(true);
                    var versions = opts.data.history,
                        historyStore = this.getApplication().getCollection('Common.Collections.HistoryVersions'),
                        currentVersion = null;
                    if (historyStore) {
                        var arrVersions = [], ver, version, group = -1, prev_ver = -1, arrColors = [], docIdPrev = '',
                            usersStore = this.getApplication().getCollection('Common.Collections.HistoryUsers'), user = null, usersCnt = 0;

                        for (ver=versions.length-1; ver>=0; ver--) {
                            version = versions[ver];
                            if (version.versionGroup===undefined || version.versionGroup===null)
                                version.versionGroup = version.version;
                            if (version) {
                                if (!version.user) version.user = {};
                                docIdPrev = (ver>0 && versions[ver-1]) ? versions[ver-1].key : version.key + '0';
                                user = usersStore.findUser(version.user.id);
                                if (!user) {
                                    user = new Common.Models.User({
                                        id          : version.user.id,
                                        username    : version.user.name,
                                        colorval    : Asc.c_oAscArrUserColors[usersCnt],
                                        color       : this.generateUserColor(Asc.c_oAscArrUserColors[usersCnt++])
                                    });
                                    usersStore.add(user);
                                }

                                arrVersions.push(new Common.Models.HistoryVersion({
                                    version: version.versionGroup,
                                    revision: version.version,
                                    userid : version.user.id,
                                    username : version.user.name,
                                    usercolor: user.get('color'),
                                    created: version.created,
                                    docId: version.key,
                                    markedAsVersion: (group!==version.versionGroup),
                                    selected: (opts.data.currentVersion == version.version),
                                    canRestore: this.appOptions.canHistoryRestore && (ver < versions.length-1),
                                    isExpanded: true,
                                    serverVersion: version.serverVersion
                                }));
                                if (opts.data.currentVersion == version.version) {
                                    currentVersion = arrVersions[arrVersions.length-1];
                                }
                                group = version.versionGroup;
                                if (prev_ver!==version.version) {
                                    prev_ver = version.version;
                                    arrColors.reverse();
                                    for (i=0; i<arrColors.length; i++) {
                                        arrVersions[arrVersions.length-i-2].set('arrColors',arrColors);
                                    }
                                    arrColors = [];
                                }
                                arrColors.push(user.get('colorval'));

                                var changes = version.changes, change, i;
                                if (changes && changes.length>0) {
                                    arrVersions[arrVersions.length-1].set('docIdPrev', docIdPrev);
                                    if (!_.isEmpty(version.serverVersion) && version.serverVersion == this.appOptions.buildVersion) {
                                        arrVersions[arrVersions.length-1].set('changeid', changes.length-1);
                                        arrVersions[arrVersions.length-1].set('hasChanges', changes.length>1);
                                        for (i=changes.length-2; i>=0; i--) {
                                            change = changes[i];

                                            user = usersStore.findUser(change.user.id);
                                            if (!user) {
                                                user = new Common.Models.User({
                                                    id          : change.user.id,
                                                    username    : change.user.name,
                                                    colorval    : Asc.c_oAscArrUserColors[usersCnt],
                                                    color       : this.generateUserColor(Asc.c_oAscArrUserColors[usersCnt++])
                                                });
                                                usersStore.add(user);
                                            }

                                            arrVersions.push(new Common.Models.HistoryVersion({
                                                version: version.versionGroup,
                                                revision: version.version,
                                                changeid: i,
                                                userid : change.user.id,
                                                username : change.user.name,
                                                usercolor: user.get('color'),
                                                created: change.created,
                                                docId: version.key,
                                                docIdPrev: docIdPrev,
                                                selected: false,
                                                canRestore: this.appOptions.canHistoryRestore && this.appOptions.canDownload,
                                                isRevision: false,
                                                isVisible: true,
                                                serverVersion: version.serverVersion
                                            }));
                                            arrColors.push(user.get('colorval'));
                                        }
                                    }
                                } else if (ver==0 && versions.length==1) {
                                     arrVersions[arrVersions.length-1].set('docId', version.key + '1');
                                }
                            }
                        }
                        if (arrColors.length>0) {
                            arrColors.reverse();
                            for (i=0; i<arrColors.length; i++) {
                                arrVersions[arrVersions.length-i-1].set('arrColors',arrColors);
                            }
                            arrColors = [];
                        }
                        historyStore.reset(arrVersions);
                        if (currentVersion===null && historyStore.size()>0) {
                            currentVersion = historyStore.at(0);
                            currentVersion.set('selected', true);
                        }
                        if (currentVersion)
                            this.getApplication().getController('Common.Controllers.History').onSelectRevision(null, null, currentVersion);
                    }
                }
            },

            generateUserColor: function(color) {
              return"#"+("000000"+color.toString(16)).substr(-6);
            },


            disableEditing: function(disable) {
                var app = this.getApplication();
                if (this.appOptions.canEdit && this.editorConfig.mode !== 'view') {
                    app.getController('RightMenu').getView('RightMenu').clearSelection();
                    app.getController('RightMenu').SetDisabled(disable, false);
                    app.getController('Statusbar').getView('Statusbar').SetDisabled(disable);
                }
                app.getController('LeftMenu').SetDisabled(disable, true);
                app.getController('Toolbar').DisableToolbar(disable, disable);
                app.getController('Common.Controllers.ReviewChanges').SetDisabled(disable);
            },

            goBack: function(current) {
                if ( !Common.Controllers.Desktop.process('goback') ) {
                    if (this.appOptions.customization.goback.requestClose && this.appOptions.canRequestClose) {
                        Common.Gateway.requestClose();
                        // Common.Controllers.Desktop.requestClose();
                    } else {
                        var href = this.appOptions.customization.goback.url;
                        if (!current && this.appOptions.customization.goback.blank!==false) {
                            window.open(href, "_blank");
                        } else {
                            parent.location.href = href;
                        }
                    }
                }
            },

            markFavorite: function(favorite) {
                if ( !Common.Controllers.Desktop.process('markfavorite') ) {
                    Common.Gateway.metaChange({
                        favorite: favorite
                    });
                }
            },

            onSetFavorite: function(favorite) {
                this.appOptions.canFavorite && appHeader.setFavorite(!!favorite);
            },

            onEditComplete: function(cmp) {
//                this.getMainMenu().closeFullScaleMenu();
                var application = this.getApplication(),
                    toolbarController = application.getController('Toolbar'),
                    toolbarView = toolbarController.getView();

                if (this.appOptions.isEdit && toolbarView && (toolbarView.btnInsertShape.pressed || toolbarView.btnInsertText.pressed) &&
                    ( !_.isObject(arguments[1]) || arguments[1].id !== 'tlbtn-insertshape')) { // TODO: Event from api is needed to clear btnInsertShape state
                    if (this.api)
                        this.api.StartAddShape('', false);

                    toolbarView.btnInsertShape.toggle(false, false);
                    toolbarView.btnInsertText.toggle(false, false);
                }
                if (this.appOptions.isEdit && toolbarView && toolbarView.btnHighlightColor.pressed &&
                    ( !_.isObject(arguments[1]) || arguments[1].id !== 'id-toolbar-btn-highlight')) {
                    this.api.SetMarkerFormat(false);
                    toolbarView.btnHighlightColor.toggle(false, false);
                }
                application.getController('DocumentHolder').getView().focus();

                if (this.api && this.appOptions.isEdit && !toolbarView._state.previewmode) {
                    var cansave = this.api.asc_isDocumentCanSave(),
                        forcesave = this.appOptions.forcesave,
                        isSyncButton = (toolbarView.btnCollabChanges.rendered) ? toolbarView.btnCollabChanges.cmpEl.hasClass('notify') : false,
                        isDisabled = !cansave && !isSyncButton && !forcesave || this._state.isDisconnected || this._state.fastCoauth && this._state.usersCount>1 && !forcesave;
                        toolbarView.btnSave.setDisabled(isDisabled);
                }
            },

            onLongActionBegin: function(type, id) {
                var action = {id: id, type: type};
                this.stackLongActions.push(action);
                this.setLongActionView(action);
            },

            onLongActionEnd: function(type, id) {
                var action = {id: id, type: type};
                this.stackLongActions.pop(action);

                appHeader && appHeader.setDocumentCaption(this.api.asc_getDocumentName());
                this.updateWindowTitle(true);

                action = this.stackLongActions.get({type: Asc.c_oAscAsyncActionType.Information});
                if (action) {
                    this.setLongActionView(action)
                } else {
                    var me = this;
                    if ((id==Asc.c_oAscAsyncAction['Save'] || id==Asc.c_oAscAsyncAction['ForceSaveButton']) && !this.appOptions.isOffline) {
                        if (this._state.fastCoauth && this._state.usersCount>1) {
                            me._state.timerSave = setTimeout(function () {
                                me.getApplication().getController('Statusbar').setStatusCaption(me.textChangesSaved, false, 3000);
                            }, 500);
                        } else
                            me.getApplication().getController('Statusbar').setStatusCaption(me.textChangesSaved, false, 3000);
                    } else
                        this.getApplication().getController('Statusbar').setStatusCaption('');
                }

                action = this.stackLongActions.get({type: Asc.c_oAscAsyncActionType.BlockInteraction});
                action ? this.setLongActionView(action) : this.loadMask && this.loadMask.hide();

                if (this.appOptions.isEdit && (id==Asc.c_oAscAsyncAction['Save'] || id==Asc.c_oAscAsyncAction['ForceSaveButton']) && (!this._state.fastCoauth || this._state.usersCount<2 ||
                    this.getApplication().getController('Common.Controllers.ReviewChanges').isPreviewChangesMode()))
                    this.synchronizeChanges();
                else if (this.appOptions.isEdit && (id==Asc.c_oAscAsyncAction['Save'] || id==Asc.c_oAscAsyncAction['ForceSaveButton'] || id == Asc.c_oAscAsyncAction['ApplyChanges']) &&
                        this._state.fastCoauth)
                    this.getApplication().getController('Common.Controllers.ReviewChanges').synchronizeChanges();

                if ( id == Asc.c_oAscAsyncAction['Open']) {
                    Common.Utils.InternalSettings.get("de-settings-livecomment") ? this.api.asc_showComments(Common.Utils.InternalSettings.get("de-settings-resolvedcomment")) : this.api.asc_hideComments();
                }

                if ( type == Asc.c_oAscAsyncActionType.BlockInteraction &&
                    (!this.getApplication().getController('LeftMenu').dlgSearch || !this.getApplication().getController('LeftMenu').dlgSearch.isVisible()) &&
                    (!this.getApplication().getController('Toolbar').dlgSymbolTable || !this.getApplication().getController('Toolbar').dlgSymbolTable.isVisible()) &&
                    !((id == Asc.c_oAscAsyncAction['LoadDocumentFonts'] || id == Asc.c_oAscAsyncAction['ApplyChanges'] || id == Asc.c_oAscAsyncAction['DownloadAs']) && (this.dontCloseDummyComment || this.inTextareaControl || Common.Utils.ModalWindow.isVisible() || this.inFormControl)) ) {
//                        this.onEditComplete(this.loadMask); //если делать фокус, то при принятии чужих изменений, заканчивается свой композитный ввод
                        this.api.asc_enableKeyEvents(true);
                }
            },

            setLongActionView: function(action) {
                var title = '', text = '', force = false;

                switch (action.id) {
                    case Asc.c_oAscAsyncAction['Open']:
                        title   = this.openTitleText;
                        text    = this.openTextText;
                        break;

                    case Asc.c_oAscAsyncAction['Save']:
                    case Asc.c_oAscAsyncAction['ForceSaveButton']:
                        clearTimeout(this._state.timerSave);
                        force = true;
                        title   = this.saveTitleText;
                        text    = (!this.appOptions.isOffline) ? this.saveTextText : '';
                        break;

                    case Asc.c_oAscAsyncAction['LoadDocumentFonts']:
                        title   = this.loadFontsTitleText;
                        text    = this.loadFontsTextText;
                        break;

                    case Asc.c_oAscAsyncAction['LoadDocumentImages']:
                        title   = this.loadImagesTitleText;
                        text    = this.loadImagesTextText;
                        break;

                    case Asc.c_oAscAsyncAction['LoadFont']:
                        title   = this.loadFontTitleText;
                        text    = this.loadFontTextText;
                        break;

                    case Asc.c_oAscAsyncAction['LoadImage']:
                        title   = this.loadImageTitleText;
                        text    = this.loadImageTextText;
                        break;

                    case Asc.c_oAscAsyncAction['DownloadAs']:
                        title   = this.downloadTitleText;
                        text    = this.downloadTextText;
                        break;

                    case Asc.c_oAscAsyncAction['Print']:
                        title   = this.printTitleText;
                        text    = this.printTextText;
                        break;

                    case Asc.c_oAscAsyncAction['UploadImage']:
                        title   = this.uploadImageTitleText;
                        text    = this.uploadImageTextText;
                        break;

                    case Asc.c_oAscAsyncAction['ApplyChanges']:
                        title   = this.applyChangesTitleText;
                        text    = this.applyChangesTextText;
                        break;

                    case Asc.c_oAscAsyncAction['PrepareToSave']:
                        title   = this.savePreparingText;
                        text    = this.savePreparingTitle;
                        break;

                    case Asc.c_oAscAsyncAction['MailMergeLoadFile']:
                        title   = this.mailMergeLoadFileText;
                        text    = this.mailMergeLoadFileTitle;
                        break;

                    case Asc.c_oAscAsyncAction['DownloadMerge']:
                        title   = this.downloadMergeTitle;
                        text    = this.downloadMergeText;
                        break;

                    case Asc.c_oAscAsyncAction['SendMailMerge']:
                        title   = this.sendMergeTitle;
                        text    = this.sendMergeText;
                        break;

                    case Asc.c_oAscAsyncAction['Waiting']:
                        title   = this.waitText;
                        text    = this.waitText;
                        break;

                    case ApplyEditRights:
                        title   = this.txtEditingMode;
                        text    = this.txtEditingMode;
                        break;

                    case LoadingDocument:
                        title   = this.loadingDocumentTitleText;
                        text    = this.loadingDocumentTextText;
                        break;
                    default:
                        if (typeof action.id == 'string'){
                            title   = action.id;
                            text    = action.id;
                        }
                        break;
                }

                if (action.type == Asc.c_oAscAsyncActionType['BlockInteraction']) {
                    if (!this.loadMask)
                        this.loadMask = new Common.UI.LoadMask({owner: $('#viewport')});

                    this.loadMask.setTitle(title);

                    if (!this.isShowOpenDialog)
                        this.loadMask.show();
                } else {
                    this.getApplication().getController('Statusbar').setStatusCaption(text, force);
                }
            },

            onApplyEditRights: function(data) {
                this.getApplication().getController('Statusbar').setStatusCaption('');

                if (data && !data.allowed) {
                    Common.UI.info({
                        title: this.requestEditFailedTitleText,
                        msg: data.message || this.requestEditFailedMessageText
                    });
                }
            },

            onDocumentContentReady: function() {
                if (this._isDocReady)
                    return;

                if (this._state.openDlg)
                    this._state.openDlg.close();

                var me = this,
                    value;

                me._isDocReady = true;
                Common.NotificationCenter.trigger('app:ready', this.appOptions);

                me.api.SetDrawingFreeze(false);
                me.hidePreloader();
                me.onLongActionEnd(Asc.c_oAscAsyncActionType['BlockInteraction'], LoadingDocument);

                Common.Utils.InternalSettings.set("de-settings-datetime-default", Common.localStorage.getItem("de-settings-datetime-default"));

                /** coauthoring begin **/
                this.isLiveCommenting = Common.localStorage.getBool("de-settings-livecomment", true);
                Common.Utils.InternalSettings.set("de-settings-livecomment", this.isLiveCommenting);
                value = Common.localStorage.getBool("de-settings-resolvedcomment");
                Common.Utils.InternalSettings.set("de-settings-resolvedcomment", value);
                this.isLiveCommenting ? this.api.asc_showComments(value) : this.api.asc_hideComments();
                /** coauthoring end **/

                value = Common.localStorage.getItem("de-settings-zoom");
                Common.Utils.InternalSettings.set("de-settings-zoom", value);
                var zf = (value!==null) ? parseInt(value) : (this.appOptions.customization && this.appOptions.customization.zoom ? parseInt(this.appOptions.customization.zoom) : 100);
                (zf == -1) ? this.api.zoomFitToPage() : ((zf == -2) ? this.api.zoomFitToWidth() : this.api.zoom(zf>0 ? zf : 100));

                value = Common.localStorage.getItem("de-show-hiddenchars");
                me.api.put_ShowParaMarks((value!==null) ? eval(value) : false);

                value = Common.localStorage.getItem("de-show-tableline");
                me.api.put_ShowTableEmptyLine((value!==null) ? eval(value) : true);

                value = Common.localStorage.getBool("de-settings-spellcheck", !(this.appOptions.customization && this.appOptions.customization.spellcheck===false));
                Common.Utils.InternalSettings.set("de-settings-spellcheck", value);
                me.api.asc_setSpellCheck(value);

                value = Common.localStorage.getBool("de-settings-compatible", false);
                Common.Utils.InternalSettings.set("de-settings-compatible", value);

                Common.Utils.InternalSettings.set("de-settings-showsnaplines", me.api.get_ShowSnapLines());

                function checkWarns() {
                    if (!window['AscDesktopEditor']) {
                        var tips = [];
                        Common.Utils.isIE9m && tips.push(me.warnBrowserIE9);

                        if (tips.length) me.showTips(tips);
                    }
                    document.removeEventListener('visibilitychange', checkWarns);
                }

                if (typeof document.hidden !== 'undefined' && document.hidden) {
                    document.addEventListener('visibilitychange', checkWarns);
                } else checkWarns();

                me.api.asc_registerCallback('asc_onStartAction',            _.bind(me.onLongActionBegin, me));
                me.api.asc_registerCallback('asc_onEndAction',              _.bind(me.onLongActionEnd, me));
                me.api.asc_registerCallback('asc_onCoAuthoringDisconnect',  _.bind(me.onCoAuthoringDisconnect, me));
                me.api.asc_registerCallback('asc_onPrint',                  _.bind(me.onPrint, me));

                appHeader.setDocumentCaption(me.api.asc_getDocumentName());
                me.updateWindowTitle(true);

                value = Common.localStorage.getBool("de-settings-inputmode");
                Common.Utils.InternalSettings.set("de-settings-inputmode", value);
                me.api.SetTextBoxInputMode(value);

                /** coauthoring begin **/
                if (me.appOptions.isEdit && !me.appOptions.isOffline && me.appOptions.canCoAuthoring) {
                    value = Common.localStorage.getItem("de-settings-coauthmode");
                    if (value===null && !Common.localStorage.itemExists("de-settings-autosave") &&
                        me.appOptions.customization && me.appOptions.customization.autosave===false) {
                        value = 0; // use customization.autosave only when de-settings-coauthmode and de-settings-autosave are null
                    }
                    me._state.fastCoauth = (value===null || parseInt(value) == 1);
                    me.api.asc_SetFastCollaborative(me._state.fastCoauth);

                    value = Common.localStorage.getItem((me._state.fastCoauth) ? "de-settings-showchanges-fast" : "de-settings-showchanges-strict");
                    if (value == null) value = me._state.fastCoauth ? 'none' : 'last';
                    me.api.SetCollaborativeMarksShowType(value == 'all' ? Asc.c_oAscCollaborativeMarksShowType.All :
                                                        (value == 'none' ? Asc.c_oAscCollaborativeMarksShowType.None : Asc.c_oAscCollaborativeMarksShowType.LastChanges));
                    Common.Utils.InternalSettings.set((me._state.fastCoauth) ? "de-settings-showchanges-fast" : "de-settings-showchanges-strict", value);
                } else if (!me.appOptions.isEdit && me.appOptions.isRestrictedEdit) {
                    me._state.fastCoauth = true;
                    me.api.asc_SetFastCollaborative(me._state.fastCoauth);
                    me.api.SetCollaborativeMarksShowType(Asc.c_oAscCollaborativeMarksShowType.None);
                    me.api.asc_setAutoSaveGap(1);
                    Common.Utils.InternalSettings.set("de-settings-autosave", 1);
                } else {
                    me._state.fastCoauth = false;
                    me.api.asc_SetFastCollaborative(me._state.fastCoauth);
                    me.api.SetCollaborativeMarksShowType(Asc.c_oAscCollaborativeMarksShowType.None);
                }
                Common.Utils.InternalSettings.set("de-settings-coauthmode", me._state.fastCoauth);
                me.api.asc_SetPerformContentControlActionByClick(me.appOptions.isRestrictedEdit && me.appOptions.canFillForms);

                /** coauthoring end **/

                var application                 = me.getApplication();
                var toolbarController           = application.getController('Toolbar'),
                    statusbarController         = application.getController('Statusbar'),
                    documentHolderController    = application.getController('DocumentHolder'),
                    fontsController             = application.getController('Common.Controllers.Fonts'),
                    rightmenuController         = application.getController('RightMenu'),
                    leftmenuController          = application.getController('LeftMenu'),
                    chatController              = application.getController('Common.Controllers.Chat'),
                    pluginsController           = application.getController('Common.Controllers.Plugins'),
                    navigationController        = application.getController('Navigation');

                leftmenuController.getView('LeftMenu').getMenu('file').loadDocument({doc:me.document});
                leftmenuController.setMode(me.appOptions).createDelayedElements().setApi(me.api);

                navigationController.setApi(me.api).setMode(this.appOptions);

                chatController.setApi(this.api).setMode(this.appOptions);
                application.getController('Common.Controllers.ExternalDiagramEditor').setApi(this.api).loadConfig({config:this.editorConfig, customization: this.editorConfig.customization});
                application.getController('Common.Controllers.ExternalMergeEditor').setApi(this.api).loadConfig({config:this.editorConfig, customization: this.editorConfig.customization});

                pluginsController.setApi(me.api);

                documentHolderController.setApi(me.api);
                documentHolderController.createDelayedElements();
                statusbarController.createDelayedElements();

                leftmenuController.getView('LeftMenu').disableMenu('all',false);

                if (me.appOptions.canBranding)
                    me.getApplication().getController('LeftMenu').leftMenu.getMenu('about').setLicInfo(me.editorConfig.customization);

                documentHolderController.getView().setApi(me.api).on('editcomplete', _.bind(me.onEditComplete, me));

                if (me.appOptions.isEdit) {
                    value = Common.localStorage.getItem("de-settings-autosave");
                    if (value===null && me.appOptions.customization && me.appOptions.customization.autosave===false)
                        value = 0;
                    value = (!me._state.fastCoauth && value!==null) ? parseInt(value) : (me.appOptions.canCoAuthoring ? 1 : 0);
                    Common.Utils.InternalSettings.set("de-settings-autosave", value);
                    me.api.asc_setAutoSaveGap(value);

                    if (me.appOptions.canForcesave) {// use asc_setIsForceSaveOnUserSave only when customization->forcesave = true
                        me.appOptions.forcesave = Common.localStorage.getBool("de-settings-forcesave", me.appOptions.canForcesave);
                        Common.Utils.InternalSettings.set("de-settings-forcesave", me.appOptions.forcesave);
                        me.api.asc_setIsForceSaveOnUserSave(me.appOptions.forcesave);
                    }

                    value = Common.localStorage.getItem("de-settings-paste-button");
                    if (value===null) value = '1';
                    Common.Utils.InternalSettings.set("de-settings-paste-button", parseInt(value));
                    me.api.asc_setVisiblePasteButton(!!parseInt(value));

                    me.loadAutoCorrectSettings();

                    if (me.needToUpdateVersion)
                        Common.NotificationCenter.trigger('api:disconnect');
                    var timer_sl = setInterval(function(){
                        if (window.styles_loaded) {
                            clearInterval(timer_sl);

                            toolbarController.createDelayedElements();

                            documentHolderController.getView().createDelayedElements();
                            me.setLanguages();

                            var shapes = me.api.asc_getPropertyEditorShapes();
                            if (shapes)
                                me.fillAutoShapes(shapes[0], shapes[1]);

                            rightmenuController.createDelayedElements();

                            me.updateThemeColors();
                            toolbarController.activateControls();
                            if (me.needToUpdateVersion)
                                toolbarController.onApiCoAuthoringDisconnect();
                            me.api.UpdateInterfaceState();

                            Common.NotificationCenter.trigger('document:ready', 'main');
                            me.applyLicense();
                        }
                    }, 50);
                } else {
                    documentHolderController.getView().createDelayedElementsViewer();
                    Common.NotificationCenter.trigger('document:ready', 'main');
                    if (me.editorConfig.mode !== 'view') // if want to open editor, but viewer is loaded
                        me.applyLicense();
                }

                // TODO bug 43960
                var dummyClass = ~~(1e6*Math.random());
                $('.toolbar').prepend(Common.Utils.String.format('<div class="lazy-{0} x-huge"><div class="toolbar__icon" style="position: absolute; width: 1px; height: 1px;"></div>', dummyClass));
                setTimeout(function() { $(Common.Utils.String.format('.toolbar .lazy-{0}', dummyClass)).remove(); }, 10);

                if (this.appOptions.canAnalytics && false)
                    Common.component.Analytics.initialize('UA-12442749-13', 'Document Editor');

                Common.Gateway.on('applyeditrights',        _.bind(me.onApplyEditRights, me));
                Common.Gateway.on('processsaveresult',      _.bind(me.onProcessSaveResult, me));
                Common.Gateway.on('processrightschange',    _.bind(me.onProcessRightsChange, me));
                Common.Gateway.on('processmouse',           _.bind(me.onProcessMouse, me));
                Common.Gateway.on('refreshhistory',         _.bind(me.onRefreshHistory, me));
                Common.Gateway.on('downloadas',             _.bind(me.onDownloadAs, me));
                Common.Gateway.on('setfavorite',            _.bind(me.onSetFavorite, me));

                Common.Gateway.sendInfo({mode:me.appOptions.isEdit?'edit':'view'});

                $(document).on('contextmenu', _.bind(me.onContextMenu, me));
                Common.Gateway.documentReady();

                $('#editor-container').css('overflow', '');
                $('.doc-placeholder').remove();

                this.appOptions.user.guest && this.appOptions.canRenameAnonymous && (Common.Utils.InternalSettings.get("guest-username")===null) && this.showRenameUserDialog();
            },

            onLicenseChanged: function(params) {
                var licType = params.asc_getLicenseType();
                if (licType !== undefined && this.appOptions.canEdit && this.editorConfig.mode !== 'view' &&
                   (licType===Asc.c_oLicenseResult.Connections || licType===Asc.c_oLicenseResult.UsersCount || licType===Asc.c_oLicenseResult.ConnectionsOS || licType===Asc.c_oLicenseResult.UsersCountOS
                   || licType===Asc.c_oLicenseResult.SuccessLimit && (this.appOptions.trialMode & Asc.c_oLicenseMode.Limited) !== 0))
                    this._state.licenseType = licType;

                if (this._isDocReady)
                    this.applyLicense();
            },

            applyLicense: function() {
                if (this._state.licenseType) {
                    var license = this._state.licenseType,
                        buttons = ['ok'],
                        primary = 'ok';
                    if ((this.appOptions.trialMode & Asc.c_oLicenseMode.Limited) !== 0 &&
                        (license===Asc.c_oLicenseResult.SuccessLimit || license===Asc.c_oLicenseResult.ExpiredLimited || this.appOptions.permissionsLicense===Asc.c_oLicenseResult.SuccessLimit)) {
                        (license===Asc.c_oLicenseResult.ExpiredLimited) && this.getApplication().getController('LeftMenu').leftMenu.setLimitMode();// show limited hint
                        license = (license===Asc.c_oLicenseResult.ExpiredLimited) ? this.warnLicenseLimitedNoAccess : this.warnLicenseLimitedRenewed;
                    } else if (license===Asc.c_oLicenseResult.Connections || license===Asc.c_oLicenseResult.UsersCount) {
                        license = (license===Asc.c_oLicenseResult.Connections) ? this.warnLicenseExceeded : this.warnLicenseUsersExceeded;
                    } else {
                        license = (license===Asc.c_oLicenseResult.ConnectionsOS) ? this.warnNoLicense : this.warnNoLicenseUsers;
                        buttons = [{value: 'buynow', caption: this.textBuyNow}, {value: 'contact', caption: this.textContactUs}];
                        primary = 'buynow';
                    }

                    if (this._state.licenseType!==Asc.c_oLicenseResult.SuccessLimit && this.appOptions.isEdit) {
                        this.disableEditing(true);
                        Common.NotificationCenter.trigger('api:disconnect');
                    }

                    var value = Common.localStorage.getItem("de-license-warning");
                    value = (value!==null) ? parseInt(value) : 0;
                    var now = (new Date).getTime();
                    if (now - value > 86400000) {
                        Common.UI.info({
                            maxwidth: 500,
                            title: this.textNoLicenseTitle,
                            msg  : license,
                            buttons: buttons,
                            primary: primary,
                            callback: function(btn) {
                                Common.localStorage.setItem("de-license-warning", now);
                                if (btn == 'buynow')
                                    window.open('{{PUBLISHER_URL}}', "_blank");
                                else if (btn == 'contact')
                                    window.open('mailto:{{SALES_EMAIL}}', "_blank");
                            }
                        });
                    }
                } else if (!this.appOptions.isDesktopApp && !this.appOptions.canBrandingExt &&
                            this.editorConfig && this.editorConfig.customization && (this.editorConfig.customization.loaderName || this.editorConfig.customization.loaderLogo)) {
                    Common.UI.warning({
                        title: this.textPaidFeature,
                        msg  : this.textCustomLoader,
                        buttons: [{value: 'contact', caption: this.textContactUs}, {value: 'close', caption: this.textClose}],
                        primary: 'contact',
                        callback: function(btn) {
                            if (btn == 'contact')
                                window.open('mailto:{{SALES_EMAIL}}', "_blank");
                        }
                    });
                }
            },

            onOpenDocument: function(progress) {
                var elem = document.getElementById('loadmask-text');
                var proc = (progress.asc_getCurrentFont() + progress.asc_getCurrentImage())/(progress.asc_getFontsCount() + progress.asc_getImagesCount());
                proc = this.textLoadingDocument + ': ' + Math.min(Math.round(proc*100), 100) + '%';
                elem ? elem.innerHTML = proc : this.loadMask && this.loadMask.setTitle(proc);
            },

            onEditorPermissions: function(params) {
                var licType = params.asc_getLicenseType();
                if (Asc.c_oLicenseResult.Expired === licType || Asc.c_oLicenseResult.Error === licType || Asc.c_oLicenseResult.ExpiredTrial === licType) {
                    Common.UI.warning({
                        title: this.titleLicenseExp,
                        msg: this.warnLicenseExp,
                        buttons: [],
                        closable: false
                    });
                    return;
                }
                if (Asc.c_oLicenseResult.ExpiredLimited === licType)
                    this._state.licenseType = licType;

                if ( this.onServerVersion(params.asc_getBuildVersion()) ) return;

                this.permissions.review = (this.permissions.review === undefined) ? (this.permissions.edit !== false) : this.permissions.review;

                if (params.asc_getRights() !== Asc.c_oRights.Edit)
                    this.permissions.edit = this.permissions.review = false;

                this.appOptions.permissionsLicense = licType;
                this.appOptions.canAnalytics   = params.asc_getIsAnalyticsEnable();
                this.appOptions.canLicense     = (licType === Asc.c_oLicenseResult.Success || licType === Asc.c_oLicenseResult.SuccessLimit);
                this.appOptions.isLightVersion = params.asc_getIsLight();
                /** coauthoring begin **/
                this.appOptions.canCoAuthoring = !this.appOptions.isLightVersion;
                /** coauthoring end **/
                this.appOptions.isOffline      = this.api.asc_isOffline();
                this.appOptions.isCrypted      = this.api.asc_isCrypto();
                this.appOptions.isReviewOnly   = this.permissions.review === true && this.permissions.edit === false;
                this.appOptions.canRequestEditRights = this.editorConfig.canRequestEditRights;
                this.appOptions.canEdit        = (this.permissions.edit !== false || this.permissions.review === true) && // can edit or review
                                                 (this.editorConfig.canRequestEditRights || this.editorConfig.mode !== 'view') && // if mode=="view" -> canRequestEditRights must be defined
                                                 (!this.appOptions.isReviewOnly || this.appOptions.canLicense); // if isReviewOnly==true -> canLicense must be true
                this.appOptions.isEdit         = this.appOptions.canLicense && this.appOptions.canEdit && this.editorConfig.mode !== 'view';
                this.appOptions.canReview      = this.permissions.review === true && this.appOptions.canLicense && this.appOptions.isEdit;
                this.appOptions.canViewReview  = true;
                this.appOptions.canUseHistory  = this.appOptions.canLicense && this.editorConfig.canUseHistory && this.appOptions.canCoAuthoring && !this.appOptions.isOffline;
                this.appOptions.canHistoryClose  = this.editorConfig.canHistoryClose;
                this.appOptions.canHistoryRestore= this.editorConfig.canHistoryRestore;
                this.appOptions.canUseMailMerge= this.appOptions.canLicense && this.appOptions.canEdit && !this.appOptions.isOffline;
                this.appOptions.canSendEmailAddresses  = this.appOptions.canLicense && this.editorConfig.canSendEmailAddresses && this.appOptions.canEdit && this.appOptions.canCoAuthoring;
                this.appOptions.canComments    = this.appOptions.canLicense && (this.permissions.comment===undefined ? this.appOptions.isEdit : this.permissions.comment) && (this.editorConfig.mode !== 'view');
                this.appOptions.canComments    = this.appOptions.canComments && !((typeof (this.editorConfig.customization) == 'object') && this.editorConfig.customization.comments===false);
                this.appOptions.canViewComments = this.appOptions.canComments || !((typeof (this.editorConfig.customization) == 'object') && this.editorConfig.customization.comments===false);
                this.appOptions.canChat        = this.appOptions.canLicense && !this.appOptions.isOffline && !((typeof (this.editorConfig.customization) == 'object') && this.editorConfig.customization.chat===false);
                this.appOptions.canEditStyles  = this.appOptions.canLicense && this.appOptions.canEdit;
                this.appOptions.canPrint       = (this.permissions.print !== false);
                this.appOptions.canRename      = this.editorConfig.canRename;
                this.appOptions.buildVersion   = params.asc_getBuildVersion();
                this.appOptions.canForcesave   = this.appOptions.isEdit && !this.appOptions.isOffline && (typeof (this.editorConfig.customization) == 'object' && !!this.editorConfig.customization.forcesave);
                this.appOptions.forcesave      = this.appOptions.canForcesave;
                this.appOptions.canEditComments= this.appOptions.isOffline || !(typeof (this.editorConfig.customization) == 'object' && this.editorConfig.customization.commentAuthorOnly);
                this.appOptions.trialMode      = params.asc_getLicenseMode();
                this.appOptions.isBeta         = params.asc_getIsBeta();
                this.appOptions.isSignatureSupport= this.appOptions.isEdit && this.appOptions.isDesktopApp && this.appOptions.isOffline && this.api.asc_isSignaturesSupport();
                this.appOptions.isPasswordSupport = this.appOptions.isEdit && this.api.asc_isProtectionSupport();
                this.appOptions.canProtect     = (this.appOptions.isSignatureSupport || this.appOptions.isPasswordSupport);
                this.appOptions.canEditContentControl = (this.permissions.modifyContentControl!==false);
                this.appOptions.canHelp        = !((typeof (this.editorConfig.customization) == 'object') && this.editorConfig.customization.help===false);
                this.appOptions.canFillForms   = this.appOptions.canLicense && ((this.permissions.fillForms===undefined) ? this.appOptions.isEdit : this.permissions.fillForms) && (this.editorConfig.mode !== 'view');
                this.appOptions.isRestrictedEdit = !this.appOptions.isEdit && (this.appOptions.canComments || this.appOptions.canFillForms);
                if (this.appOptions.isRestrictedEdit && this.appOptions.canComments && this.appOptions.canFillForms) // must be one restricted mode, priority for filling forms
                    this.appOptions.canComments = false;

                if ( this.appOptions.isLightVersion ) {
                    this.appOptions.canUseHistory =
                    this.appOptions.canReview =
                    this.appOptions.isReviewOnly = false;
                }

                if ( !this.appOptions.canCoAuthoring ) {
                    this.appOptions.canChat = false;
                }

                var type = /^(?:(pdf|djvu|xps))$/.exec(this.document.fileType);
                this.appOptions.canDownloadOrigin = this.permissions.download !== false && (type && typeof type[1] === 'string');
                this.appOptions.canDownload       = this.permissions.download !== false && (!type || typeof type[1] !== 'string');

                this.appOptions.fileKey = this.document.key;

                this.appOptions.canBranding  = params.asc_getCustomization();
                if (this.appOptions.canBranding)
                    appHeader.setBranding(this.editorConfig.customization);

                this.appOptions.canFavorite = this.document.info && (this.document.info.favorite!==undefined && this.document.info.favorite!==null) && !this.appOptions.isOffline;
                this.appOptions.canFavorite && appHeader.setFavorite(this.document.info.favorite);

                this.appOptions.canUseReviewPermissions = this.appOptions.canLicense && this.editorConfig.customization && this.editorConfig.customization.reviewPermissions && (typeof (this.editorConfig.customization.reviewPermissions) == 'object');
                Common.Utils.UserInfoParser.setParser(this.appOptions.canUseReviewPermissions);
                Common.Utils.UserInfoParser.setCurrentName(this.appOptions.user.fullname);
                this.appOptions.canUseReviewPermissions && Common.Utils.UserInfoParser.setReviewPermissions(this.editorConfig.customization.reviewPermissions);
                appHeader.setUserName(Common.Utils.UserInfoParser.getParsedName(Common.Utils.UserInfoParser.getCurrentName()));

                this.appOptions.canRename && appHeader.setCanRename(true);
                this.appOptions.canBrandingExt = params.asc_getCanBranding() && (typeof this.editorConfig.customization == 'object' || this.editorConfig.plugins);
                this.getApplication().getController('Common.Controllers.Plugins').setMode(this.appOptions);

                if (this.appOptions.canComments)
                    Common.NotificationCenter.on('comments:cleardummy', _.bind(this.onClearDummyComment, this));
                    Common.NotificationCenter.on('comments:showdummy', _.bind(this.onShowDummyComment, this));

                this.applyModeCommonElements();
                this.applyModeEditorElements();

                if ( !this.appOptions.isEdit ) {
                    Common.NotificationCenter.trigger('app:face', this.appOptions);

                    this.hidePreloader();
                    this.onLongActionBegin(Asc.c_oAscAsyncActionType.BlockInteraction, LoadingDocument);
                }

                this.api.asc_setViewMode(!this.appOptions.isEdit && !this.appOptions.isRestrictedEdit);
                this.appOptions.isRestrictedEdit && this.appOptions.canComments && this.api.asc_setRestriction(Asc.c_oAscRestrictionType.OnlyComments);
                this.appOptions.isRestrictedEdit && this.appOptions.canFillForms && this.api.asc_setRestriction(Asc.c_oAscRestrictionType.OnlyForms);
                this.api.asc_LoadDocument();
            },

            applyModeCommonElements: function() {
                window.editor_elements_prepared = true;

                var app             = this.getApplication(),
                    viewport        = app.getController('Viewport').getView('Viewport'),
                    statusbarView   = app.getController('Statusbar').getView('Statusbar'),
                    documentHolder  = app.getController('DocumentHolder').getView(),
                    toolbarController   = app.getController('Toolbar');

                viewport && viewport.setMode(this.appOptions);
                statusbarView && statusbarView.setMode(this.appOptions);
                toolbarController.setMode(this.appOptions);
                documentHolder.setMode(this.appOptions);

                this.api.asc_registerCallback('asc_onSendThemeColors', _.bind(this.onSendThemeColors, this));
                this.api.asc_registerCallback('asc_onDownloadUrl',     _.bind(this.onDownloadUrl, this));
                this.api.asc_registerCallback('asc_onAuthParticipantsChanged', _.bind(this.onAuthParticipantsChanged, this));
                this.api.asc_registerCallback('asc_onParticipantsChanged',     _.bind(this.onAuthParticipantsChanged, this));
                this.api.asc_registerCallback('asc_onConnectionStateChanged',  _.bind(this.onUserConnection, this));
                this.api.asc_registerCallback('asc_onDocumentModifiedChanged', _.bind(this.onDocumentModifiedChanged, this));
            },

            applyModeEditorElements: function() {
                /** coauthoring begin **/
                this.contComments.setMode(this.appOptions);
                this.contComments.setConfig({config: this.editorConfig}, this.api);
                /** coauthoring end **/

                var me = this,
                    application         = this.getApplication(),
                    reviewController    = application.getController('Common.Controllers.ReviewChanges');
                reviewController.setMode(me.appOptions).setConfig({config: me.editorConfig}, me.api).loadDocument({doc:me.document});

                if (this.appOptions.isEdit || this.appOptions.isRestrictedEdit) { // set api events for toolbar in the Restricted Editing mode
                    var toolbarController   = application.getController('Toolbar');
                    toolbarController   && toolbarController.setApi(me.api);

                    if (!this.appOptions.isEdit) return;

                    var rightmenuController = application.getController('RightMenu'),
                        fontsControllers    = application.getController('Common.Controllers.Fonts');
                    fontsControllers    && fontsControllers.setApi(me.api);
                    rightmenuController && rightmenuController.setApi(me.api);

                    if (this.appOptions.canProtect)
                        application.getController('Common.Controllers.Protection').setMode(me.appOptions).setConfig({config: me.editorConfig}, me.api);

                    var viewport = this.getApplication().getController('Viewport').getView('Viewport');

                    viewport.applyEditorMode();

                    var rightmenuView = rightmenuController.getView('RightMenu');
                    if (rightmenuView) {
                        rightmenuView.setApi(me.api);
                        rightmenuView.on('editcomplete', _.bind(me.onEditComplete, me));
                        rightmenuView.setMode(me.appOptions);
                    }

                    var toolbarView = (toolbarController) ? toolbarController.getView() : null;
                    if (toolbarView) {
                        toolbarView.setApi(me.api);
                        toolbarView.on('editcomplete', _.bind(me.onEditComplete, me));
                        toolbarView.on('insertimage', _.bind(me.onInsertImage, me));
                        toolbarView.on('inserttable', _.bind(me.onInsertTable, me));
                        toolbarView.on('insertshape', _.bind(me.onInsertShape, me));
                        toolbarView.on('inserttextart', _.bind(me.onInsertTextArt, me));
                        toolbarView.on('insertchart', _.bind(me.onInsertChart, me));
                        toolbarView.on('insertcontrol', _.bind(me.onInsertControl, me));
                    }

                    var value = Common.localStorage.getItem('de-settings-unit');
                    value = (value!==null) ? parseInt(value) : (this.appOptions.customization && this.appOptions.customization.unit ? Common.Utils.Metric.c_MetricUnits[this.appOptions.customization.unit.toLocaleLowerCase()] : Common.Utils.Metric.getDefaultMetric());
                    (value===undefined) && (value = Common.Utils.Metric.getDefaultMetric());
                    Common.Utils.Metric.setCurrentMetric(value);
                    Common.Utils.InternalSettings.set("de-settings-unit", value);
                    me.api.asc_SetDocumentUnits((value==Common.Utils.Metric.c_MetricUnits.inch) ? Asc.c_oAscDocumentUnits.Inch : ((value==Common.Utils.Metric.c_MetricUnits.pt) ? Asc.c_oAscDocumentUnits.Point : Asc.c_oAscDocumentUnits.Millimeter));

                    me.api.asc_SetViewRulers(!Common.localStorage.getBool('de-hidden-rulers'));

                    me.api.asc_registerCallback('asc_onDocumentCanSaveChanged',  _.bind(me.onDocumentCanSaveChanged, me));
                    /** coauthoring begin **/
                    me.api.asc_registerCallback('asc_onCollaborativeChanges',    _.bind(me.onCollaborativeChanges, me));
                    me.api.asc_registerCallback('asc_OnTryUndoInFastCollaborative',_.bind(me.onTryUndoInFastCollaborative, me));
                    me.api.asc_registerCallback('asc_onConvertEquationToMath',_.bind(me.onConvertEquationToMath, me));
                    /** coauthoring end **/

                    if (me.stackLongActions.exist({id: ApplyEditRights, type: Asc.c_oAscAsyncActionType['BlockInteraction']})) {
                        me.onLongActionEnd(Asc.c_oAscAsyncActionType['BlockInteraction'], ApplyEditRights);
                    } else if (!this._isDocReady) {
                        Common.NotificationCenter.trigger('app:face', me.appOptions);

                        me.hidePreloader();
                        me.onLongActionBegin(Asc.c_oAscAsyncActionType['BlockInteraction'], LoadingDocument);
                    }

                    // Message on window close
                    window.onbeforeunload = _.bind(me.onBeforeUnload, me);
                    window.onunload = _.bind(me.onUnload, me);
                }
            },

            onExternalMessage: function(msg) {
                if (msg && msg.msg) {
                    msg.msg = (msg.msg).toString();
                    this.showTips([msg.msg.charAt(0).toUpperCase() + msg.msg.substring(1)]);

                    Common.component.Analytics.trackEvent('External Error');
                }
            },

            onError: function(id, level, errData) {
                if (id == Asc.c_oAscError.ID.LoadingScriptError) {
                    this.showTips([this.scriptLoadError]);
                    this.tooltip && this.tooltip.getBSTip().$tip.css('z-index', 10000);
                    return;
                }

                this.hidePreloader();
                this.onLongActionEnd(Asc.c_oAscAsyncActionType['BlockInteraction'], LoadingDocument);

                var config = {
                    closable: true
                };

                switch (id)
                {
                    case Asc.c_oAscError.ID.Unknown:
                        config.msg = this.unknownErrorText;
                        break;

                    case Asc.c_oAscError.ID.ConvertationTimeout:
                        config.msg = this.convertationTimeoutText;
                        break;

                    case Asc.c_oAscError.ID.ConvertationOpenError:
                        config.msg = this.openErrorText;
                        break;

                    case Asc.c_oAscError.ID.ConvertationSaveError:
                        config.msg = (this.appOptions.isDesktopApp && this.appOptions.isOffline) ? this.saveErrorTextDesktop : this.saveErrorText;
                        break;

                    case Asc.c_oAscError.ID.DownloadError:
                        config.msg = this.downloadErrorText;
                        break;

                    case Asc.c_oAscError.ID.UplImageSize:
                        config.msg = this.uploadImageSizeMessage;
                        break;

                    case Asc.c_oAscError.ID.UplImageExt:
                        config.msg = this.uploadImageExtMessage;
                        break;

                    case Asc.c_oAscError.ID.UplImageFileCount:
                        config.msg = this.uploadImageFileCountMessage;
                        break;

                    case Asc.c_oAscError.ID.UplDocumentSize:
                        config.msg = this.uploadDocSizeMessage;
                        break;

                    case Asc.c_oAscError.ID.UplDocumentExt:
                        config.msg = this.uploadDocExtMessage;
                        break;

                    case Asc.c_oAscError.ID.UplDocumentFileCount:
                        config.msg = this.uploadDocFileCountMessage;
                        break;

                    case Asc.c_oAscError.ID.SplitCellMaxRows:
                        config.msg = this.splitMaxRowsErrorText.replace('%1', errData.get_Value());
                        break;

                    case Asc.c_oAscError.ID.SplitCellMaxCols:
                        config.msg = this.splitMaxColsErrorText.replace('%1', errData.get_Value());
                        break;

                    case Asc.c_oAscError.ID.SplitCellRowsDivider:
                        config.msg = this.splitDividerErrorText.replace('%1', errData.get_Value());
                        break;

                    case Asc.c_oAscError.ID.VKeyEncrypt:
                        config.msg = this.errorToken;
                        break;

                    case Asc.c_oAscError.ID.KeyExpire:
                        config.msg = this.errorTokenExpire;
                        break;

                    case Asc.c_oAscError.ID.UserCountExceed:
                        config.msg = this.errorUsersExceed;
                        break;

                    case Asc.c_oAscError.ID.CoAuthoringDisconnect:
                        config.msg = this.errorViewerDisconnect;
                        break;

                    case Asc.c_oAscError.ID.ConvertationPassword:
                        config.msg = this.errorFilePassProtect;
                        break;

                    case Asc.c_oAscError.ID.StockChartError:
                        config.msg = this.errorStockChart;
                        break;

                    case Asc.c_oAscError.ID.DataRangeError:
                        config.msg = this.errorDataRange;
                        break;

                    case Asc.c_oAscError.ID.Database:
                        config.msg = this.errorDatabaseConnection;
                        break;

                    case Asc.c_oAscError.ID.UserDrop:
                        if (this._state.lostEditingRights) {
                            this._state.lostEditingRights = false;
                            return;
                        }
                        this._state.lostEditingRights = true;
                        config.msg = this.errorUserDrop;
                        Common.NotificationCenter.trigger('collaboration:sharingdeny');
                        break;

                    case Asc.c_oAscError.ID.MailMergeLoadFile:
                        config.msg = this.errorMailMergeLoadFile;
                        break;

                    case Asc.c_oAscError.ID.MailMergeSaveFile:
                        config.msg = this.errorMailMergeSaveFile;
                        break;

                    case Asc.c_oAscError.ID.Warning:
                        config.msg = this.errorConnectToServer;
                        config.closable = false;
                        break;

                    case Asc.c_oAscError.ID.SessionAbsolute:
                        config.msg = this.errorSessionAbsolute;
                        break;

                    case Asc.c_oAscError.ID.SessionIdle:
                        config.msg = this.errorSessionIdle;
                        break;

                    case Asc.c_oAscError.ID.SessionToken:
                        config.msg = this.errorSessionToken;
                        break;

                    case Asc.c_oAscError.ID.AccessDeny:
                        config.msg = this.errorAccessDeny;
                        break;

                    case Asc.c_oAscError.ID.UplImageUrl:
                        config.msg = this.errorBadImageUrl;
                        break;

                    case Asc.c_oAscError.ID.ForceSaveButton:
                        config.msg = this.errorForceSave;
                        break;

                    case Asc.c_oAscError.ID.ForceSaveTimeout:
                        config.msg = this.errorForceSave;
                        console.warn(config.msg);
                        break;

                    case Asc.c_oAscError.ID.DataEncrypted:
                        config.msg = this.errorDataEncrypted;
                        break;

                    case Asc.c_oAscError.ID.EditingError:
                        config.msg = (this.appOptions.isDesktopApp && this.appOptions.isOffline) ? this.errorEditingSaveas : this.errorEditingDownloadas;
                        break;

                   case Asc.c_oAscError.ID.MailToClientMissing:
                        config.msg = this.errorEmailClient;
                        break;

                   case Asc.c_oAscError.ID.ConvertationOpenLimitError:
                        config.msg = this.errorFileSizeExceed;
                        break;

                   case Asc.c_oAscError.ID.UpdateVersion:
                        config.msg = this.errorUpdateVersionOnDisconnect;
                        config.maxwidth = 600;
                        break;

                   case Asc.c_oAscError.ID.DirectUrl:
                        config.msg = this.errorDirectUrl;
                        break;

                   case Asc.c_oAscError.ID.CannotCompareInCoEditing:
                        config.msg = this.errorCompare;
                        break;

                    case Asc.c_oAscError.ID.ComboSeriesError:
                        config.msg = this.errorComboSeries;
                        break;

                    case Asc.c_oAscError.ID.Password:
                        config.msg = this.errorSetPassword;
                        break;

                    default:
                        config.msg = (typeof id == 'string') ? id : this.errorDefaultMessage.replace('%1', id);
                        break;
                }

                if (level == Asc.c_oAscError.Level.Critical) {

                    // report only critical errors
                    Common.Gateway.reportError(id, config.msg);

                    config.title = this.criticalErrorTitle;
                    config.iconCls = 'error';
                    config.closable = false;

                    if (this.appOptions.canBackToFolder && !this.appOptions.isDesktopApp && typeof id !== 'string') {
                        config.msg += '<br><br>' + this.criticalErrorExtText;
                        config.callback = function(btn) {
                            if (btn == 'ok')
                                Common.NotificationCenter.trigger('goback', true);
                        }
                    }
                    if (id == Asc.c_oAscError.ID.DataEncrypted) {
                        this.api.asc_coAuthoringDisconnect();
                        Common.NotificationCenter.trigger('api:disconnect');
                    }
                }
                else {
                    Common.Gateway.reportWarning(id, config.msg);

                    config.title    = this.notcriticalErrorTitle;
                    config.iconCls  = 'warn';
                    config.buttons  = ['ok'];
                    config.callback = _.bind(function(btn){
                        if (id == Asc.c_oAscError.ID.Warning && btn == 'ok' && (this.appOptions.canDownload || this.appOptions.canDownloadOrigin)) {
                            Common.UI.Menu.Manager.hideAll();
                            if (this.appOptions.isDesktopApp && this.appOptions.isOffline)
                                this.api.asc_DownloadAs();
                            else
                                (this.appOptions.canDownload) ? this.getApplication().getController('LeftMenu').leftMenu.showMenu('file:saveas') : this.api.asc_DownloadOrigin();
                        } else if (id == Asc.c_oAscError.ID.SplitCellMaxRows || id == Asc.c_oAscError.ID.SplitCellMaxCols || id == Asc.c_oAscError.ID.SplitCellRowsDivider) {
                            var me = this;
                            setTimeout(function(){
                                (new Common.Views.InsertTableDialog({
                                    split: true,
                                    handler: function(result, value) {
                                        if (result == 'ok') {
                                            if (me.api)
                                                me.api.SplitCell(value.columns, value.rows);
                                        }
                                        me.onEditComplete();
                                    }
                                })).show();
                            },10);
                        } else if (id == Asc.c_oAscError.ID.EditingError) {
                            this.disableEditing(true);
                            Common.NotificationCenter.trigger('api:disconnect', true); // enable download and print
                        }
                        this._state.lostEditingRights = false;
                        this.onEditComplete();
                    }, this);
                }

                if (id !== Asc.c_oAscError.ID.ForceSaveTimeout) {
                    if (!Common.Utils.ModalWindow.isVisible() || $('.asc-window.modal.alert[data-value=' + id + ']').length<1)
                        Common.UI.alert(config).$window.attr('data-value', id);
                }

                (id!==undefined) && Common.component.Analytics.trackEvent('Internal Error', id.toString());
            },

            onCoAuthoringDisconnect: function() {
                this.getApplication().getController('Viewport').getView('Viewport').setMode({isDisconnected:true});
                appHeader.setCanRename(false);
                this.appOptions.canRename = false;
                this._state.isDisconnected = true;
            },

            showTips: function(strings) {
                var me = this;
                if (!strings.length) return;
                if (typeof(strings)!='object') strings = [strings];

                function showNextTip() {
                    var str_tip = strings.shift();
                    if (str_tip) {
                        str_tip += '\n' + me.textCloseTip;
                        tooltip.setTitle(str_tip);
                        tooltip.show();
                    }
                }

                if (!this.tooltip) {
                    this.tooltip = new Common.UI.Tooltip({
                        owner: this.getApplication().getController('Toolbar').getView(),
                        hideonclick: true,
                        placement: 'bottom',
                        cls: 'main-info',
                        offset: 30
                    });
                }

                var tooltip = this.tooltip;
                tooltip.on('tooltip:hide', function(){
                    setTimeout(showNextTip, 300);
                });

                showNextTip();
            },

            updateWindowTitle: function(force) {
                var isModified = this.api.isDocumentModified();
                if (this._state.isDocModified !== isModified || force) {
                    var title = this.defaultTitleText;

                    if (appHeader && !_.isEmpty(appHeader.getDocumentCaption()))
                        title = appHeader.getDocumentCaption() + ' - ' + title;

                    if (isModified) {
                        clearTimeout(this._state.timerCaption);
                        if (!_.isUndefined(title)) {
                            title = '* ' + title;
                        }
                    }

                    if (window.document.title != title)
                        window.document.title = title;

                    Common.Gateway.setDocumentModified(isModified);
                    if (isModified && (!this._state.fastCoauth || this._state.usersCount<2))
                        this.getApplication().getController('Statusbar').setStatusCaption('', true);

                    this._state.isDocModified = isModified;
                }
            },

            onDocumentModifiedChanged: function() {
                var isModified = this.api.asc_isDocumentCanSave();
                if (this._state.isDocModified !== isModified) {
                    Common.Gateway.setDocumentModified(this.api.isDocumentModified());
                }

                this.updateWindowTitle();

                var toolbarView = this.getApplication().getController('Toolbar').getView();
                if (toolbarView && toolbarView.btnCollabChanges && !toolbarView._state.previewmode) {
                    var isSyncButton = toolbarView.btnCollabChanges.cmpEl.hasClass('notify'),
                        forcesave = this.appOptions.forcesave,
                        isDisabled = !isModified && !isSyncButton && !forcesave || this._state.isDisconnected || this._state.fastCoauth && this._state.usersCount>1 && !forcesave;
                        toolbarView.btnSave.setDisabled(isDisabled);
                }

                /** coauthoring begin **/
                if (this.contComments.isDummyComment && !this.dontCloseDummyComment && !this.beforeShowDummyComment) {
                    this.contComments.clearDummyComment();
                }
                /** coauthoring end **/
            },

            onDocumentCanSaveChanged: function (isCanSave) {
                var toolbarView = this.getApplication().getController('Toolbar').getView();

                if (toolbarView && this.api && !toolbarView._state.previewmode) {
                    var isSyncButton = toolbarView.btnCollabChanges.cmpEl.hasClass('notify'),
                        forcesave = this.appOptions.forcesave,
                        isDisabled = !isCanSave && !isSyncButton && !forcesave || this._state.isDisconnected || this._state.fastCoauth && this._state.usersCount>1 && !forcesave;
                        toolbarView.btnSave.setDisabled(isDisabled);
                }
            },

            onContextMenu: function(event){
                var canCopyAttr = event.target.getAttribute('data-can-copy'),
                    isInputEl   = (event.target instanceof HTMLInputElement) || (event.target instanceof HTMLTextAreaElement);

                if ((isInputEl && canCopyAttr === 'false') ||
                   (!isInputEl && canCopyAttr !== 'true')) {
                    event.stopPropagation();
                    event.preventDefault();
                    return false;
                }
            },

            onBeforeUnload: function() {
                Common.localStorage.save();

                if (this.api.isDocumentModified()) {
                    var me = this;
                    this.api.asc_stopSaving();
                    this.continueSavingTimer = window.setTimeout(function() {
                        me.api.asc_continueSaving();
                    }, 500);

                    return this.leavePageText;
                }
            },

            onUnload: function() {
                if (this.continueSavingTimer) clearTimeout(this.continueSavingTimer);
            },

            hidePreloader: function() {
                var promise;
                if (!this._state.customizationDone) {
                    this._state.customizationDone = true;
                    if (this.appOptions.customization) {
                        if (this.appOptions.isDesktopApp)
                            this.appOptions.customization.about = false;
                        else if (!this.appOptions.canBrandingExt)
                            this.appOptions.customization.about = true;
                    }
                    Common.Utils.applyCustomization(this.appOptions.customization, mapCustomizationElements);
                    if (this.appOptions.canBrandingExt) {
                        Common.Utils.applyCustomization(this.appOptions.customization, mapCustomizationExtElements);
                        promise = this.getApplication().getController('Common.Controllers.Plugins').applyUICustomization();
                    }
                }
                Common.NotificationCenter.trigger('layout:changed', 'main');

                (promise || (new Promise(function(resolve, reject) {
                    resolve();
                }))).then(function() {
                    $('#loading-mask').hide().remove();
                    Common.Controllers.Desktop.process('preloader:hide');
                });
            },

            onDownloadUrl: function(url) {
                if (this._state.isFromGatewayDownloadAs)
                    Common.Gateway.downloadAs(url);
                this._state.isFromGatewayDownloadAs = false;
            },

            onUpdateVersion: function(callback) {
                var me = this;
                me.needToUpdateVersion = true;
                me.onLongActionEnd(Asc.c_oAscAsyncActionType['BlockInteraction'], LoadingDocument);
                Common.UI.warning({
                    title: me.titleUpdateVersion,
                    msg: this.errorUpdateVersion,
                    callback: function() {
                        _.defer(function() {
                            Common.Gateway.updateVersion();
                            if (callback) callback.call(me);
                            me.onLongActionBegin(Asc.c_oAscAsyncActionType['BlockInteraction'], LoadingDocument);
                        })
                    }
                });
            },

            onServerVersion: function(buildVersion) {
                if (this.changeServerVersion) return true;

                if (DocsAPI.DocEditor.version() !== buildVersion && !window.compareVersions) {
                    this.changeServerVersion = true;
                    Common.UI.warning({
                        title: this.titleServerVersion,
                        msg: this.errorServerVersion,
                        callback: function() {
                            _.defer(function() {
                                Common.Gateway.updateVersion();
                            })
                        }
                    });
                    return true;
                }
                return false;
            },

            /** coauthoring begin **/
//            fillUserStore: function(users){
//                if (!_.isEmpty(users)){
//                    var userStore = this.getCommonStoreUsersStore();
//
//                    if (userStore)
//                        userStore.add(users);
//                }
//            },

            onCollaborativeChanges: function() {
                if (this._state.hasCollaborativeChanges) return;
                this._state.hasCollaborativeChanges = true;
                if (this.appOptions.isEdit)
                    this.getApplication().getController('Statusbar').setStatusCaption(this.txtNeedSynchronize, true);
            },
            /** coauthoring end **/

            synchronizeChanges: function() {
                this.getApplication().getController('Statusbar').synchronizeChanges();
                this.getApplication().getController('Common.Controllers.ReviewChanges').synchronizeChanges();
                this.getApplication().getController('DocumentHolder').getView().hideTips();
                /** coauthoring begin **/
                this.getApplication().getController('Toolbar').getView().synchronizeChanges();
                /** coauthoring end **/
                this._state.hasCollaborativeChanges = false;
            },

            initNames: function() {
                this.shapeGroupNames = [
                    this.txtBasicShapes,
                    this.txtFiguredArrows,
                    this.txtMath,
                    this.txtCharts,
                    this.txtStarsRibbons,
                    this.txtCallouts,
                    this.txtButtons,
                    this.txtRectangles,
                    this.txtLines
                ];
            },

            fillAutoShapes: function(groupNames, shapes){
                if (_.isEmpty(shapes) || _.isEmpty(groupNames) || shapes.length != groupNames.length)
                    return;

                var me = this,
                    shapegrouparray = [],
                    shapeStore = this.getCollection('ShapeGroups');

                shapeStore.reset();

                _.each(groupNames, function(groupName, index){
                    var store = new Backbone.Collection([], {
                        model: DE.Models.ShapeModel
                    }),
                        arr = [];

                    var cols = (shapes[index].length) > 18 ? 7 : 6,
                        height = Math.ceil(shapes[index].length/cols) * 35 + 3,
                        width = 30 * cols;

                    _.each(shapes[index], function(shape, idx){
                        arr.push({
                            data     : {shapeType: shape.Type},
                            tip      : me['txtShape_' + shape.Type] || (me.textShape + ' ' + (idx+1)),
                            allowSelected : true,
                            selected: false
                        });
                    });
                    store.add(arr);
                    shapegrouparray.push({
                        groupName   : me.shapeGroupNames[index],
                        groupStore  : store,
                        groupWidth  : width,
                        groupHeight : height
                    });
                });

                shapeStore.add(shapegrouparray);
                setTimeout(function(){
                    me.getApplication().getController('Toolbar').onApiAutoShapes();
                }, 50);
            },

            fillTextArt: function(shapes){
                var arr = [],
                    artStore = this.getCollection('Common.Collections.TextArt');

                if (!shapes && artStore.length>0) {// shapes == undefined when update textart collection (from asc_onSendThemeColors)
                    shapes = this.api.asc_getTextArtPreviews();
                }
                if (_.isEmpty(shapes)) return;

                _.each(shapes, function(shape, index){
                    arr.push({
                        imageUrl : shape,
                        data     : index,
                        allowSelected : true,
                        selected: false
                    });
                });
                artStore.reset(arr);
            },

            updateThemeColors: function() {
                var me = this;
                setTimeout(function(){
                    me.getApplication().getController('RightMenu').UpdateThemeColors();
                }, 50);
                setTimeout(function(){
                    me.getApplication().getController('Toolbar').updateThemeColors();
                }, 50);
            },

            onSendThemeColors: function(colors, standart_colors) {
                Common.Utils.ThemeColor.setColors(colors, standart_colors);
                if (window.styles_loaded) {
                    this.updateThemeColors();
                    var me = this;
                    setTimeout(function(){
                        me.fillTextArt();
                    }, 1);
                }
            },

            loadLanguages: function(apiLangs) {
                var langs = [], info,
                    allLangs = Common.util.LanguageInfo.getLanguages();
                for (var code in allLangs) {
                    if (allLangs.hasOwnProperty(code)) {
                        info = allLangs[code];
                        info[2] && langs.push({
                            displayValue:   info[1],
                            value:          info[0],
                            code:           parseInt(code),
                            spellcheck:     _.indexOf(apiLangs, code)>-1
                        });
                    }
                }

                langs.sort(function(a, b){
                    if (a.value < b.value) return -1;
                    if (a.value > b.value) return 1;
                    return 0;
                });

                this.languages = langs;
                window.styles_loaded && this.setLanguages();
            },

            setLanguages: function() {
                if (!this.languages || this.languages.length<1) {
                    this.loadLanguages([]);
                }
                if (this.languages && this.languages.length>0) {
                    this.getApplication().getController('DocumentHolder').getView().setLanguages(this.languages);
                    this.getApplication().getController('Statusbar').setLanguages(this.languages);
                    this.getApplication().getController('Common.Controllers.ReviewChanges').setLanguages(this.languages);
                }
            },

            onInsertTable:  function() {
                this.getApplication().getController('RightMenu').onInsertTable();
            },

            onInsertImage:  function() {
                this.getApplication().getController('RightMenu').onInsertImage();
            },

            onInsertChart:  function() {
                this.getApplication().getController('RightMenu').onInsertChart();
            },

            onInsertShape:  function() {
                this.getApplication().getController('RightMenu').onInsertShape();
            },

            onInsertTextArt:  function() {
                this.getApplication().getController('RightMenu').onInsertTextArt();
            },

            onInsertControl:  function() {
                this.getApplication().getController('RightMenu').onInsertControl();
            },

            unitsChanged: function(m) {
                var value = Common.localStorage.getItem("de-settings-unit");
                value = (value!==null) ? parseInt(value) : Common.Utils.Metric.getDefaultMetric();
                Common.Utils.Metric.setCurrentMetric(value);
                Common.Utils.InternalSettings.set("de-settings-unit", value);
                this.api.asc_SetDocumentUnits((value==Common.Utils.Metric.c_MetricUnits.inch) ? Asc.c_oAscDocumentUnits.Inch : ((value==Common.Utils.Metric.c_MetricUnits.pt) ? Asc.c_oAscDocumentUnits.Point : Asc.c_oAscDocumentUnits.Millimeter));
                this.getApplication().getController('RightMenu').updateMetricUnit();
                this.getApplication().getController('Toolbar').getView().updateMetricUnit();
            },

            onAdvancedOptions: function(type, advOptions, mode, formatOptions) {
                if (this._state.openDlg) return;

                var me = this;
                if (type == Asc.c_oAscAdvancedOptionsID.TXT) {
                    me._state.openDlg = new Common.Views.OpenDialog({
                        title: Common.Views.OpenDialog.prototype.txtTitle.replace('%1', 'TXT'),
                        closable: (mode==2), // if save settings
                        type: Common.Utils.importTextType.TXT,
                        preview: advOptions.asc_getData(),
                        codepages: advOptions.asc_getCodePages(),
                        settings: advOptions.asc_getRecommendedSettings(),
                        api: me.api,
                        handler: function (result, encoding) {
                            me.isShowOpenDialog = false;
                            if (result == 'ok') {
                                if (me && me.api) {
                                    if (mode==2) {
                                        formatOptions && formatOptions.asc_setAdvancedOptions(new Asc.asc_CTextOptions(encoding));
                                        me.api.asc_DownloadAs(formatOptions);
                                    } else
                                        me.api.asc_setAdvancedOptions(type, new Asc.asc_CTextOptions(encoding));
                                    me.loadMask && me.loadMask.show();
                                }
                            }
                            me._state.openDlg = null;
                        }
                    });
                } else if (type == Asc.c_oAscAdvancedOptionsID.DRM) {
                    me._state.openDlg = new Common.Views.OpenDialog({
                        title: Common.Views.OpenDialog.prototype.txtTitleProtected,
                        closeFile: me.appOptions.canRequestClose,
                        type: Common.Utils.importTextType.DRM,
                        warning: !(me.appOptions.isDesktopApp && me.appOptions.isOffline),
                        validatePwd: !!me._state.isDRM,
                        handler: function (result, value) {
                            me.isShowOpenDialog = false;
                            if (result == 'ok') {
                                if (me.api) {
                                    me.api.asc_setAdvancedOptions(type, new Asc.asc_CDRMAdvancedOptions(value));
                                    me.loadMask && me.loadMask.show();
                                }
                            } else {
                                Common.Gateway.requestClose();
                                Common.Controllers.Desktop.requestClose();
                            }
                            me._state.openDlg = null;
                        }
                    });
                    me._state.isDRM = true;
                }
                if (me._state.openDlg) {
                    this.isShowOpenDialog = true;
                    this.loadMask && this.loadMask.hide();
                    this.onLongActionEnd(Asc.c_oAscAsyncActionType.BlockInteraction, LoadingDocument);
                    me._state.openDlg.show();
                }
            },

            onTryUndoInFastCollaborative: function() {
                if (!Common.localStorage.getBool("de-hide-try-undoredo"))
                    Common.UI.info({
                        width: 500,
                        msg: this.textTryUndoRedo,
                        iconCls: 'info',
                        buttons: ['custom', 'cancel'],
                        primary: 'custom',
                        customButtonText: this.textStrict,
                        dontshow: true,
                        callback: _.bind(function(btn, dontshow){
                            if (dontshow) Common.localStorage.setItem("de-hide-try-undoredo", 1);
                            if (btn == 'custom') {
                                Common.localStorage.setItem("de-settings-coauthmode", 0);
                                Common.Utils.InternalSettings.set("de-settings-coauthmode", false);
                                this.api.asc_SetFastCollaborative(false);
                                this._state.fastCoauth = false;
                                Common.localStorage.setItem("de-settings-showchanges-strict", 'last');
                                this.api.SetCollaborativeMarksShowType(Asc.c_oAscCollaborativeMarksShowType.LastChanges);
                                this.getApplication().getController('Common.Controllers.ReviewChanges').applySettings();
                            }
                            this.onEditComplete();
                        }, this)
                    });
            },

            onAuthParticipantsChanged: function(users) {
                var length = 0;
                _.each(users, function(item){
                    if (!item.asc_getView())
                        length++;
                });
                this._state.usersCount = length;
            },

            onUserConnection: function(change){
                if (change && this.appOptions.user.guest && this.appOptions.canRenameAnonymous && (change.asc_getIdOriginal() == this.appOptions.user.id)) { // change name of the current user
                    var name = change.asc_getUserName();
                    if (name && name !== Common.Utils.UserInfoParser.getCurrentName() ) {
                        Common.Utils.UserInfoParser.setCurrentName(name);
                        appHeader.setUserName(Common.Utils.UserInfoParser.getParsedName(name));

                        var idx1 = name.lastIndexOf('('),
                            idx2 = name.lastIndexOf(')'),
                            str = (idx1>0) && (idx1<idx2) ? name.substring(0, idx1-1) : '';
                        if (Common.localStorage.getItem("guest-username")!==null) {
                            Common.localStorage.setItem("guest-username", str);
                        }
                        Common.Utils.InternalSettings.set("guest-username", str);
                    }
                }
            },

            applySettings: function() {
                if (this.appOptions.isEdit && !this.appOptions.isOffline && this.appOptions.canCoAuthoring) {
                    var oldval = this._state.fastCoauth;
                    this._state.fastCoauth = Common.localStorage.getBool("de-settings-coauthmode", true);
                    if (this._state.fastCoauth && !oldval)
                        this.synchronizeChanges();
                }
                if (this.appOptions.canForcesave) {
                    this.appOptions.forcesave = Common.localStorage.getBool("de-settings-forcesave", this.appOptions.canForcesave);
                    Common.Utils.InternalSettings.set("de-settings-forcesave", this.appOptions.forcesave);
                    this.api.asc_setIsForceSaveOnUserSave(this.appOptions.forcesave);
                }
            },

            onDocumentName: function(name) {
                appHeader.setDocumentCaption(name);
                this.updateWindowTitle(true);
            },

            onMeta: function(meta) {
                appHeader.setDocumentCaption(meta.title);
                this.updateWindowTitle(true);
                this.document.title = meta.title;

                var filemenu = this.getApplication().getController('LeftMenu').getView('LeftMenu').getMenu('file');
                filemenu.loadDocument({doc:this.document});
                filemenu.panels && filemenu.panels['info'] && filemenu.panels['info'].updateInfo(this.document);
                this.getApplication().getController('Common.Controllers.ReviewChanges').loadDocument({doc:this.document});
                Common.Gateway.metaChange(meta);
            },

            onPrint: function() {
                if (!this.appOptions.canPrint || Common.Utils.ModalWindow.isVisible()) return;
                
                if (this.api)
                    this.api.asc_Print(new Asc.asc_CDownloadOptions(null, Common.Utils.isChrome || Common.Utils.isSafari || Common.Utils.isOpera)); // if isChrome or isSafari or isOpera == true use asc_onPrintUrl event
                Common.component.Analytics.trackEvent('Print');
            },

            onPrintUrl: function(url) {
                if (this.iframePrint) {
                    this.iframePrint.parentNode.removeChild(this.iframePrint);
                    this.iframePrint = null;
                }
                if (!this.iframePrint) {
                    var me = this;
                    this.iframePrint = document.createElement("iframe");
                    this.iframePrint.id = "id-print-frame";
                    this.iframePrint.style.display = 'none';
                    this.iframePrint.style.visibility = "hidden";
                    this.iframePrint.style.position = "fixed";
                    this.iframePrint.style.right = "0";
                    this.iframePrint.style.bottom = "0";
                    document.body.appendChild(this.iframePrint);
                    this.iframePrint.onload = function() {
                        try {
                        me.iframePrint.contentWindow.focus();
                        me.iframePrint.contentWindow.print();
                        me.iframePrint.contentWindow.blur();
                        window.focus();
                        } catch (e) {
                            me.api.asc_DownloadAs(new Asc.asc_CDownloadOptions(Asc.c_oAscFileType.PDF));
                        }
                    };
                }
                if (url) this.iframePrint.src = url;
            },

            onClearDummyComment: function() {
                this.dontCloseDummyComment = false;
            },

            onShowDummyComment: function() {
                this.beforeShowDummyComment = true;
            },

            DisableMailMerge: function() {
                this.appOptions.mergeFolderUrl = "";
                var toolbarController   = this.getApplication().getController('Toolbar');
                toolbarController && toolbarController.DisableMailMerge();
            },

            DisableVersionHistory: function() {
                this.editorConfig.canUseHistory = false;
                this.appOptions.canUseHistory = false;
            },

            onConvertEquationToMath: function(equation) {
                var me = this,
                    win;
                var msg = this.textConvertEquation + '<br><br><a id="id-equation-convert-help" style="cursor: pointer;">' + this.textLearnMore + '</a>';
                win = Common.UI.warning({
                    width: 500,
                    msg: msg,
                    buttons: ['yes', 'cancel'],
                    primary: 'yes',
                    dontshow: true,
                    textDontShow: this.textApplyAll,
                    callback: _.bind(function(btn, dontshow){
                        if (btn == 'yes') {
                            this.api.asc_ConvertEquationToMath(equation, dontshow);
                        }
                        this.onEditComplete();
                    }, this)
                });
                win.$window.find('#id-equation-convert-help').on('click', function (e) {
                    win && win.close();
                    me.getApplication().getController('LeftMenu').getView('LeftMenu').showMenu('file:help', 'UsageInstructions\/InsertEquation.htm#convertequation');
                })
            },

            warningDocumentIsLocked: function() {
                var me = this;
                var _disable_ui = function (disable) {
                    me.disableEditing(disable);
                    var app = me.getApplication();
                    app.getController('DocumentHolder').getView().SetDisabled(disable, true);
                    app.getController('Navigation') && app.getController('Navigation').SetDisabled(disable);

                    var leftMenu = app.getController('LeftMenu');
                    leftMenu.leftMenu.getMenu('file').getButton('protect').setDisabled(disable);
                    leftMenu.setPreviewMode(disable);

                    var comments = app.getController('Common.Controllers.Comments');
                    if (comments) comments.setPreviewMode(disable);
                };

                Common.Utils.warningDocumentIsLocked({disablefunc: _disable_ui});
            },

            onRunAutostartMacroses: function() {
                var me = this,
                    enable = !this.editorConfig.customization || (this.editorConfig.customization.macros!==false);
                if (enable) {
                    var value = Common.Utils.InternalSettings.get("de-macros-mode");
                    if (value==1)
                        this.api.asc_runAutostartMacroses();
                    else if (value === 0) {
                        Common.UI.warning({
                            msg: this.textHasMacros + '<br>',
                            buttons: ['yes', 'no'],
                            primary: 'yes',
                            dontshow: true,
                            textDontShow: this.textRemember,
                            callback: function(btn, dontshow){
                                if (dontshow) {
                                    Common.Utils.InternalSettings.set("de-macros-mode", (btn == 'yes') ? 1 : 2);
                                    Common.localStorage.setItem("de-macros-mode", (btn == 'yes') ? 1 : 2);
                                }
                                if (btn == 'yes') {
                                    setTimeout(function() {
                                        me.api.asc_runAutostartMacroses();
                                    }, 1);
                                }
                            }
                        });
                    }
                }
            },

            loadAutoCorrectSettings: function() {
                // autocorrection
                var me = this;
                var value = Common.localStorage.getItem("de-settings-math-correct-add");
                Common.Utils.InternalSettings.set("de-settings-math-correct-add", value);
                var arrAdd = value ? JSON.parse(value) : [];
                value = Common.localStorage.getItem("de-settings-math-correct-rem");
                Common.Utils.InternalSettings.set("de-settings-math-correct-rem", value);
                var arrRem = value ? JSON.parse(value) : [];
                value = Common.localStorage.getBool("de-settings-math-correct-replace-type", true); // replace on type
                Common.Utils.InternalSettings.set("de-settings-math-correct-replace-type", value);
                me.api.asc_refreshOnStartAutoCorrectMathSymbols(arrRem, arrAdd, value);

                value = Common.localStorage.getItem("de-settings-rec-functions-add");
                Common.Utils.InternalSettings.set("de-settings-rec-functions-add", value);
                arrAdd = value ? JSON.parse(value) : [];
                value = Common.localStorage.getItem("de-settings-rec-functions-rem");
                Common.Utils.InternalSettings.set("de-settings-rec-functions-rem", value);
                arrRem = value ? JSON.parse(value) : [];
                me.api.asc_refreshOnStartAutoCorrectMathFunctions(arrRem, arrAdd);

                value = Common.localStorage.getBool("de-settings-autoformat-bulleted", true);
                Common.Utils.InternalSettings.set("de-settings-autoformat-bulleted", value);
                me.api.asc_SetAutomaticBulletedLists(value);

                value = Common.localStorage.getBool("de-settings-autoformat-numbered", true);
                Common.Utils.InternalSettings.set("de-settings-autoformat-numbered", value);
                me.api.asc_SetAutomaticNumberedLists(value);

                value = Common.localStorage.getBool("de-settings-autoformat-smart-quotes", true);
                Common.Utils.InternalSettings.set("de-settings-autoformat-smart-quotes", value);
                me.api.asc_SetAutoCorrectSmartQuotes(value);

                value = Common.localStorage.getBool("de-settings-autoformat-hyphens", true);
                Common.Utils.InternalSettings.set("de-settings-autoformat-hyphens", value);
                me.api.asc_SetAutoCorrectHyphensWithDash(value);
            },

            showRenameUserDialog: function() {
                if (this._renameDialog) return;

                var me = this;
                this._renameDialog = new Common.Views.UserNameDialog({
                    label: this.textRenameLabel,
                    error: this.textRenameError,
                    value: Common.Utils.InternalSettings.get("guest-username") || '',
                    check: Common.Utils.InternalSettings.get("save-guest-username") || false,
                    validation: function(value) {
                        return value.length<128 ? true : me.textLongName;
                    },
                    handler: function(result, settings) {
                        if (result == 'ok') {
                            var name = settings.input ? settings.input + ' (' + me.appOptions.guestName + ')' : me.textAnonymous;
                            var _user = new Asc.asc_CUserInfo();
                            _user.put_FullName(name);

                            var docInfo = new Asc.asc_CDocInfo();
                            docInfo.put_UserInfo(_user);
                            me.api.asc_changeDocInfo(docInfo);

                            settings.checkbox ? Common.localStorage.setItem("guest-username", settings.input) : Common.localStorage.removeItem("guest-username");
                            Common.Utils.InternalSettings.set("guest-username", settings.input);
                            Common.Utils.InternalSettings.set("save-guest-username", settings.checkbox);
                        }
                    }
                });
                this._renameDialog.on('close', function() {
                    me._renameDialog = undefined;
                });
                this._renameDialog.show(Common.Utils.innerWidth() - this._renameDialog.options.width - 15, 30);
            },

            leavePageText: 'You have unsaved changes in this document. Click \'Stay on this Page\' then \'Save\' to save them. Click \'Leave this Page\' to discard all the unsaved changes.',
            criticalErrorTitle: 'Error',
            notcriticalErrorTitle: 'Warning',
            errorDefaultMessage: 'Error code: %1',
            criticalErrorExtText: 'Press "OK" to back to document list.',
            openTitleText: 'Opening Document',
            openTextText: 'Opening document...',
            loadFontsTitleText: 'Loading Data',
            loadFontsTextText: 'Loading data...',
            loadImagesTitleText: 'Loading Images',
            loadImagesTextText: 'Loading images...',
            loadFontTitleText: 'Loading Data',
            loadFontTextText: 'Loading data...',
            loadImageTitleText: 'Loading Image',
            loadImageTextText: 'Loading image...',
            downloadTitleText: 'Downloading Document',
            downloadTextText: 'Downloading document...',
            printTitleText: 'Printing Document',
            printTextText: 'Printing document...',
            uploadImageTitleText: 'Uploading Image',
            uploadImageTextText: 'Uploading image...',
            savePreparingText: 'Preparing to save',
            savePreparingTitle: 'Preparing to save. Please wait...',
            uploadImageSizeMessage: 'Maximum image size limit exceeded.',
            uploadImageExtMessage: 'Unknown image format.',
            uploadImageFileCountMessage: 'No images uploaded.',
            reloadButtonText: 'Reload Page',
            unknownErrorText: 'Unknown error.',
            convertationTimeoutText: 'Convertation timeout exceeded.',
            downloadErrorText: 'Download failed.',
            unsupportedBrowserErrorText: 'Your browser is not supported.',
            splitMaxRowsErrorText: 'The number of rows must be less than %1',
            splitMaxColsErrorText: 'The number of columns must be less than %1',
            splitDividerErrorText: 'The number of rows must be a divisor of %1',
            requestEditFailedTitleText: 'Access denied',
            requestEditFailedMessageText: 'Someone is editing this document right now. Please try again later.',
            txtNeedSynchronize: 'You have an updates',
            textLoadingDocument: 'Loading document',
            warnBrowserZoom: 'Your browser\'s current zoom setting is not fully supported. Please reset to the default zoom by pressing Ctrl+0.',
            warnBrowserIE9: 'The application has low capabilities on IE9. Use IE10 or higher',
            applyChangesTitleText: 'Loading Data',
            applyChangesTextText: 'Loading data...',
            errorKeyEncrypt: 'Unknown key descriptor',
            errorKeyExpire: 'Key descriptor expired',
            errorUsersExceed: 'Count of users was exceed',
            errorCoAuthoringDisconnect: 'Server connection lost. You can\'t edit anymore.',
            errorFilePassProtect: 'The file is password protected and cannot be opened.',
            txtBasicShapes: 'Basic Shapes',
            txtFiguredArrows: 'Figured Arrows',
            txtMath: 'Math',
            txtCharts: 'Charts',
            txtStarsRibbons: 'Stars & Ribbons',
            txtCallouts: 'Callouts',
            txtButtons: 'Buttons',
            txtRectangles: 'Rectangles',
            txtLines: 'Lines',
            txtEditingMode: 'Set editing mode...',
            textAnonymous: 'Anonymous',
            loadingDocumentTitleText: 'Loading document',
            loadingDocumentTextText: 'Loading document...',
            warnProcessRightsChange: 'You have been denied the right to edit the file.',
            errorProcessSaveResult: 'Saving is failed.',
            textCloseTip: 'Click to close the tip.',
            textShape: 'Shape',
            errorStockChart: 'Incorrect row order. To build a stock chart place the data on the sheet in the following order:<br> opening price, max price, min price, closing price.',
            errorDataRange: 'Incorrect data range.',
            errorDatabaseConnection: 'External error.<br>Database connection error. Please, contact support.',
            titleUpdateVersion: 'Version changed',
            errorUpdateVersion: 'The file version has been changed. The page will be reloaded.',
            errorUserDrop: 'The file cannot be accessed right now.',
            txtDiagramTitle: 'Chart Title',
            txtXAxis: 'X Axis',
            txtYAxis: 'Y Axis',
            txtSeries: 'Seria',
            errorMailMergeLoadFile: 'Loading the document failed. Please select a different file.',
            mailMergeLoadFileText: 'Loading Data Source...',
            mailMergeLoadFileTitle: 'Loading Data Source',
            errorMailMergeSaveFile: 'Merge failed.',
            downloadMergeText: 'Downloading...',
            downloadMergeTitle: 'Downloading',
            sendMergeTitle: 'Sending Merge',
            sendMergeText: 'Sending Merge...',
            txtArt: 'Your text here',
            errorConnectToServer: 'The document could not be saved. Please check connection settings or contact your administrator.<br>When you click the \'OK\' button, you will be prompted to download the document.',
            textTryUndoRedo: 'The Undo/Redo functions are disabled for the Fast co-editing mode.<br>Click the \'Strict mode\' button to switch to the Strict co-editing mode to edit the file without other users interference and send your changes only after you save them. You can switch between the co-editing modes using the editor Advanced settings.',
            textStrict: 'Strict mode',
            txtErrorLoadHistory: 'Loading history failed',
            textBuyNow: 'Visit website',
            textNoLicenseTitle: 'License limit reached',
            textContactUs: 'Contact sales',
            errorViewerDisconnect: 'Connection is lost. You can still view the document,<br>but will not be able to download or print until the connection is restored and page is reloaded.',
            warnLicenseExp: 'Your license has expired.<br>Please update your license and refresh the page.',
            titleLicenseExp: 'License expired',
            openErrorText: 'An error has occurred while opening the file',
            saveErrorText: 'An error has occurred while saving the file',
            errorToken: 'The document security token is not correctly formed.<br>Please contact your Document Server administrator.',
            errorTokenExpire: 'The document security token has expired.<br>Please contact your Document Server administrator.',
            errorSessionAbsolute: 'The document editing session has expired. Please reload the page.',
            errorSessionIdle: 'The document has not been edited for quite a long time. Please reload the page.',
            errorSessionToken: 'The connection to the server has been interrupted. Please reload the page.',
            errorAccessDeny: 'You are trying to perform an action you do not have rights for.<br>Please contact your Document Server administrator.',
            titleServerVersion: 'Editor updated',
            errorServerVersion: 'The editor version has been updated. The page will be reloaded to apply the changes.',
            textChangesSaved: 'All changes saved',
            errorBadImageUrl: 'Image url is incorrect',
            txtStyle_Normal: 'Normal',
            txtStyle_No_Spacing: 'No Spacing',
            txtStyle_Heading_1: 'Heading 1',
            txtStyle_Heading_2: 'Heading 2',
            txtStyle_Heading_3: 'Heading 3',
            txtStyle_Heading_4: 'Heading 4',
            txtStyle_Heading_5: 'Heading 5',
            txtStyle_Heading_6: 'Heading 6',
            txtStyle_Heading_7: 'Heading 7',
            txtStyle_Heading_8: 'Heading 8',
            txtStyle_Heading_9: 'Heading 9',
            txtStyle_Title: 'Title',
            txtStyle_Subtitle: 'Subtitle',
            txtStyle_Quote: 'Quote',
            txtStyle_Intense_Quote: 'Intense Quote',
            txtStyle_List_Paragraph: 'List Paragraph',
            txtStyle_footnote_text: 'Footnote Text',
            saveTextText: 'Saving document...',
            saveTitleText: 'Saving Document',
            txtBookmarkError: "Error! Bookmark not defined.",
            txtAbove: "above",
            txtBelow: "below",
            txtOnPage: "on page",
            txtHeader: "Header",
            txtFooter: "Footer",
            txtSection: "-Section",
            txtFirstPage: "First Page",
            txtEvenPage: "Even Page",
            txtOddPage: "Odd Page",
            txtSameAsPrev: "Same as Previous",
            txtCurrentDocument: "Current Document",
            txtNoTableOfContents: "There are no headings in the document. Apply a heading style to the text so that it appears in the table of contents.",
            txtTableOfContents: "Table of Contents",
            errorForceSave: "An error occurred while saving the file. Please use the 'Download as' option to save the file to your computer hard drive or try again later.",
            warnNoLicense: "You've reached the limit for simultaneous connections to %1 editors. This document will be opened for viewing only.<br>Contact %1 sales team for personal upgrade terms.",
            warnNoLicenseUsers: "You've reached the user limit for %1 editors. Contact %1 sales team for personal upgrade terms.",
            warnLicenseExceeded: "You've reached the limit for simultaneous connections to %1 editors. This document will be opened for viewing only.<br>Contact your administrator to learn more.",
            warnLicenseUsersExceeded: "You've reached the user limit for %1 editors. Contact your administrator to learn more.",
            errorDataEncrypted: 'Encrypted changes have been received, they cannot be deciphered.',
            textClose: 'Close',
            textPaidFeature: 'Paid feature',
            scriptLoadError: 'The connection is too slow, some of the components could not be loaded. Please reload the page.',
            errorEditingSaveas: 'An error occurred during the work with the document.<br>Use the \'Save as...\' option to save the file backup copy to your computer hard drive.',
            errorEditingDownloadas: 'An error occurred during the work with the document.<br>Use the \'Download as...\' option to save the file backup copy to your computer hard drive.',
            txtShape_textRect: 'Text Box',
            txtShape_rect: 'Rectangle',
            txtShape_ellipse: 'Ellipse',
            txtShape_triangle: 'Triangle',
            txtShape_rtTriangle: 'Right Triangle',
            txtShape_parallelogram: 'Parallelogram',
            txtShape_trapezoid: 'Trapezoid',
            txtShape_diamond: 'Diamond',
            txtShape_pentagon: 'Pentagon',
            txtShape_hexagon: 'Hexagon',
            txtShape_heptagon: 'Heptagon',
            txtShape_octagon: 'Octagon',
            txtShape_decagon: 'Decagon',
            txtShape_dodecagon: 'Dodecagon',
            txtShape_pie: 'Pie',
            txtShape_chord: 'Chord',
            txtShape_teardrop: 'Teardrop',
            txtShape_frame: 'Frame',
            txtShape_halfFrame: 'Half Frame',
            txtShape_corner: 'Corner',
            txtShape_diagStripe: 'Diagonal Stripe',
            txtShape_plus: 'Plus',
            txtShape_plaque: 'Sign',
            txtShape_can: 'Can',
            txtShape_cube: 'Cube',
            txtShape_bevel: 'Bevel',
            txtShape_donut: 'Donut',
            txtShape_noSmoking: '"No" Symbol',
            txtShape_blockArc: 'Block Arc',
            txtShape_foldedCorner: 'Folded Corner',
            txtShape_smileyFace: 'Smiley Face',
            txtShape_heart: 'Heart',
            txtShape_lightningBolt: 'Lightning Bolt',
            txtShape_sun: 'Sun',
            txtShape_moon: 'Moon',
            txtShape_cloud: 'Cloud',
            txtShape_arc: 'Arc',
            txtShape_bracePair: 'Double Brace',
            txtShape_leftBracket: 'Left Bracket',
            txtShape_rightBracket: 'Right Bracket',
            txtShape_leftBrace: 'Left Brace',
            txtShape_rightBrace: 'Right Brace',
            txtShape_rightArrow: 'Right Arrow',
            txtShape_leftArrow: 'Left Arrow',
            txtShape_upArrow: 'Up Arrow',
            txtShape_downArrow: 'Down Arrow',
            txtShape_leftRightArrow: 'Left Right Arrow',
            txtShape_upDownArrow: 'Up Down Arrow',
            txtShape_quadArrow: 'Quad Arrow',
            txtShape_leftRightUpArrow: 'Left Right Up Arrow',
            txtShape_bentArrow: 'Bent Arrow',
            txtShape_uturnArrow: 'U-Turn Arrow',
            txtShape_leftUpArrow: 'Left Up Arrow',
            txtShape_bentUpArrow: 'Bent Up Arrow',
            txtShape_curvedRightArrow: 'Curved Right Arrow',
            txtShape_curvedLeftArrow: 'Curved Left Arrow',
            txtShape_curvedUpArrow: 'Curved Up Arrow',
            txtShape_curvedDownArrow: 'Curved Down Arrow',
            txtShape_stripedRightArrow: 'Striped Right Arrow',
            txtShape_notchedRightArrow: 'Notched Right Arrow',
            txtShape_homePlate: 'Pentagon',
            txtShape_chevron: 'Chevron',
            txtShape_rightArrowCallout: 'Right Arrow Callout',
            txtShape_downArrowCallout: 'Down Arrow Callout',
            txtShape_leftArrowCallout: 'Left Arrow Callout',
            txtShape_upArrowCallout: 'Up Arrow Callout',
            txtShape_leftRightArrowCallout: 'Left Right Arrow Callout',
            txtShape_quadArrowCallout: 'Quad Arrow Callout',
            txtShape_circularArrow: 'Circular Arrow',
            txtShape_mathPlus: 'Plus',
            txtShape_mathMinus: 'Minus',
            txtShape_mathMultiply: 'Multiply',
            txtShape_mathDivide: 'Division',
            txtShape_mathEqual: 'Equal',
            txtShape_mathNotEqual: 'Not Equal',
            txtShape_flowChartProcess: 'Flowchart: Process',
            txtShape_flowChartAlternateProcess: 'Flowchart: Alternate Process',
            txtShape_flowChartDecision: 'Flowchart: Decision',
            txtShape_flowChartInputOutput: 'Flowchart: Data',
            txtShape_flowChartPredefinedProcess: 'Flowchart: Predefined Process',
            txtShape_flowChartInternalStorage: 'Flowchart: Internal Storage',
            txtShape_flowChartDocument: 'Flowchart: Document',
            txtShape_flowChartMultidocument: 'Flowchart: Multidocument ',
            txtShape_flowChartTerminator: 'Flowchart: Terminator',
            txtShape_flowChartPreparation: 'Flowchart: Preparation',
            txtShape_flowChartManualInput: 'Flowchart: Manual Input',
            txtShape_flowChartManualOperation: 'Flowchart: Manual Operation',
            txtShape_flowChartConnector: 'Flowchart: Connector',
            txtShape_flowChartOffpageConnector: 'Flowchart: Off-page Connector',
            txtShape_flowChartPunchedCard: 'Flowchart: Card',
            txtShape_flowChartPunchedTape: 'Flowchart: Punched Tape',
            txtShape_flowChartSummingJunction: 'Flowchart: Summing Junction',
            txtShape_flowChartOr: 'Flowchart: Or',
            txtShape_flowChartCollate: 'Flowchart: Collate',
            txtShape_flowChartSort: 'Flowchart: Sort',
            txtShape_flowChartExtract: 'Flowchart: Extract',
            txtShape_flowChartMerge: 'Flowchart: Merge',
            txtShape_flowChartOnlineStorage: 'Flowchart: Stored Data',
            txtShape_flowChartDelay: 'Flowchart: Delay',
            txtShape_flowChartMagneticTape: 'Flowchart: Sequential Access Storage',
            txtShape_flowChartMagneticDisk: 'Flowchart: Magnetic Disk',
            txtShape_flowChartMagneticDrum: 'Flowchart: Direct Access Storage',
            txtShape_flowChartDisplay: 'Flowchart: Display',
            txtShape_irregularSeal1: 'Explosion 1',
            txtShape_irregularSeal2: 'Explosion 2',
            txtShape_star4: '4-Point Star',
            txtShape_star5: '5-Point Star',
            txtShape_star6: '6-Point Star',
            txtShape_star7: '7-Point Star',
            txtShape_star8: '8-Point Star',
            txtShape_star10: '10-Point Star',
            txtShape_star12: '12-Point Star',
            txtShape_star16: '16-Point Star',
            txtShape_star24: '24-Point Star',
            txtShape_star32: '32-Point Star',
            txtShape_ribbon2: 'Up Ribbon',
            txtShape_ribbon: 'Down Ribbon',
            txtShape_ellipseRibbon2: 'Curved Up Ribbon',
            txtShape_ellipseRibbon: 'Curved Down Ribbon',
            txtShape_verticalScroll: 'Vertical Scroll',
            txtShape_horizontalScroll: 'Horizontal Scroll',
            txtShape_wave: 'Wave',
            txtShape_doubleWave: 'Double Wave',
            txtShape_wedgeRectCallout: 'Rectangular Callout',
            txtShape_wedgeRoundRectCallout: 'Rounded Rectangular Callout',
            txtShape_wedgeEllipseCallout: 'Oval Callout',
            txtShape_cloudCallout: 'Cloud Callout',
            txtShape_borderCallout1: 'Line Callout 1',
            txtShape_borderCallout2: 'Line Callout 2',
            txtShape_borderCallout3: 'Line Callout 3',
            txtShape_accentCallout1: 'Line Callout 1 (Accent Bar)',
            txtShape_accentCallout2: 'Line Callout 2 (Accent Bar)',
            txtShape_accentCallout3: 'Line Callout 3 (Accent Bar)',
            txtShape_callout1: 'Line Callout 1 (No Border)',
            txtShape_callout2: 'Line Callout 2 (No Border)',
            txtShape_callout3: 'Line Callout 3 (No Border)',
            txtShape_accentBorderCallout1: 'Line Callout 1 (Border and Accent Bar)',
            txtShape_accentBorderCallout2: 'Line Callout 2 (Border and Accent Bar)',
            txtShape_accentBorderCallout3: 'Line Callout 3 (Border and Accent Bar)',
            txtShape_actionButtonBackPrevious: 'Back or Previous Button',
            txtShape_actionButtonForwardNext: 'Forward or Next Button',
            txtShape_actionButtonBeginning: 'Beginning Button',
            txtShape_actionButtonEnd: 'End Button',
            txtShape_actionButtonHome: 'Home Button',
            txtShape_actionButtonInformation: 'Information Button',
            txtShape_actionButtonReturn: 'Return Button',
            txtShape_actionButtonMovie: 'Movie Button',
            txtShape_actionButtonDocument: 'Document Button',
            txtShape_actionButtonSound: 'Sound Button',
            txtShape_actionButtonHelp: 'Help Button',
            txtShape_actionButtonBlank: 'Blank Button',
            txtShape_roundRect: 'Round Corner Rectangle',
            txtShape_snip1Rect: 'Snip Single Corner Rectangle',
            txtShape_snip2SameRect: 'Snip Same Side Corner Rectangle',
            txtShape_snip2DiagRect: 'Snip Diagonal Corner Rectangle',
            txtShape_snipRoundRect: 'Snip and Round Single Corner Rectangle',
            txtShape_round1Rect: 'Round Single Corner Rectangle',
            txtShape_round2SameRect: 'Round Same Side Corner Rectangle',
            txtShape_round2DiagRect: 'Round Diagonal Corner Rectangle',
            txtShape_line: 'Line',
            txtShape_lineWithArrow: 'Arrow',
            txtShape_lineWithTwoArrows: 'Double Arrow',
            txtShape_bentConnector5: 'Elbow Connector',
            txtShape_bentConnector5WithArrow: 'Elbow Arrow Connector',
            txtShape_bentConnector5WithTwoArrows: 'Elbow Double-Arrow Connector',
            txtShape_curvedConnector3: 'Curved Connector',
            txtShape_curvedConnector3WithArrow: 'Curved Arrow Connector',
            txtShape_curvedConnector3WithTwoArrows: 'Curved Double-Arrow Connector',
            txtShape_spline: 'Curve',
            txtShape_polyline1: 'Scribble',
            txtShape_polyline2: 'Freeform',
            txtSyntaxError: 'Syntax Error',
            txtMissOperator: 'Missing Operator',
            txtMissArg: 'Missing Argument',
            txtTooLarge: 'Number Too Large To Format',
            txtZeroDivide: 'Zero Divide',
            txtNotInTable: 'Is Not In Table',
            txtIndTooLarge: 'Index Too Large',
            txtFormulaNotInTable: 'The Formula Not In Table',
            txtTableInd: 'Table Index Cannot be Zero',
            txtUndefBookmark: 'Undefined Bookmark',
            txtEndOfFormula: 'Unexpected End of Formula',
            errorEmailClient: 'No email client could be found',
            textCustomLoader: 'Please note that according to the terms of the license you are not entitled to change the loader.<br>Please contact our Sales Department to get a quote.',
            txtHyperlink: 'Hyperlink',
            waitText: 'Please, wait...',
            errorFileSizeExceed: 'The file size exceeds the limitation set for your server.<br>Please contact your Document Server administrator for details.',
            txtMainDocOnly: 'Error! Main Document Only.',
            txtNotValidBookmark: 'Error! Not a valid bookmark self-reference.',
            txtNoText: 'Error! No text of specified style in document.',
            uploadDocSizeMessage: 'Maximum document size limit exceeded.',
            uploadDocExtMessage: 'Unknown document format.',
            uploadDocFileCountMessage: 'No documents uploaded.',
            errorUpdateVersionOnDisconnect: 'Internet connection has been restored, and the file version has been changed.<br>Before you can continue working, you need to download the file or copy its content to make sure nothing is lost, and then reload this page.',
            txtChoose: 'Choose an item.',
            errorDirectUrl: 'Please verify the link to the document.<br>This link must be a direct link to the file for downloading.',
            txtStyle_Caption: 'Caption',
            errorCompare: 'The Compare documents feature is not available in the co-editing mode.',
            textConvertEquation: 'This equation was created with an old version of equation editor which is no longer supported. Converting this equation to Office Math ML format will make it editable.<br>Do you want to convert this equation?',
            textApplyAll: 'Apply to all equations',
            textLearnMore: 'Learn More',
            txtEnterDate: 'Enter a date.',
            txtTypeEquation: 'Type equation here.',
            textHasMacros: 'The file contains automatic macros.<br>Do you want to run macros?',
            textRemember: 'Remember my choice',
            warnLicenseLimitedRenewed: 'License needs to be renewed.<br>You have a limited access to document editing functionality.<br>Please contact your administrator to get full access',
            warnLicenseLimitedNoAccess: 'License expired.<br>You have no access to document editing functionality.<br>Please contact your administrator.',
            saveErrorTextDesktop: 'This file cannot be saved or created.<br>Possible reasons are: <br>1. The file is read-only. <br>2. The file is being edited by other users. <br>3. The disk is full or corrupted.',
<<<<<<< HEAD
            errorComboSeries: 'To create a combination chart, select at least two series of data.',
            errorSetPassword: 'Password could not be set.'
=======
            textRenameLabel: 'Enter a name to be used for collaboration',
            textRenameError: 'User name must not be empty.',
            textLongName: 'Enter a name that is less than 128 characters.',
            textGuest: 'Guest'
>>>>>>> fc9530d9
        }
    })(), DE.Controllers.Main || {}))
});<|MERGE_RESOLUTION|>--- conflicted
+++ resolved
@@ -2810,15 +2810,12 @@
             warnLicenseLimitedRenewed: 'License needs to be renewed.<br>You have a limited access to document editing functionality.<br>Please contact your administrator to get full access',
             warnLicenseLimitedNoAccess: 'License expired.<br>You have no access to document editing functionality.<br>Please contact your administrator.',
             saveErrorTextDesktop: 'This file cannot be saved or created.<br>Possible reasons are: <br>1. The file is read-only. <br>2. The file is being edited by other users. <br>3. The disk is full or corrupted.',
-<<<<<<< HEAD
             errorComboSeries: 'To create a combination chart, select at least two series of data.',
-            errorSetPassword: 'Password could not be set.'
-=======
+            errorSetPassword: 'Password could not be set.',
             textRenameLabel: 'Enter a name to be used for collaboration',
             textRenameError: 'User name must not be empty.',
             textLongName: 'Enter a name that is less than 128 characters.',
             textGuest: 'Guest'
->>>>>>> fc9530d9
         }
     })(), DE.Controllers.Main || {}))
 });