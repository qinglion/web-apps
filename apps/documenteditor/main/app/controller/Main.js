--- conflicted
+++ resolved
@@ -1436,11 +1436,8 @@
                 var type = /^(?:(pdf|djvu|xps|oxps))$/.exec(this.document.fileType);
                 this.appOptions.canDownloadOrigin = this.permissions.download !== false && (type && typeof type[1] === 'string');
                 this.appOptions.canDownload       = this.permissions.download !== false && (!type || typeof type[1] !== 'string');
-<<<<<<< HEAD
                 this.appOptions.canUseThumbnails = this.appOptions.canUseViwerNavigation = /^(?:(pdf|djvu|xps))$/.test(this.document.fileType);
-=======
                 this.appOptions.canDownloadForms = this.appOptions.canLicense && this.appOptions.canDownload;
->>>>>>> 9220dcf2
 
                 this.appOptions.fileKey = this.document.key;
 
