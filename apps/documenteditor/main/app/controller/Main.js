/*
 *
 * (c) Copyright Ascensio System SIA 2010-2019
 *
 * This program is a free software product. You can redistribute it and/or
 * modify it under the terms of the GNU Affero General Public License (AGPL)
 * version 3 as published by the Free Software Foundation. In accordance with
 * Section 7(a) of the GNU AGPL its Section 15 shall be amended to the effect
 * that Ascensio System SIA expressly excludes the warranty of non-infringement
 * of any third-party rights.
 *
 * This program is distributed WITHOUT ANY WARRANTY; without even the implied
 * warranty of MERCHANTABILITY or FITNESS FOR A PARTICULAR  PURPOSE. For
 * details, see the GNU AGPL at: http://www.gnu.org/licenses/agpl-3.0.html
 *
 * You can contact Ascensio System SIA at 20A-12 Ernesta Birznieka-Upisha
 * street, Riga, Latvia, EU, LV-1050.
 *
 * The  interactive user interfaces in modified source and object code versions
 * of the Program must display Appropriate Legal Notices, as required under
 * Section 5 of the GNU AGPL version 3.
 *
 * Pursuant to Section 7(b) of the License you must retain the original Product
 * logo when distributing the program. Pursuant to Section 7(e) we decline to
 * grant you any rights under trademark law for use of our trademarks.
 *
 * All the Product's GUI elements, including illustrations and icon sets, as
 * well as technical writing content are licensed under the terms of the
 * Creative Commons Attribution-ShareAlike 4.0 International. See the License
 * terms at http://creativecommons.org/licenses/by-sa/4.0/legalcode
 *
*/
/**
 *  Main.js
 *
 *  Main controller
 *
 *  Created by Alexander Yuzhin on 1/15/14
 *  Copyright (c) 2018 Ascensio System SIA. All rights reserved.
 *
 */

define([
    'core',
    'irregularstack',
    'common/main/lib/component/Window',
    'common/main/lib/component/LoadMask',
    'common/main/lib/component/Tooltip',
    'common/main/lib/controller/Fonts',
    'common/main/lib/collection/TextArt',
    'common/main/lib/view/OpenDialog',
    'common/main/lib/view/UserNameDialog',
    'common/main/lib/util/LocalStorage',
    'documenteditor/main/app/collection/ShapeGroups',
    'documenteditor/main/app/collection/EquationGroups',
    'common/main/lib/controller/FocusManager',
    'common/main/lib/controller/HintManager',
    'common/main/lib/controller/LayoutManager'
], function () {
    'use strict';

    DE.Controllers.Main = Backbone.Controller.extend(_.extend((function() {
        var appHeader;
        var ApplyEditRights = -255;
        var LoadingDocument = -256;

        var mapCustomizationElements = {
            about: 'button#left-btn-about',
            feedback: 'button#left-btn-support',
            goback: '#fm-btn-back > a, #header-back > div'
        };

        var mapCustomizationExtElements = {
            toolbar: '#viewport #toolbar',
            leftMenu: '#viewport #left-menu, #viewport #id-toolbar-full-placeholder-btn-settings, #viewport #id-toolbar-short-placeholder-btn-settings',
            rightMenu: '#viewport #right-menu',
            statusBar: '#statusbar'
        };

        Common.localStorage.setId('text');
        Common.localStorage.setKeysFilter('de-,asc.text');
        Common.localStorage.sync();

        return {

            models: [],
            collections: [
                'ShapeGroups',
                'EquationGroups',
                'Common.Collections.HistoryUsers',
                'Common.Collections.TextArt'
            ],
            views: [],

            initialize: function() {
                this.addListeners({
                    'FileMenu': {
                        'settings:apply': _.bind(this.applySettings, this)
                    },
                    'Common.Views.ReviewChanges': {
                        'settings:apply': _.bind(this.applySettings, this)
                    }
                });

                var me = this,
                    styleNames = ['Normal', 'No Spacing', 'Heading 1', 'Heading 2', 'Heading 3', 'Heading 4', 'Heading 5',
                                  'Heading 6', 'Heading 7', 'Heading 8', 'Heading 9', 'Title', 'Subtitle', 'Quote', 'Intense Quote', 'List Paragraph', 'footnote text',
                                  'Caption', 'endnote text'],
                translate = {
                    'Series': this.txtSeries,
                    'Diagram Title': this.txtDiagramTitle,
                    'X Axis': this.txtXAxis,
                    'Y Axis': this.txtYAxis,
                    'Your text here': this.txtArt,
                    "Error! Bookmark not defined.": this.txtBookmarkError,
                    "above": this.txtAbove,
                    "below": this.txtBelow,
                    "on page ": this.txtOnPage + " ",
                    "Header": this.txtHeader,
                    "Footer": this.txtFooter,
                    " -Section ": " " + this.txtSection + " ",
                    "First Page ": this.txtFirstPage + " ",
                    "Even Page ": this.txtEvenPage + " ",
                    "Odd Page ": this.txtOddPage + " ",
                    "Same as Previous": this.txtSameAsPrev,
                    "Current Document": this.txtCurrentDocument,
                    "No table of contents entries found.": this.txtNoTableOfContents,
                    "Table of Contents": this.txtTableOfContents,
                    "Syntax Error": this.txtSyntaxError,
                    "Missing Operator": this.txtMissOperator,
                    "Missing Argument": this.txtMissArg,
                    "Number Too Large To Format": this.txtTooLarge,
                    "Zero Divide": this.txtZeroDivide,
                    "Is Not In Table": this.txtNotInTable,
                    "Index Too Large": this.txtIndTooLarge,
                    "The Formula Not In Table": this.txtFormulaNotInTable,
                    "Table Index Cannot be Zero": this.txtTableInd,
                    "Undefined Bookmark": this.txtUndefBookmark,
                    "Unexpected End of Formula": this.txtEndOfFormula,
                    "Hyperlink": this.txtHyperlink,
                    "Error! Main Document Only.": this.txtMainDocOnly,
                    "Error! Not a valid bookmark self-reference.": this.txtNotValidBookmark,
                    "Error! No text of specified style in document.": this.txtNoText,
                    "Choose an item": this.txtChoose,
                    "Enter a date": this.txtEnterDate,
                    "Type equation here": this.txtTypeEquation,
                    "Click to load image": this.txtClickToLoad,
                    "None": this.txtNone,
                    "No table of figures entries found.": this.txtNoTableOfFigures,
                    "table of figures": this.txtTableOfFigures,
                    "TOC Heading": this.txtTOCHeading
                };
                styleNames.forEach(function(item){
                    translate[item] = me['txtStyle_' + item.replace(/ /g, '_')] || item;
                });
                me.translationTable = translate;
            },

            onLaunch: function() {
                var me = this;

                this.stackLongActions = new Common.IrregularStack({
                    strongCompare   : function(obj1, obj2){return obj1.id === obj2.id && obj1.type === obj2.type;},
                    weakCompare     : function(obj1, obj2){return obj1.type === obj2.type;}
                });

                this.stackDisableActions = new Common.IrregularStack({
                    strongCompare   : function(obj1, obj2){return obj1.type === obj2.type;},
                    weakCompare     : function(obj1, obj2){return obj1.type === obj2.type;}
                });

                this._state = {isDisconnected: false, usersCount: 1, fastCoauth: true, lostEditingRights: false, licenseType: false, isDocModified: false};
                this.languages = null;

                // Initialize viewport

                if (!Common.Utils.isBrowserSupported()){
                    Common.Utils.showBrowserRestriction();
                    Common.Gateway.reportError(undefined, this.unsupportedBrowserErrorText);
                    return;
                }

                // Initialize api
                window["flat_desine"] = true;
                this.api = this.getApplication().getController('Viewport').getApi();

                Common.UI.FocusManager.init();
                Common.UI.HintManager.init(this.api);
                Common.UI.Themes.init(this.api);

                if (this.api){
                    this.api.SetDrawingFreeze(true);

                    var value = Common.localStorage.getBool("de-settings-cachemode", true);
                    Common.Utils.InternalSettings.set("de-settings-cachemode", value);
                    this.api.asc_setDefaultBlitMode(!!value);

                    value = Common.localStorage.getItem("de-settings-fontrender");
                    if (value === null)
                        value = '0';
                    Common.Utils.InternalSettings.set("de-settings-fontrender", value);
                    switch (value) {
                        case '0': this.api.SetFontRenderingMode(3); break;
                        case '1': this.api.SetFontRenderingMode(1); break;
                        case '2': this.api.SetFontRenderingMode(2); break;
                    }

                    this.api.asc_registerCallback('asc_onError',                    _.bind(this.onError, this));
                    this.api.asc_registerCallback('asc_onDocumentContentReady',     _.bind(this.onDocumentContentReady, this));
                    this.api.asc_registerCallback('asc_onOpenDocumentProgress',     _.bind(this.onOpenDocument, this));
                    this.api.asc_registerCallback('asc_onDocumentUpdateVersion',    _.bind(this.onUpdateVersion, this));
                    this.api.asc_registerCallback('asc_onServerVersion',            _.bind(this.onServerVersion, this));
                    this.api.asc_registerCallback('asc_onAdvancedOptions',          _.bind(this.onAdvancedOptions, this));
                    this.api.asc_registerCallback('asc_onDocumentName',             _.bind(this.onDocumentName, this));
                    this.api.asc_registerCallback('asc_onPrintUrl',                 _.bind(this.onPrintUrl, this));
                    this.api.asc_registerCallback('asc_onMeta',                     _.bind(this.onMeta, this));
                    this.api.asc_registerCallback('asc_onSpellCheckInit',           _.bind(this.loadLanguages, this));

                    Common.NotificationCenter.on('api:disconnect',                  _.bind(this.onCoAuthoringDisconnect, this));
                    Common.NotificationCenter.on('goback',                          _.bind(this.goBack, this));
                    Common.NotificationCenter.on('markfavorite',                    _.bind(this.markFavorite, this));
                    Common.NotificationCenter.on('download:advanced',               _.bind(this.onAdvancedOptions, this));
                    Common.NotificationCenter.on('showmessage',                     _.bind(this.onExternalMessage, this));
                    Common.NotificationCenter.on('showerror',                       _.bind(this.onError, this));
                    Common.NotificationCenter.on('editing:disable',                 _.bind(this.onEditingDisable, this));

                    this.isShowOpenDialog = false;
                    
                    // Initialize api gateway
                    this.editorConfig = {};
                    this.appOptions = {};
                    Common.Gateway.on('init',           _.bind(this.loadConfig, this));
                    Common.Gateway.on('showmessage',    _.bind(this.onExternalMessage, this));
                    Common.Gateway.on('opendocument',   _.bind(this.loadDocument, this));
                    Common.Gateway.on('grabfocus',      _.bind(this.onGrabFocus, this));
                    Common.Gateway.appReady();

//                $(window.top).resize(_.bind(this.onDocumentResize, this));
                    this.getApplication().getController('Viewport').setApi(this.api);
                    this.getApplication().getController('Statusbar').setApi(this.api);

                    /** coauthoring begin **/
                    this.contComments = this.getApplication().getController('Common.Controllers.Comments');
                    /** coauthoring end **/

                        // Syncronize focus with api
                    $(document.body).on('focus', 'input, textarea', function(e) {
                        if (!/area_id/.test(e.target.id)) {
                            if (/msg-reply/.test(e.target.className)) {
                                me.dontCloseDummyComment = true;
                                me.beforeShowDummyComment = me.beforeCloseDummyComment = false;
                            } else if (/textarea-control/.test(e.target.className))
                                me.inTextareaControl = true;
                            else if (!Common.Utils.ModalWindow.isVisible() && /form-control/.test(e.target.className))
                                me.inFormControl = true;
                        }
                    });

                    $(document.body).on('blur', 'input, textarea', function(e) {
                        if (!Common.Utils.ModalWindow.isVisible()) {
                            if (/form-control/.test(e.target.className))
                                me.inFormControl = false;
                            if (me.getApplication().getController('LeftMenu').getView('LeftMenu').getMenu('file').isVisible())
                                return;
                            if (!e.relatedTarget ||
                                !/area_id/.test(e.target.id)
                                && !(e.target.localName == 'input' && $(e.target).parent().find(e.relatedTarget).length>0) /* Check if focus in combobox goes from input to it's menu button or menu items, or from comment editing area to Ok/Cancel button */
                                && !(e.target.localName == 'textarea' && $(e.target).closest('.asc-window').find('.dropdown-menu').find(e.relatedTarget).length>0) /* Check if focus in comment goes from textarea to it's email menu */
                                && (e.relatedTarget.localName != 'input' || !/form-control/.test(e.relatedTarget.className)) /* Check if focus goes to text input with class "form-control" */
                                && (e.relatedTarget.localName != 'textarea' || /area_id/.test(e.relatedTarget.id))) /* Check if focus goes to textarea, but not to "area_id" */ {
                                if (Common.Utils.isIE && e.originalEvent && e.originalEvent.target && /area_id/.test(e.originalEvent.target.id) && (e.originalEvent.target === e.originalEvent.srcElement))
                                    return;
                                me.api.asc_enableKeyEvents(true);
                                if (me.dontCloseDummyComment && /msg-reply/.test(e.target.className)) {
                                    if ($(e.target).closest('.user-comment-item').find(e.relatedTarget).length<1) /* Check if focus goes to buttons in the comment window */
                                        me.dontCloseDummyComment = me.beforeCloseDummyComment = false;
                                    else
                                        me.beforeCloseDummyComment = true;
                                }
                                else if (/textarea-control/.test(e.target.className))
                                    me.inTextareaControl = false;
                            }
                        }
                    }).on('dragover', function(e) {
                        var event = e.originalEvent;
                        if (event.target && $(event.target).closest('#editor_sdk').length<1 ) {
                            event.preventDefault();
                            event.dataTransfer.dropEffect ="none";
                            return false;
                        }
                    }).on('dragstart', function(e) {
                        var event = e.originalEvent;
                        if (event.target ) {
                            var target = $(event.target);
                            if (target.closest('.combobox').length>0 || target.closest('.dropdown-menu').length>0 ||
                                target.closest('.ribtab').length>0 || target.closest('.combo-dataview').length>0) {
                                event.preventDefault();
                            }
                        }
                    }).on('mouseup', function(e){
                        me.beforeCloseDummyComment && setTimeout(function(){ // textbox in dummy comment lost focus
                            me.dontCloseDummyComment = me.beforeCloseDummyComment = false;
                        }, 10);
                    });

                    Common.Utils.isChrome && $(document.body).on('keydown', 'textarea', function(e) {// chromium bug890248 (Bug 39614)
                        if (e.keyCode===Common.UI.Keys.PAGEUP || e.keyCode===Common.UI.Keys.PAGEDOWN) {
                            setTimeout(function(){
                                $('#viewport').scrollLeft(0);
                                $('#viewport').scrollTop(0);
                            }, 0);
                        }
                    });

                    Common.NotificationCenter.on({
                        'modal:show': function(){
                            Common.Utils.ModalWindow.show();
                            me.api.asc_enableKeyEvents(false);
                        },
                        'modal:close': function(dlg) {
                            Common.Utils.ModalWindow.close();
                            if (!Common.Utils.ModalWindow.isVisible())
                                me.api.asc_enableKeyEvents(true);
                        },
                        'modal:hide': function(dlg) {
                            Common.Utils.ModalWindow.close();
                            if (!Common.Utils.ModalWindow.isVisible())
                                me.api.asc_enableKeyEvents(true);
                        },
                        'settings:unitschanged':_.bind(this.unitsChanged, this),
                        'dataview:focus': function(e){
                        },
                        'dataview:blur': function(e){
                            if (!Common.Utils.ModalWindow.isVisible()) {
                                me.api.asc_enableKeyEvents(true);
                            }
                        },
                        'menu:show': function(e){
                        },
                        'menu:hide': function(e, isFromInputControl){
                            if (!Common.Utils.ModalWindow.isVisible() && !isFromInputControl)
                                me.api.asc_enableKeyEvents(true);
                        },
                        'edit:complete': _.bind(me.onEditComplete, me)
                    });

                    this.initNames(); //for shapes

                    Common.util.Shortcuts.delegateShortcuts({
                        shortcuts: {
                            'command+s,ctrl+s,command+p,ctrl+p,command+k,ctrl+k,command+d,ctrl+d': _.bind(function (e) {
                                e.preventDefault();
                                e.stopPropagation();
                            }, this)
                        }
                    });
                }

                me.defaultTitleText = '{{APP_TITLE_TEXT}}';
                me.warnNoLicense  = me.warnNoLicense.replace(/%1/g, '{{COMPANY_NAME}}');
                me.warnNoLicenseUsers = me.warnNoLicenseUsers.replace(/%1/g, '{{COMPANY_NAME}}');
                me.textNoLicenseTitle = me.textNoLicenseTitle.replace(/%1/g, '{{COMPANY_NAME}}');
                me.warnLicenseExceeded = me.warnLicenseExceeded.replace(/%1/g, '{{COMPANY_NAME}}');
                me.warnLicenseUsersExceeded = me.warnLicenseUsersExceeded.replace(/%1/g, '{{COMPANY_NAME}}');
            },

            loadConfig: function(data) {
                this.editorConfig = $.extend(this.editorConfig, data.config);

                this.appOptions.customization   = this.editorConfig.customization;
                this.appOptions.canRenameAnonymous = !((typeof (this.appOptions.customization) == 'object') && (typeof (this.appOptions.customization.anonymous) == 'object') && (this.appOptions.customization.anonymous.request===false));
                this.appOptions.guestName = (typeof (this.appOptions.customization) == 'object') && (typeof (this.appOptions.customization.anonymous) == 'object') &&
                                (typeof (this.appOptions.customization.anonymous.label) == 'string') && this.appOptions.customization.anonymous.label.trim()!=='' ?
                                Common.Utils.String.htmlEncode(this.appOptions.customization.anonymous.label) : this.textGuest;
                var value;
                if (this.appOptions.canRenameAnonymous) {
                    value = Common.localStorage.getItem("guest-username");
                    Common.Utils.InternalSettings.set("guest-username", value);
                    Common.Utils.InternalSettings.set("save-guest-username", !!value);
                }
                this.editorConfig.user          =
                this.appOptions.user            = Common.Utils.fillUserInfo(this.editorConfig.user, this.editorConfig.lang, value ? (value + ' (' + this.appOptions.guestName + ')' ) : this.textAnonymous,
                                                                            Common.localStorage.getItem("guest-id") || ('uid-' + Date.now()));
                this.appOptions.user.anonymous && Common.localStorage.setItem("guest-id", this.appOptions.user.id);

                this.appOptions.isDesktopApp    = this.editorConfig.targetApp == 'desktop';
                this.appOptions.canCreateNew    = this.editorConfig.canRequestCreateNew || !_.isEmpty(this.editorConfig.createUrl) || this.editorConfig.templates && this.editorConfig.templates.length;
                this.appOptions.canOpenRecent   = this.editorConfig.recent !== undefined && !this.appOptions.isDesktopApp;
                this.appOptions.templates       = this.editorConfig.templates;
                this.appOptions.recent          = this.editorConfig.recent;
                this.appOptions.createUrl       = this.editorConfig.createUrl;
                this.appOptions.canRequestCreateNew = this.editorConfig.canRequestCreateNew;
                this.appOptions.lang            = this.editorConfig.lang;
                this.appOptions.location        = (typeof (this.editorConfig.location) == 'string') ? this.editorConfig.location.toLowerCase() : '';
                this.appOptions.sharingSettingsUrl = this.editorConfig.sharingSettingsUrl;
                this.appOptions.fileChoiceUrl   = this.editorConfig.fileChoiceUrl;
                this.appOptions.mergeFolderUrl  = this.editorConfig.mergeFolderUrl;
                this.appOptions.saveAsUrl       = this.editorConfig.saveAsUrl;
                this.appOptions.canAnalytics    = false;
                this.appOptions.canRequestClose = this.editorConfig.canRequestClose;
                this.appOptions.canBackToFolder = (this.editorConfig.canBackToFolder!==false) && (typeof (this.editorConfig.customization) == 'object') && (typeof (this.editorConfig.customization.goback) == 'object')
                                                  && (!_.isEmpty(this.editorConfig.customization.goback.url) || this.editorConfig.customization.goback.requestClose && this.appOptions.canRequestClose);
                this.appOptions.canBack         = this.appOptions.canBackToFolder === true;
                this.appOptions.canPlugins      = false;
                this.appOptions.canMakeActionLink = this.editorConfig.canMakeActionLink;
                this.appOptions.canRequestUsers = this.editorConfig.canRequestUsers;
                this.appOptions.canRequestSendNotify = this.editorConfig.canRequestSendNotify;
                this.appOptions.canRequestSaveAs = this.editorConfig.canRequestSaveAs;
                this.appOptions.canRequestInsertImage = this.editorConfig.canRequestInsertImage;
                this.appOptions.canRequestCompareFile = this.editorConfig.canRequestCompareFile;
                this.appOptions.canRequestMailMergeRecipients = this.editorConfig.canRequestMailMergeRecipients;
                this.appOptions.canRequestSharingSettings = this.editorConfig.canRequestSharingSettings;
                this.appOptions.compatibleFeatures = (typeof (this.appOptions.customization) == 'object') && !!this.appOptions.customization.compatibleFeatures;
                this.appOptions.canFeatureComparison = true;
                this.appOptions.canFeatureContentControl = true;
                this.appOptions.canFeatureForms = !!this.api.asc_isSupportFeature("forms");

                this.appOptions.mentionShare = !((typeof (this.appOptions.customization) == 'object') && (this.appOptions.customization.mentionShare==false));

                this.appOptions.user.guest && this.appOptions.canRenameAnonymous && Common.NotificationCenter.on('user:rename', _.bind(this.showRenameUserDialog, this));

                appHeader = this.getApplication().getController('Viewport').getView('Common.Views.Header');
                appHeader.setCanBack(this.appOptions.canBackToFolder === true, (this.appOptions.canBackToFolder) ? this.editorConfig.customization.goback.text : '');

                if (this.editorConfig.lang)
                    this.api.asc_setLocale(this.editorConfig.lang);

                if (this.appOptions.location == 'us' || this.appOptions.location == 'ca')
                    Common.Utils.Metric.setDefaultMetric(Common.Utils.Metric.c_MetricUnits.inch);

                value = Common.localStorage.getItem("de-macros-mode");
                if (value === null) {
                    value = this.editorConfig.customization ? this.editorConfig.customization.macrosMode : 'warn';
                    value = (value == 'enable') ? 1 : (value == 'disable' ? 2 : 0);
                } else
                    value = parseInt(value);
                Common.Utils.InternalSettings.set("de-macros-mode", value);

                this.appOptions.wopi = this.editorConfig.wopi;

                Common.Controllers.Desktop.init(this.appOptions);
            },

            loadDocument: function(data) {
                this.permissions = {};
                this.document = data.doc;

                var docInfo = {};

                if (data.doc) {
                    this.permissions = $.extend(this.permissions, data.doc.permissions);

                    var _permissions = $.extend({}, data.doc.permissions),
                        _options = $.extend({}, data.doc.options, this.editorConfig.actionLink || {});

                    var _user = new Asc.asc_CUserInfo();
                    _user.put_Id(this.appOptions.user.id);
                    _user.put_FullName(this.appOptions.user.fullname);
                    _user.put_IsAnonymousUser(!!this.appOptions.user.anonymous);

                    docInfo = new Asc.asc_CDocInfo();
                    docInfo.put_Id(data.doc.key);
                    docInfo.put_Url(data.doc.url);
                    docInfo.put_Title(data.doc.title);
                    docInfo.put_Format(data.doc.fileType);
                    docInfo.put_VKey(data.doc.vkey);
                    docInfo.put_Options(_options);
                    docInfo.put_UserInfo(_user);
                    docInfo.put_CallbackUrl(this.editorConfig.callbackUrl);
                    docInfo.put_Token(data.doc.token);
                    docInfo.put_Permissions(_permissions);
                    docInfo.put_EncryptedInfo(this.editorConfig.encryptionKeys);
                    docInfo.put_Lang(this.editorConfig.lang);
                    docInfo.put_Mode(this.editorConfig.mode);

                    var enable = !this.editorConfig.customization || (this.editorConfig.customization.macros!==false);
                    docInfo.asc_putIsEnabledMacroses(!!enable);
                    enable = !this.editorConfig.customization || (this.editorConfig.customization.plugins!==false);
                    docInfo.asc_putIsEnabledPlugins(!!enable);
//                    docInfo.put_Review(this.permissions.review);

                    var type = /^(?:(pdf|djvu|xps|oxps))$/.exec(data.doc.fileType);
                    if (type && typeof type[1] === 'string') {
                        this.permissions.edit = this.permissions.review = false;
                    }
                }

                if (!( this.editorConfig.customization && ( this.editorConfig.customization.toolbarNoTabs ||
                    (this.editorConfig.targetApp!=='desktop') && (this.editorConfig.customization.loaderName || this.editorConfig.customization.loaderLogo)))) {
                    $('#editor-container').css('overflow', 'hidden');
                    $('#editor-container').append('<div class="doc-placeholder">' + '<div class="line"></div>'.repeat(20) + '</div>');
                    if (this.editorConfig.mode == 'view' || (this.permissions.edit === false && !this.permissions.review ))
                        $('#editor-container').find('.doc-placeholder').css('margin-top', 19);
                }

                var type = data.doc ? /^(?:(docxf))$/.exec(data.doc.fileType) : false;
                this.appOptions.isFormCreator = !!(type && typeof type[1] === 'string') && this.appOptions.canFeatureForms; // show forms only for docxf

                type = data.doc ? /^(?:(oform))$/.exec(data.doc.fileType) : false;
                if (type && typeof type[1] === 'string') {
                    (this.permissions.fillForms===undefined) && (this.permissions.fillForms = (this.permissions.edit!==false));
                    this.permissions.edit = this.permissions.review = this.permissions.comment = false;
                }
                this.api.asc_registerCallback('asc_onGetEditorPermissions', _.bind(this.onEditorPermissions, this));
                this.api.asc_registerCallback('asc_onLicenseChanged',       _.bind(this.onLicenseChanged, this));
                this.api.asc_registerCallback('asc_onRunAutostartMacroses', _.bind(this.onRunAutostartMacroses, this));
                this.api.asc_setDocInfo(docInfo);
                this.api.asc_getEditorPermissions(this.editorConfig.licenseUrl, this.editorConfig.customerId);

                if (data.doc) {
                    appHeader.setDocumentCaption(data.doc.title);
                }
            },

            onProcessSaveResult: function(data) {
                this.api.asc_OnSaveEnd(data.result);
                if (data && data.result === false) {
                    Common.UI.error({
                        title: this.criticalErrorTitle,
                        msg  : _.isEmpty(data.message) ? this.errorProcessSaveResult : data.message
                    });
                }
            },

            onProcessRightsChange: function(data) {
                if (data && data.enabled === false) {
                    var me = this,
                        old_rights = this._state.lostEditingRights;
                    this._state.lostEditingRights = !this._state.lostEditingRights;
                    this.api.asc_coAuthoringDisconnect();
                    Common.NotificationCenter.trigger('collaboration:sharingdeny');
                    Common.NotificationCenter.trigger('api:disconnect');
                    if (!old_rights)
                        Common.UI.warning({
                            title: this.notcriticalErrorTitle,
                            maxwidth: 600,
                            msg  : _.isEmpty(data.message) ? this.warnProcessRightsChange : data.message,
                            callback: function(){
                                me._state.lostEditingRights = false;
                                me.onEditComplete();
                            }
                        });
                }
            },

            onDownloadAs: function(format) {
                if ( !this.appOptions.canDownload && !this.appOptions.canDownloadOrigin) {
                    Common.Gateway.reportError(Asc.c_oAscError.ID.AccessDeny, this.errorAccessDeny);
                    return;
                }

                this._state.isFromGatewayDownloadAs = true;
                var _format = (format && (typeof format == 'string')) ? Asc.c_oAscFileType[ format.toUpperCase() ] : null,
                    _defaultFormat = null,
                    textParams,
                    _supported = [
                        Asc.c_oAscFileType.TXT,
                        Asc.c_oAscFileType.RTF,
                        Asc.c_oAscFileType.ODT,
                        Asc.c_oAscFileType.DOCX,
                        Asc.c_oAscFileType.HTML,
                        Asc.c_oAscFileType.DOTX,
                        Asc.c_oAscFileType.OTT,
                        Asc.c_oAscFileType.FB2,
                        Asc.c_oAscFileType.EPUB,
                        Asc.c_oAscFileType.DOCM
                    ];
                var type = /^(?:(pdf|djvu|xps|oxps))$/.exec(this.document.fileType);
                if (type && typeof type[1] === 'string') {
                    if (!(format && (typeof format == 'string')) || type[1]===format.toLowerCase()) {
                        this.api.asc_DownloadOrigin(true);
                        return;
                    }
                    if (/^xps|oxps$/.test(this.document.fileType))
                        _supported = _supported.concat([Asc.c_oAscFileType.PDF, Asc.c_oAscFileType.PDFA]);
                    else if (/^djvu$/.test(this.document.fileType)) {
                        _supported = [Asc.c_oAscFileType.PDF];
                    }
                    textParams = new AscCommon.asc_CTextParams(Asc.c_oAscTextAssociation.PlainLine);
                } else {
                    _supported = _supported.concat([Asc.c_oAscFileType.PDF, Asc.c_oAscFileType.PDFA]);
                    _defaultFormat = Asc.c_oAscFileType.DOCX;
                }
                if (this.appOptions.canFeatureForms && !/^djvu$/.test(this.document.fileType)) {
                    _supported = _supported.concat([Asc.c_oAscFileType.DOCXF, Asc.c_oAscFileType.OFORM]);
                }
                if ( !_format || _supported.indexOf(_format) < 0 )
                    _format = _defaultFormat;
                if (_format) {
                    var options = new Asc.asc_CDownloadOptions(_format, true);
                    textParams && options.asc_setTextParams(textParams);
                    this.api.asc_DownloadAs(options);
                } else {
                    this.api.asc_DownloadOrigin(true);
                }
            },

            onProcessMouse: function(data) {
                if (data.type == 'mouseup') {
                    var e = document.getElementById('editor_sdk');
                    if (e) {
                        var r = e.getBoundingClientRect();
                        this.api.OnMouseUp(
                            data.x - r.left,
                            data.y - r.top
                        );
                    }
                }
            },

            onRefreshHistory: function(opts) {
                if (!this.appOptions.canUseHistory) return;

                this.loadMask && this.loadMask.hide();
                if (opts.data.error || !opts.data.history) {
                    var historyStore = this.getApplication().getCollection('Common.Collections.HistoryVersions');
                    if (historyStore && historyStore.size()>0) {
                        historyStore.each(function(item){
                            item.set('canRestore', false);
                        });
                    }
                    Common.UI.alert({
                        title: this.notcriticalErrorTitle,
                        msg: (opts.data.error) ? opts.data.error : this.txtErrorLoadHistory,
                        iconCls: 'warn',
                        buttons: ['ok'],
                        callback: _.bind(function(btn){
                            this.onEditComplete();
                        }, this)
                    });
                } else {
                    this.api.asc_coAuthoringDisconnect();
                    appHeader.setCanRename(false);
                    appHeader.getButton('users') && appHeader.getButton('users').hide();
                    appHeader.getButton('share') && appHeader.getButton('share').setVisible(false);
                    this.getApplication().getController('LeftMenu').getView('LeftMenu').showHistory();
                    this.disableEditing(true);
                    this._renameDialog && this._renameDialog.close();
                    var versions = opts.data.history,
                        historyStore = this.getApplication().getCollection('Common.Collections.HistoryVersions'),
                        currentVersion = null;
                    if (historyStore) {
                        var arrVersions = [], ver, version, group = -1, prev_ver = -1, arrColors = [], docIdPrev = '',
                            usersStore = this.getApplication().getCollection('Common.Collections.HistoryUsers'), user = null, usersCnt = 0;

                        for (ver=versions.length-1; ver>=0; ver--) {
                            version = versions[ver];
                            if (version.versionGroup===undefined || version.versionGroup===null)
                                version.versionGroup = version.version;
                            if (version) {
                                if (!version.user) version.user = {};
                                docIdPrev = (ver>0 && versions[ver-1]) ? versions[ver-1].key : version.key + '0';
                                user = usersStore.findUser(version.user.id);
                                if (!user) {
                                    user = new Common.Models.User({
                                        id          : version.user.id,
                                        username    : version.user.name || this.textAnonymous,
                                        colorval    : Asc.c_oAscArrUserColors[usersCnt],
                                        color       : this.generateUserColor(Asc.c_oAscArrUserColors[usersCnt++])
                                    });
                                    usersStore.add(user);
                                }

                                arrVersions.push(new Common.Models.HistoryVersion({
                                    version: version.versionGroup,
                                    revision: version.version,
                                    userid : version.user.id,
                                    username : version.user.name || this.textAnonymous,
                                    usercolor: user.get('color'),
                                    created: version.created,
                                    docId: version.key,
                                    markedAsVersion: (group!==version.versionGroup),
                                    selected: (opts.data.currentVersion == version.version),
                                    canRestore: this.appOptions.canHistoryRestore && (ver < versions.length-1),
                                    isExpanded: true,
                                    serverVersion: version.serverVersion,
                                    fileType: 'docx'
                                }));
                                if (opts.data.currentVersion == version.version) {
                                    currentVersion = arrVersions[arrVersions.length-1];
                                }
                                group = version.versionGroup;
                                if (prev_ver!==version.version) {
                                    prev_ver = version.version;
                                    arrColors.reverse();
                                    for (i=0; i<arrColors.length; i++) {
                                        arrVersions[arrVersions.length-i-2].set('arrColors',arrColors);
                                    }
                                    arrColors = [];
                                }
                                arrColors.push(user.get('colorval'));

                                var changes = version.changes, change, i;
                                if (changes && changes.length>0) {
                                    arrVersions[arrVersions.length-1].set('docIdPrev', docIdPrev);
                                    if (!_.isEmpty(version.serverVersion) && version.serverVersion == this.appOptions.buildVersion) {
                                        arrVersions[arrVersions.length-1].set('changeid', changes.length-1);
                                        arrVersions[arrVersions.length-1].set('hasChanges', changes.length>1);
                                        for (i=changes.length-2; i>=0; i--) {
                                            change = changes[i];

                                            user = usersStore.findUser(change.user.id);
                                            if (!user) {
                                                user = new Common.Models.User({
                                                    id          : change.user.id,
                                                    username    : change.user.name || this.textAnonymous,
                                                    colorval    : Asc.c_oAscArrUserColors[usersCnt],
                                                    color       : this.generateUserColor(Asc.c_oAscArrUserColors[usersCnt++])
                                                });
                                                usersStore.add(user);
                                            }

                                            arrVersions.push(new Common.Models.HistoryVersion({
                                                version: version.versionGroup,
                                                revision: version.version,
                                                changeid: i,
                                                userid : change.user.id,
                                                username : change.user.name || this.textAnonymous,
                                                usercolor: user.get('color'),
                                                created: change.created,
                                                docId: version.key,
                                                docIdPrev: docIdPrev,
                                                selected: false,
                                                canRestore: this.appOptions.canHistoryRestore && this.appOptions.canDownload,
                                                isRevision: false,
                                                isVisible: true,
                                                serverVersion: version.serverVersion,
                                                fileType: 'docx'
                                            }));
                                            arrColors.push(user.get('colorval'));
                                        }
                                    }
                                } else if (ver==0 && versions.length==1) {
                                     arrVersions[arrVersions.length-1].set('docId', version.key + '1');
                                }
                            }
                        }
                        if (arrColors.length>0) {
                            arrColors.reverse();
                            for (i=0; i<arrColors.length; i++) {
                                arrVersions[arrVersions.length-i-1].set('arrColors',arrColors);
                            }
                            arrColors = [];
                        }
                        historyStore.reset(arrVersions);
                        if (currentVersion===null && historyStore.size()>0) {
                            currentVersion = historyStore.at(0);
                            currentVersion.set('selected', true);
                        }
                        if (currentVersion)
                            this.getApplication().getController('Common.Controllers.History').onSelectRevision(null, null, currentVersion);
                    }
                }
            },

            generateUserColor: function(color) {
              return"#"+("000000"+color.toString(16)).substr(-6);
            },

            disableEditing: function(disable, temp) {
                var app = this.getApplication();
                Common.NotificationCenter.trigger('editing:disable', disable, {
                    viewMode: disable,
                    reviewMode: false,
                    fillFormMode: false,
                    allowMerge: false,
                    allowSignature: false,
                    allowProtect: false,
                    rightMenu: {clear: true, disable: true},
                    statusBar: true,
                    leftMenu: {disable: true, previewMode: true},
                    fileMenu: {protect: true, history: temp},
                    navigation: {disable: !temp, previewMode: true},
                    comments: {disable: !temp, previewMode: true},
                    chat: true,
                    review: true,
                    viewport: true,
                    documentHolder: true,
                    toolbar: true,
                    plugins: false,
                    protect: false
                }, temp ? 'reconnect' : 'disconnect');
            },

            onEditingDisable: function(disable, options, type) {
                var app = this.getApplication();

                var action = {type: type, disable: disable, options: options};
                if (disable && !this.stackDisableActions.get({type: type}))
                    this.stackDisableActions.push(action);
                !disable && this.stackDisableActions.pop({type: type});
                var prev_options = !disable && (this.stackDisableActions.length()>0) ? this.stackDisableActions.get(this.stackDisableActions.length()-1) : null;

                if (options.rightMenu && app.getController('RightMenu')) {
                    options.rightMenu.clear && app.getController('RightMenu').getView('RightMenu').clearSelection();
                    options.rightMenu.disable && app.getController('RightMenu').SetDisabled(disable, options.allowMerge, options.allowSignature);
                }
                if (options.statusBar) {
                    app.getController('Statusbar').getView('Statusbar').SetDisabled(disable);
                }
                if (options.review) {
                    app.getController('Common.Controllers.ReviewChanges').SetDisabled(disable, options.reviewMode, options.fillFormMode);
                }
                if (options.viewport) {
                    app.getController('Viewport').SetDisabled(disable);
                }
                if (options.toolbar) {
                    app.getController('Toolbar').DisableToolbar(disable, options.viewMode, options.reviewMode, options.fillFormMode);
                }
                if (options.documentHolder) {
<<<<<<< HEAD
                    app.getController('DocumentHolder').getView().SetDisabled(disable, options.allowProtect, options.fillFormMode);
=======
                    app.getController('DocumentHolder').getView().SetDisabled(disable, options.allowProtect, options.fillFormwMode);
>>>>>>> d2c5b7ff
                }
                if (options.leftMenu) {
                    if (options.leftMenu.disable)
                        app.getController('LeftMenu').SetDisabled(disable, options);
                    if (options.leftMenu.previewMode)
                        app.getController('LeftMenu').setPreviewMode(disable);
                }
                if (options.fileMenu) {
                    app.getController('LeftMenu').leftMenu.getMenu('file').SetDisabled(disable, options.fileMenu);
                    if (options.leftMenu.disable)
                        app.getController('LeftMenu').leftMenu.getMenu('file').applyMode();
                }
                if (options.comments) {
                    var comments = this.getApplication().getController('Common.Controllers.Comments');
                    if (comments && options.comments.previewMode)
                        comments.setPreviewMode(disable);
                }
                if (options.navigation && options.navigation.previewMode) {
                    app.getController('Navigation') && app.getController('Navigation').SetDisabled(disable);
                }
                if (options.plugins) {
                    app.getController('Common.Controllers.Plugins').getView('Common.Views.Plugins').disableControls(disable);
                }
                if (options.protect) {
                    app.getController('Common.Controllers.Protection').SetDisabled(disable, false);
                }

                if (prev_options) {
                    this.onEditingDisable(prev_options.disable, prev_options.options, prev_options.type);
                }
            },

            onRequestClose: function() {
                var me = this;
                if (this.api.isDocumentModified()) {
                    this.api.asc_stopSaving();
                    Common.UI.warning({
                        closable: false,
                        width: 500,
                        title: this.notcriticalErrorTitle,
                        msg: this.leavePageTextOnClose,
                        buttons: ['ok', 'cancel'],
                        primary: 'ok',
                        callback: function(btn) {
                            if (btn == 'ok') {
                                me.api.asc_undoAllChanges();
                                me.api.asc_continueSaving();
                                Common.Gateway.requestClose();
                                // Common.Controllers.Desktop.requestClose();
                            } else
                                me.api.asc_continueSaving();
                        }
                    });
                } else {
                    Common.Gateway.requestClose();
                    // Common.Controllers.Desktop.requestClose();
                }
            },

            goBack: function(current) {
                if ( !Common.Controllers.Desktop.process('goback') ) {
                    if (this.appOptions.customization.goback.requestClose && this.appOptions.canRequestClose) {
                        this.onRequestClose();
                    } else {
                        var href = this.appOptions.customization.goback.url;
                        if (!current && this.appOptions.customization.goback.blank!==false) {
                            window.open(href, "_blank");
                        } else {
                            parent.location.href = href;
                        }
                    }
                }
            },

            markFavorite: function(favorite) {
                if ( !Common.Controllers.Desktop.process('markfavorite') ) {
                    Common.Gateway.metaChange({
                        favorite: favorite
                    });
                }
            },

            onSetFavorite: function(favorite) {
                this.appOptions.canFavorite && appHeader.setFavorite(!!favorite);
            },

            onEditComplete: function(cmp) {
//                this.getMainMenu().closeFullScaleMenu();
                var application = this.getApplication(),
                    toolbarController = application.getController('Toolbar'),
                    toolbarView = toolbarController.getView();

                if (this.appOptions.isEdit && toolbarView && (toolbarView.btnInsertShape.pressed || toolbarView.btnInsertText.pressed) &&
                    ( !_.isObject(arguments[1]) || arguments[1].id !== 'tlbtn-insertshape')) { // TODO: Event from api is needed to clear btnInsertShape state
                    if (this.api)
                        this.api.StartAddShape('', false);

                    toolbarView.btnInsertShape.toggle(false, false);
                    toolbarView.btnInsertText.toggle(false, false);
                }
                if (this.appOptions.isEdit && toolbarView && toolbarView.btnHighlightColor.pressed &&
                    ( !_.isObject(arguments[1]) || arguments[1].id !== 'id-toolbar-btn-highlight')) {
                    this.api.SetMarkerFormat(false);
                    toolbarView.btnHighlightColor.toggle(false, false);
                }
                application.getController('DocumentHolder').getView().focus();

                if (this.api && this.appOptions.isEdit && !toolbarView._state.previewmode) {
                    var cansave = this.api.asc_isDocumentCanSave(),
                        forcesave = this.appOptions.forcesave,
                        isSyncButton = (toolbarView.btnCollabChanges.rendered) ? toolbarView.btnCollabChanges.cmpEl.hasClass('notify') : false,
                        isDisabled = !cansave && !isSyncButton && !forcesave || this._state.isDisconnected || this._state.fastCoauth && this._state.usersCount>1 && !forcesave;
                        toolbarView.btnSave.setDisabled(isDisabled);
                }

                Common.UI.HintManager.clearHints(true);
            },

            onLongActionBegin: function(type, id) {
                var action = {id: id, type: type};
                this.stackLongActions.push(action);
                this.setLongActionView(action);
            },

            onLongActionEnd: function(type, id) {
                var action = {id: id, type: type};
                this.stackLongActions.pop(action);

                appHeader && appHeader.setDocumentCaption(this.api.asc_getDocumentName());
                this.updateWindowTitle(true);

                action = this.stackLongActions.get({type: Asc.c_oAscAsyncActionType.Information});
                if (action) {
                    this.setLongActionView(action)
                } else {
                    var me = this;
                    if ((id==Asc.c_oAscAsyncAction['Save'] || id==Asc.c_oAscAsyncAction['ForceSaveButton']) && !this.appOptions.isOffline) {
                        if (this._state.fastCoauth && this._state.usersCount>1) {
                            me._state.timerSave = setTimeout(function () {
                                me.getApplication().getController('Statusbar').setStatusCaption(me.textChangesSaved, false, 3000);
                            }, 500);
                        } else
                            me.getApplication().getController('Statusbar').setStatusCaption(me.textChangesSaved, false, 3000);
                    } else
                        this.getApplication().getController('Statusbar').setStatusCaption('');
                }

                action = this.stackLongActions.get({type: Asc.c_oAscAsyncActionType.BlockInteraction});
                action ? this.setLongActionView(action) : this.loadMask && this.loadMask.hide();

                if (this.appOptions.isEdit && (id==Asc.c_oAscAsyncAction['Save'] || id==Asc.c_oAscAsyncAction['ForceSaveButton']) && (!this._state.fastCoauth || this._state.usersCount<2 ||
                    this.getApplication().getController('Common.Controllers.ReviewChanges').isPreviewChangesMode()))
                    this.synchronizeChanges();
                else if (this.appOptions.isEdit && (id==Asc.c_oAscAsyncAction['Save'] || id==Asc.c_oAscAsyncAction['ForceSaveButton'] || id == Asc.c_oAscAsyncAction['ApplyChanges']) &&
                        this._state.fastCoauth)
                    this.getApplication().getController('Common.Controllers.ReviewChanges').synchronizeChanges();

                if ( id == Asc.c_oAscAsyncAction['Open']) {
                    Common.Utils.InternalSettings.get("de-settings-livecomment") ? this.api.asc_showComments(Common.Utils.InternalSettings.get("de-settings-resolvedcomment")) : this.api.asc_hideComments();
                }

                if ( id == Asc.c_oAscAsyncAction['Disconnect']) {
                    this.disableEditing(false, true);
                    this.getApplication().getController('Statusbar').hideDisconnectTip();
                    this.getApplication().getController('Statusbar').setStatusCaption(this.textReconnect);
                }

                if ( type == Asc.c_oAscAsyncActionType.BlockInteraction &&
                    (!this.getApplication().getController('LeftMenu').dlgSearch || !this.getApplication().getController('LeftMenu').dlgSearch.isVisible()) &&
                    (!this.getApplication().getController('Toolbar').dlgSymbolTable || !this.getApplication().getController('Toolbar').dlgSymbolTable.isVisible()) &&
                    !((id == Asc.c_oAscAsyncAction['LoadDocumentFonts'] || id == Asc.c_oAscAsyncAction['ApplyChanges'] || id == Asc.c_oAscAsyncAction['DownloadAs']) && (this.dontCloseDummyComment || this.inTextareaControl || Common.Utils.ModalWindow.isVisible() || this.inFormControl)) ) {
//                        this.onEditComplete(this.loadMask); //если делать фокус, то при принятии чужих изменений, заканчивается свой композитный ввод
                        this.api.asc_enableKeyEvents(true);
                }
            },

            setLongActionView: function(action) {
                var title = '', text = '', force = false;
                var statusCallback = null; // call after showing status

                switch (action.id) {
                    case Asc.c_oAscAsyncAction['Open']:
                        title   = this.openTitleText;
                        text    = this.openTextText;
                        break;

                    case Asc.c_oAscAsyncAction['Save']:
                    case Asc.c_oAscAsyncAction['ForceSaveButton']:
                        clearTimeout(this._state.timerSave);
                        force = true;
                        title   = this.saveTitleText;
                        text    = (!this.appOptions.isOffline) ? this.saveTextText : '';
                        break;

                    case Asc.c_oAscAsyncAction['LoadDocumentFonts']:
                        title   = this.loadFontsTitleText;
                        text    = this.loadFontsTextText;
                        break;

                    case Asc.c_oAscAsyncAction['LoadDocumentImages']:
                        title   = this.loadImagesTitleText;
                        text    = this.loadImagesTextText;
                        break;

                    case Asc.c_oAscAsyncAction['LoadFont']:
                        title   = this.loadFontTitleText;
                        text    = this.loadFontTextText;
                        break;

                    case Asc.c_oAscAsyncAction['LoadImage']:
                        title   = this.loadImageTitleText;
                        text    = this.loadImageTextText;
                        break;

                    case Asc.c_oAscAsyncAction['DownloadAs']:
                        title   = this.downloadTitleText;
                        text    = this.downloadTextText;
                        break;

                    case Asc.c_oAscAsyncAction['Print']:
                        title   = this.printTitleText;
                        text    = this.printTextText;
                        break;

                    case Asc.c_oAscAsyncAction['UploadImage']:
                        title   = this.uploadImageTitleText;
                        text    = this.uploadImageTextText;
                        break;

                    case Asc.c_oAscAsyncAction['ApplyChanges']:
                        title   = this.applyChangesTitleText;
                        text    = this.applyChangesTextText;
                        break;

                    case Asc.c_oAscAsyncAction['MailMergeLoadFile']:
                        title   = this.mailMergeLoadFileText;
                        text    = this.mailMergeLoadFileTitle;
                        break;

                    case Asc.c_oAscAsyncAction['DownloadMerge']:
                        title   = this.downloadMergeTitle;
                        text    = this.downloadMergeText;
                        break;

                    case Asc.c_oAscAsyncAction['SendMailMerge']:
                        title   = this.sendMergeTitle;
                        text    = this.sendMergeText;
                        break;

                    case Asc.c_oAscAsyncAction['Waiting']:
                        title   = this.waitText;
                        text    = this.waitText;
                        break;

                    case ApplyEditRights:
                        title   = this.txtEditingMode;
                        text    = this.txtEditingMode;
                        break;

                    case LoadingDocument:
                        title   = this.loadingDocumentTitleText + '           ';
                        text    = this.loadingDocumentTextText;
                        break;

                    case Asc.c_oAscAsyncAction['Disconnect']:
                        text    = this.textDisconnect;
                        this.disableEditing(true, true);
                        var me = this;
                        statusCallback = function() {
<<<<<<< HEAD
                            setTimeout(function(){
                                me.getApplication().getController('Statusbar').showDisconnectTip();
                            }, me._state.unloadTimer || 0);
=======
                            me.getApplication().getController('Statusbar').showDisconnectTip();
>>>>>>> d2c5b7ff
                        };
                        break;

                    default:
                        if (typeof action.id == 'string'){
                            title   = action.id;
                            text    = action.id;
                        }
                        break;
                }

                if (action.type == Asc.c_oAscAsyncActionType['BlockInteraction']) {
                    if (!this.loadMask)
                        this.loadMask = new Common.UI.LoadMask({owner: $('#viewport')});

                    this.loadMask.setTitle(title);

                    if (!this.isShowOpenDialog)
                        this.loadMask.show(action.id===Asc.c_oAscAsyncAction['Open']);
                } else {
                    this.getApplication().getController('Statusbar').setStatusCaption(text, force, 0, statusCallback);
                }
            },

            onApplyEditRights: function(data) {
                this.getApplication().getController('Statusbar').setStatusCaption('');

                if (data && !data.allowed) {
                    Common.UI.info({
                        title: this.requestEditFailedTitleText,
                        msg: data.message || this.requestEditFailedMessageText
                    });
                }
            },

            onDocumentContentReady: function() {
                if (this._isDocReady)
                    return;

                if (this._state.openDlg)
                    this._state.openDlg.close();

                var me = this,
                    value;

                me._isDocReady = true;
                Common.NotificationCenter.trigger('app:ready', this.appOptions);

                me.api.SetDrawingFreeze(false);
                me.hidePreloader();
                me.onLongActionEnd(Asc.c_oAscAsyncActionType['BlockInteraction'], LoadingDocument);

                Common.Utils.InternalSettings.set("de-settings-datetime-default", Common.localStorage.getItem("de-settings-datetime-default"));

                /** coauthoring begin **/
                this.isLiveCommenting = Common.localStorage.getBool("de-settings-livecomment", true);
                Common.Utils.InternalSettings.set("de-settings-livecomment", this.isLiveCommenting);
                value = Common.localStorage.getBool("de-settings-resolvedcomment");
                Common.Utils.InternalSettings.set("de-settings-resolvedcomment", value);
                this.isLiveCommenting ? this.api.asc_showComments(value) : this.api.asc_hideComments();
                /** coauthoring end **/

                value = Common.localStorage.getItem("de-settings-zoom");
                Common.Utils.InternalSettings.set("de-settings-zoom", value);
                var zf = (value!==null) ? parseInt(value) : (this.appOptions.customization && this.appOptions.customization.zoom ? parseInt(this.appOptions.customization.zoom) : 100);
                (zf == -1) ? this.api.zoomFitToPage() : ((zf == -2) ? this.api.zoomFitToWidth() : this.api.zoom(zf>0 ? zf : 100));

                value = Common.localStorage.getItem("de-show-hiddenchars");
                me.api.put_ShowParaMarks((value!==null) ? eval(value) : false);

                value = Common.localStorage.getItem("de-show-tableline");
                me.api.put_ShowTableEmptyLine((value!==null) ? eval(value) : true);

                // spellcheck
<<<<<<< HEAD
                value = Common.UI.FeaturesManager.getInitValue('spellcheck');
=======
                value = Common.UI.FeaturesManager.getInitValue('spellcheck', true);
>>>>>>> d2c5b7ff
                value = (value !== undefined) ? value : !(this.appOptions.customization && this.appOptions.customization.spellcheck===false);
                if (this.appOptions.customization && this.appOptions.customization.spellcheck!==undefined)
                    console.log("Obsolete: The 'spellcheck' parameter of the 'customization' section is deprecated. Please use 'spellcheck' parameter in the 'customization.features' section instead.");
                if (Common.UI.FeaturesManager.canChange('spellcheck')) { // get from local storage
                    value = Common.localStorage.getBool("de-settings-spellcheck", value);
                    Common.Utils.InternalSettings.set("de-settings-spellcheck", value);
                }
                me.api.asc_setSpellCheck(value);
                Common.NotificationCenter.trigger('spelling:turn', value ? 'on' : 'off', true); // only toggle buttons

                value = Common.localStorage.getBool("de-settings-compatible", false);
                Common.Utils.InternalSettings.set("de-settings-compatible", value);

                Common.Utils.InternalSettings.set("de-settings-showsnaplines", me.api.get_ShowSnapLines());

                function checkWarns() {
                    if (!window['AscDesktopEditor']) {
                        var tips = [];
                        Common.Utils.isIE9m && tips.push(me.warnBrowserIE9);

                        if (tips.length) me.showTips(tips);
                    }
                    document.removeEventListener('visibilitychange', checkWarns);
                }

                if (typeof document.hidden !== 'undefined' && document.hidden) {
                    document.addEventListener('visibilitychange', checkWarns);
                } else checkWarns();

                me.api.asc_registerCallback('asc_onStartAction',            _.bind(me.onLongActionBegin, me));
                me.api.asc_registerCallback('asc_onEndAction',              _.bind(me.onLongActionEnd, me));
                me.api.asc_registerCallback('asc_onCoAuthoringDisconnect',  _.bind(me.onCoAuthoringDisconnect, me));
                me.api.asc_registerCallback('asc_onPrint',                  _.bind(me.onPrint, me));

                appHeader.setDocumentCaption(me.api.asc_getDocumentName());
                me.updateWindowTitle(true);

                value = Common.localStorage.getBool("de-settings-inputmode");
                Common.Utils.InternalSettings.set("de-settings-inputmode", value);
                me.api.SetTextBoxInputMode(value);

                /** coauthoring begin **/
                me._state.fastCoauth = Common.Utils.InternalSettings.get("de-settings-coauthmode");
                me.api.asc_SetFastCollaborative(me._state.fastCoauth);

                value = Common.Utils.InternalSettings.get((me._state.fastCoauth) ? "de-settings-showchanges-fast" : "de-settings-showchanges-strict");
                switch(value) {
                    case 'all': value = Asc.c_oAscCollaborativeMarksShowType.All; break;
                    case 'none': value = Asc.c_oAscCollaborativeMarksShowType.None; break;
                    case 'last': value = Asc.c_oAscCollaborativeMarksShowType.LastChanges; break;
                    default: value = (me._state.fastCoauth) ? Asc.c_oAscCollaborativeMarksShowType.None : Asc.c_oAscCollaborativeMarksShowType.LastChanges;
                }
                me.api.SetCollaborativeMarksShowType(value);
                me.api.asc_setAutoSaveGap(Common.Utils.InternalSettings.get("de-settings-autosave"));
                me.api.asc_SetPerformContentControlActionByClick(me.appOptions.isRestrictedEdit && me.appOptions.canFillForms);

                /** coauthoring end **/

                var application                 = me.getApplication();
                var toolbarController           = application.getController('Toolbar'),
                    statusbarController         = application.getController('Statusbar'),
                    documentHolderController    = application.getController('DocumentHolder'),
                    fontsController             = application.getController('Common.Controllers.Fonts'),
                    rightmenuController         = application.getController('RightMenu'),
                    leftmenuController          = application.getController('LeftMenu'),
                    chatController              = application.getController('Common.Controllers.Chat'),
                    pluginsController           = application.getController('Common.Controllers.Plugins'),
                    navigationController        = application.getController('Navigation');

                leftmenuController.getView('LeftMenu').getMenu('file').loadDocument({doc:me.document});
                leftmenuController.setMode(me.appOptions).createDelayedElements().setApi(me.api);

                navigationController.setApi(me.api).setMode(this.appOptions);

                chatController.setApi(this.api).setMode(this.appOptions);
                application.getController('Common.Controllers.ExternalDiagramEditor').setApi(this.api).loadConfig({config:this.editorConfig, customization: this.editorConfig.customization});
                application.getController('Common.Controllers.ExternalMergeEditor').setApi(this.api).loadConfig({config:this.editorConfig, customization: this.editorConfig.customization});

                pluginsController.setApi(me.api);

                documentHolderController.setApi(me.api);
                documentHolderController.createDelayedElements();
                statusbarController.createDelayedElements();

                leftmenuController.getView('LeftMenu').disableMenu('all',false);

                if (me.appOptions.canBranding)
                    me.getApplication().getController('LeftMenu').leftMenu.getMenu('about').setLicInfo(me.editorConfig.customization);

                documentHolderController.getView().setApi(me.api).on('editcomplete', _.bind(me.onEditComplete, me));

                if (me.appOptions.isEdit) {
                    if (me.appOptions.canForcesave) {// use asc_setIsForceSaveOnUserSave only when customization->forcesave = true
                        me.appOptions.forcesave = Common.localStorage.getBool("de-settings-forcesave", me.appOptions.canForcesave);
                        Common.Utils.InternalSettings.set("de-settings-forcesave", me.appOptions.forcesave);
                        me.api.asc_setIsForceSaveOnUserSave(me.appOptions.forcesave);
                    }

                    value = Common.localStorage.getItem("de-settings-paste-button");
                    if (value===null) value = '1';
                    Common.Utils.InternalSettings.set("de-settings-paste-button", parseInt(value));
                    me.api.asc_setVisiblePasteButton(!!parseInt(value));

                    me.loadAutoCorrectSettings();

                    if (me.needToUpdateVersion)
                        Common.NotificationCenter.trigger('api:disconnect');
                    var timer_sl = setInterval(function(){
                        if (window.styles_loaded) {
                            clearInterval(timer_sl);

                            toolbarController.createDelayedElements();

                            documentHolderController.getView().createDelayedElements();
                            me.setLanguages();

                            var shapes = me.api.asc_getPropertyEditorShapes();
                            if (shapes)
                                me.fillAutoShapes(shapes[0], shapes[1]);

                            rightmenuController.createDelayedElements();

                            me.updateThemeColors();
                            toolbarController.activateControls();
                            if (me.needToUpdateVersion)
                                toolbarController.onApiCoAuthoringDisconnect();
                            me.api.UpdateInterfaceState();

                            Common.NotificationCenter.trigger('document:ready', 'main');
                            me.applyLicense();
                        }
                    }, 50);
                } else {
                    documentHolderController.getView().createDelayedElementsViewer();
                    Common.NotificationCenter.trigger('document:ready', 'main');
                    if (me.editorConfig.mode !== 'view') // if want to open editor, but viewer is loaded
                        me.applyLicense();
                }

                // TODO bug 43960
                var dummyClass = ~~(1e6*Math.random());
                $('.toolbar').prepend(Common.Utils.String.format('<div class="lazy-{0} x-huge"><div class="toolbar__icon" style="position: absolute; width: 1px; height: 1px;"></div>', dummyClass));
                setTimeout(function() { $(Common.Utils.String.format('.toolbar .lazy-{0}', dummyClass)).remove(); }, 10);

                if (this.appOptions.canAnalytics && false)
                    Common.component.Analytics.initialize('UA-12442749-13', 'Document Editor');

                Common.Gateway.on('applyeditrights',        _.bind(me.onApplyEditRights, me));
                Common.Gateway.on('processsaveresult',      _.bind(me.onProcessSaveResult, me));
                Common.Gateway.on('processrightschange',    _.bind(me.onProcessRightsChange, me));
                Common.Gateway.on('processmouse',           _.bind(me.onProcessMouse, me));
                Common.Gateway.on('refreshhistory',         _.bind(me.onRefreshHistory, me));
                Common.Gateway.on('downloadas',             _.bind(me.onDownloadAs, me));
                Common.Gateway.on('setfavorite',            _.bind(me.onSetFavorite, me));
                Common.Gateway.on('requestclose',           _.bind(me.onRequestClose, me));

                Common.Gateway.sendInfo({mode:me.appOptions.isEdit?'edit':'view'});

                $(document).on('contextmenu', _.bind(me.onContextMenu, me));
                Common.Gateway.documentReady();

                $('#editor-container').css('overflow', '');
                $('.doc-placeholder').remove();

                this.appOptions.user.guest && this.appOptions.canRenameAnonymous && (Common.Utils.InternalSettings.get("guest-username")===null) && this.showRenameUserDialog();
            },

            onLicenseChanged: function(params) {
                var licType = params.asc_getLicenseType();
                if (licType !== undefined && (this.appOptions.canEdit || this.appOptions.isRestrictedEdit) && this.editorConfig.mode !== 'view' &&
                   (licType===Asc.c_oLicenseResult.Connections || licType===Asc.c_oLicenseResult.UsersCount || licType===Asc.c_oLicenseResult.ConnectionsOS || licType===Asc.c_oLicenseResult.UsersCountOS
                   || licType===Asc.c_oLicenseResult.SuccessLimit && (this.appOptions.trialMode & Asc.c_oLicenseMode.Limited) !== 0))
                    this._state.licenseType = licType;

                if (this._isDocReady)
                    this.applyLicense();
            },

            applyLicense: function() {
                if (this._state.licenseType) {
                    var license = this._state.licenseType,
                        buttons = ['ok'],
                        primary = 'ok';
                    if ((this.appOptions.trialMode & Asc.c_oLicenseMode.Limited) !== 0 &&
                        (license===Asc.c_oLicenseResult.SuccessLimit || license===Asc.c_oLicenseResult.ExpiredLimited || this.appOptions.permissionsLicense===Asc.c_oLicenseResult.SuccessLimit)) {
                        (license===Asc.c_oLicenseResult.ExpiredLimited) && this.getApplication().getController('LeftMenu').leftMenu.setLimitMode();// show limited hint
                        license = (license===Asc.c_oLicenseResult.ExpiredLimited) ? this.warnLicenseLimitedNoAccess : this.warnLicenseLimitedRenewed;
                    } else if (license===Asc.c_oLicenseResult.Connections || license===Asc.c_oLicenseResult.UsersCount) {
                        license = (license===Asc.c_oLicenseResult.Connections) ? this.warnLicenseExceeded : this.warnLicenseUsersExceeded;
                    } else {
                        license = (license===Asc.c_oLicenseResult.ConnectionsOS) ? this.warnNoLicense : this.warnNoLicenseUsers;
                        buttons = [{value: 'buynow', caption: this.textBuyNow}, {value: 'contact', caption: this.textContactUs}];
                        primary = 'buynow';
                    }

                    if (this._state.licenseType!==Asc.c_oLicenseResult.SuccessLimit && (this.appOptions.isEdit || this.appOptions.isRestrictedEdit)) {
                        this.disableEditing(true);
                        Common.NotificationCenter.trigger('api:disconnect');
                    }

                    var value = Common.localStorage.getItem("de-license-warning");
                    value = (value!==null) ? parseInt(value) : 0;
                    var now = (new Date).getTime();
                    if (now - value > 86400000) {
                        Common.UI.info({
                            maxwidth: 500,
                            title: this.textNoLicenseTitle,
                            msg  : license,
                            buttons: buttons,
                            primary: primary,
                            callback: function(btn) {
                                Common.localStorage.setItem("de-license-warning", now);
                                if (btn == 'buynow')
                                    window.open('{{PUBLISHER_URL}}', "_blank");
                                else if (btn == 'contact')
                                    window.open('mailto:{{SALES_EMAIL}}', "_blank");
                            }
                        });
                    }
                } else if (!this.appOptions.isDesktopApp && !this.appOptions.canBrandingExt &&
                            this.editorConfig && this.editorConfig.customization && (this.editorConfig.customization.loaderName || this.editorConfig.customization.loaderLogo)) {
                    Common.UI.warning({
                        title: this.textPaidFeature,
                        msg  : this.textCustomLoader,
                        buttons: [{value: 'contact', caption: this.textContactUs}, {value: 'close', caption: this.textClose}],
                        primary: 'contact',
                        callback: function(btn) {
                            if (btn == 'contact')
                                window.open('mailto:{{SALES_EMAIL}}', "_blank");
                        }
                    });
                }
            },

            onOpenDocument: function(progress) {
                var elem = document.getElementById('loadmask-text');
                var proc = (progress.asc_getCurrentFont() + progress.asc_getCurrentImage())/(progress.asc_getFontsCount() + progress.asc_getImagesCount());
                proc = this.textLoadingDocument + ': ' + Common.Utils.String.fixedDigits(Math.min(Math.round(proc*100), 100), 3, "  ") + "%";
                elem ? elem.innerHTML = proc : this.loadMask && this.loadMask.setTitle(proc);
            },

            onEditorPermissions: function(params) {
                var licType = params.asc_getLicenseType();
                if (Asc.c_oLicenseResult.Expired === licType || Asc.c_oLicenseResult.Error === licType || Asc.c_oLicenseResult.ExpiredTrial === licType) {
                    Common.UI.warning({
                        title: this.titleLicenseExp,
                        msg: this.warnLicenseExp,
                        buttons: [],
                        closable: false
                    });
                    return;
                }
                if (Asc.c_oLicenseResult.ExpiredLimited === licType)
                    this._state.licenseType = licType;

                if ( this.onServerVersion(params.asc_getBuildVersion()) || !this.onLanguageLoaded()) return;

                var isPDFViewer = /^(?:(pdf|djvu|xps|oxps))$/.test(this.document.fileType);

                this.permissions.review = (this.permissions.review === undefined) ? (this.permissions.edit !== false) : this.permissions.review;

                if (params.asc_getRights() !== Asc.c_oRights.Edit)
                    this.permissions.edit = this.permissions.review = false;

                this.appOptions.permissionsLicense = licType;
                this.appOptions.canAnalytics   = params.asc_getIsAnalyticsEnable();
                this.appOptions.canLicense     = (licType === Asc.c_oLicenseResult.Success || licType === Asc.c_oLicenseResult.SuccessLimit);
                this.appOptions.isLightVersion = params.asc_getIsLight();
                /** coauthoring begin **/
                this.appOptions.canCoAuthoring = !this.appOptions.isLightVersion;
                /** coauthoring end **/
                this.appOptions.isOffline      = this.api.asc_isOffline();
                this.appOptions.isCrypted      = this.api.asc_isCrypto();
                this.appOptions.isReviewOnly   = this.permissions.review === true && this.permissions.edit === false;
                this.appOptions.canRequestEditRights = this.editorConfig.canRequestEditRights;
                this.appOptions.canEdit        = (this.permissions.edit !== false || this.permissions.review === true) && // can edit or review
                                                 (this.editorConfig.canRequestEditRights || this.editorConfig.mode !== 'view') && // if mode=="view" -> canRequestEditRights must be defined
                                                 (!this.appOptions.isReviewOnly || this.appOptions.canLicense); // if isReviewOnly==true -> canLicense must be true
                this.appOptions.isEdit         = this.appOptions.canLicense && this.appOptions.canEdit && this.editorConfig.mode !== 'view';
                this.appOptions.canReview      = this.permissions.review === true && this.appOptions.canLicense && this.appOptions.isEdit;
                this.appOptions.canViewReview  = true;
                this.appOptions.canUseHistory  = this.appOptions.canLicense && this.editorConfig.canUseHistory && this.appOptions.canCoAuthoring && !this.appOptions.isOffline;
                this.appOptions.canHistoryClose  = this.editorConfig.canHistoryClose;
                this.appOptions.canHistoryRestore= this.editorConfig.canHistoryRestore;
                this.appOptions.canUseMailMerge= this.appOptions.canLicense && this.appOptions.canEdit && !this.appOptions.isOffline;
                this.appOptions.canSendEmailAddresses  = this.appOptions.canLicense && this.editorConfig.canSendEmailAddresses && this.appOptions.canEdit && this.appOptions.canCoAuthoring;
                this.appOptions.canComments    = this.appOptions.canLicense && (this.permissions.comment===undefined ? this.appOptions.isEdit : this.permissions.comment) && (this.editorConfig.mode !== 'view');
<<<<<<< HEAD
                this.appOptions.canComments    = this.appOptions.canComments && !((typeof (this.editorConfig.customization) == 'object') && this.editorConfig.customization.comments===false);
                this.appOptions.canViewComments = this.appOptions.canComments || !((typeof (this.editorConfig.customization) == 'object') && this.editorConfig.customization.comments===false);
=======
                this.appOptions.canComments    = !isPDFViewer && this.appOptions.canComments && !((typeof (this.editorConfig.customization) == 'object') && this.editorConfig.customization.comments===false);
                this.appOptions.canViewComments = this.appOptions.canComments || !isPDFViewer && !((typeof (this.editorConfig.customization) == 'object') && this.editorConfig.customization.comments===false);
>>>>>>> d2c5b7ff
                this.appOptions.canChat        = this.appOptions.canLicense && !this.appOptions.isOffline && !(this.permissions.chat===false || (this.permissions.chat===undefined) &&
                                                                                                               (typeof (this.editorConfig.customization) == 'object') && this.editorConfig.customization.chat===false);
                if ((typeof (this.editorConfig.customization) == 'object') && this.editorConfig.customization.chat!==undefined) {
                    console.log("Obsolete: The 'chat' parameter of the 'customization' section is deprecated. Please use 'chat' parameter in the permissions instead.");
                }
                this.appOptions.canEditStyles  = this.appOptions.canLicense && this.appOptions.canEdit;
                this.appOptions.canPrint       = (this.permissions.print !== false);
                this.appOptions.canRename      = this.editorConfig.canRename;
                this.appOptions.buildVersion   = params.asc_getBuildVersion();
                this.appOptions.canForcesave   = this.appOptions.isEdit && !this.appOptions.isOffline && (typeof (this.editorConfig.customization) == 'object' && !!this.editorConfig.customization.forcesave);
                this.appOptions.forcesave      = this.appOptions.canForcesave;
                this.appOptions.canEditComments= this.appOptions.isOffline || !this.permissions.editCommentAuthorOnly;
                this.appOptions.canDeleteComments= this.appOptions.isOffline || !this.permissions.deleteCommentAuthorOnly;
                if ((typeof (this.editorConfig.customization) == 'object') && this.editorConfig.customization.commentAuthorOnly===true) {
                    console.log("Obsolete: The 'commentAuthorOnly' parameter of the 'customization' section is deprecated. Please use 'editCommentAuthorOnly' and 'deleteCommentAuthorOnly' parameters in the permissions instead.");
                    if (this.permissions.editCommentAuthorOnly===undefined && this.permissions.deleteCommentAuthorOnly===undefined)
                        this.appOptions.canEditComments = this.appOptions.canDeleteComments = this.appOptions.isOffline;
                }
                if (typeof (this.editorConfig.customization) == 'object') {
                    if (this.editorConfig.customization.showReviewChanges!==undefined)
                        console.log("Obsolete: The 'showReviewChanges' parameter of the 'customization' section is deprecated. Please use 'showReviewChanges' parameter in the 'customization.review' section instead.");
                    if (this.editorConfig.customization.reviewDisplay!==undefined)
                        console.log("Obsolete: The 'reviewDisplay' parameter of the 'customization' section is deprecated. Please use 'reviewDisplay' parameter in the 'customization.review' section instead.");
                    if (this.editorConfig.customization.trackChanges!==undefined)
                        console.log("Obsolete: The 'trackChanges' parameter of the 'customization' section is deprecated. Please use 'trackChanges' parameter in the 'customization.review' section instead.");
                }

                this.appOptions.trialMode      = params.asc_getLicenseMode();
                this.appOptions.isBeta         = params.asc_getIsBeta();
                this.appOptions.isSignatureSupport= this.appOptions.isEdit && this.appOptions.isDesktopApp && this.appOptions.isOffline && this.api.asc_isSignaturesSupport() && (this.permissions.protect!==false);
                this.appOptions.isPasswordSupport = this.appOptions.isEdit && this.api.asc_isProtectionSupport() && (this.permissions.protect!==false);
                this.appOptions.canProtect     = (this.appOptions.isSignatureSupport || this.appOptions.isPasswordSupport);
                this.appOptions.canEditContentControl = (this.permissions.modifyContentControl!==false);
                this.appOptions.canHelp        = !((typeof (this.editorConfig.customization) == 'object') && this.editorConfig.customization.help===false);
                this.appOptions.canSubmitForms = false; // this.appOptions.canLicense && (typeof (this.editorConfig.customization) == 'object') && !!this.editorConfig.customization.submitForm;
                this.appOptions.canFillForms   = this.appOptions.canLicense && ((this.permissions.fillForms===undefined) ? this.appOptions.isEdit : this.permissions.fillForms) && (this.editorConfig.mode !== 'view');
                this.appOptions.isRestrictedEdit = !this.appOptions.isEdit && (this.appOptions.canComments || this.appOptions.canFillForms);
                if (this.appOptions.isRestrictedEdit && this.appOptions.canComments && this.appOptions.canFillForms) // must be one restricted mode, priority for filling forms
                    this.appOptions.canComments = false;

                if ( this.appOptions.isLightVersion ) {
                    this.appOptions.canUseHistory =
                    this.appOptions.canReview =
                    this.appOptions.isReviewOnly = false;
                }

                if ( !this.appOptions.canCoAuthoring ) {
                    this.appOptions.canChat = false;
                }

<<<<<<< HEAD
                var type = /^(?:(djvu))$/.exec(this.document.fileType);
                this.appOptions.canDownloadOrigin = this.permissions.download !== false && (type && typeof type[1] === 'string');
                this.appOptions.canDownload       = this.permissions.download !== false && (!type || typeof type[1] !== 'string');
                this.appOptions.canUseThumbnails = this.appOptions.canUseViwerNavigation = /^(?:(pdf|djvu|xps|oxps))$/.test(this.document.fileType);
=======
                // var type = /^(?:(djvu))$/.exec(this.document.fileType);
                this.appOptions.canDownloadOrigin = false;
                this.appOptions.canDownload       = this.permissions.download !== false;
                this.appOptions.canUseSelectHandTools = this.appOptions.canUseThumbnails = this.appOptions.canUseViwerNavigation = isPDFViewer;
>>>>>>> d2c5b7ff
                this.appOptions.canDownloadForms = this.appOptions.canLicense && this.appOptions.canDownload;

                this.appOptions.fileKey = this.document.key;

                this.appOptions.canBranding  = params.asc_getCustomization();
                if (this.appOptions.canBranding)
                    appHeader.setBranding(this.editorConfig.customization);

                this.appOptions.canFavorite = this.document.info && (this.document.info.favorite!==undefined && this.document.info.favorite!==null) && !this.appOptions.isOffline;
                this.appOptions.canFavorite && appHeader.setFavorite(this.document.info.favorite);

                this.appOptions.canUseReviewPermissions = this.appOptions.canLicense && (!!this.permissions.reviewGroups ||
                                                        this.editorConfig.customization && this.editorConfig.customization.reviewPermissions && (typeof (this.editorConfig.customization.reviewPermissions) == 'object'));
                this.appOptions.canUseCommentPermissions = this.appOptions.canLicense && !!this.permissions.commentGroups;
                this.appOptions.canUseUserInfoPermissions = this.appOptions.canLicense && !!this.permissions.userInfoGroups;
                AscCommon.UserInfoParser.setParser(true);
                AscCommon.UserInfoParser.setCurrentName(this.appOptions.user.fullname);
                this.appOptions.canUseReviewPermissions && AscCommon.UserInfoParser.setReviewPermissions(this.permissions.reviewGroups, this.editorConfig.customization.reviewPermissions);
                this.appOptions.canUseCommentPermissions && AscCommon.UserInfoParser.setCommentPermissions(this.permissions.commentGroups);
                this.appOptions.canUseUserInfoPermissions && AscCommon.UserInfoParser.setUserInfoPermissions(this.permissions.userInfoGroups);
                appHeader.setUserName(AscCommon.UserInfoParser.getParsedName(AscCommon.UserInfoParser.getCurrentName()));

                this.appOptions.canRename && appHeader.setCanRename(true);
                this.appOptions.canBrandingExt = params.asc_getCanBranding() && (typeof this.editorConfig.customization == 'object' || this.editorConfig.plugins);
                this.getApplication().getController('Common.Controllers.Plugins').setMode(this.appOptions, this.api);
                this.appOptions.canBrandingExt && this.editorConfig.customization && Common.UI.LayoutManager.init(this.editorConfig.customization.layout);
<<<<<<< HEAD
                this.appOptions.canBrandingExt && this.editorConfig.customization && Common.UI.FeaturesManager.init(this.editorConfig.customization.features);
=======
                this.editorConfig.customization && Common.UI.FeaturesManager.init(this.editorConfig.customization.features, this.appOptions.canBrandingExt);
>>>>>>> d2c5b7ff

                if (this.appOptions.canComments)
                    Common.NotificationCenter.on('comments:cleardummy', _.bind(this.onClearDummyComment, this));
                    Common.NotificationCenter.on('comments:showdummy', _.bind(this.onShowDummyComment, this));

                this.appOptions.canChangeCoAuthoring = this.appOptions.isEdit && this.appOptions.canCoAuthoring && !(typeof this.editorConfig.coEditing == 'object' && this.editorConfig.coEditing.change===false);

                this.loadCoAuthSettings();
                this.applyModeCommonElements();
                this.applyModeEditorElements();

                if ( !this.appOptions.isEdit ) {
                    Common.NotificationCenter.trigger('app:face', this.appOptions);

                    this.hidePreloader();
                    this.onLongActionBegin(Asc.c_oAscAsyncActionType.BlockInteraction, LoadingDocument);
                }

                this.api.asc_setViewMode(!this.appOptions.isEdit && !this.appOptions.isRestrictedEdit);
                this.appOptions.isRestrictedEdit && this.appOptions.canComments && this.api.asc_setRestriction(Asc.c_oAscRestrictionType.OnlyComments);
                this.appOptions.isRestrictedEdit && this.appOptions.canFillForms && this.api.asc_setRestriction(Asc.c_oAscRestrictionType.OnlyForms);
                this.appOptions.isRestrictedEdit && this.appOptions.canFillForms && this.api.asc_SetHighlightRequiredFields(true);
                this.api.asc_LoadDocument();
            },

            loadCoAuthSettings: function() {
                var fastCoauth = true,
                    autosave = 1,
                    value;
                if (this.appOptions.isEdit && !this.appOptions.isOffline && this.appOptions.canCoAuthoring) {
                    if (!this.appOptions.canChangeCoAuthoring) { //can't change co-auth. mode. Use coEditing.mode or 'fast' by default
                        value = (this.editorConfig.coEditing && this.editorConfig.coEditing.mode!==undefined) ? (this.editorConfig.coEditing.mode==='strict' ? 0 : 1) : null;
                        if (value===null && this.appOptions.customization && this.appOptions.customization.autosave===false) {
                            value = 0; // use customization.autosave only when coEditing.mode is null
                        }
                    } else {
                        value = Common.localStorage.getItem("de-settings-coauthmode");
                        if (value===null) {
                            value = (this.editorConfig.coEditing && this.editorConfig.coEditing.mode!==undefined) ? (this.editorConfig.coEditing.mode==='strict' ? 0 : 1) : null;
                            if (value===null && !Common.localStorage.itemExists("de-settings-autosave") &&
                                this.appOptions.customization && this.appOptions.customization.autosave===false) {
                                value = 0; // use customization.autosave only when de-settings-coauthmode and de-settings-autosave are null
                            }
                        }
                    }
                    fastCoauth = (value===null || parseInt(value) == 1);

                    value = Common.localStorage.getItem((fastCoauth) ? "de-settings-showchanges-fast" : "de-settings-showchanges-strict");
                    if (value == null) value = fastCoauth ? 'none' : 'last';
                    Common.Utils.InternalSettings.set((fastCoauth) ? "de-settings-showchanges-fast" : "de-settings-showchanges-strict", value);
                } else if (!this.appOptions.isEdit && this.appOptions.isRestrictedEdit) {
                    fastCoauth = true;
                } else {
                    fastCoauth = false;
                    autosave = 0;
                }

                if (this.appOptions.isEdit) {
                    value = Common.localStorage.getItem("de-settings-autosave");
                    if (value === null && this.appOptions.customization && this.appOptions.customization.autosave === false)
                        value = 0;
                    autosave = (!fastCoauth && value !== null) ? parseInt(value) : (this.appOptions.canCoAuthoring ? 1 : 0);
                }

                Common.Utils.InternalSettings.set("de-settings-coauthmode", fastCoauth);
                Common.Utils.InternalSettings.set("de-settings-autosave", autosave);
            },

            applyModeCommonElements: function() {
                window.editor_elements_prepared = true;

                var app             = this.getApplication(),
                    viewport        = app.getController('Viewport').getView('Viewport'),
                    statusbarView   = app.getController('Statusbar').getView('Statusbar'),
                    documentHolder  = app.getController('DocumentHolder').getView(),
                    toolbarController   = app.getController('Toolbar');

                viewport && viewport.setMode(this.appOptions);
                statusbarView && statusbarView.setMode(this.appOptions);
                toolbarController.setMode(this.appOptions);
                documentHolder.setMode(this.appOptions);

                this.api.asc_registerCallback('asc_onSendThemeColors', _.bind(this.onSendThemeColors, this));
                this.api.asc_registerCallback('asc_onDownloadUrl',     _.bind(this.onDownloadUrl, this));
                this.api.asc_registerCallback('asc_onAuthParticipantsChanged', _.bind(this.onAuthParticipantsChanged, this));
                this.api.asc_registerCallback('asc_onParticipantsChanged',     _.bind(this.onAuthParticipantsChanged, this));
                this.api.asc_registerCallback('asc_onConnectionStateChanged',  _.bind(this.onUserConnection, this));
                this.api.asc_registerCallback('asc_onDocumentModifiedChanged', _.bind(this.onDocumentModifiedChanged, this));
            },

            applyModeEditorElements: function() {
                /** coauthoring begin **/
                this.contComments.setMode(this.appOptions);
                this.contComments.setConfig({config: this.editorConfig}, this.api);
                /** coauthoring end **/

                var me = this,
                    application         = this.getApplication(),
                    reviewController    = application.getController('Common.Controllers.ReviewChanges');
                reviewController.setMode(me.appOptions).setConfig({config: me.editorConfig}, me.api).loadDocument({doc:me.document});

                var toolbarController   = application.getController('Toolbar');
                toolbarController   && toolbarController.setApi(me.api);

                if (this.appOptions.isEdit) {
                    var rightmenuController = application.getController('RightMenu'),
                        fontsControllers    = application.getController('Common.Controllers.Fonts');
                    fontsControllers    && fontsControllers.setApi(me.api);
                    rightmenuController && rightmenuController.setApi(me.api);

                    if (this.appOptions.canProtect)
                        application.getController('Common.Controllers.Protection').setMode(me.appOptions).setConfig({config: me.editorConfig}, me.api);

                    var viewport = this.getApplication().getController('Viewport').getView('Viewport');

                    viewport.applyEditorMode();

                    var rightmenuView = rightmenuController.getView('RightMenu');
                    if (rightmenuView) {
                        rightmenuView.setApi(me.api);
                        rightmenuView.on('editcomplete', _.bind(me.onEditComplete, me));
                        rightmenuView.setMode(me.appOptions);
                    }

                    var toolbarView = (toolbarController) ? toolbarController.getView() : null;
                    if (toolbarView) {
                        toolbarView.setApi(me.api);
                        toolbarView.on('editcomplete', _.bind(me.onEditComplete, me));
                        toolbarView.on('insertimage', _.bind(me.onInsertImage, me));
                        toolbarView.on('inserttable', _.bind(me.onInsertTable, me));
                        toolbarView.on('insertshape', _.bind(me.onInsertShape, me));
                        toolbarView.on('inserttextart', _.bind(me.onInsertTextArt, me));
                        toolbarView.on('insertchart', _.bind(me.onInsertChart, me));
                        toolbarView.on('insertcontrol', _.bind(me.onInsertControl, me));
                    }

                    var value = Common.localStorage.getItem('de-settings-unit');
                    value = (value!==null) ? parseInt(value) : (this.appOptions.customization && this.appOptions.customization.unit ? Common.Utils.Metric.c_MetricUnits[this.appOptions.customization.unit.toLocaleLowerCase()] : Common.Utils.Metric.getDefaultMetric());
                    (value===undefined) && (value = Common.Utils.Metric.getDefaultMetric());
                    Common.Utils.Metric.setCurrentMetric(value);
                    Common.Utils.InternalSettings.set("de-settings-unit", value);
                    me.api.asc_SetDocumentUnits((value==Common.Utils.Metric.c_MetricUnits.inch) ? Asc.c_oAscDocumentUnits.Inch : ((value==Common.Utils.Metric.c_MetricUnits.pt) ? Asc.c_oAscDocumentUnits.Point : Asc.c_oAscDocumentUnits.Millimeter));

                    value = Common.localStorage.itemExists('de-hidden-rulers') ? Common.localStorage.getBool('de-hidden-rulers') : (this.appOptions.customization && !!this.appOptions.customization.hideRulers);
                    Common.Utils.InternalSettings.set("de-hidden-rulers", value);
                    me.api.asc_SetViewRulers(!value);

                    me.api.asc_registerCallback('asc_onDocumentCanSaveChanged',  _.bind(me.onDocumentCanSaveChanged, me));
                    /** coauthoring begin **/
                    me.api.asc_registerCallback('asc_onCollaborativeChanges',    _.bind(me.onCollaborativeChanges, me));
                    me.api.asc_registerCallback('asc_OnTryUndoInFastCollaborative',_.bind(me.onTryUndoInFastCollaborative, me));
                    me.api.asc_registerCallback('asc_onConvertEquationToMath',_.bind(me.onConvertEquationToMath, me));
                    /** coauthoring end **/

                    if (me.stackLongActions.exist({id: ApplyEditRights, type: Asc.c_oAscAsyncActionType['BlockInteraction']})) {
                        me.onLongActionEnd(Asc.c_oAscAsyncActionType['BlockInteraction'], ApplyEditRights);
                    } else if (!this._isDocReady) {
                        Common.NotificationCenter.trigger('app:face', me.appOptions);

                        me.hidePreloader();
                        me.onLongActionBegin(Asc.c_oAscAsyncActionType['BlockInteraction'], LoadingDocument);
                    }

                    // Message on window close
                    window.onbeforeunload = _.bind(me.onBeforeUnload, me);
                    window.onunload = _.bind(me.onUnload, me);
                }
            },

            onExternalMessage: function(msg) {
                if (msg && msg.msg) {
                    msg.msg = (msg.msg).toString();
                    this.showTips([msg.msg.charAt(0).toUpperCase() + msg.msg.substring(1)]);

                    Common.component.Analytics.trackEvent('External Error');
                }
            },

            onError: function(id, level, errData) {
                if (id == Asc.c_oAscError.ID.LoadingScriptError) {
                    this.showTips([this.scriptLoadError]);
                    this.tooltip && this.tooltip.getBSTip().$tip.css('z-index', 10000);
                    return;
                }

                this.hidePreloader();
                this.onLongActionEnd(Asc.c_oAscAsyncActionType['BlockInteraction'], LoadingDocument);

                var config = {
                    closable: true
                };

                switch (id)
                {
                    case Asc.c_oAscError.ID.Unknown:
                        config.msg = this.unknownErrorText;
                        break;

                    case Asc.c_oAscError.ID.ConvertationTimeout:
                        config.msg = this.convertationTimeoutText;
                        break;

                    case Asc.c_oAscError.ID.ConvertationOpenError:
                        config.msg = this.openErrorText;
                        break;

                    case Asc.c_oAscError.ID.ConvertationSaveError:
                        config.msg = (this.appOptions.isDesktopApp && this.appOptions.isOffline) ? this.saveErrorTextDesktop : this.saveErrorText;
                        break;

                    case Asc.c_oAscError.ID.DownloadError:
                        config.msg = this.downloadErrorText;
                        break;

                    case Asc.c_oAscError.ID.UplImageSize:
                        config.msg = this.uploadImageSizeMessage;
                        break;

                    case Asc.c_oAscError.ID.UplImageExt:
                        config.msg = this.uploadImageExtMessage;
                        break;

                    case Asc.c_oAscError.ID.UplImageFileCount:
                        config.msg = this.uploadImageFileCountMessage;
                        break;

                    case Asc.c_oAscError.ID.UplDocumentSize:
                        config.msg = this.uploadDocSizeMessage;
                        break;

                    case Asc.c_oAscError.ID.UplDocumentExt:
                        config.msg = this.uploadDocExtMessage;
                        break;

                    case Asc.c_oAscError.ID.UplDocumentFileCount:
                        config.msg = this.uploadDocFileCountMessage;
                        break;

                    case Asc.c_oAscError.ID.SplitCellMaxRows:
                        config.msg = this.splitMaxRowsErrorText.replace('%1', errData.get_Value());
                        break;

                    case Asc.c_oAscError.ID.SplitCellMaxCols:
                        config.msg = this.splitMaxColsErrorText.replace('%1', errData.get_Value());
                        break;

                    case Asc.c_oAscError.ID.SplitCellRowsDivider:
                        config.msg = this.splitDividerErrorText.replace('%1', errData.get_Value());
                        break;

                    case Asc.c_oAscError.ID.VKeyEncrypt:
                        config.msg = this.errorToken;
                        break;

                    case Asc.c_oAscError.ID.KeyExpire:
                        config.msg = this.errorTokenExpire;
                        break;

                    case Asc.c_oAscError.ID.UserCountExceed:
                        config.msg = this.errorUsersExceed;
                        break;

                    case Asc.c_oAscError.ID.CoAuthoringDisconnect:
                        config.msg = this.errorViewerDisconnect;
                        break;

                    case Asc.c_oAscError.ID.ConvertationPassword:
                        config.msg = this.errorFilePassProtect;
                        break;

                    case Asc.c_oAscError.ID.StockChartError:
                        config.msg = this.errorStockChart;
                        break;

                    case Asc.c_oAscError.ID.DataRangeError:
                        config.msg = this.errorDataRange;
                        break;

                    case Asc.c_oAscError.ID.Database:
                        config.msg = this.errorDatabaseConnection;
                        break;

                    case Asc.c_oAscError.ID.UserDrop:
                        if (this._state.lostEditingRights) {
                            this._state.lostEditingRights = false;
                            return;
                        }
                        this._state.lostEditingRights = true;
                        config.msg = this.errorUserDrop;
                        Common.NotificationCenter.trigger('collaboration:sharingdeny');
                        break;

                    case Asc.c_oAscError.ID.MailMergeLoadFile:
                        config.msg = this.errorMailMergeLoadFile;
                        break;

                    case Asc.c_oAscError.ID.MailMergeSaveFile:
                        config.msg = this.errorMailMergeSaveFile;
                        break;

                    case Asc.c_oAscError.ID.Warning:
                        config.msg = this.errorConnectToServer;
                        config.closable = false;
                        break;

                    case Asc.c_oAscError.ID.SessionAbsolute:
                        config.msg = this.errorSessionAbsolute;
                        break;

                    case Asc.c_oAscError.ID.SessionIdle:
                        config.msg = this.errorSessionIdle;
                        break;

                    case Asc.c_oAscError.ID.SessionToken:
                        config.msg = this.errorSessionToken;
                        break;

                    case Asc.c_oAscError.ID.AccessDeny:
                        config.msg = this.errorAccessDeny;
                        break;

                    case Asc.c_oAscError.ID.UplImageUrl:
                        config.msg = this.errorBadImageUrl;
                        break;

                    case Asc.c_oAscError.ID.ForceSaveButton:
                    case Asc.c_oAscError.ID.ForceSaveTimeout:
                        config.msg = this.errorForceSave;
                        config.maxwidth = 600;
                        break;

                    case Asc.c_oAscError.ID.DataEncrypted:
                        config.msg = this.errorDataEncrypted;
                        break;

                    case Asc.c_oAscError.ID.EditingError:
                        config.msg = (this.appOptions.isDesktopApp && this.appOptions.isOffline) ? this.errorEditingSaveas : this.errorEditingDownloadas;
                        break;

                   case Asc.c_oAscError.ID.MailToClientMissing:
                        config.msg = this.errorEmailClient;
                        break;

                   case Asc.c_oAscError.ID.ConvertationOpenLimitError:
                        config.msg = this.errorFileSizeExceed;
                        break;

                   case Asc.c_oAscError.ID.UpdateVersion:
                        config.msg = this.errorUpdateVersionOnDisconnect;
                        config.maxwidth = 600;
                        break;

                   case Asc.c_oAscError.ID.DirectUrl:
                        config.msg = this.errorDirectUrl;
                        break;

                   case Asc.c_oAscError.ID.CannotCompareInCoEditing:
                        config.msg = this.errorCompare;
                        break;

                    case Asc.c_oAscError.ID.ComboSeriesError:
                        config.msg = this.errorComboSeries;
                        break;

                    case Asc.c_oAscError.ID.Password:
                        config.msg = this.errorSetPassword;
                        break;

                    case Asc.c_oAscError.ID.Submit:
                        config.msg = this.errorSubmit;
                        break;

                    case Asc.c_oAscError.ID.LoadingFontError:
                        config.msg = this.errorLoadingFont;
                        break;

                    default:
                        config.msg = (typeof id == 'string') ? id : this.errorDefaultMessage.replace('%1', id);
                        break;
                }

                if (level == Asc.c_oAscError.Level.Critical) {

                    // report only critical errors
                    Common.Gateway.reportError(id, config.msg);

                    config.title = this.criticalErrorTitle;
                    config.iconCls = 'error';
                    config.closable = false;

                    if (this.appOptions.canBackToFolder && !this.appOptions.isDesktopApp && typeof id !== 'string') {
                        config.msg += '<br><br>' + this.criticalErrorExtText;
                        config.callback = function(btn) {
                            if (btn == 'ok')
                                Common.NotificationCenter.trigger('goback', true);
                        }
                    }
                    if (id == Asc.c_oAscError.ID.DataEncrypted || id == Asc.c_oAscError.ID.ConvertationOpenLimitError) {
                        this.api.asc_coAuthoringDisconnect();
                        Common.NotificationCenter.trigger('api:disconnect');
                    }
                }
                else {
                    Common.Gateway.reportWarning(id, config.msg);

                    config.title    = this.notcriticalErrorTitle;
                    config.iconCls  = 'warn';
                    config.buttons  = ['ok'];
                    config.callback = _.bind(function(btn){
                        if (id == Asc.c_oAscError.ID.Warning && btn == 'ok' && (this.appOptions.canDownload || this.appOptions.canDownloadOrigin)) {
                            Common.UI.Menu.Manager.hideAll();
                            if (this.appOptions.isDesktopApp && this.appOptions.isOffline)
                                this.api.asc_DownloadAs();
                            else
                                (this.appOptions.canDownload) ? this.getApplication().getController('LeftMenu').leftMenu.showMenu('file:saveas') : this.api.asc_DownloadOrigin();
                        } else if (id == Asc.c_oAscError.ID.SplitCellMaxRows || id == Asc.c_oAscError.ID.SplitCellMaxCols || id == Asc.c_oAscError.ID.SplitCellRowsDivider) {
                            var me = this;
                            setTimeout(function(){
                                (new Common.Views.InsertTableDialog({
                                    split: true,
                                    handler: function(result, value) {
                                        if (result == 'ok') {
                                            if (me.api)
                                                me.api.SplitCell(value.columns, value.rows);
                                        }
                                        me.onEditComplete();
                                    }
                                })).show();
                            },10);
                        } else if (id == Asc.c_oAscError.ID.EditingError) {
                            this.disableEditing(true);
                            Common.NotificationCenter.trigger('api:disconnect', true); // enable download and print
                        }
                        this._state.lostEditingRights = false;
                        this.onEditComplete();
                    }, this);
                }

                if (!Common.Utils.ModalWindow.isVisible() || $('.asc-window.modal.alert[data-value=' + id + ']').length<1)
                    Common.UI.alert(config).$window.attr('data-value', id);

                (id!==undefined) && Common.component.Analytics.trackEvent('Internal Error', id.toString());
            },

            onCoAuthoringDisconnect: function() {
                this.getApplication().getController('Viewport').getView('Viewport').setMode({isDisconnected:true});
                appHeader.setCanRename(false);
                this.appOptions.canRename = false;
                this._state.isDisconnected = true;
            },

            showTips: function(strings) {
                var me = this;
                if (!strings.length) return;
                if (typeof(strings)!='object') strings = [strings];

                function showNextTip() {
                    var str_tip = strings.shift();
                    if (str_tip) {
                        str_tip += '\n' + me.textCloseTip;
                        tooltip.setTitle(str_tip);
                        tooltip.show();
                    }
                }

                if (!this.tooltip) {
                    this.tooltip = new Common.UI.Tooltip({
                        owner: this.getApplication().getController('Toolbar').getView(),
                        hideonclick: true,
                        placement: 'bottom',
                        cls: 'main-info',
                        offset: 30
                    });
                }

                var tooltip = this.tooltip;
                tooltip.on('tooltip:hide', function(){
                    setTimeout(showNextTip, 300);
                });

                showNextTip();
            },

            updateWindowTitle: function(force) {
                var isModified = this.api.isDocumentModified();
                if (this._state.isDocModified !== isModified || force) {
                    var title = this.defaultTitleText;

                    if (appHeader && !_.isEmpty(appHeader.getDocumentCaption()))
                        title = appHeader.getDocumentCaption() + ' - ' + title;

                    if (isModified) {
                        clearTimeout(this._state.timerCaption);
                        if (!_.isUndefined(title)) {
                            title = '* ' + title;
                        }
                    }

                    if (window.document.title != title)
                        window.document.title = title;

                    this._isDocReady && (this._state.isDocModified !== isModified) && Common.Gateway.setDocumentModified(isModified);
                    if (isModified && (!this._state.fastCoauth || this._state.usersCount<2))
                        this.getApplication().getController('Statusbar').setStatusCaption('', true);

                    this._state.isDocModified = isModified;
                }
            },

            onDocumentModifiedChanged: function() {
                var isModified = this.api.asc_isDocumentCanSave();
                if (this._state.isDocModified !== isModified) {
                    this._isDocReady && Common.Gateway.setDocumentModified(this.api.isDocumentModified());
                }

                this.updateWindowTitle();

                var toolbarView = this.getApplication().getController('Toolbar').getView();
                if (toolbarView && toolbarView.btnCollabChanges && !toolbarView._state.previewmode) {
                    var isSyncButton = toolbarView.btnCollabChanges.cmpEl.hasClass('notify'),
                        forcesave = this.appOptions.forcesave,
                        isDisabled = !isModified && !isSyncButton && !forcesave || this._state.isDisconnected || this._state.fastCoauth && this._state.usersCount>1 && !forcesave;
                        toolbarView.btnSave.setDisabled(isDisabled);
                }

                /** coauthoring begin **/
                if (this.contComments.isDummyComment && !this.dontCloseDummyComment && !this.beforeShowDummyComment) {
                    this.contComments.clearDummyComment();
                }
                /** coauthoring end **/
            },

            onDocumentCanSaveChanged: function (isCanSave) {
                var toolbarView = this.getApplication().getController('Toolbar').getView();

                if (toolbarView && this.api && !toolbarView._state.previewmode) {
                    var isSyncButton = toolbarView.btnCollabChanges.cmpEl.hasClass('notify'),
                        forcesave = this.appOptions.forcesave,
                        isDisabled = !isCanSave && !isSyncButton && !forcesave || this._state.isDisconnected || this._state.fastCoauth && this._state.usersCount>1 && !forcesave;
                        toolbarView.btnSave.setDisabled(isDisabled);
                }
            },

            onContextMenu: function(event){
                var canCopyAttr = event.target.getAttribute('data-can-copy'),
                    isInputEl   = (event.target instanceof HTMLInputElement) || (event.target instanceof HTMLTextAreaElement);

                if ((isInputEl && canCopyAttr === 'false') ||
                   (!isInputEl && canCopyAttr !== 'true')) {
                    event.stopPropagation();
                    event.preventDefault();
                    return false;
                }
            },

            onBeforeUnload: function() {
                Common.localStorage.save();

                if (this.api.isDocumentModified()) {
                    var me = this;
                    this.api.asc_stopSaving();
                    this._state.unloadTimer = 1000;
                    this.continueSavingTimer = window.setTimeout(function() {
                        me.api.asc_continueSaving();
                        me._state.unloadTimer = 0;
                    }, 500);

                    return this.leavePageText;
                } else
                    this._state.unloadTimer = 10000;
            },

            onUnload: function() {
                if (this.continueSavingTimer) clearTimeout(this.continueSavingTimer);
            },

            hidePreloader: function() {
                var promise;
                if (!this._state.customizationDone) {
                    this._state.customizationDone = true;
                    if (this.appOptions.customization) {
                        if (this.appOptions.isDesktopApp)
                            this.appOptions.customization.about = false;
                        else if (!this.appOptions.canBrandingExt)
                            this.appOptions.customization.about = true;
                    }
                    Common.Utils.applyCustomization(this.appOptions.customization, mapCustomizationElements);
                    if (this.appOptions.canBrandingExt) {
                        Common.Utils.applyCustomization(this.appOptions.customization, mapCustomizationExtElements);
                        Common.UI.LayoutManager.applyCustomization();
                        if (this.appOptions.customization && (typeof (this.appOptions.customization) == 'object')) {
                            if (this.appOptions.customization.leftMenu!==undefined)
                                console.log("Obsolete: The 'leftMenu' parameter of the 'customization' section is deprecated. Please use 'leftMenu' parameter in the 'customization.layout' section instead.");
                            if (this.appOptions.customization.rightMenu!==undefined)
                                console.log("Obsolete: The 'rightMenu' parameter of the 'customization' section is deprecated. Please use 'rightMenu' parameter in the 'customization.layout' section instead.");
                            if (this.appOptions.customization.statusBar!==undefined)
                                console.log("Obsolete: The 'statusBar' parameter of the 'customization' section is deprecated. Please use 'statusBar' parameter in the 'customization.layout' section instead.");
                            if (this.appOptions.customization.toolbar!==undefined)
                                console.log("Obsolete: The 'toolbar' parameter of the 'customization' section is deprecated. Please use 'toolbar' parameter in the 'customization.layout' section instead.");
                        }
                        promise = this.getApplication().getController('Common.Controllers.Plugins').applyUICustomization();
                    }
                }
                Common.NotificationCenter.trigger('layout:changed', 'main');

                (promise || (new Promise(function(resolve, reject) {
                    resolve();
                }))).then(function() {
                    $('#loading-mask').hide().remove();
                    Common.Controllers.Desktop.process('preloader:hide');
                });
            },

            onDownloadUrl: function(url, fileType) {
                if (this._state.isFromGatewayDownloadAs) {
                    Common.Gateway.downloadAs(url, fileType);
                }
                this._state.isFromGatewayDownloadAs = false;
            },

            onUpdateVersion: function(callback) {
                var me = this;
                me.needToUpdateVersion = true;
                me.onLongActionEnd(Asc.c_oAscAsyncActionType['BlockInteraction'], LoadingDocument);
                Common.UI.warning({
                    title: me.titleUpdateVersion,
                    msg: this.errorUpdateVersion,
                    callback: function() {
                        _.defer(function() {
                            Common.Gateway.updateVersion();
                            if (callback) callback.call(me);
                            me.onLongActionBegin(Asc.c_oAscAsyncActionType['BlockInteraction'], LoadingDocument);
                        })
                    }
                });
            },

            onServerVersion: function(buildVersion) {
                if (this.changeServerVersion) return true;

                if (DocsAPI.DocEditor.version() !== buildVersion && !window.compareVersions) {
                    this.changeServerVersion = true;
                    Common.UI.warning({
                        title: this.titleServerVersion,
                        msg: this.errorServerVersion,
                        callback: function() {
                            _.defer(function() {
                                Common.Gateway.updateVersion();
                            })
                        }
                    });
                    return true;
                }
                return false;
            },

            /** coauthoring begin **/
//            fillUserStore: function(users){
//                if (!_.isEmpty(users)){
//                    var userStore = this.getCommonStoreUsersStore();
//
//                    if (userStore)
//                        userStore.add(users);
//                }
//            },

            onCollaborativeChanges: function() {
                if (this._state.hasCollaborativeChanges) return;
                this._state.hasCollaborativeChanges = true;
                if (this.appOptions.isEdit)
                    this.getApplication().getController('Statusbar').setStatusCaption(this.txtNeedSynchronize, true);
            },
            /** coauthoring end **/

            synchronizeChanges: function() {
                this.getApplication().getController('Statusbar').synchronizeChanges();
                this.getApplication().getController('Common.Controllers.ReviewChanges').synchronizeChanges();
                this.getApplication().getController('DocumentHolder').getView().hideTips();
                /** coauthoring begin **/
                this.getApplication().getController('Toolbar').getView().synchronizeChanges();
                /** coauthoring end **/
                this._state.hasCollaborativeChanges = false;
            },

            initNames: function() {
                this.shapeGroupNames = [
                    this.txtBasicShapes,
                    this.txtFiguredArrows,
                    this.txtMath,
                    this.txtCharts,
                    this.txtStarsRibbons,
                    this.txtCallouts,
                    this.txtButtons,
                    this.txtRectangles,
                    this.txtLines
                ];
            },

            fillAutoShapes: function(groupNames, shapes){
                if (_.isEmpty(shapes) || _.isEmpty(groupNames) || shapes.length != groupNames.length)
                    return;

                var me = this,
                    shapegrouparray = [],
                    shapeStore = this.getCollection('ShapeGroups'),
                    name_arr = {};

                shapeStore.reset();

                _.each(groupNames, function(groupName, index){
                    var store = new Backbone.Collection([], {
                        model: DE.Models.ShapeModel
                    }),
                        arr = [];

                    var cols = (shapes[index].length) > 18 ? 7 : 6,
                        height = Math.ceil(shapes[index].length/cols) * 35 + 3,
                        width = 30 * cols;

                    _.each(shapes[index], function(shape, idx){
                        var name = me['txtShape_' + shape.Type];
                        arr.push({
                            data     : {shapeType: shape.Type},
                            tip      : name || (me.textShape + ' ' + (idx+1)),
                            allowSelected : true,
                            selected: false
                        });
                        if (name)
                            name_arr[shape.Type] = name;
                    });
                    store.add(arr);
                    shapegrouparray.push({
                        groupName   : me.shapeGroupNames[index],
                        groupStore  : store,
                        groupWidth  : width,
                        groupHeight : height
                    });
                });

                shapeStore.add(shapegrouparray);
                setTimeout(function(){
                    me.getApplication().getController('Toolbar').onApiAutoShapes();
                }, 50);
                this.api.asc_setShapeNames(name_arr);
            },

            fillTextArt: function(shapes){
                var arr = [],
                    artStore = this.getCollection('Common.Collections.TextArt');

                if (!shapes && artStore.length>0) {// shapes == undefined when update textart collection (from asc_onSendThemeColors)
                    shapes = this.api.asc_getTextArtPreviews();
                }
                if (_.isEmpty(shapes)) return;

                _.each(shapes, function(shape, index){
                    arr.push({
                        imageUrl : shape,
                        data     : index,
                        allowSelected : true,
                        selected: false
                    });
                });
                artStore.reset(arr);
            },

            updateThemeColors: function() {
                var me = this;
                setTimeout(function(){
                    me.getApplication().getController('RightMenu').UpdateThemeColors();
                }, 50);
                setTimeout(function(){
                    me.getApplication().getController('Toolbar').updateThemeColors();
                }, 50);
            },

            onSendThemeColors: function(colors, standart_colors) {
                Common.Utils.ThemeColor.setColors(colors, standart_colors);
                if (window.styles_loaded) {
                    this.updateThemeColors();
                    var me = this;
                    setTimeout(function(){
                        me.fillTextArt();
                    }, 1);
                }
            },

            loadLanguages: function(apiLangs) {
                var langs = [], info,
                    allLangs = Common.util.LanguageInfo.getLanguages();
                for (var code in allLangs) {
                    if (allLangs.hasOwnProperty(code)) {
                        info = allLangs[code];
                        info[2] && langs.push({
                            displayValue:   info[1],
                            value:          info[0],
                            code:           parseInt(code),
                            spellcheck:     _.indexOf(apiLangs, code)>-1
                        });
                    }
                }

                langs.sort(function(a, b){
                    if (a.value < b.value) return -1;
                    if (a.value > b.value) return 1;
                    return 0;
                });

                this.languages = langs;
                window.styles_loaded && this.setLanguages();
            },

            setLanguages: function() {
                if (!this.languages || this.languages.length<1) {
                    this.loadLanguages([]);
                }
                if (this.languages && this.languages.length>0) {
                    this.getApplication().getController('DocumentHolder').getView().setLanguages(this.languages);
                    this.getApplication().getController('Statusbar').setLanguages(this.languages);
                    this.getApplication().getController('Common.Controllers.ReviewChanges').setLanguages(this.languages);
                }
            },

            onInsertTable:  function() {
                this.getApplication().getController('RightMenu').onInsertTable();
            },

            onInsertImage:  function() {
                this.getApplication().getController('RightMenu').onInsertImage();
            },

            onInsertChart:  function() {
                this.getApplication().getController('RightMenu').onInsertChart();
            },

            onInsertShape:  function() {
                this.getApplication().getController('RightMenu').onInsertShape();
            },

            onInsertTextArt:  function() {
                this.getApplication().getController('RightMenu').onInsertTextArt();
            },

            onInsertControl:  function() {
                this.getApplication().getController('RightMenu').onInsertControl();
            },

            unitsChanged: function(m) {
                var value = Common.localStorage.getItem("de-settings-unit");
                value = (value!==null) ? parseInt(value) : Common.Utils.Metric.getDefaultMetric();
                Common.Utils.Metric.setCurrentMetric(value);
                Common.Utils.InternalSettings.set("de-settings-unit", value);
                this.api.asc_SetDocumentUnits((value==Common.Utils.Metric.c_MetricUnits.inch) ? Asc.c_oAscDocumentUnits.Inch : ((value==Common.Utils.Metric.c_MetricUnits.pt) ? Asc.c_oAscDocumentUnits.Point : Asc.c_oAscDocumentUnits.Millimeter));
                this.getApplication().getController('RightMenu').updateMetricUnit();
                this.getApplication().getController('Toolbar').getView().updateMetricUnit();
            },

            onAdvancedOptions: function(type, advOptions, mode, formatOptions) {
                if (this._state.openDlg) return;

                var me = this;
                if (type == Asc.c_oAscAdvancedOptionsID.TXT) {
                    me._state.openDlg = new Common.Views.OpenDialog({
                        title: Common.Views.OpenDialog.prototype.txtTitle.replace('%1', 'TXT'),
                        closable: (mode==2), // if save settings
                        type: Common.Utils.importTextType.TXT,
                        preview: advOptions.asc_getData(),
                        codepages: advOptions.asc_getCodePages(),
                        settings: advOptions.asc_getRecommendedSettings(),
                        api: me.api,
                        handler: function (result, settings) {
                            me.isShowOpenDialog = false;
                            if (result == 'ok') {
                                if (me && me.api) {
                                    if (mode==2) {
                                        formatOptions && formatOptions.asc_setAdvancedOptions(settings.textOptions);
                                        me.api.asc_DownloadAs(formatOptions);
                                    } else
                                        me.api.asc_setAdvancedOptions(type, settings.textOptions);
                                    me.loadMask && me.loadMask.show();
                                }
                            }
                            me._state.openDlg = null;
                        }
                    });
                } else if (type == Asc.c_oAscAdvancedOptionsID.DRM) {
                    me._state.openDlg = new Common.Views.OpenDialog({
                        title: Common.Views.OpenDialog.prototype.txtTitleProtected,
                        closeFile: me.appOptions.canRequestClose,
                        type: Common.Utils.importTextType.DRM,
                        warning: !(me.appOptions.isDesktopApp && me.appOptions.isOffline) && (typeof advOptions == 'string'),
                        warningMsg: advOptions,
                        validatePwd: !!me._state.isDRM,
                        handler: function (result, value) {
                            me.isShowOpenDialog = false;
                            if (result == 'ok') {
                                if (me.api) {
                                    me.api.asc_setAdvancedOptions(type, value.drmOptions);
                                    me.loadMask && me.loadMask.show();
                                }
                            } else {
                                Common.Gateway.requestClose();
                                Common.Controllers.Desktop.requestClose();
                            }
                            me._state.openDlg = null;
                        }
                    });
                    me._state.isDRM = true;
                }
                if (me._state.openDlg) {
                    this.isShowOpenDialog = true;
                    this.loadMask && this.loadMask.hide();
                    this.onLongActionEnd(Asc.c_oAscAsyncActionType.BlockInteraction, LoadingDocument);
                    me._state.openDlg.show();
                }
            },

            onTryUndoInFastCollaborative: function() {
                if (!Common.localStorage.getBool("de-hide-try-undoredo"))
                    Common.UI.info({
                        width: 500,
                        msg: this.appOptions.canChangeCoAuthoring ? this.textTryUndoRedo : this.textTryUndoRedoWarn,
                        iconCls: 'info',
                        buttons: this.appOptions.canChangeCoAuthoring ? ['custom', 'cancel'] : ['ok'],
                        primary: this.appOptions.canChangeCoAuthoring ? 'custom' : 'ok',
                        customButtonText: this.textStrict,
                        dontshow: true,
                        callback: _.bind(function(btn, dontshow){
                            if (dontshow) Common.localStorage.setItem("de-hide-try-undoredo", 1);
                            if (btn == 'custom') {
                                Common.localStorage.setItem("de-settings-coauthmode", 0);
                                Common.Utils.InternalSettings.set("de-settings-coauthmode", false);
                                this.api.asc_SetFastCollaborative(false);
                                this._state.fastCoauth = false;
                                Common.localStorage.setItem("de-settings-showchanges-strict", 'last');
                                this.api.SetCollaborativeMarksShowType(Asc.c_oAscCollaborativeMarksShowType.LastChanges);
                                this.getApplication().getController('Common.Controllers.ReviewChanges').applySettings();
                            }
                            this.onEditComplete();
                        }, this)
                    });
            },

            onAuthParticipantsChanged: function(users) {
                var length = 0;
                _.each(users, function(item){
                    if (!item.asc_getView())
                        length++;
                });
                this._state.usersCount = length;
            },

            onUserConnection: function(change){
                if (change && this.appOptions.user.guest && this.appOptions.canRenameAnonymous && (change.asc_getIdOriginal() == this.appOptions.user.id)) { // change name of the current user
                    var name = change.asc_getUserName();
                    if (name && name !== AscCommon.UserInfoParser.getCurrentName() ) {
                        this._renameDialog && this._renameDialog.close();
                        AscCommon.UserInfoParser.setCurrentName(name);
                        appHeader.setUserName(AscCommon.UserInfoParser.getParsedName(name));

                        var idx1 = name.lastIndexOf('('),
                            idx2 = name.lastIndexOf(')'),
                            str = (idx1>0) && (idx1<idx2) ? name.substring(0, idx1-1) : '';
                        if (Common.localStorage.getItem("guest-username")!==null) {
                            Common.localStorage.setItem("guest-username", str);
                        }
                        Common.Utils.InternalSettings.set("guest-username", str);
                    }
                }
            },

            applySettings: function() {
                if (this.appOptions.isEdit && !this.appOptions.isOffline && this.appOptions.canCoAuthoring) {
                    var oldval = this._state.fastCoauth;
                    this._state.fastCoauth = Common.localStorage.getBool("de-settings-coauthmode", true);
                    if (this._state.fastCoauth && !oldval)
                        this.synchronizeChanges();
                }
                if (this.appOptions.canForcesave) {
                    this.appOptions.forcesave = Common.localStorage.getBool("de-settings-forcesave", this.appOptions.canForcesave);
                    Common.Utils.InternalSettings.set("de-settings-forcesave", this.appOptions.forcesave);
                    this.api.asc_setIsForceSaveOnUserSave(this.appOptions.forcesave);
                }
            },

            onDocumentName: function(name) {
                appHeader.setDocumentCaption(name);
                this.updateWindowTitle(true);
            },

            onMeta: function(meta) {
                appHeader.setDocumentCaption(meta.title);
                this.updateWindowTitle(true);
                this.document.title = meta.title;

                var filemenu = this.getApplication().getController('LeftMenu').getView('LeftMenu').getMenu('file');
                filemenu.loadDocument({doc:this.document});
                filemenu.panels && filemenu.panels['info'] && filemenu.panels['info'].updateInfo(this.document);
                this.getApplication().getController('Common.Controllers.ReviewChanges').loadDocument({doc:this.document});
                Common.Gateway.metaChange(meta);

                if (this.appOptions.wopi) {
                    var idx = meta.title.lastIndexOf('.');
                    Common.Gateway.requestRename(idx>0 ? meta.title.substring(0, idx) : meta.title);
                }
            },

            onPrint: function() {
                if (!this.appOptions.canPrint || Common.Utils.ModalWindow.isVisible()) return;
                
                if (this.api)
                    this.api.asc_Print(new Asc.asc_CDownloadOptions(null, Common.Utils.isChrome || Common.Utils.isOpera || Common.Utils.isGecko && Common.Utils.firefoxVersion>86)); // if isChrome or isOpera == true use asc_onPrintUrl event
                Common.component.Analytics.trackEvent('Print');
            },

            onPrintUrl: function(url) {
                if (this.iframePrint) {
                    this.iframePrint.parentNode.removeChild(this.iframePrint);
                    this.iframePrint = null;
                }
                if (!this.iframePrint) {
                    var me = this;
                    this.iframePrint = document.createElement("iframe");
                    this.iframePrint.id = "id-print-frame";
                    this.iframePrint.style.display = 'none';
                    this.iframePrint.style.visibility = "hidden";
                    this.iframePrint.style.position = "fixed";
                    this.iframePrint.style.right = "0";
                    this.iframePrint.style.bottom = "0";
                    document.body.appendChild(this.iframePrint);
                    this.iframePrint.onload = function() {
                        try {
                        me.iframePrint.contentWindow.focus();
                        me.iframePrint.contentWindow.print();
                        me.iframePrint.contentWindow.blur();
                        window.focus();
                        } catch (e) {
                            me.api.asc_DownloadAs(new Asc.asc_CDownloadOptions(Asc.c_oAscFileType.PDF));
                        }
                    };
                }
                if (url) this.iframePrint.src = url;
            },

            onClearDummyComment: function() {
                this.dontCloseDummyComment = false;
            },

            onShowDummyComment: function() {
                this.beforeShowDummyComment = true;
            },

            DisableMailMerge: function() {
                this.appOptions.mergeFolderUrl = "";
                var toolbarController   = this.getApplication().getController('Toolbar');
                toolbarController && toolbarController.DisableMailMerge();
            },

            DisableVersionHistory: function() {
                this.editorConfig.canUseHistory = false;
                this.appOptions.canUseHistory = false;
            },

            onConvertEquationToMath: function(equation) {
                var me = this,
                    win;
                var msg = this.textConvertEquation + '<br><br><a id="id-equation-convert-help" style="cursor: pointer;">' + this.textLearnMore + '</a>';
                win = Common.UI.warning({
                    width: 500,
                    msg: msg,
                    buttons: ['yes', 'cancel'],
                    primary: 'yes',
                    dontshow: true,
                    textDontShow: this.textApplyAll,
                    callback: _.bind(function(btn, dontshow){
                        if (btn == 'yes') {
                            this.api.asc_ConvertEquationToMath(equation, dontshow);
                        }
                        this.onEditComplete();
                    }, this)
                });
                win.$window.find('#id-equation-convert-help').on('click', function (e) {
                    win && win.close();
                    me.getApplication().getController('LeftMenu').getView('LeftMenu').showMenu('file:help', 'UsageInstructions\/InsertEquation.htm#convertequation');
                })
            },

            warningDocumentIsLocked: function() {
                var me = this;
                var _disable_ui = function (disable) {
                    me.disableEditing(disable, true);
                };

                Common.Utils.warningDocumentIsLocked({disablefunc: _disable_ui});
            },

            onRunAutostartMacroses: function() {
                var me = this,
                    enable = !this.editorConfig.customization || (this.editorConfig.customization.macros!==false);
                if (enable) {
                    var value = Common.Utils.InternalSettings.get("de-macros-mode");
                    if (value==1)
                        this.api.asc_runAutostartMacroses();
                    else if (value === 0) {
                        Common.UI.warning({
                            msg: this.textHasMacros + '<br>',
                            buttons: ['yes', 'no'],
                            primary: 'yes',
                            dontshow: true,
                            textDontShow: this.textRemember,
                            callback: function(btn, dontshow){
                                if (dontshow) {
                                    Common.Utils.InternalSettings.set("de-macros-mode", (btn == 'yes') ? 1 : 2);
                                    Common.localStorage.setItem("de-macros-mode", (btn == 'yes') ? 1 : 2);
                                }
                                if (btn == 'yes') {
                                    setTimeout(function() {
                                        me.api.asc_runAutostartMacroses();
                                    }, 1);
                                }
                            }
                        });
                    }
                }
            },

            loadAutoCorrectSettings: function() {
                // autocorrection
                var me = this;
                var value = Common.localStorage.getItem("de-settings-math-correct-add");
                Common.Utils.InternalSettings.set("de-settings-math-correct-add", value);
                var arrAdd = value ? JSON.parse(value) : [];
                value = Common.localStorage.getItem("de-settings-math-correct-rem");
                Common.Utils.InternalSettings.set("de-settings-math-correct-rem", value);
                var arrRem = value ? JSON.parse(value) : [];
                value = Common.localStorage.getBool("de-settings-math-correct-replace-type", true); // replace on type
                Common.Utils.InternalSettings.set("de-settings-math-correct-replace-type", value);
                me.api.asc_refreshOnStartAutoCorrectMathSymbols(arrRem, arrAdd, value);

                value = Common.localStorage.getItem("de-settings-rec-functions-add");
                Common.Utils.InternalSettings.set("de-settings-rec-functions-add", value);
                arrAdd = value ? JSON.parse(value) : [];
                value = Common.localStorage.getItem("de-settings-rec-functions-rem");
                Common.Utils.InternalSettings.set("de-settings-rec-functions-rem", value);
                arrRem = value ? JSON.parse(value) : [];
                me.api.asc_refreshOnStartAutoCorrectMathFunctions(arrRem, arrAdd);

                value = Common.localStorage.getBool("de-settings-autoformat-bulleted", true);
                Common.Utils.InternalSettings.set("de-settings-autoformat-bulleted", value);
                me.api.asc_SetAutomaticBulletedLists(value);

                value = Common.localStorage.getBool("de-settings-autoformat-numbered", true);
                Common.Utils.InternalSettings.set("de-settings-autoformat-numbered", value);
                me.api.asc_SetAutomaticNumberedLists(value);

                value = Common.localStorage.getBool("de-settings-autoformat-smart-quotes", true);
                Common.Utils.InternalSettings.set("de-settings-autoformat-smart-quotes", value);
                me.api.asc_SetAutoCorrectSmartQuotes(value);

                value = Common.localStorage.getBool("de-settings-autoformat-hyphens", true);
                Common.Utils.InternalSettings.set("de-settings-autoformat-hyphens", value);
                me.api.asc_SetAutoCorrectHyphensWithDash(value);

                value = Common.localStorage.getBool("de-settings-autoformat-fl-sentence", true);
                Common.Utils.InternalSettings.set("de-settings-autoformat-fl-sentence", value);
                me.api.asc_SetAutoCorrectFirstLetterOfSentences(value);

                value = Common.localStorage.getBool("de-settings-autoformat-hyperlink", true);
                Common.Utils.InternalSettings.set("de-settings-autoformat-hyperlink", value);
                me.api.asc_SetAutoCorrectHyperlinks(value);

                value = Common.localStorage.getBool("de-settings-autoformat-fl-cells", true);
                Common.Utils.InternalSettings.set("de-settings-autoformat-fl-cells", value);
                me.api.asc_SetAutoCorrectFirstLetterOfCells(value);
<<<<<<< HEAD
=======

                value = Common.localStorage.getBool("de-settings-autoformat-double-space", Common.Utils.isMac); // add period with double-space in MacOs by default
                Common.Utils.InternalSettings.set("de-settings-autoformat-double-space", value);
                me.api.asc_SetAutoCorrectDoubleSpaceWithPeriod(value);
>>>>>>> d2c5b7ff
            },

            showRenameUserDialog: function() {
                if (this._renameDialog) return;

                var me = this;
                this._renameDialog = new Common.Views.UserNameDialog({
                    label: this.textRenameLabel,
                    error: this.textRenameError,
                    value: Common.Utils.InternalSettings.get("guest-username") || '',
                    check: Common.Utils.InternalSettings.get("save-guest-username") || false,
                    validation: function(value) {
                        return value.length<128 ? true : me.textLongName;
                    },
                    handler: function(result, settings) {
                        if (result == 'ok') {
                            var name = settings.input ? settings.input + ' (' + me.appOptions.guestName + ')' : me.textAnonymous;
                            var _user = new Asc.asc_CUserInfo();
                            _user.put_FullName(name);

                            var docInfo = new Asc.asc_CDocInfo();
                            docInfo.put_UserInfo(_user);
                            me.api.asc_changeDocInfo(docInfo);

                            settings.checkbox ? Common.localStorage.setItem("guest-username", settings.input) : Common.localStorage.removeItem("guest-username");
                            Common.Utils.InternalSettings.set("guest-username", settings.input);
                            Common.Utils.InternalSettings.set("save-guest-username", settings.checkbox);
                        }
                    }
                });
                this._renameDialog.on('close', function() {
                    me._renameDialog = undefined;
                });
                this._renameDialog.show(Common.Utils.innerWidth() - this._renameDialog.options.width - 15, 30);
            },

            onGrabFocus: function() {
                this.getApplication().getController('DocumentHolder').getView().focus();
            },

            onLanguageLoaded: function() {
                if (!Common.Locale.getCurrentLanguage()) {
                    Common.UI.warning({
                        msg: this.errorLang,
                        buttons: [],
                        closable: false
                    });
                    return false;
                }
                return true;
            },

            leavePageText: 'You have unsaved changes in this document. Click \'Stay on this Page\' then \'Save\' to save them. Click \'Leave this Page\' to discard all the unsaved changes.',
            criticalErrorTitle: 'Error',
            notcriticalErrorTitle: 'Warning',
            errorDefaultMessage: 'Error code: %1',
            criticalErrorExtText: 'Press "OK" to back to document list.',
            openTitleText: 'Opening Document',
            openTextText: 'Opening document...',
            loadFontsTitleText: 'Loading Data',
            loadFontsTextText: 'Loading data...',
            loadImagesTitleText: 'Loading Images',
            loadImagesTextText: 'Loading images...',
            loadFontTitleText: 'Loading Data',
            loadFontTextText: 'Loading data...',
            loadImageTitleText: 'Loading Image',
            loadImageTextText: 'Loading image...',
            downloadTitleText: 'Downloading Document',
            downloadTextText: 'Downloading document...',
            printTitleText: 'Printing Document',
            printTextText: 'Printing document...',
            uploadImageTitleText: 'Uploading Image',
            uploadImageTextText: 'Uploading image...',
            uploadImageSizeMessage: 'Maximum image size limit exceeded.',
            uploadImageExtMessage: 'Unknown image format.',
            uploadImageFileCountMessage: 'No images uploaded.',
            reloadButtonText: 'Reload Page',
            unknownErrorText: 'Unknown error.',
            convertationTimeoutText: 'Convertation timeout exceeded.',
            downloadErrorText: 'Download failed.',
            unsupportedBrowserErrorText: 'Your browser is not supported.',
            splitMaxRowsErrorText: 'The number of rows must be less than %1',
            splitMaxColsErrorText: 'The number of columns must be less than %1',
            splitDividerErrorText: 'The number of rows must be a divisor of %1',
            requestEditFailedTitleText: 'Access denied',
            requestEditFailedMessageText: 'Someone is editing this document right now. Please try again later.',
            txtNeedSynchronize: 'You have an updates',
            textLoadingDocument: 'Loading document',
            warnBrowserZoom: 'Your browser\'s current zoom setting is not fully supported. Please reset to the default zoom by pressing Ctrl+0.',
            warnBrowserIE9: 'The application has low capabilities on IE9. Use IE10 or higher',
            applyChangesTitleText: 'Loading Data',
            applyChangesTextText: 'Loading data...',
            errorKeyEncrypt: 'Unknown key descriptor',
            errorKeyExpire: 'Key descriptor expired',
            errorUsersExceed: 'Count of users was exceed',
            errorCoAuthoringDisconnect: 'Server connection lost. You can\'t edit anymore.',
            errorFilePassProtect: 'The file is password protected and cannot be opened.',
            txtBasicShapes: 'Basic Shapes',
            txtFiguredArrows: 'Figured Arrows',
            txtMath: 'Math',
            txtCharts: 'Charts',
            txtStarsRibbons: 'Stars & Ribbons',
            txtCallouts: 'Callouts',
            txtButtons: 'Buttons',
            txtRectangles: 'Rectangles',
            txtLines: 'Lines',
            txtEditingMode: 'Set editing mode...',
            textAnonymous: 'Anonymous',
            loadingDocumentTitleText: 'Loading document',
            loadingDocumentTextText: 'Loading document...',
            warnProcessRightsChange: 'You have been denied the right to edit the file.',
            errorProcessSaveResult: 'Saving is failed.',
            textCloseTip: 'Click to close the tip.',
            textShape: 'Shape',
            errorStockChart: 'Incorrect row order. To build a stock chart place the data on the sheet in the following order:<br> opening price, max price, min price, closing price.',
            errorDataRange: 'Incorrect data range.',
            errorDatabaseConnection: 'External error.<br>Database connection error. Please, contact support.',
            titleUpdateVersion: 'Version changed',
            errorUpdateVersion: 'The file version has been changed. The page will be reloaded.',
            errorUserDrop: 'The file cannot be accessed right now.',
            txtDiagramTitle: 'Chart Title',
            txtXAxis: 'X Axis',
            txtYAxis: 'Y Axis',
            txtSeries: 'Seria',
            errorMailMergeLoadFile: 'Loading the document failed. Please select a different file.',
            mailMergeLoadFileText: 'Loading Data Source...',
            mailMergeLoadFileTitle: 'Loading Data Source',
            errorMailMergeSaveFile: 'Merge failed.',
            downloadMergeText: 'Downloading...',
            downloadMergeTitle: 'Downloading',
            sendMergeTitle: 'Sending Merge',
            sendMergeText: 'Sending Merge...',
            txtArt: 'Your text here',
            errorConnectToServer: 'The document could not be saved. Please check connection settings or contact your administrator.<br>When you click the \'OK\' button, you will be prompted to download the document.',
            textTryUndoRedo: 'The Undo/Redo functions are disabled for the Fast co-editing mode.<br>Click the \'Strict mode\' button to switch to the Strict co-editing mode to edit the file without other users interference and send your changes only after you save them. You can switch between the co-editing modes using the editor Advanced settings.',
            textStrict: 'Strict mode',
            txtErrorLoadHistory: 'Loading history failed',
            textBuyNow: 'Visit website',
            textNoLicenseTitle: 'License limit reached',
            textContactUs: 'Contact sales',
            errorViewerDisconnect: 'Connection is lost. You can still view the document,<br>but will not be able to download or print until the connection is restored and page is reloaded.',
            warnLicenseExp: 'Your license has expired.<br>Please update your license and refresh the page.',
            titleLicenseExp: 'License expired',
            openErrorText: 'An error has occurred while opening the file',
            saveErrorText: 'An error has occurred while saving the file',
            errorToken: 'The document security token is not correctly formed.<br>Please contact your Document Server administrator.',
            errorTokenExpire: 'The document security token has expired.<br>Please contact your Document Server administrator.',
            errorSessionAbsolute: 'The document editing session has expired. Please reload the page.',
            errorSessionIdle: 'The document has not been edited for quite a long time. Please reload the page.',
            errorSessionToken: 'The connection to the server has been interrupted. Please reload the page.',
            errorAccessDeny: 'You are trying to perform an action you do not have rights for.<br>Please contact your Document Server administrator.',
            titleServerVersion: 'Editor updated',
            errorServerVersion: 'The editor version has been updated. The page will be reloaded to apply the changes.',
            textChangesSaved: 'All changes saved',
            errorBadImageUrl: 'Image url is incorrect',
            txtStyle_Normal: 'Normal',
            txtStyle_No_Spacing: 'No Spacing',
            txtStyle_Heading_1: 'Heading 1',
            txtStyle_Heading_2: 'Heading 2',
            txtStyle_Heading_3: 'Heading 3',
            txtStyle_Heading_4: 'Heading 4',
            txtStyle_Heading_5: 'Heading 5',
            txtStyle_Heading_6: 'Heading 6',
            txtStyle_Heading_7: 'Heading 7',
            txtStyle_Heading_8: 'Heading 8',
            txtStyle_Heading_9: 'Heading 9',
            txtStyle_Title: 'Title',
            txtStyle_Subtitle: 'Subtitle',
            txtStyle_Quote: 'Quote',
            txtStyle_Intense_Quote: 'Intense Quote',
            txtStyle_List_Paragraph: 'List Paragraph',
            txtStyle_footnote_text: 'Footnote Text',
            saveTextText: 'Saving document...',
            saveTitleText: 'Saving Document',
            txtBookmarkError: "Error! Bookmark not defined.",
            txtAbove: "above",
            txtBelow: "below",
            txtOnPage: "on page",
            txtHeader: "Header",
            txtFooter: "Footer",
            txtSection: "-Section",
            txtFirstPage: "First Page",
            txtEvenPage: "Even Page",
            txtOddPage: "Odd Page",
            txtSameAsPrev: "Same as Previous",
            txtCurrentDocument: "Current Document",
            txtNoTableOfContents: "There are no headings in the document. Apply a heading style to the text so that it appears in the table of contents.",
            txtTableOfContents: "Table of Contents",
            errorForceSave: "An error occurred while saving the file. Please use the 'Download as' option to save the file to your computer hard drive or try again later.",
            warnNoLicense: "You've reached the limit for simultaneous connections to %1 editors. This document will be opened for viewing only.<br>Contact %1 sales team for personal upgrade terms.",
            warnNoLicenseUsers: "You've reached the user limit for %1 editors. Contact %1 sales team for personal upgrade terms.",
            warnLicenseExceeded: "You've reached the limit for simultaneous connections to %1 editors. This document will be opened for viewing only.<br>Contact your administrator to learn more.",
            warnLicenseUsersExceeded: "You've reached the user limit for %1 editors. Contact your administrator to learn more.",
            errorDataEncrypted: 'Encrypted changes have been received, they cannot be deciphered.',
            textClose: 'Close',
            textPaidFeature: 'Paid feature',
            scriptLoadError: 'The connection is too slow, some of the components could not be loaded. Please reload the page.',
            errorEditingSaveas: 'An error occurred during the work with the document.<br>Use the \'Save as...\' option to save the file backup copy to your computer hard drive.',
            errorEditingDownloadas: 'An error occurred during the work with the document.<br>Use the \'Download as...\' option to save the file backup copy to your computer hard drive.',
            txtShape_textRect: 'Text Box',
            txtShape_rect: 'Rectangle',
            txtShape_ellipse: 'Ellipse',
            txtShape_triangle: 'Triangle',
            txtShape_rtTriangle: 'Right Triangle',
            txtShape_parallelogram: 'Parallelogram',
            txtShape_trapezoid: 'Trapezoid',
            txtShape_diamond: 'Diamond',
            txtShape_pentagon: 'Pentagon',
            txtShape_hexagon: 'Hexagon',
            txtShape_heptagon: 'Heptagon',
            txtShape_octagon: 'Octagon',
            txtShape_decagon: 'Decagon',
            txtShape_dodecagon: 'Dodecagon',
            txtShape_pie: 'Pie',
            txtShape_chord: 'Chord',
            txtShape_teardrop: 'Teardrop',
            txtShape_frame: 'Frame',
            txtShape_halfFrame: 'Half Frame',
            txtShape_corner: 'Corner',
            txtShape_diagStripe: 'Diagonal Stripe',
            txtShape_plus: 'Plus',
            txtShape_plaque: 'Sign',
            txtShape_can: 'Can',
            txtShape_cube: 'Cube',
            txtShape_bevel: 'Bevel',
            txtShape_donut: 'Donut',
            txtShape_noSmoking: '"No" Symbol',
            txtShape_blockArc: 'Block Arc',
            txtShape_foldedCorner: 'Folded Corner',
            txtShape_smileyFace: 'Smiley Face',
            txtShape_heart: 'Heart',
            txtShape_lightningBolt: 'Lightning Bolt',
            txtShape_sun: 'Sun',
            txtShape_moon: 'Moon',
            txtShape_cloud: 'Cloud',
            txtShape_arc: 'Arc',
            txtShape_bracePair: 'Double Brace',
            txtShape_leftBracket: 'Left Bracket',
            txtShape_rightBracket: 'Right Bracket',
            txtShape_leftBrace: 'Left Brace',
            txtShape_rightBrace: 'Right Brace',
            txtShape_rightArrow: 'Right Arrow',
            txtShape_leftArrow: 'Left Arrow',
            txtShape_upArrow: 'Up Arrow',
            txtShape_downArrow: 'Down Arrow',
            txtShape_leftRightArrow: 'Left Right Arrow',
            txtShape_upDownArrow: 'Up Down Arrow',
            txtShape_quadArrow: 'Quad Arrow',
            txtShape_leftRightUpArrow: 'Left Right Up Arrow',
            txtShape_bentArrow: 'Bent Arrow',
            txtShape_uturnArrow: 'U-Turn Arrow',
            txtShape_leftUpArrow: 'Left Up Arrow',
            txtShape_bentUpArrow: 'Bent Up Arrow',
            txtShape_curvedRightArrow: 'Curved Right Arrow',
            txtShape_curvedLeftArrow: 'Curved Left Arrow',
            txtShape_curvedUpArrow: 'Curved Up Arrow',
            txtShape_curvedDownArrow: 'Curved Down Arrow',
            txtShape_stripedRightArrow: 'Striped Right Arrow',
            txtShape_notchedRightArrow: 'Notched Right Arrow',
            txtShape_homePlate: 'Pentagon',
            txtShape_chevron: 'Chevron',
            txtShape_rightArrowCallout: 'Right Arrow Callout',
            txtShape_downArrowCallout: 'Down Arrow Callout',
            txtShape_leftArrowCallout: 'Left Arrow Callout',
            txtShape_upArrowCallout: 'Up Arrow Callout',
            txtShape_leftRightArrowCallout: 'Left Right Arrow Callout',
            txtShape_quadArrowCallout: 'Quad Arrow Callout',
            txtShape_circularArrow: 'Circular Arrow',
            txtShape_mathPlus: 'Plus',
            txtShape_mathMinus: 'Minus',
            txtShape_mathMultiply: 'Multiply',
            txtShape_mathDivide: 'Division',
            txtShape_mathEqual: 'Equal',
            txtShape_mathNotEqual: 'Not Equal',
            txtShape_flowChartProcess: 'Flowchart: Process',
            txtShape_flowChartAlternateProcess: 'Flowchart: Alternate Process',
            txtShape_flowChartDecision: 'Flowchart: Decision',
            txtShape_flowChartInputOutput: 'Flowchart: Data',
            txtShape_flowChartPredefinedProcess: 'Flowchart: Predefined Process',
            txtShape_flowChartInternalStorage: 'Flowchart: Internal Storage',
            txtShape_flowChartDocument: 'Flowchart: Document',
            txtShape_flowChartMultidocument: 'Flowchart: Multidocument ',
            txtShape_flowChartTerminator: 'Flowchart: Terminator',
            txtShape_flowChartPreparation: 'Flowchart: Preparation',
            txtShape_flowChartManualInput: 'Flowchart: Manual Input',
            txtShape_flowChartManualOperation: 'Flowchart: Manual Operation',
            txtShape_flowChartConnector: 'Flowchart: Connector',
            txtShape_flowChartOffpageConnector: 'Flowchart: Off-page Connector',
            txtShape_flowChartPunchedCard: 'Flowchart: Card',
            txtShape_flowChartPunchedTape: 'Flowchart: Punched Tape',
            txtShape_flowChartSummingJunction: 'Flowchart: Summing Junction',
            txtShape_flowChartOr: 'Flowchart: Or',
            txtShape_flowChartCollate: 'Flowchart: Collate',
            txtShape_flowChartSort: 'Flowchart: Sort',
            txtShape_flowChartExtract: 'Flowchart: Extract',
            txtShape_flowChartMerge: 'Flowchart: Merge',
            txtShape_flowChartOnlineStorage: 'Flowchart: Stored Data',
            txtShape_flowChartDelay: 'Flowchart: Delay',
            txtShape_flowChartMagneticTape: 'Flowchart: Sequential Access Storage',
            txtShape_flowChartMagneticDisk: 'Flowchart: Magnetic Disk',
            txtShape_flowChartMagneticDrum: 'Flowchart: Direct Access Storage',
            txtShape_flowChartDisplay: 'Flowchart: Display',
            txtShape_irregularSeal1: 'Explosion 1',
            txtShape_irregularSeal2: 'Explosion 2',
            txtShape_star4: '4-Point Star',
            txtShape_star5: '5-Point Star',
            txtShape_star6: '6-Point Star',
            txtShape_star7: '7-Point Star',
            txtShape_star8: '8-Point Star',
            txtShape_star10: '10-Point Star',
            txtShape_star12: '12-Point Star',
            txtShape_star16: '16-Point Star',
            txtShape_star24: '24-Point Star',
            txtShape_star32: '32-Point Star',
            txtShape_ribbon2: 'Up Ribbon',
            txtShape_ribbon: 'Down Ribbon',
            txtShape_ellipseRibbon2: 'Curved Up Ribbon',
            txtShape_ellipseRibbon: 'Curved Down Ribbon',
            txtShape_verticalScroll: 'Vertical Scroll',
            txtShape_horizontalScroll: 'Horizontal Scroll',
            txtShape_wave: 'Wave',
            txtShape_doubleWave: 'Double Wave',
            txtShape_wedgeRectCallout: 'Rectangular Callout',
            txtShape_wedgeRoundRectCallout: 'Rounded Rectangular Callout',
            txtShape_wedgeEllipseCallout: 'Oval Callout',
            txtShape_cloudCallout: 'Cloud Callout',
            txtShape_borderCallout1: 'Line Callout 1',
            txtShape_borderCallout2: 'Line Callout 2',
            txtShape_borderCallout3: 'Line Callout 3',
            txtShape_accentCallout1: 'Line Callout 1 (Accent Bar)',
            txtShape_accentCallout2: 'Line Callout 2 (Accent Bar)',
            txtShape_accentCallout3: 'Line Callout 3 (Accent Bar)',
            txtShape_callout1: 'Line Callout 1 (No Border)',
            txtShape_callout2: 'Line Callout 2 (No Border)',
            txtShape_callout3: 'Line Callout 3 (No Border)',
            txtShape_accentBorderCallout1: 'Line Callout 1 (Border and Accent Bar)',
            txtShape_accentBorderCallout2: 'Line Callout 2 (Border and Accent Bar)',
            txtShape_accentBorderCallout3: 'Line Callout 3 (Border and Accent Bar)',
            txtShape_actionButtonBackPrevious: 'Back or Previous Button',
            txtShape_actionButtonForwardNext: 'Forward or Next Button',
            txtShape_actionButtonBeginning: 'Beginning Button',
            txtShape_actionButtonEnd: 'End Button',
            txtShape_actionButtonHome: 'Home Button',
            txtShape_actionButtonInformation: 'Information Button',
            txtShape_actionButtonReturn: 'Return Button',
            txtShape_actionButtonMovie: 'Movie Button',
            txtShape_actionButtonDocument: 'Document Button',
            txtShape_actionButtonSound: 'Sound Button',
            txtShape_actionButtonHelp: 'Help Button',
            txtShape_actionButtonBlank: 'Blank Button',
            txtShape_roundRect: 'Round Corner Rectangle',
            txtShape_snip1Rect: 'Snip Single Corner Rectangle',
            txtShape_snip2SameRect: 'Snip Same Side Corner Rectangle',
            txtShape_snip2DiagRect: 'Snip Diagonal Corner Rectangle',
            txtShape_snipRoundRect: 'Snip and Round Single Corner Rectangle',
            txtShape_round1Rect: 'Round Single Corner Rectangle',
            txtShape_round2SameRect: 'Round Same Side Corner Rectangle',
            txtShape_round2DiagRect: 'Round Diagonal Corner Rectangle',
            txtShape_line: 'Line',
            txtShape_lineWithArrow: 'Arrow',
            txtShape_lineWithTwoArrows: 'Double Arrow',
            txtShape_bentConnector5: 'Elbow Connector',
            txtShape_bentConnector5WithArrow: 'Elbow Arrow Connector',
            txtShape_bentConnector5WithTwoArrows: 'Elbow Double-Arrow Connector',
            txtShape_curvedConnector3: 'Curved Connector',
            txtShape_curvedConnector3WithArrow: 'Curved Arrow Connector',
            txtShape_curvedConnector3WithTwoArrows: 'Curved Double-Arrow Connector',
            txtShape_spline: 'Curve',
            txtShape_polyline1: 'Scribble',
            txtShape_polyline2: 'Freeform',
            txtSyntaxError: 'Syntax Error',
            txtMissOperator: 'Missing Operator',
            txtMissArg: 'Missing Argument',
            txtTooLarge: 'Number Too Large To Format',
            txtZeroDivide: 'Zero Divide',
            txtNotInTable: 'Is Not In Table',
            txtIndTooLarge: 'Index Too Large',
            txtFormulaNotInTable: 'The Formula Not In Table',
            txtTableInd: 'Table Index Cannot be Zero',
            txtUndefBookmark: 'Undefined Bookmark',
            txtEndOfFormula: 'Unexpected End of Formula',
            errorEmailClient: 'No email client could be found',
            textCustomLoader: 'Please note that according to the terms of the license you are not entitled to change the loader.<br>Please contact our Sales Department to get a quote.',
            txtHyperlink: 'Hyperlink',
            waitText: 'Please, wait...',
            errorFileSizeExceed: 'The file size exceeds the limitation set for your server.<br>Please contact your Document Server administrator for details.',
            txtMainDocOnly: 'Error! Main Document Only.',
            txtNotValidBookmark: 'Error! Not a valid bookmark self-reference.',
            txtNoText: 'Error! No text of specified style in document.',
            uploadDocSizeMessage: 'Maximum document size limit exceeded.',
            uploadDocExtMessage: 'Unknown document format.',
            uploadDocFileCountMessage: 'No documents uploaded.',
            errorUpdateVersionOnDisconnect: 'Internet connection has been restored, and the file version has been changed.<br>Before you can continue working, you need to download the file or copy its content to make sure nothing is lost, and then reload this page.',
            txtChoose: 'Choose an item',
            errorDirectUrl: 'Please verify the link to the document.<br>This link must be a direct link to the file for downloading.',
            txtStyle_Caption: 'Caption',
            errorCompare: 'The Compare documents feature is not available in the co-editing mode.',
            textConvertEquation: 'This equation was created with an old version of equation editor which is no longer supported. Converting this equation to Office Math ML format will make it editable.<br>Do you want to convert this equation?',
            textApplyAll: 'Apply to all equations',
            textLearnMore: 'Learn More',
            txtEnterDate: 'Enter a date',
            txtTypeEquation: 'Type equation here',
            textHasMacros: 'The file contains automatic macros.<br>Do you want to run macros?',
            textRemember: 'Remember my choice',
            warnLicenseLimitedRenewed: 'License needs to be renewed.<br>You have a limited access to document editing functionality.<br>Please contact your administrator to get full access',
            warnLicenseLimitedNoAccess: 'License expired.<br>You have no access to document editing functionality.<br>Please contact your administrator.',
            saveErrorTextDesktop: 'This file cannot be saved or created.<br>Possible reasons are: <br>1. The file is read-only. <br>2. The file is being edited by other users. <br>3. The disk is full or corrupted.',
            errorComboSeries: 'To create a combination chart, select at least two series of data.',
            errorSetPassword: 'Password could not be set.',
            textRenameLabel: 'Enter a name to be used for collaboration',
            textRenameError: 'User name must not be empty.',
            textLongName: 'Enter a name that is less than 128 characters.',
            textGuest: 'Guest',
            errorSubmit: 'Submit failed.',
            txtClickToLoad: 'Click to load image',
            leavePageTextOnClose: 'All unsaved changes in this document will be lost.<br> Click \'Cancel\' then \'Save\' to save them. Click \'OK\' to discard all the unsaved changes.',
            textTryUndoRedoWarn: 'The Undo/Redo functions are disabled for the Fast co-editing mode.',
            txtNone: 'None',
            txtNoTableOfFigures: "No table of figures entries found.",
            txtTableOfFigures: 'Table of figures',
            txtStyle_endnote_text: 'Endnote Text',
            txtTOCHeading: 'TOC Heading',
            textDisconnect: 'Connection is lost',
            textReconnect: 'Connection is restored',
            errorLang: 'The interface language is not loaded.<br>Please contact your Document Server administrator.',
            errorLoadingFont: 'Fonts are not loaded.<br>Please contact your Document Server administrator.'
        }
    })(), DE.Controllers.Main || {}))
});<|MERGE_RESOLUTION|>--- conflicted
+++ resolved
@@ -808,11 +808,7 @@
                     app.getController('Toolbar').DisableToolbar(disable, options.viewMode, options.reviewMode, options.fillFormMode);
                 }
                 if (options.documentHolder) {
-<<<<<<< HEAD
                     app.getController('DocumentHolder').getView().SetDisabled(disable, options.allowProtect, options.fillFormMode);
-=======
-                    app.getController('DocumentHolder').getView().SetDisabled(disable, options.allowProtect, options.fillFormwMode);
->>>>>>> d2c5b7ff
                 }
                 if (options.leftMenu) {
                     if (options.leftMenu.disable)
@@ -1082,13 +1078,9 @@
                         this.disableEditing(true, true);
                         var me = this;
                         statusCallback = function() {
-<<<<<<< HEAD
                             setTimeout(function(){
                                 me.getApplication().getController('Statusbar').showDisconnectTip();
                             }, me._state.unloadTimer || 0);
-=======
-                            me.getApplication().getController('Statusbar').showDisconnectTip();
->>>>>>> d2c5b7ff
                         };
                         break;
 
@@ -1163,11 +1155,7 @@
                 me.api.put_ShowTableEmptyLine((value!==null) ? eval(value) : true);
 
                 // spellcheck
-<<<<<<< HEAD
-                value = Common.UI.FeaturesManager.getInitValue('spellcheck');
-=======
                 value = Common.UI.FeaturesManager.getInitValue('spellcheck', true);
->>>>>>> d2c5b7ff
                 value = (value !== undefined) ? value : !(this.appOptions.customization && this.appOptions.customization.spellcheck===false);
                 if (this.appOptions.customization && this.appOptions.customization.spellcheck!==undefined)
                     console.log("Obsolete: The 'spellcheck' parameter of the 'customization' section is deprecated. Please use 'spellcheck' parameter in the 'customization.features' section instead.");
@@ -1455,13 +1443,8 @@
                 this.appOptions.canUseMailMerge= this.appOptions.canLicense && this.appOptions.canEdit && !this.appOptions.isOffline;
                 this.appOptions.canSendEmailAddresses  = this.appOptions.canLicense && this.editorConfig.canSendEmailAddresses && this.appOptions.canEdit && this.appOptions.canCoAuthoring;
                 this.appOptions.canComments    = this.appOptions.canLicense && (this.permissions.comment===undefined ? this.appOptions.isEdit : this.permissions.comment) && (this.editorConfig.mode !== 'view');
-<<<<<<< HEAD
-                this.appOptions.canComments    = this.appOptions.canComments && !((typeof (this.editorConfig.customization) == 'object') && this.editorConfig.customization.comments===false);
-                this.appOptions.canViewComments = this.appOptions.canComments || !((typeof (this.editorConfig.customization) == 'object') && this.editorConfig.customization.comments===false);
-=======
                 this.appOptions.canComments    = !isPDFViewer && this.appOptions.canComments && !((typeof (this.editorConfig.customization) == 'object') && this.editorConfig.customization.comments===false);
                 this.appOptions.canViewComments = this.appOptions.canComments || !isPDFViewer && !((typeof (this.editorConfig.customization) == 'object') && this.editorConfig.customization.comments===false);
->>>>>>> d2c5b7ff
                 this.appOptions.canChat        = this.appOptions.canLicense && !this.appOptions.isOffline && !(this.permissions.chat===false || (this.permissions.chat===undefined) &&
                                                                                                                (typeof (this.editorConfig.customization) == 'object') && this.editorConfig.customization.chat===false);
                 if ((typeof (this.editorConfig.customization) == 'object') && this.editorConfig.customization.chat!==undefined) {
@@ -1512,17 +1495,10 @@
                     this.appOptions.canChat = false;
                 }
 
-<<<<<<< HEAD
-                var type = /^(?:(djvu))$/.exec(this.document.fileType);
-                this.appOptions.canDownloadOrigin = this.permissions.download !== false && (type && typeof type[1] === 'string');
-                this.appOptions.canDownload       = this.permissions.download !== false && (!type || typeof type[1] !== 'string');
-                this.appOptions.canUseThumbnails = this.appOptions.canUseViwerNavigation = /^(?:(pdf|djvu|xps|oxps))$/.test(this.document.fileType);
-=======
                 // var type = /^(?:(djvu))$/.exec(this.document.fileType);
                 this.appOptions.canDownloadOrigin = false;
                 this.appOptions.canDownload       = this.permissions.download !== false;
                 this.appOptions.canUseSelectHandTools = this.appOptions.canUseThumbnails = this.appOptions.canUseViwerNavigation = isPDFViewer;
->>>>>>> d2c5b7ff
                 this.appOptions.canDownloadForms = this.appOptions.canLicense && this.appOptions.canDownload;
 
                 this.appOptions.fileKey = this.document.key;
@@ -1549,11 +1525,7 @@
                 this.appOptions.canBrandingExt = params.asc_getCanBranding() && (typeof this.editorConfig.customization == 'object' || this.editorConfig.plugins);
                 this.getApplication().getController('Common.Controllers.Plugins').setMode(this.appOptions, this.api);
                 this.appOptions.canBrandingExt && this.editorConfig.customization && Common.UI.LayoutManager.init(this.editorConfig.customization.layout);
-<<<<<<< HEAD
-                this.appOptions.canBrandingExt && this.editorConfig.customization && Common.UI.FeaturesManager.init(this.editorConfig.customization.features);
-=======
                 this.editorConfig.customization && Common.UI.FeaturesManager.init(this.editorConfig.customization.features, this.appOptions.canBrandingExt);
->>>>>>> d2c5b7ff
 
                 if (this.appOptions.canComments)
                     Common.NotificationCenter.on('comments:cleardummy', _.bind(this.onClearDummyComment, this));
@@ -2728,13 +2700,10 @@
                 value = Common.localStorage.getBool("de-settings-autoformat-fl-cells", true);
                 Common.Utils.InternalSettings.set("de-settings-autoformat-fl-cells", value);
                 me.api.asc_SetAutoCorrectFirstLetterOfCells(value);
-<<<<<<< HEAD
-=======
 
                 value = Common.localStorage.getBool("de-settings-autoformat-double-space", Common.Utils.isMac); // add period with double-space in MacOs by default
                 Common.Utils.InternalSettings.set("de-settings-autoformat-double-space", value);
                 me.api.asc_SetAutoCorrectDoubleSpaceWithPeriod(value);
->>>>>>> d2c5b7ff
             },
 
             showRenameUserDialog: function() {
