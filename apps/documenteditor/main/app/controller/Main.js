/*
 *
 * (c) Copyright Ascensio System Limited 2010-2017
 *
 * This program is a free software product. You can redistribute it and/or
 * modify it under the terms of the GNU Affero General Public License (AGPL)
 * version 3 as published by the Free Software Foundation. In accordance with
 * Section 7(a) of the GNU AGPL its Section 15 shall be amended to the effect
 * that Ascensio System SIA expressly excludes the warranty of non-infringement
 * of any third-party rights.
 *
 * This program is distributed WITHOUT ANY WARRANTY; without even the implied
 * warranty of MERCHANTABILITY or FITNESS FOR A PARTICULAR  PURPOSE. For
 * details, see the GNU AGPL at: http://www.gnu.org/licenses/agpl-3.0.html
 *
 * You can contact Ascensio System SIA at Lubanas st. 125a-25, Riga, Latvia,
 * EU, LV-1021.
 *
 * The  interactive user interfaces in modified source and object code versions
 * of the Program must display Appropriate Legal Notices, as required under
 * Section 5 of the GNU AGPL version 3.
 *
 * Pursuant to Section 7(b) of the License you must retain the original Product
 * logo when distributing the program. Pursuant to Section 7(e) we decline to
 * grant you any rights under trademark law for use of our trademarks.
 *
 * All the Product's GUI elements, including illustrations and icon sets, as
 * well as technical writing content are licensed under the terms of the
 * Creative Commons Attribution-ShareAlike 4.0 International. See the License
 * terms at http://creativecommons.org/licenses/by-sa/4.0/legalcode
 *
*/
/**
 *  Main.js
 *
 *  Main controller
 *
 *  Created by Alexander Yuzhin on 1/15/14
 *  Copyright (c) 2014 Ascensio System SIA. All rights reserved.
 *
 */

define([
    'core',
    'irregularstack',
    'common/main/lib/component/Window',
    'common/main/lib/component/LoadMask',
    'common/main/lib/component/Tooltip',
    'common/main/lib/controller/Fonts',
    'common/main/lib/collection/TextArt',
    'common/main/lib/view/OpenDialog',
    'common/main/lib/util/LocalStorage',
    'documenteditor/main/app/collection/ShapeGroups',
    'documenteditor/main/app/collection/EquationGroups'
], function () {
    'use strict';

    DE.Controllers.Main = Backbone.Controller.extend(_.extend((function() {
        var appHeader;
        var ApplyEditRights = -255;
        var LoadingDocument = -256;

        var mapCustomizationElements = {
            about: 'button#left-btn-about',
            feedback: 'button#left-btn-support',
            goback: '#fm-btn-back > a, #header-back > div'
        };

        var mapCustomizationExtElements = {
            toolbar: '#viewport #toolbar',
            leftMenu: '#viewport #left-menu, #viewport #id-toolbar-full-placeholder-btn-settings, #viewport #id-toolbar-short-placeholder-btn-settings',
            rightMenu: '#viewport #right-menu',
            header: '#viewport #header',
            statusBar: '#statusbar'
        };

        Common.localStorage.setId('text');
        Common.localStorage.setKeysFilter('de-,asc.text');
        Common.localStorage.sync();

        return {

            models: [],
            collections: [
                'ShapeGroups',
                'EquationGroups',
                'Common.Collections.HistoryUsers',
                'Common.Collections.TextArt'
            ],
            views: [],

            initialize: function() {
                this.addListeners({
                    'FileMenu': {
                        'settings:apply': _.bind(this.applySettings, this)
                    },
                    'Common.Views.ReviewChanges': {
                        'settings:apply': _.bind(this.applySettings, this)
                    }
                });
            },

            onLaunch: function() {
                var me = this;

                this.stackLongActions = new Common.IrregularStack({
                    strongCompare   : function(obj1, obj2){return obj1.id === obj2.id && obj1.type === obj2.type;},
                    weakCompare     : function(obj1, obj2){return obj1.type === obj2.type;}
                });

                this._state = {isDisconnected: false, usersCount: 1, fastCoauth: true, lostEditingRights: false, licenseWarning: false};
                this.languages = null;
                this.translationTable = [];
                // Initialize viewport

                if (!Common.Utils.isBrowserSupported()){
                    Common.Utils.showBrowserRestriction();
                    Common.Gateway.reportError(undefined, this.unsupportedBrowserErrorText);
                    return;
                }

                var value = Common.localStorage.getItem("de-settings-fontrender");
                if (value === null)
                    window.devicePixelRatio > 1 ? value = '1' : '0';
                Common.Utils.InternalSettings.set("de-settings-fontrender", value);

                // Initialize api

                window["flat_desine"] = true;

                var styleNames = ['Normal', 'No Spacing', 'Heading 1', 'Heading 2', 'Heading 3', 'Heading 4', 'Heading 5',
                                  'Heading 6', 'Heading 7', 'Heading 8', 'Heading 9', 'Title', 'Subtitle', 'Quote', 'Intense Quote', 'List Paragraph'],
                    translate = {
                        'Series': this.txtSeries,
                        'Diagram Title': this.txtDiagramTitle,
                        'X Axis': this.txtXAxis,
                        'Y Axis': this.txtYAxis,
                        'Your text here': this.txtArt,
                        "Error! Bookmark not defined.": this.txtBookmarkError,
                        "above": this.txtAbove,
                        "below": this.txtBelow,
                        "on page ": this.txtOnPage,
                        "Header": this.txtHeader,
                        "Footer": this.txtFooter,
                        " -Section ": this.txtSection,
                        "First Page ": this.txtFirstPage,
                        "Even Page ": this.txtEvenPage,
                        "Odd Page ": this.txtOddPage,
                        "Same as Previous": this.txtSameAsPrev,
                        "Current Document": this.txtCurrentDocument,
                        "No table of contents entries found.": this.txtNoTableOfContents
                    };
                styleNames.forEach(function(item){
                    translate[item] = me.translationTable[item] = me['txtStyle_' + item.replace(/ /g, '_')] || item;
                });

                this.api = new Asc.asc_docs_api({
                    'id-view'  : 'editor_sdk',
                    'translate': translate
                });

                if (this.api){
                    switch (value) {
                        case '0': this.api.SetFontRenderingMode(3); break;
                        case '1': this.api.SetFontRenderingMode(1); break;
                        case '2': this.api.SetFontRenderingMode(2); break;
                    }

                    this.api.asc_registerCallback('asc_onError',                    _.bind(this.onError, this));
                    this.api.asc_registerCallback('asc_onDocumentContentReady',     _.bind(this.onDocumentContentReady, this));
                    this.api.asc_registerCallback('asc_onOpenDocumentProgress',     _.bind(this.onOpenDocument, this));
                    this.api.asc_registerCallback('asc_onDocumentUpdateVersion',    _.bind(this.onUpdateVersion, this));
                    this.api.asc_registerCallback('asc_onServerVersion',            _.bind(this.onServerVersion, this));
                    this.api.asc_registerCallback('asc_onAdvancedOptions',          _.bind(this.onAdvancedOptions, this));
                    this.api.asc_registerCallback('asc_onDocumentName',             _.bind(this.onDocumentName, this));
                    this.api.asc_registerCallback('asc_onPrintUrl',                 _.bind(this.onPrintUrl, this));
                    this.api.asc_registerCallback('asc_onMeta',                     _.bind(this.onMeta, this));
                    this.api.asc_registerCallback('asc_onSpellCheckInit',           _.bind(this.loadLanguages, this));

                    Common.NotificationCenter.on('api:disconnect',                  _.bind(this.onCoAuthoringDisconnect, this));
                    Common.NotificationCenter.on('goback',                          _.bind(this.goBack, this));

                    this.isShowOpenDialog = false;
                    
                    // Initialize api gateway
                    this.editorConfig = {};
                    this.appOptions = {};
                    this.plugins = undefined;
                    this.UICustomizePlugins = [];
                    Common.Gateway.on('init',           _.bind(this.loadConfig, this));
                    Common.Gateway.on('showmessage',    _.bind(this.onExternalMessage, this));
                    Common.Gateway.on('opendocument',   _.bind(this.loadDocument, this));
                    Common.Gateway.appReady();

//                $(window.top).resize(_.bind(this.onDocumentResize, this));
                    this.getApplication().getController('Viewport').setApi(this.api);
                    this.getApplication().getController('Statusbar').setApi(this.api);

                    /** coauthoring begin **/
                    this.contComments = this.getApplication().getController('Common.Controllers.Comments');
                    /** coauthoring end **/

                        // Syncronize focus with api
                    $(document.body).on('focus', 'input, textarea', function(e) {
                        if (!/area_id/.test(e.target.id)) {
                            if (/msg-reply/.test(e.target.className))
                                me.dontCloseDummyComment = true;
                            else if (/chat-msg-text/.test(e.target.id))
                                me.dontCloseChat = true;
                        }
                    });

                    $(document.body).on('blur', 'input, textarea', function(e) {
                        if (!me.isModalShowed) {
                            if (!e.relatedTarget ||
                                !/area_id/.test(e.target.id) && ($(e.target).parent().find(e.relatedTarget).length<1 || e.target.localName == 'textarea') /* Check if focus in combobox goes from input to it's menu button or menu items, or from comment editing area to Ok/Cancel button */
                                && (e.relatedTarget.localName != 'input' || !/form-control/.test(e.relatedTarget.className)) /* Check if focus goes to text input with class "form-control" */
                                && (e.relatedTarget.localName != 'textarea' || /area_id/.test(e.relatedTarget.id))) /* Check if focus goes to textarea, but not to "area_id" */ {
                                if (Common.Utils.isIE && e.originalEvent && e.originalEvent.target && /area_id/.test(e.originalEvent.target.id) && (e.originalEvent.target === e.originalEvent.srcElement))
                                    return;
                                me.api.asc_enableKeyEvents(true);
                                if (/msg-reply/.test(e.target.className))
                                    me.dontCloseDummyComment = false;
                                else if (/chat-msg-text/.test(e.target.id))
                                    me.dontCloseChat = false;
                            }
                        }
                    }).on('dragover', function(e) {
                        var event = e.originalEvent;
                        if (event.target && $(event.target).closest('#editor_sdk').length<1 ) {
                            event.preventDefault();
                            event.dataTransfer.dropEffect ="none";
                            return false;
                        }
                    });

                    Common.NotificationCenter.on({
                        'modal:show': function(){
                            me.isModalShowed = true;
                            me.api.asc_enableKeyEvents(false);
                        },
                        'modal:close': function(dlg) {
                            if (dlg && dlg.$lastmodal && dlg.$lastmodal.length < 1) {
                                me.isModalShowed = false;
                                me.api.asc_enableKeyEvents(true);
                            }
                        },
                        'modal:hide': function(dlg) {
                            if (dlg && dlg.$lastmodal && dlg.$lastmodal.length < 1) {
                                me.isModalShowed = false;
                                me.api.asc_enableKeyEvents(true);
                            }
                        },
                        'settings:unitschanged':_.bind(this.unitsChanged, this),
                        'dataview:focus': function(e){
                        },
                        'dataview:blur': function(e){
                            if (!me.isModalShowed) {
                                me.api.asc_enableKeyEvents(true);
                            }
                        },
                        'menu:show': function(e){
                        },
                        'menu:hide': function(e, isFromInputControl){
                            if (!me.isModalShowed && !isFromInputControl)
                                me.api.asc_enableKeyEvents(true);
                        },
                        'edit:complete': _.bind(me.onEditComplete, me)
                    });

                    this.initNames(); //for shapes

                    Common.util.Shortcuts.delegateShortcuts({
                        shortcuts: {
                            'command+s,ctrl+s': _.bind(function (e) {
                                e.preventDefault();
                                e.stopPropagation();
                            }, this)
                        }
                    });
                }
            },

            loadConfig: function(data) {
                this.editorConfig = $.extend(this.editorConfig, data.config);

                this.editorConfig.user          =
                this.appOptions.user            = Common.Utils.fillUserInfo(this.editorConfig.user, this.editorConfig.lang, this.textAnonymous);
                this.appOptions.isDesktopApp    = this.editorConfig.targetApp == 'desktop';
                this.appOptions.canCreateNew    = !_.isEmpty(this.editorConfig.createUrl) && !this.appOptions.isDesktopApp;
                this.appOptions.canOpenRecent   = this.editorConfig.recent !== undefined && !this.appOptions.isDesktopApp;
                this.appOptions.templates       = this.editorConfig.templates;
                this.appOptions.recent          = this.editorConfig.recent;
                this.appOptions.createUrl       = this.editorConfig.createUrl;
                this.appOptions.lang            = this.editorConfig.lang;
                this.appOptions.location        = (typeof (this.editorConfig.location) == 'string') ? this.editorConfig.location.toLowerCase() : '';
                this.appOptions.sharingSettingsUrl = this.editorConfig.sharingSettingsUrl;
                this.appOptions.fileChoiceUrl   = this.editorConfig.fileChoiceUrl;
                this.appOptions.mergeFolderUrl  = this.editorConfig.mergeFolderUrl;
                this.appOptions.canAnalytics    = false;
                this.appOptions.customization   = this.editorConfig.customization;
                this.appOptions.canBackToFolder = (this.editorConfig.canBackToFolder!==false) && (typeof (this.editorConfig.customization) == 'object')
                                                  && (typeof (this.editorConfig.customization.goback) == 'object') && !_.isEmpty(this.editorConfig.customization.goback.url);
                this.appOptions.canBack         = this.appOptions.canBackToFolder === true;
                this.appOptions.canPlugins      = false;
                this.plugins                    = this.editorConfig.plugins;

                appHeader = this.getApplication().getController('Viewport').getView('Common.Views.Header');
                appHeader.setCanBack(this.appOptions.canBackToFolder === true)
                            .setUserName(this.appOptions.user.fullname);

                if (this.editorConfig.lang)
                    this.api.asc_setLocale(this.editorConfig.lang);

                if (this.appOptions.location == 'us' || this.appOptions.location == 'ca')
                    Common.Utils.Metric.setDefaultMetric(Common.Utils.Metric.c_MetricUnits.inch);

                Common.Controllers.Desktop.init(this.appOptions);
            },

            loadDocument: function(data) {
                this.permissions = {};
                this.document = data.doc;

                var docInfo = {};

                if (data.doc) {
                    this.permissions = $.extend(this.permissions, data.doc.permissions);

                    var _permissions = $.extend({}, data.doc.permissions),
                        _user = new Asc.asc_CUserInfo();
                    _user.put_Id(this.appOptions.user.id);
                    _user.put_FullName(this.appOptions.user.fullname);

                    docInfo = new Asc.asc_CDocInfo();
                    docInfo.put_Id(data.doc.key);
                    docInfo.put_Url(data.doc.url);
                    docInfo.put_Title(data.doc.title);
                    docInfo.put_Format(data.doc.fileType);
                    docInfo.put_VKey(data.doc.vkey);
                    docInfo.put_Options(data.doc.options);
                    docInfo.put_UserInfo(_user);
                    docInfo.put_CallbackUrl(this.editorConfig.callbackUrl);
                    docInfo.put_Token(data.doc.token);
                    docInfo.put_Permissions(_permissions);
//                    docInfo.put_Review(this.permissions.review);
//                    docInfo.put_OfflineApp(this.editorConfig.nativeApp === true); // used in sdk for testing

                    var type = /^(?:(pdf|djvu|xps))$/.exec(data.doc.fileType);
                    if (type && typeof type[1] === 'string') {
                        this.permissions.edit = this.permissions.review = false;
                    }
                }

                this.api.asc_registerCallback('asc_onGetEditorPermissions', _.bind(this.onEditorPermissions, this));
                this.api.asc_registerCallback('asc_onLicenseChanged',       _.bind(this.onLicenseChanged, this));
                this.api.asc_setDocInfo(docInfo);
                this.api.asc_getEditorPermissions(this.editorConfig.licenseUrl, this.editorConfig.customerId);

                if (data.doc) {
                    appHeader.setDocumentCaption(data.doc.title);
                }
            },

            onProcessSaveResult: function(data) {
                this.api.asc_OnSaveEnd(data.result);
                if (data && data.result === false) {
                    Common.UI.error({
                        title: this.criticalErrorTitle,
                        msg  : _.isEmpty(data.message) ? this.errorProcessSaveResult : data.message
                    });
                }
            },

            onProcessRightsChange: function(data) {
                if (data && data.enabled === false) {
                    var me = this,
                        old_rights = this._state.lostEditingRights;
                    this._state.lostEditingRights = !this._state.lostEditingRights;
                    this.api.asc_coAuthoringDisconnect();
                    this.getApplication().getController('LeftMenu').leftMenu.getMenu('file').panels['rights'].onLostEditRights();
                    Common.NotificationCenter.trigger('api:disconnect');
                    if (!old_rights)
                        Common.UI.warning({
                            title: this.notcriticalErrorTitle,
                            maxwidth: 600,
                            msg  : _.isEmpty(data.message) ? this.warnProcessRightsChange : data.message,
                            callback: function(){
                                me._state.lostEditingRights = false;
                                me.onEditComplete();
                            }
                        });
                }
            },

            onDownloadAs: function(format) {
                this._state.isFromGatewayDownloadAs = true;
                var type = /^(?:(pdf|djvu|xps))$/.exec(this.document.fileType);
                if (type && typeof type[1] === 'string')
                    this.api.asc_DownloadOrigin(true);
                else {
                    var _format = (format && (typeof format == 'string')) ? Asc.c_oAscFileType[ format.toUpperCase() ] : null,
                        _supported = [
                            Asc.c_oAscFileType.TXT,
                            Asc.c_oAscFileType.ODT,
                            Asc.c_oAscFileType.DOCX,
                            Asc.c_oAscFileType.HTML,
                            Asc.c_oAscFileType.PDF
                        ];

                    if ( !_format || _supported.indexOf(_format) < 0 )
                        _format = Asc.c_oAscFileType.DOCX;
                    this.api.asc_DownloadAs(_format, true);
                }
            },

            onProcessMouse: function(data) {
                if (data.type == 'mouseup') {
                    var e = document.getElementById('editor_sdk');
                    if (e) {
                        var r = e.getBoundingClientRect();
                        this.api.OnMouseUp(
                            data.x - r.left,
                            data.y - r.top
                        );
                    }
                }
            },

            onRefreshHistory: function(opts) {
                this.loadMask && this.loadMask.hide();
                if (opts.data.error || !opts.data.history) {
                    var historyStore = this.getApplication().getCollection('Common.Collections.HistoryVersions');
                    if (historyStore && historyStore.size()>0) {
                        historyStore.each(function(item){
                            item.set('canRestore', false);
                        });
                    }
                    Common.UI.alert({
                        closable: false,
                        title: this.notcriticalErrorTitle,
                        msg: (opts.data.error) ? opts.data.error : this.txtErrorLoadHistory,
                        iconCls: 'warn',
                        buttons: ['ok'],
                        callback: _.bind(function(btn){
                            this.onEditComplete();
                        }, this)
                    });
                } else {
                    this.api.asc_coAuthoringDisconnect();
                    appHeader.setCanRename(false);
                    this.getApplication().getController('LeftMenu').getView('LeftMenu').showHistory();
                    this.disableEditing(true);
                    var versions = opts.data.history,
                        historyStore = this.getApplication().getCollection('Common.Collections.HistoryVersions'),
                        currentVersion = null;
                    if (historyStore) {
                        var arrVersions = [], ver, version, group = -1, prev_ver = -1, arrColors = [], docIdPrev = '',
                            usersStore = this.getApplication().getCollection('Common.Collections.HistoryUsers'), user = null, usersCnt = 0;

                        for (ver=versions.length-1; ver>=0; ver--) {
                            version = versions[ver];
                            if (version.versionGroup===undefined || version.versionGroup===null)
                                version.versionGroup = version.version;
                            if (version) {
                                if (!version.user) version.user = {};
                                docIdPrev = (ver>0 && versions[ver-1]) ? versions[ver-1].key : version.key + '0';
                                user = usersStore.findUser(version.user.id);
                                if (!user) {
                                    user = new Common.Models.User({
                                        id          : version.user.id,
                                        username    : version.user.name,
                                        colorval    : Asc.c_oAscArrUserColors[usersCnt],
                                        color       : this.generateUserColor(Asc.c_oAscArrUserColors[usersCnt++])
                                    });
                                    usersStore.add(user);
                                }

                                arrVersions.push(new Common.Models.HistoryVersion({
                                    version: version.versionGroup,
                                    revision: version.version,
                                    userid : version.user.id,
                                    username : version.user.name,
                                    usercolor: user.get('color'),
                                    created: version.created,
                                    docId: version.key,
                                    markedAsVersion: (group!==version.versionGroup),
                                    selected: (opts.data.currentVersion == version.version),
                                    canRestore: this.appOptions.canHistoryRestore && (ver < versions.length-1),
                                    isExpanded: true,
                                    serverVersion: version.serverVersion
                                }));
                                if (opts.data.currentVersion == version.version) {
                                    currentVersion = arrVersions[arrVersions.length-1];
                                }
                                group = version.versionGroup;
                                if (prev_ver!==version.version) {
                                    prev_ver = version.version;
                                    arrColors.reverse();
                                    for (i=0; i<arrColors.length; i++) {
                                        arrVersions[arrVersions.length-i-2].set('arrColors',arrColors);
                                    }
                                    arrColors = [];
                                }
                                arrColors.push(user.get('colorval'));

                                var changes = version.changes, change, i;
                                if (changes && changes.length>0) {
                                    arrVersions[arrVersions.length-1].set('docIdPrev', docIdPrev);
                                    if (!_.isEmpty(version.serverVersion) && version.serverVersion == this.appOptions.buildVersion) {
                                        arrVersions[arrVersions.length-1].set('changeid', changes.length-1);
                                        arrVersions[arrVersions.length-1].set('hasChanges', changes.length>1);
                                        for (i=changes.length-2; i>=0; i--) {
                                            change = changes[i];

                                            user = usersStore.findUser(change.user.id);
                                            if (!user) {
                                                user = new Common.Models.User({
                                                    id          : change.user.id,
                                                    username    : change.user.name,
                                                    colorval    : Asc.c_oAscArrUserColors[usersCnt],
                                                    color       : this.generateUserColor(Asc.c_oAscArrUserColors[usersCnt++])
                                                });
                                                usersStore.add(user);
                                            }

                                            arrVersions.push(new Common.Models.HistoryVersion({
                                                version: version.versionGroup,
                                                revision: version.version,
                                                changeid: i,
                                                userid : change.user.id,
                                                username : change.user.name,
                                                usercolor: user.get('color'),
                                                created: change.created,
                                                docId: version.key,
                                                docIdPrev: docIdPrev,
                                                selected: false,
                                                canRestore: this.appOptions.canHistoryRestore,
                                                isRevision: false,
                                                isVisible: true,
                                                serverVersion: version.serverVersion
                                            }));
                                            arrColors.push(user.get('colorval'));
                                        }
                                    }
                                } else if (ver==0 && versions.length==1) {
                                     arrVersions[arrVersions.length-1].set('docId', version.key + '1');
                                }
                            }
                        }
                        if (arrColors.length>0) {
                            arrColors.reverse();
                            for (i=0; i<arrColors.length; i++) {
                                arrVersions[arrVersions.length-i-1].set('arrColors',arrColors);
                            }
                            arrColors = [];
                        }
                        historyStore.reset(arrVersions);
                        if (currentVersion===null && historyStore.size()>0) {
                            currentVersion = historyStore.at(0);
                            currentVersion.set('selected', true);
                        }
                        if (currentVersion)
                            this.getApplication().getController('Common.Controllers.History').onSelectRevision(null, null, currentVersion);
                    }
                }
            },

            generateUserColor: function(color) {
              return"#"+("000000"+color.toString(16)).substr(-6);
            },


            disableEditing: function(disable) {
                var app = this.getApplication();
                if (this.appOptions.canEdit && this.editorConfig.mode !== 'view') {
                    app.getController('RightMenu').getView('RightMenu').clearSelection();
                    app.getController('Toolbar').DisableToolbar(disable, disable);
                    app.getController('RightMenu').SetDisabled(disable, false);
                    app.getController('Statusbar').getView('Statusbar').SetDisabled(disable);
                    app.getController('Common.Controllers.ReviewChanges').SetDisabled(disable);
                }
                app.getController('LeftMenu').SetDisabled(disable, true);
            },

<<<<<<< HEAD
            goBack: function(blank) {
                if ( !Common.Controllers.Desktop.process('goback') ) {
                    var href = this.appOptions.customization.goback.url;
                    if (blank) {
                        window.open(href, "_blank");
                    } else {
                        parent.location.href = href;
                    }
=======
            goBack: function() {
                var href = this.appOptions.customization.goback.url;
                if (this.appOptions.customization.goback.blank!==false) {
                    window.open(href, "_blank");
                } else {
                    parent.location.href = href;
>>>>>>> 0667a18c
                }
            },

            onEditComplete: function(cmp) {
//                this.getMainMenu().closeFullScaleMenu();
                var application = this.getApplication(),
                    toolbarController = application.getController('Toolbar'),
                    toolbarView = toolbarController.getView();

                if (this.appOptions.isEdit && toolbarView && (toolbarView.btnInsertShape.pressed || toolbarView.btnInsertText.pressed) &&
                    ( !_.isObject(arguments[1]) || arguments[1].id !== 'tlbtn-insertshape')) { // TODO: Event from api is needed to clear btnInsertShape state
                    if (this.api)
                        this.api.StartAddShape('', false);

                    toolbarView.btnInsertShape.toggle(false, false);
                    toolbarView.btnInsertText.toggle(false, false);
                }
                if (this.appOptions.isEdit && toolbarView && toolbarView.btnHighlightColor.pressed &&
                    ( !_.isObject(arguments[1]) || arguments[1].id !== 'id-toolbar-btn-highlight')) {
                    this.api.SetMarkerFormat(false);
                    toolbarView.btnHighlightColor.toggle(false, false);
                }
                application.getController('DocumentHolder').getView().focus();

                if (this.api && !toolbarView._state.previewmode) {
                    var cansave = this.api.asc_isDocumentCanSave(),
                        forcesave = this.appOptions.forcesave,
                        isSyncButton = $('.icon', toolbarView.btnSave.cmpEl).hasClass('btn-synch'),
                        isDisabled = !cansave && !isSyncButton && !forcesave || this._state.isDisconnected || this._state.fastCoauth && this._state.usersCount>1 && !forcesave;
                        toolbarView.btnSave.setDisabled(isDisabled);
                }
            },

            onLongActionBegin: function(type, id) {
                var action = {id: id, type: type};
                this.stackLongActions.push(action);
                this.setLongActionView(action);
            },

            onLongActionEnd: function(type, id) {
                var action = {id: id, type: type};
                this.stackLongActions.pop(action);

                appHeader.setDocumentCaption(this.api.asc_getDocumentName());
                this.updateWindowTitle(true);

                action = this.stackLongActions.get({type: Asc.c_oAscAsyncActionType.Information});
                if (action) {
                    this.setLongActionView(action)
                } else {
                    var me = this;
                    if ((id==Asc.c_oAscAsyncAction['Save'] || id==Asc.c_oAscAsyncAction['ForceSaveButton']) && !this.appOptions.isOffline) {
                        if (this._state.fastCoauth && this._state.usersCount>1) {
                            me._state.timerSave = setTimeout(function () {
                                me.getApplication().getController('Statusbar').setStatusCaption(me.textChangesSaved, false, 3000);
                            }, 500);
                        } else
                            me.getApplication().getController('Statusbar').setStatusCaption(me.textChangesSaved, false, 3000);
                    } else
                        this.getApplication().getController('Statusbar').setStatusCaption('');
                }

                action = this.stackLongActions.get({type: Asc.c_oAscAsyncActionType.BlockInteraction});
                action ? this.setLongActionView(action) : this.loadMask && this.loadMask.hide();

                if ((id==Asc.c_oAscAsyncAction['Save'] || id==Asc.c_oAscAsyncAction['ForceSaveButton']) && (!this._state.fastCoauth || this._state.usersCount<2 ||
                    this.getApplication().getController('Common.Controllers.ReviewChanges').isPreviewChangesMode()))
                    this.synchronizeChanges();

                if ( type == Asc.c_oAscAsyncActionType.BlockInteraction &&
                    (!this.getApplication().getController('LeftMenu').dlgSearch || !this.getApplication().getController('LeftMenu').dlgSearch.isVisible()) &&
                    !( id == Asc.c_oAscAsyncAction['ApplyChanges'] && (this.dontCloseDummyComment || this.dontCloseChat || this.isModalShowed )) ) {
//                        this.onEditComplete(this.loadMask); //если делать фокус, то при принятии чужих изменений, заканчивается свой композитный ввод
                        this.api.asc_enableKeyEvents(true);
                }
            },

            setLongActionView: function(action) {
                var title = '', text = '', force = false;

                switch (action.id) {
                    case Asc.c_oAscAsyncAction['Open']:
                        title   = this.openTitleText;
                        text    = this.openTextText;
                        break;

                    case Asc.c_oAscAsyncAction['Save']:
                    case Asc.c_oAscAsyncAction['ForceSaveButton']:
                        clearTimeout(this._state.timerSave);
                        force = true;
                        title   = this.saveTitleText;
                        text    = (!this.appOptions.isOffline) ? this.saveTextText : '';
                        break;

                    case Asc.c_oAscAsyncAction['LoadDocumentFonts']:
                        title   = this.loadFontsTitleText;
                        text    = this.loadFontsTextText;
                        break;

                    case Asc.c_oAscAsyncAction['LoadDocumentImages']:
                        title   = this.loadImagesTitleText;
                        text    = this.loadImagesTextText;
                        break;

                    case Asc.c_oAscAsyncAction['LoadFont']:
                        title   = this.loadFontTitleText;
                        text    = this.loadFontTextText;
                        break;

                    case Asc.c_oAscAsyncAction['LoadImage']:
                        title   = this.loadImageTitleText;
                        text    = this.loadImageTextText;
                        break;

                    case Asc.c_oAscAsyncAction['DownloadAs']:
                        title   = this.downloadTitleText;
                        text    = this.downloadTextText;
                        break;

                    case Asc.c_oAscAsyncAction['Print']:
                        title   = this.printTitleText;
                        text    = this.printTextText;
                        break;

                    case Asc.c_oAscAsyncAction['UploadImage']:
                        title   = this.uploadImageTitleText;
                        text    = this.uploadImageTextText;
                        break;

                    case Asc.c_oAscAsyncAction['ApplyChanges']:
                        title   = this.applyChangesTitleText;
                        text    = this.applyChangesTextText;
                        break;

                    case Asc.c_oAscAsyncAction['PrepareToSave']:
                        title   = this.savePreparingText;
                        text    = this.savePreparingTitle;
                        break;

                    case Asc.c_oAscAsyncAction['MailMergeLoadFile']:
                        title   = this.mailMergeLoadFileText;
                        text    = this.mailMergeLoadFileTitle;
                        break;

                    case Asc.c_oAscAsyncAction['DownloadMerge']:
                        title   = this.downloadMergeTitle;
                        text    = this.downloadMergeText;
                        break;

                    case Asc.c_oAscAsyncAction['SendMailMerge']:
                        title   = this.sendMergeTitle;
                        text    = this.sendMergeText;
                        break;

                    case ApplyEditRights:
                        title   = this.txtEditingMode;
                        text    = this.txtEditingMode;
                        break;

                    case LoadingDocument:
                        title   = this.loadingDocumentTitleText;
                        text    = this.loadingDocumentTextText;
                        break;
                    default:
                        if (typeof action.id == 'string'){
                            title   = action.id;
                            text    = action.id;
                        }
                        break;
                }

                if (action.type == Asc.c_oAscAsyncActionType['BlockInteraction']) {
                    if (!this.loadMask)
                        this.loadMask = new Common.UI.LoadMask({owner: $('#viewport')});

                    this.loadMask.setTitle(title);

                    if (!this.isShowOpenDialog)
                        this.loadMask.show();
                } else {
                    this.getApplication().getController('Statusbar').setStatusCaption(text, force);
                }
            },

            onApplyEditRights: function(data) {
                this.getApplication().getController('Statusbar').setStatusCaption('');

                if (data && !data.allowed) {
                    Common.UI.info({
                        title: this.requestEditFailedTitleText,
                        msg: data.message || this.requestEditFailedMessageText
                    });
                }
            },

            onDocumentContentReady: function() {
                if (this._isDocReady)
                    return;

                Common.Gateway.documentReady();

                if (this._state.openDlg)
                    this._state.openDlg.close();

                var me = this,
                    value;

                me._isDocReady = true;
                Common.NotificationCenter.trigger('app:ready', this.appOptions);

                me.api.SetDrawingFreeze(false);
                me.hidePreloader();
                me.onLongActionEnd(Asc.c_oAscAsyncActionType['BlockInteraction'], LoadingDocument);

                /** coauthoring begin **/
                this.isLiveCommenting = Common.localStorage.getBool("de-settings-livecomment", true);
                Common.Utils.InternalSettings.set("de-settings-livecomment", this.isLiveCommenting);
                value = Common.localStorage.getBool("de-settings-resolvedcomment", true);
                Common.Utils.InternalSettings.set("de-settings-resolvedcomment", value);
                this.isLiveCommenting ? this.api.asc_showComments(value) : this.api.asc_hideComments();
                /** coauthoring end **/

                value = Common.localStorage.getItem("de-settings-zoom");
                Common.Utils.InternalSettings.set("de-settings-zoom", value);
                var zf = (value!==null) ? parseInt(value) : (this.appOptions.customization && this.appOptions.customization.zoom ? parseInt(this.appOptions.customization.zoom) : 100);
                (zf == -1) ? this.api.zoomFitToPage() : ((zf == -2) ? this.api.zoomFitToWidth() : this.api.zoom(zf>0 ? zf : 100));

                value = Common.localStorage.getItem("de-show-hiddenchars");
                me.api.put_ShowParaMarks((value!==null) ? eval(value) : false);

                value = Common.localStorage.getItem("de-show-tableline");
                me.api.put_ShowTableEmptyLine((value!==null) ? eval(value) : true);

                value = Common.localStorage.getBool("de-settings-spellcheck", true);
                Common.Utils.InternalSettings.set("de-settings-spellcheck", value);
                me.api.asc_setSpellCheck(value);

                Common.Utils.InternalSettings.set("de-settings-showsnaplines", me.api.get_ShowSnapLines());

                function checkWarns() {
                    if (!window['AscDesktopEditor']) {
                        var tips = [];
                        Common.Utils.isIE9m && tips.push(me.warnBrowserIE9);

                        if (tips.length) me.showTips(tips);
                    }
                    document.removeEventListener('visibilitychange', checkWarns);
                }

                if (typeof document.hidden !== 'undefined' && document.hidden) {
                    document.addEventListener('visibilitychange', checkWarns);
                } else checkWarns();

                me.api.asc_registerCallback('asc_onStartAction',            _.bind(me.onLongActionBegin, me));
                me.api.asc_registerCallback('asc_onEndAction',              _.bind(me.onLongActionEnd, me));
                me.api.asc_registerCallback('asc_onCoAuthoringDisconnect',  _.bind(me.onCoAuthoringDisconnect, me));
                me.api.asc_registerCallback('asc_onPrint',                  _.bind(me.onPrint, me));

                appHeader.setDocumentCaption(me.api.asc_getDocumentName());
                me.updateWindowTitle(true);

                value = Common.localStorage.getBool("de-settings-inputmode");
                Common.Utils.InternalSettings.set("de-settings-inputmode", value);
                me.api.SetTextBoxInputMode(value);

                /** coauthoring begin **/
                if (me.appOptions.isEdit && !me.appOptions.isOffline && me.appOptions.canCoAuthoring) {
                    value = Common.localStorage.getItem("de-settings-coauthmode");
                    if (value===null && !Common.localStorage.itemExists("de-settings-autosave") &&
                        me.appOptions.customization && me.appOptions.customization.autosave===false) {
                        value = 0; // use customization.autosave only when de-settings-coauthmode and de-settings-autosave are null
                    }
                    me._state.fastCoauth = (value===null || parseInt(value) == 1);
                    me.api.asc_SetFastCollaborative(me._state.fastCoauth);

                    value = Common.localStorage.getItem((me._state.fastCoauth) ? "de-settings-showchanges-fast" : "de-settings-showchanges-strict");
                    if (value == null) value = me._state.fastCoauth ? 'none' : 'last';
                    me.api.SetCollaborativeMarksShowType(value == 'all' ? Asc.c_oAscCollaborativeMarksShowType.All :
                                                        (value == 'none' ? Asc.c_oAscCollaborativeMarksShowType.None : Asc.c_oAscCollaborativeMarksShowType.LastChanges));
                    Common.Utils.InternalSettings.set((me._state.fastCoauth) ? "de-settings-showchanges-fast" : "de-settings-showchanges-strict", value);
                } else if (!me.appOptions.isEdit && me.appOptions.canComments) {
                    me._state.fastCoauth = true;
                    me.api.asc_SetFastCollaborative(me._state.fastCoauth);
                    me.api.SetCollaborativeMarksShowType(Asc.c_oAscCollaborativeMarksShowType.None);
                    me.api.asc_setAutoSaveGap(1);
                    Common.Utils.InternalSettings.set("de-settings-autosave", 1);
                } else {
                    me._state.fastCoauth = false;
                    me.api.asc_SetFastCollaborative(me._state.fastCoauth);
                    me.api.SetCollaborativeMarksShowType(Asc.c_oAscCollaborativeMarksShowType.None);
                }
                Common.Utils.InternalSettings.set("de-settings-coauthmode", me._state.fastCoauth);

                /** coauthoring end **/

                var application                 = me.getApplication();
                var toolbarController           = application.getController('Toolbar'),
                    statusbarController         = application.getController('Statusbar'),
                    documentHolderController    = application.getController('DocumentHolder'),
                    fontsController             = application.getController('Common.Controllers.Fonts'),
                    rightmenuController         = application.getController('RightMenu'),
                    leftmenuController          = application.getController('LeftMenu'),
                    chatController              = application.getController('Common.Controllers.Chat'),
                    pluginsController           = application.getController('Common.Controllers.Plugins'),
                    navigationController        = application.getController('Navigation');

                leftmenuController.getView('LeftMenu').getMenu('file').loadDocument({doc:me.document});
                leftmenuController.setMode(me.appOptions).createDelayedElements().setApi(me.api);

                navigationController.setApi(me.api);

                chatController.setApi(this.api).setMode(this.appOptions);
                application.getController('Common.Controllers.ExternalDiagramEditor').setApi(this.api).loadConfig({config:this.editorConfig, customization: this.editorConfig.customization});
                application.getController('Common.Controllers.ExternalMergeEditor').setApi(this.api).loadConfig({config:this.editorConfig, customization: this.editorConfig.customization});

                pluginsController.setApi(me.api);
                me.requestPlugins('../../../../plugins.json');
                me.api.asc_registerCallback('asc_onPluginsInit', _.bind(me.updatePluginsList, me));
                me.api.asc_registerCallback('asc_onPluginsReset', _.bind(me.resetPluginsList, me));

                documentHolderController.setApi(me.api);
                documentHolderController.createDelayedElements();
                statusbarController.createDelayedElements();

                leftmenuController.getView('LeftMenu').disableMenu('all',false);

                if (me.appOptions.canBranding)
                    me.getApplication().getController('LeftMenu').leftMenu.getMenu('about').setLicInfo(me.editorConfig.customization);

                documentHolderController.getView().setApi(me.api).on('editcomplete', _.bind(me.onEditComplete, me));

                if (me.appOptions.isEdit) {
                    value = Common.localStorage.getItem("de-settings-autosave");
                    if (value===null && me.appOptions.customization && me.appOptions.customization.autosave===false)
                        value = 0;
                    value = (!me._state.fastCoauth && value!==null) ? parseInt(value) : (me.appOptions.canCoAuthoring ? 1 : 0);
                    Common.Utils.InternalSettings.set("de-settings-autosave", value);
                    me.api.asc_setAutoSaveGap(value);

                    if (me.appOptions.canForcesave) {// use asc_setIsForceSaveOnUserSave only when customization->forcesave = true
                        me.appOptions.forcesave = Common.localStorage.getBool("de-settings-forcesave", me.appOptions.canForcesave);
                        Common.Utils.InternalSettings.set("de-settings-forcesave", me.appOptions.forcesave);
                        me.api.asc_setIsForceSaveOnUserSave(me.appOptions.forcesave);
                    }

                    if (me.needToUpdateVersion)
                        Common.NotificationCenter.trigger('api:disconnect');
                    var timer_sl = setInterval(function(){
                        if (window.styles_loaded) {
                            clearInterval(timer_sl);

                            toolbarController.createDelayedElements();

                            documentHolderController.getView().createDelayedElements();
                            me.setLanguages();

                            var shapes = me.api.asc_getPropertyEditorShapes();
                            if (shapes)
                                me.fillAutoShapes(shapes[0], shapes[1]);

                            rightmenuController.createDelayedElements();

                            me.updateThemeColors();
                            toolbarController.activateControls();
                            if (me.needToUpdateVersion)
                                toolbarController.onApiCoAuthoringDisconnect();
                            me.api.UpdateInterfaceState();
                            me.fillTextArt(me.api.asc_getTextArtPreviews());

                            Common.NotificationCenter.trigger('document:ready', 'main');
                            me.applyLicense();
                        }
                    }, 50);
                } else {
                    documentHolderController.getView().createDelayedElementsViewer();
                    Common.NotificationCenter.trigger('document:ready', 'main');
                }

                if (this.appOptions.canAnalytics && false)
                    Common.component.Analytics.initialize('UA-12442749-13', 'Document Editor');

                Common.Gateway.on('applyeditrights',        _.bind(me.onApplyEditRights, me));
                Common.Gateway.on('processsaveresult',      _.bind(me.onProcessSaveResult, me));
                Common.Gateway.on('processrightschange',    _.bind(me.onProcessRightsChange, me));
                Common.Gateway.on('processmouse',           _.bind(me.onProcessMouse, me));
                Common.Gateway.on('refreshhistory',         _.bind(me.onRefreshHistory, me));
                Common.Gateway.on('downloadas',             _.bind(me.onDownloadAs, me));

                Common.Gateway.sendInfo({mode:me.appOptions.isEdit?'edit':'view'});

                $(document).on('contextmenu', _.bind(me.onContextMenu, me));
            },

            onLicenseChanged: function(params) {
                var licType = params.asc_getLicenseType();
                if (licType !== undefined && (licType===Asc.c_oLicenseResult.Connections || licType===Asc.c_oLicenseResult.UsersCount) && this.appOptions.canEdit && this.editorConfig.mode !== 'view') {
                    this._state.licenseWarning = (licType===Asc.c_oLicenseResult.Connections) ? this.warnNoLicense : this.warnNoLicenseUsers;
                }

                if (this._isDocReady)
                    this.applyLicense();
            },

            applyLicense: function() {
                if (this._state.licenseWarning) {
                    this.disableEditing(true);
                    Common.NotificationCenter.trigger('api:disconnect');

                    var value = Common.localStorage.getItem("de-license-warning");
                    value = (value!==null) ? parseInt(value) : 0;
                    var now = (new Date).getTime();
                    if (now - value > 86400000) {
                        Common.localStorage.setItem("de-license-warning", now);
                        Common.UI.info({
                            width: 500,
                            title: this.textNoLicenseTitle,
                            msg  : this._state.licenseWarning,
                            buttons: [
                                {value: 'buynow', caption: this.textBuyNow},
                                {value: 'contact', caption: this.textContactUs}
                            ],
                            primary: 'buynow',
                            callback: function(btn) {
                                if (btn == 'buynow')
                                    window.open('https://www.onlyoffice.com', "_blank");
                                else if (btn == 'contact')
                                    window.open('mailto:sales@onlyoffice.com', "_blank");
                            }
                        });
                    }
                }
            },

            onOpenDocument: function(progress) {
                var elem = document.getElementById('loadmask-text');
                var proc = (progress.asc_getCurrentFont() + progress.asc_getCurrentImage())/(progress.asc_getFontsCount() + progress.asc_getImagesCount());
                proc = this.textLoadingDocument + ': ' + Math.min(Math.round(proc*100), 100) + '%';
                elem ? elem.innerHTML = proc : this.loadMask.setTitle(proc);
            },

            onEditorPermissions: function(params) {
                var licType = params.asc_getLicenseType();
                if (Asc.c_oLicenseResult.Expired === licType || Asc.c_oLicenseResult.Error === licType || Asc.c_oLicenseResult.ExpiredTrial === licType) {
                    Common.UI.warning({
                        title: this.titleLicenseExp,
                        msg: this.warnLicenseExp,
                        buttons: [],
                        closable: false
                    });
                    return;
                }

                if ( this.onServerVersion(params.asc_getBuildVersion()) ) return;

                this.permissions.review = (this.permissions.review === undefined) ? (this.permissions.edit !== false) : this.permissions.review;

                if (params.asc_getRights() !== Asc.c_oRights.Edit)
                    this.permissions.edit = this.permissions.review = false;

                this.appOptions.canAnalytics   = params.asc_getIsAnalyticsEnable();
                this.appOptions.canLicense     = (licType === Asc.c_oLicenseResult.Success || licType === Asc.c_oLicenseResult.SuccessLimit);
                this.appOptions.isLightVersion = params.asc_getIsLight();
                /** coauthoring begin **/
                this.appOptions.canCoAuthoring = !this.appOptions.isLightVersion;
                /** coauthoring end **/
                this.appOptions.isOffline      = this.api.asc_isOffline();
                this.appOptions.isReviewOnly   = this.permissions.review === true && this.permissions.edit === false;
                this.appOptions.canRequestEditRights = this.editorConfig.canRequestEditRights;
                this.appOptions.canRequestClose = this.editorConfig.canRequestClose;
                this.appOptions.canEdit        = (this.permissions.edit !== false || this.permissions.review === true) && // can edit or review
                                                 (this.editorConfig.canRequestEditRights || this.editorConfig.mode !== 'view') && // if mode=="view" -> canRequestEditRights must be defined
                                                 (!this.appOptions.isReviewOnly || this.appOptions.canLicense); // if isReviewOnly==true -> canLicense must be true
                this.appOptions.isEdit         = this.appOptions.canLicense && this.appOptions.canEdit && this.editorConfig.mode !== 'view';
                this.appOptions.canReview      = this.permissions.review === true && this.appOptions.canLicense && this.appOptions.isEdit;
                this.appOptions.canUseHistory  = this.appOptions.canLicense && this.editorConfig.canUseHistory && this.appOptions.canCoAuthoring && !this.appOptions.isDesktopApp;
                this.appOptions.canHistoryClose  = this.editorConfig.canHistoryClose;
                this.appOptions.canHistoryRestore= this.editorConfig.canHistoryRestore && !!this.permissions.changeHistory;
                this.appOptions.canUseMailMerge= this.appOptions.canLicense && this.appOptions.canEdit && !this.appOptions.isOffline;
                this.appOptions.canSendEmailAddresses  = this.appOptions.canLicense && this.editorConfig.canSendEmailAddresses && this.appOptions.canEdit && this.appOptions.canCoAuthoring;
                this.appOptions.canComments    = this.appOptions.canLicense && (this.permissions.comment===undefined ? this.appOptions.isEdit : this.permissions.comment);
                this.appOptions.canComments    = this.appOptions.canComments && !((typeof (this.editorConfig.customization) == 'object') && this.editorConfig.customization.comments===false);
                this.appOptions.canChat        = this.appOptions.canLicense && !this.appOptions.isOffline && !((typeof (this.editorConfig.customization) == 'object') && this.editorConfig.customization.chat===false);
                this.appOptions.canEditStyles  = this.appOptions.canLicense && this.appOptions.canEdit;
                this.appOptions.canPrint       = (this.permissions.print !== false);
                this.appOptions.canRename      = !!this.permissions.rename;
                this.appOptions.buildVersion   = params.asc_getBuildVersion();
                this.appOptions.canForcesave   = this.appOptions.isEdit && !this.appOptions.isOffline && (typeof (this.editorConfig.customization) == 'object' && !!this.editorConfig.customization.forcesave);
                this.appOptions.forcesave      = this.appOptions.canForcesave;
                this.appOptions.canEditComments= this.appOptions.isOffline || !(typeof (this.editorConfig.customization) == 'object' && this.editorConfig.customization.commentAuthorOnly);
                this.appOptions.trialMode      = params.asc_getLicenseMode();
                this.appOptions.canProtect     = this.appOptions.isEdit && this.appOptions.isDesktopApp && this.appOptions.isOffline && this.api.asc_isSignaturesSupport();

                if ( this.appOptions.isLightVersion ) {
                    this.appOptions.canUseHistory =
                    this.appOptions.canReview =
                    this.appOptions.isReviewOnly = false;
                }

                if ( !this.appOptions.canCoAuthoring ) {
                    this.appOptions.canChat = false;
                }

                var type = /^(?:(pdf|djvu|xps))$/.exec(this.document.fileType);
                this.appOptions.canDownloadOrigin = this.permissions.download !== false && (type && typeof type[1] === 'string');
                this.appOptions.canDownload       = this.permissions.download !== false && (!type || typeof type[1] !== 'string');

                this.appOptions.canBranding  = (licType === Asc.c_oLicenseResult.Success) && (typeof this.editorConfig.customization == 'object');
                if (this.appOptions.canBranding)
                    appHeader.setBranding(this.editorConfig.customization);

                this.appOptions.canRename && appHeader.setCanRename(true);

                this.appOptions.canBrandingExt = params.asc_getCanBranding() && (typeof this.editorConfig.customization == 'object' || this.editorConfig.plugins);
                if (this.appOptions.canBrandingExt)
                    this.updatePlugins(this.plugins, true);

                this.applyModeCommonElements();
                this.applyModeEditorElements();

                if ( !this.appOptions.isEdit ) {
                    Common.NotificationCenter.trigger('app:face', this.appOptions);

                    this.hidePreloader();
                    this.onLongActionBegin(Asc.c_oAscAsyncActionType.BlockInteraction, LoadingDocument);
                }

                this.api.asc_setViewMode(!this.appOptions.isEdit && !this.appOptions.canComments);
                (!this.appOptions.isEdit && this.appOptions.canComments) && this.api.asc_setRestriction(Asc.c_oAscRestrictionType.OnlyComments);
                this.api.asc_LoadDocument();
            },

            applyModeCommonElements: function() {
                window.editor_elements_prepared = true;

                // var value = Common.localStorage.getItem("de-hidden-title");
                //     value = this.appOptions.isEdit && (value!==null && parseInt(value) == 1);

                var app             = this.getApplication(),
                    viewport        = app.getController('Viewport').getView('Viewport'),
                    // headerView      = app.getController('Viewport').getView('Common.Views.Header'),
                    statusbarView   = app.getController('Statusbar').getView('Statusbar'),
                    documentHolder  = app.getController('DocumentHolder').getView();

                // if (headerView) {
                    // headerView.setHeaderCaption(this.appOptions.isEdit ? 'Document Editor' : 'Document Viewer');
                    // headerView.setVisible(!this.appOptions.nativeApp && !value && !this.appOptions.isDesktopApp);
                // }

                viewport && viewport.setMode(this.appOptions);
                statusbarView && statusbarView.setMode(this.appOptions);

                documentHolder.setMode(this.appOptions);

                this.api.asc_registerCallback('asc_onSendThemeColors', _.bind(this.onSendThemeColors, this));
                this.api.asc_registerCallback('asc_onDownloadUrl',     _.bind(this.onDownloadUrl, this));
                this.api.asc_registerCallback('asc_onAuthParticipantsChanged', _.bind(this.onAuthParticipantsChanged, this));
                this.api.asc_registerCallback('asc_onParticipantsChanged',     _.bind(this.onAuthParticipantsChanged, this));
            },

            applyModeEditorElements: function() {
                if (this.appOptions.canComments || this.appOptions.isEdit) {
                    /** coauthoring begin **/
                    this.contComments.setMode(this.appOptions);
                    this.contComments.setConfig({config: this.editorConfig}, this.api);
                    /** coauthoring end **/
                }
                if (this.appOptions.isEdit) {
                    var me = this,
                        application         = this.getApplication(),
                        toolbarController   = application.getController('Toolbar'),
                        rightmenuController = application.getController('RightMenu'),
                        fontsControllers    = application.getController('Common.Controllers.Fonts'),
                        reviewController    = application.getController('Common.Controllers.ReviewChanges');

                    fontsControllers    && fontsControllers.setApi(me.api);
                    toolbarController   && toolbarController.setApi(me.api);

                    rightmenuController && rightmenuController.setApi(me.api);

                    reviewController.setMode(me.appOptions).setConfig({config: me.editorConfig}, me.api);

                    if (this.appOptions.isDesktopApp && this.appOptions.isOffline)
                        application.getController('Common.Controllers.Protection').setMode(me.appOptions).setConfig({config: me.editorConfig}, me.api);

                    var viewport = this.getApplication().getController('Viewport').getView('Viewport');

                    viewport.applyEditorMode();

                    var toolbarView = (toolbarController) ? toolbarController.getView() : null;

                    _.each([
                        toolbarView,
                        rightmenuController.getView('RightMenu')
                    ], function(view) {
                        if (view) {
                            view.setApi(me.api);
                            view.on('editcomplete', _.bind(me.onEditComplete, me));
                            view.setMode(me.appOptions);
                        }
                    });

                    if (toolbarView) {
                        toolbarView.on('insertimage', _.bind(me.onInsertImage, me));
                        toolbarView.on('inserttable', _.bind(me.onInsertTable, me));
                        toolbarView.on('insertshape', _.bind(me.onInsertShape, me));
                        toolbarView.on('inserttextart', _.bind(me.onInsertTextArt, me));
                        toolbarView.on('insertchart', _.bind(me.onInsertChart, me));
                    }

                    var value = Common.localStorage.getItem('de-settings-unit');
                    value = (value!==null) ? parseInt(value) : Common.Utils.Metric.getDefaultMetric();
                    Common.Utils.Metric.setCurrentMetric(value);
                    Common.Utils.InternalSettings.set("de-settings-unit", value);
                    me.api.asc_SetDocumentUnits((value==Common.Utils.Metric.c_MetricUnits.inch) ? Asc.c_oAscDocumentUnits.Inch : ((value==Common.Utils.Metric.c_MetricUnits.pt) ? Asc.c_oAscDocumentUnits.Point : Asc.c_oAscDocumentUnits.Millimeter));

                    me.api.asc_SetViewRulers(!Common.localStorage.getBool('de-hidden-rulers'));

                    me.api.asc_registerCallback('asc_onDocumentModifiedChanged', _.bind(me.onDocumentModifiedChanged, me));
                    me.api.asc_registerCallback('asc_onDocumentCanSaveChanged',  _.bind(me.onDocumentCanSaveChanged, me));
                    /** coauthoring begin **/
                    me.api.asc_registerCallback('asc_onCollaborativeChanges',    _.bind(me.onCollaborativeChanges, me));
                    me.api.asc_registerCallback('asc_OnTryUndoInFastCollaborative',_.bind(me.onTryUndoInFastCollaborative, me));
                    /** coauthoring end **/

                    if (me.stackLongActions.exist({id: ApplyEditRights, type: Asc.c_oAscAsyncActionType['BlockInteraction']})) {
                        me.onLongActionEnd(Asc.c_oAscAsyncActionType['BlockInteraction'], ApplyEditRights);
                    } else if (!this._isDocReady) {
                        Common.NotificationCenter.trigger('app:face', me.appOptions);

                        me.hidePreloader();
                        me.onLongActionBegin(Asc.c_oAscAsyncActionType['BlockInteraction'], LoadingDocument);
                    }

                    // Message on window close
                    window.onbeforeunload = _.bind(me.onBeforeUnload, me);
                    window.onunload = _.bind(me.onUnload, me);
                }
            },

            onExternalMessage: function(msg) {
                if (msg && msg.msg) {
                    msg.msg = (msg.msg).toString();
                    this.showTips([msg.msg.charAt(0).toUpperCase() + msg.msg.substring(1)]);

                    Common.component.Analytics.trackEvent('External Error');
                }
            },

            onError: function(id, level, errData) {
                this.hidePreloader();
                this.onLongActionEnd(Asc.c_oAscAsyncActionType['BlockInteraction'], LoadingDocument);

                var config = {
                    closable: false
                };

                switch (id)
                {
                    case Asc.c_oAscError.ID.Unknown:
                        config.msg = this.unknownErrorText;
                        break;

                    case Asc.c_oAscError.ID.ConvertationTimeout:
                        config.msg = this.convertationTimeoutText;
                        break;

                    case Asc.c_oAscError.ID.ConvertationOpenError:
                        config.msg = this.openErrorText;
                        break;

                    case Asc.c_oAscError.ID.ConvertationSaveError:
                        config.msg = this.saveErrorText;
                        break;

                    case Asc.c_oAscError.ID.DownloadError:
                        config.msg = this.downloadErrorText;
                        break;

                    case Asc.c_oAscError.ID.UplImageSize:
                        config.msg = this.uploadImageSizeMessage;
                        break;

                    case Asc.c_oAscError.ID.UplImageExt:
                        config.msg = this.uploadImageExtMessage;
                        break;

                    case Asc.c_oAscError.ID.UplImageFileCount:
                        config.msg = this.uploadImageFileCountMessage;
                        break;

                    case Asc.c_oAscError.ID.SplitCellMaxRows:
                        config.msg = this.splitMaxRowsErrorText.replace('%1', errData.get_Value());
                        break;

                    case Asc.c_oAscError.ID.SplitCellMaxCols:
                        config.msg = this.splitMaxColsErrorText.replace('%1', errData.get_Value());
                        break;

                    case Asc.c_oAscError.ID.SplitCellRowsDivider:
                        config.msg = this.splitDividerErrorText.replace('%1', errData.get_Value());
                        break;

                    case Asc.c_oAscError.ID.VKeyEncrypt:
                        config.msg = this.errorToken;
                        break;

                    case Asc.c_oAscError.ID.KeyExpire:
                        config.msg = this.errorTokenExpire;
                        break;

                    case Asc.c_oAscError.ID.UserCountExceed:
                        config.msg = this.errorUsersExceed;
                        break;

                    case Asc.c_oAscError.ID.CoAuthoringDisconnect:
                        config.msg = this.errorViewerDisconnect;
                        break;

                    case Asc.c_oAscError.ID.ConvertationPassword:
                        config.msg = this.errorFilePassProtect;
                        break;

                    case Asc.c_oAscError.ID.StockChartError:
                        config.msg = this.errorStockChart;
                        break;

                    case Asc.c_oAscError.ID.DataRangeError:
                        config.msg = this.errorDataRange;
                        break;

                    case Asc.c_oAscError.ID.Database:
                        config.msg = this.errorDatabaseConnection;
                        break;

                    case Asc.c_oAscError.ID.UserDrop:
                        if (this._state.lostEditingRights) {
                            this._state.lostEditingRights = false;
                            return;
                        }
                        this._state.lostEditingRights = true;
                        config.msg = this.errorUserDrop;
                        break;

                    case Asc.c_oAscError.ID.MailMergeLoadFile:
                        config.msg = this.errorMailMergeLoadFile;
                        break;

                    case Asc.c_oAscError.ID.MailMergeSaveFile:
                        config.msg = this.errorMailMergeSaveFile;
                        break;

                    case Asc.c_oAscError.ID.Warning:
                        config.msg = this.errorConnectToServer;
                        break;

                    case Asc.c_oAscError.ID.SessionAbsolute:
                        config.msg = this.errorSessionAbsolute;
                        break;

                    case Asc.c_oAscError.ID.SessionIdle:
                        config.msg = this.errorSessionIdle;
                        break;

                    case Asc.c_oAscError.ID.SessionToken:
                        config.msg = this.errorSessionToken;
                        break;

                    case Asc.c_oAscError.ID.AccessDeny:
                        config.msg = this.errorAccessDeny;
                        break;

                    case Asc.c_oAscError.ID.UplImageUrl:
                        config.msg = this.errorBadImageUrl;
                        break;

                    case Asc.c_oAscError.ID.ForceSaveButton:
                        config.msg = this.errorForceSave;
                        break;

                    case Asc.c_oAscError.ID.ForceSaveTimeout:
                        config.msg = this.errorForceSave;
                        console.warn(config.msg);
                        break;

                    default:
                        config.msg = this.errorDefaultMessage.replace('%1', id);
                        break;
                }


                if (level == Asc.c_oAscError.Level.Critical) {

                    // report only critical errors
                    Common.Gateway.reportError(id, config.msg);

                    config.title = this.criticalErrorTitle;
                    config.iconCls = 'error';

                    if (this.appOptions.canBackToFolder && !this.appOptions.isDesktopApp) {
                        config.msg += '<br/><br/>' + this.criticalErrorExtText;
                        config.callback = function(btn) {
                            if (btn == 'ok')
                                Common.NotificationCenter.trigger('goback');
                        }
                    }
                }
                else {
                    Common.Gateway.reportWarning(id, config.msg);

                    config.title    = this.notcriticalErrorTitle;
                    config.iconCls  = 'warn';
                    config.buttons  = ['ok'];
                    config.callback = _.bind(function(btn){
                        if (id == Asc.c_oAscError.ID.Warning && btn == 'ok' && (this.appOptions.canDownload || this.appOptions.canDownloadOrigin)) {
                            Common.UI.Menu.Manager.hideAll();
                            if (this.appOptions.isDesktopApp && this.appOptions.isOffline)
                                this.api.asc_DownloadAs();
                            else
                                (this.appOptions.canDownload) ? this.getApplication().getController('LeftMenu').leftMenu.showMenu('file:saveas') : this.api.asc_DownloadOrigin();
                        } else if (id == Asc.c_oAscError.ID.SplitCellMaxRows || id == Asc.c_oAscError.ID.SplitCellMaxCols || id == Asc.c_oAscError.ID.SplitCellRowsDivider) {
                            var me = this;
                            setTimeout(function(){
                                (new Common.Views.InsertTableDialog({
                                    split: true,
                                    handler: function(result, value) {
                                        if (result == 'ok') {
                                            if (me.api)
                                                me.api.SplitCell(value.columns, value.rows);
                                        }
                                        me.onEditComplete();
                                    }
                                })).show();
                            },10);
                        }
                        this._state.lostEditingRights = false;
                        this.onEditComplete();
                    }, this);
                }

                if (id !== Asc.c_oAscError.ID.ForceSaveTimeout)
                    Common.UI.alert(config);

                Common.component.Analytics.trackEvent('Internal Error', id.toString());
            },

            onCoAuthoringDisconnect: function() {
                this.getApplication().getController('Viewport').getView('Viewport').setMode({isDisconnected:true});
                appHeader.setCanRename(false);
                this.appOptions.canRename = false;
                this._state.isDisconnected = true;
            },

            showTips: function(strings) {
                var me = this;
                if (!strings.length) return;
                if (typeof(strings)!='object') strings = [strings];

                function showNextTip() {
                    var str_tip = strings.shift();
                    if (str_tip) {
                        str_tip += '\n' + me.textCloseTip;
                        tooltip.setTitle(str_tip);
                        tooltip.show();
                    }
                }

                if (!this.tooltip) {
                    this.tooltip = new Common.UI.Tooltip({
                        owner: this.getApplication().getController('Toolbar').getView(),
                        hideonclick: true,
                        placement: 'bottom',
                        cls: 'main-info',
                        offset: 30
                    });
                }

                var tooltip = this.tooltip;
                tooltip.on('tooltip:hide', function(){
                    setTimeout(showNextTip, 300);
                });

                showNextTip();
            },

            updateWindowTitle: function(force) {
                var isModified = this.api.isDocumentModified();
                if (this._state.isDocModified !== isModified || force) {
                    var title = this.defaultTitleText;

                    if (!_.isEmpty(appHeader.getDocumentCaption()))
                        title = appHeader.getDocumentCaption() + ' - ' + title;

                    if (isModified) {
                        clearTimeout(this._state.timerCaption);
                        if (!_.isUndefined(title)) {
                            title = '* ' + title;
                        }
                    }

                    if (window.document.title != title)
                        window.document.title = title;

                    Common.Gateway.setDocumentModified(isModified);
                    if (isModified && (!this._state.fastCoauth || this._state.usersCount<2))
                        this.getApplication().getController('Statusbar').setStatusCaption('', true);

                    this._state.isDocModified = isModified;
                }
            },

            onDocumentModifiedChanged: function() {
                var isModified = this.api.asc_isDocumentCanSave();
                if (this._state.isDocModified !== isModified) {
                    Common.Gateway.setDocumentModified(this.api.isDocumentModified());
                }

                this.updateWindowTitle();

                var toolbarView = this.getApplication().getController('Toolbar').getView();

                if (toolbarView && !toolbarView._state.previewmode) {
                    var isSyncButton = $('.icon', toolbarView.btnSave.cmpEl).hasClass('btn-synch'),
                        forcesave = this.appOptions.forcesave,
                        isDisabled = !isModified && !isSyncButton && !forcesave || this._state.isDisconnected || this._state.fastCoauth && this._state.usersCount>1 && !forcesave;
                        toolbarView.btnSave.setDisabled(isDisabled);
                }

                /** coauthoring begin **/
                if (this.contComments.isDummyComment && !this.dontCloseDummyComment) {
                    this.contComments.clearDummyComment();
                }
                /** coauthoring end **/
            },
            onDocumentCanSaveChanged: function (isCanSave) {
                var toolbarView = this.getApplication().getController('Toolbar').getView();

                if (toolbarView && this.api && !toolbarView._state.previewmode) {
                    var isSyncButton = $('.icon', toolbarView.btnSave.cmpEl).hasClass('btn-synch'),
                        forcesave = this.appOptions.forcesave,
                        isDisabled = !isCanSave && !isSyncButton && !forcesave || this._state.isDisconnected || this._state.fastCoauth && this._state.usersCount>1 && !forcesave;
                        toolbarView.btnSave.setDisabled(isDisabled);
                }
            },

            onContextMenu: function(event){
                var canCopyAttr = event.target.getAttribute('data-can-copy'),
                    isInputEl   = (event.target instanceof HTMLInputElement) || (event.target instanceof HTMLTextAreaElement);

                if ((isInputEl && canCopyAttr === 'false') ||
                   (!isInputEl && canCopyAttr !== 'true')) {
                    event.stopPropagation();
                    event.preventDefault();
                    return false;
                }
            },

            onBeforeUnload: function() {
                Common.localStorage.save();

                if (this.api.isDocumentModified()) {
                    var me = this;
                    this.api.asc_stopSaving();
                    this.continueSavingTimer = window.setTimeout(function() {
                        me.api.asc_continueSaving();
                    }, 500);

                    return this.leavePageText;
                }
            },

            onUnload: function() {
                if (this.continueSavingTimer) clearTimeout(this.continueSavingTimer);
            },

            hidePreloader: function() {
                if (!this._state.customizationDone) {
                    this._state.customizationDone = true;
                    if (this.appOptions.customization) {
                        if (this.appOptions.isDesktopApp)
                            this.appOptions.customization.about = false;
                        else if (!this.appOptions.canBrandingExt)
                            this.appOptions.customization.about = true;
                    }
                    Common.Utils.applyCustomization(this.appOptions.customization, mapCustomizationElements);
                    if (this.appOptions.canBrandingExt) {
                        Common.Utils.applyCustomization(this.appOptions.customization, mapCustomizationExtElements);
                        Common.Utils.applyCustomizationPlugins(this.UICustomizePlugins);
                    }
                }

                Common.NotificationCenter.trigger('layout:changed', 'main');
                $('#loading-mask').hide().remove();
            },

            onDownloadUrl: function(url) {
                if (this._state.isFromGatewayDownloadAs)
                    Common.Gateway.downloadAs(url);
                this._state.isFromGatewayDownloadAs = false;
            },

            onUpdateVersion: function(callback) {
                var me = this;
                me.needToUpdateVersion = true;
                me.onLongActionEnd(Asc.c_oAscAsyncActionType['BlockInteraction'], LoadingDocument);
                Common.UI.warning({
                    title: me.titleUpdateVersion,
                    msg: this.errorUpdateVersion,
                    callback: function() {
                        _.defer(function() {
                            Common.Gateway.updateVersion();
                            if (callback) callback.call(me);
                            me.onLongActionBegin(Asc.c_oAscAsyncActionType['BlockInteraction'], LoadingDocument);
                        })
                    }
                });
            },

            onServerVersion: function(buildVersion) {
                if (this.changeServerVersion) return true;

                if (DocsAPI.DocEditor.version() !== buildVersion && !window.compareVersions) {
                    this.changeServerVersion = true;
                    Common.UI.warning({
                        title: this.titleServerVersion,
                        msg: this.errorServerVersion,
                        callback: function() {
                            _.defer(function() {
                                Common.Gateway.updateVersion();
                            })
                        }
                    });
                    return true;
                }
                return false;
            },

            /** coauthoring begin **/
//            fillUserStore: function(users){
//                if (!_.isEmpty(users)){
//                    var userStore = this.getCommonStoreUsersStore();
//
//                    if (userStore)
//                        userStore.add(users);
//                }
//            },

            onCollaborativeChanges: function() {
                if (this._state.hasCollaborativeChanges) return;
                this._state.hasCollaborativeChanges = true;
                if (this.appOptions.isEdit)
                    this.getApplication().getController('Statusbar').setStatusCaption(this.txtNeedSynchronize, true);
            },
            /** coauthoring end **/

            synchronizeChanges: function() {
                this.getApplication().getController('Statusbar').synchronizeChanges();
                this.getApplication().getController('Common.Controllers.ReviewChanges').synchronizeChanges();
                this.getApplication().getController('DocumentHolder').getView().hideTips();
                /** coauthoring begin **/
                this.getApplication().getController('Toolbar').getView().synchronizeChanges();
                /** coauthoring end **/
                this._state.hasCollaborativeChanges = false;
            },

            initNames: function() {
                this.shapeGroupNames = [
                    this.txtBasicShapes,
                    this.txtFiguredArrows,
                    this.txtMath,
                    this.txtCharts,
                    this.txtStarsRibbons,
                    this.txtCallouts,
                    this.txtButtons,
                    this.txtRectangles,
                    this.txtLines
                ];
            },

            fillAutoShapes: function(groupNames, shapes){
                if (_.isEmpty(shapes) || _.isEmpty(groupNames) || shapes.length != groupNames.length)
                    return;

                var me = this,
                    shapegrouparray = [],
                    shapeStore = this.getCollection('ShapeGroups');

                shapeStore.reset();

                var groupscount = groupNames.length;
                _.each(groupNames, function(groupName, index){
                    var store = new Backbone.Collection([], {
                        model: DE.Models.ShapeModel
                    });

                    var cols = (shapes[index].length) > 18 ? 7 : 6,
                        height = Math.ceil(shapes[index].length/cols) * 35 + 3,
                        width = 30 * cols;

                    _.each(shapes[index], function(shape, idx){
                        store.add({
                            imageUrl : shape.Image,
                            data     : {shapeType: shape.Type},
                            tip      : me.textShape + ' ' + (idx+1),
                            allowSelected : true,
                            selected: false
                        });
                    });

                    shapegrouparray.push({
                        groupName   : me.shapeGroupNames[index],
                        groupStore  : store,
                        groupWidth  : width,
                        groupHeight : height
                    });
                });

                shapeStore.add(shapegrouparray);

                setTimeout(function(){
                    me.getApplication().getController('Toolbar').fillAutoShapes();
                }, 50);

            },

            fillTextArt: function(shapes){
                if (_.isEmpty(shapes)) return;

                var me = this, arr = [],
                    artStore = this.getCollection('Common.Collections.TextArt');

                _.each(shapes, function(shape, index){
                    arr.push({
                        imageUrl : shape,
                        data     : index,
                        allowSelected : true,
                        selected: false
                    });
                });
                artStore.reset(arr);

                setTimeout(function(){
                    me.getApplication().getController('Toolbar').fillTextArt();
                }, 50);

                setTimeout(function(){
                    me.getApplication().getController('RightMenu').fillTextArt();
                }, 50);

            },

            updateThemeColors: function() {
                var me = this;
                setTimeout(function(){
                    me.getApplication().getController('RightMenu').UpdateThemeColors();
                }, 50);
                setTimeout(function(){
                    me.getApplication().getController('DocumentHolder').getView().updateThemeColors();
                }, 50);

                setTimeout(function(){
                    me.getApplication().getController('Toolbar').updateThemeColors();
                }, 50);
            },

            onSendThemeColors: function(colors, standart_colors) {
                Common.Utils.ThemeColor.setColors(colors, standart_colors);
                if (window.styles_loaded) {
                    this.updateThemeColors();
                    this.fillTextArt(this.api.asc_getTextArtPreviews());
                }
            },

            loadLanguages: function(apiLangs) {
                var langs = [], info;
                _.each(apiLangs, function(lang, index, list){
                    lang = parseInt(lang);
                    info = Common.util.LanguageInfo.getLocalLanguageName(lang);
                    langs.push({
                        title:  info[1],
                        tip:    info[0],
                        code:   lang
                    });
                }, this);

                langs.sort(function(a, b){
                    if (a.tip < b.tip) return -1;
                    if (a.tip > b.tip) return 1;
                    return 0;
                });

                this.languages = langs;
                window.styles_loaded && this.setLanguages();
            },

            setLanguages: function() {
                if (this.languages && this.languages.length>0) {
                    this.getApplication().getController('DocumentHolder').getView().setLanguages(this.languages);
                    this.getApplication().getController('Statusbar').setLanguages(this.languages);
                    this.getApplication().getController('Common.Controllers.ReviewChanges').setLanguages(this.languages);
                }
            },

            onInsertTable:  function() {
                this.getApplication().getController('RightMenu').onInsertTable();
            },

            onInsertImage:  function() {
                this.getApplication().getController('RightMenu').onInsertImage();
            },

            onInsertChart:  function() {
                this.getApplication().getController('RightMenu').onInsertChart();
            },

            onInsertShape:  function() {
                this.getApplication().getController('RightMenu').onInsertShape();
            },

            onInsertTextArt:  function() {
                this.getApplication().getController('RightMenu').onInsertTextArt();
            },

            unitsChanged: function(m) {
                var value = Common.localStorage.getItem("de-settings-unit");
                value = (value!==null) ? parseInt(value) : Common.Utils.Metric.getDefaultMetric();
                Common.Utils.Metric.setCurrentMetric(value);
                Common.Utils.InternalSettings.set("de-settings-unit", value);
                this.api.asc_SetDocumentUnits((value==Common.Utils.Metric.c_MetricUnits.inch) ? Asc.c_oAscDocumentUnits.Inch : ((value==Common.Utils.Metric.c_MetricUnits.pt) ? Asc.c_oAscDocumentUnits.Point : Asc.c_oAscDocumentUnits.Millimeter));
                this.getApplication().getController('RightMenu').updateMetricUnit();
                this.getApplication().getController('Toolbar').getView().updateMetricUnit();
            },

            onAdvancedOptions: function(advOptions) {
                if (this._state.openDlg) return;

                var type = advOptions.asc_getOptionId(),
                    me = this;
                if (type == Asc.c_oAscAdvancedOptionsID.TXT) {
                    me._state.openDlg = new Common.Views.OpenDialog({
                        type: type,
                        preview: advOptions.asc_getOptions().asc_getData(),
                        codepages: advOptions.asc_getOptions().asc_getCodePages(),
                        settings: advOptions.asc_getOptions().asc_getRecommendedSettings(),
                        api: me.api,
                        handler: function (encoding) {
                            me.isShowOpenDialog = false;
                            if (me && me.api) {
                                me.api.asc_setAdvancedOptions(type, new Asc.asc_CTXTAdvancedOptions(encoding));
                                me.loadMask && me.loadMask.show();
                            }
                            me._state.openDlg = null;
                        }
                    });
                } else if (type == Asc.c_oAscAdvancedOptionsID.DRM) {
                    me._state.openDlg = new Common.Views.OpenDialog({
                        closable: me.appOptions.canRequestClose,
                        type: type,
                        validatePwd: !!me._state.isDRM,
                        handler: function (result, value) {
                            me.isShowOpenDialog = false;
                            if (result == 'ok') {
                                if (me.api) {
                                    me.api.asc_setAdvancedOptions(type, new Asc.asc_CDRMAdvancedOptions(value));
                                    me.loadMask && me.loadMask.show();
                                }
                            } else
                                Common.Gateway.requestClose();
                            me._state.openDlg = null;
                        }
                    });
                    me._state.isDRM = true;
                }
                if (me._state.openDlg) {
                    this.isShowOpenDialog = true;
                    this.loadMask && this.loadMask.hide();
                    this.onLongActionEnd(Asc.c_oAscAsyncActionType.BlockInteraction, LoadingDocument);
                    me._state.openDlg.show();
                }
            },

            onTryUndoInFastCollaborative: function() {
                if (!window.localStorage.getBool("de-hide-try-undoredo"))
                    Common.UI.info({
                        width: 500,
                        msg: this.textTryUndoRedo,
                        iconCls: 'info',
                        buttons: ['custom', 'cancel'],
                        primary: 'custom',
                        customButtonText: this.textStrict,
                        dontshow: true,
                        callback: _.bind(function(btn, dontshow){
                            if (dontshow) window.localStorage.setItem("de-hide-try-undoredo", 1);
                            if (btn == 'custom') {
                                Common.localStorage.setItem("de-settings-coauthmode", 0);
                                Common.Utils.InternalSettings.set("de-settings-coauthmode", false);
                                this.api.asc_SetFastCollaborative(false);
                                this._state.fastCoauth = false;
                                Common.localStorage.setItem("de-settings-showchanges-strict", 'last');
                                this.api.SetCollaborativeMarksShowType(Asc.c_oAscCollaborativeMarksShowType.LastChanges);
                            }
                            this.onEditComplete();
                        }, this)
                    });
            },

            onAuthParticipantsChanged: function(users) {
                var length = 0;
                _.each(users, function(item){
                    if (!item.asc_getView())
                        length++;
                });
                this._state.usersCount = length;
            },

            applySettings: function() {
                if (this.appOptions.isEdit && !this.appOptions.isOffline && this.appOptions.canCoAuthoring) {
                    var oldval = this._state.fastCoauth;
                    this._state.fastCoauth = Common.localStorage.getBool("de-settings-coauthmode", true);
                    if (this._state.fastCoauth && !oldval)
                        this.synchronizeChanges();
                }
                if (this.appOptions.canForcesave) {
                    this.appOptions.forcesave = Common.localStorage.getBool("de-settings-forcesave", this.appOptions.canForcesave);
                    Common.Utils.InternalSettings.set("de-settings-forcesave", this.appOptions.forcesave);
                    this.api.asc_setIsForceSaveOnUserSave(this.appOptions.forcesave);
                }
            },

            onDocumentName: function(name) {
                appHeader.setDocumentCaption(name);
                this.updateWindowTitle(true);
            },

            onMeta: function(meta) {
                appHeader.setDocumentCaption(meta.title);
                this.updateWindowTitle(true);
                this.document.title = meta.title;

                var filemenu = this.getApplication().getController('LeftMenu').getView('LeftMenu').getMenu('file');
                filemenu.loadDocument({doc:this.document});
                filemenu.panels['info'].updateInfo(this.document);
                Common.Gateway.metaChange(meta);
            },

            onPrint: function() {
                if (!this.appOptions.canPrint) return;
                
                if (this.api)
                    this.api.asc_Print(Common.Utils.isChrome || Common.Utils.isSafari || Common.Utils.isOpera); // if isChrome or isSafari or isOpera == true use asc_onPrintUrl event
                Common.component.Analytics.trackEvent('Print');
            },

            onPrintUrl: function(url) {
                if (this.iframePrint) {
                    this.iframePrint.parentNode.removeChild(this.iframePrint);
                    this.iframePrint = null;
                }
                if (!this.iframePrint) {
                    var me = this;
                    this.iframePrint = document.createElement("iframe");
                    this.iframePrint.id = "id-print-frame";
                    this.iframePrint.style.display = 'none';
                    this.iframePrint.style.visibility = "hidden";
                    this.iframePrint.style.position = "fixed";
                    this.iframePrint.style.right = "0";
                    this.iframePrint.style.bottom = "0";
                    document.body.appendChild(this.iframePrint);
                    this.iframePrint.onload = function() {
                        me.iframePrint.contentWindow.focus();
                        me.iframePrint.contentWindow.print();
                        me.iframePrint.contentWindow.blur();
                        window.focus();
                    };
                }
                if (url) this.iframePrint.src = url;
            },

            requestPlugins: function(pluginsPath) { // request plugins
                if (!pluginsPath) return;

                var config_plugins = (this.plugins && this.plugins.pluginsData && this.plugins.pluginsData.length>0) ? this.updatePlugins(this.plugins, false) : null, // return plugins object
                    request_plugins = this.updatePlugins( Common.Utils.getConfigJson(pluginsPath), false );

                this.updatePluginsList({
                    autostart: (config_plugins&&config_plugins.autostart ? config_plugins.autostart : []).concat(request_plugins&&request_plugins.autostart ? request_plugins.autostart : []),
                    pluginsData: (config_plugins ? config_plugins.pluginsData : []).concat(request_plugins ? request_plugins.pluginsData : [])
                }, false);
            },

            updatePlugins: function(plugins, uiCustomize) { // plugins from config
                if (!plugins) return;
                
                var pluginsData = (uiCustomize) ? plugins.UIpluginsData : plugins.pluginsData;
                if (!pluginsData || pluginsData.length<1) return;

                var arr = [];
                pluginsData.forEach(function(item){
                    var value = Common.Utils.getConfigJson(item);
                    if (value) {
                        value.baseUrl = item.substring(0, item.lastIndexOf("config.json"));
                        arr.push(value);
                    }
                });

                if (arr.length>0) {
                    var autostart = plugins.autostart || plugins.autoStartGuid;
                    if (typeof (autostart) == 'string')
                        autostart = [autostart];
                    plugins.autoStartGuid && console.warn("Obsolete: The autoStartGuid parameter is deprecated. Please check the documentation for new plugin connection configuration.");

                    if (uiCustomize)
                        this.updatePluginsList({
                            autostart: autostart,
                            pluginsData: arr
                        }, !!uiCustomize);
                    else return {
                        autostart: autostart,
                        pluginsData: arr
                    };
                }
            },

            updatePluginsList: function(plugins, uiCustomize) {
                var pluginStore = this.getApplication().getCollection('Common.Collections.Plugins'),
                    isEdit = this.appOptions.isEdit;
                if (plugins) {
                    var arr = [], arrUI = [];
                    plugins.pluginsData.forEach(function(item){
                        if (_.find(arr, function(arritem) {
                                return (arritem.get('baseUrl') == item.baseUrl || arritem.get('guid') == item.guid);
                            }) || pluginStore.findWhere({baseUrl: item.baseUrl}) || pluginStore.findWhere({guid: item.guid}))
                            return;

                        var variationsArr = [],
                            pluginVisible = false;
                        item.variations.forEach(function(itemVar){
                            var visible = (isEdit || itemVar.isViewer) && _.contains(itemVar.EditorsSupport, 'word');
                            if ( visible ) pluginVisible = true;

                            if (item.isUICustomizer ) {
                                visible && arrUI.push(item.baseUrl + itemVar.url);
                            } else {
                                var model = new Common.Models.PluginVariation(itemVar);

                                model.set({
                                    index: variationsArr.length,
                                    url: itemVar.url,
                                    icons: itemVar.icons,
                                    visible: visible
                                });

                                variationsArr.push(model);
                            }
                        });

                        if (variationsArr.length>0 && !item.isUICustomizer)
                            arr.push(new Common.Models.Plugin({
                                name : item.name,
                                guid: item.guid,
                                baseUrl : item.baseUrl,
                                variations: variationsArr,
                                currentVariation: 0,
                                visible: pluginVisible,
                                groupName: (item.group) ? item.group.name : '',
                                groupRank: (item.group) ? item.group.rank : 0
                            }));
                    });

                    if ( uiCustomize!==false )  // from ui customizer in editor config or desktop event
                        this.UICustomizePlugins = arrUI;

                    if ( !uiCustomize && pluginStore) {
                        arr = pluginStore.models.concat(arr);
                        arr.sort(function(a, b){
                            var rank_a = a.get('groupRank'),
                                rank_b = b.get('groupRank');
                            if (rank_a < rank_b)
                                return (rank_a==0) ? 1 : -1;
                            if (rank_a > rank_b)
                                return (rank_b==0) ? -1 : 1;
                            return 0;
                        });
                        pluginStore.reset(arr);
                        this.appOptions.canPlugins = !pluginStore.isEmpty();
                    }
                } else if (!uiCustomize){
                    this.appOptions.canPlugins = false;
                }
                if (!uiCustomize) this.getApplication().getController('LeftMenu').enablePlugins();
                if (this.appOptions.canPlugins) {
                    this.getApplication().getController('Common.Controllers.Plugins').setMode(this.appOptions).runAutoStartPlugins(plugins.autostart);
                }
            },

            resetPluginsList: function() {
                this.getApplication().getCollection('Common.Collections.Plugins').reset();
            },

            leavePageText: 'You have unsaved changes in this document. Click \'Stay on this Page\' then \'Save\' to save them. Click \'Leave this Page\' to discard all the unsaved changes.',
            defaultTitleText: 'ONLYOFFICE Document Editor',
            criticalErrorTitle: 'Error',
            notcriticalErrorTitle: 'Warning',
            errorDefaultMessage: 'Error code: %1',
            criticalErrorExtText: 'Press "Ok" to back to document list.',
            openTitleText: 'Opening Document',
            openTextText: 'Opening document...',
            loadFontsTitleText: 'Loading Data',
            loadFontsTextText: 'Loading data...',
            loadImagesTitleText: 'Loading Images',
            loadImagesTextText: 'Loading images...',
            loadFontTitleText: 'Loading Data',
            loadFontTextText: 'Loading data...',
            loadImageTitleText: 'Loading Image',
            loadImageTextText: 'Loading image...',
            downloadTitleText: 'Downloading Document',
            downloadTextText: 'Downloading document...',
            printTitleText: 'Printing Document',
            printTextText: 'Printing document...',
            uploadImageTitleText: 'Uploading Image',
            uploadImageTextText: 'Uploading image...',
            savePreparingText: 'Preparing to save',
            savePreparingTitle: 'Preparing to save. Please wait...',
            uploadImageSizeMessage: 'Maximium image size limit exceeded.',
            uploadImageExtMessage: 'Unknown image format.',
            uploadImageFileCountMessage: 'No images uploaded.',
            reloadButtonText: 'Reload Page',
            unknownErrorText: 'Unknown error.',
            convertationTimeoutText: 'Convertation timeout exceeded.',
            downloadErrorText: 'Download failed.',
            unsupportedBrowserErrorText : 'Your browser is not supported.',
            splitMaxRowsErrorText: 'The number of rows must be less than %1',
            splitMaxColsErrorText: 'The number of columns must be less than %1',
            splitDividerErrorText: 'The number of rows must be a divisor of %1',
            requestEditFailedTitleText: 'Access denied',
            requestEditFailedMessageText: 'Someone is editing this document right now. Please try again later.',
            txtNeedSynchronize: 'You have an updates',
            textLoadingDocument: 'Loading document',
            warnBrowserZoom: 'Your browser\'s current zoom setting is not fully supported. Please reset to the default zoom by pressing Ctrl+0.',
            warnBrowserIE9: 'The application has low capabilities on IE9. Use IE10 or higher',
            applyChangesTitleText: 'Loading Data',
            applyChangesTextText: 'Loading data...',
            errorKeyEncrypt: 'Unknown key descriptor',
            errorKeyExpire: 'Key descriptor expired',
            errorUsersExceed: 'Count of users was exceed',
            errorCoAuthoringDisconnect: 'Server connection lost. You can\'t edit anymore.',
            errorFilePassProtect: 'The document is password protected.',
            txtBasicShapes: 'Basic Shapes',
            txtFiguredArrows: 'Figured Arrows',
            txtMath: 'Math',
            txtCharts: 'Charts',
            txtStarsRibbons: 'Stars & Ribbons',
            txtCallouts: 'Callouts',
            txtButtons: 'Buttons',
            txtRectangles: 'Rectangles',
            txtLines: 'Lines',
            txtEditingMode: 'Set editing mode...',
            textAnonymous: 'Anonymous',
            loadingDocumentTitleText: 'Loading document',
            loadingDocumentTextText: 'Loading document...',
            warnProcessRightsChange: 'You have been denied the right to edit the file.',
            errorProcessSaveResult: 'Saving is failed.',
            textCloseTip: 'Click to close the tip.',
            textShape: 'Shape',
            errorStockChart: 'Incorrect row order. To build a stock chart place the data on the sheet in the following order:<br> opening price, max price, min price, closing price.',
            errorDataRange: 'Incorrect data range.',
            errorDatabaseConnection: 'External error.<br>Database connection error. Please, contact support.',
            titleUpdateVersion: 'Version changed',
            errorUpdateVersion: 'The file version has been changed. The page will be reloaded.',
            errorUserDrop: 'The file cannot be accessed right now.',
            txtDiagramTitle: 'Chart Title',
            txtXAxis: 'X Axis',
            txtYAxis: 'Y Axis',
            txtSeries: 'Seria',
            errorMailMergeLoadFile: 'Loading failed',
            mailMergeLoadFileText: 'Loading Data Source...',
            mailMergeLoadFileTitle: 'Loading Data Source',
            errorMailMergeSaveFile: 'Merge failed.',
            downloadMergeText: 'Downloading...',
            downloadMergeTitle: 'Downloading',
            sendMergeTitle: 'Sending Merge',
            sendMergeText: 'Sending Merge...',
            txtArt: 'Your text here',
            errorConnectToServer: ' The document could not be saved. Please check connection settings or contact your administrator.<br>When you click the \'OK\' button, you will be prompted to download the document.<br><br>' +
                                  'Find more information about connecting Document Server <a href=\"https://api.onlyoffice.com/editors/callback\" target=\"_blank\">here</a>',
            textTryUndoRedo: 'The Undo/Redo functions are disabled for the Fast co-editing mode.<br>Click the \'Strict mode\' button to switch to the Strict co-editing mode to edit the file without other users interference and send your changes only after you save them. You can switch between the co-editing modes using the editor Advanced settings.',
            textStrict: 'Strict mode',
            txtErrorLoadHistory: 'Loading history failed',
            textBuyNow: 'Visit website',
            textNoLicenseTitle: 'ONLYOFFICE open source version',
            warnNoLicense: 'This version of ONLYOFFICE Editors has certain limitations for concurrent connections to the document server.<br>If you need more please consider upgrading your current license or purchasing a commercial one.',
            textContactUs: 'Contact sales',
            errorViewerDisconnect: 'Connection is lost. You can still view the document,<br>but will not be able to download or print until the connection is restored.',
            warnLicenseExp: 'Your license has expired.<br>Please update your license and refresh the page.',
            titleLicenseExp: 'License expired',
            openErrorText: 'An error has occurred while opening the file',
            saveErrorText: 'An error has occurred while saving the file',
            errorToken: 'The document security token is not correctly formed.<br>Please contact your Document Server administrator.',
            errorTokenExpire: 'The document security token has expired.<br>Please contact your Document Server administrator.',
            errorSessionAbsolute: 'The document editing session has expired. Please reload the page.',
            errorSessionIdle: 'The document has not been edited for quite a long time. Please reload the page.',
            errorSessionToken: 'The connection to the server has been interrupted. Please reload the page.',
            errorAccessDeny: 'You are trying to perform an action you do not have rights for.<br>Please contact your Document Server administrator.',
            titleServerVersion: 'Editor updated',
            errorServerVersion: 'The editor version has been updated. The page will be reloaded to apply the changes.',
            textChangesSaved: 'All changes saved',
            errorBadImageUrl: 'Image url is incorrect',
            txtStyle_Normal: 'Normal',
            txtStyle_No_Spacing: 'No Spacing',
            txtStyle_Heading_1: 'Heading 1',
            txtStyle_Heading_2: 'Heading 2',
            txtStyle_Heading_3: 'Heading 3',
            txtStyle_Heading_4: 'Heading 4',
            txtStyle_Heading_5: 'Heading 5',
            txtStyle_Heading_6: 'Heading 6',
            txtStyle_Heading_7: 'Heading 7',
            txtStyle_Heading_8: 'Heading 8',
            txtStyle_Heading_9: 'Heading 9',
            txtStyle_Title: 'Title',
            txtStyle_Subtitle: 'Subtitle',
            txtStyle_Quote: 'Quote',
            txtStyle_Intense_Quote: 'Intense Quote',
            txtStyle_List_Paragraph: 'List Paragraph',
            saveTextText: 'Saving document...',
            saveTitleText: 'Saving Document',
            txtBookmarkError: "Error! Bookmark not defined.",
            txtAbove: "above",
            txtBelow: "below",
            txtOnPage: "on page ",
            txtHeader: "Header",
            txtFooter: "Footer",
            txtSection: " -Section ",
            txtFirstPage: "First Page ",
            txtEvenPage: "Even Page ",
            txtOddPage: "Odd Page ",
            txtSameAsPrev: "Same as Previous",
            txtCurrentDocument: "Current Document",
            warnNoLicenseUsers: 'This version of ONLYOFFICE Editors has certain limitations for concurrent users.<br>If you need more please consider upgrading your current license or purchasing a commercial one.',
            txtNoTableOfContents: "No table of contents entries found.",
            errorForceSave: "An error occurred while saving the file. Please use the 'Download as' option to save the file to your computer hard drive or try again later."
        }
    })(), DE.Controllers.Main || {}))
});<|MERGE_RESOLUTION|>--- conflicted
+++ resolved
@@ -583,23 +583,14 @@
                 app.getController('LeftMenu').SetDisabled(disable, true);
             },
 
-<<<<<<< HEAD
-            goBack: function(blank) {
+            goBack: function() {
                 if ( !Common.Controllers.Desktop.process('goback') ) {
                     var href = this.appOptions.customization.goback.url;
-                    if (blank) {
+                    if (this.appOptions.customization.goback.blank!==false) {
                         window.open(href, "_blank");
                     } else {
                         parent.location.href = href;
                     }
-=======
-            goBack: function() {
-                var href = this.appOptions.customization.goback.url;
-                if (this.appOptions.customization.goback.blank!==false) {
-                    window.open(href, "_blank");
-                } else {
-                    parent.location.href = href;
->>>>>>> 0667a18c
                 }
             },
 
