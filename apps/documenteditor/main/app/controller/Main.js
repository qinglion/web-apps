--- conflicted
+++ resolved
@@ -910,14 +910,8 @@
                             me.api.UpdateInterfaceState();
                             me.fillTextArt(me.api.asc_getTextArtPreviews());
 
-<<<<<<< HEAD
                             Common.NotificationCenter.trigger('document:ready', 'main');
-=======
-                            if (me.appOptions.canBrandingExt)
-                                Common.NotificationCenter.trigger('document:ready', 'main');
-
                             me.applyLicense();
->>>>>>> 62e722ca
                         }
                     }, 50);
                 } else {
