/*
 *
 * (c) Copyright Ascensio System Limited 2010-2017
 *
 * This program is a free software product. You can redistribute it and/or
 * modify it under the terms of the GNU Affero General Public License (AGPL)
 * version 3 as published by the Free Software Foundation. In accordance with
 * Section 7(a) of the GNU AGPL its Section 15 shall be amended to the effect
 * that Ascensio System SIA expressly excludes the warranty of non-infringement
 * of any third-party rights.
 *
 * This program is distributed WITHOUT ANY WARRANTY; without even the implied
 * warranty of MERCHANTABILITY or FITNESS FOR A PARTICULAR  PURPOSE. For
 * details, see the GNU AGPL at: http://www.gnu.org/licenses/agpl-3.0.html
 *
 * You can contact Ascensio System SIA at Lubanas st. 125a-25, Riga, Latvia,
 * EU, LV-1021.
 *
 * The  interactive user interfaces in modified source and object code versions
 * of the Program must display Appropriate Legal Notices, as required under
 * Section 5 of the GNU AGPL version 3.
 *
 * Pursuant to Section 7(b) of the License you must retain the original Product
 * logo when distributing the program. Pursuant to Section 7(e) we decline to
 * grant you any rights under trademark law for use of our trademarks.
 *
 * All the Product's GUI elements, including illustrations and icon sets, as
 * well as technical writing content are licensed under the terms of the
 * Creative Commons Attribution-ShareAlike 4.0 International. See the License
 * terms at http://creativecommons.org/licenses/by-sa/4.0/legalcode
 *
*/
/**
 *  Main.js
 *
 *  Main controller
 *
 *  Created by Alexander Yuzhin on 1/15/14
 *  Copyright (c) 2014 Ascensio System SIA. All rights reserved.
 *
 */

define([
    'core',
    'irregularstack',
    'common/main/lib/component/Window',
    'common/main/lib/component/LoadMask',
    'common/main/lib/component/Tooltip',
    'common/main/lib/controller/Fonts',
    'common/main/lib/collection/TextArt',
    'common/main/lib/view/OpenDialog',
    'common/main/lib/util/LocalStorage',
    'documenteditor/main/app/collection/ShapeGroups',
    'documenteditor/main/app/collection/EquationGroups'
], function () {
    'use strict';

    DE.Controllers.Main = Backbone.Controller.extend(_.extend((function() {
        var appHeader;
        var ApplyEditRights = -255;
        var LoadingDocument = -256;

        var mapCustomizationElements = {
            about: 'button#left-btn-about',
            feedback: 'button#left-btn-support',
            goback: '#fm-btn-back > a, #header-back > div'
        };

        var mapCustomizationExtElements = {
            toolbar: '#viewport #toolbar',
            leftMenu: '#viewport #left-menu, #viewport #id-toolbar-full-placeholder-btn-settings, #viewport #id-toolbar-short-placeholder-btn-settings',
            rightMenu: '#viewport #right-menu',
            header: '#viewport #header',
            statusBar: '#statusbar'
        };

        Common.localStorage.setId('text');
        Common.localStorage.setKeysFilter('de-,asc.text');
        Common.localStorage.sync();

        return {

            models: [],
            collections: [
                'ShapeGroups',
                'EquationGroups',
                'Common.Collections.HistoryUsers',
                'Common.Collections.TextArt'
            ],
            views: [],

            initialize: function() {
                this.addListeners({
                    'FileMenu': {
                        'settings:apply': _.bind(this.applySettings, this)
                    },
                    'Common.Views.ReviewChanges': {
                        'settings:apply': _.bind(this.applySettings, this)
                    }
                });
            },

            onLaunch: function() {
                var me = this;

                this.stackLongActions = new Common.IrregularStack({
                    strongCompare   : function(obj1, obj2){return obj1.id === obj2.id && obj1.type === obj2.type;},
                    weakCompare     : function(obj1, obj2){return obj1.type === obj2.type;}
                });

                this._state = {isDisconnected: false, usersCount: 1, fastCoauth: true, lostEditingRights: false, licenseWarning: false};
                this.languages = null;
                this.translationTable = [];
                // Initialize viewport

                if (!Common.Utils.isBrowserSupported()){
                    Common.Utils.showBrowserRestriction();
                    Common.Gateway.reportError(undefined, this.unsupportedBrowserErrorText);
                    return;
                }

                var value = Common.localStorage.getItem("de-settings-fontrender");
                if (value === null)
                    window.devicePixelRatio > 1 ? value = '1' : '0';
                Common.Utils.InternalSettings.set("de-settings-fontrender", value);

                // Initialize api

                window["flat_desine"] = true;

                var styleNames = ['Normal', 'No Spacing', 'Heading 1', 'Heading 2', 'Heading 3', 'Heading 4', 'Heading 5',
                                  'Heading 6', 'Heading 7', 'Heading 8', 'Heading 9', 'Title', 'Subtitle', 'Quote', 'Intense Quote', 'List Paragraph'],
                    translate = {
                        'Series': this.txtSeries,
                        'Diagram Title': this.txtDiagramTitle,
                        'X Axis': this.txtXAxis,
                        'Y Axis': this.txtYAxis,
                        'Your text here': this.txtArt,
                        "Error! Bookmark not defined.": this.txtBookmarkError,
                        "above": this.txtAbove,
                        "below": this.txtBelow,
                        "on page ": this.txtOnPage,
                        "Header": this.txtHeader,
                        "Footer": this.txtFooter,
                        " -Section ": this.txtSection,
                        "First Page ": this.txtFirstPage,
                        "Even Page ": this.txtEvenPage,
                        "Odd Page ": this.txtOddPage,
                        "Same as Previous": this.txtSameAsPrev,
                        "Current Document": this.txtCurrentDocument
                    };
                styleNames.forEach(function(item){
                    translate[item] = me.translationTable[item] = me['txtStyle_' + item.replace(/ /g, '_')] || item;
                });

                this.api = new Asc.asc_docs_api({
                    'id-view'  : 'editor_sdk',
                    'translate': translate
                });

                if (this.api){
                    switch (value) {
                        case '0': this.api.SetFontRenderingMode(3); break;
                        case '1': this.api.SetFontRenderingMode(1); break;
                        case '2': this.api.SetFontRenderingMode(2); break;
                    }

                    this.api.asc_registerCallback('asc_onError',                    _.bind(this.onError, this));
                    this.api.asc_registerCallback('asc_onDocumentContentReady',     _.bind(this.onDocumentContentReady, this));
                    this.api.asc_registerCallback('asc_onOpenDocumentProgress',     _.bind(this.onOpenDocument, this));
                    this.api.asc_registerCallback('asc_onDocumentUpdateVersion',    _.bind(this.onUpdateVersion, this));
                    this.api.asc_registerCallback('asc_onServerVersion',            _.bind(this.onServerVersion, this));
                    this.api.asc_registerCallback('asc_onAdvancedOptions',          _.bind(this.onAdvancedOptions, this));
                    this.api.asc_registerCallback('asc_onDocumentName',             _.bind(this.onDocumentName, this));
                    this.api.asc_registerCallback('asc_onPrintUrl',                 _.bind(this.onPrintUrl, this));
                    this.api.asc_registerCallback('asc_onMeta',                     _.bind(this.onMeta, this));
                    this.api.asc_registerCallback('asc_onSpellCheckInit',           _.bind(this.loadLanguages, this));

                    Common.NotificationCenter.on('api:disconnect',                  _.bind(this.onCoAuthoringDisconnect, this));
                    Common.NotificationCenter.on('goback',                          _.bind(this.goBack, this));

                    this.isShowOpenDialog = false;
                    
                    // Initialize api gateway
                    this.editorConfig = {};
                    this.appOptions = {};
                    this.plugins = undefined;
                    this.UICustomizePlugins = [];
                    Common.Gateway.on('init',           _.bind(this.loadConfig, this));
                    Common.Gateway.on('showmessage',    _.bind(this.onExternalMessage, this));
                    Common.Gateway.on('opendocument',   _.bind(this.loadDocument, this));
                    Common.Gateway.appReady();

//                $(window.top).resize(_.bind(this.onDocumentResize, this));
                    this.getApplication().getController('Viewport').setApi(this.api);
                    this.getApplication().getController('Statusbar').setApi(this.api);

                    /** coauthoring begin **/
                    this.contComments = this.getApplication().getController('Common.Controllers.Comments');
                    /** coauthoring end **/

                        // Syncronize focus with api
                    $(document.body).on('focus', 'input, textarea', function(e) {
                        if (!/area_id/.test(e.target.id)) {
                            if (/msg-reply/.test(e.target.className))
                                me.dontCloseDummyComment = true;
                            else if (/chat-msg-text/.test(e.target.id))
                                me.dontCloseChat = true;
                        }
                    });

                    $(document.body).on('blur', 'input, textarea', function(e) {
                        if (!me.isModalShowed) {
                            if (!e.relatedTarget ||
                                !/area_id/.test(e.target.id) && ($(e.target).parent().find(e.relatedTarget).length<1 || e.target.localName == 'textarea') /* Check if focus in combobox goes from input to it's menu button or menu items, or from comment editing area to Ok/Cancel button */
                                && (e.relatedTarget.localName != 'input' || !/form-control/.test(e.relatedTarget.className)) /* Check if focus goes to text input with class "form-control" */
                                && (e.relatedTarget.localName != 'textarea' || /area_id/.test(e.relatedTarget.id))) /* Check if focus goes to textarea, but not to "area_id" */ {
                                if (Common.Utils.isIE && e.originalEvent && e.originalEvent.target && /area_id/.test(e.originalEvent.target.id) && (e.originalEvent.target === e.originalEvent.srcElement))
                                    return;
                                me.api.asc_enableKeyEvents(true);
                                if (/msg-reply/.test(e.target.className))
                                    me.dontCloseDummyComment = false;
                                else if (/chat-msg-text/.test(e.target.id))
                                    me.dontCloseChat = false;
                            }
                        }
                    }).on('dragover', function(e) {
                        var event = e.originalEvent;
                        if (event.target && $(event.target).closest('#editor_sdk').length<1 ) {
                            event.preventDefault();
                            event.dataTransfer.dropEffect ="none";
                            return false;
                        }
                    });

                    Common.NotificationCenter.on({
                        'modal:show': function(){
                            me.isModalShowed = true;
                            me.api.asc_enableKeyEvents(false);
                        },
                        'modal:close': function(dlg) {
                            if (dlg && dlg.$lastmodal && dlg.$lastmodal.length < 1) {
                                me.isModalShowed = false;
                                me.api.asc_enableKeyEvents(true);
                            }
                        },
                        'modal:hide': function(dlg) {
                            if (dlg && dlg.$lastmodal && dlg.$lastmodal.length < 1) {
                                me.isModalShowed = false;
                                me.api.asc_enableKeyEvents(true);
                            }
                        },
                        'settings:unitschanged':_.bind(this.unitsChanged, this),
                        'dataview:focus': function(e){
                        },
                        'dataview:blur': function(e){
                            if (!me.isModalShowed) {
                                me.api.asc_enableKeyEvents(true);
                            }
                        },
                        'menu:show': function(e){
                        },
                        'menu:hide': function(e, isFromInputControl){
                            if (!me.isModalShowed && !isFromInputControl)
                                me.api.asc_enableKeyEvents(true);
                        },
                        'edit:complete': _.bind(me.onEditComplete, me)
                    });

                    this.initNames(); //for shapes

                    Common.util.Shortcuts.delegateShortcuts({
                        shortcuts: {
                            'command+s,ctrl+s': _.bind(function (e) {
                                e.preventDefault();
                                e.stopPropagation();
                            }, this)
                        }
                    });
                }
            },

            loadConfig: function(data) {
                this.editorConfig = $.extend(this.editorConfig, data.config);

                this.editorConfig.user          =
                this.appOptions.user            = Common.Utils.fillUserInfo(this.editorConfig.user, this.editorConfig.lang, this.textAnonymous);
                this.appOptions.isDesktopApp    = this.editorConfig.targetApp == 'desktop';
                this.appOptions.canCreateNew    = !_.isEmpty(this.editorConfig.createUrl) && !this.appOptions.isDesktopApp;
                this.appOptions.canOpenRecent   = this.editorConfig.recent !== undefined && !this.appOptions.isDesktopApp;
                this.appOptions.templates       = this.editorConfig.templates;
                this.appOptions.recent          = this.editorConfig.recent;
                this.appOptions.createUrl       = this.editorConfig.createUrl;
                this.appOptions.lang            = this.editorConfig.lang;
                this.appOptions.location        = (typeof (this.editorConfig.location) == 'string') ? this.editorConfig.location.toLowerCase() : '';
                this.appOptions.sharingSettingsUrl = this.editorConfig.sharingSettingsUrl;
                this.appOptions.fileChoiceUrl   = this.editorConfig.fileChoiceUrl;
                this.appOptions.mergeFolderUrl  = this.editorConfig.mergeFolderUrl;
                this.appOptions.canAnalytics    = false;
                this.appOptions.customization   = this.editorConfig.customization;
                this.appOptions.canBackToFolder = (this.editorConfig.canBackToFolder!==false) && (typeof (this.editorConfig.customization) == 'object')
                                                  && (typeof (this.editorConfig.customization.goback) == 'object') && !_.isEmpty(this.editorConfig.customization.goback.url);
                this.appOptions.canBack         = this.appOptions.canBackToFolder === true;
                this.appOptions.canPlugins      = false;
                this.plugins                    = this.editorConfig.plugins;

                appHeader = this.getApplication().getController('Viewport').getView('Common.Views.Header');
                appHeader.setCanBack(this.appOptions.canBackToFolder === true);

                if (this.editorConfig.lang)
                    this.api.asc_setLocale(this.editorConfig.lang);

                if (this.appOptions.location == 'us' || this.appOptions.location == 'ca')
                    Common.Utils.Metric.setDefaultMetric(Common.Utils.Metric.c_MetricUnits.inch);
            },

            loadDocument: function(data) {
                this.permissions = {};
                this.document = data.doc;

                var docInfo = {};

                if (data.doc) {
                    this.permissions = $.extend(this.permissions, data.doc.permissions);

                    var _permissions = $.extend({}, data.doc.permissions),
                        _user = new Asc.asc_CUserInfo();
                    _user.put_Id(this.appOptions.user.id);
                    _user.put_FullName(this.appOptions.user.fullname);

                    docInfo = new Asc.asc_CDocInfo();
                    docInfo.put_Id(data.doc.key);
                    docInfo.put_Url(data.doc.url);
                    docInfo.put_Title(data.doc.title);
                    docInfo.put_Format(data.doc.fileType);
                    docInfo.put_VKey(data.doc.vkey);
                    docInfo.put_Options(data.doc.options);
                    docInfo.put_UserInfo(_user);
                    docInfo.put_CallbackUrl(this.editorConfig.callbackUrl);
                    docInfo.put_Token(data.doc.token);
                    docInfo.put_Permissions(_permissions);
//                    docInfo.put_Review(this.permissions.review);
//                    docInfo.put_OfflineApp(this.editorConfig.nativeApp === true); // used in sdk for testing

                    var type = /^(?:(pdf|djvu|xps))$/.exec(data.doc.fileType);
                    if (type && typeof type[1] === 'string') {
                        this.permissions.edit = this.permissions.review = false;
                    }
                }

                this.api.asc_registerCallback('asc_onGetEditorPermissions', _.bind(this.onEditorPermissions, this));
                this.api.asc_registerCallback('asc_onLicenseChanged',       _.bind(this.onLicenseChanged, this));
                this.api.asc_setDocInfo(docInfo);
                this.api.asc_getEditorPermissions(this.editorConfig.licenseUrl, this.editorConfig.customerId);

                if (data.doc) {
                    appHeader.setDocumentCaption(data.doc.title);
                }
            },

            onProcessSaveResult: function(data) {
                this.api.asc_OnSaveEnd(data.result);
                if (data && data.result === false) {
                    Common.UI.error({
                        title: this.criticalErrorTitle,
                        msg  : _.isEmpty(data.message) ? this.errorProcessSaveResult : data.message
                    });
                }
            },

            onProcessRightsChange: function(data) {
                if (data && data.enabled === false) {
                    var me = this,
                        old_rights = this._state.lostEditingRights;
                    this._state.lostEditingRights = !this._state.lostEditingRights;
                    this.api.asc_coAuthoringDisconnect();
                    this.getApplication().getController('LeftMenu').leftMenu.getMenu('file').panels['rights'].onLostEditRights();
                    Common.NotificationCenter.trigger('api:disconnect');
                    if (!old_rights)
                        Common.UI.warning({
                            title: this.notcriticalErrorTitle,
                            maxwidth: 600,
                            msg  : _.isEmpty(data.message) ? this.warnProcessRightsChange : data.message,
                            callback: function(){
                                me._state.lostEditingRights = false;
                                me.onEditComplete();
                            }
                        });
                }
            },

            onDownloadAs: function(format) {
                this._state.isFromGatewayDownloadAs = true;
                var type = /^(?:(pdf|djvu|xps))$/.exec(this.document.fileType);
                if (type && typeof type[1] === 'string')
                    this.api.asc_DownloadOrigin(true);
                else {
                    var _format = (format && (typeof format == 'string')) ? Asc.c_oAscFileType[ format.toUpperCase() ] : null,
                        _supported = [
                            Asc.c_oAscFileType.TXT,
                            Asc.c_oAscFileType.ODT,
                            Asc.c_oAscFileType.DOCX,
                            Asc.c_oAscFileType.HTML,
                            Asc.c_oAscFileType.PDF
                        ];

                    if ( !_format || _supported.indexOf(_format) < 0 )
                        _format = Asc.c_oAscFileType.DOCX;
                    this.api.asc_DownloadAs(_format, true);
                }
            },

            onProcessMouse: function(data) {
                if (data.type == 'mouseup') {
                    var e = document.getElementById('editor_sdk');
                    if (e) {
                        var r = e.getBoundingClientRect();
                        this.api.OnMouseUp(
                            data.x - r.left,
                            data.y - r.top
                        );
                    }
                }
            },

            onRefreshHistory: function(opts) {
                this.loadMask && this.loadMask.hide();
                if (opts.data.error || !opts.data.history) {
                    var historyStore = this.getApplication().getCollection('Common.Collections.HistoryVersions');
                    if (historyStore && historyStore.size()>0) {
                        historyStore.each(function(item){
                            item.set('canRestore', false);
                        });
                    }
                    Common.UI.alert({
                        closable: false,
                        title: this.notcriticalErrorTitle,
                        msg: (opts.data.error) ? opts.data.error : this.txtErrorLoadHistory,
                        iconCls: 'warn',
                        buttons: ['ok'],
                        callback: _.bind(function(btn){
                            this.onEditComplete();
                        }, this)
                    });
                } else {
                    this.api.asc_coAuthoringDisconnect();
                    appHeader.setCanRename(false);
                    this.getApplication().getController('LeftMenu').getView('LeftMenu').showHistory();
                    this.disableEditing(true);
                    var versions = opts.data.history,
                        historyStore = this.getApplication().getCollection('Common.Collections.HistoryVersions'),
                        currentVersion = null;
                    if (historyStore) {
                        var arrVersions = [], ver, version, group = -1, prev_ver = -1, arrColors = [], docIdPrev = '',
                            usersStore = this.getApplication().getCollection('Common.Collections.HistoryUsers'), user = null, usersCnt = 0;

                        for (ver=versions.length-1; ver>=0; ver--) {
                            version = versions[ver];
                            if (version.versionGroup===undefined || version.versionGroup===null)
                                version.versionGroup = version.version;
                            if (version) {
                                if (!version.user) version.user = {};
                                docIdPrev = (ver>0 && versions[ver-1]) ? versions[ver-1].key : version.key + '0';
                                user = usersStore.findUser(version.user.id);
                                if (!user) {
                                    user = new Common.Models.User({
                                        id          : version.user.id,
                                        username    : version.user.name,
                                        colorval    : Asc.c_oAscArrUserColors[usersCnt],
                                        color       : this.generateUserColor(Asc.c_oAscArrUserColors[usersCnt++])
                                    });
                                    usersStore.add(user);
                                }

                                arrVersions.push(new Common.Models.HistoryVersion({
                                    version: version.versionGroup,
                                    revision: version.version,
                                    userid : version.user.id,
                                    username : version.user.name,
                                    usercolor: user.get('color'),
                                    created: version.created,
                                    docId: version.key,
                                    markedAsVersion: (group!==version.versionGroup),
                                    selected: (opts.data.currentVersion == version.version),
                                    canRestore: this.appOptions.canHistoryRestore && (ver < versions.length-1),
                                    isExpanded: true,
                                    serverVersion: version.serverVersion
                                }));
                                if (opts.data.currentVersion == version.version) {
                                    currentVersion = arrVersions[arrVersions.length-1];
                                }
                                group = version.versionGroup;
                                if (prev_ver!==version.version) {
                                    prev_ver = version.version;
                                    arrColors.reverse();
                                    for (i=0; i<arrColors.length; i++) {
                                        arrVersions[arrVersions.length-i-2].set('arrColors',arrColors);
                                    }
                                    arrColors = [];
                                }
                                arrColors.push(user.get('colorval'));

                                var changes = version.changes, change, i;
                                if (changes && changes.length>0) {
                                    arrVersions[arrVersions.length-1].set('docIdPrev', docIdPrev);
                                    if (!_.isEmpty(version.serverVersion) && version.serverVersion == this.appOptions.buildVersion) {
                                        arrVersions[arrVersions.length-1].set('changeid', changes.length-1);
                                        arrVersions[arrVersions.length-1].set('hasChanges', changes.length>1);
                                        for (i=changes.length-2; i>=0; i--) {
                                            change = changes[i];

                                            user = usersStore.findUser(change.user.id);
                                            if (!user) {
                                                user = new Common.Models.User({
                                                    id          : change.user.id,
                                                    username    : change.user.name,
                                                    colorval    : Asc.c_oAscArrUserColors[usersCnt],
                                                    color       : this.generateUserColor(Asc.c_oAscArrUserColors[usersCnt++])
                                                });
                                                usersStore.add(user);
                                            }

                                            arrVersions.push(new Common.Models.HistoryVersion({
                                                version: version.versionGroup,
                                                revision: version.version,
                                                changeid: i,
                                                userid : change.user.id,
                                                username : change.user.name,
                                                usercolor: user.get('color'),
                                                created: change.created,
                                                docId: version.key,
                                                docIdPrev: docIdPrev,
                                                selected: false,
                                                canRestore: this.appOptions.canHistoryRestore,
                                                isRevision: false,
                                                isVisible: true,
                                                serverVersion: version.serverVersion
                                            }));
                                            arrColors.push(user.get('colorval'));
                                        }
                                    }
                                } else if (ver==0 && versions.length==1) {
                                     arrVersions[arrVersions.length-1].set('docId', version.key + '1');
                                }
                            }
                        }
                        if (arrColors.length>0) {
                            arrColors.reverse();
                            for (i=0; i<arrColors.length; i++) {
                                arrVersions[arrVersions.length-i-1].set('arrColors',arrColors);
                            }
                            arrColors = [];
                        }
                        historyStore.reset(arrVersions);
                        if (currentVersion===null && historyStore.size()>0) {
                            currentVersion = historyStore.at(0);
                            currentVersion.set('selected', true);
                        }
                        if (currentVersion)
                            this.getApplication().getController('Common.Controllers.History').onSelectRevision(null, null, currentVersion);
                    }
                }
            },

            generateUserColor: function(color) {
              return"#"+("000000"+color.toString(16)).substr(-6);
            },


            disableEditing: function(disable) {
                var app = this.getApplication();
                if (this.appOptions.canEdit && this.editorConfig.mode !== 'view') {
                    app.getController('RightMenu').getView('RightMenu').clearSelection();
                    app.getController('Toolbar').DisableToolbar(disable, disable);
                    app.getController('RightMenu').SetDisabled(disable, false);
                    app.getController('Statusbar').getView('Statusbar').SetDisabled(disable);
                    app.getController('Common.Controllers.ReviewChanges').SetDisabled(disable);
                }
                app.getController('LeftMenu').SetDisabled(disable, true);
            },

            goBack: function(blank) {
                var href = this.appOptions.customization.goback.url;
                if (blank) {
                    window.open(href, "_blank");
                } else {
                    parent.location.href = href;
                }
            },

            onEditComplete: function(cmp) {
//                this.getMainMenu().closeFullScaleMenu();
                var application = this.getApplication(),
                    toolbarController = application.getController('Toolbar'),
                    toolbarView = toolbarController.getView();

                if (this.appOptions.isEdit && toolbarView && (toolbarView.btnInsertShape.pressed || toolbarView.btnInsertText.pressed) &&
                    ( !_.isObject(arguments[1]) || arguments[1].id !== 'tlbtn-insertshape')) { // TODO: Event from api is needed to clear btnInsertShape state
                    if (this.api)
                        this.api.StartAddShape('', false);

                    toolbarView.btnInsertShape.toggle(false, false);
                    toolbarView.btnInsertText.toggle(false, false);
                }
                if (this.appOptions.isEdit && toolbarView && toolbarView.btnHighlightColor.pressed &&
                    ( !_.isObject(arguments[1]) || arguments[1].id !== 'id-toolbar-btn-highlight')) {
                    this.api.SetMarkerFormat(false);
                    toolbarView.btnHighlightColor.toggle(false, false);
                }
                application.getController('DocumentHolder').getView().focus();

                if (this.api && !toolbarView._state.previewmode) {
                    var cansave = this.api.asc_isDocumentCanSave(),
                        forcesave = this.appOptions.forcesave,
                        isSyncButton = $('.icon', toolbarView.btnSave.cmpEl).hasClass('btn-synch'),
                        isDisabled = !cansave && !isSyncButton && !forcesave || this._state.isDisconnected || this._state.fastCoauth && this._state.usersCount>1 && !forcesave;
                    if (toolbarView.btnSave.isDisabled() !== isDisabled)
                        toolbarView.btnsSave.forEach(function(button) {
                            if ( button ) {
                                button.setDisabled(isDisabled);
                            }
                        });
                }
            },

            onLongActionBegin: function(type, id) {
                var action = {id: id, type: type};
                this.stackLongActions.push(action);
                this.setLongActionView(action);
            },

            onLongActionEnd: function(type, id) {
                var action = {id: id, type: type};
                this.stackLongActions.pop(action);

                appHeader.setDocumentCaption(this.api.asc_getDocumentName());
                this.updateWindowTitle(true);

                action = this.stackLongActions.get({type: Asc.c_oAscAsyncActionType.Information});
                if (action) {
                    this.setLongActionView(action)
                } else {
                    var me = this;
                    if ((id==Asc.c_oAscAsyncAction['Save'] || id==Asc.c_oAscAsyncAction['ForceSaveButton']) && !this.appOptions.isOffline) {
                        if (this._state.fastCoauth && this._state.usersCount>1) {
                            me._state.timerSave = setTimeout(function () {
                                me.getApplication().getController('Statusbar').setStatusCaption(me.textChangesSaved, false, 3000);
                            }, 500);
                        } else
                            me.getApplication().getController('Statusbar').setStatusCaption(me.textChangesSaved, false, 3000);
                    } else
                        this.getApplication().getController('Statusbar').setStatusCaption('');
                }

                action = this.stackLongActions.get({type: Asc.c_oAscAsyncActionType.BlockInteraction});
                action ? this.setLongActionView(action) : this.loadMask && this.loadMask.hide();

                if ((id==Asc.c_oAscAsyncAction['Save'] || id==Asc.c_oAscAsyncAction['ForceSaveButton']) && (!this._state.fastCoauth || this._state.usersCount<2 ||
                    this.getApplication().getController('Common.Controllers.ReviewChanges').isPreviewChangesMode()))
                    this.synchronizeChanges();

                if ( type == Asc.c_oAscAsyncActionType.BlockInteraction &&
                    (!this.getApplication().getController('LeftMenu').dlgSearch || !this.getApplication().getController('LeftMenu').dlgSearch.isVisible()) &&
                    !( id == Asc.c_oAscAsyncAction['ApplyChanges'] && (this.dontCloseDummyComment || this.dontCloseChat || this.isModalShowed )) ) {
//                        this.onEditComplete(this.loadMask); //если делать фокус, то при принятии чужих изменений, заканчивается свой композитный ввод
                        this.api.asc_enableKeyEvents(true);
                }
            },

            setLongActionView: function(action) {
                var title = '', text = '', force = false;

                switch (action.id) {
                    case Asc.c_oAscAsyncAction['Open']:
                        title   = this.openTitleText;
                        text    = this.openTextText;
                        break;

                    case Asc.c_oAscAsyncAction['Save']:
                    case Asc.c_oAscAsyncAction['ForceSaveButton']:
                        clearTimeout(this._state.timerSave);
                        force = true;
                        title   = this.saveTitleText;
                        text    = (!this.appOptions.isOffline) ? this.saveTextText : '';
                        break;

                    case Asc.c_oAscAsyncAction['LoadDocumentFonts']:
                        title   = this.loadFontsTitleText;
                        text    = this.loadFontsTextText;
                        break;

                    case Asc.c_oAscAsyncAction['LoadDocumentImages']:
                        title   = this.loadImagesTitleText;
                        text    = this.loadImagesTextText;
                        break;

                    case Asc.c_oAscAsyncAction['LoadFont']:
                        title   = this.loadFontTitleText;
                        text    = this.loadFontTextText;
                        break;

                    case Asc.c_oAscAsyncAction['LoadImage']:
                        title   = this.loadImageTitleText;
                        text    = this.loadImageTextText;
                        break;

                    case Asc.c_oAscAsyncAction['DownloadAs']:
                        title   = this.downloadTitleText;
                        text    = this.downloadTextText;
                        break;

                    case Asc.c_oAscAsyncAction['Print']:
                        title   = this.printTitleText;
                        text    = this.printTextText;
                        break;

                    case Asc.c_oAscAsyncAction['UploadImage']:
                        title   = this.uploadImageTitleText;
                        text    = this.uploadImageTextText;
                        break;

                    case Asc.c_oAscAsyncAction['ApplyChanges']:
                        title   = this.applyChangesTitleText;
                        text    = this.applyChangesTextText;
                        break;

                    case Asc.c_oAscAsyncAction['PrepareToSave']:
                        title   = this.savePreparingText;
                        text    = this.savePreparingTitle;
                        break;

                    case Asc.c_oAscAsyncAction['MailMergeLoadFile']:
                        title   = this.mailMergeLoadFileText;
                        text    = this.mailMergeLoadFileTitle;
                        break;

                    case Asc.c_oAscAsyncAction['DownloadMerge']:
                        title   = this.downloadMergeTitle;
                        text    = this.downloadMergeText;
                        break;

                    case Asc.c_oAscAsyncAction['SendMailMerge']:
                        title   = this.sendMergeTitle;
                        text    = this.sendMergeText;
                        break;

                    case ApplyEditRights:
                        title   = this.txtEditingMode;
                        text    = this.txtEditingMode;
                        break;

                    case LoadingDocument:
                        title   = this.loadingDocumentTitleText;
                        text    = this.loadingDocumentTextText;
                        break;
                }

                if (action.type == Asc.c_oAscAsyncActionType['BlockInteraction']) {
                    if (!this.loadMask)
                        this.loadMask = new Common.UI.LoadMask({owner: $('#viewport')});

                    this.loadMask.setTitle(title);

                    if (!this.isShowOpenDialog)
                        this.loadMask.show();
                } else {
                    this.getApplication().getController('Statusbar').setStatusCaption(text, force);
                }
            },

            onApplyEditRights: function(data) {
                this.getApplication().getController('Statusbar').setStatusCaption('');

                if (data && !data.allowed) {
                    Common.UI.info({
                        title: this.requestEditFailedTitleText,
                        msg: data.message || this.requestEditFailedMessageText
                    });
                }
            },

            onDocumentContentReady: function() {
                if (this._isDocReady)
                    return;

                Common.Gateway.documentReady();

                if (this._state.openDlg)
                    this._state.openDlg.close();

                var me = this,
                    value;

                me._isDocReady = true;
                Common.NotificationCenter.trigger('app:ready', this.appOptions);

                me.api.SetDrawingFreeze(false);
                me.hidePreloader();
                me.onLongActionEnd(Asc.c_oAscAsyncActionType['BlockInteraction'], LoadingDocument);

                /** coauthoring begin **/
                this.isLiveCommenting = Common.localStorage.getBool("de-settings-livecomment", true);
                Common.Utils.InternalSettings.set("de-settings-livecomment", this.isLiveCommenting);
                value = Common.localStorage.getBool("de-settings-resolvedcomment", true);
                Common.Utils.InternalSettings.set("de-settings-resolvedcomment", value);
                this.isLiveCommenting ? this.api.asc_showComments(value) : this.api.asc_hideComments();
                /** coauthoring end **/

                value = Common.localStorage.getItem("de-settings-zoom");
                Common.Utils.InternalSettings.set("de-settings-zoom", value);
                var zf = (value!==null) ? parseInt(value) : (this.appOptions.customization && this.appOptions.customization.zoom ? parseInt(this.appOptions.customization.zoom) : 100);
                (zf == -1) ? this.api.zoomFitToPage() : ((zf == -2) ? this.api.zoomFitToWidth() : this.api.zoom(zf>0 ? zf : 100));

                value = Common.localStorage.getItem("de-show-hiddenchars");
                me.api.put_ShowParaMarks((value!==null) ? eval(value) : false);

                value = Common.localStorage.getItem("de-show-tableline");
                me.api.put_ShowTableEmptyLine((value!==null) ? eval(value) : true);

                value = Common.localStorage.getBool("de-settings-spellcheck", true);
                Common.Utils.InternalSettings.set("de-settings-spellcheck", value);
                me.api.asc_setSpellCheck(value);

                Common.Utils.InternalSettings.set("de-settings-showsnaplines", me.api.get_ShowSnapLines());

                function checkWarns() {
                    if (!window['AscDesktopEditor']) {
                        var tips = [];
                        Common.Utils.isIE9m && tips.push(me.warnBrowserIE9);

                        if (tips.length) me.showTips(tips);
                    }
                    document.removeEventListener('visibilitychange', checkWarns);
                }

                if (typeof document.hidden !== 'undefined' && document.hidden) {
                    document.addEventListener('visibilitychange', checkWarns);
                } else checkWarns();

                me.api.asc_registerCallback('asc_onStartAction',            _.bind(me.onLongActionBegin, me));
                me.api.asc_registerCallback('asc_onEndAction',              _.bind(me.onLongActionEnd, me));
                me.api.asc_registerCallback('asc_onCoAuthoringDisconnect',  _.bind(me.onCoAuthoringDisconnect, me));
                me.api.asc_registerCallback('asc_onPrint',                  _.bind(me.onPrint, me));

                appHeader.setDocumentCaption(me.api.asc_getDocumentName());
                me.updateWindowTitle(true);

                value = Common.localStorage.getBool("de-settings-inputmode");
                Common.Utils.InternalSettings.set("de-settings-inputmode", value);
                me.api.SetTextBoxInputMode(value);

                if (Common.Utils.isChrome) {
                    value = Common.localStorage.getBool("de-settings-inputsogou");
                    me.api.setInputParams({"SogouPinyin" : value});
                    Common.Utils.InternalSettings.set("de-settings-inputsogou", value);
                }

                /** coauthoring begin **/
                if (me.appOptions.isEdit && !me.appOptions.isOffline && me.appOptions.canCoAuthoring) {
                    value = Common.localStorage.getItem("de-settings-coauthmode");
                    if (value===null && !Common.localStorage.itemExists("de-settings-autosave") &&
                        me.appOptions.customization && me.appOptions.customization.autosave===false) {
                        value = 0; // use customization.autosave only when de-settings-coauthmode and de-settings-autosave are null
                    }
                    me._state.fastCoauth = (value===null || parseInt(value) == 1);
                    me.api.asc_SetFastCollaborative(me._state.fastCoauth);

                    value = Common.localStorage.getItem((me._state.fastCoauth) ? "de-settings-showchanges-fast" : "de-settings-showchanges-strict");
                    if (value == null) value = me._state.fastCoauth ? 'none' : 'last';
                    me.api.SetCollaborativeMarksShowType(value == 'all' ? Asc.c_oAscCollaborativeMarksShowType.All :
                                                        (value == 'none' ? Asc.c_oAscCollaborativeMarksShowType.None : Asc.c_oAscCollaborativeMarksShowType.LastChanges));
                    Common.Utils.InternalSettings.set((me._state.fastCoauth) ? "de-settings-showchanges-fast" : "de-settings-showchanges-strict", value);
                } else if (!me.appOptions.isEdit && me.appOptions.canComments) {
                    me._state.fastCoauth = true;
                    me.api.asc_SetFastCollaborative(me._state.fastCoauth);
                    me.api.SetCollaborativeMarksShowType(Asc.c_oAscCollaborativeMarksShowType.None);
                    me.api.asc_setAutoSaveGap(1);
                    Common.Utils.InternalSettings.set("de-settings-autosave", 1);
                } else {
                    me._state.fastCoauth = false;
                    me.api.asc_SetFastCollaborative(me._state.fastCoauth);
                    me.api.SetCollaborativeMarksShowType(Asc.c_oAscCollaborativeMarksShowType.None);
                }
                Common.Utils.InternalSettings.set("de-settings-coauthmode", me._state.fastCoauth);

                /** coauthoring end **/

                var application                 = me.getApplication();
                var toolbarController           = application.getController('Toolbar'),
                    statusbarController         = application.getController('Statusbar'),
                    documentHolderController    = application.getController('DocumentHolder'),
                    fontsController             = application.getController('Common.Controllers.Fonts'),
                    rightmenuController         = application.getController('RightMenu'),
                    leftmenuController          = application.getController('LeftMenu'),
                    chatController              = application.getController('Common.Controllers.Chat'),
                    pluginsController           = application.getController('Common.Controllers.Plugins');

                leftmenuController.getView('LeftMenu').getMenu('file').loadDocument({doc:me.document});
                leftmenuController.setMode(me.appOptions).createDelayedElements().setApi(me.api);

                chatController.setApi(this.api).setMode(this.appOptions);
                application.getController('Common.Controllers.ExternalDiagramEditor').setApi(this.api).loadConfig({config:this.editorConfig, customization: this.editorConfig.customization});
                application.getController('Common.Controllers.ExternalMergeEditor').setApi(this.api).loadConfig({config:this.editorConfig, customization: this.editorConfig.customization});

                pluginsController.setApi(me.api);
                me.requestPlugins('../../../../plugins.json');
                me.api.asc_registerCallback('asc_onPluginsInit', _.bind(me.updatePluginsList, me));
                me.api.asc_registerCallback('asc_onPluginsReset', _.bind(me.resetPluginsList, me));

                documentHolderController.setApi(me.api);
                documentHolderController.createDelayedElements();
                statusbarController.createDelayedElements();

                leftmenuController.getView('LeftMenu').disableMenu('all',false);

                if (me.appOptions.canBranding)
                    me.getApplication().getController('LeftMenu').leftMenu.getMenu('about').setLicInfo(me.editorConfig.customization);

                documentHolderController.getView().setApi(me.api).on('editcomplete', _.bind(me.onEditComplete, me));

                if (me.appOptions.isEdit) {
                    value = Common.localStorage.getItem("de-settings-autosave");
                    if (value===null && me.appOptions.customization && me.appOptions.customization.autosave===false)
                        value = 0;
                    value = (!me._state.fastCoauth && value!==null) ? parseInt(value) : (me.appOptions.canCoAuthoring ? 1 : 0);
                    Common.Utils.InternalSettings.set("de-settings-autosave", value);
                    me.api.asc_setAutoSaveGap(value);

                    if (me.appOptions.canForcesave) {// use asc_setIsForceSaveOnUserSave only when customization->forcesave = true
                        me.appOptions.forcesave = Common.localStorage.getBool("de-settings-forcesave", me.appOptions.canForcesave);
                        Common.Utils.InternalSettings.set("de-settings-forcesave", me.appOptions.forcesave);
                        me.api.asc_setIsForceSaveOnUserSave(me.appOptions.forcesave);
                    }

                    if (me.needToUpdateVersion)
                        Common.NotificationCenter.trigger('api:disconnect');
                    var timer_sl = setInterval(function(){
                        if (window.styles_loaded) {
                            clearInterval(timer_sl);

                            toolbarController.createDelayedElements();

                            documentHolderController.getView().createDelayedElements();
                            me.setLanguages();

                            var shapes = me.api.asc_getPropertyEditorShapes();
                            if (shapes)
                                me.fillAutoShapes(shapes[0], shapes[1]);

                            rightmenuController.createDelayedElements();

                            me.updateThemeColors();
                            toolbarController.activateControls();
                            if (me.needToUpdateVersion)
                                toolbarController.onApiCoAuthoringDisconnect();
                            me.api.UpdateInterfaceState();
                            me.fillTextArt(me.api.asc_getTextArtPreviews());

                            Common.NotificationCenter.trigger('document:ready', 'main');
<<<<<<< HEAD

=======
>>>>>>> 0295612c
                            me.applyLicense();
                        }
                    }, 50);
                } else {
                    documentHolderController.getView().createDelayedElementsViewer();
                    Common.NotificationCenter.trigger('document:ready', 'main');
                }

                if (this.appOptions.canAnalytics && false)
                    Common.component.Analytics.initialize('UA-12442749-13', 'Document Editor');

                Common.Gateway.on('applyeditrights',        _.bind(me.onApplyEditRights, me));
                Common.Gateway.on('processsaveresult',      _.bind(me.onProcessSaveResult, me));
                Common.Gateway.on('processrightschange',    _.bind(me.onProcessRightsChange, me));
                Common.Gateway.on('processmouse',           _.bind(me.onProcessMouse, me));
                Common.Gateway.on('refreshhistory',         _.bind(me.onRefreshHistory, me));
                Common.Gateway.on('downloadas',             _.bind(me.onDownloadAs, me));

                Common.Gateway.sendInfo({mode:me.appOptions.isEdit?'edit':'view'});

                $(document).on('contextmenu', _.bind(me.onContextMenu, me));
            },

            onLicenseChanged: function(params) {
                var licType = params.asc_getLicenseType();
                if (licType !== undefined && (licType===Asc.c_oLicenseResult.Connections || licType===Asc.c_oLicenseResult.UsersCount) && this.appOptions.canEdit && this.editorConfig.mode !== 'view') {
                    this._state.licenseWarning = (licType===Asc.c_oLicenseResult.Connections) ? this.warnNoLicense : this.warnNoLicenseUsers;
                }

                if (this._isDocReady)
                    this.applyLicense();
            },

            applyLicense: function() {
                if (this._state.licenseWarning) {
                    this.disableEditing(true);
                    Common.NotificationCenter.trigger('api:disconnect');

                    var value = Common.localStorage.getItem("de-license-warning");
                    value = (value!==null) ? parseInt(value) : 0;
                    var now = (new Date).getTime();
                    if (now - value > 86400000) {
                        Common.localStorage.setItem("de-license-warning", now);
                        Common.UI.info({
                            width: 500,
                            title: this.textNoLicenseTitle,
                            msg  : this._state.licenseWarning,
                            buttons: [
                                {value: 'buynow', caption: this.textBuyNow},
                                {value: 'contact', caption: this.textContactUs}
                            ],
                            primary: 'buynow',
                            callback: function(btn) {
                                if (btn == 'buynow')
                                    window.open('https://www.onlyoffice.com', "_blank");
                                else if (btn == 'contact')
                                    window.open('mailto:sales@onlyoffice.com', "_blank");
                            }
                        });
                    }
                }
            },

            onOpenDocument: function(progress) {
                var elem = document.getElementById('loadmask-text');
                var proc = (progress.asc_getCurrentFont() + progress.asc_getCurrentImage())/(progress.asc_getFontsCount() + progress.asc_getImagesCount());
                proc = this.textLoadingDocument + ': ' + Math.min(Math.round(proc*100), 100) + '%';
                elem ? elem.innerHTML = proc : this.loadMask.setTitle(proc);
            },

            onEditorPermissions: function(params) {
                var licType = params.asc_getLicenseType();
                if (Asc.c_oLicenseResult.Expired === licType || Asc.c_oLicenseResult.Error === licType || Asc.c_oLicenseResult.ExpiredTrial === licType) {
                    Common.UI.warning({
                        title: this.titleLicenseExp,
                        msg: this.warnLicenseExp,
                        buttons: [],
                        closable: false
                    });
                    return;
                }

                if ( this.onServerVersion(params.asc_getBuildVersion()) ) return;

                this.permissions.review = (this.permissions.review === undefined) ? (this.permissions.edit !== false) : this.permissions.review;

                if (params.asc_getRights() !== Asc.c_oRights.Edit)
                    this.permissions.edit = this.permissions.review = false;

                this.appOptions.canAnalytics   = params.asc_getIsAnalyticsEnable();
                this.appOptions.canLicense     = (licType === Asc.c_oLicenseResult.Success || licType === Asc.c_oLicenseResult.SuccessLimit);
                this.appOptions.isLightVersion = params.asc_getIsLight();
                /** coauthoring begin **/
                this.appOptions.canCoAuthoring = !this.appOptions.isLightVersion;
                /** coauthoring end **/
                this.appOptions.isOffline      = this.api.asc_isOffline();
                this.appOptions.isReviewOnly   = this.permissions.review === true && this.permissions.edit === false;
                this.appOptions.canRequestEditRights = this.editorConfig.canRequestEditRights;
                this.appOptions.canEdit        = (this.permissions.edit !== false || this.permissions.review === true) && // can edit or review
                                                 (this.editorConfig.canRequestEditRights || this.editorConfig.mode !== 'view') && // if mode=="view" -> canRequestEditRights must be defined
                                                 (!this.appOptions.isReviewOnly || this.appOptions.canLicense); // if isReviewOnly==true -> canLicense must be true
                this.appOptions.isEdit         = this.appOptions.canLicense && this.appOptions.canEdit && this.editorConfig.mode !== 'view';
                this.appOptions.canReview      = this.permissions.review === true && this.appOptions.canLicense && this.appOptions.isEdit;
                this.appOptions.canUseHistory  = this.appOptions.canLicense && this.editorConfig.canUseHistory && this.appOptions.canCoAuthoring && !this.appOptions.isDesktopApp;
                this.appOptions.canHistoryClose  = this.editorConfig.canHistoryClose;
                this.appOptions.canHistoryRestore= this.editorConfig.canHistoryRestore && !!this.permissions.changeHistory;
                this.appOptions.canUseMailMerge= this.appOptions.canLicense && this.appOptions.canEdit && !this.appOptions.isOffline;
                this.appOptions.canSendEmailAddresses  = this.appOptions.canLicense && this.editorConfig.canSendEmailAddresses && this.appOptions.canEdit && this.appOptions.canCoAuthoring;
                this.appOptions.canComments    = this.appOptions.canLicense && (this.permissions.comment===undefined ? this.appOptions.isEdit : this.permissions.comment);
                this.appOptions.canComments    = this.appOptions.canComments && !((typeof (this.editorConfig.customization) == 'object') && this.editorConfig.customization.comments===false);
                this.appOptions.canChat        = this.appOptions.canLicense && !this.appOptions.isOffline && !((typeof (this.editorConfig.customization) == 'object') && this.editorConfig.customization.chat===false);
                this.appOptions.canEditStyles  = this.appOptions.canLicense && this.appOptions.canEdit;
                this.appOptions.canPrint       = (this.permissions.print !== false);
                this.appOptions.canRename      = !!this.permissions.rename;
                this.appOptions.buildVersion   = params.asc_getBuildVersion();
                this.appOptions.canForcesave   = this.appOptions.isEdit && !this.appOptions.isOffline && (typeof (this.editorConfig.customization) == 'object' && !!this.editorConfig.customization.forcesave);
                this.appOptions.forcesave      = this.appOptions.canForcesave;
                this.appOptions.canEditComments= this.appOptions.isOffline || !(typeof (this.editorConfig.customization) == 'object' && this.editorConfig.customization.commentAuthorOnly);
                this.appOptions.trialMode      = params.asc_getLicenseMode();
<<<<<<< HEAD
                this.appOptions.canProtect      = this.appOptions.isDesktopApp && this.api.asc_isSignaturesSupport();
=======
                this.appOptions.canProtect     = this.appOptions.isEdit && this.appOptions.isDesktopApp && this.api.asc_isSignaturesSupport();
>>>>>>> 0295612c

                if ( this.appOptions.isLightVersion ) {
                    this.appOptions.canUseHistory =
                    this.appOptions.canReview =
                    this.appOptions.isReviewOnly = false;
                }

                if ( !this.appOptions.canCoAuthoring ) {
                    this.appOptions.canChat = false;
                }

                var type = /^(?:(pdf|djvu|xps))$/.exec(this.document.fileType);
                this.appOptions.canDownloadOrigin = this.permissions.download !== false && (type && typeof type[1] === 'string');
                this.appOptions.canDownload       = this.permissions.download !== false && (!type || typeof type[1] !== 'string');

                this.appOptions.canBranding  = (licType === Asc.c_oLicenseResult.Success) && (typeof this.editorConfig.customization == 'object');
                if (this.appOptions.canBranding)
                    appHeader.setBranding(this.editorConfig.customization);

                this.appOptions.canRename && appHeader.setCanRename(true);

                this.appOptions.canBrandingExt = params.asc_getCanBranding() && (typeof this.editorConfig.customization == 'object' || this.editorConfig.plugins);
                if (this.appOptions.canBrandingExt)
                    this.updatePlugins(this.plugins, true);

                this.applyModeCommonElements();
                this.applyModeEditorElements();

                if ( !this.appOptions.isEdit ) {
                    Common.NotificationCenter.trigger('app:face', this.appOptions);

                    this.hidePreloader();
                    this.onLongActionBegin(Asc.c_oAscAsyncActionType.BlockInteraction, LoadingDocument);
                }

                this.api.asc_setViewMode(!this.appOptions.isEdit && !this.appOptions.canComments);
                (!this.appOptions.isEdit && this.appOptions.canComments) && this.api.asc_setRestriction(Asc.c_oAscRestrictionType.OnlyComments);
                this.api.asc_LoadDocument();
            },

            applyModeCommonElements: function() {
                window.editor_elements_prepared = true;

                // var value = Common.localStorage.getItem("de-hidden-title");
                //     value = this.appOptions.isEdit && (value!==null && parseInt(value) == 1);

                var app             = this.getApplication(),
                    viewport        = app.getController('Viewport').getView('Viewport'),
                    // headerView      = app.getController('Viewport').getView('Common.Views.Header'),
                    statusbarView   = app.getController('Statusbar').getView('Statusbar'),
                    documentHolder  = app.getController('DocumentHolder').getView();

                // if (headerView) {
                    // headerView.setHeaderCaption(this.appOptions.isEdit ? 'Document Editor' : 'Document Viewer');
                    // headerView.setVisible(!this.appOptions.nativeApp && !value && !this.appOptions.isDesktopApp);
                // }

                viewport && viewport.setMode(this.appOptions);
                statusbarView && statusbarView.setMode(this.appOptions);

                documentHolder.setMode(this.appOptions);

                this.api.asc_registerCallback('asc_onSendThemeColors', _.bind(this.onSendThemeColors, this));
                this.api.asc_registerCallback('asc_onDownloadUrl',     _.bind(this.onDownloadUrl, this));
                this.api.asc_registerCallback('asc_onAuthParticipantsChanged', _.bind(this.onAuthParticipantsChanged, this));
                this.api.asc_registerCallback('asc_onParticipantsChanged',     _.bind(this.onAuthParticipantsChanged, this));
            },

            applyModeEditorElements: function() {
                if (this.appOptions.canComments || this.appOptions.isEdit) {
                    /** coauthoring begin **/
                    this.contComments.setMode(this.appOptions);
                    this.contComments.setConfig({config: this.editorConfig}, this.api);
                    /** coauthoring end **/
                }
                if (this.appOptions.isEdit) {
                    var me = this,
                        application         = this.getApplication(),
                        toolbarController   = application.getController('Toolbar'),
                        rightmenuController = application.getController('RightMenu'),
                        fontsControllers    = application.getController('Common.Controllers.Fonts'),
                        reviewController    = application.getController('Common.Controllers.ReviewChanges');

                    fontsControllers    && fontsControllers.setApi(me.api);
                    toolbarController   && toolbarController.setApi(me.api);

                    rightmenuController && rightmenuController.setApi(me.api);

                    reviewController.setMode(me.appOptions).setConfig({config: me.editorConfig}, me.api);

                    if (this.appOptions.isDesktopApp && this.appOptions.isOffline)
                        application.getController('Common.Controllers.Protection').setMode(me.appOptions).setConfig({config: me.editorConfig}, me.api);

                    var viewport = this.getApplication().getController('Viewport').getView('Viewport');

                    viewport.applyEditorMode();

                    var toolbarView = (toolbarController) ? toolbarController.getView() : null;

                    _.each([
                        toolbarView,
                        rightmenuController.getView('RightMenu')
                    ], function(view) {
                        if (view) {
                            view.setApi(me.api);
                            view.on('editcomplete', _.bind(me.onEditComplete, me));
                            view.setMode(me.appOptions);
                        }
                    });

                    if (toolbarView) {
                        toolbarView.on('insertimage', _.bind(me.onInsertImage, me));
                        toolbarView.on('inserttable', _.bind(me.onInsertTable, me));
                        toolbarView.on('insertshape', _.bind(me.onInsertShape, me));
                        toolbarView.on('inserttextart', _.bind(me.onInsertTextArt, me));
                        toolbarView.on('insertchart', _.bind(me.onInsertChart, me));
                    }

                    var value = Common.localStorage.getItem('de-settings-unit');
                    value = (value!==null) ? parseInt(value) : Common.Utils.Metric.getDefaultMetric();
                    Common.Utils.Metric.setCurrentMetric(value);
                    Common.Utils.InternalSettings.set("de-settings-unit", value);
                    me.api.asc_SetDocumentUnits((value==Common.Utils.Metric.c_MetricUnits.inch) ? Asc.c_oAscDocumentUnits.Inch : ((value==Common.Utils.Metric.c_MetricUnits.pt) ? Asc.c_oAscDocumentUnits.Point : Asc.c_oAscDocumentUnits.Millimeter));

                    me.api.asc_SetViewRulers(!Common.localStorage.getBool('de-hidden-rulers'));

                    me.api.asc_registerCallback('asc_onDocumentModifiedChanged', _.bind(me.onDocumentModifiedChanged, me));
                    me.api.asc_registerCallback('asc_onDocumentCanSaveChanged',  _.bind(me.onDocumentCanSaveChanged, me));
                    /** coauthoring begin **/
                    me.api.asc_registerCallback('asc_onCollaborativeChanges',    _.bind(me.onCollaborativeChanges, me));
                    me.api.asc_registerCallback('asc_OnTryUndoInFastCollaborative',_.bind(me.onTryUndoInFastCollaborative, me));
                    /** coauthoring end **/

                    if (me.stackLongActions.exist({id: ApplyEditRights, type: Asc.c_oAscAsyncActionType['BlockInteraction']})) {
                        me.onLongActionEnd(Asc.c_oAscAsyncActionType['BlockInteraction'], ApplyEditRights);
                    } else if (!this._isDocReady) {
                        Common.NotificationCenter.trigger('app:face', me.appOptions);

                        me.hidePreloader();
                        me.onLongActionBegin(Asc.c_oAscAsyncActionType['BlockInteraction'], LoadingDocument);
                    }

                    // Message on window close
                    window.onbeforeunload = _.bind(me.onBeforeUnload, me);
                    window.onunload = _.bind(me.onUnload, me);
                }
            },

            onExternalMessage: function(msg) {
                if (msg && msg.msg) {
                    msg.msg = (msg.msg).toString();
                    this.showTips([msg.msg.charAt(0).toUpperCase() + msg.msg.substring(1)]);

                    Common.component.Analytics.trackEvent('External Error');
                }
            },

            onError: function(id, level, errData) {
                this.hidePreloader();
                this.onLongActionEnd(Asc.c_oAscAsyncActionType['BlockInteraction'], LoadingDocument);

                var config = {
                    closable: false
                };

                switch (id)
                {
                    case Asc.c_oAscError.ID.Unknown:
                        config.msg = this.unknownErrorText;
                        break;

                    case Asc.c_oAscError.ID.ConvertationTimeout:
                        config.msg = this.convertationTimeoutText;
                        break;

                    case Asc.c_oAscError.ID.ConvertationOpenError:
                        config.msg = this.openErrorText;
                        break;

                    case Asc.c_oAscError.ID.ConvertationSaveError:
                        config.msg = this.saveErrorText;
                        break;

                    case Asc.c_oAscError.ID.DownloadError:
                        config.msg = this.downloadErrorText;
                        break;

                    case Asc.c_oAscError.ID.UplImageSize:
                        config.msg = this.uploadImageSizeMessage;
                        break;

                    case Asc.c_oAscError.ID.UplImageExt:
                        config.msg = this.uploadImageExtMessage;
                        break;

                    case Asc.c_oAscError.ID.UplImageFileCount:
                        config.msg = this.uploadImageFileCountMessage;
                        break;

                    case Asc.c_oAscError.ID.SplitCellMaxRows:
                        config.msg = this.splitMaxRowsErrorText.replace('%1', errData.get_Value());
                        break;

                    case Asc.c_oAscError.ID.SplitCellMaxCols:
                        config.msg = this.splitMaxColsErrorText.replace('%1', errData.get_Value());
                        break;

                    case Asc.c_oAscError.ID.SplitCellRowsDivider:
                        config.msg = this.splitDividerErrorText.replace('%1', errData.get_Value());
                        break;

                    case Asc.c_oAscError.ID.VKeyEncrypt:
                        config.msg = this.errorToken;
                        break;

                    case Asc.c_oAscError.ID.KeyExpire:
                        config.msg = this.errorTokenExpire;
                        break;

                    case Asc.c_oAscError.ID.UserCountExceed:
                        config.msg = this.errorUsersExceed;
                        break;

                    case Asc.c_oAscError.ID.CoAuthoringDisconnect:
                        config.msg = this.errorViewerDisconnect;
                        break;

                    case Asc.c_oAscError.ID.ConvertationPassword:
                        config.msg = this.errorFilePassProtect;
                        break;

                    case Asc.c_oAscError.ID.StockChartError:
                        config.msg = this.errorStockChart;
                        break;

                    case Asc.c_oAscError.ID.DataRangeError:
                        config.msg = this.errorDataRange;
                        break;

                    case Asc.c_oAscError.ID.Database:
                        config.msg = this.errorDatabaseConnection;
                        break;

                    case Asc.c_oAscError.ID.UserDrop:
                        if (this._state.lostEditingRights) {
                            this._state.lostEditingRights = false;
                            return;
                        }
                        this._state.lostEditingRights = true;
                        config.msg = this.errorUserDrop;
                        break;

                    case Asc.c_oAscError.ID.MailMergeLoadFile:
                        config.msg = this.errorMailMergeLoadFile;
                        break;

                    case Asc.c_oAscError.ID.MailMergeSaveFile:
                        config.msg = this.errorMailMergeSaveFile;
                        break;

                    case Asc.c_oAscError.ID.Warning:
                        config.msg = this.errorConnectToServer;
                        break;

                    case Asc.c_oAscError.ID.SessionAbsolute:
                        config.msg = this.errorSessionAbsolute;
                        break;

                    case Asc.c_oAscError.ID.SessionIdle:
                        config.msg = this.errorSessionIdle;
                        break;

                    case Asc.c_oAscError.ID.SessionToken:
                        config.msg = this.errorSessionToken;
                        break;

                    case Asc.c_oAscError.ID.AccessDeny:
                        config.msg = this.errorAccessDeny;
                        break;

                    case Asc.c_oAscError.ID.UplImageUrl:
                        config.msg = this.errorBadImageUrl;
                        break;

                    default:
                        config.msg = this.errorDefaultMessage.replace('%1', id);
                        break;
                }


                if (level == Asc.c_oAscError.Level.Critical) {

                    // report only critical errors
                    Common.Gateway.reportError(id, config.msg);

                    config.title = this.criticalErrorTitle;
                    config.iconCls = 'error';

                    if (this.appOptions.canBackToFolder) {
                        config.msg += '<br/><br/>' + this.criticalErrorExtText;
                        config.callback = function(btn) {
                            if (btn == 'ok')
                                Common.NotificationCenter.trigger('goback');
                        }
                    }
                }
                else {
                    Common.Gateway.reportWarning(id, config.msg);

                    config.title    = this.notcriticalErrorTitle;
                    config.iconCls  = 'warn';
                    config.buttons  = ['ok'];
                    config.callback = _.bind(function(btn){
                        if (id == Asc.c_oAscError.ID.Warning && btn == 'ok' && (this.appOptions.canDownload || this.appOptions.canDownloadOrigin)) {
                            Common.UI.Menu.Manager.hideAll();
                            if (this.appOptions.isDesktopApp && this.appOptions.isOffline)
                                this.api.asc_DownloadAs();
                            else
                                (this.appOptions.canDownload) ? this.getApplication().getController('LeftMenu').leftMenu.showMenu('file:saveas') : this.api.asc_DownloadOrigin();
                        } else if (id == Asc.c_oAscError.ID.SplitCellMaxRows || id == Asc.c_oAscError.ID.SplitCellMaxCols || id == Asc.c_oAscError.ID.SplitCellRowsDivider) {
                            var me = this;
                            setTimeout(function(){
                                (new Common.Views.InsertTableDialog({
                                    split: true,
                                    handler: function(result, value) {
                                        if (result == 'ok') {
                                            if (me.api)
                                                me.api.SplitCell(value.columns, value.rows);
                                        }
                                        me.onEditComplete();
                                    }
                                })).show();
                            },10);
                        }
                        this._state.lostEditingRights = false;
                        this.onEditComplete();
                    }, this);
                }

                Common.UI.alert(config);

                Common.component.Analytics.trackEvent('Internal Error', id.toString());
            },

            onCoAuthoringDisconnect: function() {
                this.getApplication().getController('Viewport').getView('Viewport').setMode({isDisconnected:true});
                appHeader.setCanRename(false);
                this.appOptions.canRename = false;
                this._state.isDisconnected = true;
            },

            showTips: function(strings) {
                var me = this;
                if (!strings.length) return;
                if (typeof(strings)!='object') strings = [strings];

                function showNextTip() {
                    var str_tip = strings.shift();
                    if (str_tip) {
                        str_tip += '\n' + me.textCloseTip;
                        tooltip.setTitle(str_tip);
                        tooltip.show();
                    }
                }

                if (!this.tooltip) {
                    this.tooltip = new Common.UI.Tooltip({
                        owner: this.getApplication().getController('Toolbar').getView(),
                        hideonclick: true,
                        placement: 'bottom',
                        cls: 'main-info',
                        offset: 30
                    });
                }

                var tooltip = this.tooltip;
                tooltip.on('tooltip:hide', function(){
                    setTimeout(showNextTip, 300);
                });

                showNextTip();
            },

            updateWindowTitle: function(force) {
                var isModified = this.api.isDocumentModified();
                if (this._state.isDocModified !== isModified || force) {
                    var title = this.defaultTitleText;

                    if (!_.isEmpty(appHeader.getDocumentCaption()))
                        title = appHeader.getDocumentCaption() + ' - ' + title;

                    if (isModified) {
                        clearTimeout(this._state.timerCaption);
                        if (!_.isUndefined(title)) {
                            title = '* ' + title;
                        }
                    }

                    if (window.document.title != title)
                        window.document.title = title;

                    Common.Gateway.setDocumentModified(isModified);
                    if (isModified && (!this._state.fastCoauth || this._state.usersCount<2))
                        this.getApplication().getController('Statusbar').setStatusCaption('', true);

                    this._state.isDocModified = isModified;
                }
            },

            onDocumentModifiedChanged: function() {
                var isModified = this.api.asc_isDocumentCanSave();
                if (this._state.isDocModified !== isModified) {
                    Common.Gateway.setDocumentModified(this.api.isDocumentModified());
                }

                this.updateWindowTitle();

                var toolbarView = this.getApplication().getController('Toolbar').getView();

                if (toolbarView && !toolbarView._state.previewmode) {
                    var isSyncButton = $('.icon', toolbarView.btnSave.cmpEl).hasClass('btn-synch'),
                        forcesave = this.appOptions.forcesave,
                        isDisabled = !isModified && !isSyncButton && !forcesave || this._state.isDisconnected || this._state.fastCoauth && this._state.usersCount>1 && !forcesave;
                    if (toolbarView.btnSave.isDisabled() !== isDisabled)
                        toolbarView.btnsSave.forEach(function(button) {
                            if ( button ) {
                                button.setDisabled(isDisabled);
                            }
                        });
                }

                /** coauthoring begin **/
                if (this.contComments.isDummyComment && !this.dontCloseDummyComment) {
                    this.contComments.clearDummyComment();
                }
                /** coauthoring end **/
            },
            onDocumentCanSaveChanged: function (isCanSave) {
                var application = this.getApplication(),
                    toolbarController = application.getController('Toolbar'),
                    toolbarView = toolbarController.getView();

                if (toolbarView && this.api && !toolbarView._state.previewmode) {
                    var isSyncButton = $('.icon', toolbarView.btnSave.cmpEl).hasClass('btn-synch'),
                        forcesave = this.appOptions.forcesave,
                        isDisabled = !isCanSave && !isSyncButton && !forcesave || this._state.isDisconnected || this._state.fastCoauth && this._state.usersCount>1 && !forcesave;
                    if (toolbarView.btnSave.isDisabled() !== isDisabled)
                        toolbarView.btnsSave.forEach(function(button) {
                            if ( button ) {
                                button.setDisabled(isDisabled);
                            }
                        });
                }
            },

            onContextMenu: function(event){
                var canCopyAttr = event.target.getAttribute('data-can-copy'),
                    isInputEl   = (event.target instanceof HTMLInputElement) || (event.target instanceof HTMLTextAreaElement);

                if ((isInputEl && canCopyAttr === 'false') ||
                   (!isInputEl && canCopyAttr !== 'true')) {
                    event.stopPropagation();
                    event.preventDefault();
                    return false;
                }
            },

            onBeforeUnload: function() {
                Common.localStorage.save();

                if (this.api.isDocumentModified()) {
                    var me = this;
                    this.api.asc_stopSaving();
                    this.continueSavingTimer = window.setTimeout(function() {
                        me.api.asc_continueSaving();
                    }, 500);

                    return this.leavePageText;
                }
            },

            onUnload: function() {
                if (this.continueSavingTimer) clearTimeout(this.continueSavingTimer);
            },

            hidePreloader: function() {
                if (!this._state.customizationDone) {
                    this._state.customizationDone = true;
                    if (this.appOptions.customization) {
                        if (this.appOptions.isDesktopApp)
                            this.appOptions.customization.about = false;
                        else if (!this.appOptions.canBrandingExt)
                            this.appOptions.customization.about = true;
                    }
                    Common.Utils.applyCustomization(this.appOptions.customization, mapCustomizationElements);
                    if (this.appOptions.canBrandingExt) {
                        Common.Utils.applyCustomization(this.appOptions.customization, mapCustomizationExtElements);
                        Common.Utils.applyCustomizationPlugins(this.UICustomizePlugins);
                    }
                }

                Common.NotificationCenter.trigger('layout:changed', 'main');
                $('#loading-mask').hide().remove();
            },

            onDownloadUrl: function(url) {
                if (this._state.isFromGatewayDownloadAs)
                    Common.Gateway.downloadAs(url);
                this._state.isFromGatewayDownloadAs = false;
            },

            onUpdateVersion: function(callback) {
                var me = this;
                me.needToUpdateVersion = true;
                me.onLongActionEnd(Asc.c_oAscAsyncActionType['BlockInteraction'], LoadingDocument);
                Common.UI.warning({
                    title: me.titleUpdateVersion,
                    msg: this.errorUpdateVersion,
                    callback: function() {
                        _.defer(function() {
                            Common.Gateway.updateVersion();
                            if (callback) callback.call(me);
                            me.onLongActionBegin(Asc.c_oAscAsyncActionType['BlockInteraction'], LoadingDocument);
                        })
                    }
                });
            },

            onServerVersion: function(buildVersion) {
                if (this.changeServerVersion) return true;

                if (DocsAPI.DocEditor.version() !== buildVersion && !window.compareVersions) {
                    this.changeServerVersion = true;
                    Common.UI.warning({
                        title: this.titleServerVersion,
                        msg: this.errorServerVersion,
                        callback: function() {
                            _.defer(function() {
                                Common.Gateway.updateVersion();
                            })
                        }
                    });
                    return true;
                }
                return false;
            },

            /** coauthoring begin **/
//            fillUserStore: function(users){
//                if (!_.isEmpty(users)){
//                    var userStore = this.getCommonStoreUsersStore();
//
//                    if (userStore)
//                        userStore.add(users);
//                }
//            },

            onCollaborativeChanges: function() {
                if (this._state.hasCollaborativeChanges) return;
                this._state.hasCollaborativeChanges = true;
                if (this.appOptions.isEdit)
                    this.getApplication().getController('Statusbar').setStatusCaption(this.txtNeedSynchronize, true);
            },
            /** coauthoring end **/

            synchronizeChanges: function() {
                this.getApplication().getController('Statusbar').synchronizeChanges();
                this.getApplication().getController('Common.Controllers.ReviewChanges').synchronizeChanges();
                this.getApplication().getController('DocumentHolder').getView().hideTips();
                /** coauthoring begin **/
                this.getApplication().getController('Toolbar').getView().synchronizeChanges();
                /** coauthoring end **/
                this._state.hasCollaborativeChanges = false;
            },

            initNames: function() {
                this.shapeGroupNames = [
                    this.txtBasicShapes,
                    this.txtFiguredArrows,
                    this.txtMath,
                    this.txtCharts,
                    this.txtStarsRibbons,
                    this.txtCallouts,
                    this.txtButtons,
                    this.txtRectangles,
                    this.txtLines
                ];
            },

            fillAutoShapes: function(groupNames, shapes){
                if (_.isEmpty(shapes) || _.isEmpty(groupNames) || shapes.length != groupNames.length)
                    return;

                var me = this,
                    shapegrouparray = [],
                    shapeStore = this.getCollection('ShapeGroups');

                shapeStore.reset();

                var groupscount = groupNames.length;
                _.each(groupNames, function(groupName, index){
                    var store = new Backbone.Collection([], {
                        model: DE.Models.ShapeModel
                    });

                    var cols = (shapes[index].length) > 18 ? 7 : 6,
                        height = Math.ceil(shapes[index].length/cols) * 35 + 3,
                        width = 30 * cols;

                    _.each(shapes[index], function(shape, idx){
                        store.add({
                            imageUrl : shape.Image,
                            data     : {shapeType: shape.Type},
                            tip      : me.textShape + ' ' + (idx+1),
                            allowSelected : true,
                            selected: false
                        });
                    });

                    shapegrouparray.push({
                        groupName   : me.shapeGroupNames[index],
                        groupStore  : store,
                        groupWidth  : width,
                        groupHeight : height
                    });
                });

                shapeStore.add(shapegrouparray);

                setTimeout(function(){
                    me.getApplication().getController('Toolbar').fillAutoShapes();
                }, 50);

            },

            fillTextArt: function(shapes){
                if (_.isEmpty(shapes)) return;

                var me = this, arr = [],
                    artStore = this.getCollection('Common.Collections.TextArt');

                _.each(shapes, function(shape, index){
                    arr.push({
                        imageUrl : shape,
                        data     : index,
                        allowSelected : true,
                        selected: false
                    });
                });
                artStore.reset(arr);

                setTimeout(function(){
                    me.getApplication().getController('Toolbar').fillTextArt();
                }, 50);

                setTimeout(function(){
                    me.getApplication().getController('RightMenu').fillTextArt();
                }, 50);

            },

            updateThemeColors: function() {
                var me = this;
                setTimeout(function(){
                    me.getApplication().getController('RightMenu').UpdateThemeColors();
                }, 50);
                setTimeout(function(){
                    me.getApplication().getController('DocumentHolder').getView().updateThemeColors();
                }, 50);

                setTimeout(function(){
                    me.getApplication().getController('Toolbar').updateThemeColors();
                }, 50);
            },

            onSendThemeColors: function(colors, standart_colors) {
                Common.Utils.ThemeColor.setColors(colors, standart_colors);
                if (window.styles_loaded) {
                    this.updateThemeColors();
                    this.fillTextArt(this.api.asc_getTextArtPreviews());
                }
            },

            loadLanguages: function(apiLangs) {
                var langs = [], info;
                _.each(apiLangs, function(lang, index, list){
                    lang = parseInt(lang);
                    info = Common.util.LanguageInfo.getLocalLanguageName(lang);
                    langs.push({
                        title:  info[1],
                        tip:    info[0],
                        code:   lang
                    });
                }, this);

                langs.sort(function(a, b){
                    if (a.tip < b.tip) return -1;
                    if (a.tip > b.tip) return 1;
                    return 0;
                });

                this.languages = langs;
                window.styles_loaded && this.setLanguages();
            },

            setLanguages: function() {
                if (this.languages && this.languages.length>0) {
                    this.getApplication().getController('DocumentHolder').getView().setLanguages(this.languages);
                    this.getApplication().getController('Statusbar').setLanguages(this.languages);
                    this.getApplication().getController('Common.Controllers.ReviewChanges').setLanguages(this.languages);
                }
            },

            onInsertTable:  function() {
                this.getApplication().getController('RightMenu').onInsertTable();
            },

            onInsertImage:  function() {
                this.getApplication().getController('RightMenu').onInsertImage();
            },

            onInsertChart:  function() {
                this.getApplication().getController('RightMenu').onInsertChart();
            },

            onInsertShape:  function() {
                this.getApplication().getController('RightMenu').onInsertShape();
            },

            onInsertTextArt:  function() {
                this.getApplication().getController('RightMenu').onInsertTextArt();
            },

            unitsChanged: function(m) {
                var value = Common.localStorage.getItem("de-settings-unit");
                value = (value!==null) ? parseInt(value) : Common.Utils.Metric.getDefaultMetric();
                Common.Utils.Metric.setCurrentMetric(value);
                Common.Utils.InternalSettings.set("de-settings-unit", value);
                this.api.asc_SetDocumentUnits((value==Common.Utils.Metric.c_MetricUnits.inch) ? Asc.c_oAscDocumentUnits.Inch : ((value==Common.Utils.Metric.c_MetricUnits.pt) ? Asc.c_oAscDocumentUnits.Point : Asc.c_oAscDocumentUnits.Millimeter));
                this.getApplication().getController('RightMenu').updateMetricUnit();
                this.getApplication().getController('Toolbar').getView().updateMetricUnit();
            },

            onAdvancedOptions: function(advOptions) {
                if (this._state.openDlg) return;

                var type = advOptions.asc_getOptionId(),
                    me = this;
                if (type == Asc.c_oAscAdvancedOptionsID.TXT) {
                    me._state.openDlg = new Common.Views.OpenDialog({
                        type: type,
                        codepages: advOptions.asc_getOptions().asc_getCodePages(),
                        settings: advOptions.asc_getOptions().asc_getRecommendedSettings(),
                        handler: function (encoding) {
                            me.isShowOpenDialog = false;
                            if (me && me.api) {
                                me.api.asc_setAdvancedOptions(type, new Asc.asc_CTXTAdvancedOptions(encoding));
                                me.loadMask && me.loadMask.show();
                            }
                            me._state.openDlg = null;
                        }
                    });
                } else if (type == Asc.c_oAscAdvancedOptionsID.DRM) {
                    me._state.openDlg = new Common.Views.OpenDialog({
                        type: type,
                        validatePwd: !!me._state.isDRM,
                        handler: function (value) {
                            me.isShowOpenDialog = false;
                            if (me && me.api) {
                                me.api.asc_setAdvancedOptions(type, new Asc.asc_CDRMAdvancedOptions(value));
                                me.loadMask && me.loadMask.show();
                            }
                            me._state.openDlg = null;
                        }
                    });
                    me._state.isDRM = true;
                }
                if (me._state.openDlg) {
                    this.isShowOpenDialog = true;
                    this.loadMask && this.loadMask.hide();
                    this.onLongActionEnd(Asc.c_oAscAsyncActionType.BlockInteraction, LoadingDocument);
                    me._state.openDlg.show();
                }
            },

            onTryUndoInFastCollaborative: function() {
                if (!window.localStorage.getBool("de-hide-try-undoredo"))
                    Common.UI.info({
                        width: 500,
                        msg: this.textTryUndoRedo,
                        iconCls: 'info',
                        buttons: ['custom', 'cancel'],
                        primary: 'custom',
                        customButtonText: this.textStrict,
                        dontshow: true,
                        callback: _.bind(function(btn, dontshow){
                            if (dontshow) window.localStorage.setItem("de-hide-try-undoredo", 1);
                            if (btn == 'custom') {
                                Common.localStorage.setItem("de-settings-coauthmode", 0);
                                Common.Utils.InternalSettings.set("de-settings-coauthmode", false);
                                this.api.asc_SetFastCollaborative(false);
                                this._state.fastCoauth = false;
                                Common.localStorage.setItem("de-settings-showchanges-strict", 'last');
                                this.api.SetCollaborativeMarksShowType(Asc.c_oAscCollaborativeMarksShowType.LastChanges);
                            }
                            this.onEditComplete();
                        }, this)
                    });
            },

            onAuthParticipantsChanged: function(users) {
                var length = 0;
                _.each(users, function(item){
                    if (!item.asc_getView())
                        length++;
                });
                this._state.usersCount = length;
            },

            applySettings: function() {
                if (this.appOptions.isEdit && !this.appOptions.isOffline && this.appOptions.canCoAuthoring) {
                    var oldval = this._state.fastCoauth;
                    this._state.fastCoauth = Common.localStorage.getBool("de-settings-coauthmode", true);
                    if (this._state.fastCoauth && !oldval)
                        this.synchronizeChanges();
                }
                if (this.appOptions.canForcesave) {
                    this.appOptions.forcesave = Common.localStorage.getBool("de-settings-forcesave", this.appOptions.canForcesave);
                    Common.Utils.InternalSettings.set("de-settings-forcesave", this.appOptions.forcesave);
                    this.api.asc_setIsForceSaveOnUserSave(this.appOptions.forcesave);
                }
            },

            onDocumentName: function(name) {
                appHeader.setDocumentCaption(name);
                this.updateWindowTitle(true);
            },

            onMeta: function(meta) {
                appHeader.setDocumentCaption(meta.title);
                this.updateWindowTitle(true);
                this.document.title = meta.title;

                var filemenu = this.getApplication().getController('LeftMenu').getView('LeftMenu').getMenu('file');
                filemenu.loadDocument({doc:this.document});
                filemenu.panels['info'].updateInfo(this.document);
                Common.Gateway.metaChange(meta);
            },

            onPrint: function() {
                if (!this.appOptions.canPrint) return;
                
                if (this.api)
                    this.api.asc_Print(Common.Utils.isChrome || Common.Utils.isSafari || Common.Utils.isOpera); // if isChrome or isSafari or isOpera == true use asc_onPrintUrl event
                Common.component.Analytics.trackEvent('Print');
            },

            onPrintUrl: function(url) {
                if (this.iframePrint) {
                    this.iframePrint.parentNode.removeChild(this.iframePrint);
                    this.iframePrint = null;
                }
                if (!this.iframePrint) {
                    var me = this;
                    this.iframePrint = document.createElement("iframe");
                    this.iframePrint.id = "id-print-frame";
                    this.iframePrint.style.display = 'none';
                    this.iframePrint.style.visibility = "hidden";
                    this.iframePrint.style.position = "fixed";
                    this.iframePrint.style.right = "0";
                    this.iframePrint.style.bottom = "0";
                    document.body.appendChild(this.iframePrint);
                    this.iframePrint.onload = function() {
                        me.iframePrint.contentWindow.focus();
                        me.iframePrint.contentWindow.print();
                        me.iframePrint.contentWindow.blur();
                        window.focus();
                    };
                }
                if (url) this.iframePrint.src = url;
            },

            requestPlugins: function(pluginsPath) { // request plugins
                if (!pluginsPath) return;

                var config_plugins = (this.plugins && this.plugins.pluginsData && this.plugins.pluginsData.length>0) ? this.updatePlugins(this.plugins, false) : null, // return plugins object
                    request_plugins = this.updatePlugins( Common.Utils.getConfigJson(pluginsPath), false );

                this.updatePluginsList({
                    autostart: (config_plugins&&config_plugins.autostart ? config_plugins.autostart : []).concat(request_plugins&&request_plugins.autostart ? request_plugins.autostart : []),
                    pluginsData: (config_plugins ? config_plugins.pluginsData : []).concat(request_plugins ? request_plugins.pluginsData : [])
                }, false);
            },

            updatePlugins: function(plugins, uiCustomize) { // plugins from config
                if (!plugins) return;
                
                var pluginsData = (uiCustomize) ? plugins.UIpluginsData : plugins.pluginsData;
                if (!pluginsData || pluginsData.length<1) return;

                var arr = [];
                pluginsData.forEach(function(item){
                    var value = Common.Utils.getConfigJson(item);
                    if (value) {
                        value.baseUrl = item.substring(0, item.lastIndexOf("config.json"));
                        arr.push(value);
                    }
                });

                if (arr.length>0) {
                    var autostart = plugins.autostart || plugins.autoStartGuid;
                    if (typeof (autostart) == 'string')
                        autostart = [autostart];
                    plugins.autoStartGuid && console.warn("Obsolete: The autoStartGuid parameter is deprecated. Please check the documentation for new plugin connection configuration.");

                    if (uiCustomize)
                        this.updatePluginsList({
                            autostart: autostart,
                            pluginsData: arr
                        }, !!uiCustomize);
                    else return {
                        autostart: autostart,
                        pluginsData: arr
                    };
                }
            },

            updatePluginsList: function(plugins, uiCustomize) {
                var pluginStore = this.getApplication().getCollection('Common.Collections.Plugins'),
                    isEdit = this.appOptions.isEdit;
                if (plugins) {
                    var arr = [], arrUI = [];
                    plugins.pluginsData.forEach(function(item){
                        if (_.find(arr, function(arritem) {
                                return (arritem.get('baseUrl') == item.baseUrl || arritem.get('guid') == item.guid);
                            }) || pluginStore.findWhere({baseUrl: item.baseUrl}) || pluginStore.findWhere({guid: item.guid}))
                            return;

                        var variationsArr = [],
                            pluginVisible = false;
                        item.variations.forEach(function(itemVar){
                            var visible = (isEdit || itemVar.isViewer) && _.contains(itemVar.EditorsSupport, 'word');
                            if ( visible ) pluginVisible = true;

                            if (item.isUICustomizer ) {
                                visible && arrUI.push(item.baseUrl + itemVar.url);
                            } else {
                                var model = new Common.Models.PluginVariation(itemVar);

                                model.set({
                                    index: variationsArr.length,
                                    url: itemVar.url,
                                    icons: itemVar.icons,
                                    visible: visible
                                });

                                variationsArr.push(model);
                            }
                        });

                        if (variationsArr.length>0 && !item.isUICustomizer)
                            arr.push(new Common.Models.Plugin({
                                name : item.name,
                                guid: item.guid,
                                baseUrl : item.baseUrl,
                                variations: variationsArr,
                                currentVariation: 0,
                                visible: pluginVisible,
                                groupName: (item.group) ? item.group.name : '',
                                groupRank: (item.group) ? item.group.rank : 0
                            }));
                    });

                    if ( uiCustomize!==false )  // from ui customizer in editor config or desktop event
                        this.UICustomizePlugins = arrUI;

                    if ( !uiCustomize && pluginStore) {
                        arr = pluginStore.models.concat(arr);
                        arr.sort(function(a, b){
                            var rank_a = a.get('groupRank'),
                                rank_b = b.get('groupRank');
                            if (rank_a < rank_b)
                                return (rank_a==0) ? 1 : -1;
                            if (rank_a > rank_b)
                                return (rank_b==0) ? -1 : 1;
                            return 0;
                        });
                        pluginStore.reset(arr);
                        this.appOptions.canPlugins = !pluginStore.isEmpty();
                    }
                } else if (!uiCustomize){
                    this.appOptions.canPlugins = false;
                }
                if (this.appOptions.canPlugins) {
                    this.getApplication().getController('Common.Controllers.Plugins').setMode(this.appOptions).runAutoStartPlugins(plugins.autostart);
                }
                if (!uiCustomize) this.getApplication().getController('LeftMenu').enablePlugins();
            },

            resetPluginsList: function() {
                this.getApplication().getCollection('Common.Collections.Plugins').reset();
            },

            leavePageText: 'You have unsaved changes in this document. Click \'Stay on this Page\' then \'Save\' to save them. Click \'Leave this Page\' to discard all the unsaved changes.',
            defaultTitleText: 'ONLYOFFICE Document Editor',
            criticalErrorTitle: 'Error',
            notcriticalErrorTitle: 'Warning',
            errorDefaultMessage: 'Error code: %1',
            criticalErrorExtText: 'Press "Ok" to back to document list.',
            openTitleText: 'Opening Document',
            openTextText: 'Opening document...',
            loadFontsTitleText: 'Loading Data',
            loadFontsTextText: 'Loading data...',
            loadImagesTitleText: 'Loading Images',
            loadImagesTextText: 'Loading images...',
            loadFontTitleText: 'Loading Data',
            loadFontTextText: 'Loading data...',
            loadImageTitleText: 'Loading Image',
            loadImageTextText: 'Loading image...',
            downloadTitleText: 'Downloading Document',
            downloadTextText: 'Downloading document...',
            printTitleText: 'Printing Document',
            printTextText: 'Printing document...',
            uploadImageTitleText: 'Uploading Image',
            uploadImageTextText: 'Uploading image...',
            savePreparingText: 'Preparing to save',
            savePreparingTitle: 'Preparing to save. Please wait...',
            uploadImageSizeMessage: 'Maximium image size limit exceeded.',
            uploadImageExtMessage: 'Unknown image format.',
            uploadImageFileCountMessage: 'No images uploaded.',
            reloadButtonText: 'Reload Page',
            unknownErrorText: 'Unknown error.',
            convertationTimeoutText: 'Convertation timeout exceeded.',
            downloadErrorText: 'Download failed.',
            unsupportedBrowserErrorText : 'Your browser is not supported.',
            splitMaxRowsErrorText: 'The number of rows must be less than %1',
            splitMaxColsErrorText: 'The number of columns must be less than %1',
            splitDividerErrorText: 'The number of rows must be a divisor of %1',
            requestEditFailedTitleText: 'Access denied',
            requestEditFailedMessageText: 'Someone is editing this document right now. Please try again later.',
            txtNeedSynchronize: 'You have an updates',
            textLoadingDocument: 'Loading document',
            warnBrowserZoom: 'Your browser\'s current zoom setting is not fully supported. Please reset to the default zoom by pressing Ctrl+0.',
            warnBrowserIE9: 'The application has low capabilities on IE9. Use IE10 or higher',
            applyChangesTitleText: 'Loading Data',
            applyChangesTextText: 'Loading data...',
            errorKeyEncrypt: 'Unknown key descriptor',
            errorKeyExpire: 'Key descriptor expired',
            errorUsersExceed: 'Count of users was exceed',
            errorCoAuthoringDisconnect: 'Server connection lost. You can\'t edit anymore.',
            errorFilePassProtect: 'The document is password protected.',
            txtBasicShapes: 'Basic Shapes',
            txtFiguredArrows: 'Figured Arrows',
            txtMath: 'Math',
            txtCharts: 'Charts',
            txtStarsRibbons: 'Stars & Ribbons',
            txtCallouts: 'Callouts',
            txtButtons: 'Buttons',
            txtRectangles: 'Rectangles',
            txtLines: 'Lines',
            txtEditingMode: 'Set editing mode...',
            textAnonymous: 'Anonymous',
            loadingDocumentTitleText: 'Loading document',
            loadingDocumentTextText: 'Loading document...',
            warnProcessRightsChange: 'You have been denied the right to edit the file.',
            errorProcessSaveResult: 'Saving is failed.',
            textCloseTip: 'Click to close the tip.',
            textShape: 'Shape',
            errorStockChart: 'Incorrect row order. To build a stock chart place the data on the sheet in the following order:<br> opening price, max price, min price, closing price.',
            errorDataRange: 'Incorrect data range.',
            errorDatabaseConnection: 'External error.<br>Database connection error. Please, contact support.',
            titleUpdateVersion: 'Version changed',
            errorUpdateVersion: 'The file version has been changed. The page will be reloaded.',
            errorUserDrop: 'The file cannot be accessed right now.',
            txtDiagramTitle: 'Chart Title',
            txtXAxis: 'X Axis',
            txtYAxis: 'Y Axis',
            txtSeries: 'Seria',
            errorMailMergeLoadFile: 'Loading failed',
            mailMergeLoadFileText: 'Loading Data Source...',
            mailMergeLoadFileTitle: 'Loading Data Source',
            errorMailMergeSaveFile: 'Merge failed.',
            downloadMergeText: 'Downloading...',
            downloadMergeTitle: 'Downloading',
            sendMergeTitle: 'Sending Merge',
            sendMergeText: 'Sending Merge...',
            txtArt: 'Your text here',
            errorConnectToServer: ' The document could not be saved. Please check connection settings or contact your administrator.<br>When you click the \'OK\' button, you will be prompted to download the document.<br><br>' +
                                  'Find more information about connecting Document Server <a href=\"https://api.onlyoffice.com/editors/callback\" target=\"_blank\">here</a>',
            textTryUndoRedo: 'The Undo/Redo functions are disabled for the Fast co-editing mode.<br>Click the \'Strict mode\' button to switch to the Strict co-editing mode to edit the file without other users interference and send your changes only after you save them. You can switch between the co-editing modes using the editor Advanced settings.',
            textStrict: 'Strict mode',
            txtErrorLoadHistory: 'Loading history failed',
            textBuyNow: 'Visit website',
            textNoLicenseTitle: 'ONLYOFFICE open source version',
            warnNoLicense: 'This version of ONLYOFFICE Editors has certain limitations for concurrent connections to the document server.<br>If you need more please consider upgrading your current license or purchasing a commercial one.',
            textContactUs: 'Contact sales',
            errorViewerDisconnect: 'Connection is lost. You can still view the document,<br>but will not be able to download or print until the connection is restored.',
            warnLicenseExp: 'Your license has expired.<br>Please update your license and refresh the page.',
            titleLicenseExp: 'License expired',
            openErrorText: 'An error has occurred while opening the file',
            saveErrorText: 'An error has occurred while saving the file',
            errorToken: 'The document security token is not correctly formed.<br>Please contact your Document Server administrator.',
            errorTokenExpire: 'The document security token has expired.<br>Please contact your Document Server administrator.',
            errorSessionAbsolute: 'The document editing session has expired. Please reload the page.',
            errorSessionIdle: 'The document has not been edited for quite a long time. Please reload the page.',
            errorSessionToken: 'The connection to the server has been interrupted. Please reload the page.',
            errorAccessDeny: 'You are trying to perform an action you do not have rights for.<br>Please contact your Document Server administrator.',
            titleServerVersion: 'Editor updated',
            errorServerVersion: 'The editor version has been updated. The page will be reloaded to apply the changes.',
            textChangesSaved: 'All changes saved',
            errorBadImageUrl: 'Image url is incorrect',
            txtStyle_Normal: 'Normal',
            txtStyle_No_Spacing: 'No Spacing',
            txtStyle_Heading_1: 'Heading 1',
            txtStyle_Heading_2: 'Heading 2',
            txtStyle_Heading_3: 'Heading 3',
            txtStyle_Heading_4: 'Heading 4',
            txtStyle_Heading_5: 'Heading 5',
            txtStyle_Heading_6: 'Heading 6',
            txtStyle_Heading_7: 'Heading 7',
            txtStyle_Heading_8: 'Heading 8',
            txtStyle_Heading_9: 'Heading 9',
            txtStyle_Title: 'Title',
            txtStyle_Subtitle: 'Subtitle',
            txtStyle_Quote: 'Quote',
            txtStyle_Intense_Quote: 'Intense Quote',
            txtStyle_List_Paragraph: 'List Paragraph',
            saveTextText: 'Saving document...',
            saveTitleText: 'Saving Document',
            txtBookmarkError: "Error! Bookmark not defined.",
            txtAbove: "above",
            txtBelow: "below",
            txtOnPage: "on page ",
            txtHeader: "Header",
            txtFooter: "Footer",
            txtSection: " -Section ",
            txtFirstPage: "First Page ",
            txtEvenPage: "Even Page ",
            txtOddPage: "Odd Page ",
            txtSameAsPrev: "Same as Previous",
            txtCurrentDocument: "Current Document",
            warnNoLicenseUsers: 'This version of ONLYOFFICE Editors has certain limitations for concurrent users.<br>If you need more please consider upgrading your current license or purchasing a commercial one.'
        }
    })(), DE.Controllers.Main || {}))
});<|MERGE_RESOLUTION|>--- conflicted
+++ resolved
@@ -957,10 +957,6 @@
                             me.fillTextArt(me.api.asc_getTextArtPreviews());
 
                             Common.NotificationCenter.trigger('document:ready', 'main');
-<<<<<<< HEAD
-
-=======
->>>>>>> 0295612c
                             me.applyLicense();
                         }
                     }, 50);
@@ -1080,11 +1076,7 @@
                 this.appOptions.forcesave      = this.appOptions.canForcesave;
                 this.appOptions.canEditComments= this.appOptions.isOffline || !(typeof (this.editorConfig.customization) == 'object' && this.editorConfig.customization.commentAuthorOnly);
                 this.appOptions.trialMode      = params.asc_getLicenseMode();
-<<<<<<< HEAD
-                this.appOptions.canProtect      = this.appOptions.isDesktopApp && this.api.asc_isSignaturesSupport();
-=======
                 this.appOptions.canProtect     = this.appOptions.isEdit && this.appOptions.isDesktopApp && this.api.asc_isSignaturesSupport();
->>>>>>> 0295612c
 
                 if ( this.appOptions.isLightVersion ) {
                     this.appOptions.canUseHistory =
