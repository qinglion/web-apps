--- conflicted
+++ resolved
@@ -105,10 +105,7 @@
                     return;
                 }
 
-                var value = Common.localStorage.getItem('de-settings-unit');
-                Common.Utils.Metric.setCurrentMetric((value!==null) ? parseInt(value) : Common.Utils.Metric.c_MetricUnits.cm);
-
-                value = Common.localStorage.getItem("de-settings-fontrender");
+                var value = Common.localStorage.getItem("de-settings-fontrender");
                 if (value === null)
                     window.devicePixelRatio > 1 ? value = '1' : '0';
 
@@ -1050,16 +1047,12 @@
                         toolbarView.on('insertchart', _.bind(me.onInsertChart, me));
                     }
 
-<<<<<<< HEAD
-                    var value = Common.localStorage.getItem('de-hidden-rulers');
-=======
                     var value = Common.localStorage.getItem('de-settings-unit');
                     value = (value!==null) ? parseInt(value) : Common.Utils.Metric.c_MetricUnits.cm;
                     Common.Utils.Metric.setCurrentMetric(value);
                     me.api.asc_SetDocumentUnits((value==Common.Utils.Metric.c_MetricUnits.inch) ? Asc.c_oAscDocumentUnits.Inch : ((value==Common.Utils.Metric.c_MetricUnits.pt) ? Asc.c_oAscDocumentUnits.Point : Asc.c_oAscDocumentUnits.Millimeter));
 
                     value = Common.localStorage.getItem('de-hidden-rulers');
->>>>>>> 99414899
                     me.api.asc_SetViewRulers(value===null || parseInt(value) === 0);
 
                     me.api.asc_registerCallback('asc_onDocumentModifiedChanged', _.bind(me.onDocumentModifiedChanged, me));
