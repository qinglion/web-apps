/*
 *
 * (c) Copyright Ascensio System Limited 2010-2018
 *
 * This program is a free software product. You can redistribute it and/or
 * modify it under the terms of the GNU Affero General Public License (AGPL)
 * version 3 as published by the Free Software Foundation. In accordance with
 * Section 7(a) of the GNU AGPL its Section 15 shall be amended to the effect
 * that Ascensio System SIA expressly excludes the warranty of non-infringement
 * of any third-party rights.
 *
 * This program is distributed WITHOUT ANY WARRANTY; without even the implied
 * warranty of MERCHANTABILITY or FITNESS FOR A PARTICULAR  PURPOSE. For
 * details, see the GNU AGPL at: http://www.gnu.org/licenses/agpl-3.0.html
 *
 * You can contact Ascensio System SIA at Lubanas st. 125a-25, Riga, Latvia,
 * EU, LV-1021.
 *
 * The  interactive user interfaces in modified source and object code versions
 * of the Program must display Appropriate Legal Notices, as required under
 * Section 5 of the GNU AGPL version 3.
 *
 * Pursuant to Section 7(b) of the License you must retain the original Product
 * logo when distributing the program. Pursuant to Section 7(e) we decline to
 * grant you any rights under trademark law for use of our trademarks.
 *
 * All the Product's GUI elements, including illustrations and icon sets, as
 * well as technical writing content are licensed under the terms of the
 * Creative Commons Attribution-ShareAlike 4.0 International. See the License
 * terms at http://creativecommons.org/licenses/by-sa/4.0/legalcode
 *
*/
/**
 *  Main.js
 *
 *  Main controller
 *
 *  Created by Alexander Yuzhin on 1/15/14
 *  Copyright (c) 2018 Ascensio System SIA. All rights reserved.
 *
 */

define([
    'core',
    'irregularstack',
    'common/main/lib/component/Window',
    'common/main/lib/component/LoadMask',
    'common/main/lib/component/Tooltip',
    'common/main/lib/controller/Fonts',
    'common/main/lib/collection/TextArt',
    'common/main/lib/view/OpenDialog',
    'common/main/lib/util/LocalStorage',
    'documenteditor/main/app/collection/ShapeGroups',
    'documenteditor/main/app/collection/EquationGroups'
], function () {
    'use strict';

    DE.Controllers.Main = Backbone.Controller.extend(_.extend((function() {
        var appHeader;
        var ApplyEditRights = -255;
        var LoadingDocument = -256;

        var mapCustomizationElements = {
            about: 'button#left-btn-about',
            feedback: 'button#left-btn-support',
            goback: '#fm-btn-back > a, #header-back > div'
        };

        var mapCustomizationExtElements = {
            toolbar: '#viewport #toolbar',
            leftMenu: '#viewport #left-menu, #viewport #id-toolbar-full-placeholder-btn-settings, #viewport #id-toolbar-short-placeholder-btn-settings',
            rightMenu: '#viewport #right-menu',
            header: '#viewport #header',
            statusBar: '#statusbar'
        };

        Common.localStorage.setId('text');
        Common.localStorage.setKeysFilter('de-,asc.text');
        Common.localStorage.sync();

        return {

            models: [],
            collections: [
                'ShapeGroups',
                'EquationGroups',
                'Common.Collections.HistoryUsers',
                'Common.Collections.TextArt'
            ],
            views: [],

            initialize: function() {
                this.addListeners({
                    'FileMenu': {
                        'settings:apply': _.bind(this.applySettings, this)
                    },
                    'Common.Views.ReviewChanges': {
                        'settings:apply': _.bind(this.applySettings, this)
                    }
                });
            },

            onLaunch: function() {
                var me = this;

                this.stackLongActions = new Common.IrregularStack({
                    strongCompare   : function(obj1, obj2){return obj1.id === obj2.id && obj1.type === obj2.type;},
                    weakCompare     : function(obj1, obj2){return obj1.type === obj2.type;}
                });

                this._state = {isDisconnected: false, usersCount: 1, fastCoauth: true, lostEditingRights: false, licenseType: false};
                this.languages = null;
                this.translationTable = [];
                // Initialize viewport

                if (!Common.Utils.isBrowserSupported()){
                    Common.Utils.showBrowserRestriction();
                    Common.Gateway.reportError(undefined, this.unsupportedBrowserErrorText);
                    return;
                }

                var value = Common.localStorage.getItem("de-settings-fontrender");
                if (value === null)
                    window.devicePixelRatio > 1 ? value = '1' : '0';
                Common.Utils.InternalSettings.set("de-settings-fontrender", value);

                // Initialize api

                window["flat_desine"] = true;

                var styleNames = ['Normal', 'No Spacing', 'Heading 1', 'Heading 2', 'Heading 3', 'Heading 4', 'Heading 5',
                                  'Heading 6', 'Heading 7', 'Heading 8', 'Heading 9', 'Title', 'Subtitle', 'Quote', 'Intense Quote', 'List Paragraph', 'footnote text'],
                    translate = {
                        'Series': this.txtSeries,
                        'Diagram Title': this.txtDiagramTitle,
                        'X Axis': this.txtXAxis,
                        'Y Axis': this.txtYAxis,
                        'Your text here': this.txtArt,
                        "Error! Bookmark not defined.": this.txtBookmarkError,
                        "above": this.txtAbove,
                        "below": this.txtBelow,
                        "on page ": this.txtOnPage,
                        "Header": this.txtHeader,
                        "Footer": this.txtFooter,
                        " -Section ": this.txtSection,
                        "First Page ": this.txtFirstPage,
                        "Even Page ": this.txtEvenPage,
                        "Odd Page ": this.txtOddPage,
                        "Same as Previous": this.txtSameAsPrev,
                        "Current Document": this.txtCurrentDocument,
                        "No table of contents entries found.": this.txtNoTableOfContents,
                        "Table of Contents": this.txtTableOfContents
                    };
                styleNames.forEach(function(item){
                    translate[item] = me.translationTable[item] = me['txtStyle_' + item.replace(/ /g, '_')] || item;
                });
                me.translationTable['Header'] = this.txtHeader;
                me.translationTable['Footer'] = this.txtFooter;

                this.api = new Asc.asc_docs_api({
                    'id-view'  : 'editor_sdk',
                    'translate': translate
                });

                if (this.api){
                    this.api.SetDrawingFreeze(true);
                    switch (value) {
                        case '0': this.api.SetFontRenderingMode(3); break;
                        case '1': this.api.SetFontRenderingMode(1); break;
                        case '2': this.api.SetFontRenderingMode(2); break;
                    }

                    this.api.asc_registerCallback('asc_onError',                    _.bind(this.onError, this));
                    this.api.asc_registerCallback('asc_onDocumentContentReady',     _.bind(this.onDocumentContentReady, this));
                    this.api.asc_registerCallback('asc_onOpenDocumentProgress',     _.bind(this.onOpenDocument, this));
                    this.api.asc_registerCallback('asc_onDocumentUpdateVersion',    _.bind(this.onUpdateVersion, this));
                    this.api.asc_registerCallback('asc_onServerVersion',            _.bind(this.onServerVersion, this));
                    this.api.asc_registerCallback('asc_onAdvancedOptions',          _.bind(this.onAdvancedOptions, this));
                    this.api.asc_registerCallback('asc_onDocumentName',             _.bind(this.onDocumentName, this));
                    this.api.asc_registerCallback('asc_onPrintUrl',                 _.bind(this.onPrintUrl, this));
                    this.api.asc_registerCallback('asc_onMeta',                     _.bind(this.onMeta, this));
                    this.api.asc_registerCallback('asc_onSpellCheckInit',           _.bind(this.loadLanguages, this));

                    Common.NotificationCenter.on('api:disconnect',                  _.bind(this.onCoAuthoringDisconnect, this));
                    Common.NotificationCenter.on('goback',                          _.bind(this.goBack, this));

                    this.isShowOpenDialog = false;
                    
                    // Initialize api gateway
                    this.editorConfig = {};
                    this.appOptions = {};
                    this.plugins = undefined;
                    this.UICustomizePlugins = [];
                    Common.Gateway.on('init',           _.bind(this.loadConfig, this));
                    Common.Gateway.on('showmessage',    _.bind(this.onExternalMessage, this));
                    Common.Gateway.on('opendocument',   _.bind(this.loadDocument, this));
                    Common.Gateway.appReady();

//                $(window.top).resize(_.bind(this.onDocumentResize, this));
                    this.getApplication().getController('Viewport').setApi(this.api);
                    this.getApplication().getController('Statusbar').setApi(this.api);

                    /** coauthoring begin **/
                    this.contComments = this.getApplication().getController('Common.Controllers.Comments');
                    /** coauthoring end **/

                        // Syncronize focus with api
                    $(document.body).on('focus', 'input, textarea', function(e) {
                        if (!/area_id/.test(e.target.id)) {
                            if (/msg-reply/.test(e.target.className))
                                me.dontCloseDummyComment = true;
                            else if (/chat-msg-text/.test(e.target.id))
                                me.dontCloseChat = true;
                            else if (!me.isModalShowed && /form-control/.test(e.target.className))
                                me.inFormControl = true;
                        }
                    });

                    $(document.body).on('blur', 'input, textarea', function(e) {
                        if (!me.isModalShowed) {
                            if (/form-control/.test(e.target.className))
                                me.inFormControl = false;
                            if (!e.relatedTarget ||
                                !/area_id/.test(e.target.id) && ($(e.target).parent().find(e.relatedTarget).length<1 || e.target.localName == 'textarea') /* Check if focus in combobox goes from input to it's menu button or menu items, or from comment editing area to Ok/Cancel button */
                                && (e.relatedTarget.localName != 'input' || !/form-control/.test(e.relatedTarget.className)) /* Check if focus goes to text input with class "form-control" */
                                && (e.relatedTarget.localName != 'textarea' || /area_id/.test(e.relatedTarget.id))) /* Check if focus goes to textarea, but not to "area_id" */ {
                                if (Common.Utils.isIE && e.originalEvent && e.originalEvent.target && /area_id/.test(e.originalEvent.target.id) && (e.originalEvent.target === e.originalEvent.srcElement))
                                    return;
                                me.api.asc_enableKeyEvents(true);
                                if (/msg-reply/.test(e.target.className))
                                    me.dontCloseDummyComment = false;
                                else if (/chat-msg-text/.test(e.target.id))
                                    me.dontCloseChat = false;
                            }
                        }
                    }).on('dragover', function(e) {
                        var event = e.originalEvent;
                        if (event.target && $(event.target).closest('#editor_sdk').length<1 ) {
                            event.preventDefault();
                            event.dataTransfer.dropEffect ="none";
                            return false;
                        }
                    });

                    Common.NotificationCenter.on({
                        'modal:show': function(){
                            me.isModalShowed = true;
                            me.api.asc_enableKeyEvents(false);
                        },
                        'modal:close': function(dlg) {
                            if (dlg && dlg.$lastmodal && dlg.$lastmodal.length < 1) {
                                me.isModalShowed = false;
                                me.api.asc_enableKeyEvents(true);
                            }
                        },
                        'modal:hide': function(dlg) {
                            if (dlg && dlg.$lastmodal && dlg.$lastmodal.length < 1) {
                                me.isModalShowed = false;
                                me.api.asc_enableKeyEvents(true);
                            }
                        },
                        'settings:unitschanged':_.bind(this.unitsChanged, this),
                        'dataview:focus': function(e){
                        },
                        'dataview:blur': function(e){
                            if (!me.isModalShowed) {
                                me.api.asc_enableKeyEvents(true);
                            }
                        },
                        'menu:show': function(e){
                        },
                        'menu:hide': function(e, isFromInputControl){
                            if (!me.isModalShowed && !isFromInputControl)
                                me.api.asc_enableKeyEvents(true);
                        },
                        'edit:complete': _.bind(me.onEditComplete, me)
                    });

                    this.initNames(); //for shapes

                    Common.util.Shortcuts.delegateShortcuts({
                        shortcuts: {
                            'command+s,ctrl+s': _.bind(function (e) {
                                e.preventDefault();
                                e.stopPropagation();
                            }, this)
                        }
                    });
                }
            },

            loadConfig: function(data) {
                this.editorConfig = $.extend(this.editorConfig, data.config);

                this.editorConfig.user          =
                this.appOptions.user            = Common.Utils.fillUserInfo(this.editorConfig.user, this.editorConfig.lang, this.textAnonymous);
                this.appOptions.isDesktopApp    = this.editorConfig.targetApp == 'desktop';
                this.appOptions.canCreateNew    = !_.isEmpty(this.editorConfig.createUrl) && !this.appOptions.isDesktopApp;
                this.appOptions.canOpenRecent   = this.editorConfig.recent !== undefined && !this.appOptions.isDesktopApp;
                this.appOptions.templates       = this.editorConfig.templates;
                this.appOptions.recent          = this.editorConfig.recent;
                this.appOptions.createUrl       = this.editorConfig.createUrl;
                this.appOptions.lang            = this.editorConfig.lang;
                this.appOptions.location        = (typeof (this.editorConfig.location) == 'string') ? this.editorConfig.location.toLowerCase() : '';
                this.appOptions.sharingSettingsUrl = this.editorConfig.sharingSettingsUrl;
                this.appOptions.fileChoiceUrl   = this.editorConfig.fileChoiceUrl;
                this.appOptions.mergeFolderUrl  = this.editorConfig.mergeFolderUrl;
                this.appOptions.canAnalytics    = false;
                this.appOptions.customization   = this.editorConfig.customization;
                this.appOptions.canBackToFolder = (this.editorConfig.canBackToFolder!==false) && (typeof (this.editorConfig.customization) == 'object')
                                                  && (typeof (this.editorConfig.customization.goback) == 'object') && !_.isEmpty(this.editorConfig.customization.goback.url);
                this.appOptions.canBack         = this.appOptions.canBackToFolder === true;
                this.appOptions.canPlugins      = false;
                this.plugins                    = this.editorConfig.plugins;

                appHeader = this.getApplication().getController('Viewport').getView('Common.Views.Header');
                appHeader.setCanBack(this.appOptions.canBackToFolder === true, (this.appOptions.canBackToFolder) ? this.editorConfig.customization.goback.text : '')
                            .setUserName(this.appOptions.user.fullname);

                if (this.editorConfig.lang)
                    this.api.asc_setLocale(this.editorConfig.lang);

                if (this.appOptions.location == 'us' || this.appOptions.location == 'ca')
                    Common.Utils.Metric.setDefaultMetric(Common.Utils.Metric.c_MetricUnits.inch);

                Common.Controllers.Desktop.init(this.appOptions);
            },

            loadDocument: function(data) {
                this.permissions = {};
                this.document = data.doc;

                var docInfo = {};

                if (data.doc) {
                    this.permissions = $.extend(this.permissions, data.doc.permissions);

                    var _permissions = $.extend({}, data.doc.permissions),
                        _user = new Asc.asc_CUserInfo();
                    _user.put_Id(this.appOptions.user.id);
                    _user.put_FullName(this.appOptions.user.fullname);

                    docInfo = new Asc.asc_CDocInfo();
                    docInfo.put_Id(data.doc.key);
                    docInfo.put_Url(data.doc.url);
                    docInfo.put_Title(data.doc.title);
                    docInfo.put_Format(data.doc.fileType);
                    docInfo.put_VKey(data.doc.vkey);
                    docInfo.put_Options(data.doc.options);
                    docInfo.put_UserInfo(_user);
                    docInfo.put_CallbackUrl(this.editorConfig.callbackUrl);
                    docInfo.put_Token(data.doc.token);
                    docInfo.put_Permissions(_permissions);
//                    docInfo.put_Review(this.permissions.review);
//                    docInfo.put_OfflineApp(this.editorConfig.nativeApp === true); // used in sdk for testing

                    var type = /^(?:(pdf|djvu|xps))$/.exec(data.doc.fileType);
                    if (type && typeof type[1] === 'string') {
                        this.permissions.edit = this.permissions.review = false;
                    }
                }

                this.api.asc_registerCallback('asc_onGetEditorPermissions', _.bind(this.onEditorPermissions, this));
                this.api.asc_registerCallback('asc_onLicenseChanged',       _.bind(this.onLicenseChanged, this));
                this.api.asc_setDocInfo(docInfo);
                this.api.asc_getEditorPermissions(this.editorConfig.licenseUrl, this.editorConfig.customerId);

                if (data.doc) {
                    appHeader.setDocumentCaption(data.doc.title);
                }
            },

            onProcessSaveResult: function(data) {
                this.api.asc_OnSaveEnd(data.result);
                if (data && data.result === false) {
                    Common.UI.error({
                        title: this.criticalErrorTitle,
                        msg  : _.isEmpty(data.message) ? this.errorProcessSaveResult : data.message
                    });
                }
            },

            onProcessRightsChange: function(data) {
                if (data && data.enabled === false) {
                    var me = this,
                        old_rights = this._state.lostEditingRights;
                    this._state.lostEditingRights = !this._state.lostEditingRights;
                    this.api.asc_coAuthoringDisconnect();
                    this.getApplication().getController('LeftMenu').leftMenu.getMenu('file').panels['rights'].onLostEditRights();
                    Common.NotificationCenter.trigger('api:disconnect');
                    if (!old_rights)
                        Common.UI.warning({
                            title: this.notcriticalErrorTitle,
                            maxwidth: 600,
                            msg  : _.isEmpty(data.message) ? this.warnProcessRightsChange : data.message,
                            callback: function(){
                                me._state.lostEditingRights = false;
                                me.onEditComplete();
                            }
                        });
                }
            },

            onDownloadAs: function(format) {
                this._state.isFromGatewayDownloadAs = true;
                var type = /^(?:(pdf|djvu|xps))$/.exec(this.document.fileType);
                if (type && typeof type[1] === 'string')
                    this.api.asc_DownloadOrigin(true);
                else {
                    var _format = (format && (typeof format == 'string')) ? Asc.c_oAscFileType[ format.toUpperCase() ] : null,
                        _supported = [
                            Asc.c_oAscFileType.TXT,
                            Asc.c_oAscFileType.ODT,
                            Asc.c_oAscFileType.DOCX,
                            Asc.c_oAscFileType.HTML,
                            Asc.c_oAscFileType.PDF
                        ];

                    if ( !_format || _supported.indexOf(_format) < 0 )
                        _format = Asc.c_oAscFileType.DOCX;
                    this.api.asc_DownloadAs(_format, true);
                }
            },

            onProcessMouse: function(data) {
                if (data.type == 'mouseup') {
                    var e = document.getElementById('editor_sdk');
                    if (e) {
                        var r = e.getBoundingClientRect();
                        this.api.OnMouseUp(
                            data.x - r.left,
                            data.y - r.top
                        );
                    }
                }
            },

            onRefreshHistory: function(opts) {
                this.loadMask && this.loadMask.hide();
                if (opts.data.error || !opts.data.history) {
                    var historyStore = this.getApplication().getCollection('Common.Collections.HistoryVersions');
                    if (historyStore && historyStore.size()>0) {
                        historyStore.each(function(item){
                            item.set('canRestore', false);
                        });
                    }
                    Common.UI.alert({
                        title: this.notcriticalErrorTitle,
                        msg: (opts.data.error) ? opts.data.error : this.txtErrorLoadHistory,
                        iconCls: 'warn',
                        buttons: ['ok'],
                        callback: _.bind(function(btn){
                            this.onEditComplete();
                        }, this)
                    });
                } else {
                    this.api.asc_coAuthoringDisconnect();
                    appHeader.setCanRename(false);
                    this.getApplication().getController('LeftMenu').getView('LeftMenu').showHistory();
                    this.disableEditing(true);
                    var versions = opts.data.history,
                        historyStore = this.getApplication().getCollection('Common.Collections.HistoryVersions'),
                        currentVersion = null;
                    if (historyStore) {
                        var arrVersions = [], ver, version, group = -1, prev_ver = -1, arrColors = [], docIdPrev = '',
                            usersStore = this.getApplication().getCollection('Common.Collections.HistoryUsers'), user = null, usersCnt = 0;

                        for (ver=versions.length-1; ver>=0; ver--) {
                            version = versions[ver];
                            if (version.versionGroup===undefined || version.versionGroup===null)
                                version.versionGroup = version.version;
                            if (version) {
                                if (!version.user) version.user = {};
                                docIdPrev = (ver>0 && versions[ver-1]) ? versions[ver-1].key : version.key + '0';
                                user = usersStore.findUser(version.user.id);
                                if (!user) {
                                    user = new Common.Models.User({
                                        id          : version.user.id,
                                        username    : version.user.name,
                                        colorval    : Asc.c_oAscArrUserColors[usersCnt],
                                        color       : this.generateUserColor(Asc.c_oAscArrUserColors[usersCnt++])
                                    });
                                    usersStore.add(user);
                                }

                                arrVersions.push(new Common.Models.HistoryVersion({
                                    version: version.versionGroup,
                                    revision: version.version,
                                    userid : version.user.id,
                                    username : version.user.name,
                                    usercolor: user.get('color'),
                                    created: version.created,
                                    docId: version.key,
                                    markedAsVersion: (group!==version.versionGroup),
                                    selected: (opts.data.currentVersion == version.version),
                                    canRestore: this.appOptions.canHistoryRestore && (ver < versions.length-1),
                                    isExpanded: true,
                                    serverVersion: version.serverVersion
                                }));
                                if (opts.data.currentVersion == version.version) {
                                    currentVersion = arrVersions[arrVersions.length-1];
                                }
                                group = version.versionGroup;
                                if (prev_ver!==version.version) {
                                    prev_ver = version.version;
                                    arrColors.reverse();
                                    for (i=0; i<arrColors.length; i++) {
                                        arrVersions[arrVersions.length-i-2].set('arrColors',arrColors);
                                    }
                                    arrColors = [];
                                }
                                arrColors.push(user.get('colorval'));

                                var changes = version.changes, change, i;
                                if (changes && changes.length>0) {
                                    arrVersions[arrVersions.length-1].set('docIdPrev', docIdPrev);
                                    if (!_.isEmpty(version.serverVersion) && version.serverVersion == this.appOptions.buildVersion) {
                                        arrVersions[arrVersions.length-1].set('changeid', changes.length-1);
                                        arrVersions[arrVersions.length-1].set('hasChanges', changes.length>1);
                                        for (i=changes.length-2; i>=0; i--) {
                                            change = changes[i];

                                            user = usersStore.findUser(change.user.id);
                                            if (!user) {
                                                user = new Common.Models.User({
                                                    id          : change.user.id,
                                                    username    : change.user.name,
                                                    colorval    : Asc.c_oAscArrUserColors[usersCnt],
                                                    color       : this.generateUserColor(Asc.c_oAscArrUserColors[usersCnt++])
                                                });
                                                usersStore.add(user);
                                            }

                                            arrVersions.push(new Common.Models.HistoryVersion({
                                                version: version.versionGroup,
                                                revision: version.version,
                                                changeid: i,
                                                userid : change.user.id,
                                                username : change.user.name,
                                                usercolor: user.get('color'),
                                                created: change.created,
                                                docId: version.key,
                                                docIdPrev: docIdPrev,
                                                selected: false,
                                                canRestore: this.appOptions.canHistoryRestore,
                                                isRevision: false,
                                                isVisible: true,
                                                serverVersion: version.serverVersion
                                            }));
                                            arrColors.push(user.get('colorval'));
                                        }
                                    }
                                } else if (ver==0 && versions.length==1) {
                                     arrVersions[arrVersions.length-1].set('docId', version.key + '1');
                                }
                            }
                        }
                        if (arrColors.length>0) {
                            arrColors.reverse();
                            for (i=0; i<arrColors.length; i++) {
                                arrVersions[arrVersions.length-i-1].set('arrColors',arrColors);
                            }
                            arrColors = [];
                        }
                        historyStore.reset(arrVersions);
                        if (currentVersion===null && historyStore.size()>0) {
                            currentVersion = historyStore.at(0);
                            currentVersion.set('selected', true);
                        }
                        if (currentVersion)
                            this.getApplication().getController('Common.Controllers.History').onSelectRevision(null, null, currentVersion);
                    }
                }
            },

            generateUserColor: function(color) {
              return"#"+("000000"+color.toString(16)).substr(-6);
            },


            disableEditing: function(disable) {
                var app = this.getApplication();
                if (this.appOptions.canEdit && this.editorConfig.mode !== 'view') {
                    app.getController('RightMenu').getView('RightMenu').clearSelection();
                    app.getController('Toolbar').DisableToolbar(disable, disable);
                    app.getController('RightMenu').SetDisabled(disable, false);
                    app.getController('Statusbar').getView('Statusbar').SetDisabled(disable);
                    app.getController('Common.Controllers.ReviewChanges').SetDisabled(disable);
                }
                app.getController('LeftMenu').SetDisabled(disable, true);
            },

            goBack: function() {
                if ( !Common.Controllers.Desktop.process('goback') ) {
                    var href = this.appOptions.customization.goback.url;
                    if (this.appOptions.customization.goback.blank!==false) {
                        window.open(href, "_blank");
                    } else {
                        parent.location.href = href;
                    }
                }
            },

            onEditComplete: function(cmp) {
//                this.getMainMenu().closeFullScaleMenu();
                var application = this.getApplication(),
                    toolbarController = application.getController('Toolbar'),
                    toolbarView = toolbarController.getView();

                if (this.appOptions.isEdit && toolbarView && (toolbarView.btnInsertShape.pressed || toolbarView.btnInsertText.pressed) &&
                    ( !_.isObject(arguments[1]) || arguments[1].id !== 'tlbtn-insertshape')) { // TODO: Event from api is needed to clear btnInsertShape state
                    if (this.api)
                        this.api.StartAddShape('', false);

                    toolbarView.btnInsertShape.toggle(false, false);
                    toolbarView.btnInsertText.toggle(false, false);
                }
                if (this.appOptions.isEdit && toolbarView && toolbarView.btnHighlightColor.pressed &&
                    ( !_.isObject(arguments[1]) || arguments[1].id !== 'id-toolbar-btn-highlight')) {
                    this.api.SetMarkerFormat(false);
                    toolbarView.btnHighlightColor.toggle(false, false);
                }
                application.getController('DocumentHolder').getView().focus();

                if (this.api && this.appOptions.isEdit && !toolbarView._state.previewmode) {
                    var cansave = this.api.asc_isDocumentCanSave(),
                        forcesave = this.appOptions.forcesave,
                        isSyncButton = (toolbarView.btnCollabChanges.rendered) ? toolbarView.btnCollabChanges.$icon.hasClass('btn-synch') : false,
                        isDisabled = !cansave && !isSyncButton && !forcesave || this._state.isDisconnected || this._state.fastCoauth && this._state.usersCount>1 && !forcesave;
                        toolbarView.btnSave.setDisabled(isDisabled);
                }
            },

            onLongActionBegin: function(type, id) {
                var action = {id: id, type: type};
                this.stackLongActions.push(action);
                this.setLongActionView(action);
            },

            onLongActionEnd: function(type, id) {
                var action = {id: id, type: type};
                this.stackLongActions.pop(action);

                appHeader.setDocumentCaption(this.api.asc_getDocumentName());
                this.updateWindowTitle(true);

                action = this.stackLongActions.get({type: Asc.c_oAscAsyncActionType.Information});
                if (action) {
                    this.setLongActionView(action)
                } else {
                    var me = this;
                    if ((id==Asc.c_oAscAsyncAction['Save'] || id==Asc.c_oAscAsyncAction['ForceSaveButton']) && !this.appOptions.isOffline) {
                        if (this._state.fastCoauth && this._state.usersCount>1) {
                            me._state.timerSave = setTimeout(function () {
                                me.getApplication().getController('Statusbar').setStatusCaption(me.textChangesSaved, false, 3000);
                            }, 500);
                        } else
                            me.getApplication().getController('Statusbar').setStatusCaption(me.textChangesSaved, false, 3000);
                    } else
                        this.getApplication().getController('Statusbar').setStatusCaption('');
                }

                action = this.stackLongActions.get({type: Asc.c_oAscAsyncActionType.BlockInteraction});
                action ? this.setLongActionView(action) : this.loadMask && this.loadMask.hide();

                if ((id==Asc.c_oAscAsyncAction['Save'] || id==Asc.c_oAscAsyncAction['ForceSaveButton']) && (!this._state.fastCoauth || this._state.usersCount<2 ||
                    this.getApplication().getController('Common.Controllers.ReviewChanges').isPreviewChangesMode()))
                    this.synchronizeChanges();

                if ( type == Asc.c_oAscAsyncActionType.BlockInteraction &&
                    (!this.getApplication().getController('LeftMenu').dlgSearch || !this.getApplication().getController('LeftMenu').dlgSearch.isVisible()) &&
                    !( id == Asc.c_oAscAsyncAction['ApplyChanges'] && (this.dontCloseDummyComment || this.dontCloseChat || this.isModalShowed || this.inFormControl)) ) {
//                        this.onEditComplete(this.loadMask); //если делать фокус, то при принятии чужих изменений, заканчивается свой композитный ввод
                        this.api.asc_enableKeyEvents(true);
                }
            },

            setLongActionView: function(action) {
                var title = '', text = '', force = false;

                switch (action.id) {
                    case Asc.c_oAscAsyncAction['Open']:
                        title   = this.openTitleText;
                        text    = this.openTextText;
                        break;

                    case Asc.c_oAscAsyncAction['Save']:
                    case Asc.c_oAscAsyncAction['ForceSaveButton']:
                        clearTimeout(this._state.timerSave);
                        force = true;
                        title   = this.saveTitleText;
                        text    = (!this.appOptions.isOffline) ? this.saveTextText : '';
                        break;

                    case Asc.c_oAscAsyncAction['LoadDocumentFonts']:
                        title   = this.loadFontsTitleText;
                        text    = this.loadFontsTextText;
                        break;

                    case Asc.c_oAscAsyncAction['LoadDocumentImages']:
                        title   = this.loadImagesTitleText;
                        text    = this.loadImagesTextText;
                        break;

                    case Asc.c_oAscAsyncAction['LoadFont']:
                        title   = this.loadFontTitleText;
                        text    = this.loadFontTextText;
                        break;

                    case Asc.c_oAscAsyncAction['LoadImage']:
                        title   = this.loadImageTitleText;
                        text    = this.loadImageTextText;
                        break;

                    case Asc.c_oAscAsyncAction['DownloadAs']:
                        title   = this.downloadTitleText;
                        text    = this.downloadTextText;
                        break;

                    case Asc.c_oAscAsyncAction['Print']:
                        title   = this.printTitleText;
                        text    = this.printTextText;
                        break;

                    case Asc.c_oAscAsyncAction['UploadImage']:
                        title   = this.uploadImageTitleText;
                        text    = this.uploadImageTextText;
                        break;

                    case Asc.c_oAscAsyncAction['ApplyChanges']:
                        title   = this.applyChangesTitleText;
                        text    = this.applyChangesTextText;
                        break;

                    case Asc.c_oAscAsyncAction['PrepareToSave']:
                        title   = this.savePreparingText;
                        text    = this.savePreparingTitle;
                        break;

                    case Asc.c_oAscAsyncAction['MailMergeLoadFile']:
                        title   = this.mailMergeLoadFileText;
                        text    = this.mailMergeLoadFileTitle;
                        break;

                    case Asc.c_oAscAsyncAction['DownloadMerge']:
                        title   = this.downloadMergeTitle;
                        text    = this.downloadMergeText;
                        break;

                    case Asc.c_oAscAsyncAction['SendMailMerge']:
                        title   = this.sendMergeTitle;
                        text    = this.sendMergeText;
                        break;

                    case ApplyEditRights:
                        title   = this.txtEditingMode;
                        text    = this.txtEditingMode;
                        break;

                    case LoadingDocument:
                        title   = this.loadingDocumentTitleText;
                        text    = this.loadingDocumentTextText;
                        break;
                    default:
                        if (typeof action.id == 'string'){
                            title   = action.id;
                            text    = action.id;
                        }
                        break;
                }

                if (action.type == Asc.c_oAscAsyncActionType['BlockInteraction']) {
                    if (!this.loadMask)
                        this.loadMask = new Common.UI.LoadMask({owner: $('#viewport')});

                    this.loadMask.setTitle(title);

                    if (!this.isShowOpenDialog)
                        this.loadMask.show();
                } else {
                    this.getApplication().getController('Statusbar').setStatusCaption(text, force);
                }
            },

            onApplyEditRights: function(data) {
                this.getApplication().getController('Statusbar').setStatusCaption('');

                if (data && !data.allowed) {
                    Common.UI.info({
                        title: this.requestEditFailedTitleText,
                        msg: data.message || this.requestEditFailedMessageText
                    });
                }
            },

            onDocumentContentReady: function() {
                if (this._isDocReady)
                    return;

                Common.Gateway.documentReady();

                if (this._state.openDlg)
                    this._state.openDlg.close();

                var me = this,
                    value;

                me._isDocReady = true;
                Common.NotificationCenter.trigger('app:ready', this.appOptions);

                me.api.SetDrawingFreeze(false);
                me.hidePreloader();
                me.onLongActionEnd(Asc.c_oAscAsyncActionType['BlockInteraction'], LoadingDocument);

                /** coauthoring begin **/
                this.isLiveCommenting = Common.localStorage.getBool("de-settings-livecomment", true);
                Common.Utils.InternalSettings.set("de-settings-livecomment", this.isLiveCommenting);
                value = Common.localStorage.getBool("de-settings-resolvedcomment");
                Common.Utils.InternalSettings.set("de-settings-resolvedcomment", value);
                this.isLiveCommenting ? this.api.asc_showComments(value) : this.api.asc_hideComments();
                /** coauthoring end **/

                value = Common.localStorage.getItem("de-settings-zoom");
                Common.Utils.InternalSettings.set("de-settings-zoom", value);
                var zf = (value!==null) ? parseInt(value) : (this.appOptions.customization && this.appOptions.customization.zoom ? parseInt(this.appOptions.customization.zoom) : 100);
                (zf == -1) ? this.api.zoomFitToPage() : ((zf == -2) ? this.api.zoomFitToWidth() : this.api.zoom(zf>0 ? zf : 100));

                value = Common.localStorage.getItem("de-show-hiddenchars");
                me.api.put_ShowParaMarks((value!==null) ? eval(value) : false);

                value = Common.localStorage.getItem("de-show-tableline");
                me.api.put_ShowTableEmptyLine((value!==null) ? eval(value) : true);

                value = Common.localStorage.getBool("de-settings-spellcheck", true);
                Common.Utils.InternalSettings.set("de-settings-spellcheck", value);
                me.api.asc_setSpellCheck(value);

                Common.Utils.InternalSettings.set("de-settings-showsnaplines", me.api.get_ShowSnapLines());

                function checkWarns() {
                    if (!window['AscDesktopEditor']) {
                        var tips = [];
                        Common.Utils.isIE9m && tips.push(me.warnBrowserIE9);

                        if (tips.length) me.showTips(tips);
                    }
                    document.removeEventListener('visibilitychange', checkWarns);
                }

                if (typeof document.hidden !== 'undefined' && document.hidden) {
                    document.addEventListener('visibilitychange', checkWarns);
                } else checkWarns();

                me.api.asc_registerCallback('asc_onStartAction',            _.bind(me.onLongActionBegin, me));
                me.api.asc_registerCallback('asc_onEndAction',              _.bind(me.onLongActionEnd, me));
                me.api.asc_registerCallback('asc_onCoAuthoringDisconnect',  _.bind(me.onCoAuthoringDisconnect, me));
                me.api.asc_registerCallback('asc_onPrint',                  _.bind(me.onPrint, me));

                appHeader.setDocumentCaption(me.api.asc_getDocumentName());
                me.updateWindowTitle(true);

                value = Common.localStorage.getBool("de-settings-inputmode");
                Common.Utils.InternalSettings.set("de-settings-inputmode", value);
                me.api.SetTextBoxInputMode(value);

                /** coauthoring begin **/
                if (me.appOptions.isEdit && !me.appOptions.isOffline && me.appOptions.canCoAuthoring) {
                    value = Common.localStorage.getItem("de-settings-coauthmode");
                    if (value===null && !Common.localStorage.itemExists("de-settings-autosave") &&
                        me.appOptions.customization && me.appOptions.customization.autosave===false) {
                        value = 0; // use customization.autosave only when de-settings-coauthmode and de-settings-autosave are null
                    }
                    me._state.fastCoauth = (value===null || parseInt(value) == 1);
                    me.api.asc_SetFastCollaborative(me._state.fastCoauth);

                    value = Common.localStorage.getItem((me._state.fastCoauth) ? "de-settings-showchanges-fast" : "de-settings-showchanges-strict");
                    if (value == null) value = me._state.fastCoauth ? 'none' : 'last';
                    me.api.SetCollaborativeMarksShowType(value == 'all' ? Asc.c_oAscCollaborativeMarksShowType.All :
                                                        (value == 'none' ? Asc.c_oAscCollaborativeMarksShowType.None : Asc.c_oAscCollaborativeMarksShowType.LastChanges));
                    Common.Utils.InternalSettings.set((me._state.fastCoauth) ? "de-settings-showchanges-fast" : "de-settings-showchanges-strict", value);
                } else if (!me.appOptions.isEdit && me.appOptions.canComments) {
                    me._state.fastCoauth = true;
                    me.api.asc_SetFastCollaborative(me._state.fastCoauth);
                    me.api.SetCollaborativeMarksShowType(Asc.c_oAscCollaborativeMarksShowType.None);
                    me.api.asc_setAutoSaveGap(1);
                    Common.Utils.InternalSettings.set("de-settings-autosave", 1);
                } else {
                    me._state.fastCoauth = false;
                    me.api.asc_SetFastCollaborative(me._state.fastCoauth);
                    me.api.SetCollaborativeMarksShowType(Asc.c_oAscCollaborativeMarksShowType.None);
                }
                Common.Utils.InternalSettings.set("de-settings-coauthmode", me._state.fastCoauth);

                /** coauthoring end **/

                var application                 = me.getApplication();
                var toolbarController           = application.getController('Toolbar'),
                    statusbarController         = application.getController('Statusbar'),
                    documentHolderController    = application.getController('DocumentHolder'),
                    fontsController             = application.getController('Common.Controllers.Fonts'),
                    rightmenuController         = application.getController('RightMenu'),
                    leftmenuController          = application.getController('LeftMenu'),
                    chatController              = application.getController('Common.Controllers.Chat'),
                    pluginsController           = application.getController('Common.Controllers.Plugins'),
                    navigationController        = application.getController('Navigation');

                leftmenuController.getView('LeftMenu').getMenu('file').loadDocument({doc:me.document});
                leftmenuController.setMode(me.appOptions).createDelayedElements().setApi(me.api);

                navigationController.setApi(me.api).setMode(this.appOptions);

                chatController.setApi(this.api).setMode(this.appOptions);
                application.getController('Common.Controllers.ExternalDiagramEditor').setApi(this.api).loadConfig({config:this.editorConfig, customization: this.editorConfig.customization});
                application.getController('Common.Controllers.ExternalMergeEditor').setApi(this.api).loadConfig({config:this.editorConfig, customization: this.editorConfig.customization});

                pluginsController.setApi(me.api);
                me.requestPlugins('../../../../plugins.json');
                me.api.asc_registerCallback('asc_onPluginsInit', _.bind(me.updatePluginsList, me));
                me.api.asc_registerCallback('asc_onPluginsReset', _.bind(me.resetPluginsList, me));

                documentHolderController.setApi(me.api);
                documentHolderController.createDelayedElements();
                statusbarController.createDelayedElements();

                leftmenuController.getView('LeftMenu').disableMenu('all',false);

                if (me.appOptions.canBranding)
                    me.getApplication().getController('LeftMenu').leftMenu.getMenu('about').setLicInfo(me.editorConfig.customization);

                documentHolderController.getView().setApi(me.api).on('editcomplete', _.bind(me.onEditComplete, me));

                if (me.appOptions.isEdit) {
                    value = Common.localStorage.getItem("de-settings-autosave");
                    if (value===null && me.appOptions.customization && me.appOptions.customization.autosave===false)
                        value = 0;
                    value = (!me._state.fastCoauth && value!==null) ? parseInt(value) : (me.appOptions.canCoAuthoring ? 1 : 0);
                    Common.Utils.InternalSettings.set("de-settings-autosave", value);
                    me.api.asc_setAutoSaveGap(value);

                    if (me.appOptions.canForcesave) {// use asc_setIsForceSaveOnUserSave only when customization->forcesave = true
                        me.appOptions.forcesave = Common.localStorage.getBool("de-settings-forcesave", me.appOptions.canForcesave);
                        Common.Utils.InternalSettings.set("de-settings-forcesave", me.appOptions.forcesave);
                        me.api.asc_setIsForceSaveOnUserSave(me.appOptions.forcesave);
                    }

                    if (me.needToUpdateVersion)
                        Common.NotificationCenter.trigger('api:disconnect');
                    var timer_sl = setInterval(function(){
                        if (window.styles_loaded) {
                            clearInterval(timer_sl);

                            toolbarController.createDelayedElements();

                            documentHolderController.getView().createDelayedElements();
                            me.setLanguages();

                            var shapes = me.api.asc_getPropertyEditorShapes();
                            if (shapes)
                                me.fillAutoShapes(shapes[0], shapes[1]);

                            rightmenuController.createDelayedElements();

                            me.updateThemeColors();
                            toolbarController.activateControls();
                            if (me.needToUpdateVersion)
                                toolbarController.onApiCoAuthoringDisconnect();
                            me.api.UpdateInterfaceState();
                            me.fillTextArt(me.api.asc_getTextArtPreviews());

                            Common.NotificationCenter.trigger('document:ready', 'main');
                            me.applyLicense();
                        }
                    }, 50);
                } else {
                    documentHolderController.getView().createDelayedElementsViewer();
                    Common.NotificationCenter.trigger('document:ready', 'main');
                }

                if (this.appOptions.canAnalytics && false)
                    Common.component.Analytics.initialize('UA-12442749-13', 'Document Editor');

                Common.Gateway.on('applyeditrights',        _.bind(me.onApplyEditRights, me));
                Common.Gateway.on('processsaveresult',      _.bind(me.onProcessSaveResult, me));
                Common.Gateway.on('processrightschange',    _.bind(me.onProcessRightsChange, me));
                Common.Gateway.on('processmouse',           _.bind(me.onProcessMouse, me));
                Common.Gateway.on('refreshhistory',         _.bind(me.onRefreshHistory, me));
                Common.Gateway.on('downloadas',             _.bind(me.onDownloadAs, me));

                Common.Gateway.sendInfo({mode:me.appOptions.isEdit?'edit':'view'});

                $(document).on('contextmenu', _.bind(me.onContextMenu, me));
            },

            onLicenseChanged: function(params) {
                var licType = params.asc_getLicenseType();
                if (licType !== undefined && this.appOptions.canEdit && this.editorConfig.mode !== 'view' &&
                   (licType===Asc.c_oLicenseResult.Connections || licType===Asc.c_oLicenseResult.UsersCount || licType===Asc.c_oLicenseResult.ConnectionsOS || licType===Asc.c_oLicenseResult.UsersCountOS))
                    this._state.licenseType = licType;

                if (this._isDocReady)
                    this.applyLicense();
            },

            applyLicense: function() {
                if (this._state.licenseType) {
                    var license = this._state.licenseType,
                        buttons = ['ok'],
                        primary = 'ok';
                    if (license===Asc.c_oLicenseResult.Connections || license===Asc.c_oLicenseResult.UsersCount) {
                        license = (license===Asc.c_oLicenseResult.Connections) ? this.warnLicenseExceeded : this.warnLicenseUsersExceeded;
                    } else {
                        license = (license===Asc.c_oLicenseResult.ConnectionsOS) ? this.warnNoLicense : this.warnNoLicenseUsers;
                        buttons = [{value: 'buynow', caption: this.textBuyNow}, {value: 'contact', caption: this.textContactUs}];
                        primary = 'buynow';
                    }

                    this.disableEditing(true);
                    Common.NotificationCenter.trigger('api:disconnect');

                    var value = Common.localStorage.getItem("de-license-warning");
                    value = (value!==null) ? parseInt(value) : 0;
                    var now = (new Date).getTime();
                    if (now - value > 86400000) {
                        Common.localStorage.setItem("de-license-warning", now);
                        Common.UI.info({
                            width: 500,
                            title: this.textNoLicenseTitle,
                            msg  : license,
                            buttons: buttons,
                            primary: primary,
                            callback: function(btn) {
                                if (btn == 'buynow')
                                    window.open('https://www.onlyoffice.com', "_blank");
                                else if (btn == 'contact')
                                    window.open('mailto:sales@onlyoffice.com', "_blank");
                            }
                        });
                    }
                }
            },

            onOpenDocument: function(progress) {
                var elem = document.getElementById('loadmask-text');
                var proc = (progress.asc_getCurrentFont() + progress.asc_getCurrentImage())/(progress.asc_getFontsCount() + progress.asc_getImagesCount());
                proc = this.textLoadingDocument + ': ' + Math.min(Math.round(proc*100), 100) + '%';
                elem ? elem.innerHTML = proc : this.loadMask.setTitle(proc);
            },

            onEditorPermissions: function(params) {
                var licType = params.asc_getLicenseType();
                if (Asc.c_oLicenseResult.Expired === licType || Asc.c_oLicenseResult.Error === licType || Asc.c_oLicenseResult.ExpiredTrial === licType) {
                    Common.UI.warning({
                        title: this.titleLicenseExp,
                        msg: this.warnLicenseExp,
                        buttons: [],
                        closable: false
                    });
                    return;
                }

                if ( this.onServerVersion(params.asc_getBuildVersion()) ) return;

                this.permissions.review = (this.permissions.review === undefined) ? (this.permissions.edit !== false) : this.permissions.review;

                if (params.asc_getRights() !== Asc.c_oRights.Edit)
                    this.permissions.edit = this.permissions.review = false;

                this.appOptions.canAnalytics   = params.asc_getIsAnalyticsEnable();
                this.appOptions.canLicense     = (licType === Asc.c_oLicenseResult.Success || licType === Asc.c_oLicenseResult.SuccessLimit);
                this.appOptions.isLightVersion = params.asc_getIsLight();
                /** coauthoring begin **/
                this.appOptions.canCoAuthoring = !this.appOptions.isLightVersion;
                /** coauthoring end **/
                this.appOptions.isOffline      = this.api.asc_isOffline();
                this.appOptions.isReviewOnly   = this.permissions.review === true && this.permissions.edit === false;
                this.appOptions.canRequestEditRights = this.editorConfig.canRequestEditRights;
                this.appOptions.canRequestClose = this.editorConfig.canRequestClose;
                this.appOptions.canEdit        = (this.permissions.edit !== false || this.permissions.review === true) && // can edit or review
                                                 (this.editorConfig.canRequestEditRights || this.editorConfig.mode !== 'view') && // if mode=="view" -> canRequestEditRights must be defined
                                                 (!this.appOptions.isReviewOnly || this.appOptions.canLicense); // if isReviewOnly==true -> canLicense must be true
                this.appOptions.isEdit         = this.appOptions.canLicense && this.appOptions.canEdit && this.editorConfig.mode !== 'view';
                this.appOptions.canReview      = this.permissions.review === true && this.appOptions.canLicense && this.appOptions.isEdit;
                this.appOptions.canUseHistory  = this.appOptions.canLicense && this.editorConfig.canUseHistory && this.appOptions.canCoAuthoring && !this.appOptions.isOffline;
                this.appOptions.canHistoryClose  = this.editorConfig.canHistoryClose;
                this.appOptions.canHistoryRestore= this.editorConfig.canHistoryRestore && !!this.permissions.changeHistory;
                this.appOptions.canUseMailMerge= this.appOptions.canLicense && this.appOptions.canEdit && !this.appOptions.isOffline;
                this.appOptions.canSendEmailAddresses  = this.appOptions.canLicense && this.editorConfig.canSendEmailAddresses && this.appOptions.canEdit && this.appOptions.canCoAuthoring;
                this.appOptions.canComments    = this.appOptions.canLicense && (this.permissions.comment===undefined ? this.appOptions.isEdit : this.permissions.comment);
                this.appOptions.canComments    = this.appOptions.canComments && !((typeof (this.editorConfig.customization) == 'object') && this.editorConfig.customization.comments===false);
                this.appOptions.canChat        = this.appOptions.canLicense && !this.appOptions.isOffline && !((typeof (this.editorConfig.customization) == 'object') && this.editorConfig.customization.chat===false);
                this.appOptions.canEditStyles  = this.appOptions.canLicense && this.appOptions.canEdit;
                this.appOptions.canPrint       = (this.permissions.print !== false);
                this.appOptions.canRename      = this.editorConfig.canRename && !!this.permissions.rename;
                this.appOptions.buildVersion   = params.asc_getBuildVersion();
                this.appOptions.canForcesave   = this.appOptions.isEdit && !this.appOptions.isOffline && (typeof (this.editorConfig.customization) == 'object' && !!this.editorConfig.customization.forcesave);
                this.appOptions.forcesave      = this.appOptions.canForcesave;
                this.appOptions.canEditComments= this.appOptions.isOffline || !(typeof (this.editorConfig.customization) == 'object' && this.editorConfig.customization.commentAuthorOnly);
                this.appOptions.trialMode      = params.asc_getLicenseMode();
<<<<<<< HEAD
                this.appOptions.isProtectSupport = true; // remove in 5.2
                this.appOptions.canProtect     = this.appOptions.isProtectSupport && this.appOptions.isEdit && this.appOptions.isDesktopApp && this.appOptions.isOffline && this.api.asc_isSignaturesSupport();
                this.appOptions.canEditContentControl = (this.permissions.modifyContentControl!==false);
=======
                this.appOptions.canProtect     = this.appOptions.isEdit && this.appOptions.isDesktopApp && this.appOptions.isOffline && this.api.asc_isSignaturesSupport();
                this.appOptions.canHelp        = !((typeof (this.editorConfig.customization) == 'object') && this.editorConfig.customization.help===false);
>>>>>>> 9d4b63e2

                if ( this.appOptions.isLightVersion ) {
                    this.appOptions.canUseHistory =
                    this.appOptions.canReview =
                    this.appOptions.isReviewOnly = false;
                }

                if ( !this.appOptions.canCoAuthoring ) {
                    this.appOptions.canChat = false;
                }

                var type = /^(?:(pdf|djvu|xps))$/.exec(this.document.fileType);
                this.appOptions.canDownloadOrigin = this.permissions.download !== false && (type && typeof type[1] === 'string');
                this.appOptions.canDownload       = this.permissions.download !== false && (!type || typeof type[1] !== 'string');

                this.appOptions.canBranding  = (licType === Asc.c_oLicenseResult.Success) && (typeof this.editorConfig.customization == 'object');
                if (this.appOptions.canBranding)
                    appHeader.setBranding(this.editorConfig.customization);

                this.appOptions.canRename && appHeader.setCanRename(true);

                this.appOptions.canBrandingExt = params.asc_getCanBranding() && (typeof this.editorConfig.customization == 'object' || this.editorConfig.plugins);
                if (this.appOptions.canBrandingExt)
                    this.updatePlugins(this.plugins, true);

                this.applyModeCommonElements();
                this.applyModeEditorElements();

                if ( !this.appOptions.isEdit ) {
                    Common.NotificationCenter.trigger('app:face', this.appOptions);

                    this.hidePreloader();
                    this.onLongActionBegin(Asc.c_oAscAsyncActionType.BlockInteraction, LoadingDocument);
                }

                this.api.asc_setViewMode(!this.appOptions.isEdit && !this.appOptions.canComments);
                (!this.appOptions.isEdit && this.appOptions.canComments) && this.api.asc_setRestriction(Asc.c_oAscRestrictionType.OnlyComments);
                this.api.asc_LoadDocument();
            },

            applyModeCommonElements: function() {
                window.editor_elements_prepared = true;

                // var value = Common.localStorage.getItem("de-hidden-title");
                //     value = this.appOptions.isEdit && (value!==null && parseInt(value) == 1);

                var app             = this.getApplication(),
                    viewport        = app.getController('Viewport').getView('Viewport'),
                    // headerView      = app.getController('Viewport').getView('Common.Views.Header'),
                    statusbarView   = app.getController('Statusbar').getView('Statusbar'),
                    documentHolder  = app.getController('DocumentHolder').getView(),
                    toolbarController   = app.getController('Toolbar');

                // if (headerView) {
                    // headerView.setHeaderCaption(this.appOptions.isEdit ? 'Document Editor' : 'Document Viewer');
                    // headerView.setVisible(!this.appOptions.nativeApp && !value && !this.appOptions.isDesktopApp);
                // }

                viewport && viewport.setMode(this.appOptions);
                statusbarView && statusbarView.setMode(this.appOptions);
                toolbarController.setMode(this.appOptions);
                documentHolder.setMode(this.appOptions);

                this.api.asc_registerCallback('asc_onSendThemeColors', _.bind(this.onSendThemeColors, this));
                this.api.asc_registerCallback('asc_onDownloadUrl',     _.bind(this.onDownloadUrl, this));
                this.api.asc_registerCallback('asc_onAuthParticipantsChanged', _.bind(this.onAuthParticipantsChanged, this));
                this.api.asc_registerCallback('asc_onParticipantsChanged',     _.bind(this.onAuthParticipantsChanged, this));
            },

            applyModeEditorElements: function() {
                if (this.appOptions.canComments || this.appOptions.isEdit) {
                    /** coauthoring begin **/
                    this.contComments.setMode(this.appOptions);
                    this.contComments.setConfig({config: this.editorConfig}, this.api);
                    /** coauthoring end **/
                }
                if (this.appOptions.isEdit) {
                    var me = this,
                        application         = this.getApplication(),
                        toolbarController   = application.getController('Toolbar'),
                        rightmenuController = application.getController('RightMenu'),
                        fontsControllers    = application.getController('Common.Controllers.Fonts'),
                        reviewController    = application.getController('Common.Controllers.ReviewChanges');

                    fontsControllers    && fontsControllers.setApi(me.api);
                    toolbarController   && toolbarController.setApi(me.api);

                    rightmenuController && rightmenuController.setApi(me.api);

                    reviewController.setMode(me.appOptions).setConfig({config: me.editorConfig}, me.api);

                    if (this.appOptions.isDesktopApp && this.appOptions.isOffline)
                        application.getController('Common.Controllers.Protection').setMode(me.appOptions).setConfig({config: me.editorConfig}, me.api);

                    var viewport = this.getApplication().getController('Viewport').getView('Viewport');

                    viewport.applyEditorMode();

                    var rightmenuView = rightmenuController.getView('RightMenu');
                    if (rightmenuView) {
                        rightmenuView.setApi(me.api);
                        rightmenuView.on('editcomplete', _.bind(me.onEditComplete, me));
                        rightmenuView.setMode(me.appOptions);
                    }

                    var toolbarView = (toolbarController) ? toolbarController.getView() : null;
                    if (toolbarView) {
                        toolbarView.setApi(me.api);
                        toolbarView.on('editcomplete', _.bind(me.onEditComplete, me));
                        toolbarView.on('insertimage', _.bind(me.onInsertImage, me));
                        toolbarView.on('inserttable', _.bind(me.onInsertTable, me));
                        toolbarView.on('insertshape', _.bind(me.onInsertShape, me));
                        toolbarView.on('inserttextart', _.bind(me.onInsertTextArt, me));
                        toolbarView.on('insertchart', _.bind(me.onInsertChart, me));
                    }

                    var value = Common.localStorage.getItem('de-settings-unit');
                    value = (value!==null) ? parseInt(value) : Common.Utils.Metric.getDefaultMetric();
                    Common.Utils.Metric.setCurrentMetric(value);
                    Common.Utils.InternalSettings.set("de-settings-unit", value);
                    me.api.asc_SetDocumentUnits((value==Common.Utils.Metric.c_MetricUnits.inch) ? Asc.c_oAscDocumentUnits.Inch : ((value==Common.Utils.Metric.c_MetricUnits.pt) ? Asc.c_oAscDocumentUnits.Point : Asc.c_oAscDocumentUnits.Millimeter));

                    me.api.asc_SetViewRulers(!Common.localStorage.getBool('de-hidden-rulers'));

                    me.api.asc_registerCallback('asc_onDocumentModifiedChanged', _.bind(me.onDocumentModifiedChanged, me));
                    me.api.asc_registerCallback('asc_onDocumentCanSaveChanged',  _.bind(me.onDocumentCanSaveChanged, me));
                    /** coauthoring begin **/
                    me.api.asc_registerCallback('asc_onCollaborativeChanges',    _.bind(me.onCollaborativeChanges, me));
                    me.api.asc_registerCallback('asc_OnTryUndoInFastCollaborative',_.bind(me.onTryUndoInFastCollaborative, me));
                    /** coauthoring end **/

                    if (me.stackLongActions.exist({id: ApplyEditRights, type: Asc.c_oAscAsyncActionType['BlockInteraction']})) {
                        me.onLongActionEnd(Asc.c_oAscAsyncActionType['BlockInteraction'], ApplyEditRights);
                    } else if (!this._isDocReady) {
                        Common.NotificationCenter.trigger('app:face', me.appOptions);

                        me.hidePreloader();
                        me.onLongActionBegin(Asc.c_oAscAsyncActionType['BlockInteraction'], LoadingDocument);
                    }

                    // Message on window close
                    window.onbeforeunload = _.bind(me.onBeforeUnload, me);
                    window.onunload = _.bind(me.onUnload, me);
                }
            },

            onExternalMessage: function(msg) {
                if (msg && msg.msg) {
                    msg.msg = (msg.msg).toString();
                    this.showTips([msg.msg.charAt(0).toUpperCase() + msg.msg.substring(1)]);

                    Common.component.Analytics.trackEvent('External Error');
                }
            },

            onError: function(id, level, errData) {
                this.hidePreloader();
                this.onLongActionEnd(Asc.c_oAscAsyncActionType['BlockInteraction'], LoadingDocument);

                var config = {
                    closable: true
                };

                switch (id)
                {
                    case Asc.c_oAscError.ID.Unknown:
                        config.msg = this.unknownErrorText;
                        break;

                    case Asc.c_oAscError.ID.ConvertationTimeout:
                        config.msg = this.convertationTimeoutText;
                        break;

                    case Asc.c_oAscError.ID.ConvertationOpenError:
                        config.msg = this.openErrorText;
                        break;

                    case Asc.c_oAscError.ID.ConvertationSaveError:
                        config.msg = this.saveErrorText;
                        break;

                    case Asc.c_oAscError.ID.DownloadError:
                        config.msg = this.downloadErrorText;
                        break;

                    case Asc.c_oAscError.ID.UplImageSize:
                        config.msg = this.uploadImageSizeMessage;
                        break;

                    case Asc.c_oAscError.ID.UplImageExt:
                        config.msg = this.uploadImageExtMessage;
                        break;

                    case Asc.c_oAscError.ID.UplImageFileCount:
                        config.msg = this.uploadImageFileCountMessage;
                        break;

                    case Asc.c_oAscError.ID.SplitCellMaxRows:
                        config.msg = this.splitMaxRowsErrorText.replace('%1', errData.get_Value());
                        break;

                    case Asc.c_oAscError.ID.SplitCellMaxCols:
                        config.msg = this.splitMaxColsErrorText.replace('%1', errData.get_Value());
                        break;

                    case Asc.c_oAscError.ID.SplitCellRowsDivider:
                        config.msg = this.splitDividerErrorText.replace('%1', errData.get_Value());
                        break;

                    case Asc.c_oAscError.ID.VKeyEncrypt:
                        config.msg = this.errorToken;
                        break;

                    case Asc.c_oAscError.ID.KeyExpire:
                        config.msg = this.errorTokenExpire;
                        break;

                    case Asc.c_oAscError.ID.UserCountExceed:
                        config.msg = this.errorUsersExceed;
                        break;

                    case Asc.c_oAscError.ID.CoAuthoringDisconnect:
                        config.msg = this.errorViewerDisconnect;
                        break;

                    case Asc.c_oAscError.ID.ConvertationPassword:
                        config.msg = this.errorFilePassProtect;
                        break;

                    case Asc.c_oAscError.ID.StockChartError:
                        config.msg = this.errorStockChart;
                        break;

                    case Asc.c_oAscError.ID.DataRangeError:
                        config.msg = this.errorDataRange;
                        break;

                    case Asc.c_oAscError.ID.Database:
                        config.msg = this.errorDatabaseConnection;
                        break;

                    case Asc.c_oAscError.ID.UserDrop:
                        if (this._state.lostEditingRights) {
                            this._state.lostEditingRights = false;
                            return;
                        }
                        this._state.lostEditingRights = true;
                        config.msg = this.errorUserDrop;
                        break;

                    case Asc.c_oAscError.ID.MailMergeLoadFile:
                        config.msg = this.errorMailMergeLoadFile;
                        break;

                    case Asc.c_oAscError.ID.MailMergeSaveFile:
                        config.msg = this.errorMailMergeSaveFile;
                        break;

                    case Asc.c_oAscError.ID.Warning:
                        config.msg = this.errorConnectToServer;
                        config.closable = false;
                        break;

                    case Asc.c_oAscError.ID.SessionAbsolute:
                        config.msg = this.errorSessionAbsolute;
                        break;

                    case Asc.c_oAscError.ID.SessionIdle:
                        config.msg = this.errorSessionIdle;
                        break;

                    case Asc.c_oAscError.ID.SessionToken:
                        config.msg = this.errorSessionToken;
                        break;

                    case Asc.c_oAscError.ID.AccessDeny:
                        config.msg = this.errorAccessDeny;
                        break;

                    case Asc.c_oAscError.ID.UplImageUrl:
                        config.msg = this.errorBadImageUrl;
                        break;

                    case Asc.c_oAscError.ID.ForceSaveButton:
                        config.msg = this.errorForceSave;
                        break;

                    case Asc.c_oAscError.ID.ForceSaveTimeout:
                        config.msg = this.errorForceSave;
                        console.warn(config.msg);
                        break;

                    case Asc.c_oAscError.ID.DataEncrypted:
                        config.msg = this.errorDataEncrypted;
                        break;

                    default:
                        config.msg = (typeof id == 'string') ? id : this.errorDefaultMessage.replace('%1', id);
                        break;
                }

                if (level == Asc.c_oAscError.Level.Critical) {

                    // report only critical errors
                    Common.Gateway.reportError(id, config.msg);

                    config.title = this.criticalErrorTitle;
                    config.iconCls = 'error';
                    config.closable = false;

                    if (this.appOptions.canBackToFolder && !this.appOptions.isDesktopApp && typeof id !== 'string') {
                        config.msg += '<br/><br/>' + this.criticalErrorExtText;
                        config.callback = function(btn) {
                            if (btn == 'ok')
                                Common.NotificationCenter.trigger('goback');
                        }
                    }
                    if (id == Asc.c_oAscError.ID.DataEncrypted) {
                        this.api.asc_coAuthoringDisconnect();
                        Common.NotificationCenter.trigger('api:disconnect');
                    }
                }
                else {
                    Common.Gateway.reportWarning(id, config.msg);

                    config.title    = this.notcriticalErrorTitle;
                    config.iconCls  = 'warn';
                    config.buttons  = ['ok'];
                    config.callback = _.bind(function(btn){
                        if (id == Asc.c_oAscError.ID.Warning && btn == 'ok' && (this.appOptions.canDownload || this.appOptions.canDownloadOrigin)) {
                            Common.UI.Menu.Manager.hideAll();
                            if (this.appOptions.isDesktopApp && this.appOptions.isOffline)
                                this.api.asc_DownloadAs();
                            else
                                (this.appOptions.canDownload) ? this.getApplication().getController('LeftMenu').leftMenu.showMenu('file:saveas') : this.api.asc_DownloadOrigin();
                        } else if (id == Asc.c_oAscError.ID.SplitCellMaxRows || id == Asc.c_oAscError.ID.SplitCellMaxCols || id == Asc.c_oAscError.ID.SplitCellRowsDivider) {
                            var me = this;
                            setTimeout(function(){
                                (new Common.Views.InsertTableDialog({
                                    split: true,
                                    handler: function(result, value) {
                                        if (result == 'ok') {
                                            if (me.api)
                                                me.api.SplitCell(value.columns, value.rows);
                                        }
                                        me.onEditComplete();
                                    }
                                })).show();
                            },10);
                        }
                        this._state.lostEditingRights = false;
                        this.onEditComplete();
                    }, this);
                }

                if (id !== Asc.c_oAscError.ID.ForceSaveTimeout)
                    Common.UI.alert(config);

                Common.component.Analytics.trackEvent('Internal Error', id.toString());
            },

            onCoAuthoringDisconnect: function() {
                this.getApplication().getController('Viewport').getView('Viewport').setMode({isDisconnected:true});
                appHeader.setCanRename(false);
                this.appOptions.canRename = false;
                this._state.isDisconnected = true;
            },

            showTips: function(strings) {
                var me = this;
                if (!strings.length) return;
                if (typeof(strings)!='object') strings = [strings];

                function showNextTip() {
                    var str_tip = strings.shift();
                    if (str_tip) {
                        str_tip += '\n' + me.textCloseTip;
                        tooltip.setTitle(str_tip);
                        tooltip.show();
                    }
                }

                if (!this.tooltip) {
                    this.tooltip = new Common.UI.Tooltip({
                        owner: this.getApplication().getController('Toolbar').getView(),
                        hideonclick: true,
                        placement: 'bottom',
                        cls: 'main-info',
                        offset: 30
                    });
                }

                var tooltip = this.tooltip;
                tooltip.on('tooltip:hide', function(){
                    setTimeout(showNextTip, 300);
                });

                showNextTip();
            },

            updateWindowTitle: function(force) {
                var isModified = this.api.isDocumentModified();
                if (this._state.isDocModified !== isModified || force) {
                    var title = this.defaultTitleText;

                    if (!_.isEmpty(appHeader.getDocumentCaption()))
                        title = appHeader.getDocumentCaption() + ' - ' + title;

                    if (isModified) {
                        clearTimeout(this._state.timerCaption);
                        if (!_.isUndefined(title)) {
                            title = '* ' + title;
                        }
                    }

                    if (window.document.title != title)
                        window.document.title = title;

                    Common.Gateway.setDocumentModified(isModified);
                    if (isModified && (!this._state.fastCoauth || this._state.usersCount<2))
                        this.getApplication().getController('Statusbar').setStatusCaption('', true);

                    this._state.isDocModified = isModified;
                }
            },

            onDocumentModifiedChanged: function() {
                var isModified = this.api.asc_isDocumentCanSave();
                if (this._state.isDocModified !== isModified) {
                    Common.Gateway.setDocumentModified(this.api.isDocumentModified());
                }

                this.updateWindowTitle();

                var toolbarView = this.getApplication().getController('Toolbar').getView();

                if (toolbarView && !toolbarView._state.previewmode) {
                    var isSyncButton = toolbarView.btnCollabChanges.$icon.hasClass('btn-synch'),
                        forcesave = this.appOptions.forcesave,
                        isDisabled = !isModified && !isSyncButton && !forcesave || this._state.isDisconnected || this._state.fastCoauth && this._state.usersCount>1 && !forcesave;
                        toolbarView.btnSave.setDisabled(isDisabled);
                }

                /** coauthoring begin **/
                if (this.contComments.isDummyComment && !this.dontCloseDummyComment) {
                    this.contComments.clearDummyComment();
                }
                /** coauthoring end **/
            },
            onDocumentCanSaveChanged: function (isCanSave) {
                var toolbarView = this.getApplication().getController('Toolbar').getView();

                if (toolbarView && this.api && !toolbarView._state.previewmode) {
                    var isSyncButton = toolbarView.btnCollabChanges.$icon.hasClass('btn-synch'),
                        forcesave = this.appOptions.forcesave,
                        isDisabled = !isCanSave && !isSyncButton && !forcesave || this._state.isDisconnected || this._state.fastCoauth && this._state.usersCount>1 && !forcesave;
                        toolbarView.btnSave.setDisabled(isDisabled);
                }
            },

            onContextMenu: function(event){
                var canCopyAttr = event.target.getAttribute('data-can-copy'),
                    isInputEl   = (event.target instanceof HTMLInputElement) || (event.target instanceof HTMLTextAreaElement);

                if ((isInputEl && canCopyAttr === 'false') ||
                   (!isInputEl && canCopyAttr !== 'true')) {
                    event.stopPropagation();
                    event.preventDefault();
                    return false;
                }
            },

            onBeforeUnload: function() {
                Common.localStorage.save();

                if (this.api.isDocumentModified()) {
                    var me = this;
                    this.api.asc_stopSaving();
                    this.continueSavingTimer = window.setTimeout(function() {
                        me.api.asc_continueSaving();
                    }, 500);

                    return this.leavePageText;
                }
            },

            onUnload: function() {
                if (this.continueSavingTimer) clearTimeout(this.continueSavingTimer);
            },

            hidePreloader: function() {
                if (!this._state.customizationDone) {
                    this._state.customizationDone = true;
                    if (this.appOptions.customization) {
                        if (this.appOptions.isDesktopApp)
                            this.appOptions.customization.about = false;
                        else if (!this.appOptions.canBrandingExt)
                            this.appOptions.customization.about = true;
                    }
                    Common.Utils.applyCustomization(this.appOptions.customization, mapCustomizationElements);
                    if (this.appOptions.canBrandingExt) {
                        Common.Utils.applyCustomization(this.appOptions.customization, mapCustomizationExtElements);
                        Common.Utils.applyCustomizationPlugins(this.UICustomizePlugins);
                    }
                }

                Common.NotificationCenter.trigger('layout:changed', 'main');
                $('#loading-mask').hide().remove();

                Common.Controllers.Desktop.process('preloader:hide');
            },

            onDownloadUrl: function(url) {
                if (this._state.isFromGatewayDownloadAs)
                    Common.Gateway.downloadAs(url);
                this._state.isFromGatewayDownloadAs = false;
            },

            onUpdateVersion: function(callback) {
                var me = this;
                me.needToUpdateVersion = true;
                me.onLongActionEnd(Asc.c_oAscAsyncActionType['BlockInteraction'], LoadingDocument);
                Common.UI.warning({
                    title: me.titleUpdateVersion,
                    msg: this.errorUpdateVersion,
                    callback: function() {
                        _.defer(function() {
                            Common.Gateway.updateVersion();
                            if (callback) callback.call(me);
                            me.onLongActionBegin(Asc.c_oAscAsyncActionType['BlockInteraction'], LoadingDocument);
                        })
                    }
                });
            },

            onServerVersion: function(buildVersion) {
                if (this.changeServerVersion) return true;

                if (DocsAPI.DocEditor.version() !== buildVersion && !window.compareVersions) {
                    this.changeServerVersion = true;
                    Common.UI.warning({
                        title: this.titleServerVersion,
                        msg: this.errorServerVersion,
                        callback: function() {
                            _.defer(function() {
                                Common.Gateway.updateVersion();
                            })
                        }
                    });
                    return true;
                }
                return false;
            },

            /** coauthoring begin **/
//            fillUserStore: function(users){
//                if (!_.isEmpty(users)){
//                    var userStore = this.getCommonStoreUsersStore();
//
//                    if (userStore)
//                        userStore.add(users);
//                }
//            },

            onCollaborativeChanges: function() {
                if (this._state.hasCollaborativeChanges) return;
                this._state.hasCollaborativeChanges = true;
                if (this.appOptions.isEdit)
                    this.getApplication().getController('Statusbar').setStatusCaption(this.txtNeedSynchronize, true);
            },
            /** coauthoring end **/

            synchronizeChanges: function() {
                this.getApplication().getController('Statusbar').synchronizeChanges();
                this.getApplication().getController('Common.Controllers.ReviewChanges').synchronizeChanges();
                this.getApplication().getController('DocumentHolder').getView().hideTips();
                /** coauthoring begin **/
                this.getApplication().getController('Toolbar').getView().synchronizeChanges();
                /** coauthoring end **/
                this._state.hasCollaborativeChanges = false;
            },

            initNames: function() {
                this.shapeGroupNames = [
                    this.txtBasicShapes,
                    this.txtFiguredArrows,
                    this.txtMath,
                    this.txtCharts,
                    this.txtStarsRibbons,
                    this.txtCallouts,
                    this.txtButtons,
                    this.txtRectangles,
                    this.txtLines
                ];
            },

            fillAutoShapes: function(groupNames, shapes){
                if (_.isEmpty(shapes) || _.isEmpty(groupNames) || shapes.length != groupNames.length)
                    return;

                var me = this,
                    shapegrouparray = [],
                    shapeStore = this.getCollection('ShapeGroups');

                shapeStore.reset();

                var groupscount = groupNames.length;
                _.each(groupNames, function(groupName, index){
                    var store = new Backbone.Collection([], {
                        model: DE.Models.ShapeModel
                    });

                    var cols = (shapes[index].length) > 18 ? 7 : 6,
                        height = Math.ceil(shapes[index].length/cols) * 35 + 3,
                        width = 30 * cols;

                    _.each(shapes[index], function(shape, idx){
                        store.add({
                            imageUrl : shape.Image,
                            data     : {shapeType: shape.Type},
                            tip      : me.textShape + ' ' + (idx+1),
                            allowSelected : true,
                            selected: false
                        });
                    });

                    shapegrouparray.push({
                        groupName   : me.shapeGroupNames[index],
                        groupStore  : store,
                        groupWidth  : width,
                        groupHeight : height
                    });
                });

                shapeStore.add(shapegrouparray);

                setTimeout(function(){
                    me.getApplication().getController('Toolbar').fillAutoShapes();
                }, 50);

            },

            fillTextArt: function(shapes){
                if (_.isEmpty(shapes)) return;

                var me = this, arr = [],
                    artStore = this.getCollection('Common.Collections.TextArt');

                _.each(shapes, function(shape, index){
                    arr.push({
                        imageUrl : shape,
                        data     : index,
                        allowSelected : true,
                        selected: false
                    });
                });
                artStore.reset(arr);

                setTimeout(function(){
                    me.getApplication().getController('Toolbar').fillTextArt();
                }, 50);

                setTimeout(function(){
                    me.getApplication().getController('RightMenu').fillTextArt();
                }, 50);

            },

            updateThemeColors: function() {
                var me = this;
                setTimeout(function(){
                    me.getApplication().getController('RightMenu').UpdateThemeColors();
                }, 50);
                setTimeout(function(){
                    me.getApplication().getController('DocumentHolder').getView().updateThemeColors();
                }, 50);

                setTimeout(function(){
                    me.getApplication().getController('Toolbar').updateThemeColors();
                }, 50);
            },

            onSendThemeColors: function(colors, standart_colors) {
                Common.Utils.ThemeColor.setColors(colors, standart_colors);
                if (window.styles_loaded) {
                    this.updateThemeColors();
                    this.fillTextArt(this.api.asc_getTextArtPreviews());
                }
            },

            loadLanguages: function(apiLangs) {
                var langs = [], info;
                _.each(apiLangs, function(lang, index, list){
                    lang = parseInt(lang);
                    info = Common.util.LanguageInfo.getLocalLanguageName(lang);
                    langs.push({
                        title:  info[1],
                        tip:    info[0],
                        code:   lang
                    });
                }, this);

                langs.sort(function(a, b){
                    if (a.tip < b.tip) return -1;
                    if (a.tip > b.tip) return 1;
                    return 0;
                });

                this.languages = langs;
                window.styles_loaded && this.setLanguages();
            },

            setLanguages: function() {
                if (this.languages && this.languages.length>0) {
                    this.getApplication().getController('DocumentHolder').getView().setLanguages(this.languages);
                    this.getApplication().getController('Statusbar').setLanguages(this.languages);
                    this.getApplication().getController('Common.Controllers.ReviewChanges').setLanguages(this.languages);
                }
            },

            onInsertTable:  function() {
                this.getApplication().getController('RightMenu').onInsertTable();
            },

            onInsertImage:  function() {
                this.getApplication().getController('RightMenu').onInsertImage();
            },

            onInsertChart:  function() {
                this.getApplication().getController('RightMenu').onInsertChart();
            },

            onInsertShape:  function() {
                this.getApplication().getController('RightMenu').onInsertShape();
            },

            onInsertTextArt:  function() {
                this.getApplication().getController('RightMenu').onInsertTextArt();
            },

            unitsChanged: function(m) {
                var value = Common.localStorage.getItem("de-settings-unit");
                value = (value!==null) ? parseInt(value) : Common.Utils.Metric.getDefaultMetric();
                Common.Utils.Metric.setCurrentMetric(value);
                Common.Utils.InternalSettings.set("de-settings-unit", value);
                this.api.asc_SetDocumentUnits((value==Common.Utils.Metric.c_MetricUnits.inch) ? Asc.c_oAscDocumentUnits.Inch : ((value==Common.Utils.Metric.c_MetricUnits.pt) ? Asc.c_oAscDocumentUnits.Point : Asc.c_oAscDocumentUnits.Millimeter));
                this.getApplication().getController('RightMenu').updateMetricUnit();
                this.getApplication().getController('Toolbar').getView().updateMetricUnit();
            },

            onAdvancedOptions: function(advOptions) {
                if (this._state.openDlg) return;

                var type = advOptions.asc_getOptionId(),
                    me = this;
                if (type == Asc.c_oAscAdvancedOptionsID.TXT) {
                    me._state.openDlg = new Common.Views.OpenDialog({
                        type: type,
                        preview: advOptions.asc_getOptions().asc_getData(),
                        codepages: advOptions.asc_getOptions().asc_getCodePages(),
                        settings: advOptions.asc_getOptions().asc_getRecommendedSettings(),
                        api: me.api,
                        handler: function (encoding) {
                            me.isShowOpenDialog = false;
                            if (me && me.api) {
                                me.api.asc_setAdvancedOptions(type, new Asc.asc_CTXTAdvancedOptions(encoding));
                                me.loadMask && me.loadMask.show();
                            }
                            me._state.openDlg = null;
                        }
                    });
                } else if (type == Asc.c_oAscAdvancedOptionsID.DRM) {
                    me._state.openDlg = new Common.Views.OpenDialog({
                        closable: me.appOptions.canRequestClose,
                        type: type,
                        warning: !(me.appOptions.isDesktopApp && me.appOptions.isOffline),
                        validatePwd: !!me._state.isDRM,
                        handler: function (result, value) {
                            me.isShowOpenDialog = false;
                            if (result == 'ok') {
                                if (me.api) {
                                    me.api.asc_setAdvancedOptions(type, new Asc.asc_CDRMAdvancedOptions(value));
                                    me.loadMask && me.loadMask.show();
                                }
                            } else
                                Common.Gateway.requestClose();
                            me._state.openDlg = null;
                        }
                    });
                    me._state.isDRM = true;
                }
                if (me._state.openDlg) {
                    this.isShowOpenDialog = true;
                    this.loadMask && this.loadMask.hide();
                    this.onLongActionEnd(Asc.c_oAscAsyncActionType.BlockInteraction, LoadingDocument);
                    me._state.openDlg.show();
                }
            },

            onTryUndoInFastCollaborative: function() {
                if (!window.localStorage.getBool("de-hide-try-undoredo"))
                    Common.UI.info({
                        width: 500,
                        msg: this.textTryUndoRedo,
                        iconCls: 'info',
                        buttons: ['custom', 'cancel'],
                        primary: 'custom',
                        customButtonText: this.textStrict,
                        dontshow: true,
                        callback: _.bind(function(btn, dontshow){
                            if (dontshow) window.localStorage.setItem("de-hide-try-undoredo", 1);
                            if (btn == 'custom') {
                                Common.localStorage.setItem("de-settings-coauthmode", 0);
                                Common.Utils.InternalSettings.set("de-settings-coauthmode", false);
                                this.api.asc_SetFastCollaborative(false);
                                this._state.fastCoauth = false;
                                Common.localStorage.setItem("de-settings-showchanges-strict", 'last');
                                this.api.SetCollaborativeMarksShowType(Asc.c_oAscCollaborativeMarksShowType.LastChanges);
                                this.getApplication().getController('Common.Controllers.ReviewChanges').applySettings();
                            }
                            this.onEditComplete();
                        }, this)
                    });
            },

            onAuthParticipantsChanged: function(users) {
                var length = 0;
                _.each(users, function(item){
                    if (!item.asc_getView())
                        length++;
                });
                this._state.usersCount = length;
            },

            applySettings: function() {
                if (this.appOptions.isEdit && !this.appOptions.isOffline && this.appOptions.canCoAuthoring) {
                    var oldval = this._state.fastCoauth;
                    this._state.fastCoauth = Common.localStorage.getBool("de-settings-coauthmode", true);
                    if (this._state.fastCoauth && !oldval)
                        this.synchronizeChanges();
                }
                if (this.appOptions.canForcesave) {
                    this.appOptions.forcesave = Common.localStorage.getBool("de-settings-forcesave", this.appOptions.canForcesave);
                    Common.Utils.InternalSettings.set("de-settings-forcesave", this.appOptions.forcesave);
                    this.api.asc_setIsForceSaveOnUserSave(this.appOptions.forcesave);
                }
            },

            onDocumentName: function(name) {
                appHeader.setDocumentCaption(name);
                this.updateWindowTitle(true);
            },

            onMeta: function(meta) {
                appHeader.setDocumentCaption(meta.title);
                this.updateWindowTitle(true);
                this.document.title = meta.title;

                var filemenu = this.getApplication().getController('LeftMenu').getView('LeftMenu').getMenu('file');
                filemenu.loadDocument({doc:this.document});
                filemenu.panels['info'].updateInfo(this.document);
                Common.Gateway.metaChange(meta);
            },

            onPrint: function() {
                if (!this.appOptions.canPrint) return;
                
                if (this.api)
                    this.api.asc_Print(Common.Utils.isChrome || Common.Utils.isSafari || Common.Utils.isOpera); // if isChrome or isSafari or isOpera == true use asc_onPrintUrl event
                Common.component.Analytics.trackEvent('Print');
            },

            onPrintUrl: function(url) {
                if (this.iframePrint) {
                    this.iframePrint.parentNode.removeChild(this.iframePrint);
                    this.iframePrint = null;
                }
                if (!this.iframePrint) {
                    var me = this;
                    this.iframePrint = document.createElement("iframe");
                    this.iframePrint.id = "id-print-frame";
                    this.iframePrint.style.display = 'none';
                    this.iframePrint.style.visibility = "hidden";
                    this.iframePrint.style.position = "fixed";
                    this.iframePrint.style.right = "0";
                    this.iframePrint.style.bottom = "0";
                    document.body.appendChild(this.iframePrint);
                    this.iframePrint.onload = function() {
                        me.iframePrint.contentWindow.focus();
                        me.iframePrint.contentWindow.print();
                        me.iframePrint.contentWindow.blur();
                        window.focus();
                    };
                }
                if (url) this.iframePrint.src = url;
            },

            requestPlugins: function(pluginsPath) { // request plugins
                if (!pluginsPath) return;

                var config_plugins = (this.plugins && this.plugins.pluginsData && this.plugins.pluginsData.length>0) ? this.updatePlugins(this.plugins, false) : null, // return plugins object
                    request_plugins = this.updatePlugins( Common.Utils.getConfigJson(pluginsPath), false );

                this.updatePluginsList({
                    autostart: (config_plugins&&config_plugins.autostart ? config_plugins.autostart : []).concat(request_plugins&&request_plugins.autostart ? request_plugins.autostart : []),
                    pluginsData: (config_plugins ? config_plugins.pluginsData : []).concat(request_plugins ? request_plugins.pluginsData : [])
                }, false);
            },

            updatePlugins: function(plugins, uiCustomize) { // plugins from config
                if (!plugins) return;
                
                var pluginsData = (uiCustomize) ? plugins.UIpluginsData : plugins.pluginsData;
                if (!pluginsData || pluginsData.length<1) return;

                var arr = [];
                pluginsData.forEach(function(item){
                    var value = Common.Utils.getConfigJson(item);
                    if (value) {
                        value.baseUrl = item.substring(0, item.lastIndexOf("config.json"));
                        arr.push(value);
                    }
                });

                if (arr.length>0) {
                    var autostart = plugins.autostart || plugins.autoStartGuid;
                    if (typeof (autostart) == 'string')
                        autostart = [autostart];
                    plugins.autoStartGuid && console.warn("Obsolete: The autoStartGuid parameter is deprecated. Please check the documentation for new plugin connection configuration.");

                    if (uiCustomize)
                        this.updatePluginsList({
                            autostart: autostart,
                            pluginsData: arr
                        }, !!uiCustomize);
                    else return {
                        autostart: autostart,
                        pluginsData: arr
                    };
                }
            },

            updatePluginsList: function(plugins, uiCustomize) {
                var pluginStore = this.getApplication().getCollection('Common.Collections.Plugins'),
                    isEdit = this.appOptions.isEdit;
                if (plugins) {
                    var arr = [], arrUI = [];
                    plugins.pluginsData.forEach(function(item){
                        if (_.find(arr, function(arritem) {
                                return (arritem.get('baseUrl') == item.baseUrl || arritem.get('guid') == item.guid);
                            }) || pluginStore.findWhere({baseUrl: item.baseUrl}) || pluginStore.findWhere({guid: item.guid}))
                            return;

                        var variationsArr = [],
                            pluginVisible = false;
                        item.variations.forEach(function(itemVar){
                            var visible = (isEdit || itemVar.isViewer) && _.contains(itemVar.EditorsSupport, 'word');
                            if ( visible ) pluginVisible = true;

                            if (item.isUICustomizer ) {
                                visible && arrUI.push(item.baseUrl + itemVar.url);
                            } else {
                                var model = new Common.Models.PluginVariation(itemVar);

                                model.set({
                                    index: variationsArr.length,
                                    url: itemVar.url,
                                    icons: itemVar.icons,
                                    visible: visible
                                });

                                variationsArr.push(model);
                            }
                        });

                        if (variationsArr.length>0 && !item.isUICustomizer)
                            arr.push(new Common.Models.Plugin({
                                name : item.name,
                                guid: item.guid,
                                baseUrl : item.baseUrl,
                                variations: variationsArr,
                                currentVariation: 0,
                                visible: pluginVisible,
                                groupName: (item.group) ? item.group.name : '',
                                groupRank: (item.group) ? item.group.rank : 0
                            }));
                    });

                    if ( uiCustomize!==false )  // from ui customizer in editor config or desktop event
                        this.UICustomizePlugins = arrUI;

                    if ( !uiCustomize && pluginStore) {
                        arr = pluginStore.models.concat(arr);
                        arr.sort(function(a, b){
                            var rank_a = a.get('groupRank'),
                                rank_b = b.get('groupRank');
                            if (rank_a < rank_b)
                                return (rank_a==0) ? 1 : -1;
                            if (rank_a > rank_b)
                                return (rank_b==0) ? -1 : 1;
                            return 0;
                        });
                        pluginStore.reset(arr);
                        this.appOptions.canPlugins = !pluginStore.isEmpty();
                    }
                } else if (!uiCustomize){
                    this.appOptions.canPlugins = false;
                }
                if (!uiCustomize) this.getApplication().getController('LeftMenu').enablePlugins();
                if (this.appOptions.canPlugins) {
                    this.getApplication().getController('Common.Controllers.Plugins').setMode(this.appOptions).runAutoStartPlugins(plugins.autostart);
                }
            },

            resetPluginsList: function() {
                this.getApplication().getCollection('Common.Collections.Plugins').reset();
            },

            leavePageText: 'You have unsaved changes in this document. Click \'Stay on this Page\' then \'Save\' to save them. Click \'Leave this Page\' to discard all the unsaved changes.',
            defaultTitleText: 'ONLYOFFICE Document Editor',
            criticalErrorTitle: 'Error',
            notcriticalErrorTitle: 'Warning',
            errorDefaultMessage: 'Error code: %1',
            criticalErrorExtText: 'Press "Ok" to back to document list.',
            openTitleText: 'Opening Document',
            openTextText: 'Opening document...',
            loadFontsTitleText: 'Loading Data',
            loadFontsTextText: 'Loading data...',
            loadImagesTitleText: 'Loading Images',
            loadImagesTextText: 'Loading images...',
            loadFontTitleText: 'Loading Data',
            loadFontTextText: 'Loading data...',
            loadImageTitleText: 'Loading Image',
            loadImageTextText: 'Loading image...',
            downloadTitleText: 'Downloading Document',
            downloadTextText: 'Downloading document...',
            printTitleText: 'Printing Document',
            printTextText: 'Printing document...',
            uploadImageTitleText: 'Uploading Image',
            uploadImageTextText: 'Uploading image...',
            savePreparingText: 'Preparing to save',
            savePreparingTitle: 'Preparing to save. Please wait...',
            uploadImageSizeMessage: 'Maximium image size limit exceeded.',
            uploadImageExtMessage: 'Unknown image format.',
            uploadImageFileCountMessage: 'No images uploaded.',
            reloadButtonText: 'Reload Page',
            unknownErrorText: 'Unknown error.',
            convertationTimeoutText: 'Convertation timeout exceeded.',
            downloadErrorText: 'Download failed.',
            unsupportedBrowserErrorText : 'Your browser is not supported.',
            splitMaxRowsErrorText: 'The number of rows must be less than %1',
            splitMaxColsErrorText: 'The number of columns must be less than %1',
            splitDividerErrorText: 'The number of rows must be a divisor of %1',
            requestEditFailedTitleText: 'Access denied',
            requestEditFailedMessageText: 'Someone is editing this document right now. Please try again later.',
            txtNeedSynchronize: 'You have an updates',
            textLoadingDocument: 'Loading document',
            warnBrowserZoom: 'Your browser\'s current zoom setting is not fully supported. Please reset to the default zoom by pressing Ctrl+0.',
            warnBrowserIE9: 'The application has low capabilities on IE9. Use IE10 or higher',
            applyChangesTitleText: 'Loading Data',
            applyChangesTextText: 'Loading data...',
            errorKeyEncrypt: 'Unknown key descriptor',
            errorKeyExpire: 'Key descriptor expired',
            errorUsersExceed: 'Count of users was exceed',
            errorCoAuthoringDisconnect: 'Server connection lost. You can\'t edit anymore.',
            errorFilePassProtect: 'The file is password protected and cannot be opened.',
            txtBasicShapes: 'Basic Shapes',
            txtFiguredArrows: 'Figured Arrows',
            txtMath: 'Math',
            txtCharts: 'Charts',
            txtStarsRibbons: 'Stars & Ribbons',
            txtCallouts: 'Callouts',
            txtButtons: 'Buttons',
            txtRectangles: 'Rectangles',
            txtLines: 'Lines',
            txtEditingMode: 'Set editing mode...',
            textAnonymous: 'Anonymous',
            loadingDocumentTitleText: 'Loading document',
            loadingDocumentTextText: 'Loading document...',
            warnProcessRightsChange: 'You have been denied the right to edit the file.',
            errorProcessSaveResult: 'Saving is failed.',
            textCloseTip: 'Click to close the tip.',
            textShape: 'Shape',
            errorStockChart: 'Incorrect row order. To build a stock chart place the data on the sheet in the following order:<br> opening price, max price, min price, closing price.',
            errorDataRange: 'Incorrect data range.',
            errorDatabaseConnection: 'External error.<br>Database connection error. Please, contact support.',
            titleUpdateVersion: 'Version changed',
            errorUpdateVersion: 'The file version has been changed. The page will be reloaded.',
            errorUserDrop: 'The file cannot be accessed right now.',
            txtDiagramTitle: 'Chart Title',
            txtXAxis: 'X Axis',
            txtYAxis: 'Y Axis',
            txtSeries: 'Seria',
            errorMailMergeLoadFile: 'Loading failed',
            mailMergeLoadFileText: 'Loading Data Source...',
            mailMergeLoadFileTitle: 'Loading Data Source',
            errorMailMergeSaveFile: 'Merge failed.',
            downloadMergeText: 'Downloading...',
            downloadMergeTitle: 'Downloading',
            sendMergeTitle: 'Sending Merge',
            sendMergeText: 'Sending Merge...',
            txtArt: 'Your text here',
            errorConnectToServer: ' The document could not be saved. Please check connection settings or contact your administrator.<br>When you click the \'OK\' button, you will be prompted to download the document.<br><br>' +
                                  'Find more information about connecting Document Server <a href=\"https://api.onlyoffice.com/editors/callback\" target=\"_blank\">here</a>',
            textTryUndoRedo: 'The Undo/Redo functions are disabled for the Fast co-editing mode.<br>Click the \'Strict mode\' button to switch to the Strict co-editing mode to edit the file without other users interference and send your changes only after you save them. You can switch between the co-editing modes using the editor Advanced settings.',
            textStrict: 'Strict mode',
            txtErrorLoadHistory: 'Loading history failed',
            textBuyNow: 'Visit website',
            textNoLicenseTitle: 'ONLYOFFICE open source version',
            textContactUs: 'Contact sales',
            errorViewerDisconnect: 'Connection is lost. You can still view the document,<br>but will not be able to download or print until the connection is restored.',
            warnLicenseExp: 'Your license has expired.<br>Please update your license and refresh the page.',
            titleLicenseExp: 'License expired',
            openErrorText: 'An error has occurred while opening the file',
            saveErrorText: 'An error has occurred while saving the file',
            errorToken: 'The document security token is not correctly formed.<br>Please contact your Document Server administrator.',
            errorTokenExpire: 'The document security token has expired.<br>Please contact your Document Server administrator.',
            errorSessionAbsolute: 'The document editing session has expired. Please reload the page.',
            errorSessionIdle: 'The document has not been edited for quite a long time. Please reload the page.',
            errorSessionToken: 'The connection to the server has been interrupted. Please reload the page.',
            errorAccessDeny: 'You are trying to perform an action you do not have rights for.<br>Please contact your Document Server administrator.',
            titleServerVersion: 'Editor updated',
            errorServerVersion: 'The editor version has been updated. The page will be reloaded to apply the changes.',
            textChangesSaved: 'All changes saved',
            errorBadImageUrl: 'Image url is incorrect',
            txtStyle_Normal: 'Normal',
            txtStyle_No_Spacing: 'No Spacing',
            txtStyle_Heading_1: 'Heading 1',
            txtStyle_Heading_2: 'Heading 2',
            txtStyle_Heading_3: 'Heading 3',
            txtStyle_Heading_4: 'Heading 4',
            txtStyle_Heading_5: 'Heading 5',
            txtStyle_Heading_6: 'Heading 6',
            txtStyle_Heading_7: 'Heading 7',
            txtStyle_Heading_8: 'Heading 8',
            txtStyle_Heading_9: 'Heading 9',
            txtStyle_Title: 'Title',
            txtStyle_Subtitle: 'Subtitle',
            txtStyle_Quote: 'Quote',
            txtStyle_Intense_Quote: 'Intense Quote',
            txtStyle_List_Paragraph: 'List Paragraph',
            txtStyle_footnote_text: 'Footnote Text',
            saveTextText: 'Saving document...',
            saveTitleText: 'Saving Document',
            txtBookmarkError: "Error! Bookmark not defined.",
            txtAbove: "above",
            txtBelow: "below",
            txtOnPage: "on page ",
            txtHeader: "Header",
            txtFooter: "Footer",
            txtSection: " -Section ",
            txtFirstPage: "First Page ",
            txtEvenPage: "Even Page ",
            txtOddPage: "Odd Page ",
            txtSameAsPrev: "Same as Previous",
            txtCurrentDocument: "Current Document",
            txtNoTableOfContents: "No table of contents entries found.",
            txtTableOfContents: "Table of Contents",
            errorForceSave: "An error occurred while saving the file. Please use the 'Download as' option to save the file to your computer hard drive or try again later.",
            warnNoLicense: 'This version of ONLYOFFICE Editors has certain limitations for concurrent connections to the document server.<br>If you need more please consider purchasing a commercial license.',
            warnNoLicenseUsers: 'This version of ONLYOFFICE Editors has certain limitations for concurrent users.<br>If you need more please consider purchasing a commercial license.',
            warnLicenseExceeded: 'The number of concurrent connections to the document server has been exceeded and the document will be opened for viewing only.<br>Please contact your administrator for more information.',
            warnLicenseUsersExceeded: 'The number of concurrent users has been exceeded and the document will be opened for viewing only.<br>Please contact your administrator for more information.',
            errorDataEncrypted: 'Encrypted changes have been received, they cannot be deciphered.'
        }
    })(), DE.Controllers.Main || {}))
});<|MERGE_RESOLUTION|>--- conflicted
+++ resolved
@@ -1096,14 +1096,10 @@
                 this.appOptions.forcesave      = this.appOptions.canForcesave;
                 this.appOptions.canEditComments= this.appOptions.isOffline || !(typeof (this.editorConfig.customization) == 'object' && this.editorConfig.customization.commentAuthorOnly);
                 this.appOptions.trialMode      = params.asc_getLicenseMode();
-<<<<<<< HEAD
                 this.appOptions.isProtectSupport = true; // remove in 5.2
                 this.appOptions.canProtect     = this.appOptions.isProtectSupport && this.appOptions.isEdit && this.appOptions.isDesktopApp && this.appOptions.isOffline && this.api.asc_isSignaturesSupport();
                 this.appOptions.canEditContentControl = (this.permissions.modifyContentControl!==false);
-=======
-                this.appOptions.canProtect     = this.appOptions.isEdit && this.appOptions.isDesktopApp && this.appOptions.isOffline && this.api.asc_isSignaturesSupport();
                 this.appOptions.canHelp        = !((typeof (this.editorConfig.customization) == 'object') && this.editorConfig.customization.help===false);
->>>>>>> 9d4b63e2
 
                 if ( this.appOptions.isLightVersion ) {
                     this.appOptions.canUseHistory =
