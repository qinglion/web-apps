--- conflicted
+++ resolved
@@ -2541,7 +2541,6 @@
             txtShape_spline: 'Curve',
             txtShape_polyline1: 'Scribble',
             txtShape_polyline2: 'Freeform',
-<<<<<<< HEAD
             txtSyntaxError: 'Syntax Error',
             txtMissOperator: 'Missing Operator',
             txtMissArg: 'Missing Argument',
@@ -2552,10 +2551,8 @@
             txtFormulaNotInTable: 'The Formula Not In Table',
             txtTableInd: 'Table Index Cannot be Zero',
             txtUndefBookmark: 'Undefined Bookmark',
-            txtEndOfFormula: 'Unexpected End of Formula'
-=======
+            txtEndOfFormula: 'Unexpected End of Formula',
             errorEmailClient: 'No email client could be found'
->>>>>>> e292224a
         }
     })(), DE.Controllers.Main || {}))
 });