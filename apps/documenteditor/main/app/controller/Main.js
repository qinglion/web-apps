--- conflicted
+++ resolved
@@ -1385,16 +1385,6 @@
                         if (!_.isUndefined(title)) {
                             title = '* ' + title;
                         }
-<<<<<<< HEAD
-=======
-                    } else {
-                        if (this._state.fastCoauth && this._state.usersCount>1) {
-                            this._state.timerCaption = setTimeout(function () {
-                                headerView.setDocumentChanged(false);
-                            }, 500);
-                        } else
-                            headerView.setDocumentChanged(false);
->>>>>>> 487c26df
                     }
 
                     if (window.document.title != title)
