--- conflicted
+++ resolved
@@ -1148,7 +1148,7 @@
                 $('#editor-container').css('overflow', '');
                 $('.doc-placeholder').remove();
 
-<<<<<<< HEAD
+                this.appOptions.user.guest && this.appOptions.canRenameAnonymous && (Common.Utils.InternalSettings.get("guest-username")===null) && this.showRenameUserDialog();
                 $('#header-logo').children(0).click(e => {
                     e.stopImmediatePropagation();
 
@@ -1156,9 +1156,6 @@
 
                     // getComputedStyle(document.documentElement).getPropertyValue('--background-normal');
                 })
-=======
-                this.appOptions.user.guest && this.appOptions.canRenameAnonymous && (Common.Utils.InternalSettings.get("guest-username")===null) && this.showRenameUserDialog();
->>>>>>> c5052012
             },
 
             onLicenseChanged: function(params) {
