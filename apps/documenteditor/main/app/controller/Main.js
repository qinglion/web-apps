/*
 *
 * (c) Copyright Ascensio System SIA 2010-2019
 *
 * This program is a free software product. You can redistribute it and/or
 * modify it under the terms of the GNU Affero General Public License (AGPL)
 * version 3 as published by the Free Software Foundation. In accordance with
 * Section 7(a) of the GNU AGPL its Section 15 shall be amended to the effect
 * that Ascensio System SIA expressly excludes the warranty of non-infringement
 * of any third-party rights.
 *
 * This program is distributed WITHOUT ANY WARRANTY; without even the implied
 * warranty of MERCHANTABILITY or FITNESS FOR A PARTICULAR  PURPOSE. For
 * details, see the GNU AGPL at: http://www.gnu.org/licenses/agpl-3.0.html
 *
 * You can contact Ascensio System SIA at 20A-12 Ernesta Birznieka-Upisha
 * street, Riga, Latvia, EU, LV-1050.
 *
 * The  interactive user interfaces in modified source and object code versions
 * of the Program must display Appropriate Legal Notices, as required under
 * Section 5 of the GNU AGPL version 3.
 *
 * Pursuant to Section 7(b) of the License you must retain the original Product
 * logo when distributing the program. Pursuant to Section 7(e) we decline to
 * grant you any rights under trademark law for use of our trademarks.
 *
 * All the Product's GUI elements, including illustrations and icon sets, as
 * well as technical writing content are licensed under the terms of the
 * Creative Commons Attribution-ShareAlike 4.0 International. See the License
 * terms at http://creativecommons.org/licenses/by-sa/4.0/legalcode
 *
*/
/**
 *  Main.js
 *
 *  Main controller
 *
 *  Created by Alexander Yuzhin on 1/15/14
 *  Copyright (c) 2018 Ascensio System SIA. All rights reserved.
 *
 */

define([
    'core',
    'irregularstack',
    'common/main/lib/component/Window',
    'common/main/lib/component/LoadMask',
    'common/main/lib/component/Tooltip',
    'common/main/lib/controller/Fonts',
    'common/main/lib/collection/TextArt',
    'common/main/lib/view/OpenDialog',
    'common/main/lib/view/UserNameDialog',
    'common/main/lib/util/LocalStorage',
    'documenteditor/main/app/collection/ShapeGroups',
    'documenteditor/main/app/collection/EquationGroups',
    'common/main/lib/component/HintManager'
], function () {
    'use strict';

    DE.Controllers.Main = Backbone.Controller.extend(_.extend((function() {
        var appHeader;
        var ApplyEditRights = -255;
        var LoadingDocument = -256;

        var mapCustomizationElements = {
            about: 'button#left-btn-about',
            feedback: 'button#left-btn-support',
            goback: '#fm-btn-back > a, #header-back > div'
        };

        var mapCustomizationExtElements = {
            toolbar: '#viewport #toolbar',
            leftMenu: '#viewport #left-menu, #viewport #id-toolbar-full-placeholder-btn-settings, #viewport #id-toolbar-short-placeholder-btn-settings',
            rightMenu: '#viewport #right-menu',
            statusBar: '#statusbar'
        };

        Common.localStorage.setId('text');
        Common.localStorage.setKeysFilter('de-,asc.text');
        Common.localStorage.sync();

        return {

            models: [],
            collections: [
                'ShapeGroups',
                'EquationGroups',
                'Common.Collections.HistoryUsers',
                'Common.Collections.TextArt'
            ],
            views: [],

            initialize: function() {
                this.addListeners({
                    'FileMenu': {
                        'settings:apply': _.bind(this.applySettings, this)
                    },
                    'Common.Views.ReviewChanges': {
                        'settings:apply': _.bind(this.applySettings, this)
                    }
                });

                var me = this,
                    styleNames = ['Normal', 'No Spacing', 'Heading 1', 'Heading 2', 'Heading 3', 'Heading 4', 'Heading 5',
                                  'Heading 6', 'Heading 7', 'Heading 8', 'Heading 9', 'Title', 'Subtitle', 'Quote', 'Intense Quote', 'List Paragraph', 'footnote text',
                                  'Caption', 'endnote text'],
                translate = {
                    'Series': this.txtSeries,
                    'Diagram Title': this.txtDiagramTitle,
                    'X Axis': this.txtXAxis,
                    'Y Axis': this.txtYAxis,
                    'Your text here': this.txtArt,
                    "Error! Bookmark not defined.": this.txtBookmarkError,
                    "above": this.txtAbove,
                    "below": this.txtBelow,
                    "on page ": this.txtOnPage + " ",
                    "Header": this.txtHeader,
                    "Footer": this.txtFooter,
                    " -Section ": " " + this.txtSection + " ",
                    "First Page ": this.txtFirstPage + " ",
                    "Even Page ": this.txtEvenPage + " ",
                    "Odd Page ": this.txtOddPage + " ",
                    "Same as Previous": this.txtSameAsPrev,
                    "Current Document": this.txtCurrentDocument,
                    "No table of contents entries found.": this.txtNoTableOfContents,
                    "Table of Contents": this.txtTableOfContents,
                    "Syntax Error": this.txtSyntaxError,
                    "Missing Operator": this.txtMissOperator,
                    "Missing Argument": this.txtMissArg,
                    "Number Too Large To Format": this.txtTooLarge,
                    "Zero Divide": this.txtZeroDivide,
                    "Is Not In Table": this.txtNotInTable,
                    "Index Too Large": this.txtIndTooLarge,
                    "The Formula Not In Table": this.txtFormulaNotInTable,
                    "Table Index Cannot be Zero": this.txtTableInd,
                    "Undefined Bookmark": this.txtUndefBookmark,
                    "Unexpected End of Formula": this.txtEndOfFormula,
                    "Hyperlink": this.txtHyperlink,
                    "Error! Main Document Only.": this.txtMainDocOnly,
                    "Error! Not a valid bookmark self-reference.": this.txtNotValidBookmark,
                    "Error! No text of specified style in document.": this.txtNoText,
                    "Choose an item": this.txtChoose,
                    "Enter a date": this.txtEnterDate,
                    "Type equation here": this.txtTypeEquation,
                    "Click to load image": this.txtClickToLoad,
                    "None": this.txtNone,
                    "No table of figures entries found.": this.txtNoTableOfFigures,
                    "table of figures": this.txtTableOfFigures,
                    "TOC Heading": this.txtTOCHeading
                };
                styleNames.forEach(function(item){
                    translate[item] = me['txtStyle_' + item.replace(/ /g, '_')] || item;
                });
                me.translationTable = translate;
            },

            onLaunch: function() {
                var me = this;

                this.stackLongActions = new Common.IrregularStack({
                    strongCompare   : function(obj1, obj2){return obj1.id === obj2.id && obj1.type === obj2.type;},
                    weakCompare     : function(obj1, obj2){return obj1.type === obj2.type;}
                });

                this.stackDisableActions = new Common.IrregularStack({
                    strongCompare   : function(obj1, obj2){return obj1.type === obj2.type;},
                    weakCompare     : function(obj1, obj2){return obj1.type === obj2.type;}
                });

                this._state = {isDisconnected: false, usersCount: 1, fastCoauth: true, lostEditingRights: false, licenseType: false, isDocModified: false};
                this.languages = null;

                // Initialize viewport

                if (!Common.Utils.isBrowserSupported()){
                    Common.Utils.showBrowserRestriction();
                    Common.Gateway.reportError(undefined, this.unsupportedBrowserErrorText);
                    return;
                }

                // Initialize api
                window["flat_desine"] = true;
                this.api = this.getApplication().getController('Viewport').getApi();

                Common.UI.FocusManager.init();
                Common.UI.HintManager.init(this.api);
                Common.UI.Themes.init(this.api);

                if (this.api){
                    this.api.SetDrawingFreeze(true);

                    var value = Common.localStorage.getBool("de-settings-cachemode", true);
                    Common.Utils.InternalSettings.set("de-settings-cachemode", value);
                    this.api.asc_setDefaultBlitMode(!!value);

                    value = Common.localStorage.getItem("de-settings-fontrender");
                    if (value === null)
                        value = '0';
                    Common.Utils.InternalSettings.set("de-settings-fontrender", value);
                    switch (value) {
                        case '0': this.api.SetFontRenderingMode(3); break;
                        case '1': this.api.SetFontRenderingMode(1); break;
                        case '2': this.api.SetFontRenderingMode(2); break;
                    }

                    this.api.asc_registerCallback('asc_onError',                    _.bind(this.onError, this));
                    this.api.asc_registerCallback('asc_onDocumentContentReady',     _.bind(this.onDocumentContentReady, this));
                    this.api.asc_registerCallback('asc_onOpenDocumentProgress',     _.bind(this.onOpenDocument, this));
                    this.api.asc_registerCallback('asc_onDocumentUpdateVersion',    _.bind(this.onUpdateVersion, this));
                    this.api.asc_registerCallback('asc_onServerVersion',            _.bind(this.onServerVersion, this));
                    this.api.asc_registerCallback('asc_onAdvancedOptions',          _.bind(this.onAdvancedOptions, this));
                    this.api.asc_registerCallback('asc_onDocumentName',             _.bind(this.onDocumentName, this));
                    this.api.asc_registerCallback('asc_onPrintUrl',                 _.bind(this.onPrintUrl, this));
                    this.api.asc_registerCallback('asc_onMeta',                     _.bind(this.onMeta, this));
                    this.api.asc_registerCallback('asc_onSpellCheckInit',           _.bind(this.loadLanguages, this));

                    Common.NotificationCenter.on('api:disconnect',                  _.bind(this.onCoAuthoringDisconnect, this));
                    Common.NotificationCenter.on('goback',                          _.bind(this.goBack, this));
                    Common.NotificationCenter.on('markfavorite',                    _.bind(this.markFavorite, this));
                    Common.NotificationCenter.on('download:advanced',               _.bind(this.onAdvancedOptions, this));
                    Common.NotificationCenter.on('showmessage',                     _.bind(this.onExternalMessage, this));
                    Common.NotificationCenter.on('showerror',                       _.bind(this.onError, this));
                    Common.NotificationCenter.on('editing:disable',                 _.bind(this.onEditingDisable, this));

                    this.isShowOpenDialog = false;
                    
                    // Initialize api gateway
                    this.editorConfig = {};
                    this.appOptions = {};
                    Common.Gateway.on('init',           _.bind(this.loadConfig, this));
                    Common.Gateway.on('showmessage',    _.bind(this.onExternalMessage, this));
                    Common.Gateway.on('opendocument',   _.bind(this.loadDocument, this));
                    Common.Gateway.on('grabfocus',      _.bind(this.onGrabFocus, this));
                    Common.Gateway.appReady();

//                $(window.top).resize(_.bind(this.onDocumentResize, this));
                    this.getApplication().getController('Viewport').setApi(this.api);
                    this.getApplication().getController('Statusbar').setApi(this.api);

                    /** coauthoring begin **/
                    this.contComments = this.getApplication().getController('Common.Controllers.Comments');
                    /** coauthoring end **/

                        // Syncronize focus with api
                    $(document.body).on('focus', 'input, textarea', function(e) {
                        if (!/area_id/.test(e.target.id)) {
                            if (/msg-reply/.test(e.target.className)) {
                                me.dontCloseDummyComment = true;
                                me.beforeShowDummyComment = me.beforeCloseDummyComment = false;
                            } else if (/textarea-control/.test(e.target.className))
                                me.inTextareaControl = true;
                            else if (!Common.Utils.ModalWindow.isVisible() && /form-control/.test(e.target.className))
                                me.inFormControl = true;
                        }
                    });

                    $(document.body).on('blur', 'input, textarea', function(e) {
                        if (!Common.Utils.ModalWindow.isVisible()) {
                            if (/form-control/.test(e.target.className))
                                me.inFormControl = false;
                            if (me.getApplication().getController('LeftMenu').getView('LeftMenu').getMenu('file').isVisible())
                                return;
                            if (!e.relatedTarget ||
                                !/area_id/.test(e.target.id)
                                && !(e.target.localName == 'input' && $(e.target).parent().find(e.relatedTarget).length>0) /* Check if focus in combobox goes from input to it's menu button or menu items, or from comment editing area to Ok/Cancel button */
                                && !(e.target.localName == 'textarea' && $(e.target).closest('.asc-window').find('.dropdown-menu').find(e.relatedTarget).length>0) /* Check if focus in comment goes from textarea to it's email menu */
                                && (e.relatedTarget.localName != 'input' || !/form-control/.test(e.relatedTarget.className)) /* Check if focus goes to text input with class "form-control" */
                                && (e.relatedTarget.localName != 'textarea' || /area_id/.test(e.relatedTarget.id))) /* Check if focus goes to textarea, but not to "area_id" */ {
                                if (Common.Utils.isIE && e.originalEvent && e.originalEvent.target && /area_id/.test(e.originalEvent.target.id) && (e.originalEvent.target === e.originalEvent.srcElement))
                                    return;
                                me.api.asc_enableKeyEvents(true);
                                if (me.dontCloseDummyComment && /msg-reply/.test(e.target.className)) {
                                    if ($(e.target).closest('.user-comment-item').find(e.relatedTarget).length<1) /* Check if focus goes to buttons in the comment window */
                                        me.dontCloseDummyComment = me.beforeCloseDummyComment = false;
                                    else
                                        me.beforeCloseDummyComment = true;
                                }
                                else if (/textarea-control/.test(e.target.className))
                                    me.inTextareaControl = false;
                            }
                        }
                    }).on('dragover', function(e) {
                        var event = e.originalEvent;
                        if (event.target && $(event.target).closest('#editor_sdk').length<1 ) {
                            event.preventDefault();
                            event.dataTransfer.dropEffect ="none";
                            return false;
                        }
                    }).on('dragstart', function(e) {
                        var event = e.originalEvent;
                        if (event.target ) {
                            var target = $(event.target);
                            if (target.closest('.combobox').length>0 || target.closest('.dropdown-menu').length>0 ||
                                target.closest('.ribtab').length>0 || target.closest('.combo-dataview').length>0) {
                                event.preventDefault();
                            }
                        }
                    }).on('mouseup', function(e){
                        me.beforeCloseDummyComment && setTimeout(function(){ // textbox in dummy comment lost focus
                            me.dontCloseDummyComment = me.beforeCloseDummyComment = false;
                        }, 10);
                    });

                    Common.NotificationCenter.on({
                        'modal:show': function(){
                            Common.Utils.ModalWindow.show();
                            me.api.asc_enableKeyEvents(false);
                        },
                        'modal:close': function(dlg) {
                            Common.Utils.ModalWindow.close();
                            if (!Common.Utils.ModalWindow.isVisible())
                                me.api.asc_enableKeyEvents(true);
                        },
                        'modal:hide': function(dlg) {
                            Common.Utils.ModalWindow.close();
                            if (!Common.Utils.ModalWindow.isVisible())
                                me.api.asc_enableKeyEvents(true);
                        },
                        'settings:unitschanged':_.bind(this.unitsChanged, this),
                        'dataview:focus': function(e){
                        },
                        'dataview:blur': function(e){
                            if (!Common.Utils.ModalWindow.isVisible()) {
                                me.api.asc_enableKeyEvents(true);
                            }
                        },
                        'menu:show': function(e){
                        },
                        'menu:hide': function(e, isFromInputControl){
                            if (!Common.Utils.ModalWindow.isVisible() && !isFromInputControl)
                                me.api.asc_enableKeyEvents(true);
                        },
                        'edit:complete': _.bind(me.onEditComplete, me)
                    });

                    this.initNames(); //for shapes

                    Common.util.Shortcuts.delegateShortcuts({
                        shortcuts: {
                            'command+s,ctrl+s,command+p,ctrl+p,command+k,ctrl+k,command+d,ctrl+d': _.bind(function (e) {
                                e.preventDefault();
                                e.stopPropagation();
                            }, this)
                        }
                    });
                }

                me.defaultTitleText = '{{APP_TITLE_TEXT}}';
                me.warnNoLicense  = me.warnNoLicense.replace(/%1/g, '{{COMPANY_NAME}}');
                me.warnNoLicenseUsers = me.warnNoLicenseUsers.replace(/%1/g, '{{COMPANY_NAME}}');
                me.textNoLicenseTitle = me.textNoLicenseTitle.replace(/%1/g, '{{COMPANY_NAME}}');
                me.warnLicenseExceeded = me.warnLicenseExceeded.replace(/%1/g, '{{COMPANY_NAME}}');
                me.warnLicenseUsersExceeded = me.warnLicenseUsersExceeded.replace(/%1/g, '{{COMPANY_NAME}}');
            },

            loadConfig: function(data) {
                this.editorConfig = $.extend(this.editorConfig, data.config);

                this.appOptions.customization   = this.editorConfig.customization;
                this.appOptions.canRenameAnonymous = !((typeof (this.appOptions.customization) == 'object') && (typeof (this.appOptions.customization.anonymous) == 'object') && (this.appOptions.customization.anonymous.request===false));
                this.appOptions.guestName = (typeof (this.appOptions.customization) == 'object') && (typeof (this.appOptions.customization.anonymous) == 'object') &&
                                (typeof (this.appOptions.customization.anonymous.label) == 'string') && this.appOptions.customization.anonymous.label.trim()!=='' ?
                                Common.Utils.String.htmlEncode(this.appOptions.customization.anonymous.label) : this.textGuest;
                var value;
                if (this.appOptions.canRenameAnonymous) {
                    value = Common.localStorage.getItem("guest-username");
                    Common.Utils.InternalSettings.set("guest-username", value);
                    Common.Utils.InternalSettings.set("save-guest-username", !!value);
                }
                this.editorConfig.user          =
                this.appOptions.user            = Common.Utils.fillUserInfo(this.editorConfig.user, this.editorConfig.lang, value ? (value + ' (' + this.appOptions.guestName + ')' ) : this.textAnonymous,
                                                                            Common.localStorage.getItem("guest-id") || ('uid-' + Date.now()));
                this.appOptions.user.anonymous && Common.localStorage.setItem("guest-id", this.appOptions.user.id);

                this.appOptions.isDesktopApp    = this.editorConfig.targetApp == 'desktop';
                this.appOptions.canCreateNew    = this.editorConfig.canRequestCreateNew || !_.isEmpty(this.editorConfig.createUrl);
                this.appOptions.canOpenRecent   = this.editorConfig.recent !== undefined && !this.appOptions.isDesktopApp;
                this.appOptions.templates       = this.editorConfig.templates;
                this.appOptions.recent          = this.editorConfig.recent;
                this.appOptions.createUrl       = this.editorConfig.createUrl;
                this.appOptions.canRequestCreateNew = this.editorConfig.canRequestCreateNew;
                this.appOptions.lang            = this.editorConfig.lang;
                this.appOptions.location        = (typeof (this.editorConfig.location) == 'string') ? this.editorConfig.location.toLowerCase() : '';
                this.appOptions.sharingSettingsUrl = this.editorConfig.sharingSettingsUrl;
                this.appOptions.fileChoiceUrl   = this.editorConfig.fileChoiceUrl;
                this.appOptions.mergeFolderUrl  = this.editorConfig.mergeFolderUrl;
                this.appOptions.saveAsUrl       = this.editorConfig.saveAsUrl;
                this.appOptions.canAnalytics    = false;
                this.appOptions.canRequestClose = this.editorConfig.canRequestClose;
                this.appOptions.canBackToFolder = (this.editorConfig.canBackToFolder!==false) && (typeof (this.editorConfig.customization) == 'object') && (typeof (this.editorConfig.customization.goback) == 'object')
                                                  && (!_.isEmpty(this.editorConfig.customization.goback.url) || this.editorConfig.customization.goback.requestClose && this.appOptions.canRequestClose);
                this.appOptions.canBack         = this.appOptions.canBackToFolder === true;
                this.appOptions.canPlugins      = false;
                this.appOptions.canMakeActionLink = this.editorConfig.canMakeActionLink;
                this.appOptions.canRequestUsers = this.editorConfig.canRequestUsers;
                this.appOptions.canRequestSendNotify = this.editorConfig.canRequestSendNotify;
                this.appOptions.canRequestSaveAs = this.editorConfig.canRequestSaveAs;
                this.appOptions.canRequestInsertImage = this.editorConfig.canRequestInsertImage;
                this.appOptions.canRequestCompareFile = this.editorConfig.canRequestCompareFile;
                this.appOptions.canRequestMailMergeRecipients = this.editorConfig.canRequestMailMergeRecipients;
                this.appOptions.canRequestSharingSettings = this.editorConfig.canRequestSharingSettings;
                this.appOptions.compatibleFeatures = (typeof (this.appOptions.customization) == 'object') && !!this.appOptions.customization.compatibleFeatures;
                this.appOptions.canFeatureComparison = !!this.api.asc_isSupportFeature("comparison");
                this.appOptions.canFeatureContentControl = !!this.api.asc_isSupportFeature("content-controls");
                this.appOptions.canFeatureForms = true;
                this.appOptions.mentionShare = !((typeof (this.appOptions.customization) == 'object') && (this.appOptions.customization.mentionShare==false));

                this.appOptions.user.guest && this.appOptions.canRenameAnonymous && Common.NotificationCenter.on('user:rename', _.bind(this.showRenameUserDialog, this));

                appHeader = this.getApplication().getController('Viewport').getView('Common.Views.Header');
                appHeader.setCanBack(this.appOptions.canBackToFolder === true, (this.appOptions.canBackToFolder) ? this.editorConfig.customization.goback.text : '');

                if (this.editorConfig.lang)
                    this.api.asc_setLocale(this.editorConfig.lang);

                if (this.appOptions.location == 'us' || this.appOptions.location == 'ca')
                    Common.Utils.Metric.setDefaultMetric(Common.Utils.Metric.c_MetricUnits.inch);

                value = Common.localStorage.getItem("de-macros-mode");
                if (value === null) {
                    value = this.editorConfig.customization ? this.editorConfig.customization.macrosMode : 'warn';
                    value = (value == 'enable') ? 1 : (value == 'disable' ? 2 : 0);
                } else
                    value = parseInt(value);
                Common.Utils.InternalSettings.set("de-macros-mode", value);

                this.appOptions.wopi = this.editorConfig.wopi;

                Common.Controllers.Desktop.init(this.appOptions);
            },

            loadDocument: function(data) {
                this.permissions = {};
                this.document = data.doc;

                var docInfo = {};

                if (data.doc) {
                    this.permissions = $.extend(this.permissions, data.doc.permissions);

                    var _permissions = $.extend({}, data.doc.permissions),
                        _options = $.extend({}, data.doc.options, this.editorConfig.actionLink || {});

                    var _user = new Asc.asc_CUserInfo();
                    _user.put_Id(this.appOptions.user.id);
                    _user.put_FullName(this.appOptions.user.fullname);
                    _user.put_IsAnonymousUser(!!this.appOptions.user.anonymous);

                    docInfo = new Asc.asc_CDocInfo();
                    docInfo.put_Id(data.doc.key);
                    docInfo.put_Url(data.doc.url);
                    docInfo.put_Title(data.doc.title);
                    docInfo.put_Format(data.doc.fileType);
                    docInfo.put_VKey(data.doc.vkey);
                    docInfo.put_Options(_options);
                    docInfo.put_UserInfo(_user);
                    docInfo.put_CallbackUrl(this.editorConfig.callbackUrl);
                    docInfo.put_Token(data.doc.token);
                    docInfo.put_Permissions(_permissions);
                    docInfo.put_EncryptedInfo(this.editorConfig.encryptionKeys);

                    var enable = !this.editorConfig.customization || (this.editorConfig.customization.macros!==false);
                    docInfo.asc_putIsEnabledMacroses(!!enable);
                    enable = !this.editorConfig.customization || (this.editorConfig.customization.plugins!==false);
                    docInfo.asc_putIsEnabledPlugins(!!enable);
//                    docInfo.put_Review(this.permissions.review);

                    var type = /^(?:(pdf|djvu|xps))$/.exec(data.doc.fileType);
                    if (type && typeof type[1] === 'string') {
                        this.permissions.edit = this.permissions.review = false;
                    }
                }

                if (!( this.editorConfig.customization && ( this.editorConfig.customization.toolbarNoTabs ||
                    (this.editorConfig.targetApp!=='desktop') && (this.editorConfig.customization.loaderName || this.editorConfig.customization.loaderLogo)))) {
                    $('#editor-container').css('overflow', 'hidden');
                    $('#editor-container').append('<div class="doc-placeholder">' + '<div class="line"></div>'.repeat(20) + '</div>');
                    if (this.editorConfig.mode == 'view' || (this.permissions.edit === false && !this.permissions.review ))
                        $('#editor-container').find('.doc-placeholder').css('margin-top', 19);
                }

                this.api.asc_registerCallback('asc_onGetEditorPermissions', _.bind(this.onEditorPermissions, this));
                this.api.asc_registerCallback('asc_onLicenseChanged',       _.bind(this.onLicenseChanged, this));
                this.api.asc_registerCallback('asc_onRunAutostartMacroses', _.bind(this.onRunAutostartMacroses, this));
                this.api.asc_setDocInfo(docInfo);
                this.api.asc_getEditorPermissions(this.editorConfig.licenseUrl, this.editorConfig.customerId);

                if (data.doc) {
                    appHeader.setDocumentCaption(data.doc.title);
                }
            },

            onProcessSaveResult: function(data) {
                this.api.asc_OnSaveEnd(data.result);
                if (data && data.result === false) {
                    Common.UI.error({
                        title: this.criticalErrorTitle,
                        msg  : _.isEmpty(data.message) ? this.errorProcessSaveResult : data.message
                    });
                }
            },

            onProcessRightsChange: function(data) {
                if (data && data.enabled === false) {
                    var me = this,
                        old_rights = this._state.lostEditingRights;
                    this._state.lostEditingRights = !this._state.lostEditingRights;
                    this.api.asc_coAuthoringDisconnect();
                    Common.NotificationCenter.trigger('collaboration:sharingdeny');
                    Common.NotificationCenter.trigger('api:disconnect');
                    if (!old_rights)
                        Common.UI.warning({
                            title: this.notcriticalErrorTitle,
                            maxwidth: 600,
                            msg  : _.isEmpty(data.message) ? this.warnProcessRightsChange : data.message,
                            callback: function(){
                                me._state.lostEditingRights = false;
                                me.onEditComplete();
                            }
                        });
                }
            },

            onDownloadAs: function(format) {
                if ( !this.appOptions.canDownload && !this.appOptions.canDownloadOrigin) {
                    Common.Gateway.reportError(Asc.c_oAscError.ID.AccessDeny, this.errorAccessDeny);
                    return;
                }

                this._state.isFromGatewayDownloadAs = true;
                var type = /^(?:(pdf|djvu|xps))$/.exec(this.document.fileType);
                if (type && typeof type[1] === 'string')
                    this.api.asc_DownloadOrigin(true);
                else {
                    var _format = (format && (typeof format == 'string')) ? Asc.c_oAscFileType[ format.toUpperCase() ] : null,
                        _supported = [
                            Asc.c_oAscFileType.TXT,
                            Asc.c_oAscFileType.ODT,
                            Asc.c_oAscFileType.DOCX,
                            Asc.c_oAscFileType.HTML,
                            Asc.c_oAscFileType.PDF,
                            Asc.c_oAscFileType.PDFA,
                            Asc.c_oAscFileType.DOTX,
                            Asc.c_oAscFileType.OTT,
                            Asc.c_oAscFileType.FB2,
                            Asc.c_oAscFileType.EPUB
                        ];

                    if ( !_format || _supported.indexOf(_format) < 0 )
                        _format = Asc.c_oAscFileType.DOCX;
                    this.api.asc_DownloadAs(new Asc.asc_CDownloadOptions(_format, true));
                }
            },

            onProcessMouse: function(data) {
                if (data.type == 'mouseup') {
                    var e = document.getElementById('editor_sdk');
                    if (e) {
                        var r = e.getBoundingClientRect();
                        this.api.OnMouseUp(
                            data.x - r.left,
                            data.y - r.top
                        );
                    }
                }
            },

            onRefreshHistory: function(opts) {
                if (!this.appOptions.canUseHistory) return;

                this.loadMask && this.loadMask.hide();
                if (opts.data.error || !opts.data.history) {
                    var historyStore = this.getApplication().getCollection('Common.Collections.HistoryVersions');
                    if (historyStore && historyStore.size()>0) {
                        historyStore.each(function(item){
                            item.set('canRestore', false);
                        });
                    }
                    Common.UI.alert({
                        title: this.notcriticalErrorTitle,
                        msg: (opts.data.error) ? opts.data.error : this.txtErrorLoadHistory,
                        iconCls: 'warn',
                        buttons: ['ok'],
                        callback: _.bind(function(btn){
                            this.onEditComplete();
                        }, this)
                    });
                } else {
                    this.api.asc_coAuthoringDisconnect();
                    appHeader.setCanRename(false);
                    appHeader.getButton('users') && appHeader.getButton('users').hide();
                    this.getApplication().getController('LeftMenu').getView('LeftMenu').showHistory();
                    this.disableEditing(true);
                    this._renameDialog && this._renameDialog.close();
                    var versions = opts.data.history,
                        historyStore = this.getApplication().getCollection('Common.Collections.HistoryVersions'),
                        currentVersion = null;
                    if (historyStore) {
                        var arrVersions = [], ver, version, group = -1, prev_ver = -1, arrColors = [], docIdPrev = '',
                            usersStore = this.getApplication().getCollection('Common.Collections.HistoryUsers'), user = null, usersCnt = 0;

                        for (ver=versions.length-1; ver>=0; ver--) {
                            version = versions[ver];
                            if (version.versionGroup===undefined || version.versionGroup===null)
                                version.versionGroup = version.version;
                            if (version) {
                                if (!version.user) version.user = {};
                                docIdPrev = (ver>0 && versions[ver-1]) ? versions[ver-1].key : version.key + '0';
                                user = usersStore.findUser(version.user.id);
                                if (!user) {
                                    user = new Common.Models.User({
                                        id          : version.user.id,
                                        username    : version.user.name || this.textAnonymous,
                                        colorval    : Asc.c_oAscArrUserColors[usersCnt],
                                        color       : this.generateUserColor(Asc.c_oAscArrUserColors[usersCnt++])
                                    });
                                    usersStore.add(user);
                                }

                                arrVersions.push(new Common.Models.HistoryVersion({
                                    version: version.versionGroup,
                                    revision: version.version,
                                    userid : version.user.id,
                                    username : version.user.name || this.textAnonymous,
                                    usercolor: user.get('color'),
                                    created: version.created,
                                    docId: version.key,
                                    markedAsVersion: (group!==version.versionGroup),
                                    selected: (opts.data.currentVersion == version.version),
                                    canRestore: this.appOptions.canHistoryRestore && (ver < versions.length-1),
                                    isExpanded: true,
                                    serverVersion: version.serverVersion
                                }));
                                if (opts.data.currentVersion == version.version) {
                                    currentVersion = arrVersions[arrVersions.length-1];
                                }
                                group = version.versionGroup;
                                if (prev_ver!==version.version) {
                                    prev_ver = version.version;
                                    arrColors.reverse();
                                    for (i=0; i<arrColors.length; i++) {
                                        arrVersions[arrVersions.length-i-2].set('arrColors',arrColors);
                                    }
                                    arrColors = [];
                                }
                                arrColors.push(user.get('colorval'));

                                var changes = version.changes, change, i;
                                if (changes && changes.length>0) {
                                    arrVersions[arrVersions.length-1].set('docIdPrev', docIdPrev);
                                    if (!_.isEmpty(version.serverVersion) && version.serverVersion == this.appOptions.buildVersion) {
                                        arrVersions[arrVersions.length-1].set('changeid', changes.length-1);
                                        arrVersions[arrVersions.length-1].set('hasChanges', changes.length>1);
                                        for (i=changes.length-2; i>=0; i--) {
                                            change = changes[i];

                                            user = usersStore.findUser(change.user.id);
                                            if (!user) {
                                                user = new Common.Models.User({
                                                    id          : change.user.id,
                                                    username    : change.user.name || this.textAnonymous,
                                                    colorval    : Asc.c_oAscArrUserColors[usersCnt],
                                                    color       : this.generateUserColor(Asc.c_oAscArrUserColors[usersCnt++])
                                                });
                                                usersStore.add(user);
                                            }

                                            arrVersions.push(new Common.Models.HistoryVersion({
                                                version: version.versionGroup,
                                                revision: version.version,
                                                changeid: i,
                                                userid : change.user.id,
                                                username : change.user.name || this.textAnonymous,
                                                usercolor: user.get('color'),
                                                created: change.created,
                                                docId: version.key,
                                                docIdPrev: docIdPrev,
                                                selected: false,
                                                canRestore: this.appOptions.canHistoryRestore && this.appOptions.canDownload,
                                                isRevision: false,
                                                isVisible: true,
                                                serverVersion: version.serverVersion
                                            }));
                                            arrColors.push(user.get('colorval'));
                                        }
                                    }
                                } else if (ver==0 && versions.length==1) {
                                     arrVersions[arrVersions.length-1].set('docId', version.key + '1');
                                }
                            }
                        }
                        if (arrColors.length>0) {
                            arrColors.reverse();
                            for (i=0; i<arrColors.length; i++) {
                                arrVersions[arrVersions.length-i-1].set('arrColors',arrColors);
                            }
                            arrColors = [];
                        }
                        historyStore.reset(arrVersions);
                        if (currentVersion===null && historyStore.size()>0) {
                            currentVersion = historyStore.at(0);
                            currentVersion.set('selected', true);
                        }
                        if (currentVersion)
                            this.getApplication().getController('Common.Controllers.History').onSelectRevision(null, null, currentVersion);
                    }
                }
            },

            generateUserColor: function(color) {
              return"#"+("000000"+color.toString(16)).substr(-6);
            },

            disableEditing: function(disable, temp) {
                var app = this.getApplication();
                Common.NotificationCenter.trigger('editing:disable', disable, {
                    viewMode: disable,
                    reviewMode: false,
                    fillFormwMode: false,
                    allowMerge: false,
                    allowSignature: false,
                    allowProtect: false,
                    rightMenu: {clear: true, disable: true},
                    statusBar: true,
                    leftMenu: {disable: true, previewMode: true},
                    fileMenu: {protect: true, history: temp},
                    navigation: {disable: !temp, previewMode: true},
                    comments: {disable: !temp, previewMode: true},
                    chat: true,
                    review: true,
                    viewport: true,
                    documentHolder: true,
                    toolbar: true,
                    plugins: false
                }, temp ? 'reconnect' : 'disconnect');
            },

            onEditingDisable: function(disable, options, type) {
                var app = this.getApplication();

                var action = {type: type, disable: disable, options: options};
                if (disable && !this.stackDisableActions.get({type: type}))
                    this.stackDisableActions.push(action);
                !disable && this.stackDisableActions.pop({type: type});
                var prev_options = !disable && (this.stackDisableActions.length()>0) ? this.stackDisableActions.get(this.stackDisableActions.length()-1) : null;

                if (options.rightMenu && app.getController('RightMenu')) {
                    options.rightMenu.clear && app.getController('RightMenu').getView('RightMenu').clearSelection();
                    options.rightMenu.disable && app.getController('RightMenu').SetDisabled(disable, options.allowMerge, options.allowSignature);
                }
                if (options.statusBar) {
                    app.getController('Statusbar').getView('Statusbar').SetDisabled(disable);
                }
                if (options.review) {
                    app.getController('Common.Controllers.ReviewChanges').SetDisabled(disable);
                }
                if (options.viewport) {
                    app.getController('Viewport').SetDisabled(disable);
                }
                if (options.toolbar) {
                    app.getController('Toolbar').DisableToolbar(disable, options.viewMode, options.reviewMode, options.fillFormwMode);
                }
                if (options.documentHolder) {
                    app.getController('DocumentHolder').getView().SetDisabled(disable, options.allowProtect);
                }
                if (options.leftMenu) {
                    if (options.leftMenu.disable)
                        app.getController('LeftMenu').SetDisabled(disable, options);
                    if (options.leftMenu.previewMode)
                        app.getController('LeftMenu').setPreviewMode(disable);
                }
                if (options.fileMenu) {
                    app.getController('LeftMenu').leftMenu.getMenu('file').SetDisabled(disable, options.fileMenu);
                    if (options.leftMenu.disable)
                        app.getController('LeftMenu').leftMenu.getMenu('file').applyMode();
                }
                if (options.comments) {
                    var comments = this.getApplication().getController('Common.Controllers.Comments');
                    if (comments && options.comments.previewMode)
                        comments.setPreviewMode(disable);
                }
                if (options.navigation && options.navigation.previewMode) {
                    app.getController('Navigation') && app.getController('Navigation').SetDisabled(disable);
                }
                if (options.plugins) {
                    app.getController('Common.Controllers.Plugins').getView('Common.Views.Plugins').disableControls(disable);
                }

                if (prev_options) {
                    this.onEditingDisable(prev_options.disable, prev_options.options, prev_options.type);
                }
            },

            onRequestClose: function() {
                var me = this;
                if (this.api.isDocumentModified()) {
                    this.api.asc_stopSaving();
                    Common.UI.warning({
                        closable: false,
                        width: 500,
                        title: this.notcriticalErrorTitle,
                        msg: this.leavePageTextOnClose,
                        buttons: ['ok', 'cancel'],
                        primary: 'ok',
                        callback: function(btn) {
                            if (btn == 'ok') {
                                me.api.asc_undoAllChanges();
                                me.api.asc_continueSaving();
                                Common.Gateway.requestClose();
                                // Common.Controllers.Desktop.requestClose();
                            } else
                                me.api.asc_continueSaving();
                        }
                    });
                } else {
                    Common.Gateway.requestClose();
                    // Common.Controllers.Desktop.requestClose();
                }
            },

            goBack: function(current) {
                if ( !Common.Controllers.Desktop.process('goback') ) {
                    if (this.appOptions.customization.goback.requestClose && this.appOptions.canRequestClose) {
                        this.onRequestClose();
                    } else {
                        var href = this.appOptions.customization.goback.url;
                        if (!current && this.appOptions.customization.goback.blank!==false) {
                            window.open(href, "_blank");
                        } else {
                            parent.location.href = href;
                        }
                    }
                }
            },

            markFavorite: function(favorite) {
                if ( !Common.Controllers.Desktop.process('markfavorite') ) {
                    Common.Gateway.metaChange({
                        favorite: favorite
                    });
                }
            },

            onSetFavorite: function(favorite) {
                this.appOptions.canFavorite && appHeader.setFavorite(!!favorite);
            },

            onEditComplete: function(cmp) {
//                this.getMainMenu().closeFullScaleMenu();
                var application = this.getApplication(),
                    toolbarController = application.getController('Toolbar'),
                    toolbarView = toolbarController.getView();

                if (this.appOptions.isEdit && toolbarView && (toolbarView.btnInsertShape.pressed || toolbarView.btnInsertText.pressed) &&
                    ( !_.isObject(arguments[1]) || arguments[1].id !== 'tlbtn-insertshape')) { // TODO: Event from api is needed to clear btnInsertShape state
                    if (this.api)
                        this.api.StartAddShape('', false);

                    toolbarView.btnInsertShape.toggle(false, false);
                    toolbarView.btnInsertText.toggle(false, false);
                }
                if (this.appOptions.isEdit && toolbarView && toolbarView.btnHighlightColor.pressed &&
                    ( !_.isObject(arguments[1]) || arguments[1].id !== 'id-toolbar-btn-highlight')) {
                    this.api.SetMarkerFormat(false);
                    toolbarView.btnHighlightColor.toggle(false, false);
                }
                application.getController('DocumentHolder').getView().focus();

                if (this.api && this.appOptions.isEdit && !toolbarView._state.previewmode) {
                    var cansave = this.api.asc_isDocumentCanSave(),
                        forcesave = this.appOptions.forcesave,
                        isSyncButton = (toolbarView.btnCollabChanges.rendered) ? toolbarView.btnCollabChanges.cmpEl.hasClass('notify') : false,
                        isDisabled = !cansave && !isSyncButton && !forcesave || this._state.isDisconnected || this._state.fastCoauth && this._state.usersCount>1 && !forcesave;
                        toolbarView.btnSave.setDisabled(isDisabled);
                }

                Common.UI.HintManager.clearHints(true);
            },

            onLongActionBegin: function(type, id) {
                var action = {id: id, type: type};
                this.stackLongActions.push(action);
                this.setLongActionView(action);
            },

            onLongActionEnd: function(type, id) {
                var action = {id: id, type: type};
                this.stackLongActions.pop(action);

                appHeader && appHeader.setDocumentCaption(this.api.asc_getDocumentName());
                this.updateWindowTitle(true);

                action = this.stackLongActions.get({type: Asc.c_oAscAsyncActionType.Information});
                if (action) {
                    this.setLongActionView(action)
                } else {
                    var me = this;
                    if ((id==Asc.c_oAscAsyncAction['Save'] || id==Asc.c_oAscAsyncAction['ForceSaveButton']) && !this.appOptions.isOffline) {
                        if (this._state.fastCoauth && this._state.usersCount>1) {
                            me._state.timerSave = setTimeout(function () {
                                me.getApplication().getController('Statusbar').setStatusCaption(me.textChangesSaved, false, 3000);
                            }, 500);
                        } else
                            me.getApplication().getController('Statusbar').setStatusCaption(me.textChangesSaved, false, 3000);
                    } else
                        this.getApplication().getController('Statusbar').setStatusCaption('');
                }

                action = this.stackLongActions.get({type: Asc.c_oAscAsyncActionType.BlockInteraction});
                action ? this.setLongActionView(action) : this.loadMask && this.loadMask.hide();

                if (this.appOptions.isEdit && (id==Asc.c_oAscAsyncAction['Save'] || id==Asc.c_oAscAsyncAction['ForceSaveButton']) && (!this._state.fastCoauth || this._state.usersCount<2 ||
                    this.getApplication().getController('Common.Controllers.ReviewChanges').isPreviewChangesMode()))
                    this.synchronizeChanges();
                else if (this.appOptions.isEdit && (id==Asc.c_oAscAsyncAction['Save'] || id==Asc.c_oAscAsyncAction['ForceSaveButton'] || id == Asc.c_oAscAsyncAction['ApplyChanges']) &&
                        this._state.fastCoauth)
                    this.getApplication().getController('Common.Controllers.ReviewChanges').synchronizeChanges();

                if ( id == Asc.c_oAscAsyncAction['Open']) {
                    Common.Utils.InternalSettings.get("de-settings-livecomment") ? this.api.asc_showComments(Common.Utils.InternalSettings.get("de-settings-resolvedcomment")) : this.api.asc_hideComments();
                }

                if ( id == Asc.c_oAscAsyncAction['Disconnect']) {
                    this.disableEditing(false, true);
                }

                if ( type == Asc.c_oAscAsyncActionType.BlockInteraction &&
                    (!this.getApplication().getController('LeftMenu').dlgSearch || !this.getApplication().getController('LeftMenu').dlgSearch.isVisible()) &&
                    (!this.getApplication().getController('Toolbar').dlgSymbolTable || !this.getApplication().getController('Toolbar').dlgSymbolTable.isVisible()) &&
                    !((id == Asc.c_oAscAsyncAction['LoadDocumentFonts'] || id == Asc.c_oAscAsyncAction['ApplyChanges'] || id == Asc.c_oAscAsyncAction['DownloadAs']) && (this.dontCloseDummyComment || this.inTextareaControl || Common.Utils.ModalWindow.isVisible() || this.inFormControl)) ) {
//                        this.onEditComplete(this.loadMask); //если делать фокус, то при принятии чужих изменений, заканчивается свой композитный ввод
                        this.api.asc_enableKeyEvents(true);
                }
            },

            setLongActionView: function(action) {
                var title = '', text = '', force = false;

                switch (action.id) {
                    case Asc.c_oAscAsyncAction['Open']:
                        title   = this.openTitleText;
                        text    = this.openTextText;
                        break;

                    case Asc.c_oAscAsyncAction['Save']:
                    case Asc.c_oAscAsyncAction['ForceSaveButton']:
                        clearTimeout(this._state.timerSave);
                        force = true;
                        title   = this.saveTitleText;
                        text    = (!this.appOptions.isOffline) ? this.saveTextText : '';
                        break;

                    case Asc.c_oAscAsyncAction['LoadDocumentFonts']:
                        title   = this.loadFontsTitleText;
                        text    = this.loadFontsTextText;
                        break;

                    case Asc.c_oAscAsyncAction['LoadDocumentImages']:
                        title   = this.loadImagesTitleText;
                        text    = this.loadImagesTextText;
                        break;

                    case Asc.c_oAscAsyncAction['LoadFont']:
                        title   = this.loadFontTitleText;
                        text    = this.loadFontTextText;
                        break;

                    case Asc.c_oAscAsyncAction['LoadImage']:
                        title   = this.loadImageTitleText;
                        text    = this.loadImageTextText;
                        break;

                    case Asc.c_oAscAsyncAction['DownloadAs']:
                        title   = this.downloadTitleText;
                        text    = this.downloadTextText;
                        break;

                    case Asc.c_oAscAsyncAction['Print']:
                        title   = this.printTitleText;
                        text    = this.printTextText;
                        break;

                    case Asc.c_oAscAsyncAction['UploadImage']:
                        title   = this.uploadImageTitleText;
                        text    = this.uploadImageTextText;
                        break;

                    case Asc.c_oAscAsyncAction['ApplyChanges']:
                        title   = this.applyChangesTitleText;
                        text    = this.applyChangesTextText;
                        break;

                    case Asc.c_oAscAsyncAction['PrepareToSave']:
                        title   = this.savePreparingText;
                        text    = this.savePreparingTitle;
                        break;

                    case Asc.c_oAscAsyncAction['MailMergeLoadFile']:
                        title   = this.mailMergeLoadFileText;
                        text    = this.mailMergeLoadFileTitle;
                        break;

                    case Asc.c_oAscAsyncAction['DownloadMerge']:
                        title   = this.downloadMergeTitle;
                        text    = this.downloadMergeText;
                        break;

                    case Asc.c_oAscAsyncAction['SendMailMerge']:
                        title   = this.sendMergeTitle;
                        text    = this.sendMergeText;
                        break;

                    case Asc.c_oAscAsyncAction['Waiting']:
                        title   = this.waitText;
                        text    = this.waitText;
                        break;

                    case ApplyEditRights:
                        title   = this.txtEditingMode;
                        text    = this.txtEditingMode;
                        break;

                    case LoadingDocument:
                        title   = this.loadingDocumentTitleText + '           ';
                        text    = this.loadingDocumentTextText;
                        break;

                    case Asc.c_oAscAsyncAction['Disconnect']:
                        text    = this.textDisconnect;
                        this.disableEditing(true, true);
                        break;

                    default:
                        if (typeof action.id == 'string'){
                            title   = action.id;
                            text    = action.id;
                        }
                        break;
                }

                if (action.type == Asc.c_oAscAsyncActionType['BlockInteraction']) {
                    if (!this.loadMask)
                        this.loadMask = new Common.UI.LoadMask({owner: $('#viewport')});

                    this.loadMask.setTitle(title);

                    if (!this.isShowOpenDialog)
                        this.loadMask.show();
                } else {
                    this.getApplication().getController('Statusbar').setStatusCaption(text, force);
                }
            },

            onApplyEditRights: function(data) {
                this.getApplication().getController('Statusbar').setStatusCaption('');

                if (data && !data.allowed) {
                    Common.UI.info({
                        title: this.requestEditFailedTitleText,
                        msg: data.message || this.requestEditFailedMessageText
                    });
                }
            },

            onDocumentContentReady: function() {
                if (this._isDocReady)
                    return;

                if (this._state.openDlg)
                    this._state.openDlg.close();

                var me = this,
                    value;

                me._isDocReady = true;
                Common.NotificationCenter.trigger('app:ready', this.appOptions);

                me.api.SetDrawingFreeze(false);
                me.hidePreloader();
                me.onLongActionEnd(Asc.c_oAscAsyncActionType['BlockInteraction'], LoadingDocument);

                Common.Utils.InternalSettings.set("de-settings-datetime-default", Common.localStorage.getItem("de-settings-datetime-default"));

                /** coauthoring begin **/
                this.isLiveCommenting = Common.localStorage.getBool("de-settings-livecomment", true);
                Common.Utils.InternalSettings.set("de-settings-livecomment", this.isLiveCommenting);
                value = Common.localStorage.getBool("de-settings-resolvedcomment");
                Common.Utils.InternalSettings.set("de-settings-resolvedcomment", value);
                this.isLiveCommenting ? this.api.asc_showComments(value) : this.api.asc_hideComments();
                /** coauthoring end **/

                value = Common.localStorage.getItem("de-settings-zoom");
                Common.Utils.InternalSettings.set("de-settings-zoom", value);
                var zf = (value!==null) ? parseInt(value) : (this.appOptions.customization && this.appOptions.customization.zoom ? parseInt(this.appOptions.customization.zoom) : 100);
                (zf == -1) ? this.api.zoomFitToPage() : ((zf == -2) ? this.api.zoomFitToWidth() : this.api.zoom(zf>0 ? zf : 100));

                value = Common.localStorage.getItem("de-show-hiddenchars");
                me.api.put_ShowParaMarks((value!==null) ? eval(value) : false);

                value = Common.localStorage.getItem("de-show-tableline");
                me.api.put_ShowTableEmptyLine((value!==null) ? eval(value) : true);

                value = Common.localStorage.getBool("de-settings-spellcheck", !(this.appOptions.customization && this.appOptions.customization.spellcheck===false));
                Common.Utils.InternalSettings.set("de-settings-spellcheck", value);
                me.api.asc_setSpellCheck(value);

                value = Common.localStorage.getBool("de-settings-compatible", false);
                Common.Utils.InternalSettings.set("de-settings-compatible", value);

                Common.Utils.InternalSettings.set("de-settings-showsnaplines", me.api.get_ShowSnapLines());

                function checkWarns() {
                    if (!window['AscDesktopEditor']) {
                        var tips = [];
                        Common.Utils.isIE9m && tips.push(me.warnBrowserIE9);

                        if (tips.length) me.showTips(tips);
                    }
                    document.removeEventListener('visibilitychange', checkWarns);
                }

                if (typeof document.hidden !== 'undefined' && document.hidden) {
                    document.addEventListener('visibilitychange', checkWarns);
                } else checkWarns();

                me.api.asc_registerCallback('asc_onStartAction',            _.bind(me.onLongActionBegin, me));
                me.api.asc_registerCallback('asc_onEndAction',              _.bind(me.onLongActionEnd, me));
                me.api.asc_registerCallback('asc_onCoAuthoringDisconnect',  _.bind(me.onCoAuthoringDisconnect, me));
                me.api.asc_registerCallback('asc_onPrint',                  _.bind(me.onPrint, me));

                appHeader.setDocumentCaption(me.api.asc_getDocumentName());
                me.updateWindowTitle(true);

                value = Common.localStorage.getBool("de-settings-inputmode");
                Common.Utils.InternalSettings.set("de-settings-inputmode", value);
                me.api.SetTextBoxInputMode(value);

                /** coauthoring begin **/
                me._state.fastCoauth = Common.Utils.InternalSettings.get("de-settings-coauthmode");
                me.api.asc_SetFastCollaborative(me._state.fastCoauth);

                value = Common.Utils.InternalSettings.get((me._state.fastCoauth) ? "de-settings-showchanges-fast" : "de-settings-showchanges-strict");
                switch(value) {
                    case 'all': value = Asc.c_oAscCollaborativeMarksShowType.All; break;
                    case 'none': value = Asc.c_oAscCollaborativeMarksShowType.None; break;
                    case 'last': value = Asc.c_oAscCollaborativeMarksShowType.LastChanges; break;
                    default: value = (me._state.fastCoauth) ? Asc.c_oAscCollaborativeMarksShowType.None : Asc.c_oAscCollaborativeMarksShowType.LastChanges;
                }
                me.api.SetCollaborativeMarksShowType(value);
                me.api.asc_setAutoSaveGap(Common.Utils.InternalSettings.get("de-settings-autosave"));
                me.api.asc_SetPerformContentControlActionByClick(me.appOptions.isRestrictedEdit && me.appOptions.canFillForms);

                /** coauthoring end **/

                var application                 = me.getApplication();
                var toolbarController           = application.getController('Toolbar'),
                    statusbarController         = application.getController('Statusbar'),
                    documentHolderController    = application.getController('DocumentHolder'),
                    fontsController             = application.getController('Common.Controllers.Fonts'),
                    rightmenuController         = application.getController('RightMenu'),
                    leftmenuController          = application.getController('LeftMenu'),
                    chatController              = application.getController('Common.Controllers.Chat'),
                    pluginsController           = application.getController('Common.Controllers.Plugins'),
                    navigationController        = application.getController('Navigation');

                leftmenuController.getView('LeftMenu').getMenu('file').loadDocument({doc:me.document});
                leftmenuController.setMode(me.appOptions).createDelayedElements().setApi(me.api);

                navigationController.setApi(me.api).setMode(this.appOptions);

                chatController.setApi(this.api).setMode(this.appOptions);
                application.getController('Common.Controllers.ExternalDiagramEditor').setApi(this.api).loadConfig({config:this.editorConfig, customization: this.editorConfig.customization});
                application.getController('Common.Controllers.ExternalMergeEditor').setApi(this.api).loadConfig({config:this.editorConfig, customization: this.editorConfig.customization});

                pluginsController.setApi(me.api);

                documentHolderController.setApi(me.api);
                documentHolderController.createDelayedElements();
                statusbarController.createDelayedElements();

                leftmenuController.getView('LeftMenu').disableMenu('all',false);

                if (me.appOptions.canBranding)
                    me.getApplication().getController('LeftMenu').leftMenu.getMenu('about').setLicInfo(me.editorConfig.customization);

                documentHolderController.getView().setApi(me.api).on('editcomplete', _.bind(me.onEditComplete, me));

                if (me.appOptions.isEdit) {
                    if (me.appOptions.canForcesave) {// use asc_setIsForceSaveOnUserSave only when customization->forcesave = true
                        me.appOptions.forcesave = Common.localStorage.getBool("de-settings-forcesave", me.appOptions.canForcesave);
                        Common.Utils.InternalSettings.set("de-settings-forcesave", me.appOptions.forcesave);
                        me.api.asc_setIsForceSaveOnUserSave(me.appOptions.forcesave);
                    }

                    value = Common.localStorage.getItem("de-settings-paste-button");
                    if (value===null) value = '1';
                    Common.Utils.InternalSettings.set("de-settings-paste-button", parseInt(value));
                    me.api.asc_setVisiblePasteButton(!!parseInt(value));

                    me.loadAutoCorrectSettings();

                    if (me.needToUpdateVersion)
                        Common.NotificationCenter.trigger('api:disconnect');
                    var timer_sl = setInterval(function(){
                        if (window.styles_loaded) {
                            clearInterval(timer_sl);

                            toolbarController.createDelayedElements();

                            documentHolderController.getView().createDelayedElements();
                            me.setLanguages();

                            var shapes = me.api.asc_getPropertyEditorShapes();
                            if (shapes)
                                me.fillAutoShapes(shapes[0], shapes[1]);

                            rightmenuController.createDelayedElements();

                            me.updateThemeColors();
                            toolbarController.activateControls();
                            if (me.needToUpdateVersion)
                                toolbarController.onApiCoAuthoringDisconnect();
                            me.api.UpdateInterfaceState();

                            Common.NotificationCenter.trigger('document:ready', 'main');
                            me.applyLicense();
                        }
                    }, 50);
                } else {
                    documentHolderController.getView().createDelayedElementsViewer();
                    Common.NotificationCenter.trigger('document:ready', 'main');
                    if (me.editorConfig.mode !== 'view') // if want to open editor, but viewer is loaded
                        me.applyLicense();
                }

                // TODO bug 43960
                var dummyClass = ~~(1e6*Math.random());
                $('.toolbar').prepend(Common.Utils.String.format('<div class="lazy-{0} x-huge"><div class="toolbar__icon" style="position: absolute; width: 1px; height: 1px;"></div>', dummyClass));
                setTimeout(function() { $(Common.Utils.String.format('.toolbar .lazy-{0}', dummyClass)).remove(); }, 10);

                if (this.appOptions.canAnalytics && false)
                    Common.component.Analytics.initialize('UA-12442749-13', 'Document Editor');

                Common.Gateway.on('applyeditrights',        _.bind(me.onApplyEditRights, me));
                Common.Gateway.on('processsaveresult',      _.bind(me.onProcessSaveResult, me));
                Common.Gateway.on('processrightschange',    _.bind(me.onProcessRightsChange, me));
                Common.Gateway.on('processmouse',           _.bind(me.onProcessMouse, me));
                Common.Gateway.on('refreshhistory',         _.bind(me.onRefreshHistory, me));
                Common.Gateway.on('downloadas',             _.bind(me.onDownloadAs, me));
                Common.Gateway.on('setfavorite',            _.bind(me.onSetFavorite, me));
                Common.Gateway.on('requestclose',           _.bind(me.onRequestClose, me));

                Common.Gateway.sendInfo({mode:me.appOptions.isEdit?'edit':'view'});

                $(document).on('contextmenu', _.bind(me.onContextMenu, me));
                Common.Gateway.documentReady();

                $('#editor-container').css('overflow', '');
                $('.doc-placeholder').remove();

                this.appOptions.user.guest && this.appOptions.canRenameAnonymous && (Common.Utils.InternalSettings.get("guest-username")===null) && this.showRenameUserDialog();
            },

            onLicenseChanged: function(params) {
                var licType = params.asc_getLicenseType();
                if (licType !== undefined && this.appOptions.canEdit && this.editorConfig.mode !== 'view' &&
                   (licType===Asc.c_oLicenseResult.Connections || licType===Asc.c_oLicenseResult.UsersCount || licType===Asc.c_oLicenseResult.ConnectionsOS || licType===Asc.c_oLicenseResult.UsersCountOS
                   || licType===Asc.c_oLicenseResult.SuccessLimit && (this.appOptions.trialMode & Asc.c_oLicenseMode.Limited) !== 0))
                    this._state.licenseType = licType;

                if (this._isDocReady)
                    this.applyLicense();
            },

            applyLicense: function() {
                if (this._state.licenseType) {
                    var license = this._state.licenseType,
                        buttons = ['ok'],
                        primary = 'ok';
                    if ((this.appOptions.trialMode & Asc.c_oLicenseMode.Limited) !== 0 &&
                        (license===Asc.c_oLicenseResult.SuccessLimit || license===Asc.c_oLicenseResult.ExpiredLimited || this.appOptions.permissionsLicense===Asc.c_oLicenseResult.SuccessLimit)) {
                        (license===Asc.c_oLicenseResult.ExpiredLimited) && this.getApplication().getController('LeftMenu').leftMenu.setLimitMode();// show limited hint
                        license = (license===Asc.c_oLicenseResult.ExpiredLimited) ? this.warnLicenseLimitedNoAccess : this.warnLicenseLimitedRenewed;
                    } else if (license===Asc.c_oLicenseResult.Connections || license===Asc.c_oLicenseResult.UsersCount) {
                        license = (license===Asc.c_oLicenseResult.Connections) ? this.warnLicenseExceeded : this.warnLicenseUsersExceeded;
                    } else {
                        license = (license===Asc.c_oLicenseResult.ConnectionsOS) ? this.warnNoLicense : this.warnNoLicenseUsers;
                        buttons = [{value: 'buynow', caption: this.textBuyNow}, {value: 'contact', caption: this.textContactUs}];
                        primary = 'buynow';
                    }

                    if (this._state.licenseType!==Asc.c_oLicenseResult.SuccessLimit && this.appOptions.isEdit) {
                        this.disableEditing(true);
                        Common.NotificationCenter.trigger('api:disconnect');
                    }

                    var value = Common.localStorage.getItem("de-license-warning");
                    value = (value!==null) ? parseInt(value) : 0;
                    var now = (new Date).getTime();
                    if (now - value > 86400000) {
                        Common.UI.info({
                            maxwidth: 500,
                            title: this.textNoLicenseTitle,
                            msg  : license,
                            buttons: buttons,
                            primary: primary,
                            callback: function(btn) {
                                Common.localStorage.setItem("de-license-warning", now);
                                if (btn == 'buynow')
                                    window.open('{{PUBLISHER_URL}}', "_blank");
                                else if (btn == 'contact')
                                    window.open('mailto:{{SALES_EMAIL}}', "_blank");
                            }
                        });
                    }
                } else if (!this.appOptions.isDesktopApp && !this.appOptions.canBrandingExt &&
                            this.editorConfig && this.editorConfig.customization && (this.editorConfig.customization.loaderName || this.editorConfig.customization.loaderLogo)) {
                    Common.UI.warning({
                        title: this.textPaidFeature,
                        msg  : this.textCustomLoader,
                        buttons: [{value: 'contact', caption: this.textContactUs}, {value: 'close', caption: this.textClose}],
                        primary: 'contact',
                        callback: function(btn) {
                            if (btn == 'contact')
                                window.open('mailto:{{SALES_EMAIL}}', "_blank");
                        }
                    });
                }
            },

            onOpenDocument: function(progress) {
                var elem = document.getElementById('loadmask-text');
                var proc = (progress.asc_getCurrentFont() + progress.asc_getCurrentImage())/(progress.asc_getFontsCount() + progress.asc_getImagesCount());
                proc = this.textLoadingDocument + ': ' + Common.Utils.String.fixedDigits(Math.min(Math.round(proc*100), 100), 3, "  ") + "%";
                elem ? elem.innerHTML = proc : this.loadMask && this.loadMask.setTitle(proc);
            },

            onEditorPermissions: function(params) {
                var licType = params.asc_getLicenseType();
                if (Asc.c_oLicenseResult.Expired === licType || Asc.c_oLicenseResult.Error === licType || Asc.c_oLicenseResult.ExpiredTrial === licType) {
                    Common.UI.warning({
                        title: this.titleLicenseExp,
                        msg: this.warnLicenseExp,
                        buttons: [],
                        closable: false
                    });
                    return;
                }
                if (Asc.c_oLicenseResult.ExpiredLimited === licType)
                    this._state.licenseType = licType;

                if ( this.onServerVersion(params.asc_getBuildVersion()) || !this.onLanguageLoaded()) return;

                this.permissions.review = (this.permissions.review === undefined) ? (this.permissions.edit !== false) : this.permissions.review;

                if (params.asc_getRights() !== Asc.c_oRights.Edit)
                    this.permissions.edit = this.permissions.review = false;

                this.appOptions.permissionsLicense = licType;
                this.appOptions.canAnalytics   = params.asc_getIsAnalyticsEnable();
                this.appOptions.canLicense     = (licType === Asc.c_oLicenseResult.Success || licType === Asc.c_oLicenseResult.SuccessLimit);
                this.appOptions.isLightVersion = params.asc_getIsLight();
                /** coauthoring begin **/
                this.appOptions.canCoAuthoring = !this.appOptions.isLightVersion;
                /** coauthoring end **/
                this.appOptions.isOffline      = this.api.asc_isOffline();
                this.appOptions.isCrypted      = this.api.asc_isCrypto();
                this.appOptions.isReviewOnly   = this.permissions.review === true && this.permissions.edit === false;
                this.appOptions.canRequestEditRights = this.editorConfig.canRequestEditRights;
                this.appOptions.canEdit        = (this.permissions.edit !== false || this.permissions.review === true) && // can edit or review
                                                 (this.editorConfig.canRequestEditRights || this.editorConfig.mode !== 'view') && // if mode=="view" -> canRequestEditRights must be defined
                                                 (!this.appOptions.isReviewOnly || this.appOptions.canLicense); // if isReviewOnly==true -> canLicense must be true
                this.appOptions.isEdit         = this.appOptions.canLicense && this.appOptions.canEdit && this.editorConfig.mode !== 'view';
                this.appOptions.canReview      = this.permissions.review === true && this.appOptions.canLicense && this.appOptions.isEdit;
                this.appOptions.canViewReview  = true;
                this.appOptions.canUseHistory  = this.appOptions.canLicense && this.editorConfig.canUseHistory && this.appOptions.canCoAuthoring && !this.appOptions.isOffline;
                this.appOptions.canHistoryClose  = this.editorConfig.canHistoryClose;
                this.appOptions.canHistoryRestore= this.editorConfig.canHistoryRestore;
                this.appOptions.canUseMailMerge= this.appOptions.canLicense && this.appOptions.canEdit && !this.appOptions.isOffline;
                this.appOptions.canSendEmailAddresses  = this.appOptions.canLicense && this.editorConfig.canSendEmailAddresses && this.appOptions.canEdit && this.appOptions.canCoAuthoring;
                this.appOptions.canComments    = this.appOptions.canLicense && (this.permissions.comment===undefined ? this.appOptions.isEdit : this.permissions.comment) && (this.editorConfig.mode !== 'view');
                this.appOptions.canComments    = this.appOptions.canComments && !((typeof (this.editorConfig.customization) == 'object') && this.editorConfig.customization.comments===false);
                this.appOptions.canViewComments = this.appOptions.canComments || !((typeof (this.editorConfig.customization) == 'object') && this.editorConfig.customization.comments===false);
                this.appOptions.canChat        = this.appOptions.canLicense && !this.appOptions.isOffline && !((typeof (this.editorConfig.customization) == 'object') && this.editorConfig.customization.chat===false);
                this.appOptions.canEditStyles  = this.appOptions.canLicense && this.appOptions.canEdit;
                this.appOptions.canPrint       = (this.permissions.print !== false);
                this.appOptions.canRename      = this.editorConfig.canRename;
                this.appOptions.buildVersion   = params.asc_getBuildVersion();
                this.appOptions.canForcesave   = this.appOptions.isEdit && !this.appOptions.isOffline && (typeof (this.editorConfig.customization) == 'object' && !!this.editorConfig.customization.forcesave);
                this.appOptions.forcesave      = this.appOptions.canForcesave;
                this.appOptions.canEditComments= this.appOptions.isOffline || !this.permissions.editCommentAuthorOnly;
                this.appOptions.canDeleteComments= this.appOptions.isOffline || !this.permissions.deleteCommentAuthorOnly;
                if ((typeof (this.editorConfig.customization) == 'object') && this.editorConfig.customization.commentAuthorOnly===true) {
                    console.log("Obsolete: The 'commentAuthorOnly' parameter of the 'customization' section is deprecated. Please use 'editCommentAuthorOnly' and 'deleteCommentAuthorOnly' parameters in the permissions instead.");
                    if (this.permissions.editCommentAuthorOnly===undefined && this.permissions.deleteCommentAuthorOnly===undefined)
                        this.appOptions.canEditComments = this.appOptions.canDeleteComments = this.appOptions.isOffline;
                }
                this.appOptions.trialMode      = params.asc_getLicenseMode();
                this.appOptions.isBeta         = params.asc_getIsBeta();
                this.appOptions.isSignatureSupport= this.appOptions.isEdit && this.appOptions.isDesktopApp && this.appOptions.isOffline && this.api.asc_isSignaturesSupport();
                this.appOptions.isPasswordSupport = this.appOptions.isEdit && this.api.asc_isProtectionSupport();
                this.appOptions.canProtect     = (this.appOptions.isSignatureSupport || this.appOptions.isPasswordSupport);
                this.appOptions.canEditContentControl = (this.permissions.modifyContentControl!==false);
                this.appOptions.canHelp        = !((typeof (this.editorConfig.customization) == 'object') && this.editorConfig.customization.help===false);
                this.appOptions.canSubmitForms = this.appOptions.canLicense && (typeof (this.editorConfig.customization) == 'object') && !!this.editorConfig.customization.submitForm;
                this.appOptions.canFillForms   = this.appOptions.canLicense && ((this.permissions.fillForms===undefined) ? this.appOptions.isEdit : this.permissions.fillForms) && (this.editorConfig.mode !== 'view');
                this.appOptions.isRestrictedEdit = !this.appOptions.isEdit && (this.appOptions.canComments || this.appOptions.canFillForms);
                if (this.appOptions.isRestrictedEdit && this.appOptions.canComments && this.appOptions.canFillForms) // must be one restricted mode, priority for filling forms
                    this.appOptions.canComments = false;

                if ( this.appOptions.isLightVersion ) {
                    this.appOptions.canUseHistory =
                    this.appOptions.canReview =
                    this.appOptions.isReviewOnly = false;
                }

                if ( !this.appOptions.canCoAuthoring ) {
                    this.appOptions.canChat = false;
                }

                var type = /^(?:(pdf|djvu|xps))$/.exec(this.document.fileType);
                this.appOptions.canDownloadOrigin = this.permissions.download !== false && (type && typeof type[1] === 'string');
                this.appOptions.canDownload       = this.permissions.download !== false && (!type || typeof type[1] !== 'string');

                this.appOptions.fileKey = this.document.key;

                this.appOptions.canBranding  = params.asc_getCustomization();
                if (this.appOptions.canBranding)
                    appHeader.setBranding(this.editorConfig.customization);

                this.appOptions.canFavorite = this.document.info && (this.document.info.favorite!==undefined && this.document.info.favorite!==null) && !this.appOptions.isOffline;
                this.appOptions.canFavorite && appHeader.setFavorite(this.document.info.favorite);

                this.appOptions.canUseReviewPermissions = this.appOptions.canLicense && (!!this.permissions.reviewGroups ||
                                                        this.editorConfig.customization && this.editorConfig.customization.reviewPermissions && (typeof (this.editorConfig.customization.reviewPermissions) == 'object'));
                this.appOptions.canUseCommentPermissions = this.appOptions.canLicense && !!this.permissions.commentGroups;
                AscCommon.UserInfoParser.setParser(true);
                AscCommon.UserInfoParser.setCurrentName(this.appOptions.user.fullname);
                this.appOptions.canUseReviewPermissions && AscCommon.UserInfoParser.setReviewPermissions(this.permissions.reviewGroups, this.editorConfig.customization.reviewPermissions);
                this.appOptions.canUseCommentPermissions && AscCommon.UserInfoParser.setCommentPermissions(this.permissions.commentGroups);
                appHeader.setUserName(AscCommon.UserInfoParser.getParsedName(AscCommon.UserInfoParser.getCurrentName()));

                this.appOptions.canRename && appHeader.setCanRename(true);
                this.appOptions.canBrandingExt = params.asc_getCanBranding() && (typeof this.editorConfig.customization == 'object' || this.editorConfig.plugins);
                this.getApplication().getController('Common.Controllers.Plugins').setMode(this.appOptions, this.api);

                if (this.appOptions.canComments)
                    Common.NotificationCenter.on('comments:cleardummy', _.bind(this.onClearDummyComment, this));
                    Common.NotificationCenter.on('comments:showdummy', _.bind(this.onShowDummyComment, this));

                this.appOptions.canChangeCoAuthoring = this.appOptions.isEdit && this.appOptions.canCoAuthoring && !(typeof this.editorConfig.coEditing == 'object' && this.editorConfig.coEditing.change===false);

                this.loadCoAuthSettings();
                this.applyModeCommonElements();
                this.applyModeEditorElements();

                if ( !this.appOptions.isEdit ) {
                    Common.NotificationCenter.trigger('app:face', this.appOptions);

                    this.hidePreloader();
                    this.onLongActionBegin(Asc.c_oAscAsyncActionType.BlockInteraction, LoadingDocument);
                }

                this.api.asc_setViewMode(!this.appOptions.isEdit && !this.appOptions.isRestrictedEdit);
                this.appOptions.isRestrictedEdit && this.appOptions.canComments && this.api.asc_setRestriction(Asc.c_oAscRestrictionType.OnlyComments);
                this.appOptions.isRestrictedEdit && this.appOptions.canFillForms && this.api.asc_setRestriction(Asc.c_oAscRestrictionType.OnlyForms);
                this.api.asc_LoadDocument();
            },

            loadCoAuthSettings: function() {
                var fastCoauth = true,
                    autosave = 1,
                    value;
                if (this.appOptions.isEdit && !this.appOptions.isOffline && this.appOptions.canCoAuthoring) {
                    if (!this.appOptions.canChangeCoAuthoring) { //can't change co-auth. mode. Use coEditing.mode or 'fast' by default
                        value = (this.editorConfig.coEditing && this.editorConfig.coEditing.mode!==undefined) ? (this.editorConfig.coEditing.mode==='strict' ? 0 : 1) : null;
                        if (value===null && this.appOptions.customization && this.appOptions.customization.autosave===false) {
                            value = 0; // use customization.autosave only when coEditing.mode is null
                        }
                    } else {
                        value = Common.localStorage.getItem("de-settings-coauthmode");
                        if (value===null) {
                            value = (this.editorConfig.coEditing && this.editorConfig.coEditing.mode!==undefined) ? (this.editorConfig.coEditing.mode==='strict' ? 0 : 1) : null;
                            if (value===null && !Common.localStorage.itemExists("de-settings-autosave") &&
                                this.appOptions.customization && this.appOptions.customization.autosave===false) {
                                value = 0; // use customization.autosave only when de-settings-coauthmode and de-settings-autosave are null
                            }
                        }
                    }
                    fastCoauth = (value===null || parseInt(value) == 1);

                    value = Common.localStorage.getItem((fastCoauth) ? "de-settings-showchanges-fast" : "de-settings-showchanges-strict");
                    if (value == null) value = fastCoauth ? 'none' : 'last';
                    Common.Utils.InternalSettings.set((fastCoauth) ? "de-settings-showchanges-fast" : "de-settings-showchanges-strict", value);
                } else if (!this.appOptions.isEdit && this.appOptions.isRestrictedEdit) {
                    fastCoauth = true;
                } else {
                    fastCoauth = false;
                    autosave = 0;
                }

                if (this.appOptions.isEdit) {
                    value = Common.localStorage.getItem("de-settings-autosave");
                    if (value === null && this.appOptions.customization && this.appOptions.customization.autosave === false)
                        value = 0;
                    autosave = (!fastCoauth && value !== null) ? parseInt(value) : (this.appOptions.canCoAuthoring ? 1 : 0);
                }

                Common.Utils.InternalSettings.set("de-settings-coauthmode", fastCoauth);
                Common.Utils.InternalSettings.set("de-settings-autosave", autosave);
            },

            applyModeCommonElements: function() {
                window.editor_elements_prepared = true;

                var app             = this.getApplication(),
                    viewport        = app.getController('Viewport').getView('Viewport'),
                    statusbarView   = app.getController('Statusbar').getView('Statusbar'),
                    documentHolder  = app.getController('DocumentHolder').getView(),
                    toolbarController   = app.getController('Toolbar');

                viewport && viewport.setMode(this.appOptions);
                statusbarView && statusbarView.setMode(this.appOptions);
                toolbarController.setMode(this.appOptions);
                documentHolder.setMode(this.appOptions);

                this.api.asc_registerCallback('asc_onSendThemeColors', _.bind(this.onSendThemeColors, this));
                this.api.asc_registerCallback('asc_onDownloadUrl',     _.bind(this.onDownloadUrl, this));
                this.api.asc_registerCallback('asc_onAuthParticipantsChanged', _.bind(this.onAuthParticipantsChanged, this));
                this.api.asc_registerCallback('asc_onParticipantsChanged',     _.bind(this.onAuthParticipantsChanged, this));
                this.api.asc_registerCallback('asc_onConnectionStateChanged',  _.bind(this.onUserConnection, this));
                this.api.asc_registerCallback('asc_onDocumentModifiedChanged', _.bind(this.onDocumentModifiedChanged, this));
            },

            applyModeEditorElements: function() {
                /** coauthoring begin **/
                this.contComments.setMode(this.appOptions);
                this.contComments.setConfig({config: this.editorConfig}, this.api);
                /** coauthoring end **/

                var me = this,
                    application         = this.getApplication(),
                    reviewController    = application.getController('Common.Controllers.ReviewChanges');
                reviewController.setMode(me.appOptions).setConfig({config: me.editorConfig}, me.api).loadDocument({doc:me.document});

                if (this.appOptions.isEdit || this.appOptions.isRestrictedEdit) { // set api events for toolbar in the Restricted Editing mode
                    var toolbarController   = application.getController('Toolbar');
                    toolbarController   && toolbarController.setApi(me.api);

                    if (!this.appOptions.isEdit) return;

                    var rightmenuController = application.getController('RightMenu'),
                        fontsControllers    = application.getController('Common.Controllers.Fonts');
                    fontsControllers    && fontsControllers.setApi(me.api);
                    rightmenuController && rightmenuController.setApi(me.api);

                    if (this.appOptions.canProtect)
                        application.getController('Common.Controllers.Protection').setMode(me.appOptions).setConfig({config: me.editorConfig}, me.api);

                    var viewport = this.getApplication().getController('Viewport').getView('Viewport');

                    viewport.applyEditorMode();

                    var rightmenuView = rightmenuController.getView('RightMenu');
                    if (rightmenuView) {
                        rightmenuView.setApi(me.api);
                        rightmenuView.on('editcomplete', _.bind(me.onEditComplete, me));
                        rightmenuView.setMode(me.appOptions);
                    }

                    var toolbarView = (toolbarController) ? toolbarController.getView() : null;
                    if (toolbarView) {
                        toolbarView.setApi(me.api);
                        toolbarView.on('editcomplete', _.bind(me.onEditComplete, me));
                        toolbarView.on('insertimage', _.bind(me.onInsertImage, me));
                        toolbarView.on('inserttable', _.bind(me.onInsertTable, me));
                        toolbarView.on('insertshape', _.bind(me.onInsertShape, me));
                        toolbarView.on('inserttextart', _.bind(me.onInsertTextArt, me));
                        toolbarView.on('insertchart', _.bind(me.onInsertChart, me));
                        toolbarView.on('insertcontrol', _.bind(me.onInsertControl, me));
                    }

                    var value = Common.localStorage.getItem('de-settings-unit');
                    value = (value!==null) ? parseInt(value) : (this.appOptions.customization && this.appOptions.customization.unit ? Common.Utils.Metric.c_MetricUnits[this.appOptions.customization.unit.toLocaleLowerCase()] : Common.Utils.Metric.getDefaultMetric());
                    (value===undefined) && (value = Common.Utils.Metric.getDefaultMetric());
                    Common.Utils.Metric.setCurrentMetric(value);
                    Common.Utils.InternalSettings.set("de-settings-unit", value);
                    me.api.asc_SetDocumentUnits((value==Common.Utils.Metric.c_MetricUnits.inch) ? Asc.c_oAscDocumentUnits.Inch : ((value==Common.Utils.Metric.c_MetricUnits.pt) ? Asc.c_oAscDocumentUnits.Point : Asc.c_oAscDocumentUnits.Millimeter));

                    value = Common.localStorage.itemExists('de-hidden-rulers') ? Common.localStorage.getBool('de-hidden-rulers') : (this.appOptions.customization && !!this.appOptions.customization.hideRulers);
                    Common.Utils.InternalSettings.set("de-hidden-rulers", value);
                    me.api.asc_SetViewRulers(!value);

                    me.api.asc_registerCallback('asc_onDocumentCanSaveChanged',  _.bind(me.onDocumentCanSaveChanged, me));
                    /** coauthoring begin **/
                    me.api.asc_registerCallback('asc_onCollaborativeChanges',    _.bind(me.onCollaborativeChanges, me));
                    me.api.asc_registerCallback('asc_OnTryUndoInFastCollaborative',_.bind(me.onTryUndoInFastCollaborative, me));
                    me.api.asc_registerCallback('asc_onConvertEquationToMath',_.bind(me.onConvertEquationToMath, me));
                    /** coauthoring end **/

                    if (me.stackLongActions.exist({id: ApplyEditRights, type: Asc.c_oAscAsyncActionType['BlockInteraction']})) {
                        me.onLongActionEnd(Asc.c_oAscAsyncActionType['BlockInteraction'], ApplyEditRights);
                    } else if (!this._isDocReady) {
                        Common.NotificationCenter.trigger('app:face', me.appOptions);

                        me.hidePreloader();
                        me.onLongActionBegin(Asc.c_oAscAsyncActionType['BlockInteraction'], LoadingDocument);
                    }

                    // Message on window close
                    window.onbeforeunload = _.bind(me.onBeforeUnload, me);
                    window.onunload = _.bind(me.onUnload, me);
                }
            },

            onExternalMessage: function(msg) {
                if (msg && msg.msg) {
                    msg.msg = (msg.msg).toString();
                    this.showTips([msg.msg.charAt(0).toUpperCase() + msg.msg.substring(1)]);

                    Common.component.Analytics.trackEvent('External Error');
                }
            },

            onError: function(id, level, errData) {
                if (id == Asc.c_oAscError.ID.LoadingScriptError) {
                    this.showTips([this.scriptLoadError]);
                    this.tooltip && this.tooltip.getBSTip().$tip.css('z-index', 10000);
                    return;
                }

                this.hidePreloader();
                this.onLongActionEnd(Asc.c_oAscAsyncActionType['BlockInteraction'], LoadingDocument);

                var config = {
                    closable: true
                };

                switch (id)
                {
                    case Asc.c_oAscError.ID.Unknown:
                        config.msg = this.unknownErrorText;
                        break;

                    case Asc.c_oAscError.ID.ConvertationTimeout:
                        config.msg = this.convertationTimeoutText;
                        break;

                    case Asc.c_oAscError.ID.ConvertationOpenError:
                        config.msg = this.openErrorText;
                        break;

                    case Asc.c_oAscError.ID.ConvertationSaveError:
                        config.msg = (this.appOptions.isDesktopApp && this.appOptions.isOffline) ? this.saveErrorTextDesktop : this.saveErrorText;
                        break;

                    case Asc.c_oAscError.ID.DownloadError:
                        config.msg = this.downloadErrorText;
                        break;

                    case Asc.c_oAscError.ID.UplImageSize:
                        config.msg = this.uploadImageSizeMessage;
                        break;

                    case Asc.c_oAscError.ID.UplImageExt:
                        config.msg = this.uploadImageExtMessage;
                        break;

                    case Asc.c_oAscError.ID.UplImageFileCount:
                        config.msg = this.uploadImageFileCountMessage;
                        break;

                    case Asc.c_oAscError.ID.UplDocumentSize:
                        config.msg = this.uploadDocSizeMessage;
                        break;

                    case Asc.c_oAscError.ID.UplDocumentExt:
                        config.msg = this.uploadDocExtMessage;
                        break;

                    case Asc.c_oAscError.ID.UplDocumentFileCount:
                        config.msg = this.uploadDocFileCountMessage;
                        break;

                    case Asc.c_oAscError.ID.SplitCellMaxRows:
                        config.msg = this.splitMaxRowsErrorText.replace('%1', errData.get_Value());
                        break;

                    case Asc.c_oAscError.ID.SplitCellMaxCols:
                        config.msg = this.splitMaxColsErrorText.replace('%1', errData.get_Value());
                        break;

                    case Asc.c_oAscError.ID.SplitCellRowsDivider:
                        config.msg = this.splitDividerErrorText.replace('%1', errData.get_Value());
                        break;

                    case Asc.c_oAscError.ID.VKeyEncrypt:
                        config.msg = this.errorToken;
                        break;

                    case Asc.c_oAscError.ID.KeyExpire:
                        config.msg = this.errorTokenExpire;
                        break;

                    case Asc.c_oAscError.ID.UserCountExceed:
                        config.msg = this.errorUsersExceed;
                        break;

                    case Asc.c_oAscError.ID.CoAuthoringDisconnect:
                        config.msg = this.errorViewerDisconnect;
                        break;

                    case Asc.c_oAscError.ID.ConvertationPassword:
                        config.msg = this.errorFilePassProtect;
                        break;

                    case Asc.c_oAscError.ID.StockChartError:
                        config.msg = this.errorStockChart;
                        break;

                    case Asc.c_oAscError.ID.DataRangeError:
                        config.msg = this.errorDataRange;
                        break;

                    case Asc.c_oAscError.ID.Database:
                        config.msg = this.errorDatabaseConnection;
                        break;

                    case Asc.c_oAscError.ID.UserDrop:
                        if (this._state.lostEditingRights) {
                            this._state.lostEditingRights = false;
                            return;
                        }
                        this._state.lostEditingRights = true;
                        config.msg = this.errorUserDrop;
                        Common.NotificationCenter.trigger('collaboration:sharingdeny');
                        break;

                    case Asc.c_oAscError.ID.MailMergeLoadFile:
                        config.msg = this.errorMailMergeLoadFile;
                        break;

                    case Asc.c_oAscError.ID.MailMergeSaveFile:
                        config.msg = this.errorMailMergeSaveFile;
                        break;

                    case Asc.c_oAscError.ID.Warning:
                        config.msg = this.errorConnectToServer;
                        config.closable = false;
                        break;

                    case Asc.c_oAscError.ID.SessionAbsolute:
                        config.msg = this.errorSessionAbsolute;
                        break;

                    case Asc.c_oAscError.ID.SessionIdle:
                        config.msg = this.errorSessionIdle;
                        break;

                    case Asc.c_oAscError.ID.SessionToken:
                        config.msg = this.errorSessionToken;
                        break;

                    case Asc.c_oAscError.ID.AccessDeny:
                        config.msg = this.errorAccessDeny;
                        break;

                    case Asc.c_oAscError.ID.UplImageUrl:
                        config.msg = this.errorBadImageUrl;
                        break;

                    case Asc.c_oAscError.ID.ForceSaveButton:
                    case Asc.c_oAscError.ID.ForceSaveTimeout:
                        config.msg = this.errorForceSave;
                        config.maxwidth = 600;
                        break;

                    case Asc.c_oAscError.ID.DataEncrypted:
                        config.msg = this.errorDataEncrypted;
                        break;

                    case Asc.c_oAscError.ID.EditingError:
                        config.msg = (this.appOptions.isDesktopApp && this.appOptions.isOffline) ? this.errorEditingSaveas : this.errorEditingDownloadas;
                        break;

                   case Asc.c_oAscError.ID.MailToClientMissing:
                        config.msg = this.errorEmailClient;
                        break;

                   case Asc.c_oAscError.ID.ConvertationOpenLimitError:
                        config.msg = this.errorFileSizeExceed;
                        break;

                   case Asc.c_oAscError.ID.UpdateVersion:
                        config.msg = this.errorUpdateVersionOnDisconnect;
                        config.maxwidth = 600;
                        break;

                   case Asc.c_oAscError.ID.DirectUrl:
                        config.msg = this.errorDirectUrl;
                        break;

                   case Asc.c_oAscError.ID.CannotCompareInCoEditing:
                        config.msg = this.errorCompare;
                        break;

                    case Asc.c_oAscError.ID.ComboSeriesError:
                        config.msg = this.errorComboSeries;
                        break;

                    case Asc.c_oAscError.ID.Password:
                        config.msg = this.errorSetPassword;
                        break;

                    case Asc.c_oAscError.ID.Submit:
                        config.msg = this.errorSubmit;
                        break;

                    default:
                        config.msg = (typeof id == 'string') ? id : this.errorDefaultMessage.replace('%1', id);
                        break;
                }

                if (level == Asc.c_oAscError.Level.Critical) {

                    // report only critical errors
                    Common.Gateway.reportError(id, config.msg);

                    config.title = this.criticalErrorTitle;
                    config.iconCls = 'error';
                    config.closable = false;

                    if (this.appOptions.canBackToFolder && !this.appOptions.isDesktopApp && typeof id !== 'string') {
                        config.msg += '<br><br>' + this.criticalErrorExtText;
                        config.callback = function(btn) {
                            if (btn == 'ok')
                                Common.NotificationCenter.trigger('goback', true);
                        }
                    }
                    if (id == Asc.c_oAscError.ID.DataEncrypted) {
                        this.api.asc_coAuthoringDisconnect();
                        Common.NotificationCenter.trigger('api:disconnect');
                    }
                }
                else {
                    Common.Gateway.reportWarning(id, config.msg);

                    config.title    = this.notcriticalErrorTitle;
                    config.iconCls  = 'warn';
                    config.buttons  = ['ok'];
                    config.callback = _.bind(function(btn){
                        if (id == Asc.c_oAscError.ID.Warning && btn == 'ok' && (this.appOptions.canDownload || this.appOptions.canDownloadOrigin)) {
                            Common.UI.Menu.Manager.hideAll();
                            if (this.appOptions.isDesktopApp && this.appOptions.isOffline)
                                this.api.asc_DownloadAs();
                            else
                                (this.appOptions.canDownload) ? this.getApplication().getController('LeftMenu').leftMenu.showMenu('file:saveas') : this.api.asc_DownloadOrigin();
                        } else if (id == Asc.c_oAscError.ID.SplitCellMaxRows || id == Asc.c_oAscError.ID.SplitCellMaxCols || id == Asc.c_oAscError.ID.SplitCellRowsDivider) {
                            var me = this;
                            setTimeout(function(){
                                (new Common.Views.InsertTableDialog({
                                    split: true,
                                    handler: function(result, value) {
                                        if (result == 'ok') {
                                            if (me.api)
                                                me.api.SplitCell(value.columns, value.rows);
                                        }
                                        me.onEditComplete();
                                    }
                                })).show();
                            },10);
                        } else if (id == Asc.c_oAscError.ID.EditingError) {
                            this.disableEditing(true);
                            Common.NotificationCenter.trigger('api:disconnect', true); // enable download and print
                        }
                        this._state.lostEditingRights = false;
                        this.onEditComplete();
                    }, this);
                }

                if (!Common.Utils.ModalWindow.isVisible() || $('.asc-window.modal.alert[data-value=' + id + ']').length<1)
                    Common.UI.alert(config).$window.attr('data-value', id);

                (id!==undefined) && Common.component.Analytics.trackEvent('Internal Error', id.toString());
            },

            onCoAuthoringDisconnect: function() {
                this.getApplication().getController('Viewport').getView('Viewport').setMode({isDisconnected:true});
                appHeader.setCanRename(false);
                this.appOptions.canRename = false;
                this._state.isDisconnected = true;
            },

            showTips: function(strings) {
                var me = this;
                if (!strings.length) return;
                if (typeof(strings)!='object') strings = [strings];

                function showNextTip() {
                    var str_tip = strings.shift();
                    if (str_tip) {
                        str_tip += '\n' + me.textCloseTip;
                        tooltip.setTitle(str_tip);
                        tooltip.show();
                    }
                }

                if (!this.tooltip) {
                    this.tooltip = new Common.UI.Tooltip({
                        owner: this.getApplication().getController('Toolbar').getView(),
                        hideonclick: true,
                        placement: 'bottom',
                        cls: 'main-info',
                        offset: 30
                    });
                }

                var tooltip = this.tooltip;
                tooltip.on('tooltip:hide', function(){
                    setTimeout(showNextTip, 300);
                });

                showNextTip();
            },

            updateWindowTitle: function(force) {
                var isModified = this.api.isDocumentModified();
                if (this._state.isDocModified !== isModified || force) {
                    var title = this.defaultTitleText;

                    if (appHeader && !_.isEmpty(appHeader.getDocumentCaption()))
                        title = appHeader.getDocumentCaption() + ' - ' + title;

                    if (isModified) {
                        clearTimeout(this._state.timerCaption);
                        if (!_.isUndefined(title)) {
                            title = '* ' + title;
                        }
                    }

                    if (window.document.title != title)
                        window.document.title = title;

                    this._isDocReady && (this._state.isDocModified !== isModified) && Common.Gateway.setDocumentModified(isModified);
                    if (isModified && (!this._state.fastCoauth || this._state.usersCount<2))
                        this.getApplication().getController('Statusbar').setStatusCaption('', true);

                    this._state.isDocModified = isModified;
                }
            },

            onDocumentModifiedChanged: function() {
                var isModified = this.api.asc_isDocumentCanSave();
                if (this._state.isDocModified !== isModified) {
                    this._isDocReady && Common.Gateway.setDocumentModified(this.api.isDocumentModified());
                }

                this.updateWindowTitle();

                var toolbarView = this.getApplication().getController('Toolbar').getView();
                if (toolbarView && toolbarView.btnCollabChanges && !toolbarView._state.previewmode) {
                    var isSyncButton = toolbarView.btnCollabChanges.cmpEl.hasClass('notify'),
                        forcesave = this.appOptions.forcesave,
                        isDisabled = !isModified && !isSyncButton && !forcesave || this._state.isDisconnected || this._state.fastCoauth && this._state.usersCount>1 && !forcesave;
                        toolbarView.btnSave.setDisabled(isDisabled);
                }

                /** coauthoring begin **/
                if (this.contComments.isDummyComment && !this.dontCloseDummyComment && !this.beforeShowDummyComment) {
                    this.contComments.clearDummyComment();
                }
                /** coauthoring end **/
            },

            onDocumentCanSaveChanged: function (isCanSave) {
                var toolbarView = this.getApplication().getController('Toolbar').getView();

                if (toolbarView && this.api && !toolbarView._state.previewmode) {
                    var isSyncButton = toolbarView.btnCollabChanges.cmpEl.hasClass('notify'),
                        forcesave = this.appOptions.forcesave,
                        isDisabled = !isCanSave && !isSyncButton && !forcesave || this._state.isDisconnected || this._state.fastCoauth && this._state.usersCount>1 && !forcesave;
                        toolbarView.btnSave.setDisabled(isDisabled);
                }
            },

            onContextMenu: function(event){
                var canCopyAttr = event.target.getAttribute('data-can-copy'),
                    isInputEl   = (event.target instanceof HTMLInputElement) || (event.target instanceof HTMLTextAreaElement);

                if ((isInputEl && canCopyAttr === 'false') ||
                   (!isInputEl && canCopyAttr !== 'true')) {
                    event.stopPropagation();
                    event.preventDefault();
                    return false;
                }
            },

            onBeforeUnload: function() {
                Common.localStorage.save();

                if (this.api.isDocumentModified()) {
                    var me = this;
                    this.api.asc_stopSaving();
                    this.continueSavingTimer = window.setTimeout(function() {
                        me.api.asc_continueSaving();
                    }, 500);

                    return this.leavePageText;
                }
            },

            onUnload: function() {
                if (this.continueSavingTimer) clearTimeout(this.continueSavingTimer);
            },

            hidePreloader: function() {
                var promise;
                if (!this._state.customizationDone) {
                    this._state.customizationDone = true;
                    if (this.appOptions.customization) {
                        if (this.appOptions.isDesktopApp)
                            this.appOptions.customization.about = false;
                        else if (!this.appOptions.canBrandingExt)
                            this.appOptions.customization.about = true;
                    }
                    Common.Utils.applyCustomization(this.appOptions.customization, mapCustomizationElements);
                    if (this.appOptions.canBrandingExt) {
                        Common.Utils.applyCustomization(this.appOptions.customization, mapCustomizationExtElements);
                        promise = this.getApplication().getController('Common.Controllers.Plugins').applyUICustomization();
                    }
                }
                Common.NotificationCenter.trigger('layout:changed', 'main');

                (promise || (new Promise(function(resolve, reject) {
                    resolve();
                }))).then(function() {
                    $('#loading-mask').hide().remove();
                    Common.Controllers.Desktop.process('preloader:hide');
                });
            },

            onDownloadUrl: function(url) {
                if (this._state.isFromGatewayDownloadAs)
                    Common.Gateway.downloadAs(url);
                this._state.isFromGatewayDownloadAs = false;
            },

            onUpdateVersion: function(callback) {
                var me = this;
                me.needToUpdateVersion = true;
                me.onLongActionEnd(Asc.c_oAscAsyncActionType['BlockInteraction'], LoadingDocument);
                Common.UI.warning({
                    title: me.titleUpdateVersion,
                    msg: this.errorUpdateVersion,
                    callback: function() {
                        _.defer(function() {
                            Common.Gateway.updateVersion();
                            if (callback) callback.call(me);
                            me.onLongActionBegin(Asc.c_oAscAsyncActionType['BlockInteraction'], LoadingDocument);
                        })
                    }
                });
            },

            onServerVersion: function(buildVersion) {
                if (this.changeServerVersion) return true;

                if (DocsAPI.DocEditor.version() !== buildVersion && !window.compareVersions) {
                    this.changeServerVersion = true;
                    Common.UI.warning({
                        title: this.titleServerVersion,
                        msg: this.errorServerVersion,
                        callback: function() {
                            _.defer(function() {
                                Common.Gateway.updateVersion();
                            })
                        }
                    });
                    return true;
                }
                return false;
            },

            /** coauthoring begin **/
//            fillUserStore: function(users){
//                if (!_.isEmpty(users)){
//                    var userStore = this.getCommonStoreUsersStore();
//
//                    if (userStore)
//                        userStore.add(users);
//                }
//            },

            onCollaborativeChanges: function() {
                if (this._state.hasCollaborativeChanges) return;
                this._state.hasCollaborativeChanges = true;
                if (this.appOptions.isEdit)
                    this.getApplication().getController('Statusbar').setStatusCaption(this.txtNeedSynchronize, true);
            },
            /** coauthoring end **/

            synchronizeChanges: function() {
                this.getApplication().getController('Statusbar').synchronizeChanges();
                this.getApplication().getController('Common.Controllers.ReviewChanges').synchronizeChanges();
                this.getApplication().getController('DocumentHolder').getView().hideTips();
                /** coauthoring begin **/
                this.getApplication().getController('Toolbar').getView().synchronizeChanges();
                /** coauthoring end **/
                this._state.hasCollaborativeChanges = false;
            },

            initNames: function() {
                this.shapeGroupNames = [
                    this.txtBasicShapes,
                    this.txtFiguredArrows,
                    this.txtMath,
                    this.txtCharts,
                    this.txtStarsRibbons,
                    this.txtCallouts,
                    this.txtButtons,
                    this.txtRectangles,
                    this.txtLines
                ];
            },

            fillAutoShapes: function(groupNames, shapes){
                if (_.isEmpty(shapes) || _.isEmpty(groupNames) || shapes.length != groupNames.length)
                    return;

                var me = this,
                    shapegrouparray = [],
                    shapeStore = this.getCollection('ShapeGroups');

                shapeStore.reset();

                _.each(groupNames, function(groupName, index){
                    var store = new Backbone.Collection([], {
                        model: DE.Models.ShapeModel
                    }),
                        arr = [];

                    var cols = (shapes[index].length) > 18 ? 7 : 6,
                        height = Math.ceil(shapes[index].length/cols) * 35 + 3,
                        width = 30 * cols;

                    _.each(shapes[index], function(shape, idx){
                        arr.push({
                            data     : {shapeType: shape.Type},
                            tip      : me['txtShape_' + shape.Type] || (me.textShape + ' ' + (idx+1)),
                            allowSelected : true,
                            selected: false
                        });
                    });
                    store.add(arr);
                    shapegrouparray.push({
                        groupName   : me.shapeGroupNames[index],
                        groupStore  : store,
                        groupWidth  : width,
                        groupHeight : height
                    });
                });

                shapeStore.add(shapegrouparray);
                setTimeout(function(){
                    me.getApplication().getController('Toolbar').onApiAutoShapes();
                }, 50);
            },

            fillTextArt: function(shapes){
                var arr = [],
                    artStore = this.getCollection('Common.Collections.TextArt');

                if (!shapes && artStore.length>0) {// shapes == undefined when update textart collection (from asc_onSendThemeColors)
                    shapes = this.api.asc_getTextArtPreviews();
                }
                if (_.isEmpty(shapes)) return;

                _.each(shapes, function(shape, index){
                    arr.push({
                        imageUrl : shape,
                        data     : index,
                        allowSelected : true,
                        selected: false
                    });
                });
                artStore.reset(arr);
            },

            updateThemeColors: function() {
                var me = this;
                setTimeout(function(){
                    me.getApplication().getController('RightMenu').UpdateThemeColors();
                }, 50);
                setTimeout(function(){
                    me.getApplication().getController('Toolbar').updateThemeColors();
                }, 50);
            },

            onSendThemeColors: function(colors, standart_colors) {
                Common.Utils.ThemeColor.setColors(colors, standart_colors);
                if (window.styles_loaded) {
                    this.updateThemeColors();
                    var me = this;
                    setTimeout(function(){
                        me.fillTextArt();
                    }, 1);
                }
            },

            loadLanguages: function(apiLangs) {
                var langs = [], info,
                    allLangs = Common.util.LanguageInfo.getLanguages();
                for (var code in allLangs) {
                    if (allLangs.hasOwnProperty(code)) {
                        info = allLangs[code];
                        info[2] && langs.push({
                            displayValue:   info[1],
                            value:          info[0],
                            code:           parseInt(code),
                            spellcheck:     _.indexOf(apiLangs, code)>-1
                        });
                    }
                }

                langs.sort(function(a, b){
                    if (a.value < b.value) return -1;
                    if (a.value > b.value) return 1;
                    return 0;
                });

                this.languages = langs;
                window.styles_loaded && this.setLanguages();
            },

            setLanguages: function() {
                if (!this.languages || this.languages.length<1) {
                    this.loadLanguages([]);
                }
                if (this.languages && this.languages.length>0) {
                    this.getApplication().getController('DocumentHolder').getView().setLanguages(this.languages);
                    this.getApplication().getController('Statusbar').setLanguages(this.languages);
                    this.getApplication().getController('Common.Controllers.ReviewChanges').setLanguages(this.languages);
                }
            },

            onInsertTable:  function() {
                this.getApplication().getController('RightMenu').onInsertTable();
            },

            onInsertImage:  function() {
                this.getApplication().getController('RightMenu').onInsertImage();
            },

            onInsertChart:  function() {
                this.getApplication().getController('RightMenu').onInsertChart();
            },

            onInsertShape:  function() {
                this.getApplication().getController('RightMenu').onInsertShape();
            },

            onInsertTextArt:  function() {
                this.getApplication().getController('RightMenu').onInsertTextArt();
            },

            onInsertControl:  function() {
                this.getApplication().getController('RightMenu').onInsertControl();
            },

            unitsChanged: function(m) {
                var value = Common.localStorage.getItem("de-settings-unit");
                value = (value!==null) ? parseInt(value) : Common.Utils.Metric.getDefaultMetric();
                Common.Utils.Metric.setCurrentMetric(value);
                Common.Utils.InternalSettings.set("de-settings-unit", value);
                this.api.asc_SetDocumentUnits((value==Common.Utils.Metric.c_MetricUnits.inch) ? Asc.c_oAscDocumentUnits.Inch : ((value==Common.Utils.Metric.c_MetricUnits.pt) ? Asc.c_oAscDocumentUnits.Point : Asc.c_oAscDocumentUnits.Millimeter));
                this.getApplication().getController('RightMenu').updateMetricUnit();
                this.getApplication().getController('Toolbar').getView().updateMetricUnit();
            },

            onAdvancedOptions: function(type, advOptions, mode, formatOptions) {
                if (this._state.openDlg) return;

                var me = this;
                if (type == Asc.c_oAscAdvancedOptionsID.TXT) {
                    me._state.openDlg = new Common.Views.OpenDialog({
                        title: Common.Views.OpenDialog.prototype.txtTitle.replace('%1', 'TXT'),
                        closable: (mode==2), // if save settings
                        type: Common.Utils.importTextType.TXT,
                        preview: advOptions.asc_getData(),
                        codepages: advOptions.asc_getCodePages(),
                        settings: advOptions.asc_getRecommendedSettings(),
                        api: me.api,
                        handler: function (result, settings) {
                            me.isShowOpenDialog = false;
                            if (result == 'ok') {
                                if (me && me.api) {
                                    if (mode==2) {
                                        formatOptions && formatOptions.asc_setAdvancedOptions(settings.textOptions);
                                        me.api.asc_DownloadAs(formatOptions);
                                    } else
                                        me.api.asc_setAdvancedOptions(type, settings.textOptions);
                                    me.loadMask && me.loadMask.show();
                                }
                            }
                            me._state.openDlg = null;
                        }
                    });
                } else if (type == Asc.c_oAscAdvancedOptionsID.DRM) {
                    me._state.openDlg = new Common.Views.OpenDialog({
                        title: Common.Views.OpenDialog.prototype.txtTitleProtected,
                        closeFile: me.appOptions.canRequestClose,
                        type: Common.Utils.importTextType.DRM,
                        warning: !(me.appOptions.isDesktopApp && me.appOptions.isOffline) && (typeof advOptions == 'string'),
                        warningMsg: advOptions,
                        validatePwd: !!me._state.isDRM,
                        handler: function (result, value) {
                            me.isShowOpenDialog = false;
                            if (result == 'ok') {
                                if (me.api) {
                                    me.api.asc_setAdvancedOptions(type, value.drmOptions);
                                    me.loadMask && me.loadMask.show();
                                }
                            } else {
                                Common.Gateway.requestClose();
                                Common.Controllers.Desktop.requestClose();
                            }
                            me._state.openDlg = null;
                        }
                    });
                    me._state.isDRM = true;
                }
                if (me._state.openDlg) {
                    this.isShowOpenDialog = true;
                    this.loadMask && this.loadMask.hide();
                    this.onLongActionEnd(Asc.c_oAscAsyncActionType.BlockInteraction, LoadingDocument);
                    me._state.openDlg.show();
                }
            },

            onTryUndoInFastCollaborative: function() {
                if (!Common.localStorage.getBool("de-hide-try-undoredo"))
                    Common.UI.info({
                        width: 500,
                        msg: this.appOptions.canChangeCoAuthoring ? this.textTryUndoRedo : this.textTryUndoRedoWarn,
                        iconCls: 'info',
                        buttons: this.appOptions.canChangeCoAuthoring ? ['custom', 'cancel'] : ['ok'],
                        primary: this.appOptions.canChangeCoAuthoring ? 'custom' : 'ok',
                        customButtonText: this.textStrict,
                        dontshow: true,
                        callback: _.bind(function(btn, dontshow){
                            if (dontshow) Common.localStorage.setItem("de-hide-try-undoredo", 1);
                            if (btn == 'custom') {
                                Common.localStorage.setItem("de-settings-coauthmode", 0);
                                Common.Utils.InternalSettings.set("de-settings-coauthmode", false);
                                this.api.asc_SetFastCollaborative(false);
                                this._state.fastCoauth = false;
                                Common.localStorage.setItem("de-settings-showchanges-strict", 'last');
                                this.api.SetCollaborativeMarksShowType(Asc.c_oAscCollaborativeMarksShowType.LastChanges);
                                this.getApplication().getController('Common.Controllers.ReviewChanges').applySettings();
                            }
                            this.onEditComplete();
                        }, this)
                    });
            },

            onAuthParticipantsChanged: function(users) {
                var length = 0;
                _.each(users, function(item){
                    if (!item.asc_getView())
                        length++;
                });
                this._state.usersCount = length;
            },

            onUserConnection: function(change){
                if (change && this.appOptions.user.guest && this.appOptions.canRenameAnonymous && (change.asc_getIdOriginal() == this.appOptions.user.id)) { // change name of the current user
                    var name = change.asc_getUserName();
                    if (name && name !== AscCommon.UserInfoParser.getCurrentName() ) {
                        this._renameDialog && this._renameDialog.close();
                        AscCommon.UserInfoParser.setCurrentName(name);
                        appHeader.setUserName(AscCommon.UserInfoParser.getParsedName(name));

                        var idx1 = name.lastIndexOf('('),
                            idx2 = name.lastIndexOf(')'),
                            str = (idx1>0) && (idx1<idx2) ? name.substring(0, idx1-1) : '';
                        if (Common.localStorage.getItem("guest-username")!==null) {
                            Common.localStorage.setItem("guest-username", str);
                        }
                        Common.Utils.InternalSettings.set("guest-username", str);
                    }
                }
            },

            applySettings: function() {
                if (this.appOptions.isEdit && !this.appOptions.isOffline && this.appOptions.canCoAuthoring) {
                    var oldval = this._state.fastCoauth;
                    this._state.fastCoauth = Common.localStorage.getBool("de-settings-coauthmode", true);
                    if (this._state.fastCoauth && !oldval)
                        this.synchronizeChanges();
                }
                if (this.appOptions.canForcesave) {
                    this.appOptions.forcesave = Common.localStorage.getBool("de-settings-forcesave", this.appOptions.canForcesave);
                    Common.Utils.InternalSettings.set("de-settings-forcesave", this.appOptions.forcesave);
                    this.api.asc_setIsForceSaveOnUserSave(this.appOptions.forcesave);
                }
            },

            onDocumentName: function(name) {
                appHeader.setDocumentCaption(name);
                this.updateWindowTitle(true);
            },

            onMeta: function(meta) {
                appHeader.setDocumentCaption(meta.title);
                this.updateWindowTitle(true);
                this.document.title = meta.title;

                var filemenu = this.getApplication().getController('LeftMenu').getView('LeftMenu').getMenu('file');
                filemenu.loadDocument({doc:this.document});
                filemenu.panels && filemenu.panels['info'] && filemenu.panels['info'].updateInfo(this.document);
                this.getApplication().getController('Common.Controllers.ReviewChanges').loadDocument({doc:this.document});
                Common.Gateway.metaChange(meta);

                if (this.appOptions.wopi) {
                    var idx = meta.title.lastIndexOf('.');
                    Common.Gateway.requestRename(idx>0 ? meta.title.substring(0, idx) : meta.title);
                }
            },

            onPrint: function() {
                if (!this.appOptions.canPrint || Common.Utils.ModalWindow.isVisible()) return;
                
                if (this.api)
                    this.api.asc_Print(new Asc.asc_CDownloadOptions(null, Common.Utils.isChrome || Common.Utils.isSafari || Common.Utils.isOpera || Common.Utils.isGecko && Common.Utils.firefoxVersion>86)); // if isChrome or isSafari or isOpera == true use asc_onPrintUrl event
                Common.component.Analytics.trackEvent('Print');
            },

            onPrintUrl: function(url) {
                if (this.iframePrint) {
                    this.iframePrint.parentNode.removeChild(this.iframePrint);
                    this.iframePrint = null;
                }
                if (!this.iframePrint) {
                    var me = this;
                    this.iframePrint = document.createElement("iframe");
                    this.iframePrint.id = "id-print-frame";
                    this.iframePrint.style.display = 'none';
                    this.iframePrint.style.visibility = "hidden";
                    this.iframePrint.style.position = "fixed";
                    this.iframePrint.style.right = "0";
                    this.iframePrint.style.bottom = "0";
                    document.body.appendChild(this.iframePrint);
                    this.iframePrint.onload = function() {
                        try {
                        me.iframePrint.contentWindow.focus();
                        me.iframePrint.contentWindow.print();
                        me.iframePrint.contentWindow.blur();
                        window.focus();
                        } catch (e) {
                            me.api.asc_DownloadAs(new Asc.asc_CDownloadOptions(Asc.c_oAscFileType.PDF));
                        }
                    };
                }
                if (url) this.iframePrint.src = url;
            },

            onClearDummyComment: function() {
                this.dontCloseDummyComment = false;
            },

            onShowDummyComment: function() {
                this.beforeShowDummyComment = true;
            },

            DisableMailMerge: function() {
                this.appOptions.mergeFolderUrl = "";
                var toolbarController   = this.getApplication().getController('Toolbar');
                toolbarController && toolbarController.DisableMailMerge();
            },

            DisableVersionHistory: function() {
                this.editorConfig.canUseHistory = false;
                this.appOptions.canUseHistory = false;
            },

            onConvertEquationToMath: function(equation) {
                var me = this,
                    win;
                var msg = this.textConvertEquation + '<br><br><a id="id-equation-convert-help" style="cursor: pointer;">' + this.textLearnMore + '</a>';
                win = Common.UI.warning({
                    width: 500,
                    msg: msg,
                    buttons: ['yes', 'cancel'],
                    primary: 'yes',
                    dontshow: true,
                    textDontShow: this.textApplyAll,
                    callback: _.bind(function(btn, dontshow){
                        if (btn == 'yes') {
                            this.api.asc_ConvertEquationToMath(equation, dontshow);
                        }
                        this.onEditComplete();
                    }, this)
                });
                win.$window.find('#id-equation-convert-help').on('click', function (e) {
                    win && win.close();
                    me.getApplication().getController('LeftMenu').getView('LeftMenu').showMenu('file:help', 'UsageInstructions\/InsertEquation.htm#convertequation');
                })
            },

            warningDocumentIsLocked: function() {
                var me = this;
                var _disable_ui = function (disable) {
                    me.disableEditing(disable, true);
                };

                Common.Utils.warningDocumentIsLocked({disablefunc: _disable_ui});
            },

            onRunAutostartMacroses: function() {
                var me = this,
                    enable = !this.editorConfig.customization || (this.editorConfig.customization.macros!==false);
                if (enable) {
                    var value = Common.Utils.InternalSettings.get("de-macros-mode");
                    if (value==1)
                        this.api.asc_runAutostartMacroses();
                    else if (value === 0) {
                        Common.UI.warning({
                            msg: this.textHasMacros + '<br>',
                            buttons: ['yes', 'no'],
                            primary: 'yes',
                            dontshow: true,
                            textDontShow: this.textRemember,
                            callback: function(btn, dontshow){
                                if (dontshow) {
                                    Common.Utils.InternalSettings.set("de-macros-mode", (btn == 'yes') ? 1 : 2);
                                    Common.localStorage.setItem("de-macros-mode", (btn == 'yes') ? 1 : 2);
                                }
                                if (btn == 'yes') {
                                    setTimeout(function() {
                                        me.api.asc_runAutostartMacroses();
                                    }, 1);
                                }
                            }
                        });
                    }
                }
            },

            loadAutoCorrectSettings: function() {
                // autocorrection
                var me = this;
                var value = Common.localStorage.getItem("de-settings-math-correct-add");
                Common.Utils.InternalSettings.set("de-settings-math-correct-add", value);
                var arrAdd = value ? JSON.parse(value) : [];
                value = Common.localStorage.getItem("de-settings-math-correct-rem");
                Common.Utils.InternalSettings.set("de-settings-math-correct-rem", value);
                var arrRem = value ? JSON.parse(value) : [];
                value = Common.localStorage.getBool("de-settings-math-correct-replace-type", true); // replace on type
                Common.Utils.InternalSettings.set("de-settings-math-correct-replace-type", value);
                me.api.asc_refreshOnStartAutoCorrectMathSymbols(arrRem, arrAdd, value);

                value = Common.localStorage.getItem("de-settings-rec-functions-add");
                Common.Utils.InternalSettings.set("de-settings-rec-functions-add", value);
                arrAdd = value ? JSON.parse(value) : [];
                value = Common.localStorage.getItem("de-settings-rec-functions-rem");
                Common.Utils.InternalSettings.set("de-settings-rec-functions-rem", value);
                arrRem = value ? JSON.parse(value) : [];
                me.api.asc_refreshOnStartAutoCorrectMathFunctions(arrRem, arrAdd);

                value = Common.localStorage.getBool("de-settings-autoformat-bulleted", true);
                Common.Utils.InternalSettings.set("de-settings-autoformat-bulleted", value);
                me.api.asc_SetAutomaticBulletedLists(value);

                value = Common.localStorage.getBool("de-settings-autoformat-numbered", true);
                Common.Utils.InternalSettings.set("de-settings-autoformat-numbered", value);
                me.api.asc_SetAutomaticNumberedLists(value);

                value = Common.localStorage.getBool("de-settings-autoformat-smart-quotes", true);
                Common.Utils.InternalSettings.set("de-settings-autoformat-smart-quotes", value);
                me.api.asc_SetAutoCorrectSmartQuotes(value);

                value = Common.localStorage.getBool("de-settings-autoformat-hyphens", true);
                Common.Utils.InternalSettings.set("de-settings-autoformat-hyphens", value);
                me.api.asc_SetAutoCorrectHyphensWithDash(value);

                value = Common.localStorage.getBool("de-settings-autoformat-fl-sentence", true);
                Common.Utils.InternalSettings.set("de-settings-autoformat-fl-sentence", value);
                me.api.asc_SetAutoCorrectFirstLetterOfSentences(value);
            },

            showRenameUserDialog: function() {
                if (this._renameDialog) return;

                var me = this;
                this._renameDialog = new Common.Views.UserNameDialog({
                    label: this.textRenameLabel,
                    error: this.textRenameError,
                    value: Common.Utils.InternalSettings.get("guest-username") || '',
                    check: Common.Utils.InternalSettings.get("save-guest-username") || false,
                    validation: function(value) {
                        return value.length<128 ? true : me.textLongName;
                    },
                    handler: function(result, settings) {
                        if (result == 'ok') {
                            var name = settings.input ? settings.input + ' (' + me.appOptions.guestName + ')' : me.textAnonymous;
                            var _user = new Asc.asc_CUserInfo();
                            _user.put_FullName(name);

                            var docInfo = new Asc.asc_CDocInfo();
                            docInfo.put_UserInfo(_user);
                            me.api.asc_changeDocInfo(docInfo);

                            settings.checkbox ? Common.localStorage.setItem("guest-username", settings.input) : Common.localStorage.removeItem("guest-username");
                            Common.Utils.InternalSettings.set("guest-username", settings.input);
                            Common.Utils.InternalSettings.set("save-guest-username", settings.checkbox);
                        }
                    }
                });
                this._renameDialog.on('close', function() {
                    me._renameDialog = undefined;
                });
                this._renameDialog.show(Common.Utils.innerWidth() - this._renameDialog.options.width - 15, 30);
            },

            onGrabFocus: function() {
                this.getApplication().getController('DocumentHolder').getView().focus();
            },

            onLanguageLoaded: function() {
                if (!Common.Locale.getCurrentLanguage()) {
                    Common.UI.warning({
                        msg: this.errorLang,
                        buttons: [],
                        closable: false
                    });
                    return false;
                }
                return true;
            },

            leavePageText: 'You have unsaved changes in this document. Click \'Stay on this Page\' then \'Save\' to save them. Click \'Leave this Page\' to discard all the unsaved changes.',
            criticalErrorTitle: 'Error',
            notcriticalErrorTitle: 'Warning',
            errorDefaultMessage: 'Error code: %1',
            criticalErrorExtText: 'Press "OK" to back to document list.',
            openTitleText: 'Opening Document',
            openTextText: 'Opening document...',
            loadFontsTitleText: 'Loading Data',
            loadFontsTextText: 'Loading data...',
            loadImagesTitleText: 'Loading Images',
            loadImagesTextText: 'Loading images...',
            loadFontTitleText: 'Loading Data',
            loadFontTextText: 'Loading data...',
            loadImageTitleText: 'Loading Image',
            loadImageTextText: 'Loading image...',
            downloadTitleText: 'Downloading Document',
            downloadTextText: 'Downloading document...',
            printTitleText: 'Printing Document',
            printTextText: 'Printing document...',
            uploadImageTitleText: 'Uploading Image',
            uploadImageTextText: 'Uploading image...',
            savePreparingText: 'Preparing to save',
            savePreparingTitle: 'Preparing to save. Please wait...',
            uploadImageSizeMessage: 'Maximum image size limit exceeded.',
            uploadImageExtMessage: 'Unknown image format.',
            uploadImageFileCountMessage: 'No images uploaded.',
            reloadButtonText: 'Reload Page',
            unknownErrorText: 'Unknown error.',
            convertationTimeoutText: 'Convertation timeout exceeded.',
            downloadErrorText: 'Download failed.',
            unsupportedBrowserErrorText: 'Your browser is not supported.',
            splitMaxRowsErrorText: 'The number of rows must be less than %1',
            splitMaxColsErrorText: 'The number of columns must be less than %1',
            splitDividerErrorText: 'The number of rows must be a divisor of %1',
            requestEditFailedTitleText: 'Access denied',
            requestEditFailedMessageText: 'Someone is editing this document right now. Please try again later.',
            txtNeedSynchronize: 'You have an updates',
            textLoadingDocument: 'Loading document',
            warnBrowserZoom: 'Your browser\'s current zoom setting is not fully supported. Please reset to the default zoom by pressing Ctrl+0.',
            warnBrowserIE9: 'The application has low capabilities on IE9. Use IE10 or higher',
            applyChangesTitleText: 'Loading Data',
            applyChangesTextText: 'Loading data...',
            errorKeyEncrypt: 'Unknown key descriptor',
            errorKeyExpire: 'Key descriptor expired',
            errorUsersExceed: 'Count of users was exceed',
            errorCoAuthoringDisconnect: 'Server connection lost. You can\'t edit anymore.',
            errorFilePassProtect: 'The file is password protected and cannot be opened.',
            txtBasicShapes: 'Basic Shapes',
            txtFiguredArrows: 'Figured Arrows',
            txtMath: 'Math',
            txtCharts: 'Charts',
            txtStarsRibbons: 'Stars & Ribbons',
            txtCallouts: 'Callouts',
            txtButtons: 'Buttons',
            txtRectangles: 'Rectangles',
            txtLines: 'Lines',
            txtEditingMode: 'Set editing mode...',
            textAnonymous: 'Anonymous',
            loadingDocumentTitleText: 'Loading document',
            loadingDocumentTextText: 'Loading document...',
            warnProcessRightsChange: 'You have been denied the right to edit the file.',
            errorProcessSaveResult: 'Saving is failed.',
            textCloseTip: 'Click to close the tip.',
            textShape: 'Shape',
            errorStockChart: 'Incorrect row order. To build a stock chart place the data on the sheet in the following order:<br> opening price, max price, min price, closing price.',
            errorDataRange: 'Incorrect data range.',
            errorDatabaseConnection: 'External error.<br>Database connection error. Please, contact support.',
            titleUpdateVersion: 'Version changed',
            errorUpdateVersion: 'The file version has been changed. The page will be reloaded.',
            errorUserDrop: 'The file cannot be accessed right now.',
            txtDiagramTitle: 'Chart Title',
            txtXAxis: 'X Axis',
            txtYAxis: 'Y Axis',
            txtSeries: 'Seria',
            errorMailMergeLoadFile: 'Loading the document failed. Please select a different file.',
            mailMergeLoadFileText: 'Loading Data Source...',
            mailMergeLoadFileTitle: 'Loading Data Source',
            errorMailMergeSaveFile: 'Merge failed.',
            downloadMergeText: 'Downloading...',
            downloadMergeTitle: 'Downloading',
            sendMergeTitle: 'Sending Merge',
            sendMergeText: 'Sending Merge...',
            txtArt: 'Your text here',
            errorConnectToServer: 'The document could not be saved. Please check connection settings or contact your administrator.<br>When you click the \'OK\' button, you will be prompted to download the document.',
            textTryUndoRedo: 'The Undo/Redo functions are disabled for the Fast co-editing mode.<br>Click the \'Strict mode\' button to switch to the Strict co-editing mode to edit the file without other users interference and send your changes only after you save them. You can switch between the co-editing modes using the editor Advanced settings.',
            textStrict: 'Strict mode',
            txtErrorLoadHistory: 'Loading history failed',
            textBuyNow: 'Visit website',
            textNoLicenseTitle: 'License limit reached',
            textContactUs: 'Contact sales',
            errorViewerDisconnect: 'Connection is lost. You can still view the document,<br>but will not be able to download or print until the connection is restored and page is reloaded.',
            warnLicenseExp: 'Your license has expired.<br>Please update your license and refresh the page.',
            titleLicenseExp: 'License expired',
            openErrorText: 'An error has occurred while opening the file',
            saveErrorText: 'An error has occurred while saving the file',
            errorToken: 'The document security token is not correctly formed.<br>Please contact your Document Server administrator.',
            errorTokenExpire: 'The document security token has expired.<br>Please contact your Document Server administrator.',
            errorSessionAbsolute: 'The document editing session has expired. Please reload the page.',
            errorSessionIdle: 'The document has not been edited for quite a long time. Please reload the page.',
            errorSessionToken: 'The connection to the server has been interrupted. Please reload the page.',
            errorAccessDeny: 'You are trying to perform an action you do not have rights for.<br>Please contact your Document Server administrator.',
            titleServerVersion: 'Editor updated',
            errorServerVersion: 'The editor version has been updated. The page will be reloaded to apply the changes.',
            textChangesSaved: 'All changes saved',
            errorBadImageUrl: 'Image url is incorrect',
            txtStyle_Normal: 'Normal',
            txtStyle_No_Spacing: 'No Spacing',
            txtStyle_Heading_1: 'Heading 1',
            txtStyle_Heading_2: 'Heading 2',
            txtStyle_Heading_3: 'Heading 3',
            txtStyle_Heading_4: 'Heading 4',
            txtStyle_Heading_5: 'Heading 5',
            txtStyle_Heading_6: 'Heading 6',
            txtStyle_Heading_7: 'Heading 7',
            txtStyle_Heading_8: 'Heading 8',
            txtStyle_Heading_9: 'Heading 9',
            txtStyle_Title: 'Title',
            txtStyle_Subtitle: 'Subtitle',
            txtStyle_Quote: 'Quote',
            txtStyle_Intense_Quote: 'Intense Quote',
            txtStyle_List_Paragraph: 'List Paragraph',
            txtStyle_footnote_text: 'Footnote Text',
            saveTextText: 'Saving document...',
            saveTitleText: 'Saving Document',
            txtBookmarkError: "Error! Bookmark not defined.",
            txtAbove: "above",
            txtBelow: "below",
            txtOnPage: "on page",
            txtHeader: "Header",
            txtFooter: "Footer",
            txtSection: "-Section",
            txtFirstPage: "First Page",
            txtEvenPage: "Even Page",
            txtOddPage: "Odd Page",
            txtSameAsPrev: "Same as Previous",
            txtCurrentDocument: "Current Document",
            txtNoTableOfContents: "There are no headings in the document. Apply a heading style to the text so that it appears in the table of contents.",
            txtTableOfContents: "Table of Contents",
            errorForceSave: "An error occurred while saving the file. Please use the 'Download as' option to save the file to your computer hard drive or try again later.",
            warnNoLicense: "You've reached the limit for simultaneous connections to %1 editors. This document will be opened for viewing only.<br>Contact %1 sales team for personal upgrade terms.",
            warnNoLicenseUsers: "You've reached the user limit for %1 editors. Contact %1 sales team for personal upgrade terms.",
            warnLicenseExceeded: "You've reached the limit for simultaneous connections to %1 editors. This document will be opened for viewing only.<br>Contact your administrator to learn more.",
            warnLicenseUsersExceeded: "You've reached the user limit for %1 editors. Contact your administrator to learn more.",
            errorDataEncrypted: 'Encrypted changes have been received, they cannot be deciphered.',
            textClose: 'Close',
            textPaidFeature: 'Paid feature',
            scriptLoadError: 'The connection is too slow, some of the components could not be loaded. Please reload the page.',
            errorEditingSaveas: 'An error occurred during the work with the document.<br>Use the \'Save as...\' option to save the file backup copy to your computer hard drive.',
            errorEditingDownloadas: 'An error occurred during the work with the document.<br>Use the \'Download as...\' option to save the file backup copy to your computer hard drive.',
            txtShape_textRect: 'Text Box',
            txtShape_rect: 'Rectangle',
            txtShape_ellipse: 'Ellipse',
            txtShape_triangle: 'Triangle',
            txtShape_rtTriangle: 'Right Triangle',
            txtShape_parallelogram: 'Parallelogram',
            txtShape_trapezoid: 'Trapezoid',
            txtShape_diamond: 'Diamond',
            txtShape_pentagon: 'Pentagon',
            txtShape_hexagon: 'Hexagon',
            txtShape_heptagon: 'Heptagon',
            txtShape_octagon: 'Octagon',
            txtShape_decagon: 'Decagon',
            txtShape_dodecagon: 'Dodecagon',
            txtShape_pie: 'Pie',
            txtShape_chord: 'Chord',
            txtShape_teardrop: 'Teardrop',
            txtShape_frame: 'Frame',
            txtShape_halfFrame: 'Half Frame',
            txtShape_corner: 'Corner',
            txtShape_diagStripe: 'Diagonal Stripe',
            txtShape_plus: 'Plus',
            txtShape_plaque: 'Sign',
            txtShape_can: 'Can',
            txtShape_cube: 'Cube',
            txtShape_bevel: 'Bevel',
            txtShape_donut: 'Donut',
            txtShape_noSmoking: '"No" Symbol',
            txtShape_blockArc: 'Block Arc',
            txtShape_foldedCorner: 'Folded Corner',
            txtShape_smileyFace: 'Smiley Face',
            txtShape_heart: 'Heart',
            txtShape_lightningBolt: 'Lightning Bolt',
            txtShape_sun: 'Sun',
            txtShape_moon: 'Moon',
            txtShape_cloud: 'Cloud',
            txtShape_arc: 'Arc',
            txtShape_bracePair: 'Double Brace',
            txtShape_leftBracket: 'Left Bracket',
            txtShape_rightBracket: 'Right Bracket',
            txtShape_leftBrace: 'Left Brace',
            txtShape_rightBrace: 'Right Brace',
            txtShape_rightArrow: 'Right Arrow',
            txtShape_leftArrow: 'Left Arrow',
            txtShape_upArrow: 'Up Arrow',
            txtShape_downArrow: 'Down Arrow',
            txtShape_leftRightArrow: 'Left Right Arrow',
            txtShape_upDownArrow: 'Up Down Arrow',
            txtShape_quadArrow: 'Quad Arrow',
            txtShape_leftRightUpArrow: 'Left Right Up Arrow',
            txtShape_bentArrow: 'Bent Arrow',
            txtShape_uturnArrow: 'U-Turn Arrow',
            txtShape_leftUpArrow: 'Left Up Arrow',
            txtShape_bentUpArrow: 'Bent Up Arrow',
            txtShape_curvedRightArrow: 'Curved Right Arrow',
            txtShape_curvedLeftArrow: 'Curved Left Arrow',
            txtShape_curvedUpArrow: 'Curved Up Arrow',
            txtShape_curvedDownArrow: 'Curved Down Arrow',
            txtShape_stripedRightArrow: 'Striped Right Arrow',
            txtShape_notchedRightArrow: 'Notched Right Arrow',
            txtShape_homePlate: 'Pentagon',
            txtShape_chevron: 'Chevron',
            txtShape_rightArrowCallout: 'Right Arrow Callout',
            txtShape_downArrowCallout: 'Down Arrow Callout',
            txtShape_leftArrowCallout: 'Left Arrow Callout',
            txtShape_upArrowCallout: 'Up Arrow Callout',
            txtShape_leftRightArrowCallout: 'Left Right Arrow Callout',
            txtShape_quadArrowCallout: 'Quad Arrow Callout',
            txtShape_circularArrow: 'Circular Arrow',
            txtShape_mathPlus: 'Plus',
            txtShape_mathMinus: 'Minus',
            txtShape_mathMultiply: 'Multiply',
            txtShape_mathDivide: 'Division',
            txtShape_mathEqual: 'Equal',
            txtShape_mathNotEqual: 'Not Equal',
            txtShape_flowChartProcess: 'Flowchart: Process',
            txtShape_flowChartAlternateProcess: 'Flowchart: Alternate Process',
            txtShape_flowChartDecision: 'Flowchart: Decision',
            txtShape_flowChartInputOutput: 'Flowchart: Data',
            txtShape_flowChartPredefinedProcess: 'Flowchart: Predefined Process',
            txtShape_flowChartInternalStorage: 'Flowchart: Internal Storage',
            txtShape_flowChartDocument: 'Flowchart: Document',
            txtShape_flowChartMultidocument: 'Flowchart: Multidocument ',
            txtShape_flowChartTerminator: 'Flowchart: Terminator',
            txtShape_flowChartPreparation: 'Flowchart: Preparation',
            txtShape_flowChartManualInput: 'Flowchart: Manual Input',
            txtShape_flowChartManualOperation: 'Flowchart: Manual Operation',
            txtShape_flowChartConnector: 'Flowchart: Connector',
            txtShape_flowChartOffpageConnector: 'Flowchart: Off-page Connector',
            txtShape_flowChartPunchedCard: 'Flowchart: Card',
            txtShape_flowChartPunchedTape: 'Flowchart: Punched Tape',
            txtShape_flowChartSummingJunction: 'Flowchart: Summing Junction',
            txtShape_flowChartOr: 'Flowchart: Or',
            txtShape_flowChartCollate: 'Flowchart: Collate',
            txtShape_flowChartSort: 'Flowchart: Sort',
            txtShape_flowChartExtract: 'Flowchart: Extract',
            txtShape_flowChartMerge: 'Flowchart: Merge',
            txtShape_flowChartOnlineStorage: 'Flowchart: Stored Data',
            txtShape_flowChartDelay: 'Flowchart: Delay',
            txtShape_flowChartMagneticTape: 'Flowchart: Sequential Access Storage',
            txtShape_flowChartMagneticDisk: 'Flowchart: Magnetic Disk',
            txtShape_flowChartMagneticDrum: 'Flowchart: Direct Access Storage',
            txtShape_flowChartDisplay: 'Flowchart: Display',
            txtShape_irregularSeal1: 'Explosion 1',
            txtShape_irregularSeal2: 'Explosion 2',
            txtShape_star4: '4-Point Star',
            txtShape_star5: '5-Point Star',
            txtShape_star6: '6-Point Star',
            txtShape_star7: '7-Point Star',
            txtShape_star8: '8-Point Star',
            txtShape_star10: '10-Point Star',
            txtShape_star12: '12-Point Star',
            txtShape_star16: '16-Point Star',
            txtShape_star24: '24-Point Star',
            txtShape_star32: '32-Point Star',
            txtShape_ribbon2: 'Up Ribbon',
            txtShape_ribbon: 'Down Ribbon',
            txtShape_ellipseRibbon2: 'Curved Up Ribbon',
            txtShape_ellipseRibbon: 'Curved Down Ribbon',
            txtShape_verticalScroll: 'Vertical Scroll',
            txtShape_horizontalScroll: 'Horizontal Scroll',
            txtShape_wave: 'Wave',
            txtShape_doubleWave: 'Double Wave',
            txtShape_wedgeRectCallout: 'Rectangular Callout',
            txtShape_wedgeRoundRectCallout: 'Rounded Rectangular Callout',
            txtShape_wedgeEllipseCallout: 'Oval Callout',
            txtShape_cloudCallout: 'Cloud Callout',
            txtShape_borderCallout1: 'Line Callout 1',
            txtShape_borderCallout2: 'Line Callout 2',
            txtShape_borderCallout3: 'Line Callout 3',
            txtShape_accentCallout1: 'Line Callout 1 (Accent Bar)',
            txtShape_accentCallout2: 'Line Callout 2 (Accent Bar)',
            txtShape_accentCallout3: 'Line Callout 3 (Accent Bar)',
            txtShape_callout1: 'Line Callout 1 (No Border)',
            txtShape_callout2: 'Line Callout 2 (No Border)',
            txtShape_callout3: 'Line Callout 3 (No Border)',
            txtShape_accentBorderCallout1: 'Line Callout 1 (Border and Accent Bar)',
            txtShape_accentBorderCallout2: 'Line Callout 2 (Border and Accent Bar)',
            txtShape_accentBorderCallout3: 'Line Callout 3 (Border and Accent Bar)',
            txtShape_actionButtonBackPrevious: 'Back or Previous Button',
            txtShape_actionButtonForwardNext: 'Forward or Next Button',
            txtShape_actionButtonBeginning: 'Beginning Button',
            txtShape_actionButtonEnd: 'End Button',
            txtShape_actionButtonHome: 'Home Button',
            txtShape_actionButtonInformation: 'Information Button',
            txtShape_actionButtonReturn: 'Return Button',
            txtShape_actionButtonMovie: 'Movie Button',
            txtShape_actionButtonDocument: 'Document Button',
            txtShape_actionButtonSound: 'Sound Button',
            txtShape_actionButtonHelp: 'Help Button',
            txtShape_actionButtonBlank: 'Blank Button',
            txtShape_roundRect: 'Round Corner Rectangle',
            txtShape_snip1Rect: 'Snip Single Corner Rectangle',
            txtShape_snip2SameRect: 'Snip Same Side Corner Rectangle',
            txtShape_snip2DiagRect: 'Snip Diagonal Corner Rectangle',
            txtShape_snipRoundRect: 'Snip and Round Single Corner Rectangle',
            txtShape_round1Rect: 'Round Single Corner Rectangle',
            txtShape_round2SameRect: 'Round Same Side Corner Rectangle',
            txtShape_round2DiagRect: 'Round Diagonal Corner Rectangle',
            txtShape_line: 'Line',
            txtShape_lineWithArrow: 'Arrow',
            txtShape_lineWithTwoArrows: 'Double Arrow',
            txtShape_bentConnector5: 'Elbow Connector',
            txtShape_bentConnector5WithArrow: 'Elbow Arrow Connector',
            txtShape_bentConnector5WithTwoArrows: 'Elbow Double-Arrow Connector',
            txtShape_curvedConnector3: 'Curved Connector',
            txtShape_curvedConnector3WithArrow: 'Curved Arrow Connector',
            txtShape_curvedConnector3WithTwoArrows: 'Curved Double-Arrow Connector',
            txtShape_spline: 'Curve',
            txtShape_polyline1: 'Scribble',
            txtShape_polyline2: 'Freeform',
            txtSyntaxError: 'Syntax Error',
            txtMissOperator: 'Missing Operator',
            txtMissArg: 'Missing Argument',
            txtTooLarge: 'Number Too Large To Format',
            txtZeroDivide: 'Zero Divide',
            txtNotInTable: 'Is Not In Table',
            txtIndTooLarge: 'Index Too Large',
            txtFormulaNotInTable: 'The Formula Not In Table',
            txtTableInd: 'Table Index Cannot be Zero',
            txtUndefBookmark: 'Undefined Bookmark',
            txtEndOfFormula: 'Unexpected End of Formula',
            errorEmailClient: 'No email client could be found',
            textCustomLoader: 'Please note that according to the terms of the license you are not entitled to change the loader.<br>Please contact our Sales Department to get a quote.',
            txtHyperlink: 'Hyperlink',
            waitText: 'Please, wait...',
            errorFileSizeExceed: 'The file size exceeds the limitation set for your server.<br>Please contact your Document Server administrator for details.',
            txtMainDocOnly: 'Error! Main Document Only.',
            txtNotValidBookmark: 'Error! Not a valid bookmark self-reference.',
            txtNoText: 'Error! No text of specified style in document.',
            uploadDocSizeMessage: 'Maximum document size limit exceeded.',
            uploadDocExtMessage: 'Unknown document format.',
            uploadDocFileCountMessage: 'No documents uploaded.',
            errorUpdateVersionOnDisconnect: 'Internet connection has been restored, and the file version has been changed.<br>Before you can continue working, you need to download the file or copy its content to make sure nothing is lost, and then reload this page.',
            txtChoose: 'Choose an item',
            errorDirectUrl: 'Please verify the link to the document.<br>This link must be a direct link to the file for downloading.',
            txtStyle_Caption: 'Caption',
            errorCompare: 'The Compare documents feature is not available in the co-editing mode.',
            textConvertEquation: 'This equation was created with an old version of equation editor which is no longer supported. Converting this equation to Office Math ML format will make it editable.<br>Do you want to convert this equation?',
            textApplyAll: 'Apply to all equations',
            textLearnMore: 'Learn More',
            txtEnterDate: 'Enter a date',
            txtTypeEquation: 'Type equation here',
            textHasMacros: 'The file contains automatic macros.<br>Do you want to run macros?',
            textRemember: 'Remember my choice',
            warnLicenseLimitedRenewed: 'License needs to be renewed.<br>You have a limited access to document editing functionality.<br>Please contact your administrator to get full access',
            warnLicenseLimitedNoAccess: 'License expired.<br>You have no access to document editing functionality.<br>Please contact your administrator.',
            saveErrorTextDesktop: 'This file cannot be saved or created.<br>Possible reasons are: <br>1. The file is read-only. <br>2. The file is being edited by other users. <br>3. The disk is full or corrupted.',
            errorComboSeries: 'To create a combination chart, select at least two series of data.',
            errorSetPassword: 'Password could not be set.',
            textRenameLabel: 'Enter a name to be used for collaboration',
            textRenameError: 'User name must not be empty.',
            textLongName: 'Enter a name that is less than 128 characters.',
            textGuest: 'Guest',
            errorSubmit: 'Submit failed.',
            txtClickToLoad: 'Click to load image',
            leavePageTextOnClose: 'All unsaved changes in this document will be lost.<br> Click \'Cancel\' then \'Save\' to save them. Click \'OK\' to discard all the unsaved changes.',
            textTryUndoRedoWarn: 'The Undo/Redo functions are disabled for the Fast co-editing mode.',
            txtNone: 'None',
            txtNoTableOfFigures: "No table of figures entries found.",
            txtTableOfFigures: 'Table of figures',
            txtStyle_endnote_text: 'Endnote Text',
            txtTOCHeading: 'TOC Heading',
<<<<<<< HEAD
            textDisconnect: 'Connection is lost',
=======
>>>>>>> 311a361f
            errorLang: 'The interface language is not loaded.<br>Please contact your Document Server administrator.'
        }
    })(), DE.Controllers.Main || {}))
});<|MERGE_RESOLUTION|>--- conflicted
+++ resolved
@@ -3010,10 +3010,7 @@
             txtTableOfFigures: 'Table of figures',
             txtStyle_endnote_text: 'Endnote Text',
             txtTOCHeading: 'TOC Heading',
-<<<<<<< HEAD
             textDisconnect: 'Connection is lost',
-=======
->>>>>>> 311a361f
             errorLang: 'The interface language is not loaded.<br>Please contact your Document Server administrator.'
         }
     })(), DE.Controllers.Main || {}))
