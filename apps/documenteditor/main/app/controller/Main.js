/*
 * (c) Copyright Ascensio System SIA 2010-2024
 *
 * This program is a free software product. You can redistribute it and/or
 * modify it under the terms of the GNU Affero General Public License (AGPL)
 * version 3 as published by the Free Software Foundation. In accordance with
 * Section 7(a) of the GNU AGPL its Section 15 shall be amended to the effect
 * that Ascensio System SIA expressly excludes the warranty of non-infringement
 * of any third-party rights.
 *
 * This program is distributed WITHOUT ANY WARRANTY; without even the implied
 * warranty of MERCHANTABILITY or FITNESS FOR A PARTICULAR  PURPOSE. For
 * details, see the GNU AGPL at: http://www.gnu.org/licenses/agpl-3.0.html
 *
 * You can contact Ascensio System SIA at 20A-6 Ernesta Birznieka-Upish
 * street, Riga, Latvia, EU, LV-1050.
 *
 * The  interactive user interfaces in modified source and object code versions
 * of the Program must display Appropriate Legal Notices, as required under
 * Section 5 of the GNU AGPL version 3.
 *
 * Pursuant to Section 7(b) of the License you must retain the original Product
 * logo when distributing the program. Pursuant to Section 7(e) we decline to
 * grant you any rights under trademark law for use of our trademarks.
 *
 * All the Product's GUI elements, including illustrations and icon sets, as
 * well as technical writing content are licensed under the terms of the
 * Creative Commons Attribution-ShareAlike 4.0 International. See the License
 * terms at http://creativecommons.org/licenses/by-sa/4.0/legalcode
 *
 */
/**
 *  Main.js
 *
 *  Main controller
 *
 *  Created on 1/15/14
 *
 */

define([
    'core',
    'irregularstack',
    'common/main/lib/component/Window',
    'common/main/lib/component/LoadMask',
    'common/main/lib/component/Tooltip',
    'common/main/lib/controller/Fonts',
    'common/main/lib/collection/TextArt',
    'common/main/lib/util/LocalStorage',
    'documenteditor/main/app/collection/ShapeGroups',
    'documenteditor/main/app/collection/EquationGroups',
    'common/main/lib/controller/FocusManager',
    'common/main/lib/controller/HintManager',
    'common/main/lib/controller/LayoutManager',
    'common/main/lib/controller/ExternalUsers',
    'common/main/lib/controller/LaunchController',
    'common/main/lib/view/OpenDialog',
    'common/main/lib/view/UserNameDialog',
], function () {
    'use strict';

    DE.Controllers.Main = Backbone.Controller.extend(_.extend((function() {
        var appHeader;
        var ApplyEditRights = -255;
        var LoadingDocument = -256;

        var mapCustomizationElements = {
            about: 'button#left-btn-about',
            feedback: 'button#left-btn-support'
        };

        var mapCustomizationExtElements = {
            toolbar: '#viewport #toolbar',
            leftMenu: '#viewport #left-menu, #viewport #id-toolbar-full-placeholder-btn-settings, #viewport #id-toolbar-short-placeholder-btn-settings',
            rightMenu: '#viewport #right-menu',
            statusBar: '#statusbar'
        };

        Common.localStorage.setId('text');
        Common.localStorage.setKeysFilter('de-,asc.text');
        Common.localStorage.sync();

        return {

            models: [],
            collections: [
                'ShapeGroups',
                'EquationGroups',
                'Common.Collections.HistoryUsers',
                'Common.Collections.TextArt'
            ],
            views: [],

            initialize: function() {
                this.addListeners({
                    'FileMenu': {
                        'settings:apply': _.bind(this.applySettings, this)
                    },
                    'Common.Views.ReviewChanges': {
                        'settings:apply': _.bind(this.applySettings, this)
                    }
                });

                var me = this,
                    styleNames = ['Normal', 'No Spacing', 'Heading 1', 'Heading 2', 'Heading 3', 'Heading 4', 'Heading 5',
                                  'Heading 6', 'Heading 7', 'Heading 8', 'Heading 9', 'Title', 'Subtitle', 'Quote', 'Intense Quote', 'List Paragraph', 'footnote text',
                                  'Caption', 'endnote text', 'Default Paragraph Font', 'No List', 'Intense Emphasis', 'Intense Reference',  'Subtle Emphasis', 'Emphasis',
                                  'Strong', 'Subtle Reference', 'Book Title',  'footnote reference', 'endnote reference'],
                    schemeNames = ['Aspect', 'Blue Green', 'Blue II', 'Blue Warm', 'Blue', 'Grayscale', 'Green Yellow', 'Green', 'Marquee', 'Median', 'Office 2007 - 2010', 'Office 2013 - 2022', 'Office',
                                   'Orange Red', 'Orange', 'Paper', 'Red Orange', 'Red Violet', 'Red', 'Slipstream', 'Violet II', 'Violet', 'Yellow Orange', 'Yellow'],
                translate = {
                    'Series': this.txtSeries,
                    'Diagram Title': this.txtDiagramTitle,
                    'X Axis': this.txtXAxis,
                    'Y Axis': this.txtYAxis,
                    'Your text here': this.txtArt,
                    "Error! Bookmark not defined.": this.txtBookmarkError,
                    "above": this.txtAbove,
                    "below": this.txtBelow,
                    "on page ": this.txtOnPage + " ",
                    "Header": this.txtHeader,
                    "Footer": this.txtFooter,
                    " -Section ": " " + this.txtSection + " ",
                    "First Page ": this.txtFirstPage + " ",
                    "Even Page ": this.txtEvenPage + " ",
                    "Odd Page ": this.txtOddPage + " ",
                    "Same as Previous": this.txtSameAsPrev,
                    "Current Document": this.txtCurrentDocument,
                    "No table of contents entries found.": this.txtNoTableOfContents,
                    "Table of Contents": this.txtTableOfContents,
                    "Syntax Error": this.txtSyntaxError,
                    "Missing Operator": this.txtMissOperator,
                    "Missing Argument": this.txtMissArg,
                    "Number Too Large To Format": this.txtTooLarge,
                    "Zero Divide": this.txtZeroDivide,
                    "Is Not In Table": this.txtNotInTable,
                    "Index Too Large": this.txtIndTooLarge,
                    "The Formula Not In Table": this.txtFormulaNotInTable,
                    "Table Index Cannot be Zero": this.txtTableInd,
                    "Undefined Bookmark": this.txtUndefBookmark,
                    "Unexpected End of Formula": this.txtEndOfFormula,
                    "Hyperlink": this.txtHyperlink,
                    "Error! Main Document Only.": this.txtMainDocOnly,
                    "Error! Not a valid bookmark self-reference.": this.txtNotValidBookmark,
                    "Error! No text of specified style in document.": this.txtNoText,
                    "Choose an item": this.txtChoose,
                    "Enter a date": this.txtEnterDate,
                    "Type equation here": this.txtTypeEquation,
                    "Click to load image": this.txtClickToLoad,
                    "None": this.txtNone,
                    "No table of figures entries found.": this.txtNoTableOfFigures,
                    "table of figures": this.txtTableOfFigures,
                    "TOC Heading": this.txtTOCHeading,
                    "Anyone": this.textAnyone,
                    "Text": this.textText
                };
                styleNames.forEach(function(item){
                    translate[item] = me['txtStyle_' + item.replace(/ /g, '_')] || item;
                });
                schemeNames.forEach(function(item){
                    translate[item] = me['txtScheme_' + item.replace(/[ -]/g, '_')] || item;
                });
                me.translationTable = translate;
            },

            onLaunch: function() {
                var me = this;

                this.stackLongActions = new Common.IrregularStack({
                    strongCompare   : function(obj1, obj2){return obj1.id === obj2.id && obj1.type === obj2.type;},
                    weakCompare     : function(obj1, obj2){return obj1.type === obj2.type;}
                });

                this.stackDisableActions = new Common.IrregularStack({
                    strongCompare   : function(obj1, obj2){return obj1.type === obj2.type;},
                    weakCompare     : function(obj1, obj2){return obj1.type === obj2.type;}
                });

                this.stackMacrosRequests = [];

                this._state = {isDisconnected: false, usersCount: 1, fastCoauth: true, lostEditingRights: false, licenseType: false, isDocModified: false};
                this.languages = null;

                // Initialize viewport

                if (!Common.Utils.isBrowserSupported()){
                    Common.Utils.showBrowserRestriction();
                    Common.Gateway.reportError(undefined, this.unsupportedBrowserErrorText);
                    return;
                }

                // Initialize api
                window["flat_desine"] = true;
                this.api = this.getApplication().getController('Viewport').getApi();

                Common.UI.FocusManager.init();
                Common.UI.HintManager.init(this.api);
                Common.UI.Themes.init(this.api);
                Common.Controllers.LaunchController.init(this.api);

                if (this.api){
                    this.api.SetDrawingFreeze(true);

                    var value = Common.localStorage.getBool("de-settings-cachemode", true);
                    Common.Utils.InternalSettings.set("de-settings-cachemode", value);
                    this.api.asc_setDefaultBlitMode(!!value);

                    value = Common.localStorage.getItem("de-settings-fontrender");
                    if (value === null)
                        value = '0';
                    Common.Utils.InternalSettings.set("de-settings-fontrender", value);
                    switch (value) {
                        case '0': this.api.SetFontRenderingMode(3); break;
                        case '1': this.api.SetFontRenderingMode(1); break;
                        case '2': this.api.SetFontRenderingMode(2); break;
                    }

                    value = Common.localStorage.getBool("app-settings-screen-reader");
                    Common.Utils.InternalSettings.set("app-settings-screen-reader", value);
                    this.api.setSpeechEnabled(value);

                    if ( !Common.Utils.isIE ) {
                        if ( /^https?:\/\//.test('{{HELP_CENTER_WEB_DE}}') ) {
                            const _url_obj = new URL('{{HELP_CENTER_WEB_DE}}');
                            if ( !!_url_obj.searchParams )
                                _url_obj.searchParams.set('lang', Common.Locale.getCurrentLanguage());

                            Common.Utils.InternalSettings.set("url-help-center", _url_obj.toString());
                        }
                    }

                    this.api.asc_registerCallback('asc_onError',                    _.bind(this.onError, this));
                    this.api.asc_registerCallback('asc_onDocumentContentReady',     _.bind(this.onDocumentContentReady, this));
                    this.api.asc_registerCallback('asc_onOpenDocumentProgress',     _.bind(this.onOpenDocument, this));
                    this.api.asc_registerCallback('asc_onDocumentUpdateVersion',    _.bind(this.onUpdateVersion, this));
                    this.api.asc_registerCallback('asc_onServerVersion',            _.bind(this.onServerVersion, this));
                    this.api.asc_registerCallback('asc_onAdvancedOptions',          _.bind(this.onAdvancedOptions, this));
                    this.api.asc_registerCallback('asc_onDocumentName',             _.bind(this.onDocumentName, this));
                    this.api.asc_registerCallback('asc_onPrintUrl',                 _.bind(this.onPrintUrl, this));
                    this.api.asc_registerCallback('asc_onMeta',                     _.bind(this.onMeta, this));
                    this.api.asc_registerCallback('asc_onSpellCheckInit',           _.bind(this.loadLanguages, this));

                    Common.NotificationCenter.on('api:disconnect',                  _.bind(this.onCoAuthoringDisconnect, this));
                    Common.NotificationCenter.on('goback',                          _.bind(this.goBack, this));
                    Common.NotificationCenter.on('close',                           _.bind(this.closeEditor, this));
                    Common.NotificationCenter.on('markfavorite',                    _.bind(this.markFavorite, this));
                    Common.NotificationCenter.on('download:advanced',               _.bind(this.onAdvancedOptions, this));
                    Common.NotificationCenter.on('showmessage',                     _.bind(this.onExternalMessage, this));
                    Common.NotificationCenter.on('showerror',                       _.bind(this.onError, this));
                    Common.NotificationCenter.on('editing:disable',                 _.bind(this.onEditingDisable, this));
                    Common.NotificationCenter.on('doc:mode-apply',                  _.bind(this.onDocModeApply, this));

                    this.isShowOpenDialog = false;
                    
                    // Initialize api gateway
                    this.editorConfig = {};
                    this.appOptions = {};
                    Common.Gateway.on('init',           _.bind(this.loadConfig, this));
                    Common.Gateway.on('showmessage',    _.bind(this.onExternalMessage, this));
                    Common.Gateway.on('opendocument',   _.bind(this.loadDocument, this));
                    Common.Gateway.on('opendocumentfrombinary',   _.bind(this.loadBinary, this));
                    Common.Gateway.on('grabfocus',      _.bind(this.onGrabFocus, this));
                    Common.Gateway.appReady();

//                $(window.top).resize(_.bind(this.onDocumentResize, this));
                    this.getApplication().getController('Viewport').setApi(this.api);
                    this.getApplication().getController('Statusbar').setApi(this.api);

                    /** coauthoring begin **/
                    this.contComments = this.getApplication().getController('Common.Controllers.Comments');
                    /** coauthoring end **/

                        // Syncronize focus with api
                    $(document.body).on('focus', 'input, textarea', function(e) {
                        if (!/area_id/.test(e.target.id)) {
                            if (/msg-reply/.test(e.target.className)) {
                                me.dontCloseDummyComment = true;
                                me.beforeShowDummyComment = me.beforeCloseDummyComment = false;
                            } else if (/textarea-control/.test(e.target.className))
                                me.inTextareaControl = true;
                            else if (!Common.Utils.ModalWindow.isVisible() && /form-control/.test(e.target.className))
                                me.inFormControl = true;
                        }
                    });

                    $(document.body).on('blur', 'input, textarea', function(e) {
                        if (!Common.Utils.ModalWindow.isVisible()) {
                            if (/form-control/.test(e.target.className))
                                me.inFormControl = false;
                            if (me.getApplication().getController('LeftMenu').getView('LeftMenu').getMenu('file').isVisible())
                                return;
                            if (!e.relatedTarget ||
                                !/area_id/.test(e.target.id)
                                && !(e.target.localName == 'input' && $(e.target).parent().find(e.relatedTarget).length>0) /* Check if focus in combobox goes from input to it's menu button or menu items, or from comment editing area to Ok/Cancel button */
                                && !(e.target.localName == 'textarea' && $(e.target).closest('.asc-window').find('.dropdown-menu').find(e.relatedTarget).length>0) /* Check if focus in comment goes from textarea to it's email menu */
                                && (e.relatedTarget.localName != 'input' || !/form-control/.test(e.relatedTarget.className)) /* Check if focus goes to text input with class "form-control" */
                                && (e.relatedTarget.localName != 'textarea' || /area_id/.test(e.relatedTarget.id))) /* Check if focus goes to textarea, but not to "area_id" */ {
                                if (Common.Utils.isIE && e.originalEvent && e.originalEvent.target && /area_id/.test(e.originalEvent.target.id) && (e.originalEvent.target === e.originalEvent.srcElement))
                                    return;
                                if (Common.Utils.isLinux && me.appOptions && me.appOptions.isDesktopApp) {
                                    if (e.relatedTarget || !e.originalEvent || e.originalEvent.sourceCapabilities)
                                        me.api.asc_enableKeyEvents(true);
                                } else
                                    me.api.asc_enableKeyEvents(true);
                                if (me.dontCloseDummyComment && /msg-reply/.test(e.target.className)) {
                                    if ($(e.target).closest('.user-comment-item').find(e.relatedTarget).length<1) /* Check if focus goes to buttons in the comment window */
                                        me.dontCloseDummyComment = me.beforeCloseDummyComment = false;
                                    else
                                        me.beforeCloseDummyComment = true;
                                }
                                else if (/textarea-control/.test(e.target.className))
                                    me.inTextareaControl = false;
                            }
                        }
                    }).on('dragover', function(e) {
                        var event = e.originalEvent;
                        if (event.target && $(event.target).closest('#editor_sdk').length<1 ) {
                            event.preventDefault();
                            event.dataTransfer.dropEffect ="none";
                            return false;
                        }
                    }).on('dragstart', function(e) {
                        var event = e.originalEvent;
                        if (event.target ) {
                            var target = $(event.target);
                            if (target.closest('.combobox').length>0 || target.closest('.dropdown-menu').length>0 ||
                                target.closest('.input-field').length>0 || target.closest('.spinner').length>0 || target.closest('.textarea-field').length>0 ||
                                target.closest('.ribtab').length>0 || target.closest('.combo-dataview').length>0) {
                                event.preventDefault();
                            }
                        }
                    }).on('mouseup', function(e){
                        me.beforeCloseDummyComment && setTimeout(function(){ // textbox in dummy comment lost focus
                            me.dontCloseDummyComment = me.beforeCloseDummyComment = false;
                        }, 10);
                    });

                    Common.Utils.isChrome && $(document.body).on('keydown', 'textarea', function(e) {// chromium bug890248 (Bug 39614)
                        if (e.keyCode===Common.UI.Keys.PAGEUP || e.keyCode===Common.UI.Keys.PAGEDOWN) {
                            setTimeout(function(){
                                $('#viewport').scrollLeft(0);
                                $('#viewport').scrollTop(0);
                            }, 0);
                        }
                    });

                    Common.NotificationCenter.on({
                        'modal:show': function(){
                            Common.Utils.ModalWindow.show();
                            me.api.asc_enableKeyEvents(false);
                        },
                        'modal:close': function(dlg) {
                            Common.Utils.ModalWindow.close();
                            if (!Common.Utils.ModalWindow.isVisible())
                                me.api.asc_enableKeyEvents(true);
                        },
                        'modal:hide': function(dlg) {
                            Common.Utils.ModalWindow.close();
                            if (!Common.Utils.ModalWindow.isVisible())
                                me.api.asc_enableKeyEvents(true);
                        },
                        'settings:unitschanged':_.bind(this.unitsChanged, this),
                        'dataview:focus': function(e){
                        },
                        'dataview:blur': function(e){
                            if (!Common.Utils.ModalWindow.isVisible()) {
                                me.api.asc_enableKeyEvents(true);
                            }
                        },
                        'menu:show': function(e){
                        },
                        'menu:hide': function(e, isFromInputControl){
                            if (!Common.Utils.ModalWindow.isVisible() && !isFromInputControl)
                                me.api.asc_enableKeyEvents(true);
                        },
                        'edit:complete': _.bind(me.onEditComplete, me)
                    });

                    this.initNames(); //for shapes

                    Common.util.Shortcuts.delegateShortcuts({
                        shortcuts: {
                            'command+s,ctrl+s,command+p,ctrl+p,command+k,ctrl+k,command+d,ctrl+d': _.bind(function (e) {
                                e.preventDefault();
                                e.stopPropagation();
                            }, this)
                        }
                    });
                }

                me.defaultTitleText = '{{APP_TITLE_TEXT}}';
                me.warnNoLicense  = me.warnNoLicense.replace(/%1/g, '{{COMPANY_NAME}}');
                me.warnNoLicenseUsers = me.warnNoLicenseUsers.replace(/%1/g, '{{COMPANY_NAME}}');
                me.textNoLicenseTitle = me.textNoLicenseTitle.replace(/%1/g, '{{COMPANY_NAME}}');
                me.warnLicenseExceeded = me.warnLicenseExceeded.replace(/%1/g, '{{COMPANY_NAME}}');
                me.warnLicenseUsersExceeded = me.warnLicenseUsersExceeded.replace(/%1/g, '{{COMPANY_NAME}}');
            },

            loadConfig: function(data) {
                this.editorConfig = $.extend(this.editorConfig, data.config);

                this.appOptions.customization   = this.editorConfig.customization;
                this.appOptions.canRenameAnonymous = !((typeof (this.appOptions.customization) == 'object') && (typeof (this.appOptions.customization.anonymous) == 'object') && (this.appOptions.customization.anonymous.request===false));
                this.appOptions.guestName = (typeof (this.appOptions.customization) == 'object') && (typeof (this.appOptions.customization.anonymous) == 'object') &&
                                (typeof (this.appOptions.customization.anonymous.label) == 'string') && this.appOptions.customization.anonymous.label.trim()!=='' ?
                                Common.Utils.String.htmlEncode(this.appOptions.customization.anonymous.label) : this.textGuest;
                var value;
                if (this.appOptions.canRenameAnonymous) {
                    value = Common.localStorage.getItem("guest-username");
                    Common.Utils.InternalSettings.set("guest-username", value);
                    Common.Utils.InternalSettings.set("save-guest-username", !!value);
                }
                if (this.appOptions.customization.font) {
                    if (this.appOptions.customization.font.name && typeof this.appOptions.customization.font.name === 'string') {
                        var arr = this.appOptions.customization.font.name.split(',');
                        for (var i=0; i<arr.length; i++) {
                            var item = arr[i].trim();
                            if (item && (/[\s0-9\.]/).test(item)) {
                                arr[i] = "'" + item + "'";
                            }
                        }
                        document.documentElement.style.setProperty("--font-family-base-custom", arr.join(','));
                    }

                    if (this.appOptions.customization.font.size) {
                        var size = parseInt(this.appOptions.customization.font.size);
                        !isNaN(size) && document.documentElement.style.setProperty("--font-size-base-app-custom", size + "px");
                    }
                }

                this.editorConfig.user          =
                this.appOptions.user            = Common.Utils.fillUserInfo(this.editorConfig.user, this.editorConfig.lang, value ? (value + ' (' + this.appOptions.guestName + ')' ) : this.textAnonymous,
                                                                            Common.localStorage.getItem("guest-id") || ('uid-' + Date.now()));
                this.appOptions.user.anonymous && Common.localStorage.setItem("guest-id", this.appOptions.user.id);

                this.appOptions.isDesktopApp    = this.editorConfig.targetApp == 'desktop' || Common.Controllers.Desktop.isActive();
                if( Common.Controllers.Desktop.isActive() ) {
                    !this.editorConfig.recent && (this.editorConfig.recent = []);
                }

                this.appOptions.canCreateNew    = this.editorConfig.canRequestCreateNew || !_.isEmpty(this.editorConfig.createUrl) || this.editorConfig.templates && this.editorConfig.templates.length;
                this.appOptions.canOpenRecent   = this.editorConfig.recent !== undefined;
                this.appOptions.templates       = this.editorConfig.templates;
                this.appOptions.recent          = this.editorConfig.recent;
                this.appOptions.createUrl       = this.editorConfig.createUrl;
                this.appOptions.canRequestCreateNew = this.editorConfig.canRequestCreateNew;
                this.appOptions.lang            = this.editorConfig.lang;
                this.appOptions.location        = (typeof (this.editorConfig.location) == 'string') ? this.editorConfig.location.toLowerCase() : '';
                this.appOptions.region          = (typeof (this.editorConfig.region) == 'string') ? this.editorConfig.region.toLowerCase() : this.editorConfig.region;
                this.appOptions.sharingSettingsUrl = this.editorConfig.sharingSettingsUrl;
                this.appOptions.fileChoiceUrl   = this.editorConfig.fileChoiceUrl;
                this.appOptions.mergeFolderUrl  = this.editorConfig.mergeFolderUrl;
                this.appOptions.saveAsUrl       = this.editorConfig.saveAsUrl;
                this.appOptions.canAnalytics    = false;
                this.appOptions.canPlugins      = false;
                this.appOptions.canMakeActionLink = this.editorConfig.canMakeActionLink;
                this.appOptions.canRequestUsers = this.editorConfig.canRequestUsers;
                this.appOptions.canRequestSendNotify = this.editorConfig.canRequestSendNotify;
                this.appOptions.canRequestSaveAs = this.editorConfig.canRequestSaveAs;
                this.appOptions.canRequestInsertImage = this.editorConfig.canRequestInsertImage;
                this.appOptions.canRequestCompareFile = this.editorConfig.canRequestCompareFile;
                this.appOptions.canRequestMailMergeRecipients = this.editorConfig.canRequestMailMergeRecipients;
                this.appOptions.canRequestSharingSettings = this.editorConfig.canRequestSharingSettings;
                this.appOptions.canRequestSelectDocument = this.editorConfig.canRequestSelectDocument;
                this.appOptions.canRequestSelectSpreadsheet = this.editorConfig.canRequestSelectSpreadsheet;
                this.appOptions.compatibleFeatures = (typeof (this.appOptions.customization) == 'object') && !!this.appOptions.customization.compatibleFeatures;
                this.appOptions.canFeatureComparison = true;
                this.appOptions.canFeatureContentControl = true;
                this.appOptions.canFeatureForms = !!this.api.asc_isSupportFeature("forms");
                this.appOptions.isPDFForm = !!window.isPDFForm;
                this.appOptions.disableNetworkFunctionality = !!(window["AscDesktopEditor"] && window["AscDesktopEditor"]["isSupportNetworkFunctionality"] && false === window["AscDesktopEditor"]["isSupportNetworkFunctionality"]());
                this.appOptions.mentionShare = !((typeof (this.appOptions.customization) == 'object') && (this.appOptions.customization.mentionShare==false));
                this.appOptions.canSaveDocumentToBinary = this.editorConfig.canSaveDocumentToBinary;
                this.appOptions.user.guest && this.appOptions.canRenameAnonymous && Common.NotificationCenter.on('user:rename', _.bind(this.showRenameUserDialog, this));

                this.appOptions.canRequestClose = this.editorConfig.canRequestClose;
                this.appOptions.canCloseEditor = false;

                var _canback = false;
                if (typeof this.appOptions.customization === 'object') {
                    if (typeof this.appOptions.customization.goback == 'object' && this.editorConfig.canBackToFolder!==false) {
                        _canback = this.appOptions.customization.close===undefined ?
                                    !_.isEmpty(this.editorConfig.customization.goback.url) || this.editorConfig.customization.goback.requestClose && this.appOptions.canRequestClose :
                                    !_.isEmpty(this.editorConfig.customization.goback.url) && !this.editorConfig.customization.goback.requestClose;

                        if (this.appOptions.customization.goback.requestClose)
                            console.log("Obsolete: The 'requestClose' parameter of the 'customization.goback' section is deprecated. Please use 'close' parameter in the 'customization' section instead.");
                    }
                    if (this.appOptions.customization.close && typeof this.appOptions.customization.close === 'object') // if close=null - no close button
                        this.appOptions.canCloseEditor  = (this.appOptions.customization.close.visible!==false) && this.appOptions.canRequestClose && !this.appOptions.isDesktopApp;
                }
                this.appOptions.canBack = this.appOptions.canBackToFolder = !!_canback;

                appHeader = this.getApplication().getController('Viewport').getView('Common.Views.Header');
                appHeader.setCanBack(this.appOptions.canBack, this.appOptions.canBack ? this.appOptions.customization.goback.text : '');

                if (this.editorConfig.lang)
                    this.api.asc_setLocale(this.editorConfig.lang);

                this.loadDefaultMetricSettings();

                value = Common.localStorage.getItem("de-macros-mode");
                if (value === null) {
                    value = this.editorConfig.customization ? this.editorConfig.customization.macrosMode : 'warn';
                    value = (value == 'enable') ? 1 : (value == 'disable' ? 2 : 0);
                } else
                    value = parseInt(value);
                Common.Utils.InternalSettings.set("de-macros-mode", value);

                value = Common.localStorage.getItem("de-allow-macros-request");
                Common.Utils.InternalSettings.set("de-allow-macros-request", (value !== null) ? parseInt(value)  : 0);

                this.appOptions.wopi = this.editorConfig.wopi;
                appHeader.setWopi(this.appOptions.wopi);

                Common.Controllers.Desktop.init(this.appOptions);
                Common.UI.HintManager.setMode(this.appOptions);
            },

            loadDocument: function(data) {
                this.permissions = {};
                this.document = data.doc;

                var docInfo = {};

                if (data.doc) {
                    this.permissions = $.extend(this.permissions, data.doc.permissions);

                    var _options = $.extend({}, data.doc.options, this.editorConfig.actionLink || {});

                    var _user = new Asc.asc_CUserInfo();
                    _user.put_Id(this.appOptions.user.id);
                    _user.put_FullName(this.appOptions.user.fullname);
                    _user.put_IsAnonymousUser(!!this.appOptions.user.anonymous);

                    docInfo = new Asc.asc_CDocInfo();
                    docInfo.put_Id(data.doc.key);
                    docInfo.put_Url(data.doc.url);
                    docInfo.put_DirectUrl(data.doc.directUrl);
                    docInfo.put_Title(data.doc.title);
                    docInfo.put_Format(data.doc.fileType);
                    docInfo.put_VKey(data.doc.vkey);
                    docInfo.put_Options(_options);
                    docInfo.put_UserInfo(_user);
                    docInfo.put_CallbackUrl(this.editorConfig.callbackUrl);
                    docInfo.put_Token(data.doc.token);
                    docInfo.put_Permissions(data.doc.permissions);
                    docInfo.put_EncryptedInfo(this.editorConfig.encryptionKeys);
                    docInfo.put_Lang(this.editorConfig.lang);
                    docInfo.put_Mode(this.editorConfig.mode);
                    docInfo.put_SupportsOnSaveDocument(this.editorConfig.canSaveDocumentToBinary);
                    docInfo.put_Wopi(this.editorConfig.wopi);
<<<<<<< HEAD
=======
                    this.editorConfig.shardkey && docInfo.put_Shardkey(this.editorConfig.shardkey);
>>>>>>> fae71475

                    var enable = !this.editorConfig.customization || (this.editorConfig.customization.macros!==false);
                    docInfo.asc_putIsEnabledMacroses(!!enable);
                    enable = !this.editorConfig.customization || (this.editorConfig.customization.plugins!==false);
                    docInfo.asc_putIsEnabledPlugins(!!enable);
//                    docInfo.put_Review(this.permissions.review);

                    var type = /^(?:(pdf|djvu|xps|oxps))$/.exec(data.doc.fileType);
                    var coEditMode = (type && typeof type[1] === 'string' && !this.appOptions.isPDFForm) ? 'strict' :  // offline viewer for pdf|djvu|xps|oxps
                                    !(this.editorConfig.coEditing && typeof this.editorConfig.coEditing == 'object') ? 'fast' : // fast by default
                                    this.editorConfig.mode === 'view' && this.editorConfig.coEditing.change!==false ? 'fast' : // if can change mode in viewer - set fast for using live viewer
                                    this.editorConfig.coEditing.mode || 'fast';
                    docInfo.put_CoEditingMode(coEditMode);

                    if (type && typeof type[1] === 'string' && !this.appOptions.isPDFForm) {
                        this.permissions.edit = this.permissions.review = false;
                    }
                }

                if (!( this.editorConfig.customization && ( this.editorConfig.customization.toolbarNoTabs ||
                    (this.editorConfig.targetApp!=='desktop') && (this.editorConfig.customization.loaderName || this.editorConfig.customization.loaderLogo)))) {
                    $('#editor-container').css('overflow', 'hidden');
                    $('#editor-container').append('<div class="doc-placeholder">' + '<div class="line"></div>'.repeat(22) + '</div>');
                    if (this.editorConfig.mode == 'view' || (this.permissions.edit === false && !this.permissions.review ))
                        $('#editor-container').find('.doc-placeholder').css('margin-top', 19);
                }

                var type = data.doc ? /^(?:(docxf|oform)|(pdf))$/.exec(data.doc.fileType) : false;
                this.appOptions.isFormCreator = !!(type && (typeof type[1] === 'string' || typeof type[2] === 'string' && this.appOptions.isPDFForm)) && this.appOptions.canFeatureForms; // show forms only for docxf or oform
                this.appOptions.isOForm = !!(type && typeof type[1] === 'string'); // oform and docxf

                this.api.asc_registerCallback('asc_onGetEditorPermissions', _.bind(this.onEditorPermissions, this));
                this.api.asc_registerCallback('asc_onLicenseChanged',       _.bind(this.onLicenseChanged, this));
                this.api.asc_registerCallback('asc_onMacrosPermissionRequest', _.bind(this.onMacrosPermissionRequest, this));
                this.api.asc_registerCallback('asc_onRunAutostartMacroses', _.bind(this.onRunAutostartMacroses, this));
                this.api.asc_setDocInfo(docInfo);
                this.api.asc_getEditorPermissions(this.editorConfig.licenseUrl, this.editorConfig.customerId);

                if (data.doc) {
                    appHeader.setDocumentCaption(data.doc.title);
                }
            },

            onProcessSaveResult: function(data) {
                this.api.asc_OnSaveEnd(data.result);
                if (data && data.result === false) {
                    Common.UI.error({
                        title: this.criticalErrorTitle,
                        msg  : _.isEmpty(data.message) ? this.errorProcessSaveResult : data.message
                    });
                }
            },

            onProcessRightsChange: function(data) {
                if (data && data.enabled === false) {
                    var me = this,
                        old_rights = this._state.lostEditingRights;
                    this._state.lostEditingRights = !this._state.lostEditingRights;
                    this.api.asc_coAuthoringDisconnect();
                    Common.NotificationCenter.trigger('collaboration:sharingdeny');
                    Common.NotificationCenter.trigger('api:disconnect');
                    if (!old_rights)
                        Common.UI.warning({
                            title: this.notcriticalErrorTitle,
                            maxwidth: 600,
                            msg  : _.isEmpty(data.message) ? this.warnProcessRightsChange : data.message,
                            callback: function(){
                                me._state.lostEditingRights = false;
                                me.onEditComplete();
                            }
                        });
                }
            },

            onDownloadAs: function(format) {
                if ( !this.appOptions.canDownload && !this.appOptions.canDownloadOrigin) {
                    Common.Gateway.reportError(Asc.c_oAscError.ID.AccessDeny, this.errorAccessDeny);
                    return;
                }

                this._state.isFromGatewayDownloadAs = true;
                var _format = (format && (typeof format == 'string')) ? Asc.c_oAscFileType[ format.toUpperCase() ] : null,
                    _defaultFormat = null,
                    textParams,
                    _supported = [
                        Asc.c_oAscFileType.TXT,
                        Asc.c_oAscFileType.RTF,
                        Asc.c_oAscFileType.ODT,
                        Asc.c_oAscFileType.DOCX,
                        Asc.c_oAscFileType.HTML,
                        Asc.c_oAscFileType.DOTX,
                        Asc.c_oAscFileType.OTT,
                        Asc.c_oAscFileType.FB2,
                        Asc.c_oAscFileType.EPUB,
                        Asc.c_oAscFileType.DOCM,
                        Asc.c_oAscFileType.JPG,
                        Asc.c_oAscFileType.PNG
                    ];
                var type = /^(?:(pdf|djvu|xps|oxps))$/.exec(this.document.fileType);
                if (type && typeof type[1] === 'string' && !this.appOptions.isPDFForm) {
                    if (!(format && (typeof format == 'string')) || type[1]===format.toLowerCase()) {
                        var options = new Asc.asc_CDownloadOptions();
                        options.asc_setIsDownloadEvent(true);
                        options.asc_setIsSaveAs(true);
                        this.api.asc_DownloadOrigin(options);
                        return;
                    }
                    if (/^xps|oxps$/.test(this.document.fileType))
                        _supported = _supported.concat([Asc.c_oAscFileType.PDF, Asc.c_oAscFileType.PDFA]);
                    else if (/^djvu$/.test(this.document.fileType)) {
                        _supported = [Asc.c_oAscFileType.PDF];
                    }
                    textParams = new AscCommon.asc_CTextParams(Asc.c_oAscTextAssociation.PlainLine);
                } else {
                    _supported = _supported.concat([Asc.c_oAscFileType.PDF, Asc.c_oAscFileType.PDFA]);
                    _defaultFormat = Asc.c_oAscFileType.DOCX;
                }
                if (this.appOptions.canFeatureForms && !/^djvu$/.test(this.document.fileType)) {
                    _supported = _supported.concat([Asc.c_oAscFileType.DOCXF]);
                }
                if ( !_format || _supported.indexOf(_format) < 0 )
                    _format = _defaultFormat;
                var options = new Asc.asc_CDownloadOptions(_format, true);
                options.asc_setIsSaveAs(true);
                if (_format) {
                    textParams && options.asc_setTextParams(textParams);
                    this.api.asc_DownloadAs(options);
                } else {
                    this.api.asc_DownloadOrigin(options);
                }
            },

            onProcessMouse: function(data) {
                if (data.type == 'mouseup') {
                    var e = document.getElementById('editor_sdk');
                    if (e) {
                        var r = Common.Utils.getBoundingClientRect(e);
                        this.api.OnMouseUp(
                            data.x - r.left,
                            data.y - r.top
                        );
                    }
                }
            },

            onRefreshHistory: function(opts) {
                if (!this.appOptions.canUseHistory) return;

                this.loadMask && this.loadMask.hide();
                if (opts.data.error || !opts.data.history) {
                    var historyStore = this.getApplication().getCollection('Common.Collections.HistoryVersions');
                    if (historyStore && historyStore.size()>0) {
                        historyStore.each(function(item){
                            item.set('canRestore', false);
                        });
                    }
                    Common.UI.alert({
                        title: this.notcriticalErrorTitle,
                        msg: (opts.data.error) ? opts.data.error : this.txtErrorLoadHistory,
                        iconCls: 'warn',
                        buttons: ['ok'],
                        callback: _.bind(function(btn){
                            this.onEditComplete();
                        }, this)
                    });
                } else {
                    this.api.asc_coAuthoringDisconnect();
                    appHeader.setCanRename(false);
                    appHeader.getButton('users') && appHeader.getButton('users').hide();
                    appHeader.getButton('share') && appHeader.getButton('share').setVisible(false);
                    this.getApplication().getController('LeftMenu').getView('LeftMenu').showHistory();
                    this.disableEditing(true);
                    this._renameDialog && this._renameDialog.close();
                    var versions = opts.data.history,
                        historyStore = this.getApplication().getCollection('Common.Collections.HistoryVersions'),
                        currentVersion = null,
                        arrIds = [];
                    if (historyStore) {
                        var arrVersions = [], ver, version, group = -1, prev_ver = -1, arrColors = [], docIdPrev = '',
                            usersStore = this.getApplication().getCollection('Common.Collections.HistoryUsers'), user = null, usersCnt = 0;

                        for (var ver=versions.length-1, index = 0; ver>=0; ver--, index++) {
                            version = versions[ver];
                            if (version.versionGroup===undefined || version.versionGroup===null)
                                version.versionGroup = version.version;
                            if (version) {
                                if (!version.user) version.user = {};
                                docIdPrev = (ver>0 && versions[ver-1]) ? versions[ver-1].key : version.key + '0';
                                user = usersStore.findUser(version.user.id);
                                if (!user) {
                                    var color = Common.UI.ExternalUsers.getColor(version.user.id || version.user.name || this.textAnonymous, true);
                                    user = new Common.Models.User({
                                        id          : version.user.id,
                                        username    : version.user.name || this.textAnonymous,
                                        colorval    : color,
                                        color       : this.generateUserColor(color)
                                    });
                                    usersStore.add(user);
                                }
                                var avatar = Common.UI.ExternalUsers.getImage(version.user.id);
                                (avatar===undefined) && arrIds.push(version.user.id);
                                arrVersions.push(new Common.Models.HistoryVersion({
                                    version: version.versionGroup,
                                    revision: version.version,
                                    userid : version.user.id,
                                    username : version.user.name || this.textAnonymous,
                                    usercolor: user.get('color'),
                                    initials : Common.Utils.getUserInitials(AscCommon.UserInfoParser.getParsedName(version.user.name || this.textAnonymous)),
                                    avatar : avatar,
                                    created: version.created,
                                    docId: version.key,
                                    markedAsVersion: (group!==version.versionGroup),
                                    selected: (opts.data.currentVersion == version.version),
                                    canRestore: this.appOptions.canHistoryRestore && (ver < versions.length-1),
                                    isExpanded: true,
                                    serverVersion: version.serverVersion,
                                    fileType: 'docx',
                                    index: index
                                }));
                                if (opts.data.currentVersion == version.version) {
                                    currentVersion = arrVersions[arrVersions.length-1];
                                }
                                group = version.versionGroup;
                                if (prev_ver!==version.version) {
                                    prev_ver = version.version;
                                    arrColors.reverse();
                                    for (i=0; i<arrColors.length; i++) {
                                        arrVersions[arrVersions.length-i-2].set('arrColors',arrColors);
                                    }
                                    arrColors = [];
                                }
                                arrColors.push(user.get('colorval'));

                                var changes = version.changes, change, i;
                                if (changes && changes.length>0) {
                                    arrVersions[arrVersions.length-1].set('docIdPrev', docIdPrev);
                                    if (!_.isEmpty(version.serverVersion) && version.serverVersion == this.appOptions.buildVersion) {
                                        arrVersions[arrVersions.length-1].set('changeid', changes.length-1);
                                        arrVersions[arrVersions.length-1].set('hasSubItems', changes.length>1);
                                        arrVersions[arrVersions.length-1].set('documentSha256', changes[changes.length-1].documentSha256);
                                        for (i=changes.length-2; i>=0; i--, index++) {
                                            change = changes[i];

                                            user = usersStore.findUser(change.user.id);
                                            if (!user) {
                                                var color = Common.UI.ExternalUsers.getColor(change.user.id || change.user.name || this.textAnonymous, true);
                                                user = new Common.Models.User({
                                                    id          : change.user.id,
                                                    username    : change.user.name || this.textAnonymous,
                                                    colorval    : color,
                                                    color       : this.generateUserColor(color)
                                                });
                                                usersStore.add(user);
                                            }
                                            avatar = Common.UI.ExternalUsers.getImage(change.user.id);
                                            (avatar===undefined) && arrIds.push(change.user.id);
                                            arrVersions.push(new Common.Models.HistoryVersion({
                                                version: version.versionGroup,
                                                revision: version.version,
                                                changeid: i,
                                                userid : change.user.id,
                                                username : change.user.name || this.textAnonymous,
                                                usercolor: user.get('color'),
                                                initials : Common.Utils.getUserInitials(AscCommon.UserInfoParser.getParsedName(change.user.name || this.textAnonymous)),
                                                avatar : avatar,
                                                created: change.created,
                                                docId: version.key,
                                                docIdPrev: docIdPrev,
                                                selected: false,
                                                canRestore: this.appOptions.canHistoryRestore && this.appOptions.canDownload,
                                                isRevision: false,
                                                isVisible: true,
                                                serverVersion: version.serverVersion,
                                                documentSha256: change.documentSha256,
                                                fileType: 'docx',
                                                hasParent: true,
                                                index: index,
                                                level: 1
                                            }));
                                            arrColors.push(user.get('colorval'));
                                        }
                                    }
                                } else if (ver==0 && versions.length==1) {
                                     arrVersions[arrVersions.length-1].set('docId', version.key + '1');
                                }
                            }
                        }
                        if (arrColors.length>0) {
                            arrColors.reverse();
                            for (i=0; i<arrColors.length; i++) {
                                arrVersions[arrVersions.length-i-1].set('arrColors',arrColors);
                            }
                            arrColors = [];
                        }
                        historyStore.reset(arrVersions);
                        if (currentVersion===null && historyStore.size()>0) {
                            currentVersion = historyStore.at(0);
                            currentVersion.set('selected', true);
                        }
                        if (currentVersion)
                            this.getApplication().getController('Common.Controllers.History').onSelectRevision(null, null, currentVersion);
                        arrIds.length && Common.UI.ExternalUsers.get('info', arrIds);
                    }
                }
            },

            generateUserColor: function(color) {
              return"#"+("000000"+color.toString(16)).substr(-6);
            },

            disableEditing: function(disable, temp) {
                var app = this.getApplication();
                Common.NotificationCenter.trigger('editing:disable', disable, {
                    viewMode: disable,
                    reviewMode: false,
                    fillFormMode: false,
                    viewDocMode: false,
                    allowMerge: false,
                    allowSignature: false,
                    allowProtect: false,
                    rightMenu: {clear: !temp, disable: true},
                    statusBar: true,
                    leftMenu: {disable: true, previewMode: true},
                    fileMenu: {protect: true, history: temp},
                    navigation: {disable: !temp, previewMode: true},
                    comments: {disable: !temp, previewMode: true},
                    chat: true,
                    review: true,
                    viewport: true,
                    documentHolder: {clear: !temp, disable: true},
                    toolbar: true,
                    plugins: false,
                    protect: false,
                    header: {docmode: true}
                }, temp ? 'reconnect' : 'disconnect');
            },

            onEditingDisable: function(disable, options, type) {
                var app = this.getApplication();

                var action = {type: type, disable: disable, options: options};
                if (disable && !this.stackDisableActions.get({type: type}))
                    this.stackDisableActions.push(action);
                !disable && this.stackDisableActions.pop({type: type});
                var prev_options = !disable && (this.stackDisableActions.length()>0) ? this.stackDisableActions.get(this.stackDisableActions.length()-1) : null;

                if (options.rightMenu && app.getController('RightMenu')) {
                    options.rightMenu.clear && app.getController('RightMenu').getView('RightMenu').clearSelection();
                    options.rightMenu.disable && app.getController('RightMenu').SetDisabled(disable, options.allowMerge, options.allowSignature);
                }
                if (options.statusBar) {
                    app.getController('Statusbar').getView('Statusbar').SetDisabled(disable);
                }
                if (options.review) {
                    app.getController('Common.Controllers.ReviewChanges').SetDisabled(disable, options.reviewMode, options.fillFormMode);
                }
                if (options.viewport) {
                    app.getController('Viewport').SetDisabled(disable);
                }
                if (options.toolbar) {
                    app.getController('Toolbar').DisableToolbar(disable, options.viewMode, options.reviewMode, options.fillFormMode, options.viewDocMode);
                }
                if (options.documentHolder) {
                    options.documentHolder.clear && app.getController('DocumentHolder').clearSelection();
                    options.documentHolder.disable && app.getController('DocumentHolder').SetDisabled(disable, options.allowProtect, options.fillFormMode);
                }
                if (options.leftMenu) {
                    if (options.leftMenu.disable)
                        app.getController('LeftMenu').SetDisabled(disable, options);
                    if (options.leftMenu.previewMode)
                        app.getController('LeftMenu').setPreviewMode(disable);
                }
                if (options.fileMenu) {
                    app.getController('LeftMenu').leftMenu.getMenu('file').SetDisabled(disable, options.fileMenu);
                    if (options.leftMenu.disable)
                        app.getController('LeftMenu').leftMenu.getMenu('file').applyMode();
                }
                if (options.comments) {
                    var comments = this.getApplication().getController('Common.Controllers.Comments');
                    if (comments && options.comments.previewMode)
                        comments.setPreviewMode(disable);
                }
                if (options.navigation && options.navigation.previewMode) {
                    app.getController('Navigation') && app.getController('Navigation').SetDisabled(disable);
                }
                if (options.plugins) {
                    app.getController('Common.Controllers.Plugins').getView('Common.Views.Plugins').SetDisabled(disable, options.reviewMode, options.fillFormMode);
                }
                if (options.protect) {
                    app.getController('Common.Controllers.Protection').SetDisabled(disable, false);
                }

                if (options.header) {
                    if (options.header.docmode)
                        app.getController('Toolbar').getView('Toolbar').fireEvent('docmode:disabled', [disable]);
                }

                if (prev_options) {
                    this.onEditingDisable(prev_options.disable, prev_options.options, prev_options.type);
                }
            },

            disableLiveViewing: function(disable) {
                this.appOptions.canLiveView = !disable;
                this.api.asc_SetFastCollaborative(!disable);
                Common.Utils.InternalSettings.set("de-settings-coauthmode", !disable);
            },

            onRequestClose: function() {
                var me = this;
                if (this.api.isDocumentModified()) {
                    this.api.asc_stopSaving();
                    Common.UI.warning({
                        closable: false,
                        width: 500,
                        title: this.notcriticalErrorTitle,
                        msg: this.leavePageTextOnClose,
                        buttons: ['ok', 'cancel'],
                        primary: 'ok',
                        callback: function(btn) {
                            if (btn == 'ok') {
                                me.api.asc_undoAllChanges();
                                me.api.asc_continueSaving();
                                Common.Gateway.requestClose();
                                // Common.Controllers.Desktop.requestClose();
                            } else
                                me.api.asc_continueSaving();
                        }
                    });
                } else {
                    Common.Gateway.requestClose();
                    // Common.Controllers.Desktop.requestClose();
                }
            },

            goBack: function(current) {
                if ( !Common.Controllers.Desktop.process('goback') ) {
                    if (this.appOptions.customization.goback.requestClose && this.appOptions.canRequestClose) {
                        this.onRequestClose();
                    } else {
                        var href = this.appOptions.customization.goback.url;
                        if (!current && this.appOptions.customization.goback.blank!==false) {
                            window.open(href, "_blank");
                        } else {
                            parent.location.href = href;
                        }
                    }
                }
            },

            closeEditor: function() {
                this.appOptions.canRequestClose && this.onRequestClose();
            },

            markFavorite: function(favorite) {
                if ( !Common.Controllers.Desktop.process('markfavorite') ) {
                    Common.Gateway.metaChange({
                        favorite: favorite
                    });
                }
            },

            onSetFavorite: function(favorite) {
                this.appOptions.canFavorite && appHeader.setFavorite(!!favorite);
            },

            onEditComplete: function(cmp) {
//                this.getMainMenu().closeFullScaleMenu();
                var application = this.getApplication(),
                    toolbarController = application.getController('Toolbar'),
                    toolbarView = toolbarController.getView(),
                    rightMenu = application.getController('RightMenu').getView('RightMenu');

                if (this.appOptions.isEdit && toolbarView && (toolbarView.btnInsertShape.pressed || toolbarView.btnInsertText.pressed) &&
                    ( !_.isObject(arguments[1]) || arguments[1].id !== 'tlbtn-insertshape')) { // TODO: Event from api is needed to clear btnInsertShape state
                    if (this.api)
                        this.api.StartAddShape('', false);

                    toolbarView.btnInsertShape.toggle(false, false);
                    toolbarView.btnInsertText.toggle(false, false);
                }
                if (this.appOptions.isEdit && toolbarView && toolbarView.btnHighlightColor.pressed &&
                    ( !_.isObject(arguments[1]) || arguments[1].id !== 'id-toolbar-btn-highlight')) {
                    this.api.SetMarkerFormat(false);
                    toolbarView.btnHighlightColor.toggle(false, false);
                }
                if (this.appOptions.isEdit && (toolbarView && toolbarView._isEyedropperStart || rightMenu && rightMenu._isEyedropperStart)) {
                    toolbarView._isEyedropperStart ? toolbarView._isEyedropperStart = false : rightMenu._isEyedropperStart = false;
                    this.api.asc_cancelEyedropper();
                }
                application.getController('DocumentHolder').getView().focus();

                if (this.api && this.appOptions.isEdit && !toolbarView._state.previewmode) {
                    var cansave = this.api.asc_isDocumentCanSave(),
                        forcesave = this.appOptions.forcesave || this.appOptions.canSaveDocumentToBinary || !this.appOptions.canSaveToFile,
                        isSyncButton = (toolbarView.btnCollabChanges.rendered) ? toolbarView.btnCollabChanges.cmpEl.hasClass('notify') : false,
                        isDisabled = !cansave && !isSyncButton && !forcesave || this._state.isDisconnected || this._state.fastCoauth && this._state.usersCount>1 && !forcesave || !this.appOptions.showSaveButton;
                        toolbarView.btnSave.setDisabled(isDisabled);
                }

                Common.UI.HintManager.clearHints(true);
            },

            onLongActionBegin: function(type, id) {
                var action = {id: id, type: type};
                this.stackLongActions.push(action);
                this.setLongActionView(action);
            },

            onLongActionEnd: function(type, id) {
                var action = {id: id, type: type};
                this.stackLongActions.pop(action);

                appHeader && appHeader.setDocumentCaption(this.api.asc_getDocumentName());
                this.updateWindowTitle(true);

                action = this.stackLongActions.get({type: Asc.c_oAscAsyncActionType.Information});
                if (action) {
                    this.setLongActionView(action)
                } else {
                    var me = this;
                    if ((id==Asc.c_oAscAsyncAction['Save'] || id==Asc.c_oAscAsyncAction['ForceSaveButton']) && !this.appOptions.isOffline) {
                        if (this._state.fastCoauth && this._state.usersCount>1) {
                            me._state.timerSave = setTimeout(function () {
                                me.getApplication().getController('Statusbar').setStatusCaption(me.textChangesSaved, false, 3000);
                            }, 500);
                        } else
                            me.getApplication().getController('Statusbar').setStatusCaption(me.textChangesSaved, false, 3000);
                    } else
                        this.getApplication().getController('Statusbar').setStatusCaption('');
                }

                action = this.stackLongActions.get({type: Asc.c_oAscAsyncActionType.BlockInteraction});
                action ? this.setLongActionView(action) : this.loadMask && this.loadMask.hide();

                if (this.appOptions.isEdit && (id==Asc.c_oAscAsyncAction['Save'] || id==Asc.c_oAscAsyncAction['ForceSaveButton']) && (!this._state.fastCoauth || this._state.usersCount<2 ||
                    this.getApplication().getController('Common.Controllers.ReviewChanges').isPreviewChangesMode()))
                    this.synchronizeChanges();
                else if (this.appOptions.isEdit && (id==Asc.c_oAscAsyncAction['Save'] || id==Asc.c_oAscAsyncAction['ForceSaveButton'] || id == Asc.c_oAscAsyncAction['ApplyChanges']) &&
                        this._state.fastCoauth)
                    this.getApplication().getController('Common.Controllers.ReviewChanges').synchronizeChanges();

                if ( id == Asc.c_oAscAsyncAction['Open']) {
                    Common.Utils.InternalSettings.get("de-settings-livecomment") ? this.api.asc_showComments(Common.Utils.InternalSettings.get("de-settings-resolvedcomment")) : this.api.asc_hideComments();
                }

                if ( id == Asc.c_oAscAsyncAction['Disconnect']) {
                    this._state.timerDisconnect && clearTimeout(this._state.timerDisconnect);
                    this.disableEditing(false, true);
                    this.getApplication().getController('Statusbar').hideDisconnectTip();
                    this.getApplication().getController('Statusbar').setStatusCaption(this.textReconnect);
                }

                if ( type == Asc.c_oAscAsyncActionType.BlockInteraction &&
                    (!this.getApplication().getController('LeftMenu').dlgSearch || !this.getApplication().getController('LeftMenu').dlgSearch.isVisible()) &&
                    (!this.getApplication().getController('Toolbar').dlgSymbolTable || !this.getApplication().getController('Toolbar').dlgSymbolTable.isVisible()) &&
                    !((id == Asc.c_oAscAsyncAction['LoadDocumentFonts'] || id == Asc.c_oAscAsyncAction['LoadFonts'] || id == Asc.c_oAscAsyncAction['ApplyChanges'] || id == Asc.c_oAscAsyncAction['DownloadAs'] || id == Asc.c_oAscAsyncAction['LoadImage'] || id == Asc.c_oAscAsyncAction['UploadImage']) &&
                      (this.dontCloseDummyComment || this.inTextareaControl || Common.Utils.ModalWindow.isVisible() || this.inFormControl)) ) {
//                        this.onEditComplete(this.loadMask); //если делать фокус, то при принятии чужих изменений, заканчивается свой композитный ввод
                        this.api.asc_enableKeyEvents(true);
                }
            },

            setLongActionView: function(action) {
                var title = '', text = '', force = false;
                var statusCallback = null; // call after showing status

                switch (action.id) {
                    case Asc.c_oAscAsyncAction['Open']:
                        title   = this.openTitleText;
                        text    = this.openTextText;
                        break;

                    case Asc.c_oAscAsyncAction['Save']:
                    case Asc.c_oAscAsyncAction['ForceSaveButton']:
                        clearTimeout(this._state.timerSave);
                        force = true;
                        title   = this.saveTitleText;
                        text    = (!this.appOptions.isOffline) ? this.saveTextText : '';
                        break;

                    case Asc.c_oAscAsyncAction['LoadDocumentFonts']:
                        title   = this.loadFontsTitleText;
                        text    = this.loadFontsTextText;
                        break;

                    case Asc.c_oAscAsyncAction['LoadDocumentImages']:
                        title   = this.loadImagesTitleText;
                        text    = this.loadImagesTextText;
                        break;

                    case Asc.c_oAscAsyncAction['LoadFont']:
                        title   = this.loadFontTitleText;
                        text    = this.loadFontTextText;
                        break;

                    case Asc.c_oAscAsyncAction['LoadImage']:
                        title   = this.loadImageTitleText;
                        text    = this.loadImageTextText;
                        break;

                    case Asc.c_oAscAsyncAction['DownloadAs']:
                        title   = this.downloadTitleText;
                        text    = this.downloadTextText;
                        break;

                    case Asc.c_oAscAsyncAction['Print']:
                        title   = this.printTitleText;
                        text    = this.printTextText;
                        break;

                    case Asc.c_oAscAsyncAction['UploadImage']:
                        title   = this.uploadImageTitleText;
                        text    = this.uploadImageTextText;
                        break;

                    case Asc.c_oAscAsyncAction['ApplyChanges']:
                        title   = this.applyChangesTitleText;
                        text    = this.applyChangesTextText;
                        break;

                    case Asc.c_oAscAsyncAction['MailMergeLoadFile']:
                        title   = this.mailMergeLoadFileText;
                        text    = this.mailMergeLoadFileTitle;
                        break;

                    case Asc.c_oAscAsyncAction['DownloadMerge']:
                        title   = this.downloadMergeTitle;
                        text    = this.downloadMergeText;
                        break;

                    case Asc.c_oAscAsyncAction['SendMailMerge']:
                        title   = this.sendMergeTitle;
                        text    = this.sendMergeText;
                        break;

                    case Asc.c_oAscAsyncAction['Waiting']:
                        title   = this.waitText;
                        text    = this.waitText;
                        break;

                    case ApplyEditRights:
                        title   = this.txtEditingMode;
                        text    = this.txtEditingMode;
                        break;

                    case LoadingDocument:
                        title   = this.loadingDocumentTitleText + '           ';
                        text    = this.loadingDocumentTextText;
                        break;

                    case Asc.c_oAscAsyncAction['Disconnect']:
                        text    = this.textDisconnect;
                        Common.UI.Menu.Manager.hideAll();
                        this.disableEditing(true, true);
                        var me = this;
                        statusCallback = function() {
                            me._state.timerDisconnect = setTimeout(function(){
                                me.getApplication().getController('Statusbar').showDisconnectTip();
                            }, me._state.unloadTimer || 0);
                        };
                        break;

                    case Asc.c_oAscAsyncAction['Submit']:
                        title   = this.savingText;
                        text    = this.savingText;
                        break;

                    default:
                        if (typeof action.id == 'string'){
                            title   = action.id;
                            text    = action.id;
                        }
                        break;
                }

                if (action.type == Asc.c_oAscAsyncActionType['BlockInteraction']) {
                    if (!this.loadMask)
                        this.loadMask = new Common.UI.LoadMask({owner: $('#viewport')});

                    this.loadMask.setTitle(title);

                    if (!this.isShowOpenDialog)
                        this.loadMask.show(action.id===Asc.c_oAscAsyncAction['Open']);
                } else {
                    this.getApplication().getController('Statusbar').setStatusCaption(text, force, 0, statusCallback);
                }
            },

            onApplyEditRights: function(data) {
                this.getApplication().getController('Statusbar').setStatusCaption('');

                if (data && !data.allowed) {
                    Common.UI.info({
                        title: this.requestEditFailedTitleText,
                        msg: data.message || this.requestEditFailedMessageText
                    });
                }
            },

            onDocumentContentReady: function() {
                if (this._isDocReady)
                    return;

                if (this._state.openDlg)
                    this._state.openDlg.close();

                var me = this,
                    value;

                me._isDocReady = true;
                Common.NotificationCenter.trigger('app:ready', this.appOptions);

                me.api.SetDrawingFreeze(false);
                me.hidePreloader();
                me.onLongActionEnd(Asc.c_oAscAsyncActionType['BlockInteraction'], LoadingDocument);

                Common.Utils.InternalSettings.set("de-settings-datetime-default", Common.localStorage.getItem("de-settings-datetime-default"));

                /** coauthoring begin **/
                this.isLiveCommenting = Common.localStorage.getBool("de-settings-livecomment", true);
                Common.Utils.InternalSettings.set("de-settings-livecomment", this.isLiveCommenting);
                value = Common.localStorage.getBool("de-settings-resolvedcomment");
                Common.Utils.InternalSettings.set("de-settings-resolvedcomment", value);
                this.isLiveCommenting ? this.api.asc_showComments(value) : this.api.asc_hideComments();
                /** coauthoring end **/

                value = Common.localStorage.getItem("de-settings-zoom");
                Common.Utils.InternalSettings.set("de-settings-zoom", value);
                var zf = (value!==null) ? parseInt(value) : (this.appOptions.customization && this.appOptions.customization.zoom ? parseInt(this.appOptions.customization.zoom) : 100);
                value = Common.localStorage.getItem("de-last-zoom");
                var lastZoom = (value!==null) ? parseInt(value):0;

                if (zf == -1) {
                    this.api.zoomFitToPage();
                } else if (zf == -2) {
                    this.api.zoomFitToWidth();
                } else if (zf == -3) {
                    if (lastZoom > 0) {
                        this.api.zoom(lastZoom);
                    } else if (lastZoom == -1) {
                        this.api.zoomFitToPage();
                    } else if (lastZoom == -2) {
                        this.api.zoomFitToWidth();
                    }
                } else {
                    this.api.zoom(zf > 0 ? zf : 100);
                }

                value = Common.localStorage.getItem("de-show-hiddenchars");
                me.api.put_ShowParaMarks((value!==null) ? eval(value) : false);

                value = Common.localStorage.getItem("de-show-tableline");
                me.api.put_ShowTableEmptyLine((value!==null) ? eval(value) : true);

                // spellcheck
                value = Common.UI.FeaturesManager.getInitValue('spellcheck', true);
                value = (value !== undefined) ? value : !(this.appOptions.customization && this.appOptions.customization.spellcheck===false);
                if (this.appOptions.customization && this.appOptions.customization.spellcheck!==undefined)
                    console.log("Obsolete: The 'spellcheck' parameter of the 'customization' section is deprecated. Please use 'spellcheck' parameter in the 'customization.features' section instead.");
                if (Common.UI.FeaturesManager.canChange('spellcheck')) { // get from local storage
                    value = Common.localStorage.getBool("de-settings-spellcheck", value);
                    Common.Utils.InternalSettings.set("de-settings-spellcheck", value);
                }
                me.api.asc_setSpellCheck(value);
                Common.NotificationCenter.trigger('spelling:turn', value ? 'on' : 'off', true); // only toggle buttons

                if (Common.UI.FeaturesManager.canChange('spellcheck')) { // get settings for spellcheck from local storage
                    value = Common.localStorage.getBool("de-spellcheck-ignore-uppercase-words", true);
                    Common.Utils.InternalSettings.set("de-spellcheck-ignore-uppercase-words", value);
                    value = Common.localStorage.getBool("de-spellcheck-ignore-numbers-words", true);
                    Common.Utils.InternalSettings.set("de-spellcheck-ignore-numbers-words", value);
                    value = new AscCommon.CSpellCheckSettings();
                    value.put_IgnoreWordsInUppercase(Common.Utils.InternalSettings.get("de-spellcheck-ignore-uppercase-words"));
                    value.put_IgnoreWordsWithNumbers(Common.Utils.InternalSettings.get("de-spellcheck-ignore-numbers-words"));
                    this.api.asc_setSpellCheckSettings(value);
                }

                value = Common.localStorage.getBool("de-settings-compatible", false);
                Common.Utils.InternalSettings.set("de-settings-compatible", value);

                Common.Utils.InternalSettings.set("de-settings-showsnaplines", me.api.get_ShowSnapLines());

                function checkWarns() {
                    if (!Common.Controllers.Desktop.isActive()) {
                        var tips = [];
                        Common.Utils.isIE9m && tips.push(me.warnBrowserIE9);

                        if (tips.length) me.showTips(tips);
                    }
                    document.removeEventListener('visibilitychange', checkWarns);
                }

                if (typeof document.hidden !== 'undefined' && document.hidden) {
                    document.addEventListener('visibilitychange', checkWarns);
                } else checkWarns();

                me.api.asc_registerCallback('asc_onStartAction',            _.bind(me.onLongActionBegin, me));
                me.api.asc_registerCallback('asc_onEndAction',              _.bind(me.onLongActionEnd, me));
                me.api.asc_registerCallback('asc_onCoAuthoringDisconnect',  _.bind(me.onCoAuthoringDisconnect, me));
                me.api.asc_registerCallback('asc_onPrint',                  _.bind(me.onPrint, me));
                me.api.asc_registerCallback('asc_onConfirmAction',          _.bind(me.onConfirmAction, me));

                appHeader.setDocumentCaption(me.api.asc_getDocumentName());
                me.updateWindowTitle(true);

                value = Common.localStorage.getBool("de-settings-show-alt-hints", true);
                Common.Utils.InternalSettings.set("de-settings-show-alt-hints", value);

                /** coauthoring begin **/
                me._state.fastCoauth = Common.Utils.InternalSettings.get("de-settings-coauthmode");
                me.api.asc_SetFastCollaborative(me._state.fastCoauth);

                value = Common.Utils.InternalSettings.get((me._state.fastCoauth) ? "de-settings-showchanges-fast" : "de-settings-showchanges-strict");
                switch(value) {
                    case 'all': value = Asc.c_oAscCollaborativeMarksShowType.All; break;
                    case 'none': value = Asc.c_oAscCollaborativeMarksShowType.None; break;
                    case 'last': value = Asc.c_oAscCollaborativeMarksShowType.LastChanges; break;
                    default: value = (me._state.fastCoauth) ? Asc.c_oAscCollaborativeMarksShowType.None : Asc.c_oAscCollaborativeMarksShowType.LastChanges;
                }
                me.api.SetCollaborativeMarksShowType(value);
                me.api.asc_setAutoSaveGap(Common.Utils.InternalSettings.get("de-settings-autosave"));
                me.api.asc_SetPerformContentControlActionByClick(me.appOptions.isRestrictedEdit && me.appOptions.canFillForms);

                /** coauthoring end **/

                var application                 = me.getApplication();
                var toolbarController           = application.getController('Toolbar'),
                    statusbarController         = application.getController('Statusbar'),
                    documentHolderController    = application.getController('DocumentHolder'),
                    fontsController             = application.getController('Common.Controllers.Fonts'),
                    rightmenuController         = application.getController('RightMenu'),
                    leftmenuController          = application.getController('LeftMenu'),
                    chatController              = application.getController('Common.Controllers.Chat'),
                    pluginsController           = application.getController('Common.Controllers.Plugins'),
                    navigationController        = application.getController('Navigation');


                leftmenuController.getView('LeftMenu').getMenu('file').loadDocument({doc:me.document});
                leftmenuController.createDelayedElements().setApi(me.api);

                navigationController.setMode(me.appOptions).setApi(me.api);

                chatController.setApi(this.api).setMode(this.appOptions);
                application.getController('Common.Controllers.ExternalDiagramEditor').setApi(this.api).loadConfig({config:this.editorConfig, customization: this.editorConfig.customization});
                application.getController('Common.Controllers.ExternalMergeEditor').setApi(this.api).loadConfig({config:this.editorConfig, customization: this.editorConfig.customization});
                application.getController('Common.Controllers.ExternalOleEditor').setApi(this.api).loadConfig({config:this.editorConfig, customization: this.editorConfig.customization});

                pluginsController.setApi(me.api);

                documentHolderController.setApi(me.api);
                // documentHolderController.createDelayedElements();
                statusbarController.createDelayedElements();

                leftmenuController.getView('LeftMenu').disableMenu('all',false);

                if (me.appOptions.canBranding)
                    me.getApplication().getController('LeftMenu').leftMenu.getMenu('about').setLicInfo(me.editorConfig.customization);

                documentHolderController.getView().on('editcomplete', _.bind(me.onEditComplete, me));

                if (me.appOptions.isEdit) {
                    if (me.appOptions.canForcesave) {// use asc_setIsForceSaveOnUserSave only when customization->forcesave = true
                        me.appOptions.forcesave = Common.localStorage.getBool("de-settings-forcesave", me.appOptions.canForcesave);
                        Common.Utils.InternalSettings.set("de-settings-forcesave", me.appOptions.forcesave);
                        me.api.asc_setIsForceSaveOnUserSave(me.appOptions.forcesave);
                    }

                    value = Common.localStorage.getItem("de-settings-paste-button");
                    if (value===null) value = '1';
                    Common.Utils.InternalSettings.set("de-settings-paste-button", parseInt(value));
                    me.api.asc_setVisiblePasteButton(!!parseInt(value));

                    value = Common.localStorage.getBool("de-settings-smart-selection", true);
                    Common.Utils.InternalSettings.set("de-settings-smart-selection", value);
                    me.api.asc_putSmartParagraphSelection(value);

                    me.loadAutoCorrectSettings();

                    if (me.needToUpdateVersion)
                        Common.NotificationCenter.trigger('api:disconnect');

                    me.appOptions.canStartFilling && Common.Gateway.on('startfilling', _.bind(me.onStartFilling, me));
                    window.document_content_ready = true;
                    var timer_sl = setInterval(function(){
                        if (window.document_content_ready) {
                            clearInterval(timer_sl);

                            toolbarController.createDelayedElements();
                            documentHolderController.getView().createDelayedElements();
                            me.setLanguages();

                            var shapes = me.api.asc_getPropertyEditorShapes();
                            if (shapes)
                                me.fillAutoShapes(shapes[0], shapes[1]);

                            rightmenuController.createDelayedElements();

                            me.updateThemeColors();
                            toolbarController.activateControls();
                            if (me.needToUpdateVersion)
                                toolbarController.onApiCoAuthoringDisconnect();
                            me.api.UpdateInterfaceState();

                            Common.NotificationCenter.trigger('document:ready', 'main');
                            me.applyLicense();
                        }
                    }, 50);
                } else {
                    if (me.appOptions.isRestrictedEdit && me.appOptions.canFillForms) {
                        me.api.asc_SetHighlightRequiredFields(true);
                        if (me.appOptions.isPDFForm) {
                            toolbarController.createDelayedElementsRestrictedEditForms();
                            toolbarController.activateControls();
                            me.api.UpdateInterfaceState();
                        }
                    }
                    documentHolderController.getView().createDelayedElementsViewer();
                    toolbarController.createDelayedElementsViewer();
                    Common.Utils.injectSvgIcons();
                    Common.NotificationCenter.trigger('document:ready', 'main');
                    me.applyLicense();
                }

                // TODO bug 43960
                var dummyClass = ~~(1e6*Math.random());
                $('.toolbar').prepend(Common.Utils.String.format('<div class="lazy-{0} x-huge"><div class="toolbar__icon" style="position: absolute; width: 1px; height: 1px;"></div>', dummyClass));
                setTimeout(function() { $(Common.Utils.String.format('.toolbar .lazy-{0}', dummyClass)).remove(); }, 10);

                if (this.appOptions.canAnalytics && false)
                    Common.component.Analytics.initialize('UA-12442749-13', 'Document Editor');

                Common.Gateway.on('applyeditrights',        _.bind(me.onApplyEditRights, me));
                Common.Gateway.on('processsaveresult',      _.bind(me.onProcessSaveResult, me));
                Common.Gateway.on('processrightschange',    _.bind(me.onProcessRightsChange, me));
                Common.Gateway.on('processmouse',           _.bind(me.onProcessMouse, me));
                Common.Gateway.on('refreshhistory',         _.bind(me.onRefreshHistory, me));
                Common.Gateway.on('downloadas',             _.bind(me.onDownloadAs, me));
                Common.Gateway.on('setfavorite',            _.bind(me.onSetFavorite, me));
                Common.Gateway.on('requestclose',           _.bind(me.onRequestClose, me));
                this.appOptions.canRequestSaveAs && Common.Gateway.on('internalcommand', function(data) {
                    if (data.command == 'wopi:saveAsComplete') {
                        me.onExternalMessage({msg: me.txtSaveCopyAsComplete});
                    }
                });

                Common.Gateway.sendInfo({mode:me.appOptions.isEdit?'edit':'view'});

                $(document).on('contextmenu', _.bind(me.onContextMenu, me));
                Common.Gateway.documentReady();

                $('#editor-container').css('overflow', '');
                $('.doc-placeholder').remove();

                this.appOptions.user.guest && this.appOptions.canRenameAnonymous && (Common.Utils.InternalSettings.get("guest-username")===null) && this.showRenameUserDialog();
                if (this._needToSaveAsFile) // warning received before document is ready
                    this.getApplication().getController('LeftMenu').leftMenu.showMenu('file:saveas');
            },

            onLicenseChanged: function(params) {
                var licType = params.asc_getLicenseType();
                if (licType !== undefined && (this.appOptions.canEdit || this.appOptions.isRestrictedEdit) && this.editorConfig.mode !== 'view' &&
                   (licType===Asc.c_oLicenseResult.Connections || licType===Asc.c_oLicenseResult.UsersCount || licType===Asc.c_oLicenseResult.ConnectionsOS || licType===Asc.c_oLicenseResult.UsersCountOS
                   || licType===Asc.c_oLicenseResult.SuccessLimit && (this.appOptions.trialMode & Asc.c_oLicenseMode.Limited) !== 0))
                    this._state.licenseType = licType;

                if (licType !== undefined && this.appOptions.canLiveView && (licType===Asc.c_oLicenseResult.ConnectionsLive || licType===Asc.c_oLicenseResult.ConnectionsLiveOS ||
                                                                             licType===Asc.c_oLicenseResult.UsersViewCount || licType===Asc.c_oLicenseResult.UsersViewCountOS))
                    this._state.licenseType = licType;

                if (this._isDocReady)
                    this.applyLicense();
            },

            applyLicense: function() {
                if (this.editorConfig.mode === 'view') {
                    if (this.appOptions.canLiveView && (this._state.licenseType===Asc.c_oLicenseResult.ConnectionsLive || this._state.licenseType===Asc.c_oLicenseResult.ConnectionsLiveOS ||
                                                        this._state.licenseType===Asc.c_oLicenseResult.UsersViewCount || this._state.licenseType===Asc.c_oLicenseResult.UsersViewCountOS ||
                                                        !this.appOptions.isAnonymousSupport && !!this.appOptions.user.anonymous)) {
                        // show warning or write to log if Common.Utils.InternalSettings.get("de-settings-coauthmode") was true ???
                        this.disableLiveViewing(true);
                    }
                } else if (!this.appOptions.isAnonymousSupport && !!this.appOptions.user.anonymous) {
                    this.disableEditing(true);
                    this.api.asc_coAuthoringDisconnect();
                    Common.NotificationCenter.trigger('api:disconnect');
                    Common.UI.warning({
                        title: this.notcriticalErrorTitle,
                        msg  : this.warnLicenseAnonymous,
                        buttons: ['ok']
                    });
                } else if (this._state.licenseType) {
                    var license = this._state.licenseType,
                        buttons = ['ok'],
                        primary = 'ok';
                    if ((this.appOptions.trialMode & Asc.c_oLicenseMode.Limited) !== 0 &&
                        (license===Asc.c_oLicenseResult.SuccessLimit || this.appOptions.permissionsLicense===Asc.c_oLicenseResult.SuccessLimit)) {
                        license = this.warnLicenseLimitedRenewed;
                    } else if (license===Asc.c_oLicenseResult.Connections || license===Asc.c_oLicenseResult.UsersCount) {
                        license = (license===Asc.c_oLicenseResult.Connections) ? this.warnLicenseExceeded : this.warnLicenseUsersExceeded;
                    } else {
                        license = (license===Asc.c_oLicenseResult.ConnectionsOS) ? this.warnNoLicense : this.warnNoLicenseUsers;
                        buttons = [{value: 'buynow', caption: this.textBuyNow}, {value: 'contact', caption: this.textContactUs}];
                        primary = 'buynow';
                    }

                    if (this._state.licenseType!==Asc.c_oLicenseResult.SuccessLimit && (this.appOptions.isEdit || this.appOptions.isRestrictedEdit)) {
                        this.disableEditing(true);
                        this.api.asc_coAuthoringDisconnect();
                        Common.NotificationCenter.trigger('api:disconnect');
                    }

                    var value = Common.localStorage.getItem("de-license-warning");
                    value = (value!==null) ? parseInt(value) : 0;
                    var now = (new Date).getTime();
                    if (now - value > 86400000) {
                        Common.UI.info({
                            maxwidth: 500,
                            title: this.textNoLicenseTitle,
                            msg  : license,
                            buttons: buttons,
                            primary: primary,
                            callback: function(btn) {
                                Common.localStorage.setItem("de-license-warning", now);
                                if (btn == 'buynow')
                                    window.open('{{PUBLISHER_URL}}', "_blank");
                                else if (btn == 'contact')
                                    window.open('mailto:{{SALES_EMAIL}}', "_blank");
                            }
                        });
                    }
                } else if (!this.appOptions.isDesktopApp && !this.appOptions.canBrandingExt &&
                            this.editorConfig && this.editorConfig.customization && (this.editorConfig.customization.loaderName || this.editorConfig.customization.loaderLogo ||
                            this.editorConfig.customization.font && (this.editorConfig.customization.font.size || this.editorConfig.customization.font.name))) {
                    Common.UI.warning({
                        title: this.textPaidFeature,
                        msg  : this.textCustomLoader,
                        buttons: [{value: 'contact', caption: this.textContactUs}, {value: 'close', caption: this.textClose}],
                        primary: 'contact',
                        callback: function(btn) {
                            if (btn == 'contact')
                                window.open('mailto:{{SALES_EMAIL}}', "_blank");
                        }
                    });
                }
            },

            onOpenDocument: function(progress) {
                var elem = document.getElementById('loadmask-text');
                var proc = (progress.asc_getCurrentFont() + progress.asc_getCurrentImage())/(progress.asc_getFontsCount() + progress.asc_getImagesCount());
                proc = this.textLoadingDocument + ': ' + Common.Utils.String.fixedDigits(Math.min(Math.round(proc*100), 100), 3, "  ") + "%";
                elem ? elem.innerHTML = proc : this.loadMask && this.loadMask.setTitle(proc);
            },

            onEditorPermissions: function(params) {
                var licType = params.asc_getLicenseType();
                if (Asc.c_oLicenseResult.Expired === licType || Asc.c_oLicenseResult.Error === licType || Asc.c_oLicenseResult.ExpiredTrial === licType ||
                    Asc.c_oLicenseResult.NotBefore === licType || Asc.c_oLicenseResult.ExpiredLimited === licType) {
                    Common.UI.warning({
                        title: Asc.c_oLicenseResult.NotBefore === licType ? this.titleLicenseNotActive : this.titleLicenseExp,
                        msg: Asc.c_oLicenseResult.NotBefore === licType ? this.warnLicenseBefore : this.warnLicenseExp,
                        buttons: [],
                        closable: false
                    });
                    return;
                }

                if ( this.onServerVersion(params.asc_getBuildVersion()) || !this.onLanguageLoaded()) return;

                var isPDFViewer = /^(?:(pdf|djvu|xps|oxps))$/.test(this.document.fileType) && !this.appOptions.isPDFForm;

                this.permissions.review = (this.permissions.review === undefined) ? (this.permissions.edit !== false) : this.permissions.review;

                if (params.asc_getRights() !== Asc.c_oRights.Edit)
                    this.permissions.edit = this.permissions.review = false;

                this.appOptions.permissionsLicense = licType;
                this.appOptions.canAnalytics   = params.asc_getIsAnalyticsEnable();
                this.appOptions.canLicense     = (licType === Asc.c_oLicenseResult.Success || licType === Asc.c_oLicenseResult.SuccessLimit);
                this.appOptions.isLightVersion = params.asc_getIsLight();
                /** coauthoring begin **/
                this.appOptions.canCoAuthoring = !this.appOptions.isLightVersion;
                /** coauthoring end **/
                this.appOptions.isOffline      = this.api.asc_isOffline();
                this.appOptions.canCreateNew   = this.appOptions.canCreateNew && !(this.appOptions.isOffline && isPDFViewer);
                this.appOptions.isCrypted      = this.api.asc_isCrypto();
                this.appOptions.isReviewOnly   = this.permissions.review === true && this.permissions.edit === false;
                this.appOptions.canRequestEditRights = this.editorConfig.canRequestEditRights;
                this.appOptions.canEdit        = (this.permissions.edit !== false || this.permissions.review === true) && // can edit or review
                                                 (this.editorConfig.canRequestEditRights || this.editorConfig.mode !== 'view') && // if mode=="view" -> canRequestEditRights must be defined
                                                 (!this.appOptions.isReviewOnly || this.appOptions.canLicense); // if isReviewOnly==true -> canLicense must be true
                this.appOptions.isEdit         = this.appOptions.canLicense && this.appOptions.canEdit && this.editorConfig.mode !== 'view';
                this.appOptions.canReview      = this.permissions.review === true && this.appOptions.canLicense && this.appOptions.isEdit;
                this.appOptions.canViewReview  = true;
                this.appOptions.canUseHistory  = this.appOptions.canLicense && this.editorConfig.canUseHistory && this.appOptions.canCoAuthoring && !this.appOptions.isOffline;
                this.appOptions.canHistoryClose  = this.editorConfig.canHistoryClose;
                this.appOptions.canHistoryRestore= this.editorConfig.canHistoryRestore;
                this.appOptions.canUseMailMerge= this.appOptions.canLicense && this.appOptions.canEdit && !this.appOptions.isOffline;
                this.appOptions.canSendEmailAddresses  = this.appOptions.canLicense && this.editorConfig.canSendEmailAddresses && this.appOptions.canEdit && this.appOptions.canCoAuthoring;
                this.appOptions.canComments    = this.appOptions.canLicense && (this.permissions.comment===undefined ? this.appOptions.isEdit : this.permissions.comment) && (this.editorConfig.mode !== 'view');
                this.appOptions.canComments    = !isPDFViewer && this.appOptions.canComments && !((typeof (this.editorConfig.customization) == 'object') && this.editorConfig.customization.comments===false);
                this.appOptions.canViewComments = this.appOptions.canComments || !isPDFViewer && !((typeof (this.editorConfig.customization) == 'object') && this.editorConfig.customization.comments===false);
                this.appOptions.canChat        = this.appOptions.canLicense && !this.appOptions.isOffline && !(this.permissions.chat===false || (this.permissions.chat===undefined) &&
                                                                                                               (typeof (this.editorConfig.customization) == 'object') && this.editorConfig.customization.chat===false);
                if ((typeof (this.editorConfig.customization) == 'object') && this.editorConfig.customization.chat!==undefined) {
                    console.log("Obsolete: The 'chat' parameter of the 'customization' section is deprecated. Please use 'chat' parameter in the permissions instead.");
                }
                this.appOptions.canEditStyles  = this.appOptions.canLicense && this.appOptions.canEdit;
                this.appOptions.canPrint       = (this.permissions.print !== false);
                this.appOptions.canPreviewPrint = this.appOptions.canPrint && !Common.Utils.isMac && this.appOptions.isDesktopApp;
                this.appOptions.canQuickPrint = this.appOptions.canPrint && !Common.Utils.isMac && this.appOptions.isDesktopApp;
                this.appOptions.canRename      = this.editorConfig.canRename;
                this.appOptions.buildVersion   = params.asc_getBuildVersion();
                this.appOptions.canForcesave   = this.appOptions.isEdit && !this.appOptions.isOffline && (typeof (this.editorConfig.customization) == 'object' && !!this.editorConfig.customization.forcesave);
                this.appOptions.forcesave      = this.appOptions.canForcesave;
                this.appOptions.canEditComments= this.appOptions.isOffline || !this.permissions.editCommentAuthorOnly;
                this.appOptions.canDeleteComments= this.appOptions.isOffline || !this.permissions.deleteCommentAuthorOnly;
                if ((typeof (this.editorConfig.customization) == 'object') && this.editorConfig.customization.commentAuthorOnly===true) {
                    console.log("Obsolete: The 'commentAuthorOnly' parameter of the 'customization' section is deprecated. Please use 'editCommentAuthorOnly' and 'deleteCommentAuthorOnly' parameters in the permissions instead.");
                    if (this.permissions.editCommentAuthorOnly===undefined && this.permissions.deleteCommentAuthorOnly===undefined)
                        this.appOptions.canEditComments = this.appOptions.canDeleteComments = this.appOptions.isOffline;
                }
                if (typeof (this.editorConfig.customization) == 'object') {
                    if (this.editorConfig.customization.showReviewChanges!==undefined)
                        console.log("Obsolete: The 'showReviewChanges' parameter of the 'customization' section is deprecated. Please use 'showReviewChanges' parameter in the 'customization.review' section instead.");
                    if (this.editorConfig.customization.reviewDisplay!==undefined)
                        console.log("Obsolete: The 'reviewDisplay' parameter of the 'customization' section is deprecated. Please use 'reviewDisplay' parameter in the 'customization.review' section instead.");
                    if (this.editorConfig.customization.trackChanges!==undefined)
                        console.log("Obsolete: The 'trackChanges' parameter of the 'customization' section is deprecated. Please use 'trackChanges' parameter in the 'customization.review' section instead.");
                }

                this.appOptions.trialMode      = params.asc_getLicenseMode();
                this.appOptions.isBeta         = params.asc_getIsBeta();
                this.appOptions.isSignatureSupport= this.appOptions.isEdit && this.appOptions.isDesktopApp && this.appOptions.isOffline && this.api.asc_isSignaturesSupport() && (this.permissions.protect!==false);
                this.appOptions.isPasswordSupport = this.appOptions.isEdit && this.api.asc_isProtectionSupport() && (this.permissions.protect!==false);
                this.appOptions.canProtect     = (this.permissions.protect!==false);
                this.appOptions.canEditContentControl = (this.permissions.modifyContentControl!==false);
                this.appOptions.canHelp        = !((typeof (this.editorConfig.customization) == 'object') && this.editorConfig.customization.help===false);
                this.appOptions.canFillForms   = this.appOptions.canLicense && (this.appOptions.isEdit ? true : this.permissions.fillForms) && (this.editorConfig.mode !== 'view');
                this.appOptions.isRestrictedEdit = !this.appOptions.isEdit && (this.appOptions.canComments || this.appOptions.canFillForms);
                this.appOptions.canSaveToFile = this.appOptions.isEdit || this.appOptions.isRestrictedEdit;
                this.appOptions.showSaveButton = this.appOptions.isEdit || !this.appOptions.isRestrictedEdit && this.appOptions.isPDFForm; // save to file or save to file copy (for pdf-form viewer)

                if (this.appOptions.isPDFForm && !this.appOptions.isEdit) {
                    if (!this.appOptions.isRestrictedEdit && !this.appOptions.canEdit)
                        this.appOptions.canRequestEditRights = false; // if open form in viewer - check permissions.edit option
                    this.appOptions.canFillForms = this.appOptions.isRestrictedEdit = true; // can fill forms in viewer!
                }

                if (this.appOptions.isRestrictedEdit && this.appOptions.canComments && this.appOptions.canFillForms) // must be one restricted mode, priority for filling forms
                    this.appOptions.canComments = false;
                this.appOptions.canSwitchMode  = this.appOptions.isEdit;
                this.appOptions.canSubmitForms = this.appOptions.isRestrictedEdit && this.appOptions.canFillForms && this.appOptions.canLicense && (typeof (this.editorConfig.customization) == 'object') && !!this.editorConfig.customization.submitForm && !this.appOptions.isOffline;
                this.appOptions.canStartFilling = this.editorConfig.canStartFilling && this.appOptions.isEdit &&  this.appOptions.isPDFForm; // show Start Filling button in the header

                this.appOptions.compactHeader = this.appOptions.customization && (typeof (this.appOptions.customization) == 'object') && !!this.appOptions.customization.compactHeader;
                this.appOptions.twoLevelHeader = this.appOptions.isEdit || this.appOptions.isPDFForm && this.appOptions.canFillForms && this.appOptions.isRestrictedEdit; // when compactHeader=true some buttons move to toolbar

                if ( this.appOptions.isLightVersion ) {
                    this.appOptions.canUseHistory =
                    this.appOptions.canReview =
                    this.appOptions.isReviewOnly = false;
                }

                if ( !this.appOptions.canCoAuthoring ) {
                    this.appOptions.canChat = false;
                }

                // var type = /^(?:(djvu))$/.exec(this.document.fileType);
                this.appOptions.canDownloadOrigin = false;
                this.appOptions.canDownload       = this.permissions.download !== false;
                this.appOptions.canUseSelectHandTools = this.appOptions.canUseThumbnails = this.appOptions.canUseViwerNavigation = isPDFViewer;
                this.appOptions.canDownloadForms = false && this.appOptions.canLicense && this.appOptions.canDownload && this.appOptions.isRestrictedEdit && this.appOptions.canFillForms; // don't show download form button in edit mode

                this.appOptions.fileKey = this.document.key;

                this.appOptions.canBrandingExt = params.asc_getCanBranding() && (typeof this.editorConfig.customization == 'object' || this.editorConfig.plugins);
                Common.UI.LayoutManager.init(this.editorConfig.customization ? this.editorConfig.customization.layout : null, this.appOptions.canBrandingExt, this.api);
                this.editorConfig.customization && Common.UI.FeaturesManager.init(this.editorConfig.customization.features, this.appOptions.canBrandingExt);
<<<<<<< HEAD

                var value = Common.UI.FeaturesManager.getInitValue('tabStyle', true);
                if (Common.UI.FeaturesManager.canChange('tabStyle', true) && Common.localStorage.itemExists("de-settings-tab-style")) { // get from local storage
                    value = Common.localStorage.getItem("de-settings-tab-style");
                } else if (value === undefined && this.editorConfig.customization && (typeof (this.editorConfig.customization) == 'object') && this.editorConfig.customization.toolbarNoTabs) {
                    value = 'line';
                }
                Common.Utils.InternalSettings.set("settings-tab-style", value || 'tab');
                value = Common.UI.FeaturesManager.getInitValue('tabBackground', true);
                if (!Common.Utils.isIE && Common.UI.FeaturesManager.canChange('tabBackground', true) && Common.localStorage.itemExists("de-settings-tab-background")) { // get from local storage
                    value = Common.localStorage.getItem("de-settings-tab-background");
                } else if (value === undefined && this.editorConfig.customization && (typeof (this.editorConfig.customization) == 'object') && this.editorConfig.customization.toolbarNoTabs) {
                    value = 'toolbar';
                }
                Common.Utils.InternalSettings.set("settings-tab-background", value || 'header');
                this.editorConfig.customization && (typeof (this.editorConfig.customization) == 'object') && this.editorConfig.customization.toolbarNoTabs &&
                    console.log("Obsolete: The 'toolbarNoTabs' parameter of the 'customization' section is deprecated. Please use 'tabStyle' and 'tabBackground' parameters in the 'customization.features' section instead.");
=======
                Common.UI.TabStyler.init(this.editorConfig.customization); // call after Common.UI.FeaturesManager.init() !!!
>>>>>>> fae71475

                this.appOptions.canBranding  = params.asc_getCustomization();
                if (this.appOptions.canBranding)
                    appHeader.setBranding(this.editorConfig.customization, this.appOptions);

                this.appOptions.canFavorite = this.document.info && (this.document.info.favorite!==undefined && this.document.info.favorite!==null) && !this.appOptions.isOffline;
                this.appOptions.canFavorite && appHeader.setFavorite(this.document.info.favorite);

                this.appOptions.canUseReviewPermissions = this.appOptions.canLicense && (!!this.permissions.reviewGroups ||
                                                        this.editorConfig.customization && this.editorConfig.customization.reviewPermissions && (typeof (this.editorConfig.customization.reviewPermissions) == 'object'));
                this.appOptions.canUseCommentPermissions = this.appOptions.canLicense && !!this.permissions.commentGroups;
                this.appOptions.canUseUserInfoPermissions = this.appOptions.canLicense && !!this.permissions.userInfoGroups;
                AscCommon.UserInfoParser.setParser(true);
                AscCommon.UserInfoParser.setCurrentName(this.appOptions.user.fullname);
                this.appOptions.canUseReviewPermissions && AscCommon.UserInfoParser.setReviewPermissions(this.permissions.reviewGroups, this.editorConfig.customization.reviewPermissions);
                this.appOptions.canUseCommentPermissions && AscCommon.UserInfoParser.setCommentPermissions(this.permissions.commentGroups);
                this.appOptions.canUseUserInfoPermissions && AscCommon.UserInfoParser.setUserInfoPermissions(this.permissions.userInfoGroups);
                appHeader.setUserName(AscCommon.UserInfoParser.getParsedName(AscCommon.UserInfoParser.getCurrentName()));
                appHeader.setUserId(this.appOptions.user.id);
                appHeader.setUserAvatar(this.appOptions.user.image);

                this.appOptions.canRename && appHeader.setCanRename(true);
                this.getApplication().getController('Common.Controllers.Plugins').setMode(this.appOptions, this.api);
                Common.UI.ExternalUsers.init(this.appOptions.canRequestUsers, this.api);
                this.appOptions.user.image ? Common.UI.ExternalUsers.setImage(this.appOptions.user.id, this.appOptions.user.image) : Common.UI.ExternalUsers.get('info', this.appOptions.user.id);

                if (this.appOptions.canComments)
                    Common.NotificationCenter.on('comments:cleardummy', _.bind(this.onClearDummyComment, this));
                    Common.NotificationCenter.on('comments:showdummy', _.bind(this.onShowDummyComment, this));

                // change = true by default in editor
                this.appOptions.canLiveView = !!params.asc_getLiveViewerSupport() && (this.editorConfig.mode === 'view') && !isPDFViewer; // viewer: change=false when no flag canLiveViewer (i.g. old license), change=true by default when canLiveViewer==true
                this.appOptions.canChangeCoAuthoring = this.appOptions.isEdit && this.appOptions.canCoAuthoring && !(this.editorConfig.coEditing && typeof this.editorConfig.coEditing == 'object' && this.editorConfig.coEditing.change===false) ||
                                                       this.appOptions.canLiveView && !(this.editorConfig.coEditing && typeof this.editorConfig.coEditing == 'object' && this.editorConfig.coEditing.change===false);
                this.appOptions.isAnonymousSupport = !!this.api.asc_isAnonymousSupport();

                this.loadCoAuthSettings();
                this.applyModeCommonElements();
                this.applyModeEditorElements();

                if ( !this.appOptions.isEdit ) {
                    Common.NotificationCenter.trigger('app:face', this.appOptions);

                    this.hidePreloader();
                    this.onLongActionBegin(Asc.c_oAscAsyncActionType.BlockInteraction, LoadingDocument);
                }

                this.api.asc_setViewMode(!this.appOptions.isEdit && !this.appOptions.isRestrictedEdit);
                this.api.asc_setCanSendChanges(this.appOptions.canSaveToFile);
                this.appOptions.isRestrictedEdit && this.appOptions.canComments && this.api.asc_setRestriction(Asc.c_oAscRestrictionType.OnlyComments);
                this.appOptions.isRestrictedEdit && this.appOptions.canFillForms && this.api.asc_setRestriction(Asc.c_oAscRestrictionType.OnlyForms);
                this.api.asc_LoadDocument();
            },

            loadCoAuthSettings: function() {
                var fastCoauth = true,
                    autosave = 1,
                    value;
                if (this.appOptions.isEdit && !this.appOptions.isOffline && this.appOptions.canCoAuthoring) {
                    if (!this.appOptions.canChangeCoAuthoring) { //can't change co-auth. mode. Use coEditing.mode or 'fast' by default
                        value = (this.editorConfig.coEditing && this.editorConfig.coEditing.mode!==undefined) ? (this.editorConfig.coEditing.mode==='strict' ? 0 : 1) : null;
                        if (value===null && this.appOptions.customization && this.appOptions.customization.autosave===false) {
                            value = 0; // use customization.autosave only when coEditing.mode is null
                        }
                    } else {
                        value = Common.localStorage.getItem("de-settings-coauthmode");
                        if (value===null) {
                            value = (this.editorConfig.coEditing && this.editorConfig.coEditing.mode!==undefined) ? (this.editorConfig.coEditing.mode==='strict' ? 0 : 1) : null;
                            if (value===null && !Common.localStorage.itemExists("de-settings-autosave") &&
                                this.appOptions.customization && this.appOptions.customization.autosave===false) {
                                value = 0; // use customization.autosave only when de-settings-coauthmode and de-settings-autosave are null
                            }
                        }
                    }
                    fastCoauth = (value===null || parseInt(value) == 1);
                    Common.Utils.InternalSettings.set("de-settings-showchanges-fast", Common.localStorage.getItem("de-settings-showchanges-fast") || 'none');
                    Common.Utils.InternalSettings.set("de-settings-showchanges-strict", Common.localStorage.getItem("de-settings-showchanges-strict") || 'last');
                } else if (!this.appOptions.isEdit && this.appOptions.isRestrictedEdit) {
                    fastCoauth = true;
                }  else if (this.appOptions.canLiveView && !this.appOptions.isOffline) { // viewer
                    value = Common.localStorage.getItem("de-settings-view-coauthmode");
                    if (!this.appOptions.canChangeCoAuthoring || value===null) { // Use coEditing.mode or 'fast' by default
                        value = this.editorConfig.coEditing && this.editorConfig.coEditing.mode==='strict' ? 0 : 1;
                    }
                    fastCoauth = (parseInt(value) == 1);

                    // don't show collaborative marks in live viewer
                    Common.Utils.InternalSettings.set("de-settings-showchanges-fast", 'none');
                    Common.Utils.InternalSettings.set("de-settings-showchanges-strict", 'none');
                } else {
                    fastCoauth = false;
                    autosave = 0;
                }

                if (this.appOptions.isEdit) {
                    value = Common.localStorage.getItem("de-settings-autosave");
                    if (value === null && this.appOptions.customization && this.appOptions.customization.autosave === false)
                        value = 0;
                    autosave = (!fastCoauth && value !== null) ? parseInt(value) : (this.appOptions.canCoAuthoring ? 1 : 0);
                }

                Common.Utils.InternalSettings.set("de-settings-coauthmode", fastCoauth);
                Common.Utils.InternalSettings.set("de-settings-autosave", autosave);
            },

            loadDefaultMetricSettings: function() {
                var region = '';
                if (this.appOptions.location) {
                    console.log("Obsolete: The 'location' parameter of the 'editorConfig' section is deprecated. Please use 'region' parameter in the 'editorConfig' section instead.");
                    region = this.appOptions.location;
                } else if (this.appOptions.region) {
                    var val = this.appOptions.region;
                    val = Common.util.LanguageInfo.getLanguages().hasOwnProperty(val) ? Common.util.LanguageInfo.getLocalLanguageName(val)[0] : val;
                    if (val && typeof val === 'string') {
                        var arr = val.split(/[\-_]/);
                        (arr.length>1) && (region = arr[arr.length-1]);
                    }
                } else {
                    var arr = (this.appOptions.lang || 'en').split(/[\-_]/);
                    (arr.length>1) && (region = arr[arr.length-1]);
                    if (!region) {
                        arr = (navigator.language || '').split(/[\-_]/);
                        (arr.length>1) && (region = arr[arr.length-1]);
                    }
                }

                if (/^(ca|us)$/i.test(region))
                    Common.Utils.Metric.setDefaultMetric(Common.Utils.Metric.c_MetricUnits.inch);
<<<<<<< HEAD
=======
                Common.Utils.InternalSettings.set("de-config-region", region);
>>>>>>> fae71475
            },

            onDocModeApply: function(mode, force, disableModeButton) {// force !== true - change mode only if not in view mode, disableModeButton: disable or not DocMode button in the header
                if (!this.appOptions.canSwitchMode && !force) return;

                var disable = mode==='view',
                    inViewMode = !!this.stackDisableActions.get({type: 'view'});

                if (force) {
                    (disable || inViewMode) && Common.NotificationCenter.trigger('editing:disable', disable, {
                        viewMode: false,
                        reviewMode: false,
                        fillFormMode: false,
                        viewDocMode: true,
                        allowMerge: false,
                        allowSignature: false,
                        allowProtect: false,
                        rightMenu: {clear: disable, disable: true},
                        statusBar: true,
                        leftMenu: {disable: true, previewMode: true},
                        fileMenu: {protect: true, history: false},
                        navigation: {disable: false, previewMode: true},
                        comments: {disable: false, previewMode: true},
                        chat: false,
                        review: true,
                        viewport: false,
                        documentHolder: {clear: true, disable: true},
                        toolbar: true,
                        plugins: true,
                        protect: true,
                        header: {docmode: !!disableModeButton}
                    }, 'view');

                    if (mode==='view-form' || !!this.stackDisableActions.get({type: 'forms'})) {
                        var forms = this.getApplication().getController('FormsTab');
                        forms && forms.changeViewFormMode(mode==='view-form');
                    }

                    if (mode==='edit') {
                        Common.NotificationCenter.trigger('reviewchanges:turn', false);
                    } else if (mode==='review') {
                        Common.NotificationCenter.trigger('reviewchanges:turn', true);
                    }
                    this.api.asc_setRestriction(mode==='view' ? Asc.c_oAscRestrictionType.View : mode==='view-form' ? Asc.c_oAscRestrictionType.OnlyForms : Asc.c_oAscRestrictionType.None);
                }
                (!inViewMode || force) && Common.NotificationCenter.trigger('doc:mode-changed', mode);
            },

            onStartFilling: function() {
                Common.NotificationCenter.trigger('doc:mode-apply', 'view', true, true);
            },

            applyModeCommonElements: function() {
                window.editor_elements_prepared = true;

                var app             = this.getApplication(),
                    viewport        = app.getController('Viewport').getView('Viewport'),
                    statusbarView   = app.getController('Statusbar').getView('Statusbar'),
                    documentHolder  = app.getController('DocumentHolder'),
                    toolbarController   = app.getController('Toolbar'),
                    leftMenu            = app.getController('LeftMenu');

                viewport && viewport.setMode(this.appOptions);
                statusbarView && statusbarView.setMode(this.appOptions);
                toolbarController.setMode(this.appOptions);
                documentHolder.setMode(this.appOptions);
                leftMenu.setMode(this.appOptions);

                viewport.applyCommonMode();

                if (this.appOptions.canPreviewPrint) {
                    var printController = app.getController('Print');
                    printController && this.api && printController.setApi(this.api).setMode(this.appOptions);
                }

                this.api.asc_registerCallback('asc_onSendThemeColors', _.bind(this.onSendThemeColors, this));
                this.api.asc_registerCallback('asc_onDownloadUrl',     _.bind(this.onDownloadUrl, this));
                this.api.asc_registerCallback('asc_onAuthParticipantsChanged', _.bind(this.onAuthParticipantsChanged, this));
                this.api.asc_registerCallback('asc_onParticipantsChanged',     _.bind(this.onAuthParticipantsChanged, this));
                this.api.asc_registerCallback('asc_onConnectionStateChanged',  _.bind(this.onUserConnection, this));
                this.api.asc_registerCallback('asc_onDocumentModifiedChanged', _.bind(this.onDocumentModifiedChanged, this));

                var value = Common.localStorage.getItem('de-settings-unit');
                value = (value!==null) ? parseInt(value) : (this.appOptions.customization && this.appOptions.customization.unit ? Common.Utils.Metric.c_MetricUnits[this.appOptions.customization.unit.toLocaleLowerCase()] : Common.Utils.Metric.getDefaultMetric());
                (value===undefined) && (value = Common.Utils.Metric.getDefaultMetric());
                Common.Utils.Metric.setCurrentMetric(value);
                Common.Utils.InternalSettings.set("de-settings-unit", value);
            },

            applyModeEditorElements: function() {
                /** coauthoring begin **/
                this.contComments.setMode(this.appOptions);
                this.contComments.setConfig({config: this.editorConfig}, this.api);
                /** coauthoring end **/

                var me = this,
                    application         = this.getApplication(),
                    reviewController    = application.getController('Common.Controllers.ReviewChanges');
                reviewController.setMode(me.appOptions).setConfig({config: me.editorConfig}, me.api).loadDocument({doc:me.document});

                var toolbarController   = application.getController('Toolbar');
                toolbarController   && toolbarController.setApi(me.api);

                if (this.appOptions.isRestrictedEdit)
                    application.getController('DocProtection').setMode(me.appOptions).setConfig({config: me.editorConfig}, me.api);
                else if (this.appOptions.isEdit) {
                    var rightmenuController = application.getController('RightMenu'),
                        fontsControllers    = application.getController('Common.Controllers.Fonts');
                    fontsControllers    && fontsControllers.setApi(me.api);
                    rightmenuController && rightmenuController.setApi(me.api);

                    application.getController('Common.Controllers.Protection').setMode(me.appOptions).setConfig({config: me.editorConfig}, me.api);
                    application.getController('DocProtection').setMode(me.appOptions).setConfig({config: me.editorConfig}, me.api);

                    var viewport = this.getApplication().getController('Viewport').getView('Viewport');

                    viewport.applyEditorMode();

                    var rightmenuView = rightmenuController.getView('RightMenu');
                    if (rightmenuView) {
                        rightmenuView.setApi(me.api);
                        rightmenuView.on('editcomplete', _.bind(me.onEditComplete, me));
                        rightmenuView.setMode(me.appOptions);
                    }

                    var toolbarView = (toolbarController) ? toolbarController.getView() : null;
                    if (toolbarView) {
                        toolbarView.setApi(me.api);
                        toolbarView.on('editcomplete', _.bind(me.onEditComplete, me));
                        toolbarView.on('insertimage', _.bind(me.onInsertImage, me));
                        toolbarView.on('inserttable', _.bind(me.onInsertTable, me));
                        toolbarView.on('insertshape', _.bind(me.onInsertShape, me));
                        toolbarView.on('inserttextart', _.bind(me.onInsertTextArt, me));
                        toolbarView.on('insertchart', _.bind(me.onInsertChart, me));
                        toolbarView.on('insertcontrol', _.bind(me.onInsertControl, me));
                    }

                    var value = Common.Utils.InternalSettings.get("de-settings-unit");
                    me.api.asc_SetDocumentUnits((value==Common.Utils.Metric.c_MetricUnits.inch) ? Asc.c_oAscDocumentUnits.Inch : ((value==Common.Utils.Metric.c_MetricUnits.pt) ? Asc.c_oAscDocumentUnits.Point : Asc.c_oAscDocumentUnits.Millimeter));

                    value = Common.localStorage.itemExists('de-hidden-rulers') ? Common.localStorage.getBool('de-hidden-rulers') : (this.appOptions.customization && !!this.appOptions.customization.hideRulers);
                    Common.Utils.InternalSettings.set("de-hidden-rulers", value);
                    me.api.asc_SetViewRulers(!value);

                    me.api.asc_registerCallback('asc_onDocumentCanSaveChanged',  _.bind(me.onDocumentCanSaveChanged, me));
                    /** coauthoring begin **/
                    me.api.asc_registerCallback('asc_onCollaborativeChanges',    _.bind(me.onCollaborativeChanges, me));
                    me.api.asc_registerCallback('asc_OnTryUndoInFastCollaborative',_.bind(me.onTryUndoInFastCollaborative, me));
                    me.api.asc_registerCallback('asc_onConvertEquationToMath',_.bind(me.onConvertEquationToMath, me));
                    me.appOptions.canSaveDocumentToBinary && me.api.asc_registerCallback('asc_onSaveDocument',_.bind(me.onSaveDocumentBinary, me));
                    /** coauthoring end **/

                    if (me.stackLongActions.exist({id: ApplyEditRights, type: Asc.c_oAscAsyncActionType['BlockInteraction']})) {
                        me.onLongActionEnd(Asc.c_oAscAsyncActionType['BlockInteraction'], ApplyEditRights);
                    } else if (!this._isDocReady) {
                        Common.NotificationCenter.trigger('app:face', me.appOptions);

                        me.hidePreloader();
                        me.onLongActionBegin(Asc.c_oAscAsyncActionType['BlockInteraction'], LoadingDocument);
                    }
                }
                if (this.appOptions.isEdit || this.appOptions.isRestrictedEdit && this.appOptions.isPDFForm) {
                    // Message on window close
                    window.onbeforeunload = _.bind(me.onBeforeUnload, me);
                    window.onunload = _.bind(me.onUnload, me);
                } else
                    window.onbeforeunload = _.bind(me.onBeforeUnloadView, me);
            },

            onExternalMessage: function(msg, options) {
                if (msg && msg.msg) {
                    msg.msg = (msg.msg).toString();
                    this.showTips([msg.msg.charAt(0).toUpperCase() + msg.msg.substring(1)], options);

                    Common.component.Analytics.trackEvent('External Error');
                }
            },

            onError: function(id, level, errData) {
                if (id == Asc.c_oAscError.ID.LoadingScriptError) {
                    this.showTips([this.scriptLoadError]);
                    this.tooltip && this.tooltip.getBSTip().$tip.css('z-index', 10000);
                    return;
                } else if (id == Asc.c_oAscError.ID.CanNotPasteImage) {
                    this.showTips([this.errorCannotPasteImg], {timeout: 7000, hideCloseTip: true});
                    return;
                } else if (id === Asc.c_oAscError.ID.DocumentAndChangeMismatch) {
                    this.getApplication().getController('Common.Controllers.History').onHashError();
                    return;
                }

                this.hidePreloader();
                this.onLongActionEnd(Asc.c_oAscAsyncActionType['BlockInteraction'], LoadingDocument);

                var config = {
                    closable: true
                };

                switch (id)
                {
                    case Asc.c_oAscError.ID.Unknown:
                        config.msg = this.unknownErrorText;
                        break;

                    case Asc.c_oAscError.ID.ConvertationTimeout:
                        config.msg = this.convertationTimeoutText;
                        break;

                    case Asc.c_oAscError.ID.ConvertationOpenError:
                        config.msg = this.openErrorText;
                        break;

                    case Asc.c_oAscError.ID.ConvertationSaveError:
                        config.msg = (this.appOptions.isDesktopApp && this.appOptions.isOffline) ? this.saveErrorTextDesktop : this.saveErrorText;
                        break;

                    case Asc.c_oAscError.ID.DownloadError:
                        config.msg = this.downloadErrorText;
                        break;

                    case Asc.c_oAscError.ID.UplImageSize:
                        config.msg = this.uploadImageSizeMessage;
                        break;

                    case Asc.c_oAscError.ID.UplImageExt:
                        config.msg = this.uploadImageExtMessage;
                        break;

                    case Asc.c_oAscError.ID.UplImageFileCount:
                        config.msg = this.uploadImageFileCountMessage;
                        break;

                    case Asc.c_oAscError.ID.UplDocumentSize:
                        config.msg = this.uploadDocSizeMessage;
                        break;

                    case Asc.c_oAscError.ID.UplDocumentExt:
                        config.msg = this.uploadDocExtMessage;
                        break;

                    case Asc.c_oAscError.ID.UplDocumentFileCount:
                        config.msg = this.uploadDocFileCountMessage;
                        break;

                    case Asc.c_oAscError.ID.SplitCellMaxRows:
                        config.msg = this.splitMaxRowsErrorText.replace('%1', errData.get_Value());
                        break;

                    case Asc.c_oAscError.ID.SplitCellMaxCols:
                        config.msg = this.splitMaxColsErrorText.replace('%1', errData.get_Value());
                        break;

                    case Asc.c_oAscError.ID.SplitCellRowsDivider:
                        config.msg = this.splitDividerErrorText.replace('%1', errData.get_Value());
                        break;

                    case Asc.c_oAscError.ID.VKeyEncrypt:
                        config.msg = this.errorToken;
                        break;

                    case Asc.c_oAscError.ID.KeyExpire:
                        config.msg = this.errorTokenExpire;
                        break;

                    case Asc.c_oAscError.ID.UserCountExceed:
                        config.msg = this.errorUsersExceed;
                        break;

                    case Asc.c_oAscError.ID.CoAuthoringDisconnect:
                        config.msg = this.errorViewerDisconnect;
                        break;

                    case Asc.c_oAscError.ID.ConvertationPassword:
                        config.msg = this.errorFilePassProtect;
                        break;

                    case Asc.c_oAscError.ID.StockChartError:
                        config.msg = this.errorStockChart;
                        break;

                    case Asc.c_oAscError.ID.DataRangeError:
                        config.msg = this.errorDataRange;
                        break;

                    case Asc.c_oAscError.ID.Database:
                        config.msg = this.errorDatabaseConnection;
                        break;

                    case Asc.c_oAscError.ID.UserDrop:
                        if (this._state.lostEditingRights) {
                            this._state.lostEditingRights = false;
                            return;
                        }
                        this._state.lostEditingRights = true;
                        config.msg = this.errorUserDrop;
                        Common.NotificationCenter.trigger('collaboration:sharingdeny');
                        break;

                    case Asc.c_oAscError.ID.MailMergeLoadFile:
                        config.msg = this.errorMailMergeLoadFile;
                        break;

                    case Asc.c_oAscError.ID.MailMergeSaveFile:
                        config.msg = this.errorMailMergeSaveFile;
                        break;

                    case Asc.c_oAscError.ID.Warning:
                        config.msg = this.errorConnectToServer;
                        config.closable = false;
                        break;

                    case Asc.c_oAscError.ID.SessionAbsolute:
                        config.msg = this.errorSessionAbsolute;
                        break;

                    case Asc.c_oAscError.ID.SessionIdle:
                        config.msg = this.errorSessionIdle;
                        break;

                    case Asc.c_oAscError.ID.SessionToken:
                        config.msg = this.errorSessionToken;
                        break;

                    case Asc.c_oAscError.ID.AccessDeny:
                        config.msg = this.errorAccessDeny;
                        break;

                    case Asc.c_oAscError.ID.UplImageUrl:
                        config.msg = this.errorBadImageUrl;
                        break;

                    case Asc.c_oAscError.ID.ForceSaveButton:
                    case Asc.c_oAscError.ID.ForceSaveTimeout:
                        config.msg = this.errorForceSave;
                        config.maxwidth = 600;
                        break;

                    case Asc.c_oAscError.ID.DataEncrypted:
                        config.msg = this.errorDataEncrypted;
                        break;

                    case Asc.c_oAscError.ID.EditingError:
                        config.msg = (this.appOptions.isDesktopApp && this.appOptions.isOffline) ? this.errorEditingSaveas : this.errorEditingDownloadas;
                        break;

                    case Asc.c_oAscError.ID.MailToClientMissing:
                        config.msg = this.errorEmailClient;
                        break;

                    case Asc.c_oAscError.ID.ConvertationOpenLimitError:
                        config.msg = this.errorFileSizeExceed;
                        break;

                    case Asc.c_oAscError.ID.UpdateVersion:
                        config.msg = this.errorUpdateVersionOnDisconnect;
                        config.maxwidth = 600;
                        break;

                    case Asc.c_oAscError.ID.DirectUrl:
                        config.msg = this.errorDirectUrl;
                        break;

                    case Asc.c_oAscError.ID.CannotCompareInCoEditing:
                        config.msg = this.errorCompare;
                        break;

                    case Asc.c_oAscError.ID.ComboSeriesError:
                        config.msg = this.errorComboSeries;
                        break;

                    case Asc.c_oAscError.ID.Password:
                        config.msg = this.errorSetPassword;
                        break;

                    case Asc.c_oAscError.ID.Submit:
                        config.msg = this.errorSubmit;
                        break;

                    case Asc.c_oAscError.ID.LoadingFontError:
                        config.msg = this.errorLoadingFont;
                        break;

                    case Asc.c_oAscError.ID.ComplexFieldEmptyTOC:
                        config.maxwidth = 600;
                        config.msg = this.errorEmptyTOC;
                        break;

                    case Asc.c_oAscError.ID.ComplexFieldNoTOC:
                        config.msg = this.errorNoTOC;
                        break;

                    case Asc.c_oAscError.ID.TextFormWrongFormat:
                        config.msg = this.errorTextFormWrongFormat;
                        break;

                    case Asc.c_oAscError.ID.PasswordIsNotCorrect:
                        config.msg = this.errorPasswordIsNotCorrect;
                        break;

                    case Asc.c_oAscError.ID.ConvertationOpenFormat:
                        config.maxwidth = 600;
                        if (errData === 'pdf')
                            config.msg = this.errorInconsistentExtPdf.replace('%1', this.document.fileType || '');
                        else if  (errData === 'docx')
                            config.msg = this.errorInconsistentExtDocx.replace('%1', this.document.fileType || '');
                        else if  (errData === 'xlsx')
                            config.msg = this.errorInconsistentExtXlsx.replace('%1', this.document.fileType || '');
                        else if  (errData === 'pptx')
                            config.msg = this.errorInconsistentExtPptx.replace('%1', this.document.fileType || '');
                        else
                            config.msg = this.errorInconsistentExt;
                        break;

                    default:
                        config.msg = (typeof id == 'string') ? id : this.errorDefaultMessage.replace('%1', id);
                        break;
                }

                if (level == Asc.c_oAscError.Level.Critical) {

                    // report only critical errors
                    Common.Gateway.reportError(id, config.msg);

                    config.title = this.criticalErrorTitle;
                    config.iconCls = 'error';
                    config.closable = false;

                    if (this.appOptions.canBackToFolder && !this.appOptions.isDesktopApp && typeof id !== 'string') {
                        config.msg += '<br><br>' + this.criticalErrorExtText;
                        config.callback = function(btn) {
                            if (btn == 'ok')
                                Common.NotificationCenter.trigger('goback', true);
                        }
                    }
                    if (id == Asc.c_oAscError.ID.DataEncrypted || id == Asc.c_oAscError.ID.ConvertationOpenLimitError) {
                        this.api.asc_coAuthoringDisconnect();
                        Common.NotificationCenter.trigger('api:disconnect');
                    }
                }
                else {
                    Common.Gateway.reportWarning(id, config.msg);

                    config.title    = this.notcriticalErrorTitle;
                    config.iconCls  = 'warn';
                    config.buttons  = ['ok'];
                    config.callback = _.bind(function(btn){
                        if (id == Asc.c_oAscError.ID.Warning && btn == 'ok' && (this.appOptions.canDownload || this.appOptions.canDownloadOrigin)) {
                            Common.UI.Menu.Manager.hideAll();
                            if (this.appOptions.isDesktopApp && this.appOptions.isOffline)
                                this.api.asc_DownloadAs();
                            else {
                                if (this.appOptions.canDownload) {
                                    this._isDocReady ? this.getApplication().getController('LeftMenu').leftMenu.showMenu('file:saveas') : (this._needToSaveAsFile = true);
                                } else
                                    this.api.asc_DownloadOrigin();
                            }
                        } else if (id == Asc.c_oAscError.ID.SplitCellMaxRows || id == Asc.c_oAscError.ID.SplitCellMaxCols || id == Asc.c_oAscError.ID.SplitCellRowsDivider) {
                            var me = this;
                            setTimeout(function(){
                                (new Common.Views.InsertTableDialog({
                                    split: true,
                                    handler: function(result, value) {
                                        if (result == 'ok') {
                                            if (me.api)
                                                me.api.SplitCell(value.columns, value.rows);
                                        }
                                        me.onEditComplete();
                                    }
                                })).show();
                            },10);
                        } else if (id == Asc.c_oAscError.ID.EditingError) {
                            this.disableEditing(true);
                            Common.NotificationCenter.trigger('api:disconnect', true); // enable download and print
                        }
                        this._state.lostEditingRights = false;
                        this.onEditComplete();
                    }, this);
                }

                if (!Common.Utils.ModalWindow.isVisible() || $('.asc-window.modal.alert[data-value=' + id + ']').length<1)
                    Common.UI.alert(config).$window.attr('data-value', id);

                (id!==undefined) && Common.component.Analytics.trackEvent('Internal Error', id.toString());
            },

            onCoAuthoringDisconnect: function() {
                this.getApplication().getController('Viewport').getView('Viewport').setMode({isDisconnected:true});
                appHeader.setCanRename(false);
                this.appOptions.canRename = false;
                this._state.isDisconnected = true;
            },

            showTips: function(strings, options) {
                var me = this;
                if (!strings.length) return;
                if (typeof(strings)!='object') strings = [strings];

                function closeTip(cmp){
                    me.tipTimeout && clearTimeout(me.tipTimeout);
                    setTimeout(showNextTip, 300);
                }

                function showNextTip() {
                    var str_tip = strings.shift();
                    if (str_tip) {
                        if (!(options && options.hideCloseTip))
                            str_tip += '\n' + me.textCloseTip;
                        me.tooltip.setTitle(str_tip);
                        me.tooltip.show();
                        me.tipTimeout && clearTimeout(me.tipTimeout);
                        if (options && options.timeout) {
                            me.tipTimeout = setTimeout(function () {
                                me.tooltip.hide();
                                closeTip();
                            }, options.timeout);
                        }
                    }
                }

                if (!this.tooltip) {
                    this.tooltip = new Common.UI.Tooltip({
                        owner: this.getApplication().getController('Toolbar').getView(),
                        hideonclick: true,
                        placement: 'bottom',
                        cls: 'main-info',
                        offset: 30
                    });
                    this.tooltip.on('tooltip:hideonclick',closeTip);
                }

                showNextTip();
            },

            updateWindowTitle: function(force) {
                var isModified = this.api.isDocumentModified();
                if (this._state.isDocModified !== isModified || force) {
                    var title = this.defaultTitleText;

                    if (appHeader && !_.isEmpty(appHeader.getDocumentCaption()))
                        title = appHeader.getDocumentCaption() + ' - ' + title;

                    if (isModified) {
                        clearTimeout(this._state.timerCaption);
                        if (!_.isUndefined(title)) {
                            title = '* ' + title;
                        }
                    }

                    if (window.document.title != title)
                        window.document.title = title;

                    this._isDocReady && (this._state.isDocModified !== isModified) && Common.Gateway.setDocumentModified(isModified);
                    if (isModified && (!this._state.fastCoauth || this._state.usersCount<2))
                        this.getApplication().getController('Statusbar').setStatusCaption('', true);

                    this._state.isDocModified = isModified;
                }
            },

            onDocumentModifiedChanged: function() {
                var isModified = this.api.asc_isDocumentCanSave();
                if (this._state.isDocModified !== isModified) {
                    this._isDocReady && Common.Gateway.setDocumentModified(this.api.isDocumentModified());
                }

                this.updateWindowTitle();

                var toolbarView = this.getApplication().getController('Toolbar').getView();
                if (toolbarView && toolbarView.btnCollabChanges && !toolbarView._state.previewmode) {
                    var isSyncButton = toolbarView.btnCollabChanges.cmpEl.hasClass('notify'),
                        forcesave = this.appOptions.forcesave || this.appOptions.canSaveDocumentToBinary || !this.appOptions.canSaveToFile,
                        isDisabled = !isModified && !isSyncButton && !forcesave || this._state.isDisconnected || this._state.fastCoauth && this._state.usersCount>1 && !forcesave || !this.appOptions.showSaveButton;
                        toolbarView.btnSave.setDisabled(isDisabled);
                }

                /** coauthoring begin **/
                if (this.contComments.isDummyComment && !this.dontCloseDummyComment && !this.beforeShowDummyComment) {
                    this.contComments.clearDummyComment();
                }
                /** coauthoring end **/
            },

            onDocumentCanSaveChanged: function (isCanSave) {
                var toolbarView = this.getApplication().getController('Toolbar').getView();

                if (toolbarView && this.api && !toolbarView._state.previewmode) {
                    var isSyncButton = toolbarView.btnCollabChanges.cmpEl.hasClass('notify'),
                        forcesave = this.appOptions.forcesave || this.appOptions.canSaveDocumentToBinary || !this.appOptions.canSaveToFile,
                        isDisabled = !isCanSave && !isSyncButton && !forcesave || this._state.isDisconnected || this._state.fastCoauth && this._state.usersCount>1 && !forcesave || !this.appOptions.showSaveButton;
                        toolbarView.btnSave.setDisabled(isDisabled);
                }
            },

            onContextMenu: function(event){
                var canCopyAttr = event.target.getAttribute('data-can-copy'),
                    isInputEl   = (event.target instanceof HTMLInputElement) || (event.target instanceof HTMLTextAreaElement);

                if ((isInputEl && canCopyAttr === 'false') ||
                   (!isInputEl && canCopyAttr !== 'true')) {
                    event.stopPropagation();
                    event.preventDefault();
                    return false;
                }
            },

            onBeforeUnload: function() {
                Common.localStorage.save();

                if (this.api.isDocumentModified()) {
                    var me = this;
                    this.api.asc_stopSaving();
                    this._state.unloadTimer = 1000;
                    this.continueSavingTimer = window.setTimeout(function() {
                        me.api.asc_continueSaving();
                        me._state.unloadTimer = 0;
                    }, 500);

                    return this.leavePageText;
                } else
                    this._state.unloadTimer = 10000;
            },

            onUnload: function() {
                if (this.continueSavingTimer) clearTimeout(this.continueSavingTimer);
            },

            onBeforeUnloadView: function() {
                Common.localStorage.save();
                this._state.unloadTimer = 10000;
            },

            hidePreloader: function() {
                var promise;
                if (!this._state.customizationDone) {
                    this._state.customizationDone = true;
                    if (this.appOptions.customization) {
                        if (this.appOptions.isDesktopApp)
                            this.appOptions.customization.about = false;
                        else if (!this.appOptions.canBrandingExt)
                            this.appOptions.customization.about = true;
                    }
                    Common.Utils.applyCustomization(this.appOptions.customization, mapCustomizationElements);
                    if (this.appOptions.canBrandingExt) {
                        Common.Utils.applyCustomization(this.appOptions.customization, mapCustomizationExtElements);
                        if (this.appOptions.customization && this.appOptions.customization.layout && this.appOptions.customization.layout.toolbar && (typeof this.appOptions.customization.layout.toolbar === 'object') &&
                            this.appOptions.customization.layout.toolbar.home && (typeof this.appOptions.customization.layout.toolbar.home === 'object') && this.appOptions.customization.layout.toolbar.home.mailmerge===false) {
                            console.log("Obsolete: The 'mailmerge' parameter of the 'customization.layout.toolbar.home' section is deprecated. Please use 'mailmerge' parameter in the 'customization.layout.toolbar.collaboration' section instead.");
                            if (this.appOptions.customization.layout.toolbar.collaboration!==false) {
                                if (typeof this.appOptions.customization.layout.toolbar.collaboration !== 'object')
                                    this.appOptions.customization.layout.toolbar.collaboration = {};
                                if (this.appOptions.customization.layout.toolbar.collaboration.mailmerge===undefined)
                                    this.appOptions.customization.layout.toolbar.collaboration.mailmerge = this.appOptions.customization.layout.toolbar.home.mailmerge;
                            }
                        }
                        Common.UI.LayoutManager.applyCustomization();
                        if (this.appOptions.customization && (typeof (this.appOptions.customization) == 'object')) {
                            if (this.appOptions.customization.leftMenu!==undefined)
                                console.log("Obsolete: The 'leftMenu' parameter of the 'customization' section is deprecated. Please use 'leftMenu' parameter in the 'customization.layout' section instead.");
                            if (this.appOptions.customization.rightMenu!==undefined)
                                console.log("Obsolete: The 'rightMenu' parameter of the 'customization' section is deprecated. Please use 'rightMenu' parameter in the 'customization.layout' section instead.");
                            if (this.appOptions.customization.statusBar!==undefined)
                                console.log("Obsolete: The 'statusBar' parameter of the 'customization' section is deprecated. Please use 'statusBar' parameter in the 'customization.layout' section instead.");
                            if (this.appOptions.customization.toolbar!==undefined)
                                console.log("Obsolete: The 'toolbar' parameter of the 'customization' section is deprecated. Please use 'toolbar' parameter in the 'customization.layout' section instead.");
                        }
                        promise = this.getApplication().getController('Common.Controllers.Plugins').applyUICustomization();
                    }
                }
                Common.NotificationCenter.trigger('layout:changed', 'main');

                (promise || (new Promise(function(resolve, reject) {
                    resolve();
                }))).then(function() {
                    $('#loading-mask').hide().remove();
                    Common.Controllers.Desktop.process('preloader:hide');
                });
            },

            onDownloadUrl: function(url, fileType) {
                if (this._state.isFromGatewayDownloadAs) {
                    Common.Gateway.downloadAs(url, fileType);
                }
                this._state.isFromGatewayDownloadAs = false;
            },

            onUpdateVersion: function(callback) {
                var me = this;
                me.needToUpdateVersion = true;
                me.onLongActionEnd(Asc.c_oAscAsyncActionType['BlockInteraction'], LoadingDocument);
                Common.UI.warning({
                    title: me.titleUpdateVersion,
                    msg: this.errorUpdateVersion,
                    callback: function() {
                        _.defer(function() {
                            Common.Gateway.updateVersion();
                            if (callback) callback.call(me);
                            me.onLongActionBegin(Asc.c_oAscAsyncActionType['BlockInteraction'], LoadingDocument);
                        })
                    }
                });
            },

            onServerVersion: function(buildVersion) {
                if (this.changeServerVersion) return true;

                const cur_version = this.getApplication().getController('LeftMenu').leftMenu.getMenu('about').txtVersionNum;
                const cropped_version = cur_version.match(/^(\d+.\d+.\d+)/);
                if (!window.compareVersions && (!cropped_version || cropped_version[1] !== buildVersion)) {
                    this.changeServerVersion = true;
                    Common.UI.warning({
                        title: this.titleServerVersion,
                        msg: this.errorServerVersion,
                        callback: function() {
                            _.defer(function() {
                                Common.Gateway.updateVersion();
                            })
                        }
                    });
                    return true;
                }
                return false;
            },

            /** coauthoring begin **/
//            fillUserStore: function(users){
//                if (!_.isEmpty(users)){
//                    var userStore = this.getCommonStoreUsersStore();
//
//                    if (userStore)
//                        userStore.add(users);
//                }
//            },

            onCollaborativeChanges: function() {
                if (this._state.hasCollaborativeChanges) return;
                this._state.hasCollaborativeChanges = true;
                if (this.appOptions.isEdit)
                    this.getApplication().getController('Statusbar').setStatusCaption(this.txtNeedSynchronize, true);
            },
            /** coauthoring end **/

            synchronizeChanges: function() {
                this.getApplication().getController('Statusbar').synchronizeChanges();
                this.getApplication().getController('Common.Controllers.ReviewChanges').synchronizeChanges();
                this.getApplication().getController('DocumentHolder').hideTips();
                /** coauthoring begin **/
                this.getApplication().getController('Toolbar').getView().synchronizeChanges();
                /** coauthoring end **/
                this._state.hasCollaborativeChanges = false;
            },

            initNames: function() {
                this.shapeGroupNames = [
                    this.txtBasicShapes,
                    this.txtFiguredArrows,
                    this.txtMath,
                    this.txtCharts,
                    this.txtStarsRibbons,
                    this.txtCallouts,
                    this.txtButtons,
                    this.txtRectangles,
                    this.txtLines
                ];
            },

            fillAutoShapes: function(groupNames, shapes){
                if (_.isEmpty(shapes) || _.isEmpty(groupNames) || shapes.length != groupNames.length)
                    return;

                var me = this,
                    shapegrouparray = [],
                    shapeStore = this.getCollection('ShapeGroups'),
                    name_arr = {};

                shapeStore.reset();

                _.each(groupNames, function(groupName, index){
                    var store = new Backbone.Collection([], {
                        model: DE.Models.ShapeModel
                    }),
                        arr = [];

                    var cols = (shapes[index].length) > 18 ? 7 : 6,
                        height = Math.ceil(shapes[index].length/cols) * 35 + 3,
                        width = 30 * cols;

                    _.each(shapes[index], function(shape, idx){
                        var name = me['txtShape_' + shape.Type];
                        arr.push({
                            data     : {shapeType: shape.Type},
                            tip      : name || (me.textShape + ' ' + (idx+1)),
                            allowSelected : true,
                            selected: false
                        });
                        if (name)
                            name_arr[shape.Type] = name;
                    });
                    store.add(arr);
                    shapegrouparray.push({
                        groupName   : me.shapeGroupNames[index],
                        groupStore  : store,
                        groupWidth  : width,
                        groupHeight : height
                    });
                });

                shapeStore.add(shapegrouparray);
                setTimeout(function(){
                    me.getApplication().getController('Toolbar').onApiAutoShapes();
                }, 50);
                this.api.asc_setShapeNames(name_arr);
            },

            fillTextArt: function(shapes){
                var arr = [],
                    artStore = this.getCollection('Common.Collections.TextArt');

                if (!shapes && artStore.length>0) {// shapes == undefined when update textart collection (from asc_onSendThemeColors)
                    shapes = this.api.asc_getTextArtPreviews();
                }
                if (_.isEmpty(shapes)) return;

                _.each(shapes, function(shape, index){
                    arr.push({
                        imageUrl : shape,
                        data     : index,
                        allowSelected : true,
                        selected: false
                    });
                });
                artStore.reset(arr);
            },

            updateThemeColors: function() {
                var me = this;
                setTimeout(function(){
                    me.getApplication().getController('RightMenu').UpdateThemeColors();
                }, 50);
                setTimeout(function(){
                    me.getApplication().getController('Toolbar').updateThemeColors();
                }, 50);
            },

            onSendThemeColors: function(colors, standart_colors) {
                Common.Utils.ThemeColor.setColors(colors, standart_colors);
                if (window.document_content_ready) {
                    this.updateThemeColors();
                    var me = this;
                    setTimeout(function(){
                        me.fillTextArt();
                    }, 1);
                }
            },

            loadLanguages: function(apiLangs) {
                var langs = [], info,
                    allLangs = Common.util.LanguageInfo.getLanguages();
                for (var code in allLangs) {
                    if (allLangs.hasOwnProperty(code)) {
                        info = allLangs[code];
                        if(info[2]) {
                            var displayName = Common.util.LanguageInfo.getLocalLanguageDisplayName(code);
                            langs.push({
                                displayValue:   displayName.native,
                                displayValueEn: displayName.english,
                                value:          info[0],
                                code:           parseInt(code),
                                spellcheck:     _.indexOf(apiLangs, code)>-1
                            });
                        }
                    }
                }

                langs.sort(function(a, b){
                    if (a.value < b.value) return -1;
                    if (a.value > b.value) return 1;
                    return 0;
                });

                this.languages = langs;
                window.document_content_ready && this.setLanguages();
            },

            setLanguages: function() {
                if (!this.languages || this.languages.length<1) {
                    this.loadLanguages([]);
                }
                if (this.languages && this.languages.length>0) {
                    this.getApplication().getController('DocumentHolder').getView().setLanguages(this.languages);
                    this.getApplication().getController('Statusbar').setLanguages(this.languages);
                    this.getApplication().getController('Common.Controllers.ReviewChanges').setLanguages(this.languages);
                }
            },

            onInsertTable:  function() {
                this.getApplication().getController('RightMenu').onInsertTable();
            },

            onInsertImage:  function() {
                this.getApplication().getController('RightMenu').onInsertImage();
            },

            onInsertChart:  function() {
                this.getApplication().getController('RightMenu').onInsertChart();
            },

            onInsertShape:  function() {
                this.getApplication().getController('RightMenu').onInsertShape();
            },

            onInsertTextArt:  function() {
                this.getApplication().getController('RightMenu').onInsertTextArt();
            },

            onInsertControl:  function() {
                this.getApplication().getController('RightMenu').onInsertControl();
            },

            unitsChanged: function(m) {
                var value = Common.localStorage.getItem("de-settings-unit");
                value = (value!==null) ? parseInt(value) : Common.Utils.Metric.getDefaultMetric();
                Common.Utils.Metric.setCurrentMetric(value);
                Common.Utils.InternalSettings.set("de-settings-unit", value);
                this.api.asc_SetDocumentUnits((value==Common.Utils.Metric.c_MetricUnits.inch) ? Asc.c_oAscDocumentUnits.Inch : ((value==Common.Utils.Metric.c_MetricUnits.pt) ? Asc.c_oAscDocumentUnits.Point : Asc.c_oAscDocumentUnits.Millimeter));
                this.getApplication().getController('RightMenu').updateMetricUnit();
                this.getApplication().getController('Toolbar').getView().updateMetricUnit();
                this.appOptions.canPreviewPrint && this.getApplication().getController('Print').getView('PrintWithPreview').updateMetricUnit();
            },

            onAdvancedOptions: function(type, advOptions, mode, formatOptions) {
                if (this._state.openDlg) return;

                var me = this;
                if (type == Asc.c_oAscAdvancedOptionsID.TXT) {
                    me._state.openDlg = new Common.Views.OpenDialog({
                        title: Common.Views.OpenDialog.prototype.txtTitle.replace('%1', 'TXT'),
                        closable: (mode==2), // if save settings
                        type: Common.Utils.importTextType.TXT,
                        preview: advOptions.asc_getData(),
                        codepages: advOptions.asc_getCodePages(),
                        settings: advOptions.asc_getRecommendedSettings(),
                        api: me.api,
                        handler: function (result, settings) {
                            me.isShowOpenDialog = false;
                            if (result == 'ok') {
                                if (me && me.api) {
                                    if (mode==2) {
                                        formatOptions && formatOptions.asc_setAdvancedOptions(settings.textOptions);
                                        me.api.asc_DownloadAs(formatOptions);
                                    } else
                                        me.api.asc_setAdvancedOptions(type, settings.textOptions);
                                    me.loadMask && me.loadMask.show();
                                }
                            }
                            me._state.openDlg = null;
                        }
                    });
                } else if (type == Asc.c_oAscAdvancedOptionsID.DRM) {
                    me._state.openDlg = new Common.Views.OpenDialog({
                        title: Common.Views.OpenDialog.prototype.txtTitleProtected,
                        closeFile: me.appOptions.canRequestClose,
                        type: Common.Utils.importTextType.DRM,
                        warning: !(me.appOptions.isDesktopApp && me.appOptions.isOffline) && (typeof advOptions == 'string'),
                        warningMsg: advOptions,
                        validatePwd: !!me._state.isDRM,
                        handler: function (result, value) {
                            me.isShowOpenDialog = false;
                            if (result == 'ok') {
                                if (me.api) {
                                    me.api.asc_setAdvancedOptions(type, value.drmOptions);
                                    me.loadMask && me.loadMask.show();
                                }
                            } else {
                                Common.Gateway.requestClose();
                                Common.Controllers.Desktop.requestClose();
                            }
                            me._state.openDlg = null;
                        }
                    });
                    me._state.isDRM = true;
                }
                if (me._state.openDlg) {
                    this.isShowOpenDialog = true;
                    this.loadMask && this.loadMask.hide();
                    this.onLongActionEnd(Asc.c_oAscAsyncActionType.BlockInteraction, LoadingDocument);
                    me._state.openDlg.show();
                }
            },

            onTryUndoInFastCollaborative: function() {
                if (!Common.localStorage.getBool("de-hide-try-undoredo"))
                    Common.UI.info({
                        width: 500,
                        msg: this.appOptions.canChangeCoAuthoring ? this.textTryUndoRedo : this.textTryUndoRedoWarn,
                        iconCls: 'info',
                        buttons: this.appOptions.canChangeCoAuthoring ? [{value: 'custom', caption: this.textStrict}, 'cancel'] : ['ok'],
                        primary: this.appOptions.canChangeCoAuthoring ? 'custom' : 'ok',
                        dontshow: true,
                        callback: _.bind(function(btn, dontshow){
                            if (dontshow) Common.localStorage.setItem("de-hide-try-undoredo", 1);
                            if (btn == 'custom') {
                                Common.localStorage.setItem("de-settings-coauthmode", 0);
                                Common.Utils.InternalSettings.set("de-settings-coauthmode", false);
                                this.api.asc_SetFastCollaborative(false);
                                this._state.fastCoauth = false;
                                Common.localStorage.setItem("de-settings-showchanges-strict", 'last');
                                this.api.SetCollaborativeMarksShowType(Asc.c_oAscCollaborativeMarksShowType.LastChanges);
                                this.getApplication().getController('Common.Controllers.ReviewChanges').applySettings();
                            }
                            this.onEditComplete();
                        }, this)
                    });
            },

            onAuthParticipantsChanged: function(users) {
                var length = 0;
                _.each(users, function(item){
                    if (!item.asc_getView())
                        length++;
                });
                this._state.usersCount = length;
            },

            onUserConnection: function(change){
                if (change && this.appOptions.user.guest && this.appOptions.canRenameAnonymous && (change.asc_getIdOriginal() == this.appOptions.user.id)) { // change name of the current user
                    var name = change.asc_getUserName();
                    if (name && name !== AscCommon.UserInfoParser.getCurrentName() ) {
                        this._renameDialog && this._renameDialog.close();
                        AscCommon.UserInfoParser.setCurrentName(name);
                        appHeader.setUserName(AscCommon.UserInfoParser.getParsedName(name));

                        var idx1 = name.lastIndexOf('('),
                            idx2 = name.lastIndexOf(')'),
                            str = (idx1>0) && (idx1<idx2) ? name.substring(0, idx1-1) : '';
                        if (Common.localStorage.getItem("guest-username")!==null) {
                            Common.localStorage.setItem("guest-username", str);
                        }
                        Common.Utils.InternalSettings.set("guest-username", str);
                    }
                }
            },

            applySettings: function() {
                if (this.appOptions.isEdit && !this.appOptions.isOffline && this.appOptions.canCoAuthoring) {
                    var oldval = this._state.fastCoauth;
                    this._state.fastCoauth = Common.localStorage.getBool("de-settings-coauthmode", true);
                    if (this._state.fastCoauth && !oldval)
                        this.synchronizeChanges();
                }
                if (this.appOptions.canForcesave) {
                    this.appOptions.forcesave = Common.localStorage.getBool("de-settings-forcesave", this.appOptions.canForcesave);
                    Common.Utils.InternalSettings.set("de-settings-forcesave", this.appOptions.forcesave);
                    this.api.asc_setIsForceSaveOnUserSave(this.appOptions.forcesave);
                }
            },

            onDocumentName: function(name) {
                appHeader.setDocumentCaption(name);
                this.updateWindowTitle(true);
            },

            onMeta: function(meta) {
                appHeader.setDocumentCaption(meta.title);
                this.updateWindowTitle(true);
                this.document.title = meta.title;

                var filemenu = this.getApplication().getController('LeftMenu').getView('LeftMenu').getMenu('file');
                filemenu.loadDocument({doc:this.document});
                filemenu.panels && filemenu.panels['info'] && filemenu.panels['info'].updateInfo(this.document);
                this.getApplication().getController('Common.Controllers.ReviewChanges').loadDocument({doc:this.document});
                Common.Gateway.metaChange(meta);

                if (this.appOptions.wopi) {
                    var idx = meta.title.lastIndexOf('.');
                    Common.Gateway.requestRename(idx>0 ? meta.title.substring(0, idx) : meta.title);
                }
            },

            onPrint: function() {
                if (!this.appOptions.canPrint || Common.Utils.ModalWindow.isVisible()) return;
                Common.NotificationCenter.trigger('file:print');
                Common.component.Analytics.trackEvent('Print');
            },

            onPrintUrl: function(url) {
                if (this.iframePrint) {
                    this.iframePrint.parentNode.removeChild(this.iframePrint);
                    this.iframePrint = null;
                }
                if (!this.iframePrint) {
                    var me = this;
                    this.iframePrint = document.createElement("iframe");
                    this.iframePrint.id = "id-print-frame";
                    this.iframePrint.style.display = 'none';
                    this.iframePrint.style.visibility = "hidden";
                    this.iframePrint.style.position = "fixed";
                    this.iframePrint.style.right = "0";
                    this.iframePrint.style.bottom = "0";
                    document.body.appendChild(this.iframePrint);
                    this.iframePrint.onload = function() {
                        try {
                        me.iframePrint.contentWindow.focus();
                        me.iframePrint.contentWindow.print();
                        me.iframePrint.contentWindow.blur();
                        window.focus();
                        } catch (e) {
                            // me.api.asc_DownloadAs(new Asc.asc_CDownloadOptions(Asc.c_oAscFileType.PDF));
                            window.open(url, "_blank"); // download by url, don't convert file again (+ fix print selection)
                        }
                    };
                }
                if (url) this.iframePrint.src = url;
            },

            onPrintQuick: function() {
                if (!this.appOptions.canQuickPrint) return;

                var value = Common.localStorage.getBool("de-hide-quick-print-warning"),
                    me = this,
                    handler = function () {
                        var printopt = new Asc.asc_CAdjustPrint();
                        printopt.asc_setNativeOptions({quickPrint: true});
                        var opts = new Asc.asc_CDownloadOptions();
                        opts.asc_setAdvancedOptions(printopt);
                        me.api.asc_Print(opts);
                        Common.component.Analytics.trackEvent('Print');
                    };

                if (value) {
                    handler.call(this);
                } else {
                    Common.UI.warning({
                        msg: this.textTryQuickPrint,
                        buttons: ['yes', 'no'],
                        primary: 'yes',
                        dontshow: true,
                        maxwidth: 500,
                        callback: function(btn, dontshow){
                            dontshow && Common.localStorage.setBool("de-hide-quick-print-warning", true);
                            if (btn === 'yes') {
                                setTimeout(handler, 1);
                            }
                        }
                    });
                }
            },

            onClearDummyComment: function() {
                this.dontCloseDummyComment = false;
            },

            onShowDummyComment: function() {
                this.beforeShowDummyComment = true;
            },

            DisableMailMerge: function() {
                this.appOptions.mergeFolderUrl = "";
                var reivewController   = this.getApplication().getController('Common.Controllers.ReviewChanges');
                reivewController && reivewController.DisableMailMerge();
            },

            DisableVersionHistory: function() {
                this.editorConfig.canUseHistory = false;
                this.appOptions.canUseHistory = false;
            },

            onConvertEquationToMath: function(equation) {
                var me = this,
                    win;
                var msg = this.textConvertEquation + '<br><br><a id="id-equation-convert-help" style="cursor: pointer;">' + this.textLearnMore + '</a>';
                win = Common.UI.warning({
                    width: 500,
                    msg: msg,
                    buttons: ['yes', 'cancel'],
                    primary: 'yes',
                    dontshow: true,
                    textDontShow: this.textApplyAll,
                    callback: _.bind(function(btn, dontshow){
                        if (btn == 'yes') {
                            this.api.asc_ConvertEquationToMath(equation, dontshow);
                        }
                        this.onEditComplete();
                    }, this)
                });
                win.$window.find('#id-equation-convert-help').on('click', function (e) {
                    win && win.close();
                    Common.NotificationCenter.trigger('file:help', 'UsageInstructions\/InsertEquation.htm#convertequation');
                })
            },

            warningDocumentIsLocked: function() {
                var me = this;
                var _disable_ui = function (disable) {
                    me.disableEditing(disable, true);
                };

                Common.Utils.warningDocumentIsLocked({disablefunc: _disable_ui});
            },

            onRunAutostartMacroses: function() {
                var me = this,
                    enable = !this.editorConfig.customization || (this.editorConfig.customization.macros!==false);
                if (enable) {
                    var value = Common.Utils.InternalSettings.get("de-macros-mode");
                    if (value==1)
                        this.api.asc_runAutostartMacroses();
                    else if (value === 0) {
                        Common.UI.warning({
                            msg: this.textHasMacros + '<br>',
                            buttons: ['yes', 'no'],
                            primary: 'yes',
                            dontshow: true,
                            textDontShow: this.textRemember,
                            callback: function(btn, dontshow){
                                if (dontshow) {
                                    Common.Utils.InternalSettings.set("de-macros-mode", (btn == 'yes') ? 1 : 2);
                                    Common.localStorage.setItem("de-macros-mode", (btn == 'yes') ? 1 : 2);
                                }
                                if (btn == 'yes') {
                                    setTimeout(function() {
                                        me.api.asc_runAutostartMacroses();
                                    }, 1);
                                }
                            }
                        });
                    }
                }
            },

            onMacrosPermissionRequest: function(url, callback) {
                if (url && callback) {
                    this.stackMacrosRequests.push({url: url, callback: callback});
                    if (this.stackMacrosRequests.length>1) {
                        return;
                    }
                } else if (this.stackMacrosRequests.length>0) {
                    url = this.stackMacrosRequests[0].url;
                    callback = this.stackMacrosRequests[0].callback;
                } else
                    return;

                var me = this;
                var value = Common.Utils.InternalSettings.get("de-allow-macros-request");
                if (value>0) {
                    callback && callback(value === 1);
                    this.stackMacrosRequests.shift();
                    this.onMacrosPermissionRequest();
                } else {
                    Common.UI.warning({
                        msg: this.textRequestMacros.replace('%1', url),
                        buttons: ['yes', 'no'],
                        primary: 'yes',
                        dontshow: true,
                        textDontShow: this.textRememberMacros,
                        maxwidth: 600,
                        callback: function(btn, dontshow){
                            if (dontshow) {
                                Common.Utils.InternalSettings.set("de-allow-macros-request", (btn == 'yes') ? 1 : 2);
                                Common.localStorage.setItem("de-allow-macros-request", (btn == 'yes') ? 1 : 2);
                            }
                            setTimeout(function() {
                                if (callback) callback(btn == 'yes');
                                me.stackMacrosRequests.shift();
                                me.onMacrosPermissionRequest();
                            }, 1);
                        }
                    });
                }
            },

            loadAutoCorrectSettings: function() {
                // autocorrection
                var me = this;
                var value = Common.localStorage.getItem("de-settings-math-correct-add");
                Common.Utils.InternalSettings.set("de-settings-math-correct-add", value);
                var arrAdd = value ? JSON.parse(value) : [];
                value = Common.localStorage.getItem("de-settings-math-correct-rem");
                Common.Utils.InternalSettings.set("de-settings-math-correct-rem", value);
                var arrRem = value ? JSON.parse(value) : [];
                value = Common.localStorage.getBool("de-settings-math-correct-replace-type", true); // replace on type
                Common.Utils.InternalSettings.set("de-settings-math-correct-replace-type", value);
                me.api.asc_refreshOnStartAutoCorrectMathSymbols(arrRem, arrAdd, value);

                value = Common.localStorage.getItem("de-settings-rec-functions-add");
                Common.Utils.InternalSettings.set("de-settings-rec-functions-add", value);
                arrAdd = value ? JSON.parse(value) : [];
                value = Common.localStorage.getItem("de-settings-rec-functions-rem");
                Common.Utils.InternalSettings.set("de-settings-rec-functions-rem", value);
                arrRem = value ? JSON.parse(value) : [];
                me.api.asc_refreshOnStartAutoCorrectMathFunctions(arrRem, arrAdd);

                value = Common.localStorage.getBool("de-settings-autoformat-bulleted", true);
                Common.Utils.InternalSettings.set("de-settings-autoformat-bulleted", value);
                me.api.asc_SetAutomaticBulletedLists(value);

                value = Common.localStorage.getBool("de-settings-autoformat-numbered", true);
                Common.Utils.InternalSettings.set("de-settings-autoformat-numbered", value);
                me.api.asc_SetAutomaticNumberedLists(value);

                value = Common.localStorage.getBool("de-settings-autoformat-smart-quotes", true);
                Common.Utils.InternalSettings.set("de-settings-autoformat-smart-quotes", value);
                me.api.asc_SetAutoCorrectSmartQuotes(value);

                value = Common.localStorage.getBool("de-settings-autoformat-hyphens", true);
                Common.Utils.InternalSettings.set("de-settings-autoformat-hyphens", value);
                me.api.asc_SetAutoCorrectHyphensWithDash(value);
   
                value = Common.localStorage.getItem("de-settings-letter-exception-sentence");
                value = value !== null ? parseInt(value) != 0 : Common.localStorage.getBool("de-settings-autoformat-fl-sentence", true);
                Common.Utils.InternalSettings.set("de-settings-letter-exception-sentence", value);
                me.api.asc_SetAutoCorrectFirstLetterOfSentences(value);

                value = Common.localStorage.getItem("de-settings-letter-exception-cells");
                value = value !== null ? parseInt(value) != 0 : Common.localStorage.getBool("de-settings-autoformat-fl-cells", true);
                Common.Utils.InternalSettings.set("de-settings-letter-exception-cells", value);
                me.api.asc_SetAutoCorrectFirstLetterOfCells(value);

                [0x0409, 0x0419].forEach(function(lang) {
                    var apiFlManager = me.api.asc_GetAutoCorrectSettings().get_FirstLetterExceptionManager();
                    
                    value = Common.localStorage.getItem("de-settings-letter-exception-add-" + lang);
                    Common.Utils.InternalSettings.set("de-settings-letter-exception-add-" + lang, value);
                    arrAdd = value ? JSON.parse(value) : [];
    
                    value = Common.localStorage.getItem("de-settings-letter-exception-rem-" + lang);
                    Common.Utils.InternalSettings.set("de-settings-letter-exception-rem-" + lang, value);
                    arrRem = value ? JSON.parse(value) : [];

                    var arrRes = _.union(apiFlManager.get_Exceptions(lang), arrAdd); 
                    arrRes = _.difference(arrRes, arrRem);  
                    arrRes.sort();
                    apiFlManager.put_Exceptions(arrRes, lang);       
                });                

                value = Common.localStorage.getBool("de-settings-autoformat-hyperlink", true);
                Common.Utils.InternalSettings.set("de-settings-autoformat-hyperlink", value);
                me.api.asc_SetAutoCorrectHyperlinks(value);
                
                value = Common.localStorage.getBool("de-settings-autoformat-double-space", Common.Utils.isMac); // add period with double-space in MacOs by default
                Common.Utils.InternalSettings.set("de-settings-autoformat-double-space", value);
                me.api.asc_SetAutoCorrectDoubleSpaceWithPeriod(value);
            },

            showRenameUserDialog: function() {
                if (this._renameDialog) return;

                var me = this;
                this._renameDialog = new Common.Views.UserNameDialog({
                    label: this.textRenameLabel,
                    error: this.textRenameError,
                    value: Common.Utils.InternalSettings.get("guest-username") || '',
                    check: Common.Utils.InternalSettings.get("save-guest-username") || false,
                    validation: function(value) {
                        return value.length<128 ? true : me.textLongName;
                    },
                    handler: function(result, settings) {
                        if (result == 'ok') {
                            var name = settings.input ? settings.input + ' (' + me.appOptions.guestName + ')' : me.textAnonymous;
                            var _user = new Asc.asc_CUserInfo();
                            _user.put_FullName(name);

                            var docInfo = new Asc.asc_CDocInfo();
                            docInfo.put_UserInfo(_user);
                            me.api.asc_changeDocInfo(docInfo);

                            settings.checkbox ? Common.localStorage.setItem("guest-username", settings.input) : Common.localStorage.removeItem("guest-username");
                            Common.Utils.InternalSettings.set("guest-username", settings.input);
                            Common.Utils.InternalSettings.set("save-guest-username", settings.checkbox);
                        }
                    }
                });
                this._renameDialog.on('close', function() {
                    me._renameDialog = undefined;
                });
                this._renameDialog.show(Common.Utils.innerWidth() - this._renameDialog.options.width - 15, 30);
            },

            onGrabFocus: function() {
                this.getApplication().getController('DocumentHolder').getView().focus();
            },

            onLanguageLoaded: function() {
                if (!Common.Locale.getCurrentLanguage()) {
                    Common.UI.warning({
                        msg: this.errorLang,
                        buttons: [],
                        closable: false
                    });
                    return false;
                }
                return true;
            },

            onConfirmAction: function(id, apiCallback, data) {
                var me = this;
                if (id == Asc.c_oAscConfirm.ConfirmMaxChangesSize) {
                    Common.UI.warning({
                        title: this.notcriticalErrorTitle,
                        msg: this.confirmMaxChangesSize,
                        buttons: [{value: 'ok', caption: this.textUndo, primary: true}, {value: 'cancel', caption: this.textContinue}],
                        maxwidth: 600,
                        callback: _.bind(function(btn) {
                            if (apiCallback)  {
                                apiCallback(btn === 'ok');
                            }
                            me.onEditComplete();
                        }, this)
                    });
                }
            },

            onSaveDocumentBinary: function(data) {
                Common.Gateway.saveDocument(data);
            },

            loadBinary: function(data) {
                data && this.api.asc_openDocumentFromBytes(new Uint8Array(data));
            },

            errorLang: 'The interface language is not loaded.<br>Please contact your Document Server administrator.',
        }
    })(), DE.Controllers.Main || {}))
});<|MERGE_RESOLUTION|>--- conflicted
+++ resolved
@@ -550,10 +550,7 @@
                     docInfo.put_Mode(this.editorConfig.mode);
                     docInfo.put_SupportsOnSaveDocument(this.editorConfig.canSaveDocumentToBinary);
                     docInfo.put_Wopi(this.editorConfig.wopi);
-<<<<<<< HEAD
-=======
                     this.editorConfig.shardkey && docInfo.put_Shardkey(this.editorConfig.shardkey);
->>>>>>> fae71475
 
                     var enable = !this.editorConfig.customization || (this.editorConfig.customization.macros!==false);
                     docInfo.asc_putIsEnabledMacroses(!!enable);
@@ -1733,27 +1730,7 @@
                 this.appOptions.canBrandingExt = params.asc_getCanBranding() && (typeof this.editorConfig.customization == 'object' || this.editorConfig.plugins);
                 Common.UI.LayoutManager.init(this.editorConfig.customization ? this.editorConfig.customization.layout : null, this.appOptions.canBrandingExt, this.api);
                 this.editorConfig.customization && Common.UI.FeaturesManager.init(this.editorConfig.customization.features, this.appOptions.canBrandingExt);
-<<<<<<< HEAD
-
-                var value = Common.UI.FeaturesManager.getInitValue('tabStyle', true);
-                if (Common.UI.FeaturesManager.canChange('tabStyle', true) && Common.localStorage.itemExists("de-settings-tab-style")) { // get from local storage
-                    value = Common.localStorage.getItem("de-settings-tab-style");
-                } else if (value === undefined && this.editorConfig.customization && (typeof (this.editorConfig.customization) == 'object') && this.editorConfig.customization.toolbarNoTabs) {
-                    value = 'line';
-                }
-                Common.Utils.InternalSettings.set("settings-tab-style", value || 'tab');
-                value = Common.UI.FeaturesManager.getInitValue('tabBackground', true);
-                if (!Common.Utils.isIE && Common.UI.FeaturesManager.canChange('tabBackground', true) && Common.localStorage.itemExists("de-settings-tab-background")) { // get from local storage
-                    value = Common.localStorage.getItem("de-settings-tab-background");
-                } else if (value === undefined && this.editorConfig.customization && (typeof (this.editorConfig.customization) == 'object') && this.editorConfig.customization.toolbarNoTabs) {
-                    value = 'toolbar';
-                }
-                Common.Utils.InternalSettings.set("settings-tab-background", value || 'header');
-                this.editorConfig.customization && (typeof (this.editorConfig.customization) == 'object') && this.editorConfig.customization.toolbarNoTabs &&
-                    console.log("Obsolete: The 'toolbarNoTabs' parameter of the 'customization' section is deprecated. Please use 'tabStyle' and 'tabBackground' parameters in the 'customization.features' section instead.");
-=======
                 Common.UI.TabStyler.init(this.editorConfig.customization); // call after Common.UI.FeaturesManager.init() !!!
->>>>>>> fae71475
 
                 this.appOptions.canBranding  = params.asc_getCustomization();
                 if (this.appOptions.canBranding)
@@ -1882,10 +1859,7 @@
 
                 if (/^(ca|us)$/i.test(region))
                     Common.Utils.Metric.setDefaultMetric(Common.Utils.Metric.c_MetricUnits.inch);
-<<<<<<< HEAD
-=======
                 Common.Utils.InternalSettings.set("de-config-region", region);
->>>>>>> fae71475
             },
 
             onDocModeApply: function(mode, force, disableModeButton) {// force !== true - change mode only if not in view mode, disableModeButton: disable or not DocMode button in the header
