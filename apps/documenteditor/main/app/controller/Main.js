/*
 *
 * (c) Copyright Ascensio System SIA 2010-2019
 *
 * This program is a free software product. You can redistribute it and/or
 * modify it under the terms of the GNU Affero General Public License (AGPL)
 * version 3 as published by the Free Software Foundation. In accordance with
 * Section 7(a) of the GNU AGPL its Section 15 shall be amended to the effect
 * that Ascensio System SIA expressly excludes the warranty of non-infringement
 * of any third-party rights.
 *
 * This program is distributed WITHOUT ANY WARRANTY; without even the implied
 * warranty of MERCHANTABILITY or FITNESS FOR A PARTICULAR  PURPOSE. For
 * details, see the GNU AGPL at: http://www.gnu.org/licenses/agpl-3.0.html
 *
 * You can contact Ascensio System SIA at 20A-12 Ernesta Birznieka-Upisha
 * street, Riga, Latvia, EU, LV-1050.
 *
 * The  interactive user interfaces in modified source and object code versions
 * of the Program must display Appropriate Legal Notices, as required under
 * Section 5 of the GNU AGPL version 3.
 *
 * Pursuant to Section 7(b) of the License you must retain the original Product
 * logo when distributing the program. Pursuant to Section 7(e) we decline to
 * grant you any rights under trademark law for use of our trademarks.
 *
 * All the Product's GUI elements, including illustrations and icon sets, as
 * well as technical writing content are licensed under the terms of the
 * Creative Commons Attribution-ShareAlike 4.0 International. See the License
 * terms at http://creativecommons.org/licenses/by-sa/4.0/legalcode
 *
*/
/**
 *  Main.js
 *
 *  Main controller
 *
 *  Created by Alexander Yuzhin on 1/15/14
 *  Copyright (c) 2018 Ascensio System SIA. All rights reserved.
 *
 */

define([
    'core',
    'irregularstack',
    'common/main/lib/component/Window',
    'common/main/lib/component/LoadMask',
    'common/main/lib/component/Tooltip',
    'common/main/lib/controller/Fonts',
    'common/main/lib/collection/TextArt',
    'common/main/lib/view/OpenDialog',
    'common/main/lib/view/UserNameDialog',
    'common/main/lib/util/LocalStorage',
    'documenteditor/main/app/collection/ShapeGroups',
    'documenteditor/main/app/collection/EquationGroups',
    'common/main/lib/controller/FocusManager',
    'common/main/lib/controller/HintManager',
    'common/main/lib/controller/LayoutManager'
], function () {
    'use strict';

    DE.Controllers.Main = Backbone.Controller.extend(_.extend((function() {
        var appHeader;
        var ApplyEditRights = -255;
        var LoadingDocument = -256;

        var mapCustomizationElements = {
            about: 'button#left-btn-about',
            feedback: 'button#left-btn-support',
            goback: '#fm-btn-back > a, #header-back > div'
        };

        var mapCustomizationExtElements = {
            toolbar: '#viewport #toolbar',
            leftMenu: '#viewport #left-menu, #viewport #id-toolbar-full-placeholder-btn-settings, #viewport #id-toolbar-short-placeholder-btn-settings',
            rightMenu: '#viewport #right-menu',
            statusBar: '#statusbar'
        };

        Common.localStorage.setId('text');
        Common.localStorage.setKeysFilter('de-,asc.text');
        Common.localStorage.sync();

        return {

            models: [],
            collections: [
                'ShapeGroups',
                'EquationGroups',
                'Common.Collections.HistoryUsers',
                'Common.Collections.TextArt'
            ],
            views: [],

            initialize: function() {
                this.addListeners({
                    'FileMenu': {
                        'settings:apply': _.bind(this.applySettings, this)
                    },
                    'Common.Views.ReviewChanges': {
                        'settings:apply': _.bind(this.applySettings, this)
                    }
                });

                var me = this,
                    styleNames = ['Normal', 'No Spacing', 'Heading 1', 'Heading 2', 'Heading 3', 'Heading 4', 'Heading 5',
                                  'Heading 6', 'Heading 7', 'Heading 8', 'Heading 9', 'Title', 'Subtitle', 'Quote', 'Intense Quote', 'List Paragraph', 'footnote text',
                                  'Caption', 'endnote text'],
                translate = {
                    'Series': this.txtSeries,
                    'Diagram Title': this.txtDiagramTitle,
                    'X Axis': this.txtXAxis,
                    'Y Axis': this.txtYAxis,
                    'Your text here': this.txtArt,
                    "Error! Bookmark not defined.": this.txtBookmarkError,
                    "above": this.txtAbove,
                    "below": this.txtBelow,
                    "on page ": this.txtOnPage + " ",
                    "Header": this.txtHeader,
                    "Footer": this.txtFooter,
                    " -Section ": " " + this.txtSection + " ",
                    "First Page ": this.txtFirstPage + " ",
                    "Even Page ": this.txtEvenPage + " ",
                    "Odd Page ": this.txtOddPage + " ",
                    "Same as Previous": this.txtSameAsPrev,
                    "Current Document": this.txtCurrentDocument,
                    "No table of contents entries found.": this.txtNoTableOfContents,
                    "Table of Contents": this.txtTableOfContents,
                    "Syntax Error": this.txtSyntaxError,
                    "Missing Operator": this.txtMissOperator,
                    "Missing Argument": this.txtMissArg,
                    "Number Too Large To Format": this.txtTooLarge,
                    "Zero Divide": this.txtZeroDivide,
                    "Is Not In Table": this.txtNotInTable,
                    "Index Too Large": this.txtIndTooLarge,
                    "The Formula Not In Table": this.txtFormulaNotInTable,
                    "Table Index Cannot be Zero": this.txtTableInd,
                    "Undefined Bookmark": this.txtUndefBookmark,
                    "Unexpected End of Formula": this.txtEndOfFormula,
                    "Hyperlink": this.txtHyperlink,
                    "Error! Main Document Only.": this.txtMainDocOnly,
                    "Error! Not a valid bookmark self-reference.": this.txtNotValidBookmark,
                    "Error! No text of specified style in document.": this.txtNoText,
                    "Choose an item": this.txtChoose,
                    "Enter a date": this.txtEnterDate,
                    "Type equation here": this.txtTypeEquation,
                    "Click to load image": this.txtClickToLoad,
                    "None": this.txtNone,
                    "No table of figures entries found.": this.txtNoTableOfFigures,
                    "table of figures": this.txtTableOfFigures,
                    "TOC Heading": this.txtTOCHeading
                };
                styleNames.forEach(function(item){
                    translate[item] = me['txtStyle_' + item.replace(/ /g, '_')] || item;
                });
                me.translationTable = translate;
            },

            onLaunch: function() {
                var me = this;

                this.stackLongActions = new Common.IrregularStack({
                    strongCompare   : function(obj1, obj2){return obj1.id === obj2.id && obj1.type === obj2.type;},
                    weakCompare     : function(obj1, obj2){return obj1.type === obj2.type;}
                });

                this.stackDisableActions = new Common.IrregularStack({
                    strongCompare   : function(obj1, obj2){return obj1.type === obj2.type;},
                    weakCompare     : function(obj1, obj2){return obj1.type === obj2.type;}
                });

                this.stackMacrosRequests = [];

                this._state = {isDisconnected: false, usersCount: 1, fastCoauth: true, lostEditingRights: false, licenseType: false, isDocModified: false};
                this.languages = null;

                // Initialize viewport

                if (!Common.Utils.isBrowserSupported()){
                    Common.Utils.showBrowserRestriction();
                    Common.Gateway.reportError(undefined, this.unsupportedBrowserErrorText);
                    return;
                }

                // Initialize api
                window["flat_desine"] = true;
                this.api = this.getApplication().getController('Viewport').getApi();

                Common.UI.FocusManager.init();
                Common.UI.HintManager.init(this.api);
                Common.UI.Themes.init(this.api);

                if (this.api){
                    this.api.SetDrawingFreeze(true);

                    var value = Common.localStorage.getBool("de-settings-cachemode", true);
                    Common.Utils.InternalSettings.set("de-settings-cachemode", value);
                    this.api.asc_setDefaultBlitMode(!!value);

                    value = Common.localStorage.getItem("de-settings-fontrender");
                    if (value === null)
                        value = '0';
                    Common.Utils.InternalSettings.set("de-settings-fontrender", value);
                    switch (value) {
                        case '0': this.api.SetFontRenderingMode(3); break;
                        case '1': this.api.SetFontRenderingMode(1); break;
                        case '2': this.api.SetFontRenderingMode(2); break;
                    }

                    this.api.asc_registerCallback('asc_onError',                    _.bind(this.onError, this));
                    this.api.asc_registerCallback('asc_onDocumentContentReady',     _.bind(this.onDocumentContentReady, this));
                    this.api.asc_registerCallback('asc_onOpenDocumentProgress',     _.bind(this.onOpenDocument, this));
                    this.api.asc_registerCallback('asc_onDocumentUpdateVersion',    _.bind(this.onUpdateVersion, this));
                    this.api.asc_registerCallback('asc_onServerVersion',            _.bind(this.onServerVersion, this));
                    this.api.asc_registerCallback('asc_onAdvancedOptions',          _.bind(this.onAdvancedOptions, this));
                    this.api.asc_registerCallback('asc_onDocumentName',             _.bind(this.onDocumentName, this));
                    this.api.asc_registerCallback('asc_onPrintUrl',                 _.bind(this.onPrintUrl, this));
                    this.api.asc_registerCallback('asc_onMeta',                     _.bind(this.onMeta, this));
                    this.api.asc_registerCallback('asc_onSpellCheckInit',           _.bind(this.loadLanguages, this));

                    Common.NotificationCenter.on('api:disconnect',                  _.bind(this.onCoAuthoringDisconnect, this));
                    Common.NotificationCenter.on('goback',                          _.bind(this.goBack, this));
                    Common.NotificationCenter.on('markfavorite',                    _.bind(this.markFavorite, this));
                    Common.NotificationCenter.on('download:advanced',               _.bind(this.onAdvancedOptions, this));
                    Common.NotificationCenter.on('showmessage',                     _.bind(this.onExternalMessage, this));
                    Common.NotificationCenter.on('showerror',                       _.bind(this.onError, this));
                    Common.NotificationCenter.on('editing:disable',                 _.bind(this.onEditingDisable, this));

                    this.isShowOpenDialog = false;
                    
                    // Initialize api gateway
                    this.editorConfig = {};
                    this.appOptions = {};
                    Common.Gateway.on('init',           _.bind(this.loadConfig, this));
                    Common.Gateway.on('showmessage',    _.bind(this.onExternalMessage, this));
                    Common.Gateway.on('opendocument',   _.bind(this.loadDocument, this));
                    Common.Gateway.on('grabfocus',      _.bind(this.onGrabFocus, this));
                    Common.Gateway.appReady();

//                $(window.top).resize(_.bind(this.onDocumentResize, this));
                    this.getApplication().getController('Viewport').setApi(this.api);
                    this.getApplication().getController('Statusbar').setApi(this.api);

                    /** coauthoring begin **/
                    this.contComments = this.getApplication().getController('Common.Controllers.Comments');
                    /** coauthoring end **/

                        // Syncronize focus with api
                    $(document.body).on('focus', 'input, textarea', function(e) {
                        if (!/area_id/.test(e.target.id)) {
                            if (/msg-reply/.test(e.target.className)) {
                                me.dontCloseDummyComment = true;
                                me.beforeShowDummyComment = me.beforeCloseDummyComment = false;
                            } else if (/textarea-control/.test(e.target.className))
                                me.inTextareaControl = true;
                            else if (!Common.Utils.ModalWindow.isVisible() && /form-control/.test(e.target.className))
                                me.inFormControl = true;
                        }
                    });

                    $(document.body).on('blur', 'input, textarea', function(e) {
                        if (!Common.Utils.ModalWindow.isVisible()) {
                            if (/form-control/.test(e.target.className))
                                me.inFormControl = false;
                            if (me.getApplication().getController('LeftMenu').getView('LeftMenu').getMenu('file').isVisible())
                                return;
                            if (!e.relatedTarget ||
                                !/area_id/.test(e.target.id)
                                && !(e.target.localName == 'input' && $(e.target).parent().find(e.relatedTarget).length>0) /* Check if focus in combobox goes from input to it's menu button or menu items, or from comment editing area to Ok/Cancel button */
                                && !(e.target.localName == 'textarea' && $(e.target).closest('.asc-window').find('.dropdown-menu').find(e.relatedTarget).length>0) /* Check if focus in comment goes from textarea to it's email menu */
                                && (e.relatedTarget.localName != 'input' || !/form-control/.test(e.relatedTarget.className)) /* Check if focus goes to text input with class "form-control" */
                                && (e.relatedTarget.localName != 'textarea' || /area_id/.test(e.relatedTarget.id))) /* Check if focus goes to textarea, but not to "area_id" */ {
                                if (Common.Utils.isIE && e.originalEvent && e.originalEvent.target && /area_id/.test(e.originalEvent.target.id) && (e.originalEvent.target === e.originalEvent.srcElement))
                                    return;
                                me.api.asc_enableKeyEvents(true);
                                if (me.dontCloseDummyComment && /msg-reply/.test(e.target.className)) {
                                    if ($(e.target).closest('.user-comment-item').find(e.relatedTarget).length<1) /* Check if focus goes to buttons in the comment window */
                                        me.dontCloseDummyComment = me.beforeCloseDummyComment = false;
                                    else
                                        me.beforeCloseDummyComment = true;
                                }
                                else if (/textarea-control/.test(e.target.className))
                                    me.inTextareaControl = false;
                            }
                        }
                    }).on('dragover', function(e) {
                        var event = e.originalEvent;
                        if (event.target && $(event.target).closest('#editor_sdk').length<1 ) {
                            event.preventDefault();
                            event.dataTransfer.dropEffect ="none";
                            return false;
                        }
                    }).on('dragstart', function(e) {
                        var event = e.originalEvent;
                        if (event.target ) {
                            var target = $(event.target);
                            if (target.closest('.combobox').length>0 || target.closest('.dropdown-menu').length>0 ||
                                target.closest('.ribtab').length>0 || target.closest('.combo-dataview').length>0) {
                                event.preventDefault();
                            }
                        }
                    }).on('mouseup', function(e){
                        me.beforeCloseDummyComment && setTimeout(function(){ // textbox in dummy comment lost focus
                            me.dontCloseDummyComment = me.beforeCloseDummyComment = false;
                        }, 10);
                    });

                    Common.Utils.isChrome && $(document.body).on('keydown', 'textarea', function(e) {// chromium bug890248 (Bug 39614)
                        if (e.keyCode===Common.UI.Keys.PAGEUP || e.keyCode===Common.UI.Keys.PAGEDOWN) {
                            setTimeout(function(){
                                $('#viewport').scrollLeft(0);
                                $('#viewport').scrollTop(0);
                            }, 0);
                        }
                    });

                    Common.NotificationCenter.on({
                        'modal:show': function(){
                            Common.Utils.ModalWindow.show();
                            me.api.asc_enableKeyEvents(false);
                        },
                        'modal:close': function(dlg) {
                            Common.Utils.ModalWindow.close();
                            if (!Common.Utils.ModalWindow.isVisible())
                                me.api.asc_enableKeyEvents(true);
                        },
                        'modal:hide': function(dlg) {
                            Common.Utils.ModalWindow.close();
                            if (!Common.Utils.ModalWindow.isVisible())
                                me.api.asc_enableKeyEvents(true);
                        },
                        'settings:unitschanged':_.bind(this.unitsChanged, this),
                        'dataview:focus': function(e){
                        },
                        'dataview:blur': function(e){
                            if (!Common.Utils.ModalWindow.isVisible()) {
                                me.api.asc_enableKeyEvents(true);
                            }
                        },
                        'menu:show': function(e){
                        },
                        'menu:hide': function(e, isFromInputControl){
                            if (!Common.Utils.ModalWindow.isVisible() && !isFromInputControl)
                                me.api.asc_enableKeyEvents(true);
                        },
                        'edit:complete': _.bind(me.onEditComplete, me)
                    });

                    this.initNames(); //for shapes

                    Common.util.Shortcuts.delegateShortcuts({
                        shortcuts: {
                            'command+s,ctrl+s,command+p,ctrl+p,command+k,ctrl+k,command+d,ctrl+d': _.bind(function (e) {
                                e.preventDefault();
                                e.stopPropagation();
                            }, this)
                        }
                    });
                }

                me.defaultTitleText = '{{APP_TITLE_TEXT}}';
                me.warnNoLicense  = me.warnNoLicense.replace(/%1/g, '{{COMPANY_NAME}}');
                me.warnNoLicenseUsers = me.warnNoLicenseUsers.replace(/%1/g, '{{COMPANY_NAME}}');
                me.textNoLicenseTitle = me.textNoLicenseTitle.replace(/%1/g, '{{COMPANY_NAME}}');
                me.warnLicenseExceeded = me.warnLicenseExceeded.replace(/%1/g, '{{COMPANY_NAME}}');
                me.warnLicenseUsersExceeded = me.warnLicenseUsersExceeded.replace(/%1/g, '{{COMPANY_NAME}}');
            },

            loadConfig: function(data) {
                this.editorConfig = $.extend(this.editorConfig, data.config);

                this.appOptions.customization   = this.editorConfig.customization;
                this.appOptions.canRenameAnonymous = !((typeof (this.appOptions.customization) == 'object') && (typeof (this.appOptions.customization.anonymous) == 'object') && (this.appOptions.customization.anonymous.request===false));
                this.appOptions.guestName = (typeof (this.appOptions.customization) == 'object') && (typeof (this.appOptions.customization.anonymous) == 'object') &&
                                (typeof (this.appOptions.customization.anonymous.label) == 'string') && this.appOptions.customization.anonymous.label.trim()!=='' ?
                                Common.Utils.String.htmlEncode(this.appOptions.customization.anonymous.label) : this.textGuest;
                var value;
                if (this.appOptions.canRenameAnonymous) {
                    value = Common.localStorage.getItem("guest-username");
                    Common.Utils.InternalSettings.set("guest-username", value);
                    Common.Utils.InternalSettings.set("save-guest-username", !!value);
                }
                this.editorConfig.user          =
                this.appOptions.user            = Common.Utils.fillUserInfo(this.editorConfig.user, this.editorConfig.lang, value ? (value + ' (' + this.appOptions.guestName + ')' ) : this.textAnonymous,
                                                                            Common.localStorage.getItem("guest-id") || ('uid-' + Date.now()));
                this.appOptions.user.anonymous && Common.localStorage.setItem("guest-id", this.appOptions.user.id);

                this.appOptions.isDesktopApp    = this.editorConfig.targetApp == 'desktop';
                this.appOptions.canCreateNew    = this.editorConfig.canRequestCreateNew || !_.isEmpty(this.editorConfig.createUrl) || this.editorConfig.templates && this.editorConfig.templates.length;
                this.appOptions.canOpenRecent   = this.editorConfig.recent !== undefined && !this.appOptions.isDesktopApp;
                this.appOptions.templates       = this.editorConfig.templates;
                this.appOptions.recent          = this.editorConfig.recent;
                this.appOptions.createUrl       = this.editorConfig.createUrl;
                this.appOptions.canRequestCreateNew = this.editorConfig.canRequestCreateNew;
                this.appOptions.lang            = this.editorConfig.lang;
                this.appOptions.location        = (typeof (this.editorConfig.location) == 'string') ? this.editorConfig.location.toLowerCase() : '';
                this.appOptions.sharingSettingsUrl = this.editorConfig.sharingSettingsUrl;
                this.appOptions.fileChoiceUrl   = this.editorConfig.fileChoiceUrl;
                this.appOptions.mergeFolderUrl  = this.editorConfig.mergeFolderUrl;
                this.appOptions.saveAsUrl       = this.editorConfig.saveAsUrl;
                this.appOptions.canAnalytics    = false;
                this.appOptions.canRequestClose = this.editorConfig.canRequestClose;
                this.appOptions.canBackToFolder = (this.editorConfig.canBackToFolder!==false) && (typeof (this.editorConfig.customization) == 'object') && (typeof (this.editorConfig.customization.goback) == 'object')
                                                  && (!_.isEmpty(this.editorConfig.customization.goback.url) || this.editorConfig.customization.goback.requestClose && this.appOptions.canRequestClose);
                this.appOptions.canBack         = this.appOptions.canBackToFolder === true;
                this.appOptions.canPlugins      = false;
                this.appOptions.canMakeActionLink = this.editorConfig.canMakeActionLink;
                this.appOptions.canRequestUsers = this.editorConfig.canRequestUsers;
                this.appOptions.canRequestSendNotify = this.editorConfig.canRequestSendNotify;
                this.appOptions.canRequestSaveAs = this.editorConfig.canRequestSaveAs;
                this.appOptions.canRequestInsertImage = this.editorConfig.canRequestInsertImage;
                this.appOptions.canRequestCompareFile = this.editorConfig.canRequestCompareFile;
                this.appOptions.canRequestMailMergeRecipients = this.editorConfig.canRequestMailMergeRecipients;
                this.appOptions.canRequestSharingSettings = this.editorConfig.canRequestSharingSettings;
                this.appOptions.compatibleFeatures = (typeof (this.appOptions.customization) == 'object') && !!this.appOptions.customization.compatibleFeatures;
                this.appOptions.canFeatureComparison = true;
                this.appOptions.canFeatureContentControl = true;
                this.appOptions.canFeatureForms = !!this.api.asc_isSupportFeature("forms");

                this.appOptions.mentionShare = !((typeof (this.appOptions.customization) == 'object') && (this.appOptions.customization.mentionShare==false));

                this.appOptions.user.guest && this.appOptions.canRenameAnonymous && Common.NotificationCenter.on('user:rename', _.bind(this.showRenameUserDialog, this));

                appHeader = this.getApplication().getController('Viewport').getView('Common.Views.Header');
                appHeader.setCanBack(this.appOptions.canBackToFolder === true, (this.appOptions.canBackToFolder) ? this.editorConfig.customization.goback.text : '');

                if (this.editorConfig.lang)
                    this.api.asc_setLocale(this.editorConfig.lang);

                if (this.appOptions.location == 'us' || this.appOptions.location == 'ca')
                    Common.Utils.Metric.setDefaultMetric(Common.Utils.Metric.c_MetricUnits.inch);

                value = Common.localStorage.getItem("de-macros-mode");
                if (value === null) {
                    value = this.editorConfig.customization ? this.editorConfig.customization.macrosMode : 'warn';
                    value = (value == 'enable') ? 1 : (value == 'disable' ? 2 : 0);
                } else
                    value = parseInt(value);
                Common.Utils.InternalSettings.set("de-macros-mode", value);

                value = Common.localStorage.getItem("de-allow-macros-request");
                Common.Utils.InternalSettings.set("de-allow-macros-request", (value !== null) ? parseInt(value)  : 0);

                this.appOptions.wopi = this.editorConfig.wopi;

                Common.Controllers.Desktop.init(this.appOptions);
            },

            loadDocument: function(data) {
                this.permissions = {};
                this.document = data.doc;

                var docInfo = {};

                if (data.doc) {
                    this.permissions = $.extend(this.permissions, data.doc.permissions);

                    var _permissions = $.extend({}, data.doc.permissions),
                        _options = $.extend({}, data.doc.options, this.editorConfig.actionLink || {});

                    var _user = new Asc.asc_CUserInfo();
                    _user.put_Id(this.appOptions.user.id);
                    _user.put_FullName(this.appOptions.user.fullname);
                    _user.put_IsAnonymousUser(!!this.appOptions.user.anonymous);

                    docInfo = new Asc.asc_CDocInfo();
                    docInfo.put_Id(data.doc.key);
                    docInfo.put_Url(data.doc.url);
                    docInfo.put_Title(data.doc.title);
                    docInfo.put_Format(data.doc.fileType);
                    docInfo.put_VKey(data.doc.vkey);
                    docInfo.put_Options(_options);
                    docInfo.put_UserInfo(_user);
                    docInfo.put_CallbackUrl(this.editorConfig.callbackUrl);
                    docInfo.put_Token(data.doc.token);
                    docInfo.put_Permissions(_permissions);
                    docInfo.put_EncryptedInfo(this.editorConfig.encryptionKeys);
                    docInfo.put_Lang(this.editorConfig.lang);
                    docInfo.put_Mode(this.editorConfig.mode);

                    var enable = !this.editorConfig.customization || (this.editorConfig.customization.macros!==false);
                    docInfo.asc_putIsEnabledMacroses(!!enable);
                    enable = !this.editorConfig.customization || (this.editorConfig.customization.plugins!==false);
                    docInfo.asc_putIsEnabledPlugins(!!enable);
//                    docInfo.put_Review(this.permissions.review);

                    var type = /^(?:(pdf|djvu|xps|oxps))$/.exec(data.doc.fileType);
                    var coEditMode = (type && typeof type[1] === 'string') ? 'strict' :  // offline viewer for pdf|djvu|xps|oxps
                                    !(this.editorConfig.coEditing && typeof this.editorConfig.coEditing == 'object') ? 'fast' : // fast by default
                                    this.editorConfig.mode === 'view' && this.editorConfig.coEditing.change!==false ? 'fast' : // if can change mode in viewer - set fast for using live viewer
                                    this.editorConfig.coEditing.mode || 'fast';
                    docInfo.put_CoEditingMode(coEditMode);

                    if (type && typeof type[1] === 'string') {
                        this.permissions.edit = this.permissions.review = false;
                    }
                }

                if (!( this.editorConfig.customization && ( this.editorConfig.customization.toolbarNoTabs ||
                    (this.editorConfig.targetApp!=='desktop') && (this.editorConfig.customization.loaderName || this.editorConfig.customization.loaderLogo)))) {
                    $('#editor-container').css('overflow', 'hidden');
                    $('#editor-container').append('<div class="doc-placeholder">' + '<div class="line"></div>'.repeat(20) + '</div>');
                    if (this.editorConfig.mode == 'view' || (this.permissions.edit === false && !this.permissions.review ))
                        $('#editor-container').find('.doc-placeholder').css('margin-top', 19);
                }

                var type = data.doc ? /^(?:(docxf))$/.exec(data.doc.fileType) : false;
                this.appOptions.isFormCreator = !!(type && typeof type[1] === 'string') && this.appOptions.canFeatureForms; // show forms only for docxf

                type = data.doc ? /^(?:(oform))$/.exec(data.doc.fileType) : false;
                if (type && typeof type[1] === 'string') {
                    (this.permissions.fillForms===undefined) && (this.permissions.fillForms = (this.permissions.edit!==false));
                    this.permissions.edit = this.permissions.review = this.permissions.comment = false;
                }
                this.api.asc_registerCallback('asc_onGetEditorPermissions', _.bind(this.onEditorPermissions, this));
                this.api.asc_registerCallback('asc_onLicenseChanged',       _.bind(this.onLicenseChanged, this));
                this.api.asc_registerCallback('asc_onMacrosPermissionRequest', _.bind(this.onMacrosPermissionRequest, this));
                this.api.asc_registerCallback('asc_onRunAutostartMacroses', _.bind(this.onRunAutostartMacroses, this));
                this.api.asc_setDocInfo(docInfo);
                this.api.asc_getEditorPermissions(this.editorConfig.licenseUrl, this.editorConfig.customerId);

                if (data.doc) {
                    appHeader.setDocumentCaption(data.doc.title);
                }
            },

            onProcessSaveResult: function(data) {
                this.api.asc_OnSaveEnd(data.result);
                if (data && data.result === false) {
                    Common.UI.error({
                        title: this.criticalErrorTitle,
                        msg  : _.isEmpty(data.message) ? this.errorProcessSaveResult : data.message
                    });
                }
            },

            onProcessRightsChange: function(data) {
                if (data && data.enabled === false) {
                    var me = this,
                        old_rights = this._state.lostEditingRights;
                    this._state.lostEditingRights = !this._state.lostEditingRights;
                    this.api.asc_coAuthoringDisconnect();
                    Common.NotificationCenter.trigger('collaboration:sharingdeny');
                    Common.NotificationCenter.trigger('api:disconnect');
                    if (!old_rights)
                        Common.UI.warning({
                            title: this.notcriticalErrorTitle,
                            maxwidth: 600,
                            msg  : _.isEmpty(data.message) ? this.warnProcessRightsChange : data.message,
                            callback: function(){
                                me._state.lostEditingRights = false;
                                me.onEditComplete();
                            }
                        });
                }
            },

            onDownloadAs: function(format) {
                if ( !this.appOptions.canDownload && !this.appOptions.canDownloadOrigin) {
                    Common.Gateway.reportError(Asc.c_oAscError.ID.AccessDeny, this.errorAccessDeny);
                    return;
                }

                this._state.isFromGatewayDownloadAs = true;
                var _format = (format && (typeof format == 'string')) ? Asc.c_oAscFileType[ format.toUpperCase() ] : null,
                    _defaultFormat = null,
                    textParams,
                    _supported = [
                        Asc.c_oAscFileType.TXT,
                        Asc.c_oAscFileType.RTF,
                        Asc.c_oAscFileType.ODT,
                        Asc.c_oAscFileType.DOCX,
                        Asc.c_oAscFileType.HTML,
                        Asc.c_oAscFileType.DOTX,
                        Asc.c_oAscFileType.OTT,
                        Asc.c_oAscFileType.FB2,
                        Asc.c_oAscFileType.EPUB,
                        Asc.c_oAscFileType.DOCM
                    ];
                var type = /^(?:(pdf|djvu|xps|oxps))$/.exec(this.document.fileType);
                if (type && typeof type[1] === 'string') {
                    if (!(format && (typeof format == 'string')) || type[1]===format.toLowerCase()) {
                        this.api.asc_DownloadOrigin(true);
                        return;
                    }
                    if (/^xps|oxps$/.test(this.document.fileType))
                        _supported = _supported.concat([Asc.c_oAscFileType.PDF, Asc.c_oAscFileType.PDFA]);
                    else if (/^djvu$/.test(this.document.fileType)) {
                        _supported = [Asc.c_oAscFileType.PDF];
                    }
                    textParams = new AscCommon.asc_CTextParams(Asc.c_oAscTextAssociation.PlainLine);
                } else {
                    _supported = _supported.concat([Asc.c_oAscFileType.PDF, Asc.c_oAscFileType.PDFA]);
                    _defaultFormat = Asc.c_oAscFileType.DOCX;
                }
                if (this.appOptions.canFeatureForms && !/^djvu$/.test(this.document.fileType)) {
                    _supported = _supported.concat([Asc.c_oAscFileType.DOCXF, Asc.c_oAscFileType.OFORM]);
                }
                if ( !_format || _supported.indexOf(_format) < 0 )
                    _format = _defaultFormat;
                if (_format) {
                    var options = new Asc.asc_CDownloadOptions(_format, true);
                    textParams && options.asc_setTextParams(textParams);
                    this.api.asc_DownloadAs(options);
                } else {
                    this.api.asc_DownloadOrigin(true);
                }
            },

            onProcessMouse: function(data) {
                if (data.type == 'mouseup') {
                    var e = document.getElementById('editor_sdk');
                    if (e) {
                        var r = e.getBoundingClientRect();
                        this.api.OnMouseUp(
                            data.x - r.left,
                            data.y - r.top
                        );
                    }
                }
            },

            onRefreshHistory: function(opts) {
                if (!this.appOptions.canUseHistory) return;

                this.loadMask && this.loadMask.hide();
                if (opts.data.error || !opts.data.history) {
                    var historyStore = this.getApplication().getCollection('Common.Collections.HistoryVersions');
                    if (historyStore && historyStore.size()>0) {
                        historyStore.each(function(item){
                            item.set('canRestore', false);
                        });
                    }
                    Common.UI.alert({
                        title: this.notcriticalErrorTitle,
                        msg: (opts.data.error) ? opts.data.error : this.txtErrorLoadHistory,
                        iconCls: 'warn',
                        buttons: ['ok'],
                        callback: _.bind(function(btn){
                            this.onEditComplete();
                        }, this)
                    });
                } else {
                    this.api.asc_coAuthoringDisconnect();
                    appHeader.setCanRename(false);
                    appHeader.getButton('users') && appHeader.getButton('users').hide();
                    appHeader.getButton('share') && appHeader.getButton('share').setVisible(false);
                    this.getApplication().getController('LeftMenu').getView('LeftMenu').showHistory();
                    this.disableEditing(true);
                    this._renameDialog && this._renameDialog.close();
                    var versions = opts.data.history,
                        historyStore = this.getApplication().getCollection('Common.Collections.HistoryVersions'),
                        currentVersion = null;
                    if (historyStore) {
                        var arrVersions = [], ver, version, group = -1, prev_ver = -1, arrColors = [], docIdPrev = '',
                            usersStore = this.getApplication().getCollection('Common.Collections.HistoryUsers'), user = null, usersCnt = 0;

                        for (ver=versions.length-1; ver>=0; ver--) {
                            version = versions[ver];
                            if (version.versionGroup===undefined || version.versionGroup===null)
                                version.versionGroup = version.version;
                            if (version) {
                                if (!version.user) version.user = {};
                                docIdPrev = (ver>0 && versions[ver-1]) ? versions[ver-1].key : version.key + '0';
                                user = usersStore.findUser(version.user.id);
                                if (!user) {
                                    user = new Common.Models.User({
                                        id          : version.user.id,
                                        username    : version.user.name || this.textAnonymous,
                                        colorval    : Asc.c_oAscArrUserColors[usersCnt],
                                        color       : this.generateUserColor(Asc.c_oAscArrUserColors[usersCnt++])
                                    });
                                    usersStore.add(user);
                                }

                                arrVersions.push(new Common.Models.HistoryVersion({
                                    version: version.versionGroup,
                                    revision: version.version,
                                    userid : version.user.id,
                                    username : version.user.name || this.textAnonymous,
                                    usercolor: user.get('color'),
                                    created: version.created,
                                    docId: version.key,
                                    markedAsVersion: (group!==version.versionGroup),
                                    selected: (opts.data.currentVersion == version.version),
                                    canRestore: this.appOptions.canHistoryRestore && (ver < versions.length-1),
                                    isExpanded: true,
                                    serverVersion: version.serverVersion,
                                    fileType: 'docx'
                                }));
                                if (opts.data.currentVersion == version.version) {
                                    currentVersion = arrVersions[arrVersions.length-1];
                                }
                                group = version.versionGroup;
                                if (prev_ver!==version.version) {
                                    prev_ver = version.version;
                                    arrColors.reverse();
                                    for (i=0; i<arrColors.length; i++) {
                                        arrVersions[arrVersions.length-i-2].set('arrColors',arrColors);
                                    }
                                    arrColors = [];
                                }
                                arrColors.push(user.get('colorval'));

                                var changes = version.changes, change, i;
                                if (changes && changes.length>0) {
                                    arrVersions[arrVersions.length-1].set('docIdPrev', docIdPrev);
                                    if (!_.isEmpty(version.serverVersion) && version.serverVersion == this.appOptions.buildVersion) {
                                        arrVersions[arrVersions.length-1].set('changeid', changes.length-1);
                                        arrVersions[arrVersions.length-1].set('hasChanges', changes.length>1);
                                        for (i=changes.length-2; i>=0; i--) {
                                            change = changes[i];

                                            user = usersStore.findUser(change.user.id);
                                            if (!user) {
                                                user = new Common.Models.User({
                                                    id          : change.user.id,
                                                    username    : change.user.name || this.textAnonymous,
                                                    colorval    : Asc.c_oAscArrUserColors[usersCnt],
                                                    color       : this.generateUserColor(Asc.c_oAscArrUserColors[usersCnt++])
                                                });
                                                usersStore.add(user);
                                            }

                                            arrVersions.push(new Common.Models.HistoryVersion({
                                                version: version.versionGroup,
                                                revision: version.version,
                                                changeid: i,
                                                userid : change.user.id,
                                                username : change.user.name || this.textAnonymous,
                                                usercolor: user.get('color'),
                                                created: change.created,
                                                docId: version.key,
                                                docIdPrev: docIdPrev,
                                                selected: false,
                                                canRestore: this.appOptions.canHistoryRestore && this.appOptions.canDownload,
                                                isRevision: false,
                                                isVisible: true,
                                                serverVersion: version.serverVersion,
                                                fileType: 'docx'
                                            }));
                                            arrColors.push(user.get('colorval'));
                                        }
                                    }
                                } else if (ver==0 && versions.length==1) {
                                     arrVersions[arrVersions.length-1].set('docId', version.key + '1');
                                }
                            }
                        }
                        if (arrColors.length>0) {
                            arrColors.reverse();
                            for (i=0; i<arrColors.length; i++) {
                                arrVersions[arrVersions.length-i-1].set('arrColors',arrColors);
                            }
                            arrColors = [];
                        }
                        historyStore.reset(arrVersions);
                        if (currentVersion===null && historyStore.size()>0) {
                            currentVersion = historyStore.at(0);
                            currentVersion.set('selected', true);
                        }
                        if (currentVersion)
                            this.getApplication().getController('Common.Controllers.History').onSelectRevision(null, null, currentVersion);
                    }
                }
            },

            generateUserColor: function(color) {
              return"#"+("000000"+color.toString(16)).substr(-6);
            },

            disableEditing: function(disable, temp) {
                var app = this.getApplication();
                Common.NotificationCenter.trigger('editing:disable', disable, {
                    viewMode: disable,
                    reviewMode: false,
                    fillFormMode: false,
                    allowMerge: false,
                    allowSignature: false,
                    allowProtect: false,
                    rightMenu: {clear: true, disable: true},
                    statusBar: true,
                    leftMenu: {disable: true, previewMode: true},
                    fileMenu: {protect: true, history: temp},
                    navigation: {disable: !temp, previewMode: true},
                    comments: {disable: !temp, previewMode: true},
                    chat: true,
                    review: true,
                    viewport: true,
                    documentHolder: true,
                    toolbar: true,
                    plugins: false,
                    protect: false
                }, temp ? 'reconnect' : 'disconnect');
            },

            onEditingDisable: function(disable, options, type) {
                var app = this.getApplication();

                var action = {type: type, disable: disable, options: options};
                if (disable && !this.stackDisableActions.get({type: type}))
                    this.stackDisableActions.push(action);
                !disable && this.stackDisableActions.pop({type: type});
                var prev_options = !disable && (this.stackDisableActions.length()>0) ? this.stackDisableActions.get(this.stackDisableActions.length()-1) : null;

                if (options.rightMenu && app.getController('RightMenu')) {
                    options.rightMenu.clear && app.getController('RightMenu').getView('RightMenu').clearSelection();
                    options.rightMenu.disable && app.getController('RightMenu').SetDisabled(disable, options.allowMerge, options.allowSignature);
                }
                if (options.statusBar) {
                    app.getController('Statusbar').getView('Statusbar').SetDisabled(disable);
                }
                if (options.review) {
                    app.getController('Common.Controllers.ReviewChanges').SetDisabled(disable, options.reviewMode, options.fillFormMode);
                }
                if (options.viewport) {
                    app.getController('Viewport').SetDisabled(disable);
                }
                if (options.toolbar) {
                    app.getController('Toolbar').DisableToolbar(disable, options.viewMode, options.reviewMode, options.fillFormMode);
                }
                if (options.documentHolder) {
                    app.getController('DocumentHolder').SetDisabled(disable, options.allowProtect, options.fillFormMode);
                }
                if (options.leftMenu) {
                    if (options.leftMenu.disable)
                        app.getController('LeftMenu').SetDisabled(disable, options);
                    if (options.leftMenu.previewMode)
                        app.getController('LeftMenu').setPreviewMode(disable);
                }
                if (options.fileMenu) {
                    app.getController('LeftMenu').leftMenu.getMenu('file').SetDisabled(disable, options.fileMenu);
                    if (options.leftMenu.disable)
                        app.getController('LeftMenu').leftMenu.getMenu('file').applyMode();
                }
                if (options.comments) {
                    var comments = this.getApplication().getController('Common.Controllers.Comments');
                    if (comments && options.comments.previewMode)
                        comments.setPreviewMode(disable);
                }
                if (options.navigation && options.navigation.previewMode) {
                    app.getController('Navigation') && app.getController('Navigation').SetDisabled(disable);
                }
                if (options.plugins) {
                    app.getController('Common.Controllers.Plugins').getView('Common.Views.Plugins').disableControls(disable);
                }
                if (options.protect) {
                    app.getController('Common.Controllers.Protection').SetDisabled(disable, false);
                }

                if (prev_options) {
                    this.onEditingDisable(prev_options.disable, prev_options.options, prev_options.type);
                }
            },

            disableLiveViewing: function(disable) {
                this.appOptions.canLiveView = !disable;
                this.api.asc_SetFastCollaborative(!disable);
                Common.Utils.InternalSettings.set("de-settings-coauthmode", !disable);
            },

            onRequestClose: function() {
                var me = this;
                if (this.api.isDocumentModified()) {
                    this.api.asc_stopSaving();
                    Common.UI.warning({
                        closable: false,
                        width: 500,
                        title: this.notcriticalErrorTitle,
                        msg: this.leavePageTextOnClose,
                        buttons: ['ok', 'cancel'],
                        primary: 'ok',
                        callback: function(btn) {
                            if (btn == 'ok') {
                                me.api.asc_undoAllChanges();
                                me.api.asc_continueSaving();
                                Common.Gateway.requestClose();
                                // Common.Controllers.Desktop.requestClose();
                            } else
                                me.api.asc_continueSaving();
                        }
                    });
                } else {
                    Common.Gateway.requestClose();
                    // Common.Controllers.Desktop.requestClose();
                }
            },

            goBack: function(current) {
                if ( !Common.Controllers.Desktop.process('goback') ) {
                    if (this.appOptions.customization.goback.requestClose && this.appOptions.canRequestClose) {
                        this.onRequestClose();
                    } else {
                        var href = this.appOptions.customization.goback.url;
                        if (!current && this.appOptions.customization.goback.blank!==false) {
                            window.open(href, "_blank");
                        } else {
                            parent.location.href = href;
                        }
                    }
                }
            },

            markFavorite: function(favorite) {
                if ( !Common.Controllers.Desktop.process('markfavorite') ) {
                    Common.Gateway.metaChange({
                        favorite: favorite
                    });
                }
            },

            onSetFavorite: function(favorite) {
                this.appOptions.canFavorite && appHeader.setFavorite(!!favorite);
            },

            onEditComplete: function(cmp) {
//                this.getMainMenu().closeFullScaleMenu();
                var application = this.getApplication(),
                    toolbarController = application.getController('Toolbar'),
                    toolbarView = toolbarController.getView();

                if (this.appOptions.isEdit && toolbarView && (toolbarView.btnInsertShape.pressed || toolbarView.btnInsertText.pressed) &&
                    ( !_.isObject(arguments[1]) || arguments[1].id !== 'tlbtn-insertshape')) { // TODO: Event from api is needed to clear btnInsertShape state
                    if (this.api)
                        this.api.StartAddShape('', false);

                    toolbarView.btnInsertShape.toggle(false, false);
                    toolbarView.btnInsertText.toggle(false, false);
                }
                if (this.appOptions.isEdit && toolbarView && toolbarView.btnHighlightColor.pressed &&
                    ( !_.isObject(arguments[1]) || arguments[1].id !== 'id-toolbar-btn-highlight')) {
                    this.api.SetMarkerFormat(false);
                    toolbarView.btnHighlightColor.toggle(false, false);
                }
                application.getController('DocumentHolder').getView().focus();

                if (this.api && this.appOptions.isEdit && !toolbarView._state.previewmode) {
                    var cansave = this.api.asc_isDocumentCanSave(),
                        forcesave = this.appOptions.forcesave,
                        isSyncButton = (toolbarView.btnCollabChanges.rendered) ? toolbarView.btnCollabChanges.cmpEl.hasClass('notify') : false,
                        isDisabled = !cansave && !isSyncButton && !forcesave || this._state.isDisconnected || this._state.fastCoauth && this._state.usersCount>1 && !forcesave;
                        toolbarView.btnSave.setDisabled(isDisabled);
                }

                Common.UI.HintManager.clearHints(true);
            },

            onLongActionBegin: function(type, id) {
                var action = {id: id, type: type};
                this.stackLongActions.push(action);
                this.setLongActionView(action);
            },

            onLongActionEnd: function(type, id) {
                var action = {id: id, type: type};
                this.stackLongActions.pop(action);

                appHeader && appHeader.setDocumentCaption(this.api.asc_getDocumentName());
                this.updateWindowTitle(true);

                action = this.stackLongActions.get({type: Asc.c_oAscAsyncActionType.Information});
                if (action) {
                    this.setLongActionView(action)
                } else {
                    var me = this;
                    if ((id==Asc.c_oAscAsyncAction['Save'] || id==Asc.c_oAscAsyncAction['ForceSaveButton']) && !this.appOptions.isOffline) {
                        if (this._state.fastCoauth && this._state.usersCount>1) {
                            me._state.timerSave = setTimeout(function () {
                                me.getApplication().getController('Statusbar').setStatusCaption(me.textChangesSaved, false, 3000);
                            }, 500);
                        } else
                            me.getApplication().getController('Statusbar').setStatusCaption(me.textChangesSaved, false, 3000);
                    } else
                        this.getApplication().getController('Statusbar').setStatusCaption('');
                }

                action = this.stackLongActions.get({type: Asc.c_oAscAsyncActionType.BlockInteraction});
                action ? this.setLongActionView(action) : this.loadMask && this.loadMask.hide();

                if (this.appOptions.isEdit && (id==Asc.c_oAscAsyncAction['Save'] || id==Asc.c_oAscAsyncAction['ForceSaveButton']) && (!this._state.fastCoauth || this._state.usersCount<2 ||
                    this.getApplication().getController('Common.Controllers.ReviewChanges').isPreviewChangesMode()))
                    this.synchronizeChanges();
                else if (this.appOptions.isEdit && (id==Asc.c_oAscAsyncAction['Save'] || id==Asc.c_oAscAsyncAction['ForceSaveButton'] || id == Asc.c_oAscAsyncAction['ApplyChanges']) &&
                        this._state.fastCoauth)
                    this.getApplication().getController('Common.Controllers.ReviewChanges').synchronizeChanges();

                if ( id == Asc.c_oAscAsyncAction['Open']) {
                    Common.Utils.InternalSettings.get("de-settings-livecomment") ? this.api.asc_showComments(Common.Utils.InternalSettings.get("de-settings-resolvedcomment")) : this.api.asc_hideComments();
                }

                if ( id == Asc.c_oAscAsyncAction['Disconnect']) {
                    this._state.timerDisconnect && clearTimeout(this._state.timerDisconnect);
                    this.disableEditing(false, true);
                    this.getApplication().getController('Statusbar').hideDisconnectTip();
                    this.getApplication().getController('Statusbar').setStatusCaption(this.textReconnect);
                }

                if ( type == Asc.c_oAscAsyncActionType.BlockInteraction &&
                    (!this.getApplication().getController('LeftMenu').dlgSearch || !this.getApplication().getController('LeftMenu').dlgSearch.isVisible()) &&
                    (!this.getApplication().getController('Toolbar').dlgSymbolTable || !this.getApplication().getController('Toolbar').dlgSymbolTable.isVisible()) &&
                    !((id == Asc.c_oAscAsyncAction['LoadDocumentFonts'] || id == Asc.c_oAscAsyncAction['ApplyChanges'] || id == Asc.c_oAscAsyncAction['DownloadAs']) && (this.dontCloseDummyComment || this.inTextareaControl || Common.Utils.ModalWindow.isVisible() || this.inFormControl)) ) {
//                        this.onEditComplete(this.loadMask); //если делать фокус, то при принятии чужих изменений, заканчивается свой композитный ввод
                        this.api.asc_enableKeyEvents(true);
                }
            },

            setLongActionView: function(action) {
                var title = '', text = '', force = false;
                var statusCallback = null; // call after showing status

                switch (action.id) {
                    case Asc.c_oAscAsyncAction['Open']:
                        title   = this.openTitleText;
                        text    = this.openTextText;
                        break;

                    case Asc.c_oAscAsyncAction['Save']:
                    case Asc.c_oAscAsyncAction['ForceSaveButton']:
                        clearTimeout(this._state.timerSave);
                        force = true;
                        title   = this.saveTitleText;
                        text    = (!this.appOptions.isOffline) ? this.saveTextText : '';
                        break;

                    case Asc.c_oAscAsyncAction['LoadDocumentFonts']:
                        title   = this.loadFontsTitleText;
                        text    = this.loadFontsTextText;
                        break;

                    case Asc.c_oAscAsyncAction['LoadDocumentImages']:
                        title   = this.loadImagesTitleText;
                        text    = this.loadImagesTextText;
                        break;

                    case Asc.c_oAscAsyncAction['LoadFont']:
                        title   = this.loadFontTitleText;
                        text    = this.loadFontTextText;
                        break;

                    case Asc.c_oAscAsyncAction['LoadImage']:
                        title   = this.loadImageTitleText;
                        text    = this.loadImageTextText;
                        break;

                    case Asc.c_oAscAsyncAction['DownloadAs']:
                        title   = this.downloadTitleText;
                        text    = this.downloadTextText;
                        break;

                    case Asc.c_oAscAsyncAction['Print']:
                        title   = this.printTitleText;
                        text    = this.printTextText;
                        break;

                    case Asc.c_oAscAsyncAction['UploadImage']:
                        title   = this.uploadImageTitleText;
                        text    = this.uploadImageTextText;
                        break;

                    case Asc.c_oAscAsyncAction['ApplyChanges']:
                        title   = this.applyChangesTitleText;
                        text    = this.applyChangesTextText;
                        break;

                    case Asc.c_oAscAsyncAction['MailMergeLoadFile']:
                        title   = this.mailMergeLoadFileText;
                        text    = this.mailMergeLoadFileTitle;
                        break;

                    case Asc.c_oAscAsyncAction['DownloadMerge']:
                        title   = this.downloadMergeTitle;
                        text    = this.downloadMergeText;
                        break;

                    case Asc.c_oAscAsyncAction['SendMailMerge']:
                        title   = this.sendMergeTitle;
                        text    = this.sendMergeText;
                        break;

                    case Asc.c_oAscAsyncAction['Waiting']:
                        title   = this.waitText;
                        text    = this.waitText;
                        break;

                    case ApplyEditRights:
                        title   = this.txtEditingMode;
                        text    = this.txtEditingMode;
                        break;

                    case LoadingDocument:
                        title   = this.loadingDocumentTitleText + '           ';
                        text    = this.loadingDocumentTextText;
                        break;

                    case Asc.c_oAscAsyncAction['Disconnect']:
                        text    = this.textDisconnect;
                        this.disableEditing(true, true);
                        var me = this;
                        statusCallback = function() {
                            me._state.timerDisconnect = setTimeout(function(){
                                me.getApplication().getController('Statusbar').showDisconnectTip();
                            }, me._state.unloadTimer || 0);
                        };
                        break;

                    default:
                        if (typeof action.id == 'string'){
                            title   = action.id;
                            text    = action.id;
                        }
                        break;
                }

                if (action.type == Asc.c_oAscAsyncActionType['BlockInteraction']) {
                    if (!this.loadMask)
                        this.loadMask = new Common.UI.LoadMask({owner: $('#viewport')});

                    this.loadMask.setTitle(title);

                    if (!this.isShowOpenDialog)
                        this.loadMask.show(action.id===Asc.c_oAscAsyncAction['Open']);
                } else {
                    this.getApplication().getController('Statusbar').setStatusCaption(text, force, 0, statusCallback);
                }
            },

            onApplyEditRights: function(data) {
                this.getApplication().getController('Statusbar').setStatusCaption('');

                if (data && !data.allowed) {
                    Common.UI.info({
                        title: this.requestEditFailedTitleText,
                        msg: data.message || this.requestEditFailedMessageText
                    });
                }
            },

            onDocumentContentReady: function() {
                if (this._isDocReady)
                    return;

                if (this._state.openDlg)
                    this._state.openDlg.close();

                var me = this,
                    value;

                me._isDocReady = true;
                Common.NotificationCenter.trigger('app:ready', this.appOptions);

                me.api.SetDrawingFreeze(false);
                me.hidePreloader();
                me.onLongActionEnd(Asc.c_oAscAsyncActionType['BlockInteraction'], LoadingDocument);

                Common.Utils.InternalSettings.set("de-settings-datetime-default", Common.localStorage.getItem("de-settings-datetime-default"));

                /** coauthoring begin **/
                this.isLiveCommenting = Common.localStorage.getBool("de-settings-livecomment", true);
                Common.Utils.InternalSettings.set("de-settings-livecomment", this.isLiveCommenting);
                value = Common.localStorage.getBool("de-settings-resolvedcomment");
                Common.Utils.InternalSettings.set("de-settings-resolvedcomment", value);
                this.isLiveCommenting ? this.api.asc_showComments(value) : this.api.asc_hideComments();
                /** coauthoring end **/

                value = Common.localStorage.getItem("de-settings-zoom");
                Common.Utils.InternalSettings.set("de-settings-zoom", value);
                var zf = (value!==null) ? parseInt(value) : (this.appOptions.customization && this.appOptions.customization.zoom ? parseInt(this.appOptions.customization.zoom) : 100);
                (zf == -1) ? this.api.zoomFitToPage() : ((zf == -2) ? this.api.zoomFitToWidth() : this.api.zoom(zf>0 ? zf : 100));

                value = Common.localStorage.getItem("de-show-hiddenchars");
                me.api.put_ShowParaMarks((value!==null) ? eval(value) : false);

                value = Common.localStorage.getItem("de-show-tableline");
                me.api.put_ShowTableEmptyLine((value!==null) ? eval(value) : true);

                // spellcheck
                value = Common.UI.FeaturesManager.getInitValue('spellcheck', true);
                value = (value !== undefined) ? value : !(this.appOptions.customization && this.appOptions.customization.spellcheck===false);
                if (this.appOptions.customization && this.appOptions.customization.spellcheck!==undefined)
                    console.log("Obsolete: The 'spellcheck' parameter of the 'customization' section is deprecated. Please use 'spellcheck' parameter in the 'customization.features' section instead.");
                if (Common.UI.FeaturesManager.canChange('spellcheck')) { // get from local storage
                    value = Common.localStorage.getBool("de-settings-spellcheck", value);
                    Common.Utils.InternalSettings.set("de-settings-spellcheck", value);
                }
                me.api.asc_setSpellCheck(value);
                Common.NotificationCenter.trigger('spelling:turn', value ? 'on' : 'off', true); // only toggle buttons

                if (Common.UI.FeaturesManager.canChange('spellcheck')) { // get settings for spellcheck from local storage
                    value = Common.localStorage.getBool("de-spellcheck-ignore-uppercase-words", true);
                    Common.Utils.InternalSettings.set("de-spellcheck-ignore-uppercase-words", value);
                    value = Common.localStorage.getBool("de-spellcheck-ignore-numbers-words", true);
                    Common.Utils.InternalSettings.set("de-spellcheck-ignore-numbers-words", value);
                    value = new AscCommon.CSpellCheckSettings();
                    value.put_IgnoreWordsInUppercase(Common.Utils.InternalSettings.get("de-spellcheck-ignore-uppercase-words"));
                    value.put_IgnoreWordsWithNumbers(Common.Utils.InternalSettings.get("de-spellcheck-ignore-numbers-words"));
                    this.api.asc_setSpellCheckSettings(value);
                }

                value = Common.localStorage.getBool("de-settings-compatible", false);
                Common.Utils.InternalSettings.set("de-settings-compatible", value);

                Common.Utils.InternalSettings.set("de-settings-showsnaplines", me.api.get_ShowSnapLines());

                function checkWarns() {
                    if (!window['AscDesktopEditor']) {
                        var tips = [];
                        Common.Utils.isIE9m && tips.push(me.warnBrowserIE9);

                        if (tips.length) me.showTips(tips);
                    }
                    document.removeEventListener('visibilitychange', checkWarns);
                }

                if (typeof document.hidden !== 'undefined' && document.hidden) {
                    document.addEventListener('visibilitychange', checkWarns);
                } else checkWarns();

                me.api.asc_registerCallback('asc_onStartAction',            _.bind(me.onLongActionBegin, me));
                me.api.asc_registerCallback('asc_onEndAction',              _.bind(me.onLongActionEnd, me));
                me.api.asc_registerCallback('asc_onCoAuthoringDisconnect',  _.bind(me.onCoAuthoringDisconnect, me));
                me.api.asc_registerCallback('asc_onPrint',                  _.bind(me.onPrint, me));

                appHeader.setDocumentCaption(me.api.asc_getDocumentName());
                me.updateWindowTitle(true);

                value = Common.localStorage.getBool("de-settings-inputmode");
                Common.Utils.InternalSettings.set("de-settings-inputmode", value);
                me.api.SetTextBoxInputMode(value);

                value = Common.localStorage.getBool("de-settings-use-alt-key", true);
                Common.Utils.InternalSettings.set("de-settings-use-alt-key", value);

                /** coauthoring begin **/
                me._state.fastCoauth = Common.Utils.InternalSettings.get("de-settings-coauthmode");
                me.api.asc_SetFastCollaborative(me._state.fastCoauth);

                value = Common.Utils.InternalSettings.get((me._state.fastCoauth) ? "de-settings-showchanges-fast" : "de-settings-showchanges-strict");
                switch(value) {
                    case 'all': value = Asc.c_oAscCollaborativeMarksShowType.All; break;
                    case 'none': value = Asc.c_oAscCollaborativeMarksShowType.None; break;
                    case 'last': value = Asc.c_oAscCollaborativeMarksShowType.LastChanges; break;
                    default: value = (me._state.fastCoauth) ? Asc.c_oAscCollaborativeMarksShowType.None : Asc.c_oAscCollaborativeMarksShowType.LastChanges;
                }
                me.api.SetCollaborativeMarksShowType(value);
                me.api.asc_setAutoSaveGap(Common.Utils.InternalSettings.get("de-settings-autosave"));
                me.api.asc_SetPerformContentControlActionByClick(me.appOptions.isRestrictedEdit && me.appOptions.canFillForms);

                /** coauthoring end **/

                var application                 = me.getApplication();
                var toolbarController           = application.getController('Toolbar'),
                    statusbarController         = application.getController('Statusbar'),
                    documentHolderController    = application.getController('DocumentHolder'),
                    fontsController             = application.getController('Common.Controllers.Fonts'),
                    rightmenuController         = application.getController('RightMenu'),
                    leftmenuController          = application.getController('LeftMenu'),
                    chatController              = application.getController('Common.Controllers.Chat'),
                    pluginsController           = application.getController('Common.Controllers.Plugins'),
                    navigationController        = application.getController('Navigation');


                leftmenuController.getView('LeftMenu').getMenu('file').loadDocument({doc:me.document});
                leftmenuController.setMode(me.appOptions).createDelayedElements().setApi(me.api);

                navigationController.setMode(me.appOptions).setApi(me.api);

                chatController.setApi(this.api).setMode(this.appOptions);
                application.getController('Common.Controllers.ExternalDiagramEditor').setApi(this.api).loadConfig({config:this.editorConfig, customization: this.editorConfig.customization});
                application.getController('Common.Controllers.ExternalMergeEditor').setApi(this.api).loadConfig({config:this.editorConfig, customization: this.editorConfig.customization});
                application.getController('Common.Controllers.ExternalOleEditor').setApi(this.api).loadConfig({config:this.editorConfig, customization: this.editorConfig.customization});

                pluginsController.setApi(me.api);

                documentHolderController.setApi(me.api);
                // documentHolderController.createDelayedElements();
                statusbarController.createDelayedElements();

                leftmenuController.getView('LeftMenu').disableMenu('all',false);

                if (me.appOptions.canBranding)
                    me.getApplication().getController('LeftMenu').leftMenu.getMenu('about').setLicInfo(me.editorConfig.customization);

                documentHolderController.getView().on('editcomplete', _.bind(me.onEditComplete, me));

                if (me.appOptions.isEdit) {
                    if (me.appOptions.canForcesave) {// use asc_setIsForceSaveOnUserSave only when customization->forcesave = true
                        me.appOptions.forcesave = Common.localStorage.getBool("de-settings-forcesave", me.appOptions.canForcesave);
                        Common.Utils.InternalSettings.set("de-settings-forcesave", me.appOptions.forcesave);
                        me.api.asc_setIsForceSaveOnUserSave(me.appOptions.forcesave);
                    }

                    value = Common.localStorage.getItem("de-settings-paste-button");
                    if (value===null) value = '1';
                    Common.Utils.InternalSettings.set("de-settings-paste-button", parseInt(value));
                    me.api.asc_setVisiblePasteButton(!!parseInt(value));

                    me.loadAutoCorrectSettings();

                    if (me.needToUpdateVersion)
                        Common.NotificationCenter.trigger('api:disconnect');
                    var timer_sl = setInterval(function(){
                        if (window.styles_loaded) {
                            clearInterval(timer_sl);

                            toolbarController.createDelayedElements();

                            documentHolderController.getView().createDelayedElements();
                            me.setLanguages();

                            var shapes = me.api.asc_getPropertyEditorShapes();
                            if (shapes)
                                me.fillAutoShapes(shapes[0], shapes[1]);

                            rightmenuController.createDelayedElements();

                            me.updateThemeColors();
                            toolbarController.activateControls();
                            if (me.needToUpdateVersion)
                                toolbarController.onApiCoAuthoringDisconnect();
                            me.api.UpdateInterfaceState();

                            Common.NotificationCenter.trigger('document:ready', 'main');
                            me.applyLicense();
                        }
                    }, 50);
                } else {
                    documentHolderController.getView().createDelayedElementsViewer();
                    Common.NotificationCenter.trigger('document:ready', 'main');
                    me.applyLicense();
                }

                // TODO bug 43960
                var dummyClass = ~~(1e6*Math.random());
                $('.toolbar').prepend(Common.Utils.String.format('<div class="lazy-{0} x-huge"><div class="toolbar__icon" style="position: absolute; width: 1px; height: 1px;"></div>', dummyClass));
                setTimeout(function() { $(Common.Utils.String.format('.toolbar .lazy-{0}', dummyClass)).remove(); }, 10);

                if (this.appOptions.canAnalytics && false)
                    Common.component.Analytics.initialize('UA-12442749-13', 'Document Editor');

                Common.Gateway.on('applyeditrights',        _.bind(me.onApplyEditRights, me));
                Common.Gateway.on('processsaveresult',      _.bind(me.onProcessSaveResult, me));
                Common.Gateway.on('processrightschange',    _.bind(me.onProcessRightsChange, me));
                Common.Gateway.on('processmouse',           _.bind(me.onProcessMouse, me));
                Common.Gateway.on('refreshhistory',         _.bind(me.onRefreshHistory, me));
                Common.Gateway.on('downloadas',             _.bind(me.onDownloadAs, me));
                Common.Gateway.on('setfavorite',            _.bind(me.onSetFavorite, me));
                Common.Gateway.on('requestclose',           _.bind(me.onRequestClose, me));

                Common.Gateway.sendInfo({mode:me.appOptions.isEdit?'edit':'view'});

                $(document).on('contextmenu', _.bind(me.onContextMenu, me));
                Common.Gateway.documentReady();

                $('#editor-container').css('overflow', '');
                $('.doc-placeholder').remove();

                this.appOptions.user.guest && this.appOptions.canRenameAnonymous && (Common.Utils.InternalSettings.get("guest-username")===null) && this.showRenameUserDialog();
            },

            onLicenseChanged: function(params) {
                var licType = params.asc_getLicenseType();
                if (licType !== undefined && (this.appOptions.canEdit || this.appOptions.isRestrictedEdit) && this.editorConfig.mode !== 'view' &&
                   (licType===Asc.c_oLicenseResult.Connections || licType===Asc.c_oLicenseResult.UsersCount || licType===Asc.c_oLicenseResult.ConnectionsOS || licType===Asc.c_oLicenseResult.UsersCountOS
                   || licType===Asc.c_oLicenseResult.SuccessLimit && (this.appOptions.trialMode & Asc.c_oLicenseMode.Limited) !== 0))
                    this._state.licenseType = licType;

                if (licType !== undefined && this.appOptions.canLiveView && (licType===Asc.c_oLicenseResult.ConnectionsLive || licType===Asc.c_oLicenseResult.ConnectionsLiveOS))
                    this._state.licenseType = licType;

                if (this._isDocReady)
                    this.applyLicense();
            },

            applyLicense: function() {
                if (this.editorConfig.mode === 'view') {
                    if (this.appOptions.canLiveView && (this._state.licenseType===Asc.c_oLicenseResult.ConnectionsLive || this._state.licenseType===Asc.c_oLicenseResult.ConnectionsLiveOS)) {
                        // show warning or write to log if Common.Utils.InternalSettings.get("de-settings-coauthmode") was true ???
                        this.disableLiveViewing(true);
                    }
                } else if (this._state.licenseType) {
                    var license = this._state.licenseType,
                        buttons = ['ok'],
                        primary = 'ok';
                    if ((this.appOptions.trialMode & Asc.c_oLicenseMode.Limited) !== 0 &&
                        (license===Asc.c_oLicenseResult.SuccessLimit || license===Asc.c_oLicenseResult.ExpiredLimited || this.appOptions.permissionsLicense===Asc.c_oLicenseResult.SuccessLimit)) {
                        (license===Asc.c_oLicenseResult.ExpiredLimited) && this.getApplication().getController('LeftMenu').leftMenu.setLimitMode();// show limited hint
                        license = (license===Asc.c_oLicenseResult.ExpiredLimited) ? this.warnLicenseLimitedNoAccess : this.warnLicenseLimitedRenewed;
                    } else if (license===Asc.c_oLicenseResult.Connections || license===Asc.c_oLicenseResult.UsersCount) {
                        license = (license===Asc.c_oLicenseResult.Connections) ? this.warnLicenseExceeded : this.warnLicenseUsersExceeded;
                    } else {
                        license = (license===Asc.c_oLicenseResult.ConnectionsOS) ? this.warnNoLicense : this.warnNoLicenseUsers;
                        buttons = [{value: 'buynow', caption: this.textBuyNow}, {value: 'contact', caption: this.textContactUs}];
                        primary = 'buynow';
                    }

                    if (this._state.licenseType!==Asc.c_oLicenseResult.SuccessLimit && (this.appOptions.isEdit || this.appOptions.isRestrictedEdit)) {
                        this.disableEditing(true);
                        Common.NotificationCenter.trigger('api:disconnect');
                    }

                    var value = Common.localStorage.getItem("de-license-warning");
                    value = (value!==null) ? parseInt(value) : 0;
                    var now = (new Date).getTime();
                    if (now - value > 86400000) {
                        Common.UI.info({
                            maxwidth: 500,
                            title: this.textNoLicenseTitle,
                            msg  : license,
                            buttons: buttons,
                            primary: primary,
                            callback: function(btn) {
                                Common.localStorage.setItem("de-license-warning", now);
                                if (btn == 'buynow')
                                    window.open('{{PUBLISHER_URL}}', "_blank");
                                else if (btn == 'contact')
                                    window.open('mailto:{{SALES_EMAIL}}', "_blank");
                            }
                        });
                    }
                } else if (!this.appOptions.isDesktopApp && !this.appOptions.canBrandingExt &&
                            this.editorConfig && this.editorConfig.customization && (this.editorConfig.customization.loaderName || this.editorConfig.customization.loaderLogo)) {
                    Common.UI.warning({
                        title: this.textPaidFeature,
                        msg  : this.textCustomLoader,
                        buttons: [{value: 'contact', caption: this.textContactUs}, {value: 'close', caption: this.textClose}],
                        primary: 'contact',
                        callback: function(btn) {
                            if (btn == 'contact')
                                window.open('mailto:{{SALES_EMAIL}}', "_blank");
                        }
                    });
                }
            },

            onOpenDocument: function(progress) {
                var elem = document.getElementById('loadmask-text');
                var proc = (progress.asc_getCurrentFont() + progress.asc_getCurrentImage())/(progress.asc_getFontsCount() + progress.asc_getImagesCount());
                proc = this.textLoadingDocument + ': ' + Common.Utils.String.fixedDigits(Math.min(Math.round(proc*100), 100), 3, "  ") + "%";
                elem ? elem.innerHTML = proc : this.loadMask && this.loadMask.setTitle(proc);
            },

            onEditorPermissions: function(params) {
                var licType = params.asc_getLicenseType();
                if (Asc.c_oLicenseResult.Expired === licType || Asc.c_oLicenseResult.Error === licType || Asc.c_oLicenseResult.ExpiredTrial === licType) {
                    Common.UI.warning({
                        title: this.titleLicenseExp,
                        msg: this.warnLicenseExp,
                        buttons: [],
                        closable: false
                    });
                    return;
                }
                if (Asc.c_oLicenseResult.ExpiredLimited === licType)
                    this._state.licenseType = licType;

                if ( this.onServerVersion(params.asc_getBuildVersion()) || !this.onLanguageLoaded()) return;

                var isPDFViewer = /^(?:(pdf|djvu|xps|oxps))$/.test(this.document.fileType);

                this.permissions.review = (this.permissions.review === undefined) ? (this.permissions.edit !== false) : this.permissions.review;

                if (params.asc_getRights() !== Asc.c_oRights.Edit)
                    this.permissions.edit = this.permissions.review = false;

                this.appOptions.permissionsLicense = licType;
                this.appOptions.canAnalytics   = params.asc_getIsAnalyticsEnable();
                this.appOptions.canLicense     = (licType === Asc.c_oLicenseResult.Success || licType === Asc.c_oLicenseResult.SuccessLimit);
                this.appOptions.isLightVersion = params.asc_getIsLight();
                /** coauthoring begin **/
                this.appOptions.canCoAuthoring = !this.appOptions.isLightVersion;
                /** coauthoring end **/
                this.appOptions.isOffline      = this.api.asc_isOffline();
                this.appOptions.isCrypted      = this.api.asc_isCrypto();
                this.appOptions.isReviewOnly   = this.permissions.review === true && this.permissions.edit === false;
                this.appOptions.canRequestEditRights = this.editorConfig.canRequestEditRights;
                this.appOptions.canEdit        = (this.permissions.edit !== false || this.permissions.review === true) && // can edit or review
                                                 (this.editorConfig.canRequestEditRights || this.editorConfig.mode !== 'view') && // if mode=="view" -> canRequestEditRights must be defined
                                                 (!this.appOptions.isReviewOnly || this.appOptions.canLicense); // if isReviewOnly==true -> canLicense must be true
                this.appOptions.isEdit         = this.appOptions.canLicense && this.appOptions.canEdit && this.editorConfig.mode !== 'view';
                this.appOptions.canReview      = this.permissions.review === true && this.appOptions.canLicense && this.appOptions.isEdit;
                this.appOptions.canViewReview  = true;
                this.appOptions.canUseHistory  = this.appOptions.canLicense && this.editorConfig.canUseHistory && this.appOptions.canCoAuthoring && !this.appOptions.isOffline;
                this.appOptions.canHistoryClose  = this.editorConfig.canHistoryClose;
                this.appOptions.canHistoryRestore= this.editorConfig.canHistoryRestore;
                this.appOptions.canUseMailMerge= this.appOptions.canLicense && this.appOptions.canEdit && !this.appOptions.isOffline;
                this.appOptions.canSendEmailAddresses  = this.appOptions.canLicense && this.editorConfig.canSendEmailAddresses && this.appOptions.canEdit && this.appOptions.canCoAuthoring;
                this.appOptions.canComments    = this.appOptions.canLicense && (this.permissions.comment===undefined ? this.appOptions.isEdit : this.permissions.comment) && (this.editorConfig.mode !== 'view');
                this.appOptions.canComments    = !isPDFViewer && this.appOptions.canComments && !((typeof (this.editorConfig.customization) == 'object') && this.editorConfig.customization.comments===false);
                this.appOptions.canViewComments = this.appOptions.canComments || !isPDFViewer && !((typeof (this.editorConfig.customization) == 'object') && this.editorConfig.customization.comments===false);
                this.appOptions.canChat        = this.appOptions.canLicense && !this.appOptions.isOffline && !(this.permissions.chat===false || (this.permissions.chat===undefined) &&
                                                                                                               (typeof (this.editorConfig.customization) == 'object') && this.editorConfig.customization.chat===false);
                if ((typeof (this.editorConfig.customization) == 'object') && this.editorConfig.customization.chat!==undefined) {
                    console.log("Obsolete: The 'chat' parameter of the 'customization' section is deprecated. Please use 'chat' parameter in the permissions instead.");
                }
                this.appOptions.canEditStyles  = this.appOptions.canLicense && this.appOptions.canEdit;
                this.appOptions.canPrint       = (this.permissions.print !== false);
                this.appOptions.canRename      = this.editorConfig.canRename;
                this.appOptions.buildVersion   = params.asc_getBuildVersion();
                this.appOptions.canForcesave   = this.appOptions.isEdit && !this.appOptions.isOffline && (typeof (this.editorConfig.customization) == 'object' && !!this.editorConfig.customization.forcesave);
                this.appOptions.forcesave      = this.appOptions.canForcesave;
                this.appOptions.canEditComments= this.appOptions.isOffline || !this.permissions.editCommentAuthorOnly;
                this.appOptions.canDeleteComments= this.appOptions.isOffline || !this.permissions.deleteCommentAuthorOnly;
                if ((typeof (this.editorConfig.customization) == 'object') && this.editorConfig.customization.commentAuthorOnly===true) {
                    console.log("Obsolete: The 'commentAuthorOnly' parameter of the 'customization' section is deprecated. Please use 'editCommentAuthorOnly' and 'deleteCommentAuthorOnly' parameters in the permissions instead.");
                    if (this.permissions.editCommentAuthorOnly===undefined && this.permissions.deleteCommentAuthorOnly===undefined)
                        this.appOptions.canEditComments = this.appOptions.canDeleteComments = this.appOptions.isOffline;
                }
                if (typeof (this.editorConfig.customization) == 'object') {
                    if (this.editorConfig.customization.showReviewChanges!==undefined)
                        console.log("Obsolete: The 'showReviewChanges' parameter of the 'customization' section is deprecated. Please use 'showReviewChanges' parameter in the 'customization.review' section instead.");
                    if (this.editorConfig.customization.reviewDisplay!==undefined)
                        console.log("Obsolete: The 'reviewDisplay' parameter of the 'customization' section is deprecated. Please use 'reviewDisplay' parameter in the 'customization.review' section instead.");
                    if (this.editorConfig.customization.trackChanges!==undefined)
                        console.log("Obsolete: The 'trackChanges' parameter of the 'customization' section is deprecated. Please use 'trackChanges' parameter in the 'customization.review' section instead.");
                }

                this.appOptions.trialMode      = params.asc_getLicenseMode();
                this.appOptions.isBeta         = params.asc_getIsBeta();
                this.appOptions.isSignatureSupport= this.appOptions.isEdit && this.appOptions.isDesktopApp && this.appOptions.isOffline && this.api.asc_isSignaturesSupport() && (this.permissions.protect!==false);
                this.appOptions.isPasswordSupport = this.appOptions.isEdit && this.api.asc_isProtectionSupport() && (this.permissions.protect!==false);
                this.appOptions.canProtect     = (this.appOptions.isSignatureSupport || this.appOptions.isPasswordSupport);
                this.appOptions.canEditContentControl = (this.permissions.modifyContentControl!==false);
                this.appOptions.canHelp        = !((typeof (this.editorConfig.customization) == 'object') && this.editorConfig.customization.help===false);
                this.appOptions.canSubmitForms = false; // this.appOptions.canLicense && (typeof (this.editorConfig.customization) == 'object') && !!this.editorConfig.customization.submitForm;
                this.appOptions.canFillForms   = this.appOptions.canLicense && ((this.permissions.fillForms===undefined) ? this.appOptions.isEdit : this.permissions.fillForms) && (this.editorConfig.mode !== 'view');
                this.appOptions.isRestrictedEdit = !this.appOptions.isEdit && (this.appOptions.canComments || this.appOptions.canFillForms);
                if (this.appOptions.isRestrictedEdit && this.appOptions.canComments && this.appOptions.canFillForms) // must be one restricted mode, priority for filling forms
                    this.appOptions.canComments = false;

                if ( this.appOptions.isLightVersion ) {
                    this.appOptions.canUseHistory =
                    this.appOptions.canReview =
                    this.appOptions.isReviewOnly = false;
                }

                if ( !this.appOptions.canCoAuthoring ) {
                    this.appOptions.canChat = false;
                }

                // var type = /^(?:(djvu))$/.exec(this.document.fileType);
                this.appOptions.canDownloadOrigin = false;
                this.appOptions.canDownload       = this.permissions.download !== false;
                this.appOptions.canUseSelectHandTools = this.appOptions.canUseThumbnails = this.appOptions.canUseViwerNavigation = isPDFViewer;
                this.appOptions.canDownloadForms = this.appOptions.canLicense && this.appOptions.canDownload;

                this.appOptions.fileKey = this.document.key;

                this.appOptions.canBranding  = params.asc_getCustomization();
                if (this.appOptions.canBranding)
                    appHeader.setBranding(this.editorConfig.customization);

                this.appOptions.canFavorite = this.document.info && (this.document.info.favorite!==undefined && this.document.info.favorite!==null) && !this.appOptions.isOffline;
                this.appOptions.canFavorite && appHeader.setFavorite(this.document.info.favorite);

                this.appOptions.canUseReviewPermissions = this.appOptions.canLicense && (!!this.permissions.reviewGroups ||
                                                        this.editorConfig.customization && this.editorConfig.customization.reviewPermissions && (typeof (this.editorConfig.customization.reviewPermissions) == 'object'));
                this.appOptions.canUseCommentPermissions = this.appOptions.canLicense && !!this.permissions.commentGroups;
                this.appOptions.canUseUserInfoPermissions = this.appOptions.canLicense && !!this.permissions.userInfoGroups;
                AscCommon.UserInfoParser.setParser(true);
                AscCommon.UserInfoParser.setCurrentName(this.appOptions.user.fullname);
                this.appOptions.canUseReviewPermissions && AscCommon.UserInfoParser.setReviewPermissions(this.permissions.reviewGroups, this.editorConfig.customization.reviewPermissions);
                this.appOptions.canUseCommentPermissions && AscCommon.UserInfoParser.setCommentPermissions(this.permissions.commentGroups);
                this.appOptions.canUseUserInfoPermissions && AscCommon.UserInfoParser.setUserInfoPermissions(this.permissions.userInfoGroups);
                appHeader.setUserName(AscCommon.UserInfoParser.getParsedName(AscCommon.UserInfoParser.getCurrentName()));

                this.appOptions.canRename && appHeader.setCanRename(true);
                this.appOptions.canBrandingExt = params.asc_getCanBranding() && (typeof this.editorConfig.customization == 'object' || this.editorConfig.plugins);
                this.getApplication().getController('Common.Controllers.Plugins').setMode(this.appOptions, this.api);
                this.appOptions.canBrandingExt && this.editorConfig.customization && Common.UI.LayoutManager.init(this.editorConfig.customization.layout);
                this.editorConfig.customization && Common.UI.FeaturesManager.init(this.editorConfig.customization.features, this.appOptions.canBrandingExt);

                if (this.appOptions.canComments)
                    Common.NotificationCenter.on('comments:cleardummy', _.bind(this.onClearDummyComment, this));
                    Common.NotificationCenter.on('comments:showdummy', _.bind(this.onShowDummyComment, this));

<<<<<<< HEAD
                this.appOptions.canChangeCoAuthoring = this.appOptions.isEdit && this.appOptions.canCoAuthoring && !(this.editorConfig.coEditing && typeof this.editorConfig.coEditing == 'object' && this.editorConfig.coEditing.change===false);
=======
                // change = true by default in editor
                this.appOptions.canLiveView = !!params.asc_getLiveViewerSupport() && (this.editorConfig.mode === 'view') && !isPDFViewer; // viewer: change=false when no flag canLiveViewer (i.g. old license), change=true by default when canLiveViewer==true
                this.appOptions.canChangeCoAuthoring = this.appOptions.isEdit && this.appOptions.canCoAuthoring && !(this.editorConfig.coEditing && typeof this.editorConfig.coEditing == 'object' && this.editorConfig.coEditing.change===false) ||
                                                       this.appOptions.canLiveView && !(this.editorConfig.coEditing && typeof this.editorConfig.coEditing == 'object' && this.editorConfig.coEditing.change===false);
>>>>>>> 4602929b

                this.loadCoAuthSettings();
                this.applyModeCommonElements();
                this.applyModeEditorElements();

                if ( !this.appOptions.isEdit ) {
                    Common.NotificationCenter.trigger('app:face', this.appOptions);

                    this.hidePreloader();
                    this.onLongActionBegin(Asc.c_oAscAsyncActionType.BlockInteraction, LoadingDocument);
                }

                this.api.asc_setViewMode(!this.appOptions.isEdit && !this.appOptions.isRestrictedEdit);
                this.appOptions.isRestrictedEdit && this.appOptions.canComments && this.api.asc_setRestriction(Asc.c_oAscRestrictionType.OnlyComments);
                this.appOptions.isRestrictedEdit && this.appOptions.canFillForms && this.api.asc_setRestriction(Asc.c_oAscRestrictionType.OnlyForms);
                this.appOptions.isRestrictedEdit && this.appOptions.canFillForms && this.api.asc_SetHighlightRequiredFields(true);
                this.api.asc_LoadDocument();
            },

            loadCoAuthSettings: function() {
                var fastCoauth = true,
                    autosave = 1,
                    value;
                if (this.appOptions.isEdit && !this.appOptions.isOffline && this.appOptions.canCoAuthoring) {
                    if (!this.appOptions.canChangeCoAuthoring) { //can't change co-auth. mode. Use coEditing.mode or 'fast' by default
                        value = (this.editorConfig.coEditing && this.editorConfig.coEditing.mode!==undefined) ? (this.editorConfig.coEditing.mode==='strict' ? 0 : 1) : null;
                        if (value===null && this.appOptions.customization && this.appOptions.customization.autosave===false) {
                            value = 0; // use customization.autosave only when coEditing.mode is null
                        }
                    } else {
                        value = Common.localStorage.getItem("de-settings-coauthmode");
                        if (value===null) {
                            value = (this.editorConfig.coEditing && this.editorConfig.coEditing.mode!==undefined) ? (this.editorConfig.coEditing.mode==='strict' ? 0 : 1) : null;
                            if (value===null && !Common.localStorage.itemExists("de-settings-autosave") &&
                                this.appOptions.customization && this.appOptions.customization.autosave===false) {
                                value = 0; // use customization.autosave only when de-settings-coauthmode and de-settings-autosave are null
                            }
                        }
                    }
                    fastCoauth = (value===null || parseInt(value) == 1);

                    value = Common.localStorage.getItem((fastCoauth) ? "de-settings-showchanges-fast" : "de-settings-showchanges-strict");
                    if (value == null) value = fastCoauth ? 'none' : 'last';
                    Common.Utils.InternalSettings.set((fastCoauth) ? "de-settings-showchanges-fast" : "de-settings-showchanges-strict", value);
                } else if (!this.appOptions.isEdit && this.appOptions.isRestrictedEdit) {
                    fastCoauth = true;
                }  else if (this.appOptions.canLiveView && !this.appOptions.isOffline) { // viewer
                    value = Common.localStorage.getItem("de-settings-view-coauthmode");
                    if (!this.appOptions.canChangeCoAuthoring || value===null) { // Use coEditing.mode or 'fast' by default
                        value = this.editorConfig.coEditing && this.editorConfig.coEditing.mode==='strict' ? 0 : 1;
                    }
                    fastCoauth = (parseInt(value) == 1);

                    // don't show collaborative marks in live viewer
                    Common.Utils.InternalSettings.set("de-settings-showchanges-fast", 'none');
                    Common.Utils.InternalSettings.set("de-settings-showchanges-strict", 'none');
                } else {
                    fastCoauth = false;
                    autosave = 0;
                }

                if (this.appOptions.isEdit) {
                    value = Common.localStorage.getItem("de-settings-autosave");
                    if (value === null && this.appOptions.customization && this.appOptions.customization.autosave === false)
                        value = 0;
                    autosave = (!fastCoauth && value !== null) ? parseInt(value) : (this.appOptions.canCoAuthoring ? 1 : 0);
                }

                Common.Utils.InternalSettings.set("de-settings-coauthmode", fastCoauth);
                Common.Utils.InternalSettings.set("de-settings-autosave", autosave);
            },

            applyModeCommonElements: function() {
                window.editor_elements_prepared = true;

                var app             = this.getApplication(),
                    viewport        = app.getController('Viewport').getView('Viewport'),
                    statusbarView   = app.getController('Statusbar').getView('Statusbar'),
                    documentHolder  = app.getController('DocumentHolder'),
                    toolbarController   = app.getController('Toolbar');

                viewport && viewport.setMode(this.appOptions);
                statusbarView && statusbarView.setMode(this.appOptions);
                toolbarController.setMode(this.appOptions);
                documentHolder.setMode(this.appOptions);

                this.api.asc_registerCallback('asc_onSendThemeColors', _.bind(this.onSendThemeColors, this));
                this.api.asc_registerCallback('asc_onDownloadUrl',     _.bind(this.onDownloadUrl, this));
                this.api.asc_registerCallback('asc_onAuthParticipantsChanged', _.bind(this.onAuthParticipantsChanged, this));
                this.api.asc_registerCallback('asc_onParticipantsChanged',     _.bind(this.onAuthParticipantsChanged, this));
                this.api.asc_registerCallback('asc_onConnectionStateChanged',  _.bind(this.onUserConnection, this));
                this.api.asc_registerCallback('asc_onDocumentModifiedChanged', _.bind(this.onDocumentModifiedChanged, this));

                var value = Common.localStorage.getItem('de-settings-unit');
                value = (value!==null) ? parseInt(value) : (this.appOptions.customization && this.appOptions.customization.unit ? Common.Utils.Metric.c_MetricUnits[this.appOptions.customization.unit.toLocaleLowerCase()] : Common.Utils.Metric.getDefaultMetric());
                (value===undefined) && (value = Common.Utils.Metric.getDefaultMetric());
                Common.Utils.Metric.setCurrentMetric(value);
                Common.Utils.InternalSettings.set("de-settings-unit", value);
            },

            applyModeEditorElements: function() {
                /** coauthoring begin **/
                this.contComments.setMode(this.appOptions);
                this.contComments.setConfig({config: this.editorConfig}, this.api);
                /** coauthoring end **/

                var me = this,
                    application         = this.getApplication(),
                    reviewController    = application.getController('Common.Controllers.ReviewChanges');
                reviewController.setMode(me.appOptions).setConfig({config: me.editorConfig}, me.api).loadDocument({doc:me.document});

                var toolbarController   = application.getController('Toolbar');
                toolbarController   && toolbarController.setApi(me.api);

                if (this.appOptions.isEdit) {
                    var rightmenuController = application.getController('RightMenu'),
                        fontsControllers    = application.getController('Common.Controllers.Fonts');
                    fontsControllers    && fontsControllers.setApi(me.api);
                    rightmenuController && rightmenuController.setApi(me.api);

                    if (this.appOptions.canProtect)
                        application.getController('Common.Controllers.Protection').setMode(me.appOptions).setConfig({config: me.editorConfig}, me.api);

                    var viewport = this.getApplication().getController('Viewport').getView('Viewport');

                    viewport.applyEditorMode();

                    var rightmenuView = rightmenuController.getView('RightMenu');
                    if (rightmenuView) {
                        rightmenuView.setApi(me.api);
                        rightmenuView.on('editcomplete', _.bind(me.onEditComplete, me));
                        rightmenuView.setMode(me.appOptions);
                    }

                    var toolbarView = (toolbarController) ? toolbarController.getView() : null;
                    if (toolbarView) {
                        toolbarView.setApi(me.api);
                        toolbarView.on('editcomplete', _.bind(me.onEditComplete, me));
                        toolbarView.on('insertimage', _.bind(me.onInsertImage, me));
                        toolbarView.on('inserttable', _.bind(me.onInsertTable, me));
                        toolbarView.on('insertshape', _.bind(me.onInsertShape, me));
                        toolbarView.on('inserttextart', _.bind(me.onInsertTextArt, me));
                        toolbarView.on('insertchart', _.bind(me.onInsertChart, me));
                        toolbarView.on('insertcontrol', _.bind(me.onInsertControl, me));
                    }

                    var value = Common.Utils.InternalSettings.get("de-settings-unit");
                    me.api.asc_SetDocumentUnits((value==Common.Utils.Metric.c_MetricUnits.inch) ? Asc.c_oAscDocumentUnits.Inch : ((value==Common.Utils.Metric.c_MetricUnits.pt) ? Asc.c_oAscDocumentUnits.Point : Asc.c_oAscDocumentUnits.Millimeter));

                    value = Common.localStorage.itemExists('de-hidden-rulers') ? Common.localStorage.getBool('de-hidden-rulers') : (this.appOptions.customization && !!this.appOptions.customization.hideRulers);
                    Common.Utils.InternalSettings.set("de-hidden-rulers", value);
                    me.api.asc_SetViewRulers(!value);

                    me.api.asc_registerCallback('asc_onDocumentCanSaveChanged',  _.bind(me.onDocumentCanSaveChanged, me));
                    /** coauthoring begin **/
                    me.api.asc_registerCallback('asc_onCollaborativeChanges',    _.bind(me.onCollaborativeChanges, me));
                    me.api.asc_registerCallback('asc_OnTryUndoInFastCollaborative',_.bind(me.onTryUndoInFastCollaborative, me));
                    me.api.asc_registerCallback('asc_onConvertEquationToMath',_.bind(me.onConvertEquationToMath, me));
                    /** coauthoring end **/

                    if (me.stackLongActions.exist({id: ApplyEditRights, type: Asc.c_oAscAsyncActionType['BlockInteraction']})) {
                        me.onLongActionEnd(Asc.c_oAscAsyncActionType['BlockInteraction'], ApplyEditRights);
                    } else if (!this._isDocReady) {
                        Common.NotificationCenter.trigger('app:face', me.appOptions);

                        me.hidePreloader();
                        me.onLongActionBegin(Asc.c_oAscAsyncActionType['BlockInteraction'], LoadingDocument);
                    }

                    // Message on window close
                    window.onbeforeunload = _.bind(me.onBeforeUnload, me);
                    window.onunload = _.bind(me.onUnload, me);
                }
            },

            onExternalMessage: function(msg) {
                if (msg && msg.msg) {
                    msg.msg = (msg.msg).toString();
                    this.showTips([msg.msg.charAt(0).toUpperCase() + msg.msg.substring(1)]);

                    Common.component.Analytics.trackEvent('External Error');
                }
            },

            onError: function(id, level, errData) {
                if (id == Asc.c_oAscError.ID.LoadingScriptError) {
                    this.showTips([this.scriptLoadError]);
                    this.tooltip && this.tooltip.getBSTip().$tip.css('z-index', 10000);
                    return;
                }

                this.hidePreloader();
                this.onLongActionEnd(Asc.c_oAscAsyncActionType['BlockInteraction'], LoadingDocument);

                var config = {
                    closable: true
                };

                switch (id)
                {
                    case Asc.c_oAscError.ID.Unknown:
                        config.msg = this.unknownErrorText;
                        break;

                    case Asc.c_oAscError.ID.ConvertationTimeout:
                        config.msg = this.convertationTimeoutText;
                        break;

                    case Asc.c_oAscError.ID.ConvertationOpenError:
                        config.msg = this.openErrorText;
                        break;

                    case Asc.c_oAscError.ID.ConvertationSaveError:
                        config.msg = (this.appOptions.isDesktopApp && this.appOptions.isOffline) ? this.saveErrorTextDesktop : this.saveErrorText;
                        break;

                    case Asc.c_oAscError.ID.DownloadError:
                        config.msg = this.downloadErrorText;
                        break;

                    case Asc.c_oAscError.ID.UplImageSize:
                        config.msg = this.uploadImageSizeMessage;
                        break;

                    case Asc.c_oAscError.ID.UplImageExt:
                        config.msg = this.uploadImageExtMessage;
                        break;

                    case Asc.c_oAscError.ID.UplImageFileCount:
                        config.msg = this.uploadImageFileCountMessage;
                        break;

                    case Asc.c_oAscError.ID.UplDocumentSize:
                        config.msg = this.uploadDocSizeMessage;
                        break;

                    case Asc.c_oAscError.ID.UplDocumentExt:
                        config.msg = this.uploadDocExtMessage;
                        break;

                    case Asc.c_oAscError.ID.UplDocumentFileCount:
                        config.msg = this.uploadDocFileCountMessage;
                        break;

                    case Asc.c_oAscError.ID.SplitCellMaxRows:
                        config.msg = this.splitMaxRowsErrorText.replace('%1', errData.get_Value());
                        break;

                    case Asc.c_oAscError.ID.SplitCellMaxCols:
                        config.msg = this.splitMaxColsErrorText.replace('%1', errData.get_Value());
                        break;

                    case Asc.c_oAscError.ID.SplitCellRowsDivider:
                        config.msg = this.splitDividerErrorText.replace('%1', errData.get_Value());
                        break;

                    case Asc.c_oAscError.ID.VKeyEncrypt:
                        config.msg = this.errorToken;
                        break;

                    case Asc.c_oAscError.ID.KeyExpire:
                        config.msg = this.errorTokenExpire;
                        break;

                    case Asc.c_oAscError.ID.UserCountExceed:
                        config.msg = this.errorUsersExceed;
                        break;

                    case Asc.c_oAscError.ID.CoAuthoringDisconnect:
                        config.msg = this.errorViewerDisconnect;
                        break;

                    case Asc.c_oAscError.ID.ConvertationPassword:
                        config.msg = this.errorFilePassProtect;
                        break;

                    case Asc.c_oAscError.ID.StockChartError:
                        config.msg = this.errorStockChart;
                        break;

                    case Asc.c_oAscError.ID.DataRangeError:
                        config.msg = this.errorDataRange;
                        break;

                    case Asc.c_oAscError.ID.Database:
                        config.msg = this.errorDatabaseConnection;
                        break;

                    case Asc.c_oAscError.ID.UserDrop:
                        if (this._state.lostEditingRights) {
                            this._state.lostEditingRights = false;
                            return;
                        }
                        this._state.lostEditingRights = true;
                        config.msg = this.errorUserDrop;
                        Common.NotificationCenter.trigger('collaboration:sharingdeny');
                        break;

                    case Asc.c_oAscError.ID.MailMergeLoadFile:
                        config.msg = this.errorMailMergeLoadFile;
                        break;

                    case Asc.c_oAscError.ID.MailMergeSaveFile:
                        config.msg = this.errorMailMergeSaveFile;
                        break;

                    case Asc.c_oAscError.ID.Warning:
                        config.msg = this.errorConnectToServer;
                        config.closable = false;
                        break;

                    case Asc.c_oAscError.ID.SessionAbsolute:
                        config.msg = this.errorSessionAbsolute;
                        break;

                    case Asc.c_oAscError.ID.SessionIdle:
                        config.msg = this.errorSessionIdle;
                        break;

                    case Asc.c_oAscError.ID.SessionToken:
                        config.msg = this.errorSessionToken;
                        break;

                    case Asc.c_oAscError.ID.AccessDeny:
                        config.msg = this.errorAccessDeny;
                        break;

                    case Asc.c_oAscError.ID.UplImageUrl:
                        config.msg = this.errorBadImageUrl;
                        break;

                    case Asc.c_oAscError.ID.ForceSaveButton:
                    case Asc.c_oAscError.ID.ForceSaveTimeout:
                        config.msg = this.errorForceSave;
                        config.maxwidth = 600;
                        break;

                    case Asc.c_oAscError.ID.DataEncrypted:
                        config.msg = this.errorDataEncrypted;
                        break;

                    case Asc.c_oAscError.ID.EditingError:
                        config.msg = (this.appOptions.isDesktopApp && this.appOptions.isOffline) ? this.errorEditingSaveas : this.errorEditingDownloadas;
                        break;

                    case Asc.c_oAscError.ID.MailToClientMissing:
                        config.msg = this.errorEmailClient;
                        break;

                    case Asc.c_oAscError.ID.ConvertationOpenLimitError:
                        config.msg = this.errorFileSizeExceed;
                        break;

                    case Asc.c_oAscError.ID.UpdateVersion:
                        config.msg = this.errorUpdateVersionOnDisconnect;
                        config.maxwidth = 600;
                        break;

                    case Asc.c_oAscError.ID.DirectUrl:
                        config.msg = this.errorDirectUrl;
                        break;

                    case Asc.c_oAscError.ID.CannotCompareInCoEditing:
                        config.msg = this.errorCompare;
                        break;

                    case Asc.c_oAscError.ID.ComboSeriesError:
                        config.msg = this.errorComboSeries;
                        break;

                    case Asc.c_oAscError.ID.Password:
                        config.msg = this.errorSetPassword;
                        break;

                    case Asc.c_oAscError.ID.Submit:
                        config.msg = this.errorSubmit;
                        break;

                    case Asc.c_oAscError.ID.LoadingFontError:
                        config.msg = this.errorLoadingFont;
                        break;

                    case Asc.c_oAscError.ID.ComplexFieldEmptyTOC:
                        config.maxwidth = 600;
                        config.msg = this.errorEmptyTOC;
                        break;

                    case Asc.c_oAscError.ID.ComplexFieldNoTOC:
                        config.msg = this.errorNoTOC;
                        break;

                    default:
                        config.msg = (typeof id == 'string') ? id : this.errorDefaultMessage.replace('%1', id);
                        break;
                }

                if (level == Asc.c_oAscError.Level.Critical) {

                    // report only critical errors
                    Common.Gateway.reportError(id, config.msg);

                    config.title = this.criticalErrorTitle;
                    config.iconCls = 'error';
                    config.closable = false;

                    if (this.appOptions.canBackToFolder && !this.appOptions.isDesktopApp && typeof id !== 'string') {
                        config.msg += '<br><br>' + this.criticalErrorExtText;
                        config.callback = function(btn) {
                            if (btn == 'ok')
                                Common.NotificationCenter.trigger('goback', true);
                        }
                    }
                    if (id == Asc.c_oAscError.ID.DataEncrypted || id == Asc.c_oAscError.ID.ConvertationOpenLimitError) {
                        this.api.asc_coAuthoringDisconnect();
                        Common.NotificationCenter.trigger('api:disconnect');
                    }
                }
                else {
                    Common.Gateway.reportWarning(id, config.msg);

                    config.title    = this.notcriticalErrorTitle;
                    config.iconCls  = 'warn';
                    config.buttons  = ['ok'];
                    config.callback = _.bind(function(btn){
                        if (id == Asc.c_oAscError.ID.Warning && btn == 'ok' && (this.appOptions.canDownload || this.appOptions.canDownloadOrigin)) {
                            Common.UI.Menu.Manager.hideAll();
                            if (this.appOptions.isDesktopApp && this.appOptions.isOffline)
                                this.api.asc_DownloadAs();
                            else
                                (this.appOptions.canDownload) ? this.getApplication().getController('LeftMenu').leftMenu.showMenu('file:saveas') : this.api.asc_DownloadOrigin();
                        } else if (id == Asc.c_oAscError.ID.SplitCellMaxRows || id == Asc.c_oAscError.ID.SplitCellMaxCols || id == Asc.c_oAscError.ID.SplitCellRowsDivider) {
                            var me = this;
                            setTimeout(function(){
                                (new Common.Views.InsertTableDialog({
                                    split: true,
                                    handler: function(result, value) {
                                        if (result == 'ok') {
                                            if (me.api)
                                                me.api.SplitCell(value.columns, value.rows);
                                        }
                                        me.onEditComplete();
                                    }
                                })).show();
                            },10);
                        } else if (id == Asc.c_oAscError.ID.EditingError) {
                            this.disableEditing(true);
                            Common.NotificationCenter.trigger('api:disconnect', true); // enable download and print
                        }
                        this._state.lostEditingRights = false;
                        this.onEditComplete();
                    }, this);
                }

                if (!Common.Utils.ModalWindow.isVisible() || $('.asc-window.modal.alert[data-value=' + id + ']').length<1)
                    Common.UI.alert(config).$window.attr('data-value', id);

                (id!==undefined) && Common.component.Analytics.trackEvent('Internal Error', id.toString());
            },

            onCoAuthoringDisconnect: function() {
                this.getApplication().getController('Viewport').getView('Viewport').setMode({isDisconnected:true});
                appHeader.setCanRename(false);
                this.appOptions.canRename = false;
                this._state.isDisconnected = true;
            },

            showTips: function(strings) {
                var me = this;
                if (!strings.length) return;
                if (typeof(strings)!='object') strings = [strings];

                function showNextTip() {
                    var str_tip = strings.shift();
                    if (str_tip) {
                        str_tip += '\n' + me.textCloseTip;
                        tooltip.setTitle(str_tip);
                        tooltip.show();
                    }
                }

                if (!this.tooltip) {
                    this.tooltip = new Common.UI.Tooltip({
                        owner: this.getApplication().getController('Toolbar').getView(),
                        hideonclick: true,
                        placement: 'bottom',
                        cls: 'main-info',
                        offset: 30
                    });
                }

                var tooltip = this.tooltip;
                tooltip.on('tooltip:hide', function(){
                    setTimeout(showNextTip, 300);
                });

                showNextTip();
            },

            updateWindowTitle: function(force) {
                var isModified = this.api.isDocumentModified();
                if (this._state.isDocModified !== isModified || force) {
                    var title = this.defaultTitleText;

                    if (appHeader && !_.isEmpty(appHeader.getDocumentCaption()))
                        title = appHeader.getDocumentCaption() + ' - ' + title;

                    if (isModified) {
                        clearTimeout(this._state.timerCaption);
                        if (!_.isUndefined(title)) {
                            title = '* ' + title;
                        }
                    }

                    if (window.document.title != title)
                        window.document.title = title;

                    this._isDocReady && (this._state.isDocModified !== isModified) && Common.Gateway.setDocumentModified(isModified);
                    if (isModified && (!this._state.fastCoauth || this._state.usersCount<2))
                        this.getApplication().getController('Statusbar').setStatusCaption('', true);

                    this._state.isDocModified = isModified;
                }
            },

            onDocumentModifiedChanged: function() {
                var isModified = this.api.asc_isDocumentCanSave();
                if (this._state.isDocModified !== isModified) {
                    this._isDocReady && Common.Gateway.setDocumentModified(this.api.isDocumentModified());
                }

                this.updateWindowTitle();

                var toolbarView = this.getApplication().getController('Toolbar').getView();
                if (toolbarView && toolbarView.btnCollabChanges && !toolbarView._state.previewmode) {
                    var isSyncButton = toolbarView.btnCollabChanges.cmpEl.hasClass('notify'),
                        forcesave = this.appOptions.forcesave,
                        isDisabled = !isModified && !isSyncButton && !forcesave || this._state.isDisconnected || this._state.fastCoauth && this._state.usersCount>1 && !forcesave;
                        toolbarView.btnSave.setDisabled(isDisabled);
                }

                /** coauthoring begin **/
                if (this.contComments.isDummyComment && !this.dontCloseDummyComment && !this.beforeShowDummyComment) {
                    this.contComments.clearDummyComment();
                }
                /** coauthoring end **/
            },

            onDocumentCanSaveChanged: function (isCanSave) {
                var toolbarView = this.getApplication().getController('Toolbar').getView();

                if (toolbarView && this.api && !toolbarView._state.previewmode) {
                    var isSyncButton = toolbarView.btnCollabChanges.cmpEl.hasClass('notify'),
                        forcesave = this.appOptions.forcesave,
                        isDisabled = !isCanSave && !isSyncButton && !forcesave || this._state.isDisconnected || this._state.fastCoauth && this._state.usersCount>1 && !forcesave;
                        toolbarView.btnSave.setDisabled(isDisabled);
                }
            },

            onContextMenu: function(event){
                var canCopyAttr = event.target.getAttribute('data-can-copy'),
                    isInputEl   = (event.target instanceof HTMLInputElement) || (event.target instanceof HTMLTextAreaElement);

                if ((isInputEl && canCopyAttr === 'false') ||
                   (!isInputEl && canCopyAttr !== 'true')) {
                    event.stopPropagation();
                    event.preventDefault();
                    return false;
                }
            },

            onBeforeUnload: function() {
                Common.localStorage.save();

                if (this.api.isDocumentModified()) {
                    var me = this;
                    this.api.asc_stopSaving();
                    this._state.unloadTimer = 1000;
                    this.continueSavingTimer = window.setTimeout(function() {
                        me.api.asc_continueSaving();
                        me._state.unloadTimer = 0;
                    }, 500);

                    return this.leavePageText;
                } else
                    this._state.unloadTimer = 10000;
            },

            onUnload: function() {
                if (this.continueSavingTimer) clearTimeout(this.continueSavingTimer);
            },

            hidePreloader: function() {
                var promise;
                if (!this._state.customizationDone) {
                    this._state.customizationDone = true;
                    if (this.appOptions.customization) {
                        if (this.appOptions.isDesktopApp)
                            this.appOptions.customization.about = false;
                        else if (!this.appOptions.canBrandingExt)
                            this.appOptions.customization.about = true;
                    }
                    Common.Utils.applyCustomization(this.appOptions.customization, mapCustomizationElements);
                    if (this.appOptions.canBrandingExt) {
                        Common.Utils.applyCustomization(this.appOptions.customization, mapCustomizationExtElements);
                        Common.UI.LayoutManager.applyCustomization();
                        if (this.appOptions.customization && (typeof (this.appOptions.customization) == 'object')) {
                            if (this.appOptions.customization.leftMenu!==undefined)
                                console.log("Obsolete: The 'leftMenu' parameter of the 'customization' section is deprecated. Please use 'leftMenu' parameter in the 'customization.layout' section instead.");
                            if (this.appOptions.customization.rightMenu!==undefined)
                                console.log("Obsolete: The 'rightMenu' parameter of the 'customization' section is deprecated. Please use 'rightMenu' parameter in the 'customization.layout' section instead.");
                            if (this.appOptions.customization.statusBar!==undefined)
                                console.log("Obsolete: The 'statusBar' parameter of the 'customization' section is deprecated. Please use 'statusBar' parameter in the 'customization.layout' section instead.");
                            if (this.appOptions.customization.toolbar!==undefined)
                                console.log("Obsolete: The 'toolbar' parameter of the 'customization' section is deprecated. Please use 'toolbar' parameter in the 'customization.layout' section instead.");
                        }
                        promise = this.getApplication().getController('Common.Controllers.Plugins').applyUICustomization();
                    }
                }
                Common.NotificationCenter.trigger('layout:changed', 'main');

                (promise || (new Promise(function(resolve, reject) {
                    resolve();
                }))).then(function() {
                    $('#loading-mask').hide().remove();
                    Common.Controllers.Desktop.process('preloader:hide');
                });
            },

            onDownloadUrl: function(url, fileType) {
                if (this._state.isFromGatewayDownloadAs) {
                    Common.Gateway.downloadAs(url, fileType);
                }
                this._state.isFromGatewayDownloadAs = false;
            },

            onUpdateVersion: function(callback) {
                var me = this;
                me.needToUpdateVersion = true;
                me.onLongActionEnd(Asc.c_oAscAsyncActionType['BlockInteraction'], LoadingDocument);
                Common.UI.warning({
                    title: me.titleUpdateVersion,
                    msg: this.errorUpdateVersion,
                    callback: function() {
                        _.defer(function() {
                            Common.Gateway.updateVersion();
                            if (callback) callback.call(me);
                            me.onLongActionBegin(Asc.c_oAscAsyncActionType['BlockInteraction'], LoadingDocument);
                        })
                    }
                });
            },

            onServerVersion: function(buildVersion) {
                if (this.changeServerVersion) return true;

                if (DocsAPI.DocEditor.version() !== buildVersion && !window.compareVersions) {
                    this.changeServerVersion = true;
                    Common.UI.warning({
                        title: this.titleServerVersion,
                        msg: this.errorServerVersion,
                        callback: function() {
                            _.defer(function() {
                                Common.Gateway.updateVersion();
                            })
                        }
                    });
                    return true;
                }
                return false;
            },

            /** coauthoring begin **/
//            fillUserStore: function(users){
//                if (!_.isEmpty(users)){
//                    var userStore = this.getCommonStoreUsersStore();
//
//                    if (userStore)
//                        userStore.add(users);
//                }
//            },

            onCollaborativeChanges: function() {
                if (this._state.hasCollaborativeChanges) return;
                this._state.hasCollaborativeChanges = true;
                if (this.appOptions.isEdit)
                    this.getApplication().getController('Statusbar').setStatusCaption(this.txtNeedSynchronize, true);
            },
            /** coauthoring end **/

            synchronizeChanges: function() {
                this.getApplication().getController('Statusbar').synchronizeChanges();
                this.getApplication().getController('Common.Controllers.ReviewChanges').synchronizeChanges();
                this.getApplication().getController('DocumentHolder').hideTips();
                /** coauthoring begin **/
                this.getApplication().getController('Toolbar').getView().synchronizeChanges();
                /** coauthoring end **/
                this._state.hasCollaborativeChanges = false;
            },

            initNames: function() {
                this.shapeGroupNames = [
                    this.txtBasicShapes,
                    this.txtFiguredArrows,
                    this.txtMath,
                    this.txtCharts,
                    this.txtStarsRibbons,
                    this.txtCallouts,
                    this.txtButtons,
                    this.txtRectangles,
                    this.txtLines
                ];
            },

            fillAutoShapes: function(groupNames, shapes){
                if (_.isEmpty(shapes) || _.isEmpty(groupNames) || shapes.length != groupNames.length)
                    return;

                var me = this,
                    shapegrouparray = [],
                    shapeStore = this.getCollection('ShapeGroups'),
                    name_arr = {};

                shapeStore.reset();

                _.each(groupNames, function(groupName, index){
                    var store = new Backbone.Collection([], {
                        model: DE.Models.ShapeModel
                    }),
                        arr = [];

                    var cols = (shapes[index].length) > 18 ? 7 : 6,
                        height = Math.ceil(shapes[index].length/cols) * 35 + 3,
                        width = 30 * cols;

                    _.each(shapes[index], function(shape, idx){
                        var name = me['txtShape_' + shape.Type];
                        arr.push({
                            data     : {shapeType: shape.Type},
                            tip      : name || (me.textShape + ' ' + (idx+1)),
                            allowSelected : true,
                            selected: false
                        });
                        if (name)
                            name_arr[shape.Type] = name;
                    });
                    store.add(arr);
                    shapegrouparray.push({
                        groupName   : me.shapeGroupNames[index],
                        groupStore  : store,
                        groupWidth  : width,
                        groupHeight : height
                    });
                });

                shapeStore.add(shapegrouparray);
                setTimeout(function(){
                    me.getApplication().getController('Toolbar').onApiAutoShapes();
                }, 50);
                this.api.asc_setShapeNames(name_arr);
            },

            fillTextArt: function(shapes){
                var arr = [],
                    artStore = this.getCollection('Common.Collections.TextArt');

                if (!shapes && artStore.length>0) {// shapes == undefined when update textart collection (from asc_onSendThemeColors)
                    shapes = this.api.asc_getTextArtPreviews();
                }
                if (_.isEmpty(shapes)) return;

                _.each(shapes, function(shape, index){
                    arr.push({
                        imageUrl : shape,
                        data     : index,
                        allowSelected : true,
                        selected: false
                    });
                });
                artStore.reset(arr);
            },

            updateThemeColors: function() {
                var me = this;
                setTimeout(function(){
                    me.getApplication().getController('RightMenu').UpdateThemeColors();
                }, 50);
                setTimeout(function(){
                    me.getApplication().getController('Toolbar').updateThemeColors();
                }, 50);
            },

            onSendThemeColors: function(colors, standart_colors) {
                Common.Utils.ThemeColor.setColors(colors, standart_colors);
                if (window.styles_loaded) {
                    this.updateThemeColors();
                    var me = this;
                    setTimeout(function(){
                        me.fillTextArt();
                    }, 1);
                }
            },

            loadLanguages: function(apiLangs) {
                var langs = [], info,
                    allLangs = Common.util.LanguageInfo.getLanguages();
                for (var code in allLangs) {
                    if (allLangs.hasOwnProperty(code)) {
                        info = allLangs[code];
                        info[2] && langs.push({
                            displayValue:   info[1],
                            value:          info[0],
                            code:           parseInt(code),
                            spellcheck:     _.indexOf(apiLangs, code)>-1
                        });
                    }
                }

                langs.sort(function(a, b){
                    if (a.value < b.value) return -1;
                    if (a.value > b.value) return 1;
                    return 0;
                });

                this.languages = langs;
                window.styles_loaded && this.setLanguages();
            },

            setLanguages: function() {
                if (!this.languages || this.languages.length<1) {
                    this.loadLanguages([]);
                }
                if (this.languages && this.languages.length>0) {
                    this.getApplication().getController('DocumentHolder').getView().setLanguages(this.languages);
                    this.getApplication().getController('Statusbar').setLanguages(this.languages);
                    this.getApplication().getController('Common.Controllers.ReviewChanges').setLanguages(this.languages);
                }
            },

            onInsertTable:  function() {
                this.getApplication().getController('RightMenu').onInsertTable();
            },

            onInsertImage:  function() {
                this.getApplication().getController('RightMenu').onInsertImage();
            },

            onInsertChart:  function() {
                this.getApplication().getController('RightMenu').onInsertChart();
            },

            onInsertShape:  function() {
                this.getApplication().getController('RightMenu').onInsertShape();
            },

            onInsertTextArt:  function() {
                this.getApplication().getController('RightMenu').onInsertTextArt();
            },

            onInsertControl:  function() {
                this.getApplication().getController('RightMenu').onInsertControl();
            },

            unitsChanged: function(m) {
                var value = Common.localStorage.getItem("de-settings-unit");
                value = (value!==null) ? parseInt(value) : Common.Utils.Metric.getDefaultMetric();
                Common.Utils.Metric.setCurrentMetric(value);
                Common.Utils.InternalSettings.set("de-settings-unit", value);
                this.api.asc_SetDocumentUnits((value==Common.Utils.Metric.c_MetricUnits.inch) ? Asc.c_oAscDocumentUnits.Inch : ((value==Common.Utils.Metric.c_MetricUnits.pt) ? Asc.c_oAscDocumentUnits.Point : Asc.c_oAscDocumentUnits.Millimeter));
                this.getApplication().getController('RightMenu').updateMetricUnit();
                this.getApplication().getController('Toolbar').getView().updateMetricUnit();
            },

            onAdvancedOptions: function(type, advOptions, mode, formatOptions) {
                if (this._state.openDlg) return;

                var me = this;
                if (type == Asc.c_oAscAdvancedOptionsID.TXT) {
                    me._state.openDlg = new Common.Views.OpenDialog({
                        title: Common.Views.OpenDialog.prototype.txtTitle.replace('%1', 'TXT'),
                        closable: (mode==2), // if save settings
                        type: Common.Utils.importTextType.TXT,
                        preview: advOptions.asc_getData(),
                        codepages: advOptions.asc_getCodePages(),
                        settings: advOptions.asc_getRecommendedSettings(),
                        api: me.api,
                        handler: function (result, settings) {
                            me.isShowOpenDialog = false;
                            if (result == 'ok') {
                                if (me && me.api) {
                                    if (mode==2) {
                                        formatOptions && formatOptions.asc_setAdvancedOptions(settings.textOptions);
                                        me.api.asc_DownloadAs(formatOptions);
                                    } else
                                        me.api.asc_setAdvancedOptions(type, settings.textOptions);
                                    me.loadMask && me.loadMask.show();
                                }
                            }
                            me._state.openDlg = null;
                        }
                    });
                } else if (type == Asc.c_oAscAdvancedOptionsID.DRM) {
                    me._state.openDlg = new Common.Views.OpenDialog({
                        title: Common.Views.OpenDialog.prototype.txtTitleProtected,
                        closeFile: me.appOptions.canRequestClose,
                        type: Common.Utils.importTextType.DRM,
                        warning: !(me.appOptions.isDesktopApp && me.appOptions.isOffline) && (typeof advOptions == 'string'),
                        warningMsg: advOptions,
                        validatePwd: !!me._state.isDRM,
                        handler: function (result, value) {
                            me.isShowOpenDialog = false;
                            if (result == 'ok') {
                                if (me.api) {
                                    me.api.asc_setAdvancedOptions(type, value.drmOptions);
                                    me.loadMask && me.loadMask.show();
                                }
                            } else {
                                Common.Gateway.requestClose();
                                Common.Controllers.Desktop.requestClose();
                            }
                            me._state.openDlg = null;
                        }
                    });
                    me._state.isDRM = true;
                }
                if (me._state.openDlg) {
                    this.isShowOpenDialog = true;
                    this.loadMask && this.loadMask.hide();
                    this.onLongActionEnd(Asc.c_oAscAsyncActionType.BlockInteraction, LoadingDocument);
                    me._state.openDlg.show();
                }
            },

            onTryUndoInFastCollaborative: function() {
                if (!Common.localStorage.getBool("de-hide-try-undoredo"))
                    Common.UI.info({
                        width: 500,
                        msg: this.appOptions.canChangeCoAuthoring ? this.textTryUndoRedo : this.textTryUndoRedoWarn,
                        iconCls: 'info',
                        buttons: this.appOptions.canChangeCoAuthoring ? ['custom', 'cancel'] : ['ok'],
                        primary: this.appOptions.canChangeCoAuthoring ? 'custom' : 'ok',
                        customButtonText: this.textStrict,
                        dontshow: true,
                        callback: _.bind(function(btn, dontshow){
                            if (dontshow) Common.localStorage.setItem("de-hide-try-undoredo", 1);
                            if (btn == 'custom') {
                                Common.localStorage.setItem("de-settings-coauthmode", 0);
                                Common.Utils.InternalSettings.set("de-settings-coauthmode", false);
                                this.api.asc_SetFastCollaborative(false);
                                this._state.fastCoauth = false;
                                Common.localStorage.setItem("de-settings-showchanges-strict", 'last');
                                this.api.SetCollaborativeMarksShowType(Asc.c_oAscCollaborativeMarksShowType.LastChanges);
                                this.getApplication().getController('Common.Controllers.ReviewChanges').applySettings();
                            }
                            this.onEditComplete();
                        }, this)
                    });
            },

            onAuthParticipantsChanged: function(users) {
                var length = 0;
                _.each(users, function(item){
                    if (!item.asc_getView())
                        length++;
                });
                this._state.usersCount = length;
            },

            onUserConnection: function(change){
                if (change && this.appOptions.user.guest && this.appOptions.canRenameAnonymous && (change.asc_getIdOriginal() == this.appOptions.user.id)) { // change name of the current user
                    var name = change.asc_getUserName();
                    if (name && name !== AscCommon.UserInfoParser.getCurrentName() ) {
                        this._renameDialog && this._renameDialog.close();
                        AscCommon.UserInfoParser.setCurrentName(name);
                        appHeader.setUserName(AscCommon.UserInfoParser.getParsedName(name));

                        var idx1 = name.lastIndexOf('('),
                            idx2 = name.lastIndexOf(')'),
                            str = (idx1>0) && (idx1<idx2) ? name.substring(0, idx1-1) : '';
                        if (Common.localStorage.getItem("guest-username")!==null) {
                            Common.localStorage.setItem("guest-username", str);
                        }
                        Common.Utils.InternalSettings.set("guest-username", str);
                    }
                }
            },

            applySettings: function() {
                if (this.appOptions.isEdit && !this.appOptions.isOffline && this.appOptions.canCoAuthoring) {
                    var oldval = this._state.fastCoauth;
                    this._state.fastCoauth = Common.localStorage.getBool("de-settings-coauthmode", true);
                    if (this._state.fastCoauth && !oldval)
                        this.synchronizeChanges();
                }
                if (this.appOptions.canForcesave) {
                    this.appOptions.forcesave = Common.localStorage.getBool("de-settings-forcesave", this.appOptions.canForcesave);
                    Common.Utils.InternalSettings.set("de-settings-forcesave", this.appOptions.forcesave);
                    this.api.asc_setIsForceSaveOnUserSave(this.appOptions.forcesave);
                }
            },

            onDocumentName: function(name) {
                appHeader.setDocumentCaption(name);
                this.updateWindowTitle(true);
            },

            onMeta: function(meta) {
                appHeader.setDocumentCaption(meta.title);
                this.updateWindowTitle(true);
                this.document.title = meta.title;

                var filemenu = this.getApplication().getController('LeftMenu').getView('LeftMenu').getMenu('file');
                filemenu.loadDocument({doc:this.document});
                filemenu.panels && filemenu.panels['info'] && filemenu.panels['info'].updateInfo(this.document);
                this.getApplication().getController('Common.Controllers.ReviewChanges').loadDocument({doc:this.document});
                Common.Gateway.metaChange(meta);

                if (this.appOptions.wopi) {
                    var idx = meta.title.lastIndexOf('.');
                    Common.Gateway.requestRename(idx>0 ? meta.title.substring(0, idx) : meta.title);
                }
            },

            onPrint: function() {
                if (!this.appOptions.canPrint || Common.Utils.ModalWindow.isVisible()) return;
                
                if (this.api)
                    this.api.asc_Print(new Asc.asc_CDownloadOptions(null, Common.Utils.isChrome || Common.Utils.isOpera || Common.Utils.isGecko && Common.Utils.firefoxVersion>86)); // if isChrome or isOpera == true use asc_onPrintUrl event
                Common.component.Analytics.trackEvent('Print');
            },

            onPrintUrl: function(url) {
                if (this.iframePrint) {
                    this.iframePrint.parentNode.removeChild(this.iframePrint);
                    this.iframePrint = null;
                }
                if (!this.iframePrint) {
                    var me = this;
                    this.iframePrint = document.createElement("iframe");
                    this.iframePrint.id = "id-print-frame";
                    this.iframePrint.style.display = 'none';
                    this.iframePrint.style.visibility = "hidden";
                    this.iframePrint.style.position = "fixed";
                    this.iframePrint.style.right = "0";
                    this.iframePrint.style.bottom = "0";
                    document.body.appendChild(this.iframePrint);
                    this.iframePrint.onload = function() {
                        try {
                        me.iframePrint.contentWindow.focus();
                        me.iframePrint.contentWindow.print();
                        me.iframePrint.contentWindow.blur();
                        window.focus();
                        } catch (e) {
                            me.api.asc_DownloadAs(new Asc.asc_CDownloadOptions(Asc.c_oAscFileType.PDF));
                        }
                    };
                }
                if (url) this.iframePrint.src = url;
            },

            onClearDummyComment: function() {
                this.dontCloseDummyComment = false;
            },

            onShowDummyComment: function() {
                this.beforeShowDummyComment = true;
            },

            DisableMailMerge: function() {
                this.appOptions.mergeFolderUrl = "";
                var toolbarController   = this.getApplication().getController('Toolbar');
                toolbarController && toolbarController.DisableMailMerge();
            },

            DisableVersionHistory: function() {
                this.editorConfig.canUseHistory = false;
                this.appOptions.canUseHistory = false;
            },

            onConvertEquationToMath: function(equation) {
                var me = this,
                    win;
                var msg = this.textConvertEquation + '<br><br><a id="id-equation-convert-help" style="cursor: pointer;">' + this.textLearnMore + '</a>';
                win = Common.UI.warning({
                    width: 500,
                    msg: msg,
                    buttons: ['yes', 'cancel'],
                    primary: 'yes',
                    dontshow: true,
                    textDontShow: this.textApplyAll,
                    callback: _.bind(function(btn, dontshow){
                        if (btn == 'yes') {
                            this.api.asc_ConvertEquationToMath(equation, dontshow);
                        }
                        this.onEditComplete();
                    }, this)
                });
                win.$window.find('#id-equation-convert-help').on('click', function (e) {
                    win && win.close();
                    me.getApplication().getController('LeftMenu').getView('LeftMenu').showMenu('file:help', 'UsageInstructions\/InsertEquation.htm#convertequation');
                })
            },

            warningDocumentIsLocked: function() {
                var me = this;
                var _disable_ui = function (disable) {
                    me.disableEditing(disable, true);
                };

                Common.Utils.warningDocumentIsLocked({disablefunc: _disable_ui});
            },

            onRunAutostartMacroses: function() {
                var me = this,
                    enable = !this.editorConfig.customization || (this.editorConfig.customization.macros!==false);
                if (enable) {
                    var value = Common.Utils.InternalSettings.get("de-macros-mode");
                    if (value==1)
                        this.api.asc_runAutostartMacroses();
                    else if (value === 0) {
                        Common.UI.warning({
                            msg: this.textHasMacros + '<br>',
                            buttons: ['yes', 'no'],
                            primary: 'yes',
                            dontshow: true,
                            textDontShow: this.textRemember,
                            callback: function(btn, dontshow){
                                if (dontshow) {
                                    Common.Utils.InternalSettings.set("de-macros-mode", (btn == 'yes') ? 1 : 2);
                                    Common.localStorage.setItem("de-macros-mode", (btn == 'yes') ? 1 : 2);
                                }
                                if (btn == 'yes') {
                                    setTimeout(function() {
                                        me.api.asc_runAutostartMacroses();
                                    }, 1);
                                }
                            }
                        });
                    }
                }
            },

            onMacrosPermissionRequest: function(url, callback) {
                if (url && callback) {
                    this.stackMacrosRequests.push({url: url, callback: callback});
                    if (this.stackMacrosRequests.length>1) {
                        return;
                    }
                } else if (this.stackMacrosRequests.length>0) {
                    url = this.stackMacrosRequests[0].url;
                    callback = this.stackMacrosRequests[0].callback;
                } else
                    return;

                var me = this;
                var value = Common.Utils.InternalSettings.get("de-allow-macros-request");
                if (value>0) {
                    callback && callback(value === 1);
                    this.stackMacrosRequests.shift();
                    this.onMacrosPermissionRequest();
                } else {
                    Common.UI.warning({
                        msg: this.textRequestMacros.replace('%1', url),
                        buttons: ['yes', 'no'],
                        primary: 'yes',
                        dontshow: true,
                        textDontShow: this.textRememberMacros,
                        maxwidth: 600,
                        callback: function(btn, dontshow){
                            if (dontshow) {
                                Common.Utils.InternalSettings.set("de-allow-macros-request", (btn == 'yes') ? 1 : 2);
                                Common.localStorage.setItem("de-allow-macros-request", (btn == 'yes') ? 1 : 2);
                            }
                            setTimeout(function() {
                                if (callback) callback(btn == 'yes');
                                me.stackMacrosRequests.shift();
                                me.onMacrosPermissionRequest();
                            }, 1);
                        }
                    });
                }
            },

            loadAutoCorrectSettings: function() {
                // autocorrection
                var me = this;
                var value = Common.localStorage.getItem("de-settings-math-correct-add");
                Common.Utils.InternalSettings.set("de-settings-math-correct-add", value);
                var arrAdd = value ? JSON.parse(value) : [];
                value = Common.localStorage.getItem("de-settings-math-correct-rem");
                Common.Utils.InternalSettings.set("de-settings-math-correct-rem", value);
                var arrRem = value ? JSON.parse(value) : [];
                value = Common.localStorage.getBool("de-settings-math-correct-replace-type", true); // replace on type
                Common.Utils.InternalSettings.set("de-settings-math-correct-replace-type", value);
                me.api.asc_refreshOnStartAutoCorrectMathSymbols(arrRem, arrAdd, value);

                value = Common.localStorage.getItem("de-settings-rec-functions-add");
                Common.Utils.InternalSettings.set("de-settings-rec-functions-add", value);
                arrAdd = value ? JSON.parse(value) : [];
                value = Common.localStorage.getItem("de-settings-rec-functions-rem");
                Common.Utils.InternalSettings.set("de-settings-rec-functions-rem", value);
                arrRem = value ? JSON.parse(value) : [];
                me.api.asc_refreshOnStartAutoCorrectMathFunctions(arrRem, arrAdd);

                value = Common.localStorage.getBool("de-settings-autoformat-bulleted", true);
                Common.Utils.InternalSettings.set("de-settings-autoformat-bulleted", value);
                me.api.asc_SetAutomaticBulletedLists(value);

                value = Common.localStorage.getBool("de-settings-autoformat-numbered", true);
                Common.Utils.InternalSettings.set("de-settings-autoformat-numbered", value);
                me.api.asc_SetAutomaticNumberedLists(value);

                value = Common.localStorage.getBool("de-settings-autoformat-smart-quotes", true);
                Common.Utils.InternalSettings.set("de-settings-autoformat-smart-quotes", value);
                me.api.asc_SetAutoCorrectSmartQuotes(value);

                value = Common.localStorage.getBool("de-settings-autoformat-hyphens", true);
                Common.Utils.InternalSettings.set("de-settings-autoformat-hyphens", value);
                me.api.asc_SetAutoCorrectHyphensWithDash(value);

                value = Common.localStorage.getBool("de-settings-autoformat-fl-sentence", true);
                Common.Utils.InternalSettings.set("de-settings-autoformat-fl-sentence", value);
                me.api.asc_SetAutoCorrectFirstLetterOfSentences(value);

                value = Common.localStorage.getBool("de-settings-autoformat-hyperlink", true);
                Common.Utils.InternalSettings.set("de-settings-autoformat-hyperlink", value);
                me.api.asc_SetAutoCorrectHyperlinks(value);

                value = Common.localStorage.getBool("de-settings-autoformat-fl-cells", true);
                Common.Utils.InternalSettings.set("de-settings-autoformat-fl-cells", value);
                me.api.asc_SetAutoCorrectFirstLetterOfCells(value);

                value = Common.localStorage.getBool("de-settings-autoformat-double-space", Common.Utils.isMac); // add period with double-space in MacOs by default
                Common.Utils.InternalSettings.set("de-settings-autoformat-double-space", value);
                me.api.asc_SetAutoCorrectDoubleSpaceWithPeriod(value);
            },

            showRenameUserDialog: function() {
                if (this._renameDialog) return;

                var me = this;
                this._renameDialog = new Common.Views.UserNameDialog({
                    label: this.textRenameLabel,
                    error: this.textRenameError,
                    value: Common.Utils.InternalSettings.get("guest-username") || '',
                    check: Common.Utils.InternalSettings.get("save-guest-username") || false,
                    validation: function(value) {
                        return value.length<128 ? true : me.textLongName;
                    },
                    handler: function(result, settings) {
                        if (result == 'ok') {
                            var name = settings.input ? settings.input + ' (' + me.appOptions.guestName + ')' : me.textAnonymous;
                            var _user = new Asc.asc_CUserInfo();
                            _user.put_FullName(name);

                            var docInfo = new Asc.asc_CDocInfo();
                            docInfo.put_UserInfo(_user);
                            me.api.asc_changeDocInfo(docInfo);

                            settings.checkbox ? Common.localStorage.setItem("guest-username", settings.input) : Common.localStorage.removeItem("guest-username");
                            Common.Utils.InternalSettings.set("guest-username", settings.input);
                            Common.Utils.InternalSettings.set("save-guest-username", settings.checkbox);
                        }
                    }
                });
                this._renameDialog.on('close', function() {
                    me._renameDialog = undefined;
                });
                this._renameDialog.show(Common.Utils.innerWidth() - this._renameDialog.options.width - 15, 30);
            },

            onGrabFocus: function() {
                this.getApplication().getController('DocumentHolder').getView().focus();
            },

            onLanguageLoaded: function() {
                if (!Common.Locale.getCurrentLanguage()) {
                    Common.UI.warning({
                        msg: this.errorLang,
                        buttons: [],
                        closable: false
                    });
                    return false;
                }
                return true;
            },

            leavePageText: 'You have unsaved changes in this document. Click \'Stay on this Page\' then \'Save\' to save them. Click \'Leave this Page\' to discard all the unsaved changes.',
            criticalErrorTitle: 'Error',
            notcriticalErrorTitle: 'Warning',
            errorDefaultMessage: 'Error code: %1',
            criticalErrorExtText: 'Press "OK" to back to document list.',
            openTitleText: 'Opening Document',
            openTextText: 'Opening document...',
            loadFontsTitleText: 'Loading Data',
            loadFontsTextText: 'Loading data...',
            loadImagesTitleText: 'Loading Images',
            loadImagesTextText: 'Loading images...',
            loadFontTitleText: 'Loading Data',
            loadFontTextText: 'Loading data...',
            loadImageTitleText: 'Loading Image',
            loadImageTextText: 'Loading image...',
            downloadTitleText: 'Downloading Document',
            downloadTextText: 'Downloading document...',
            printTitleText: 'Printing Document',
            printTextText: 'Printing document...',
            uploadImageTitleText: 'Uploading Image',
            uploadImageTextText: 'Uploading image...',
            uploadImageSizeMessage: 'Maximum image size limit exceeded.',
            uploadImageExtMessage: 'Unknown image format.',
            uploadImageFileCountMessage: 'No images uploaded.',
            reloadButtonText: 'Reload Page',
            unknownErrorText: 'Unknown error.',
            convertationTimeoutText: 'Convertation timeout exceeded.',
            downloadErrorText: 'Download failed.',
            unsupportedBrowserErrorText: 'Your browser is not supported.',
            splitMaxRowsErrorText: 'The number of rows must be less than %1',
            splitMaxColsErrorText: 'The number of columns must be less than %1',
            splitDividerErrorText: 'The number of rows must be a divisor of %1',
            requestEditFailedTitleText: 'Access denied',
            requestEditFailedMessageText: 'Someone is editing this document right now. Please try again later.',
            txtNeedSynchronize: 'You have an updates',
            textLoadingDocument: 'Loading document',
            warnBrowserZoom: 'Your browser\'s current zoom setting is not fully supported. Please reset to the default zoom by pressing Ctrl+0.',
            warnBrowserIE9: 'The application has low capabilities on IE9. Use IE10 or higher',
            applyChangesTitleText: 'Loading Data',
            applyChangesTextText: 'Loading data...',
            errorKeyEncrypt: 'Unknown key descriptor',
            errorKeyExpire: 'Key descriptor expired',
            errorUsersExceed: 'Count of users was exceed',
            errorCoAuthoringDisconnect: 'Server connection lost. You can\'t edit anymore.',
            errorFilePassProtect: 'The file is password protected and cannot be opened.',
            txtBasicShapes: 'Basic Shapes',
            txtFiguredArrows: 'Figured Arrows',
            txtMath: 'Math',
            txtCharts: 'Charts',
            txtStarsRibbons: 'Stars & Ribbons',
            txtCallouts: 'Callouts',
            txtButtons: 'Buttons',
            txtRectangles: 'Rectangles',
            txtLines: 'Lines',
            txtEditingMode: 'Set editing mode...',
            textAnonymous: 'Anonymous',
            loadingDocumentTitleText: 'Loading document',
            loadingDocumentTextText: 'Loading document...',
            warnProcessRightsChange: 'You have been denied the right to edit the file.',
            errorProcessSaveResult: 'Saving is failed.',
            textCloseTip: 'Click to close the tip.',
            textShape: 'Shape',
            errorStockChart: 'Incorrect row order. To build a stock chart place the data on the sheet in the following order:<br> opening price, max price, min price, closing price.',
            errorDataRange: 'Incorrect data range.',
            errorDatabaseConnection: 'External error.<br>Database connection error. Please, contact support.',
            titleUpdateVersion: 'Version changed',
            errorUpdateVersion: 'The file version has been changed. The page will be reloaded.',
            errorUserDrop: 'The file cannot be accessed right now.',
            txtDiagramTitle: 'Chart Title',
            txtXAxis: 'X Axis',
            txtYAxis: 'Y Axis',
            txtSeries: 'Seria',
            errorMailMergeLoadFile: 'Loading the document failed. Please select a different file.',
            mailMergeLoadFileText: 'Loading Data Source...',
            mailMergeLoadFileTitle: 'Loading Data Source',
            errorMailMergeSaveFile: 'Merge failed.',
            downloadMergeText: 'Downloading...',
            downloadMergeTitle: 'Downloading',
            sendMergeTitle: 'Sending Merge',
            sendMergeText: 'Sending Merge...',
            txtArt: 'Your text here',
            errorConnectToServer: 'The document could not be saved. Please check connection settings or contact your administrator.<br>When you click the \'OK\' button, you will be prompted to download the document.',
            textTryUndoRedo: 'The Undo/Redo functions are disabled for the Fast co-editing mode.<br>Click the \'Strict mode\' button to switch to the Strict co-editing mode to edit the file without other users interference and send your changes only after you save them. You can switch between the co-editing modes using the editor Advanced settings.',
            textStrict: 'Strict mode',
            txtErrorLoadHistory: 'Loading history failed',
            textBuyNow: 'Visit website',
            textNoLicenseTitle: 'License limit reached',
            textContactUs: 'Contact sales',
            errorViewerDisconnect: 'Connection is lost. You can still view the document,<br>but will not be able to download or print until the connection is restored and page is reloaded.',
            warnLicenseExp: 'Your license has expired.<br>Please update your license and refresh the page.',
            titleLicenseExp: 'License expired',
            openErrorText: 'An error has occurred while opening the file',
            saveErrorText: 'An error has occurred while saving the file',
            errorToken: 'The document security token is not correctly formed.<br>Please contact your Document Server administrator.',
            errorTokenExpire: 'The document security token has expired.<br>Please contact your Document Server administrator.',
            errorSessionAbsolute: 'The document editing session has expired. Please reload the page.',
            errorSessionIdle: 'The document has not been edited for quite a long time. Please reload the page.',
            errorSessionToken: 'The connection to the server has been interrupted. Please reload the page.',
            errorAccessDeny: 'You are trying to perform an action you do not have rights for.<br>Please contact your Document Server administrator.',
            titleServerVersion: 'Editor updated',
            errorServerVersion: 'The editor version has been updated. The page will be reloaded to apply the changes.',
            textChangesSaved: 'All changes saved',
            errorBadImageUrl: 'Image url is incorrect',
            txtStyle_Normal: 'Normal',
            txtStyle_No_Spacing: 'No Spacing',
            txtStyle_Heading_1: 'Heading 1',
            txtStyle_Heading_2: 'Heading 2',
            txtStyle_Heading_3: 'Heading 3',
            txtStyle_Heading_4: 'Heading 4',
            txtStyle_Heading_5: 'Heading 5',
            txtStyle_Heading_6: 'Heading 6',
            txtStyle_Heading_7: 'Heading 7',
            txtStyle_Heading_8: 'Heading 8',
            txtStyle_Heading_9: 'Heading 9',
            txtStyle_Title: 'Title',
            txtStyle_Subtitle: 'Subtitle',
            txtStyle_Quote: 'Quote',
            txtStyle_Intense_Quote: 'Intense Quote',
            txtStyle_List_Paragraph: 'List Paragraph',
            txtStyle_footnote_text: 'Footnote Text',
            saveTextText: 'Saving document...',
            saveTitleText: 'Saving Document',
            txtBookmarkError: "Error! Bookmark not defined.",
            txtAbove: "above",
            txtBelow: "below",
            txtOnPage: "on page",
            txtHeader: "Header",
            txtFooter: "Footer",
            txtSection: "-Section",
            txtFirstPage: "First Page",
            txtEvenPage: "Even Page",
            txtOddPage: "Odd Page",
            txtSameAsPrev: "Same as Previous",
            txtCurrentDocument: "Current Document",
            txtNoTableOfContents: "There are no headings in the document. Apply a heading style to the text so that it appears in the table of contents.",
            txtTableOfContents: "Table of Contents",
            errorForceSave: "An error occurred while saving the file. Please use the 'Download as' option to save the file to your computer hard drive or try again later.",
            warnNoLicense: "You've reached the limit for simultaneous connections to %1 editors. This document will be opened for viewing only.<br>Contact %1 sales team for personal upgrade terms.",
            warnNoLicenseUsers: "You've reached the user limit for %1 editors. Contact %1 sales team for personal upgrade terms.",
            warnLicenseExceeded: "You've reached the limit for simultaneous connections to %1 editors. This document will be opened for viewing only.<br>Contact your administrator to learn more.",
            warnLicenseUsersExceeded: "You've reached the user limit for %1 editors. Contact your administrator to learn more.",
            errorDataEncrypted: 'Encrypted changes have been received, they cannot be deciphered.',
            textClose: 'Close',
            textPaidFeature: 'Paid feature',
            scriptLoadError: 'The connection is too slow, some of the components could not be loaded. Please reload the page.',
            errorEditingSaveas: 'An error occurred during the work with the document.<br>Use the \'Save as...\' option to save the file backup copy to your computer hard drive.',
            errorEditingDownloadas: 'An error occurred during the work with the document.<br>Use the \'Download as...\' option to save the file backup copy to your computer hard drive.',
            txtShape_textRect: 'Text Box',
            txtShape_rect: 'Rectangle',
            txtShape_ellipse: 'Ellipse',
            txtShape_triangle: 'Triangle',
            txtShape_rtTriangle: 'Right Triangle',
            txtShape_parallelogram: 'Parallelogram',
            txtShape_trapezoid: 'Trapezoid',
            txtShape_diamond: 'Diamond',
            txtShape_pentagon: 'Pentagon',
            txtShape_hexagon: 'Hexagon',
            txtShape_heptagon: 'Heptagon',
            txtShape_octagon: 'Octagon',
            txtShape_decagon: 'Decagon',
            txtShape_dodecagon: 'Dodecagon',
            txtShape_pie: 'Pie',
            txtShape_chord: 'Chord',
            txtShape_teardrop: 'Teardrop',
            txtShape_frame: 'Frame',
            txtShape_halfFrame: 'Half Frame',
            txtShape_corner: 'Corner',
            txtShape_diagStripe: 'Diagonal Stripe',
            txtShape_plus: 'Plus',
            txtShape_plaque: 'Sign',
            txtShape_can: 'Can',
            txtShape_cube: 'Cube',
            txtShape_bevel: 'Bevel',
            txtShape_donut: 'Donut',
            txtShape_noSmoking: '"No" Symbol',
            txtShape_blockArc: 'Block Arc',
            txtShape_foldedCorner: 'Folded Corner',
            txtShape_smileyFace: 'Smiley Face',
            txtShape_heart: 'Heart',
            txtShape_lightningBolt: 'Lightning Bolt',
            txtShape_sun: 'Sun',
            txtShape_moon: 'Moon',
            txtShape_cloud: 'Cloud',
            txtShape_arc: 'Arc',
            txtShape_bracePair: 'Double Brace',
            txtShape_leftBracket: 'Left Bracket',
            txtShape_rightBracket: 'Right Bracket',
            txtShape_leftBrace: 'Left Brace',
            txtShape_rightBrace: 'Right Brace',
            txtShape_rightArrow: 'Right Arrow',
            txtShape_leftArrow: 'Left Arrow',
            txtShape_upArrow: 'Up Arrow',
            txtShape_downArrow: 'Down Arrow',
            txtShape_leftRightArrow: 'Left Right Arrow',
            txtShape_upDownArrow: 'Up Down Arrow',
            txtShape_quadArrow: 'Quad Arrow',
            txtShape_leftRightUpArrow: 'Left Right Up Arrow',
            txtShape_bentArrow: 'Bent Arrow',
            txtShape_uturnArrow: 'U-Turn Arrow',
            txtShape_leftUpArrow: 'Left Up Arrow',
            txtShape_bentUpArrow: 'Bent Up Arrow',
            txtShape_curvedRightArrow: 'Curved Right Arrow',
            txtShape_curvedLeftArrow: 'Curved Left Arrow',
            txtShape_curvedUpArrow: 'Curved Up Arrow',
            txtShape_curvedDownArrow: 'Curved Down Arrow',
            txtShape_stripedRightArrow: 'Striped Right Arrow',
            txtShape_notchedRightArrow: 'Notched Right Arrow',
            txtShape_homePlate: 'Pentagon',
            txtShape_chevron: 'Chevron',
            txtShape_rightArrowCallout: 'Right Arrow Callout',
            txtShape_downArrowCallout: 'Down Arrow Callout',
            txtShape_leftArrowCallout: 'Left Arrow Callout',
            txtShape_upArrowCallout: 'Up Arrow Callout',
            txtShape_leftRightArrowCallout: 'Left Right Arrow Callout',
            txtShape_quadArrowCallout: 'Quad Arrow Callout',
            txtShape_circularArrow: 'Circular Arrow',
            txtShape_mathPlus: 'Plus',
            txtShape_mathMinus: 'Minus',
            txtShape_mathMultiply: 'Multiply',
            txtShape_mathDivide: 'Division',
            txtShape_mathEqual: 'Equal',
            txtShape_mathNotEqual: 'Not Equal',
            txtShape_flowChartProcess: 'Flowchart: Process',
            txtShape_flowChartAlternateProcess: 'Flowchart: Alternate Process',
            txtShape_flowChartDecision: 'Flowchart: Decision',
            txtShape_flowChartInputOutput: 'Flowchart: Data',
            txtShape_flowChartPredefinedProcess: 'Flowchart: Predefined Process',
            txtShape_flowChartInternalStorage: 'Flowchart: Internal Storage',
            txtShape_flowChartDocument: 'Flowchart: Document',
            txtShape_flowChartMultidocument: 'Flowchart: Multidocument ',
            txtShape_flowChartTerminator: 'Flowchart: Terminator',
            txtShape_flowChartPreparation: 'Flowchart: Preparation',
            txtShape_flowChartManualInput: 'Flowchart: Manual Input',
            txtShape_flowChartManualOperation: 'Flowchart: Manual Operation',
            txtShape_flowChartConnector: 'Flowchart: Connector',
            txtShape_flowChartOffpageConnector: 'Flowchart: Off-page Connector',
            txtShape_flowChartPunchedCard: 'Flowchart: Card',
            txtShape_flowChartPunchedTape: 'Flowchart: Punched Tape',
            txtShape_flowChartSummingJunction: 'Flowchart: Summing Junction',
            txtShape_flowChartOr: 'Flowchart: Or',
            txtShape_flowChartCollate: 'Flowchart: Collate',
            txtShape_flowChartSort: 'Flowchart: Sort',
            txtShape_flowChartExtract: 'Flowchart: Extract',
            txtShape_flowChartMerge: 'Flowchart: Merge',
            txtShape_flowChartOnlineStorage: 'Flowchart: Stored Data',
            txtShape_flowChartDelay: 'Flowchart: Delay',
            txtShape_flowChartMagneticTape: 'Flowchart: Sequential Access Storage',
            txtShape_flowChartMagneticDisk: 'Flowchart: Magnetic Disk',
            txtShape_flowChartMagneticDrum: 'Flowchart: Direct Access Storage',
            txtShape_flowChartDisplay: 'Flowchart: Display',
            txtShape_irregularSeal1: 'Explosion 1',
            txtShape_irregularSeal2: 'Explosion 2',
            txtShape_star4: '4-Point Star',
            txtShape_star5: '5-Point Star',
            txtShape_star6: '6-Point Star',
            txtShape_star7: '7-Point Star',
            txtShape_star8: '8-Point Star',
            txtShape_star10: '10-Point Star',
            txtShape_star12: '12-Point Star',
            txtShape_star16: '16-Point Star',
            txtShape_star24: '24-Point Star',
            txtShape_star32: '32-Point Star',
            txtShape_ribbon2: 'Up Ribbon',
            txtShape_ribbon: 'Down Ribbon',
            txtShape_ellipseRibbon2: 'Curved Up Ribbon',
            txtShape_ellipseRibbon: 'Curved Down Ribbon',
            txtShape_verticalScroll: 'Vertical Scroll',
            txtShape_horizontalScroll: 'Horizontal Scroll',
            txtShape_wave: 'Wave',
            txtShape_doubleWave: 'Double Wave',
            txtShape_wedgeRectCallout: 'Rectangular Callout',
            txtShape_wedgeRoundRectCallout: 'Rounded Rectangular Callout',
            txtShape_wedgeEllipseCallout: 'Oval Callout',
            txtShape_cloudCallout: 'Cloud Callout',
            txtShape_borderCallout1: 'Line Callout 1',
            txtShape_borderCallout2: 'Line Callout 2',
            txtShape_borderCallout3: 'Line Callout 3',
            txtShape_accentCallout1: 'Line Callout 1 (Accent Bar)',
            txtShape_accentCallout2: 'Line Callout 2 (Accent Bar)',
            txtShape_accentCallout3: 'Line Callout 3 (Accent Bar)',
            txtShape_callout1: 'Line Callout 1 (No Border)',
            txtShape_callout2: 'Line Callout 2 (No Border)',
            txtShape_callout3: 'Line Callout 3 (No Border)',
            txtShape_accentBorderCallout1: 'Line Callout 1 (Border and Accent Bar)',
            txtShape_accentBorderCallout2: 'Line Callout 2 (Border and Accent Bar)',
            txtShape_accentBorderCallout3: 'Line Callout 3 (Border and Accent Bar)',
            txtShape_actionButtonBackPrevious: 'Back or Previous Button',
            txtShape_actionButtonForwardNext: 'Forward or Next Button',
            txtShape_actionButtonBeginning: 'Beginning Button',
            txtShape_actionButtonEnd: 'End Button',
            txtShape_actionButtonHome: 'Home Button',
            txtShape_actionButtonInformation: 'Information Button',
            txtShape_actionButtonReturn: 'Return Button',
            txtShape_actionButtonMovie: 'Movie Button',
            txtShape_actionButtonDocument: 'Document Button',
            txtShape_actionButtonSound: 'Sound Button',
            txtShape_actionButtonHelp: 'Help Button',
            txtShape_actionButtonBlank: 'Blank Button',
            txtShape_roundRect: 'Round Corner Rectangle',
            txtShape_snip1Rect: 'Snip Single Corner Rectangle',
            txtShape_snip2SameRect: 'Snip Same Side Corner Rectangle',
            txtShape_snip2DiagRect: 'Snip Diagonal Corner Rectangle',
            txtShape_snipRoundRect: 'Snip and Round Single Corner Rectangle',
            txtShape_round1Rect: 'Round Single Corner Rectangle',
            txtShape_round2SameRect: 'Round Same Side Corner Rectangle',
            txtShape_round2DiagRect: 'Round Diagonal Corner Rectangle',
            txtShape_line: 'Line',
            txtShape_lineWithArrow: 'Arrow',
            txtShape_lineWithTwoArrows: 'Double Arrow',
            txtShape_bentConnector5: 'Elbow Connector',
            txtShape_bentConnector5WithArrow: 'Elbow Arrow Connector',
            txtShape_bentConnector5WithTwoArrows: 'Elbow Double-Arrow Connector',
            txtShape_curvedConnector3: 'Curved Connector',
            txtShape_curvedConnector3WithArrow: 'Curved Arrow Connector',
            txtShape_curvedConnector3WithTwoArrows: 'Curved Double-Arrow Connector',
            txtShape_spline: 'Curve',
            txtShape_polyline1: 'Scribble',
            txtShape_polyline2: 'Freeform',
            txtSyntaxError: 'Syntax Error',
            txtMissOperator: 'Missing Operator',
            txtMissArg: 'Missing Argument',
            txtTooLarge: 'Number Too Large To Format',
            txtZeroDivide: 'Zero Divide',
            txtNotInTable: 'Is Not In Table',
            txtIndTooLarge: 'Index Too Large',
            txtFormulaNotInTable: 'The Formula Not In Table',
            txtTableInd: 'Table Index Cannot be Zero',
            txtUndefBookmark: 'Undefined Bookmark',
            txtEndOfFormula: 'Unexpected End of Formula',
            errorEmailClient: 'No email client could be found',
            textCustomLoader: 'Please note that according to the terms of the license you are not entitled to change the loader.<br>Please contact our Sales Department to get a quote.',
            txtHyperlink: 'Hyperlink',
            waitText: 'Please, wait...',
            errorFileSizeExceed: 'The file size exceeds the limitation set for your server.<br>Please contact your Document Server administrator for details.',
            txtMainDocOnly: 'Error! Main Document Only.',
            txtNotValidBookmark: 'Error! Not a valid bookmark self-reference.',
            txtNoText: 'Error! No text of specified style in document.',
            uploadDocSizeMessage: 'Maximum document size limit exceeded.',
            uploadDocExtMessage: 'Unknown document format.',
            uploadDocFileCountMessage: 'No documents uploaded.',
            errorUpdateVersionOnDisconnect: 'Internet connection has been restored, and the file version has been changed.<br>Before you can continue working, you need to download the file or copy its content to make sure nothing is lost, and then reload this page.',
            txtChoose: 'Choose an item',
            errorDirectUrl: 'Please verify the link to the document.<br>This link must be a direct link to the file for downloading.',
            txtStyle_Caption: 'Caption',
            errorCompare: 'The Compare documents feature is not available in the co-editing mode.',
            textConvertEquation: 'This equation was created with an old version of equation editor which is no longer supported. Converting this equation to Office Math ML format will make it editable.<br>Do you want to convert this equation?',
            textApplyAll: 'Apply to all equations',
            textLearnMore: 'Learn More',
            txtEnterDate: 'Enter a date',
            txtTypeEquation: 'Type equation here',
            textHasMacros: 'The file contains automatic macros.<br>Do you want to run macros?',
            textRemember: 'Remember my choice for all files',
            warnLicenseLimitedRenewed: 'License needs to be renewed.<br>You have a limited access to document editing functionality.<br>Please contact your administrator to get full access',
            warnLicenseLimitedNoAccess: 'License expired.<br>You have no access to document editing functionality.<br>Please contact your administrator.',
            saveErrorTextDesktop: 'This file cannot be saved or created.<br>Possible reasons are: <br>1. The file is read-only. <br>2. The file is being edited by other users. <br>3. The disk is full or corrupted.',
            errorComboSeries: 'To create a combination chart, select at least two series of data.',
            errorSetPassword: 'Password could not be set.',
            textRenameLabel: 'Enter a name to be used for collaboration',
            textRenameError: 'User name must not be empty.',
            textLongName: 'Enter a name that is less than 128 characters.',
            textGuest: 'Guest',
            errorSubmit: 'Submit failed.',
            txtClickToLoad: 'Click to load image',
            leavePageTextOnClose: 'All unsaved changes in this document will be lost.<br> Click \'Cancel\' then \'Save\' to save them. Click \'OK\' to discard all the unsaved changes.',
            textTryUndoRedoWarn: 'The Undo/Redo functions are disabled for the Fast co-editing mode.',
            txtNone: 'None',
            txtNoTableOfFigures: "No table of figures entries found.",
            txtTableOfFigures: 'Table of figures',
            txtStyle_endnote_text: 'Endnote Text',
            txtTOCHeading: 'TOC Heading',
            textDisconnect: 'Connection is lost',
            textReconnect: 'Connection is restored',
            errorLang: 'The interface language is not loaded.<br>Please contact your Document Server administrator.',
            errorLoadingFont: 'Fonts are not loaded.<br>Please contact your Document Server administrator.',
            errorEmptyTOC: 'Start creating a table of contents by applying a heading style from the Styles gallery to the selected text.',
            errorNoTOC: 'There\'s no table of contents to update. You can insert one from the References tab.',
            textRequestMacros: 'A macro makes a request to URL. Do you want to allow the request to the %1?',
            textRememberMacros: 'Remember my choice for all macros'
        }
    })(), DE.Controllers.Main || {}))
});<|MERGE_RESOLUTION|>--- conflicted
+++ resolved
@@ -1573,14 +1573,10 @@
                     Common.NotificationCenter.on('comments:cleardummy', _.bind(this.onClearDummyComment, this));
                     Common.NotificationCenter.on('comments:showdummy', _.bind(this.onShowDummyComment, this));
 
-<<<<<<< HEAD
-                this.appOptions.canChangeCoAuthoring = this.appOptions.isEdit && this.appOptions.canCoAuthoring && !(this.editorConfig.coEditing && typeof this.editorConfig.coEditing == 'object' && this.editorConfig.coEditing.change===false);
-=======
                 // change = true by default in editor
                 this.appOptions.canLiveView = !!params.asc_getLiveViewerSupport() && (this.editorConfig.mode === 'view') && !isPDFViewer; // viewer: change=false when no flag canLiveViewer (i.g. old license), change=true by default when canLiveViewer==true
                 this.appOptions.canChangeCoAuthoring = this.appOptions.isEdit && this.appOptions.canCoAuthoring && !(this.editorConfig.coEditing && typeof this.editorConfig.coEditing == 'object' && this.editorConfig.coEditing.change===false) ||
                                                        this.appOptions.canLiveView && !(this.editorConfig.coEditing && typeof this.editorConfig.coEditing == 'object' && this.editorConfig.coEditing.change===false);
->>>>>>> 4602929b
 
                 this.loadCoAuthSettings();
                 this.applyModeCommonElements();
