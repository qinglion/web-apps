/*
 *
 * (c) Copyright Ascensio System SIA 2010-2019
 *
 * This program is a free software product. You can redistribute it and/or
 * modify it under the terms of the GNU Affero General Public License (AGPL)
 * version 3 as published by the Free Software Foundation. In accordance with
 * Section 7(a) of the GNU AGPL its Section 15 shall be amended to the effect
 * that Ascensio System SIA expressly excludes the warranty of non-infringement
 * of any third-party rights.
 *
 * This program is distributed WITHOUT ANY WARRANTY; without even the implied
 * warranty of MERCHANTABILITY or FITNESS FOR A PARTICULAR  PURPOSE. For
 * details, see the GNU AGPL at: http://www.gnu.org/licenses/agpl-3.0.html
 *
 * You can contact Ascensio System SIA at 20A-12 Ernesta Birznieka-Upisha
 * street, Riga, Latvia, EU, LV-1050.
 *
 * The  interactive user interfaces in modified source and object code versions
 * of the Program must display Appropriate Legal Notices, as required under
 * Section 5 of the GNU AGPL version 3.
 *
 * Pursuant to Section 7(b) of the License you must retain the original Product
 * logo when distributing the program. Pursuant to Section 7(e) we decline to
 * grant you any rights under trademark law for use of our trademarks.
 *
 * All the Product's GUI elements, including illustrations and icon sets, as
 * well as technical writing content are licensed under the terms of the
 * Creative Commons Attribution-ShareAlike 4.0 International. See the License
 * terms at http://creativecommons.org/licenses/by-sa/4.0/legalcode
 *
*/
/**
 *  Main.js
 *
 *  Main controller
 *
 *  Created by Alexander Yuzhin on 1/15/14
 *  Copyright (c) 2018 Ascensio System SIA. All rights reserved.
 *
 */

define([
    'core',
    'irregularstack',
    'common/main/lib/component/Window',
    'common/main/lib/component/LoadMask',
    'common/main/lib/component/Tooltip',
    'common/main/lib/controller/Fonts',
    'common/main/lib/collection/TextArt',
    'common/main/lib/view/OpenDialog',
    'common/main/lib/view/UserNameDialog',
    'common/main/lib/util/LocalStorage',
    'documenteditor/main/app/collection/ShapeGroups',
    'documenteditor/main/app/collection/EquationGroups',
    'common/main/lib/controller/FocusManager',
    'common/main/lib/controller/HintManager',
    'common/main/lib/controller/LayoutManager'
], function () {
    'use strict';

    DE.Controllers.Main = Backbone.Controller.extend(_.extend((function() {
        var appHeader;
        var ApplyEditRights = -255;
        var LoadingDocument = -256;

        var mapCustomizationElements = {
            about: 'button#left-btn-about',
            feedback: 'button#left-btn-support',
            goback: '#fm-btn-back > a, #header-back > div'
        };

        var mapCustomizationExtElements = {
            toolbar: '#viewport #toolbar',
            leftMenu: '#viewport #left-menu, #viewport #id-toolbar-full-placeholder-btn-settings, #viewport #id-toolbar-short-placeholder-btn-settings',
            rightMenu: '#viewport #right-menu',
            statusBar: '#statusbar'
        };

        Common.localStorage.setId('text');
        Common.localStorage.setKeysFilter('de-,asc.text');
        Common.localStorage.sync();

        return {

            models: [],
            collections: [
                'ShapeGroups',
                'EquationGroups',
                'Common.Collections.HistoryUsers',
                'Common.Collections.TextArt'
            ],
            views: [],

            initialize: function() {
                this.addListeners({
                    'FileMenu': {
                        'settings:apply': _.bind(this.applySettings, this)
                    },
                    'Common.Views.ReviewChanges': {
                        'settings:apply': _.bind(this.applySettings, this)
                    }
                });

                var me = this,
                    styleNames = ['Normal', 'No Spacing', 'Heading 1', 'Heading 2', 'Heading 3', 'Heading 4', 'Heading 5',
                                  'Heading 6', 'Heading 7', 'Heading 8', 'Heading 9', 'Title', 'Subtitle', 'Quote', 'Intense Quote', 'List Paragraph', 'footnote text',
                                  'Caption', 'endnote text'],
                translate = {
                    'Series': this.txtSeries,
                    'Diagram Title': this.txtDiagramTitle,
                    'X Axis': this.txtXAxis,
                    'Y Axis': this.txtYAxis,
                    'Your text here': this.txtArt,
                    "Error! Bookmark not defined.": this.txtBookmarkError,
                    "above": this.txtAbove,
                    "below": this.txtBelow,
                    "on page ": this.txtOnPage + " ",
                    "Header": this.txtHeader,
                    "Footer": this.txtFooter,
                    " -Section ": " " + this.txtSection + " ",
                    "First Page ": this.txtFirstPage + " ",
                    "Even Page ": this.txtEvenPage + " ",
                    "Odd Page ": this.txtOddPage + " ",
                    "Same as Previous": this.txtSameAsPrev,
                    "Current Document": this.txtCurrentDocument,
                    "No table of contents entries found.": this.txtNoTableOfContents,
                    "Table of Contents": this.txtTableOfContents,
                    "Syntax Error": this.txtSyntaxError,
                    "Missing Operator": this.txtMissOperator,
                    "Missing Argument": this.txtMissArg,
                    "Number Too Large To Format": this.txtTooLarge,
                    "Zero Divide": this.txtZeroDivide,
                    "Is Not In Table": this.txtNotInTable,
                    "Index Too Large": this.txtIndTooLarge,
                    "The Formula Not In Table": this.txtFormulaNotInTable,
                    "Table Index Cannot be Zero": this.txtTableInd,
                    "Undefined Bookmark": this.txtUndefBookmark,
                    "Unexpected End of Formula": this.txtEndOfFormula,
                    "Hyperlink": this.txtHyperlink,
                    "Error! Main Document Only.": this.txtMainDocOnly,
                    "Error! Not a valid bookmark self-reference.": this.txtNotValidBookmark,
                    "Error! No text of specified style in document.": this.txtNoText,
                    "Choose an item": this.txtChoose,
                    "Enter a date": this.txtEnterDate,
                    "Type equation here": this.txtTypeEquation,
                    "Click to load image": this.txtClickToLoad,
                    "None": this.txtNone,
                    "No table of figures entries found.": this.txtNoTableOfFigures,
                    "table of figures": this.txtTableOfFigures,
                    "TOC Heading": this.txtTOCHeading
                };
                styleNames.forEach(function(item){
                    translate[item] = me['txtStyle_' + item.replace(/ /g, '_')] || item;
                });
                me.translationTable = translate;
            },

            onLaunch: function() {
                var me = this;

                this.stackLongActions = new Common.IrregularStack({
                    strongCompare   : function(obj1, obj2){return obj1.id === obj2.id && obj1.type === obj2.type;},
                    weakCompare     : function(obj1, obj2){return obj1.type === obj2.type;}
                });

                this.stackDisableActions = new Common.IrregularStack({
                    strongCompare   : function(obj1, obj2){return obj1.type === obj2.type;},
                    weakCompare     : function(obj1, obj2){return obj1.type === obj2.type;}
                });

                this.stackMacrosRequests = [];

                this._state = {isDisconnected: false, usersCount: 1, fastCoauth: true, lostEditingRights: false, licenseType: false, isDocModified: false};
                this.languages = null;

                // Initialize viewport

                if (!Common.Utils.isBrowserSupported()){
                    Common.Utils.showBrowserRestriction();
                    Common.Gateway.reportError(undefined, this.unsupportedBrowserErrorText);
                    return;
                }

                // Initialize api
                window["flat_desine"] = true;
                this.api = this.getApplication().getController('Viewport').getApi();

                Common.UI.FocusManager.init();
                Common.UI.HintManager.init(this.api);
                Common.UI.Themes.init(this.api);

                if (this.api){
                    this.api.SetDrawingFreeze(true);

                    var value = Common.localStorage.getBool("de-settings-cachemode", true);
                    Common.Utils.InternalSettings.set("de-settings-cachemode", value);
                    this.api.asc_setDefaultBlitMode(!!value);

                    value = Common.localStorage.getItem("de-settings-fontrender");
                    if (value === null)
                        value = '0';
                    Common.Utils.InternalSettings.set("de-settings-fontrender", value);
                    switch (value) {
                        case '0': this.api.SetFontRenderingMode(3); break;
                        case '1': this.api.SetFontRenderingMode(1); break;
                        case '2': this.api.SetFontRenderingMode(2); break;
                    }

                    this.api.asc_registerCallback('asc_onError',                    _.bind(this.onError, this));
                    this.api.asc_registerCallback('asc_onDocumentContentReady',     _.bind(this.onDocumentContentReady, this));
                    this.api.asc_registerCallback('asc_onOpenDocumentProgress',     _.bind(this.onOpenDocument, this));
                    this.api.asc_registerCallback('asc_onDocumentUpdateVersion',    _.bind(this.onUpdateVersion, this));
                    this.api.asc_registerCallback('asc_onServerVersion',            _.bind(this.onServerVersion, this));
                    this.api.asc_registerCallback('asc_onAdvancedOptions',          _.bind(this.onAdvancedOptions, this));
                    this.api.asc_registerCallback('asc_onDocumentName',             _.bind(this.onDocumentName, this));
                    this.api.asc_registerCallback('asc_onPrintUrl',                 _.bind(this.onPrintUrl, this));
                    this.api.asc_registerCallback('asc_onMeta',                     _.bind(this.onMeta, this));
                    this.api.asc_registerCallback('asc_onSpellCheckInit',           _.bind(this.loadLanguages, this));

                    Common.NotificationCenter.on('api:disconnect',                  _.bind(this.onCoAuthoringDisconnect, this));
                    Common.NotificationCenter.on('goback',                          _.bind(this.goBack, this));
                    Common.NotificationCenter.on('markfavorite',                    _.bind(this.markFavorite, this));
                    Common.NotificationCenter.on('download:advanced',               _.bind(this.onAdvancedOptions, this));
                    Common.NotificationCenter.on('showmessage',                     _.bind(this.onExternalMessage, this));
                    Common.NotificationCenter.on('showerror',                       _.bind(this.onError, this));
                    Common.NotificationCenter.on('editing:disable',                 _.bind(this.onEditingDisable, this));

                    this.isShowOpenDialog = false;
                    
                    // Initialize api gateway
                    this.editorConfig = {};
                    this.appOptions = {};
                    Common.Gateway.on('init',           _.bind(this.loadConfig, this));
                    Common.Gateway.on('showmessage',    _.bind(this.onExternalMessage, this));
                    Common.Gateway.on('opendocument',   _.bind(this.loadDocument, this));
                    Common.Gateway.on('grabfocus',      _.bind(this.onGrabFocus, this));
                    Common.Gateway.appReady();

//                $(window.top).resize(_.bind(this.onDocumentResize, this));
                    this.getApplication().getController('Viewport').setApi(this.api);
                    this.getApplication().getController('Statusbar').setApi(this.api);

                    /** coauthoring begin **/
                    this.contComments = this.getApplication().getController('Common.Controllers.Comments');
                    /** coauthoring end **/

                        // Syncronize focus with api
                    $(document.body).on('focus', 'input, textarea', function(e) {
                        if (!/area_id/.test(e.target.id)) {
                            if (/msg-reply/.test(e.target.className)) {
                                me.dontCloseDummyComment = true;
                                me.beforeShowDummyComment = me.beforeCloseDummyComment = false;
                            } else if (/textarea-control/.test(e.target.className))
                                me.inTextareaControl = true;
                            else if (!Common.Utils.ModalWindow.isVisible() && /form-control/.test(e.target.className))
                                me.inFormControl = true;
                        }
                    });

                    $(document.body).on('blur', 'input, textarea', function(e) {
                        if (!Common.Utils.ModalWindow.isVisible()) {
                            if (/form-control/.test(e.target.className))
                                me.inFormControl = false;
                            if (me.getApplication().getController('LeftMenu').getView('LeftMenu').getMenu('file').isVisible())
                                return;
                            if (!e.relatedTarget ||
                                !/area_id/.test(e.target.id)
                                && !(e.target.localName == 'input' && $(e.target).parent().find(e.relatedTarget).length>0) /* Check if focus in combobox goes from input to it's menu button or menu items, or from comment editing area to Ok/Cancel button */
                                && !(e.target.localName == 'textarea' && $(e.target).closest('.asc-window').find('.dropdown-menu').find(e.relatedTarget).length>0) /* Check if focus in comment goes from textarea to it's email menu */
                                && (e.relatedTarget.localName != 'input' || !/form-control/.test(e.relatedTarget.className)) /* Check if focus goes to text input with class "form-control" */
                                && (e.relatedTarget.localName != 'textarea' || /area_id/.test(e.relatedTarget.id))) /* Check if focus goes to textarea, but not to "area_id" */ {
                                if (Common.Utils.isIE && e.originalEvent && e.originalEvent.target && /area_id/.test(e.originalEvent.target.id) && (e.originalEvent.target === e.originalEvent.srcElement))
                                    return;
                                me.api.asc_enableKeyEvents(true);
                                if (me.dontCloseDummyComment && /msg-reply/.test(e.target.className)) {
                                    if ($(e.target).closest('.user-comment-item').find(e.relatedTarget).length<1) /* Check if focus goes to buttons in the comment window */
                                        me.dontCloseDummyComment = me.beforeCloseDummyComment = false;
                                    else
                                        me.beforeCloseDummyComment = true;
                                }
                                else if (/textarea-control/.test(e.target.className))
                                    me.inTextareaControl = false;
                            }
                        }
                    }).on('dragover', function(e) {
                        var event = e.originalEvent;
                        if (event.target && $(event.target).closest('#editor_sdk').length<1 ) {
                            event.preventDefault();
                            event.dataTransfer.dropEffect ="none";
                            return false;
                        }
                    }).on('dragstart', function(e) {
                        var event = e.originalEvent;
                        if (event.target ) {
                            var target = $(event.target);
                            if (target.closest('.combobox').length>0 || target.closest('.dropdown-menu').length>0 ||
                                target.closest('.ribtab').length>0 || target.closest('.combo-dataview').length>0) {
                                event.preventDefault();
                            }
                        }
                    }).on('mouseup', function(e){
                        me.beforeCloseDummyComment && setTimeout(function(){ // textbox in dummy comment lost focus
                            me.dontCloseDummyComment = me.beforeCloseDummyComment = false;
                        }, 10);
                    });

                    Common.Utils.isChrome && $(document.body).on('keydown', 'textarea', function(e) {// chromium bug890248 (Bug 39614)
                        if (e.keyCode===Common.UI.Keys.PAGEUP || e.keyCode===Common.UI.Keys.PAGEDOWN) {
                            setTimeout(function(){
                                $('#viewport').scrollLeft(0);
                                $('#viewport').scrollTop(0);
                            }, 0);
                        }
                    });

                    Common.NotificationCenter.on({
                        'modal:show': function(){
                            Common.Utils.ModalWindow.show();
                            me.api.asc_enableKeyEvents(false);
                        },
                        'modal:close': function(dlg) {
                            Common.Utils.ModalWindow.close();
                            if (!Common.Utils.ModalWindow.isVisible())
                                me.api.asc_enableKeyEvents(true);
                        },
                        'modal:hide': function(dlg) {
                            Common.Utils.ModalWindow.close();
                            if (!Common.Utils.ModalWindow.isVisible())
                                me.api.asc_enableKeyEvents(true);
                        },
                        'settings:unitschanged':_.bind(this.unitsChanged, this),
                        'dataview:focus': function(e){
                        },
                        'dataview:blur': function(e){
                            if (!Common.Utils.ModalWindow.isVisible()) {
                                me.api.asc_enableKeyEvents(true);
                            }
                        },
                        'menu:show': function(e){
                        },
                        'menu:hide': function(e, isFromInputControl){
                            if (!Common.Utils.ModalWindow.isVisible() && !isFromInputControl)
                                me.api.asc_enableKeyEvents(true);
                        },
                        'edit:complete': _.bind(me.onEditComplete, me)
                    });

                    this.initNames(); //for shapes

                    Common.util.Shortcuts.delegateShortcuts({
                        shortcuts: {
                            'command+s,ctrl+s,command+p,ctrl+p,command+k,ctrl+k,command+d,ctrl+d': _.bind(function (e) {
                                e.preventDefault();
                                e.stopPropagation();
                            }, this)
                        }
                    });
                }

                me.defaultTitleText = '{{APP_TITLE_TEXT}}';
                me.warnNoLicense  = me.warnNoLicense.replace(/%1/g, '{{COMPANY_NAME}}');
                me.warnNoLicenseUsers = me.warnNoLicenseUsers.replace(/%1/g, '{{COMPANY_NAME}}');
                me.textNoLicenseTitle = me.textNoLicenseTitle.replace(/%1/g, '{{COMPANY_NAME}}');
                me.warnLicenseExceeded = me.warnLicenseExceeded.replace(/%1/g, '{{COMPANY_NAME}}');
                me.warnLicenseUsersExceeded = me.warnLicenseUsersExceeded.replace(/%1/g, '{{COMPANY_NAME}}');
            },

            loadConfig: function(data) {
                this.editorConfig = $.extend(this.editorConfig, data.config);

                this.appOptions.customization   = this.editorConfig.customization;
                this.appOptions.canRenameAnonymous = !((typeof (this.appOptions.customization) == 'object') && (typeof (this.appOptions.customization.anonymous) == 'object') && (this.appOptions.customization.anonymous.request===false));
                this.appOptions.guestName = (typeof (this.appOptions.customization) == 'object') && (typeof (this.appOptions.customization.anonymous) == 'object') &&
                                (typeof (this.appOptions.customization.anonymous.label) == 'string') && this.appOptions.customization.anonymous.label.trim()!=='' ?
                                Common.Utils.String.htmlEncode(this.appOptions.customization.anonymous.label) : this.textGuest;
                var value;
                if (this.appOptions.canRenameAnonymous) {
                    value = Common.localStorage.getItem("guest-username");
                    Common.Utils.InternalSettings.set("guest-username", value);
                    Common.Utils.InternalSettings.set("save-guest-username", !!value);
                }
                this.editorConfig.user          =
                this.appOptions.user            = Common.Utils.fillUserInfo(this.editorConfig.user, this.editorConfig.lang, value ? (value + ' (' + this.appOptions.guestName + ')' ) : this.textAnonymous,
                                                                            Common.localStorage.getItem("guest-id") || ('uid-' + Date.now()));
                this.appOptions.user.anonymous && Common.localStorage.setItem("guest-id", this.appOptions.user.id);

                this.appOptions.isDesktopApp    = this.editorConfig.targetApp == 'desktop' || Common.Controllers.Desktop.isActive();
                this.appOptions.canCreateNew    = this.editorConfig.canRequestCreateNew || !_.isEmpty(this.editorConfig.createUrl) || this.editorConfig.templates && this.editorConfig.templates.length;
                this.appOptions.canOpenRecent   = this.editorConfig.recent !== undefined && !this.appOptions.isDesktopApp;
                this.appOptions.templates       = this.editorConfig.templates;
                this.appOptions.recent          = this.editorConfig.recent;
                this.appOptions.createUrl       = this.editorConfig.createUrl;
                this.appOptions.canRequestCreateNew = this.editorConfig.canRequestCreateNew;
                this.appOptions.lang            = this.editorConfig.lang;
                this.appOptions.location        = (typeof (this.editorConfig.location) == 'string') ? this.editorConfig.location.toLowerCase() : '';
                this.appOptions.sharingSettingsUrl = this.editorConfig.sharingSettingsUrl;
                this.appOptions.fileChoiceUrl   = this.editorConfig.fileChoiceUrl;
                this.appOptions.mergeFolderUrl  = this.editorConfig.mergeFolderUrl;
                this.appOptions.saveAsUrl       = this.editorConfig.saveAsUrl;
                this.appOptions.canAnalytics    = false;
                this.appOptions.canRequestClose = this.editorConfig.canRequestClose;
                this.appOptions.canBackToFolder = (this.editorConfig.canBackToFolder!==false) && (typeof (this.editorConfig.customization) == 'object') && (typeof (this.editorConfig.customization.goback) == 'object')
                                                  && (!_.isEmpty(this.editorConfig.customization.goback.url) || this.editorConfig.customization.goback.requestClose && this.appOptions.canRequestClose);
                this.appOptions.canBack         = this.appOptions.canBackToFolder === true;
                this.appOptions.canPlugins      = false;
                this.appOptions.canMakeActionLink = this.editorConfig.canMakeActionLink;
                this.appOptions.canRequestUsers = this.editorConfig.canRequestUsers;
                this.appOptions.canRequestSendNotify = this.editorConfig.canRequestSendNotify;
                this.appOptions.canRequestSaveAs = this.editorConfig.canRequestSaveAs;
                this.appOptions.canRequestInsertImage = this.editorConfig.canRequestInsertImage;
                this.appOptions.canRequestCompareFile = this.editorConfig.canRequestCompareFile;
                this.appOptions.canRequestMailMergeRecipients = this.editorConfig.canRequestMailMergeRecipients;
                this.appOptions.canRequestSharingSettings = this.editorConfig.canRequestSharingSettings;
                this.appOptions.compatibleFeatures = (typeof (this.appOptions.customization) == 'object') && !!this.appOptions.customization.compatibleFeatures;
                this.appOptions.canFeatureComparison = true;
                this.appOptions.canFeatureContentControl = true;
                this.appOptions.canFeatureForms = !!this.api.asc_isSupportFeature("forms");

                this.appOptions.mentionShare = !((typeof (this.appOptions.customization) == 'object') && (this.appOptions.customization.mentionShare==false));

                this.appOptions.user.guest && this.appOptions.canRenameAnonymous && Common.NotificationCenter.on('user:rename', _.bind(this.showRenameUserDialog, this));

                appHeader = this.getApplication().getController('Viewport').getView('Common.Views.Header');
                appHeader.setCanBack(this.appOptions.canBackToFolder === true, (this.appOptions.canBackToFolder) ? this.editorConfig.customization.goback.text : '');

                if (this.editorConfig.lang)
                    this.api.asc_setLocale(this.editorConfig.lang);

                if (this.appOptions.location == 'us' || this.appOptions.location == 'ca')
                    Common.Utils.Metric.setDefaultMetric(Common.Utils.Metric.c_MetricUnits.inch);

                value = Common.localStorage.getItem("de-macros-mode");
                if (value === null) {
                    value = this.editorConfig.customization ? this.editorConfig.customization.macrosMode : 'warn';
                    value = (value == 'enable') ? 1 : (value == 'disable' ? 2 : 0);
                } else
                    value = parseInt(value);
                Common.Utils.InternalSettings.set("de-macros-mode", value);

                value = Common.localStorage.getItem("de-allow-macros-request");
                Common.Utils.InternalSettings.set("de-allow-macros-request", (value !== null) ? parseInt(value)  : 0);

                this.appOptions.wopi = this.editorConfig.wopi;

                Common.Controllers.Desktop.init(this.appOptions);
            },

            loadDocument: function(data) {
                this.permissions = {};
                this.document = data.doc;

                var docInfo = {};

                if (data.doc) {
                    this.permissions = $.extend(this.permissions, data.doc.permissions);

                    var _options = $.extend({}, data.doc.options, this.editorConfig.actionLink || {});

                    var _user = new Asc.asc_CUserInfo();
                    _user.put_Id(this.appOptions.user.id);
                    _user.put_FullName(this.appOptions.user.fullname);
                    _user.put_IsAnonymousUser(!!this.appOptions.user.anonymous);

                    docInfo = new Asc.asc_CDocInfo();
                    docInfo.put_Id(data.doc.key);
                    docInfo.put_Url(data.doc.url);
                    docInfo.put_DirectUrl(data.doc.directUrl);
                    docInfo.put_Title(data.doc.title);
                    docInfo.put_Format(data.doc.fileType);
                    docInfo.put_VKey(data.doc.vkey);
                    docInfo.put_Options(_options);
                    docInfo.put_UserInfo(_user);
                    docInfo.put_CallbackUrl(this.editorConfig.callbackUrl);
                    docInfo.put_Token(data.doc.token);
                    docInfo.put_Permissions(data.doc.permissions);
                    docInfo.put_EncryptedInfo(this.editorConfig.encryptionKeys);
                    docInfo.put_Lang(this.editorConfig.lang);
                    docInfo.put_Mode(this.editorConfig.mode);

                    var enable = !this.editorConfig.customization || (this.editorConfig.customization.macros!==false);
                    docInfo.asc_putIsEnabledMacroses(!!enable);
                    enable = !this.editorConfig.customization || (this.editorConfig.customization.plugins!==false);
                    docInfo.asc_putIsEnabledPlugins(!!enable);
//                    docInfo.put_Review(this.permissions.review);

                    var type = /^(?:(pdf|djvu|xps|oxps))$/.exec(data.doc.fileType);
                    var coEditMode = (type && typeof type[1] === 'string') ? 'strict' :  // offline viewer for pdf|djvu|xps|oxps
                                    !(this.editorConfig.coEditing && typeof this.editorConfig.coEditing == 'object') ? 'fast' : // fast by default
                                    this.editorConfig.mode === 'view' && this.editorConfig.coEditing.change!==false ? 'fast' : // if can change mode in viewer - set fast for using live viewer
                                    this.editorConfig.coEditing.mode || 'fast';
                    docInfo.put_CoEditingMode(coEditMode);

                    if (type && typeof type[1] === 'string') {
                        this.permissions.edit = this.permissions.review = false;
                    }
                }

                if (!( this.editorConfig.customization && ( this.editorConfig.customization.toolbarNoTabs ||
                    (this.editorConfig.targetApp!=='desktop') && (this.editorConfig.customization.loaderName || this.editorConfig.customization.loaderLogo)))) {
                    $('#editor-container').css('overflow', 'hidden');
                    $('#editor-container').append('<div class="doc-placeholder">' + '<div class="line"></div>'.repeat(20) + '</div>');
                    if (this.editorConfig.mode == 'view' || (this.permissions.edit === false && !this.permissions.review ))
                        $('#editor-container').find('.doc-placeholder').css('margin-top', 19);
                }

                var type = data.doc ? /^(?:(docxf))$/.exec(data.doc.fileType) : false;
                this.appOptions.isFormCreator = !!(type && typeof type[1] === 'string') && this.appOptions.canFeatureForms; // show forms only for docxf

                type = data.doc ? /^(?:(oform))$/.exec(data.doc.fileType) : false;
                if (type && typeof type[1] === 'string') {
                    (this.permissions.fillForms===undefined) && (this.permissions.fillForms = (this.permissions.edit!==false));
                    this.permissions.edit = this.permissions.review = this.permissions.comment = false;
                }
                this.api.asc_registerCallback('asc_onGetEditorPermissions', _.bind(this.onEditorPermissions, this));
                this.api.asc_registerCallback('asc_onLicenseChanged',       _.bind(this.onLicenseChanged, this));
                this.api.asc_registerCallback('asc_onMacrosPermissionRequest', _.bind(this.onMacrosPermissionRequest, this));
                this.api.asc_registerCallback('asc_onRunAutostartMacroses', _.bind(this.onRunAutostartMacroses, this));
                this.api.asc_setDocInfo(docInfo);
                this.api.asc_getEditorPermissions(this.editorConfig.licenseUrl, this.editorConfig.customerId);

                if (data.doc) {
                    appHeader.setDocumentCaption(data.doc.title);
                }
            },

            onProcessSaveResult: function(data) {
                this.api.asc_OnSaveEnd(data.result);
                if (data && data.result === false) {
                    Common.UI.error({
                        title: this.criticalErrorTitle,
                        msg  : _.isEmpty(data.message) ? this.errorProcessSaveResult : data.message
                    });
                }
            },

            onProcessRightsChange: function(data) {
                if (data && data.enabled === false) {
                    var me = this,
                        old_rights = this._state.lostEditingRights;
                    this._state.lostEditingRights = !this._state.lostEditingRights;
                    this.api.asc_coAuthoringDisconnect();
                    Common.NotificationCenter.trigger('collaboration:sharingdeny');
                    Common.NotificationCenter.trigger('api:disconnect');
                    if (!old_rights)
                        Common.UI.warning({
                            title: this.notcriticalErrorTitle,
                            maxwidth: 600,
                            msg  : _.isEmpty(data.message) ? this.warnProcessRightsChange : data.message,
                            callback: function(){
                                me._state.lostEditingRights = false;
                                me.onEditComplete();
                            }
                        });
                }
            },

            onDownloadAs: function(format) {
                if ( !this.appOptions.canDownload && !this.appOptions.canDownloadOrigin) {
                    Common.Gateway.reportError(Asc.c_oAscError.ID.AccessDeny, this.errorAccessDeny);
                    return;
                }

                this._state.isFromGatewayDownloadAs = true;
                var _format = (format && (typeof format == 'string')) ? Asc.c_oAscFileType[ format.toUpperCase() ] : null,
                    _defaultFormat = null,
                    textParams,
                    _supported = [
                        Asc.c_oAscFileType.TXT,
                        Asc.c_oAscFileType.RTF,
                        Asc.c_oAscFileType.ODT,
                        Asc.c_oAscFileType.DOCX,
                        Asc.c_oAscFileType.HTML,
                        Asc.c_oAscFileType.DOTX,
                        Asc.c_oAscFileType.OTT,
                        Asc.c_oAscFileType.FB2,
                        Asc.c_oAscFileType.EPUB,
                        Asc.c_oAscFileType.DOCM
                    ];
                var type = /^(?:(pdf|djvu|xps|oxps))$/.exec(this.document.fileType);
                if (type && typeof type[1] === 'string') {
                    if (!(format && (typeof format == 'string')) || type[1]===format.toLowerCase()) {
                        this.api.asc_DownloadOrigin(true);
                        return;
                    }
                    if (/^xps|oxps$/.test(this.document.fileType))
                        _supported = _supported.concat([Asc.c_oAscFileType.PDF, Asc.c_oAscFileType.PDFA]);
                    else if (/^djvu$/.test(this.document.fileType)) {
                        _supported = [Asc.c_oAscFileType.PDF];
                    }
                    textParams = new AscCommon.asc_CTextParams(Asc.c_oAscTextAssociation.PlainLine);
                } else {
                    _supported = _supported.concat([Asc.c_oAscFileType.PDF, Asc.c_oAscFileType.PDFA]);
                    _defaultFormat = Asc.c_oAscFileType.DOCX;
                }
                if (this.appOptions.canFeatureForms && !/^djvu$/.test(this.document.fileType)) {
                    _supported = _supported.concat([Asc.c_oAscFileType.DOCXF, Asc.c_oAscFileType.OFORM]);
                }
                if ( !_format || _supported.indexOf(_format) < 0 )
                    _format = _defaultFormat;
                if (_format) {
                    var options = new Asc.asc_CDownloadOptions(_format, true);
                    textParams && options.asc_setTextParams(textParams);
                    this.api.asc_DownloadAs(options);
                } else {
                    this.api.asc_DownloadOrigin(true);
                }
            },

            onProcessMouse: function(data) {
                if (data.type == 'mouseup') {
                    var e = document.getElementById('editor_sdk');
                    if (e) {
                        var r = e.getBoundingClientRect();
                        this.api.OnMouseUp(
                            data.x - r.left,
                            data.y - r.top
                        );
                    }
                }
            },

            onRefreshHistory: function(opts) {
                if (!this.appOptions.canUseHistory) return;

                this.loadMask && this.loadMask.hide();
                if (opts.data.error || !opts.data.history) {
                    var historyStore = this.getApplication().getCollection('Common.Collections.HistoryVersions');
                    if (historyStore && historyStore.size()>0) {
                        historyStore.each(function(item){
                            item.set('canRestore', false);
                        });
                    }
                    Common.UI.alert({
                        title: this.notcriticalErrorTitle,
                        msg: (opts.data.error) ? opts.data.error : this.txtErrorLoadHistory,
                        iconCls: 'warn',
                        buttons: ['ok'],
                        callback: _.bind(function(btn){
                            this.onEditComplete();
                        }, this)
                    });
                } else {
                    this.api.asc_coAuthoringDisconnect();
                    appHeader.setCanRename(false);
                    appHeader.getButton('users') && appHeader.getButton('users').hide();
                    appHeader.getButton('share') && appHeader.getButton('share').setVisible(false);
                    this.getApplication().getController('LeftMenu').getView('LeftMenu').showHistory();
                    this.disableEditing(true);
                    this._renameDialog && this._renameDialog.close();
                    var versions = opts.data.history,
                        historyStore = this.getApplication().getCollection('Common.Collections.HistoryVersions'),
                        currentVersion = null;
                    if (historyStore) {
                        var arrVersions = [], ver, version, group = -1, prev_ver = -1, arrColors = [], docIdPrev = '',
                            usersStore = this.getApplication().getCollection('Common.Collections.HistoryUsers'), user = null, usersCnt = 0;

                        for (ver=versions.length-1; ver>=0; ver--) {
                            version = versions[ver];
                            if (version.versionGroup===undefined || version.versionGroup===null)
                                version.versionGroup = version.version;
                            if (version) {
                                if (!version.user) version.user = {};
                                docIdPrev = (ver>0 && versions[ver-1]) ? versions[ver-1].key : version.key + '0';
                                user = usersStore.findUser(version.user.id);
                                if (!user) {
                                    user = new Common.Models.User({
                                        id          : version.user.id,
                                        username    : version.user.name || this.textAnonymous,
                                        colorval    : Asc.c_oAscArrUserColors[usersCnt],
                                        color       : this.generateUserColor(Asc.c_oAscArrUserColors[usersCnt++])
                                    });
                                    usersStore.add(user);
                                }

                                arrVersions.push(new Common.Models.HistoryVersion({
                                    version: version.versionGroup,
                                    revision: version.version,
                                    userid : version.user.id,
                                    username : version.user.name || this.textAnonymous,
                                    usercolor: user.get('color'),
                                    created: version.created,
                                    docId: version.key,
                                    markedAsVersion: (group!==version.versionGroup),
                                    selected: (opts.data.currentVersion == version.version),
                                    canRestore: this.appOptions.canHistoryRestore && (ver < versions.length-1),
                                    isExpanded: true,
                                    serverVersion: version.serverVersion,
                                    fileType: 'docx'
                                }));
                                if (opts.data.currentVersion == version.version) {
                                    currentVersion = arrVersions[arrVersions.length-1];
                                }
                                group = version.versionGroup;
                                if (prev_ver!==version.version) {
                                    prev_ver = version.version;
                                    arrColors.reverse();
                                    for (i=0; i<arrColors.length; i++) {
                                        arrVersions[arrVersions.length-i-2].set('arrColors',arrColors);
                                    }
                                    arrColors = [];
                                }
                                arrColors.push(user.get('colorval'));

                                var changes = version.changes, change, i;
                                if (changes && changes.length>0) {
                                    arrVersions[arrVersions.length-1].set('docIdPrev', docIdPrev);
                                    if (!_.isEmpty(version.serverVersion) && version.serverVersion == this.appOptions.buildVersion) {
                                        arrVersions[arrVersions.length-1].set('changeid', changes.length-1);
                                        arrVersions[arrVersions.length-1].set('hasChanges', changes.length>1);
                                        for (i=changes.length-2; i>=0; i--) {
                                            change = changes[i];

                                            user = usersStore.findUser(change.user.id);
                                            if (!user) {
                                                user = new Common.Models.User({
                                                    id          : change.user.id,
                                                    username    : change.user.name || this.textAnonymous,
                                                    colorval    : Asc.c_oAscArrUserColors[usersCnt],
                                                    color       : this.generateUserColor(Asc.c_oAscArrUserColors[usersCnt++])
                                                });
                                                usersStore.add(user);
                                            }

                                            arrVersions.push(new Common.Models.HistoryVersion({
                                                version: version.versionGroup,
                                                revision: version.version,
                                                changeid: i,
                                                userid : change.user.id,
                                                username : change.user.name || this.textAnonymous,
                                                usercolor: user.get('color'),
                                                created: change.created,
                                                docId: version.key,
                                                docIdPrev: docIdPrev,
                                                selected: false,
                                                canRestore: this.appOptions.canHistoryRestore && this.appOptions.canDownload,
                                                isRevision: false,
                                                isVisible: true,
                                                serverVersion: version.serverVersion,
                                                fileType: 'docx'
                                            }));
                                            arrColors.push(user.get('colorval'));
                                        }
                                    }
                                } else if (ver==0 && versions.length==1) {
                                     arrVersions[arrVersions.length-1].set('docId', version.key + '1');
                                }
                            }
                        }
                        if (arrColors.length>0) {
                            arrColors.reverse();
                            for (i=0; i<arrColors.length; i++) {
                                arrVersions[arrVersions.length-i-1].set('arrColors',arrColors);
                            }
                            arrColors = [];
                        }
                        historyStore.reset(arrVersions);
                        if (currentVersion===null && historyStore.size()>0) {
                            currentVersion = historyStore.at(0);
                            currentVersion.set('selected', true);
                        }
                        if (currentVersion)
                            this.getApplication().getController('Common.Controllers.History').onSelectRevision(null, null, currentVersion);
                    }
                }
            },

            generateUserColor: function(color) {
              return"#"+("000000"+color.toString(16)).substr(-6);
            },

            disableEditing: function(disable, temp) {
                var app = this.getApplication();
                Common.NotificationCenter.trigger('editing:disable', disable, {
                    viewMode: disable,
                    reviewMode: false,
                    fillFormMode: false,
                    allowMerge: false,
                    allowSignature: false,
                    allowProtect: false,
                    rightMenu: {clear: !temp, disable: true},
                    statusBar: true,
                    leftMenu: {disable: true, previewMode: true},
                    fileMenu: {protect: true, history: temp},
                    navigation: {disable: !temp, previewMode: true},
                    comments: {disable: !temp, previewMode: true},
                    chat: true,
                    review: true,
                    viewport: true,
                    documentHolder: true,
                    toolbar: true,
                    plugins: false,
                    protect: false
                }, temp ? 'reconnect' : 'disconnect');
            },

            onEditingDisable: function(disable, options, type) {
                var app = this.getApplication();

                var action = {type: type, disable: disable, options: options};
                if (disable && !this.stackDisableActions.get({type: type}))
                    this.stackDisableActions.push(action);
                !disable && this.stackDisableActions.pop({type: type});
                var prev_options = !disable && (this.stackDisableActions.length()>0) ? this.stackDisableActions.get(this.stackDisableActions.length()-1) : null;

                if (options.rightMenu && app.getController('RightMenu')) {
                    options.rightMenu.clear && app.getController('RightMenu').getView('RightMenu').clearSelection();
                    options.rightMenu.disable && app.getController('RightMenu').SetDisabled(disable, options.allowMerge, options.allowSignature);
                }
                if (options.statusBar) {
                    app.getController('Statusbar').getView('Statusbar').SetDisabled(disable);
                }
                if (options.review) {
                    app.getController('Common.Controllers.ReviewChanges').SetDisabled(disable, options.reviewMode, options.fillFormMode);
                }
                if (options.viewport) {
                    app.getController('Viewport').SetDisabled(disable);
                }
                if (options.toolbar) {
                    app.getController('Toolbar').DisableToolbar(disable, options.viewMode, options.reviewMode, options.fillFormMode);
                }
                if (options.documentHolder) {
                    app.getController('DocumentHolder').SetDisabled(disable, options.allowProtect, options.fillFormMode);
                }
                if (options.leftMenu) {
                    if (options.leftMenu.disable)
                        app.getController('LeftMenu').SetDisabled(disable, options);
                    if (options.leftMenu.previewMode)
                        app.getController('LeftMenu').setPreviewMode(disable);
                }
                if (options.fileMenu) {
                    app.getController('LeftMenu').leftMenu.getMenu('file').SetDisabled(disable, options.fileMenu);
                    if (options.leftMenu.disable)
                        app.getController('LeftMenu').leftMenu.getMenu('file').applyMode();
                }
                if (options.comments) {
                    var comments = this.getApplication().getController('Common.Controllers.Comments');
                    if (comments && options.comments.previewMode)
                        comments.setPreviewMode(disable);
                }
                if (options.navigation && options.navigation.previewMode) {
                    app.getController('Navigation') && app.getController('Navigation').SetDisabled(disable);
                }
                if (options.plugins) {
                    app.getController('Common.Controllers.Plugins').getView('Common.Views.Plugins').SetDisabled(disable, options.reviewMode, options.fillFormMode);
                }
                if (options.protect) {
                    app.getController('Common.Controllers.Protection').SetDisabled(disable, false);
                }

                if (prev_options) {
                    this.onEditingDisable(prev_options.disable, prev_options.options, prev_options.type);
                }
            },

            disableLiveViewing: function(disable) {
                this.appOptions.canLiveView = !disable;
                this.api.asc_SetFastCollaborative(!disable);
                Common.Utils.InternalSettings.set("de-settings-coauthmode", !disable);
            },

            onRequestClose: function() {
                var me = this;
                if (this.api.isDocumentModified()) {
                    this.api.asc_stopSaving();
                    Common.UI.warning({
                        closable: false,
                        width: 500,
                        title: this.notcriticalErrorTitle,
                        msg: this.leavePageTextOnClose,
                        buttons: ['ok', 'cancel'],
                        primary: 'ok',
                        callback: function(btn) {
                            if (btn == 'ok') {
                                me.api.asc_undoAllChanges();
                                me.api.asc_continueSaving();
                                Common.Gateway.requestClose();
                                // Common.Controllers.Desktop.requestClose();
                            } else
                                me.api.asc_continueSaving();
                        }
                    });
                } else {
                    Common.Gateway.requestClose();
                    // Common.Controllers.Desktop.requestClose();
                }
            },

            goBack: function(current) {
                if ( !Common.Controllers.Desktop.process('goback') ) {
                    if (this.appOptions.customization.goback.requestClose && this.appOptions.canRequestClose) {
                        this.onRequestClose();
                    } else {
                        var href = this.appOptions.customization.goback.url;
                        if (!current && this.appOptions.customization.goback.blank!==false) {
                            window.open(href, "_blank");
                        } else {
                            parent.location.href = href;
                        }
                    }
                }
            },

            markFavorite: function(favorite) {
                if ( !Common.Controllers.Desktop.process('markfavorite') ) {
                    Common.Gateway.metaChange({
                        favorite: favorite
                    });
                }
            },

            onSetFavorite: function(favorite) {
                this.appOptions.canFavorite && appHeader.setFavorite(!!favorite);
            },

            onEditComplete: function(cmp) {
//                this.getMainMenu().closeFullScaleMenu();
                var application = this.getApplication(),
                    toolbarController = application.getController('Toolbar'),
                    toolbarView = toolbarController.getView();

                if (this.appOptions.isEdit && toolbarView && (toolbarView.btnInsertShape.pressed || toolbarView.btnInsertText.pressed) &&
                    ( !_.isObject(arguments[1]) || arguments[1].id !== 'tlbtn-insertshape')) { // TODO: Event from api is needed to clear btnInsertShape state
                    if (this.api)
                        this.api.StartAddShape('', false);

                    toolbarView.btnInsertShape.toggle(false, false);
                    toolbarView.btnInsertText.toggle(false, false);
                }
                if (this.appOptions.isEdit && toolbarView && toolbarView.btnHighlightColor.pressed &&
                    ( !_.isObject(arguments[1]) || arguments[1].id !== 'id-toolbar-btn-highlight')) {
                    this.api.SetMarkerFormat(false);
                    toolbarView.btnHighlightColor.toggle(false, false);
                }
                application.getController('DocumentHolder').getView().focus();

                if (this.api && this.appOptions.isEdit && !toolbarView._state.previewmode) {
                    var cansave = this.api.asc_isDocumentCanSave(),
                        forcesave = this.appOptions.forcesave,
                        isSyncButton = (toolbarView.btnCollabChanges.rendered) ? toolbarView.btnCollabChanges.cmpEl.hasClass('notify') : false,
                        isDisabled = !cansave && !isSyncButton && !forcesave || this._state.isDisconnected || this._state.fastCoauth && this._state.usersCount>1 && !forcesave;
                        toolbarView.btnSave.setDisabled(isDisabled);
                }

                Common.UI.HintManager.clearHints(true);
            },

            onLongActionBegin: function(type, id) {
                var action = {id: id, type: type};
                this.stackLongActions.push(action);
                this.setLongActionView(action);
            },

            onLongActionEnd: function(type, id) {
                var action = {id: id, type: type};
                this.stackLongActions.pop(action);

                appHeader && appHeader.setDocumentCaption(this.api.asc_getDocumentName());
                this.updateWindowTitle(true);

                action = this.stackLongActions.get({type: Asc.c_oAscAsyncActionType.Information});
                if (action) {
                    this.setLongActionView(action)
                } else {
                    var me = this;
                    if ((id==Asc.c_oAscAsyncAction['Save'] || id==Asc.c_oAscAsyncAction['ForceSaveButton']) && !this.appOptions.isOffline) {
                        if (this._state.fastCoauth && this._state.usersCount>1) {
                            me._state.timerSave = setTimeout(function () {
                                me.getApplication().getController('Statusbar').setStatusCaption(me.textChangesSaved, false, 3000);
                            }, 500);
                        } else
                            me.getApplication().getController('Statusbar').setStatusCaption(me.textChangesSaved, false, 3000);
                    } else
                        this.getApplication().getController('Statusbar').setStatusCaption('');
                }

                action = this.stackLongActions.get({type: Asc.c_oAscAsyncActionType.BlockInteraction});
                action ? this.setLongActionView(action) : this.loadMask && this.loadMask.hide();

                if (this.appOptions.isEdit && (id==Asc.c_oAscAsyncAction['Save'] || id==Asc.c_oAscAsyncAction['ForceSaveButton']) && (!this._state.fastCoauth || this._state.usersCount<2 ||
                    this.getApplication().getController('Common.Controllers.ReviewChanges').isPreviewChangesMode()))
                    this.synchronizeChanges();
                else if (this.appOptions.isEdit && (id==Asc.c_oAscAsyncAction['Save'] || id==Asc.c_oAscAsyncAction['ForceSaveButton'] || id == Asc.c_oAscAsyncAction['ApplyChanges']) &&
                        this._state.fastCoauth)
                    this.getApplication().getController('Common.Controllers.ReviewChanges').synchronizeChanges();

                if ( id == Asc.c_oAscAsyncAction['Open']) {
                    Common.Utils.InternalSettings.get("de-settings-livecomment") ? this.api.asc_showComments(Common.Utils.InternalSettings.get("de-settings-resolvedcomment")) : this.api.asc_hideComments();
                }

                if ( id == Asc.c_oAscAsyncAction['Disconnect']) {
                    this._state.timerDisconnect && clearTimeout(this._state.timerDisconnect);
                    this.disableEditing(false, true);
                    this.getApplication().getController('Statusbar').hideDisconnectTip();
                    this.getApplication().getController('Statusbar').setStatusCaption(this.textReconnect);
                }

                if ( type == Asc.c_oAscAsyncActionType.BlockInteraction &&
                    (!this.getApplication().getController('LeftMenu').dlgSearch || !this.getApplication().getController('LeftMenu').dlgSearch.isVisible()) &&
                    (!this.getApplication().getController('Toolbar').dlgSymbolTable || !this.getApplication().getController('Toolbar').dlgSymbolTable.isVisible()) &&
                    !((id == Asc.c_oAscAsyncAction['LoadDocumentFonts'] || id == Asc.c_oAscAsyncAction['ApplyChanges'] || id == Asc.c_oAscAsyncAction['DownloadAs']) && (this.dontCloseDummyComment || this.inTextareaControl || Common.Utils.ModalWindow.isVisible() || this.inFormControl)) ) {
//                        this.onEditComplete(this.loadMask); //если делать фокус, то при принятии чужих изменений, заканчивается свой композитный ввод
                        this.api.asc_enableKeyEvents(true);
                }
            },

            setLongActionView: function(action) {
                var title = '', text = '', force = false;
                var statusCallback = null; // call after showing status

                switch (action.id) {
                    case Asc.c_oAscAsyncAction['Open']:
                        title   = this.openTitleText;
                        text    = this.openTextText;
                        break;

                    case Asc.c_oAscAsyncAction['Save']:
                    case Asc.c_oAscAsyncAction['ForceSaveButton']:
                        clearTimeout(this._state.timerSave);
                        force = true;
                        title   = this.saveTitleText;
                        text    = (!this.appOptions.isOffline) ? this.saveTextText : '';
                        break;

                    case Asc.c_oAscAsyncAction['LoadDocumentFonts']:
                        title   = this.loadFontsTitleText;
                        text    = this.loadFontsTextText;
                        break;

                    case Asc.c_oAscAsyncAction['LoadDocumentImages']:
                        title   = this.loadImagesTitleText;
                        text    = this.loadImagesTextText;
                        break;

                    case Asc.c_oAscAsyncAction['LoadFont']:
                        title   = this.loadFontTitleText;
                        text    = this.loadFontTextText;
                        break;

                    case Asc.c_oAscAsyncAction['LoadImage']:
                        title   = this.loadImageTitleText;
                        text    = this.loadImageTextText;
                        break;

                    case Asc.c_oAscAsyncAction['DownloadAs']:
                        title   = this.downloadTitleText;
                        text    = this.downloadTextText;
                        break;

                    case Asc.c_oAscAsyncAction['Print']:
                        title   = this.printTitleText;
                        text    = this.printTextText;
                        break;

                    case Asc.c_oAscAsyncAction['UploadImage']:
                        title   = this.uploadImageTitleText;
                        text    = this.uploadImageTextText;
                        break;

                    case Asc.c_oAscAsyncAction['ApplyChanges']:
                        title   = this.applyChangesTitleText;
                        text    = this.applyChangesTextText;
                        break;

                    case Asc.c_oAscAsyncAction['MailMergeLoadFile']:
                        title   = this.mailMergeLoadFileText;
                        text    = this.mailMergeLoadFileTitle;
                        break;

                    case Asc.c_oAscAsyncAction['DownloadMerge']:
                        title   = this.downloadMergeTitle;
                        text    = this.downloadMergeText;
                        break;

                    case Asc.c_oAscAsyncAction['SendMailMerge']:
                        title   = this.sendMergeTitle;
                        text    = this.sendMergeText;
                        break;

                    case Asc.c_oAscAsyncAction['Waiting']:
                        title   = this.waitText;
                        text    = this.waitText;
                        break;

                    case ApplyEditRights:
                        title   = this.txtEditingMode;
                        text    = this.txtEditingMode;
                        break;

                    case LoadingDocument:
                        title   = this.loadingDocumentTitleText + '           ';
                        text    = this.loadingDocumentTextText;
                        break;

                    case Asc.c_oAscAsyncAction['Disconnect']:
                        text    = this.textDisconnect;
                        this.disableEditing(true, true);
                        var me = this;
                        statusCallback = function() {
                            me._state.timerDisconnect = setTimeout(function(){
                                me.getApplication().getController('Statusbar').showDisconnectTip();
                            }, me._state.unloadTimer || 0);
                        };
                        break;

                    default:
                        if (typeof action.id == 'string'){
                            title   = action.id;
                            text    = action.id;
                        }
                        break;
                }

                if (action.type == Asc.c_oAscAsyncActionType['BlockInteraction']) {
                    if (!this.loadMask)
                        this.loadMask = new Common.UI.LoadMask({owner: $('#viewport')});

                    this.loadMask.setTitle(title);

                    if (!this.isShowOpenDialog)
                        this.loadMask.show(action.id===Asc.c_oAscAsyncAction['Open']);
                } else {
                    this.getApplication().getController('Statusbar').setStatusCaption(text, force, 0, statusCallback);
                }
            },

            onApplyEditRights: function(data) {
                this.getApplication().getController('Statusbar').setStatusCaption('');

                if (data && !data.allowed) {
                    Common.UI.info({
                        title: this.requestEditFailedTitleText,
                        msg: data.message || this.requestEditFailedMessageText
                    });
                }
            },

            onDocumentContentReady: function() {
                if (this._isDocReady)
                    return;

                if (this._state.openDlg)
                    this._state.openDlg.close();

                var me = this,
                    value;

                me._isDocReady = true;
                Common.NotificationCenter.trigger('app:ready', this.appOptions);

                me.api.SetDrawingFreeze(false);
                me.hidePreloader();
                me.onLongActionEnd(Asc.c_oAscAsyncActionType['BlockInteraction'], LoadingDocument);

                Common.Utils.InternalSettings.set("de-settings-datetime-default", Common.localStorage.getItem("de-settings-datetime-default"));

                /** coauthoring begin **/
                this.isLiveCommenting = Common.localStorage.getBool("de-settings-livecomment", true);
                Common.Utils.InternalSettings.set("de-settings-livecomment", this.isLiveCommenting);
                value = Common.localStorage.getBool("de-settings-resolvedcomment");
                Common.Utils.InternalSettings.set("de-settings-resolvedcomment", value);
                this.isLiveCommenting ? this.api.asc_showComments(value) : this.api.asc_hideComments();
                /** coauthoring end **/

                value = Common.localStorage.getItem("de-settings-zoom");
                Common.Utils.InternalSettings.set("de-settings-zoom", value);
                var zf = (value!==null) ? parseInt(value) : (this.appOptions.customization && this.appOptions.customization.zoom ? parseInt(this.appOptions.customization.zoom) : 100);
                (zf == -1) ? this.api.zoomFitToPage() : ((zf == -2) ? this.api.zoomFitToWidth() : this.api.zoom(zf>0 ? zf : 100));

                value = Common.localStorage.getItem("de-show-hiddenchars");
                me.api.put_ShowParaMarks((value!==null) ? eval(value) : false);

                value = Common.localStorage.getItem("de-show-tableline");
                me.api.put_ShowTableEmptyLine((value!==null) ? eval(value) : true);

                // spellcheck
                value = Common.UI.FeaturesManager.getInitValue('spellcheck', true);
                value = (value !== undefined) ? value : !(this.appOptions.customization && this.appOptions.customization.spellcheck===false);
                if (this.appOptions.customization && this.appOptions.customization.spellcheck!==undefined)
                    console.log("Obsolete: The 'spellcheck' parameter of the 'customization' section is deprecated. Please use 'spellcheck' parameter in the 'customization.features' section instead.");
                if (Common.UI.FeaturesManager.canChange('spellcheck')) { // get from local storage
                    value = Common.localStorage.getBool("de-settings-spellcheck", value);
                    Common.Utils.InternalSettings.set("de-settings-spellcheck", value);
                }
                me.api.asc_setSpellCheck(value);
                Common.NotificationCenter.trigger('spelling:turn', value ? 'on' : 'off', true); // only toggle buttons

                if (Common.UI.FeaturesManager.canChange('spellcheck')) { // get settings for spellcheck from local storage
                    value = Common.localStorage.getBool("de-spellcheck-ignore-uppercase-words", true);
                    Common.Utils.InternalSettings.set("de-spellcheck-ignore-uppercase-words", value);
                    value = Common.localStorage.getBool("de-spellcheck-ignore-numbers-words", true);
                    Common.Utils.InternalSettings.set("de-spellcheck-ignore-numbers-words", value);
                    value = new AscCommon.CSpellCheckSettings();
                    value.put_IgnoreWordsInUppercase(Common.Utils.InternalSettings.get("de-spellcheck-ignore-uppercase-words"));
                    value.put_IgnoreWordsWithNumbers(Common.Utils.InternalSettings.get("de-spellcheck-ignore-numbers-words"));
                    this.api.asc_setSpellCheckSettings(value);
                }

                value = Common.localStorage.getBool("de-settings-compatible", false);
                Common.Utils.InternalSettings.set("de-settings-compatible", value);

                Common.Utils.InternalSettings.set("de-settings-showsnaplines", me.api.get_ShowSnapLines());

                function checkWarns() {
                    if (!Common.Controllers.Desktop.isActive()) {
                        var tips = [];
                        Common.Utils.isIE9m && tips.push(me.warnBrowserIE9);

                        if (tips.length) me.showTips(tips);
                    }
                    document.removeEventListener('visibilitychange', checkWarns);
                }

                if (typeof document.hidden !== 'undefined' && document.hidden) {
                    document.addEventListener('visibilitychange', checkWarns);
                } else checkWarns();

                me.api.asc_registerCallback('asc_onStartAction',            _.bind(me.onLongActionBegin, me));
                me.api.asc_registerCallback('asc_onEndAction',              _.bind(me.onLongActionEnd, me));
                me.api.asc_registerCallback('asc_onCoAuthoringDisconnect',  _.bind(me.onCoAuthoringDisconnect, me));
                me.api.asc_registerCallback('asc_onPrint',                  _.bind(me.onPrint, me));
                me.api.asc_registerCallback('asc_onConfirmAction',          _.bind(me.onConfirmAction, me));

                appHeader.setDocumentCaption(me.api.asc_getDocumentName());
                me.updateWindowTitle(true);

                value = Common.localStorage.getBool("de-settings-inputmode");
                Common.Utils.InternalSettings.set("de-settings-inputmode", value);
                me.api.SetTextBoxInputMode(value);

                value = Common.localStorage.getBool("de-settings-show-alt-hints", Common.Utils.isMac ? false : true);
                Common.Utils.InternalSettings.set("de-settings-show-alt-hints", value);

                /** coauthoring begin **/
                me._state.fastCoauth = Common.Utils.InternalSettings.get("de-settings-coauthmode");
                me.api.asc_SetFastCollaborative(me._state.fastCoauth);

                value = Common.Utils.InternalSettings.get((me._state.fastCoauth) ? "de-settings-showchanges-fast" : "de-settings-showchanges-strict");
                switch(value) {
                    case 'all': value = Asc.c_oAscCollaborativeMarksShowType.All; break;
                    case 'none': value = Asc.c_oAscCollaborativeMarksShowType.None; break;
                    case 'last': value = Asc.c_oAscCollaborativeMarksShowType.LastChanges; break;
                    default: value = (me._state.fastCoauth) ? Asc.c_oAscCollaborativeMarksShowType.None : Asc.c_oAscCollaborativeMarksShowType.LastChanges;
                }
                me.api.SetCollaborativeMarksShowType(value);
                me.api.asc_setAutoSaveGap(Common.Utils.InternalSettings.get("de-settings-autosave"));
                me.api.asc_SetPerformContentControlActionByClick(me.appOptions.isRestrictedEdit && me.appOptions.canFillForms);

                /** coauthoring end **/

                var application                 = me.getApplication();
                var toolbarController           = application.getController('Toolbar'),
                    statusbarController         = application.getController('Statusbar'),
                    documentHolderController    = application.getController('DocumentHolder'),
                    fontsController             = application.getController('Common.Controllers.Fonts'),
                    rightmenuController         = application.getController('RightMenu'),
                    leftmenuController          = application.getController('LeftMenu'),
                    chatController              = application.getController('Common.Controllers.Chat'),
                    pluginsController           = application.getController('Common.Controllers.Plugins'),
                    navigationController        = application.getController('Navigation');


                leftmenuController.getView('LeftMenu').getMenu('file').loadDocument({doc:me.document});
                leftmenuController.setMode(me.appOptions).createDelayedElements().setApi(me.api);

                navigationController.setMode(me.appOptions).setApi(me.api);

                chatController.setApi(this.api).setMode(this.appOptions);
                application.getController('Common.Controllers.ExternalDiagramEditor').setApi(this.api).loadConfig({config:this.editorConfig, customization: this.editorConfig.customization});
                application.getController('Common.Controllers.ExternalMergeEditor').setApi(this.api).loadConfig({config:this.editorConfig, customization: this.editorConfig.customization});
                application.getController('Common.Controllers.ExternalOleEditor').setApi(this.api).loadConfig({config:this.editorConfig, customization: this.editorConfig.customization});

                pluginsController.setApi(me.api);

                documentHolderController.setApi(me.api);
                // documentHolderController.createDelayedElements();
                statusbarController.createDelayedElements();

                leftmenuController.getView('LeftMenu').disableMenu('all',false);

                if (me.appOptions.canBranding)
                    me.getApplication().getController('LeftMenu').leftMenu.getMenu('about').setLicInfo(me.editorConfig.customization);

                documentHolderController.getView().on('editcomplete', _.bind(me.onEditComplete, me));

                if (me.appOptions.isEdit) {
                    if (me.appOptions.canForcesave) {// use asc_setIsForceSaveOnUserSave only when customization->forcesave = true
                        me.appOptions.forcesave = Common.localStorage.getBool("de-settings-forcesave", me.appOptions.canForcesave);
                        Common.Utils.InternalSettings.set("de-settings-forcesave", me.appOptions.forcesave);
                        me.api.asc_setIsForceSaveOnUserSave(me.appOptions.forcesave);
                    }

                    value = Common.localStorage.getItem("de-settings-paste-button");
                    if (value===null) value = '1';
                    Common.Utils.InternalSettings.set("de-settings-paste-button", parseInt(value));
                    me.api.asc_setVisiblePasteButton(!!parseInt(value));

                    me.loadAutoCorrectSettings();

                    if (me.needToUpdateVersion)
                        Common.NotificationCenter.trigger('api:disconnect');
                    var timer_sl = setInterval(function(){
                        if (window.styles_loaded) {
                            clearInterval(timer_sl);

                            toolbarController.createDelayedElements();

                            documentHolderController.getView().createDelayedElements();
                            me.setLanguages();

                            var shapes = me.api.asc_getPropertyEditorShapes();
                            if (shapes)
                                me.fillAutoShapes(shapes[0], shapes[1]);

                            rightmenuController.createDelayedElements();

                            me.updateThemeColors();
                            toolbarController.activateControls();
                            if (me.needToUpdateVersion)
                                toolbarController.onApiCoAuthoringDisconnect();
                            me.api.UpdateInterfaceState();

                            Common.NotificationCenter.trigger('document:ready', 'main');
                            me.applyLicense();
                        }
                    }, 50);
                } else {
                    documentHolderController.getView().createDelayedElementsViewer();
                    Common.NotificationCenter.trigger('document:ready', 'main');
                    me.applyLicense();
                }

                // TODO bug 43960
                var dummyClass = ~~(1e6*Math.random());
                $('.toolbar').prepend(Common.Utils.String.format('<div class="lazy-{0} x-huge"><div class="toolbar__icon" style="position: absolute; width: 1px; height: 1px;"></div>', dummyClass));
                setTimeout(function() { $(Common.Utils.String.format('.toolbar .lazy-{0}', dummyClass)).remove(); }, 10);

                if (this.appOptions.canAnalytics && false)
                    Common.component.Analytics.initialize('UA-12442749-13', 'Document Editor');

                Common.Gateway.on('applyeditrights',        _.bind(me.onApplyEditRights, me));
                Common.Gateway.on('processsaveresult',      _.bind(me.onProcessSaveResult, me));
                Common.Gateway.on('processrightschange',    _.bind(me.onProcessRightsChange, me));
                Common.Gateway.on('processmouse',           _.bind(me.onProcessMouse, me));
                Common.Gateway.on('refreshhistory',         _.bind(me.onRefreshHistory, me));
                Common.Gateway.on('downloadas',             _.bind(me.onDownloadAs, me));
                Common.Gateway.on('setfavorite',            _.bind(me.onSetFavorite, me));
                Common.Gateway.on('requestclose',           _.bind(me.onRequestClose, me));

                Common.Gateway.sendInfo({mode:me.appOptions.isEdit?'edit':'view'});

                $(document).on('contextmenu', _.bind(me.onContextMenu, me));
                Common.Gateway.documentReady();

                $('#editor-container').css('overflow', '');
                $('.doc-placeholder').remove();

                this.appOptions.user.guest && this.appOptions.canRenameAnonymous && (Common.Utils.InternalSettings.get("guest-username")===null) && this.showRenameUserDialog();
            },

            onLicenseChanged: function(params) {
                var licType = params.asc_getLicenseType();
                if (licType !== undefined && (this.appOptions.canEdit || this.appOptions.isRestrictedEdit) && this.editorConfig.mode !== 'view' &&
                   (licType===Asc.c_oLicenseResult.Connections || licType===Asc.c_oLicenseResult.UsersCount || licType===Asc.c_oLicenseResult.ConnectionsOS || licType===Asc.c_oLicenseResult.UsersCountOS
                   || licType===Asc.c_oLicenseResult.SuccessLimit && (this.appOptions.trialMode & Asc.c_oLicenseMode.Limited) !== 0))
                    this._state.licenseType = licType;

                if (licType !== undefined && this.appOptions.canLiveView && (licType===Asc.c_oLicenseResult.ConnectionsLive || licType===Asc.c_oLicenseResult.ConnectionsLiveOS ||
                                                                             licType===Asc.c_oLicenseResult.UsersViewCount || licType===Asc.c_oLicenseResult.UsersViewCountOS))
                    this._state.licenseType = licType;

                if (this._isDocReady)
                    this.applyLicense();
            },

            applyLicense: function() {
                if (this.editorConfig.mode === 'view') {
                    if (this.appOptions.canLiveView && (this._state.licenseType===Asc.c_oLicenseResult.ConnectionsLive || this._state.licenseType===Asc.c_oLicenseResult.ConnectionsLiveOS ||
                                                        this._state.licenseType===Asc.c_oLicenseResult.UsersViewCount || this._state.licenseType===Asc.c_oLicenseResult.UsersViewCountOS)) {
                        // show warning or write to log if Common.Utils.InternalSettings.get("de-settings-coauthmode") was true ???
                        this.disableLiveViewing(true);
                    }
                } else if (this._state.licenseType) {
                    var license = this._state.licenseType,
                        buttons = ['ok'],
                        primary = 'ok';
                    if ((this.appOptions.trialMode & Asc.c_oLicenseMode.Limited) !== 0 &&
                        (license===Asc.c_oLicenseResult.SuccessLimit || license===Asc.c_oLicenseResult.ExpiredLimited || this.appOptions.permissionsLicense===Asc.c_oLicenseResult.SuccessLimit)) {
                        (license===Asc.c_oLicenseResult.ExpiredLimited) && this.getApplication().getController('LeftMenu').leftMenu.setLimitMode();// show limited hint
                        license = (license===Asc.c_oLicenseResult.ExpiredLimited) ? this.warnLicenseLimitedNoAccess : this.warnLicenseLimitedRenewed;
                    } else if (license===Asc.c_oLicenseResult.Connections || license===Asc.c_oLicenseResult.UsersCount) {
                        license = (license===Asc.c_oLicenseResult.Connections) ? this.warnLicenseExceeded : this.warnLicenseUsersExceeded;
                    } else {
                        license = (license===Asc.c_oLicenseResult.ConnectionsOS) ? this.warnNoLicense : this.warnNoLicenseUsers;
                        buttons = [{value: 'buynow', caption: this.textBuyNow}, {value: 'contact', caption: this.textContactUs}];
                        primary = 'buynow';
                    }

                    if (this._state.licenseType!==Asc.c_oLicenseResult.SuccessLimit && (this.appOptions.isEdit || this.appOptions.isRestrictedEdit)) {
                        this.disableEditing(true);
                        Common.NotificationCenter.trigger('api:disconnect');
                    }

                    var value = Common.localStorage.getItem("de-license-warning");
                    value = (value!==null) ? parseInt(value) : 0;
                    var now = (new Date).getTime();
                    if (now - value > 86400000) {
                        Common.UI.info({
                            maxwidth: 500,
                            title: this.textNoLicenseTitle,
                            msg  : license,
                            buttons: buttons,
                            primary: primary,
                            callback: function(btn) {
                                Common.localStorage.setItem("de-license-warning", now);
                                if (btn == 'buynow')
                                    window.open('{{PUBLISHER_URL}}', "_blank");
                                else if (btn == 'contact')
                                    window.open('mailto:{{SALES_EMAIL}}', "_blank");
                            }
                        });
                    }
                } else if (!this.appOptions.isDesktopApp && !this.appOptions.canBrandingExt &&
                            this.editorConfig && this.editorConfig.customization && (this.editorConfig.customization.loaderName || this.editorConfig.customization.loaderLogo)) {
                    Common.UI.warning({
                        title: this.textPaidFeature,
                        msg  : this.textCustomLoader,
                        buttons: [{value: 'contact', caption: this.textContactUs}, {value: 'close', caption: this.textClose}],
                        primary: 'contact',
                        callback: function(btn) {
                            if (btn == 'contact')
                                window.open('mailto:{{SALES_EMAIL}}', "_blank");
                        }
                    });
                }
            },

            onOpenDocument: function(progress) {
                var elem = document.getElementById('loadmask-text');
                var proc = (progress.asc_getCurrentFont() + progress.asc_getCurrentImage())/(progress.asc_getFontsCount() + progress.asc_getImagesCount());
                proc = this.textLoadingDocument + ': ' + Common.Utils.String.fixedDigits(Math.min(Math.round(proc*100), 100), 3, "  ") + "%";
                elem ? elem.innerHTML = proc : this.loadMask && this.loadMask.setTitle(proc);
            },

            onEditorPermissions: function(params) {
                var licType = params.asc_getLicenseType();
                if (Asc.c_oLicenseResult.Expired === licType || Asc.c_oLicenseResult.Error === licType || Asc.c_oLicenseResult.ExpiredTrial === licType) {
                    Common.UI.warning({
                        title: this.titleLicenseExp,
                        msg: this.warnLicenseExp,
                        buttons: [],
                        closable: false
                    });
                    return;
                }
                if (Asc.c_oLicenseResult.ExpiredLimited === licType)
                    this._state.licenseType = licType;

                if ( this.onServerVersion(params.asc_getBuildVersion()) || !this.onLanguageLoaded()) return;

                var isPDFViewer = /^(?:(pdf|djvu|xps|oxps))$/.test(this.document.fileType);

                this.permissions.review = (this.permissions.review === undefined) ? (this.permissions.edit !== false) : this.permissions.review;

                if (params.asc_getRights() !== Asc.c_oRights.Edit)
                    this.permissions.edit = this.permissions.review = false;

                this.appOptions.permissionsLicense = licType;
                this.appOptions.canAnalytics   = params.asc_getIsAnalyticsEnable();
                this.appOptions.canLicense     = (licType === Asc.c_oLicenseResult.Success || licType === Asc.c_oLicenseResult.SuccessLimit);
                this.appOptions.isLightVersion = params.asc_getIsLight();
                /** coauthoring begin **/
                this.appOptions.canCoAuthoring = !this.appOptions.isLightVersion;
                /** coauthoring end **/
                this.appOptions.isOffline      = this.api.asc_isOffline();
                this.appOptions.canCreateNew   = this.appOptions.canCreateNew && !(this.appOptions.isOffline && isPDFViewer);
                this.appOptions.isCrypted      = this.api.asc_isCrypto();
                this.appOptions.isReviewOnly   = this.permissions.review === true && this.permissions.edit === false;
                this.appOptions.canRequestEditRights = this.editorConfig.canRequestEditRights;
                this.appOptions.canEdit        = (this.permissions.edit !== false || this.permissions.review === true) && // can edit or review
                                                 (this.editorConfig.canRequestEditRights || this.editorConfig.mode !== 'view') && // if mode=="view" -> canRequestEditRights must be defined
                                                 (!this.appOptions.isReviewOnly || this.appOptions.canLicense); // if isReviewOnly==true -> canLicense must be true
                this.appOptions.isEdit         = this.appOptions.canLicense && this.appOptions.canEdit && this.editorConfig.mode !== 'view';
                this.appOptions.canReview      = this.permissions.review === true && this.appOptions.canLicense && this.appOptions.isEdit;
                this.appOptions.canViewReview  = true;
                this.appOptions.canUseHistory  = this.appOptions.canLicense && this.editorConfig.canUseHistory && this.appOptions.canCoAuthoring && !this.appOptions.isOffline;
                this.appOptions.canHistoryClose  = this.editorConfig.canHistoryClose;
                this.appOptions.canHistoryRestore= this.editorConfig.canHistoryRestore;
                this.appOptions.canUseMailMerge= this.appOptions.canLicense && this.appOptions.canEdit && !this.appOptions.isOffline;
                this.appOptions.canSendEmailAddresses  = this.appOptions.canLicense && this.editorConfig.canSendEmailAddresses && this.appOptions.canEdit && this.appOptions.canCoAuthoring;
                this.appOptions.canComments    = this.appOptions.canLicense && (this.permissions.comment===undefined ? this.appOptions.isEdit : this.permissions.comment) && (this.editorConfig.mode !== 'view');
                this.appOptions.canComments    = !isPDFViewer && this.appOptions.canComments && !((typeof (this.editorConfig.customization) == 'object') && this.editorConfig.customization.comments===false);
                this.appOptions.canViewComments = this.appOptions.canComments || !isPDFViewer && !((typeof (this.editorConfig.customization) == 'object') && this.editorConfig.customization.comments===false);
                this.appOptions.canChat        = this.appOptions.canLicense && !this.appOptions.isOffline && !(this.permissions.chat===false || (this.permissions.chat===undefined) &&
                                                                                                               (typeof (this.editorConfig.customization) == 'object') && this.editorConfig.customization.chat===false);
                if ((typeof (this.editorConfig.customization) == 'object') && this.editorConfig.customization.chat!==undefined) {
                    console.log("Obsolete: The 'chat' parameter of the 'customization' section is deprecated. Please use 'chat' parameter in the permissions instead.");
                }
                this.appOptions.canEditStyles  = this.appOptions.canLicense && this.appOptions.canEdit;
                this.appOptions.canPrint       = (this.permissions.print !== false);
                this.appOptions.canRename      = this.editorConfig.canRename;
                this.appOptions.buildVersion   = params.asc_getBuildVersion();
                this.appOptions.canForcesave   = this.appOptions.isEdit && !this.appOptions.isOffline && (typeof (this.editorConfig.customization) == 'object' && !!this.editorConfig.customization.forcesave);
                this.appOptions.forcesave      = this.appOptions.canForcesave;
                this.appOptions.canEditComments= this.appOptions.isOffline || !this.permissions.editCommentAuthorOnly;
                this.appOptions.canDeleteComments= this.appOptions.isOffline || !this.permissions.deleteCommentAuthorOnly;
                if ((typeof (this.editorConfig.customization) == 'object') && this.editorConfig.customization.commentAuthorOnly===true) {
                    console.log("Obsolete: The 'commentAuthorOnly' parameter of the 'customization' section is deprecated. Please use 'editCommentAuthorOnly' and 'deleteCommentAuthorOnly' parameters in the permissions instead.");
                    if (this.permissions.editCommentAuthorOnly===undefined && this.permissions.deleteCommentAuthorOnly===undefined)
                        this.appOptions.canEditComments = this.appOptions.canDeleteComments = this.appOptions.isOffline;
                }
                if (typeof (this.editorConfig.customization) == 'object') {
                    if (this.editorConfig.customization.showReviewChanges!==undefined)
                        console.log("Obsolete: The 'showReviewChanges' parameter of the 'customization' section is deprecated. Please use 'showReviewChanges' parameter in the 'customization.review' section instead.");
                    if (this.editorConfig.customization.reviewDisplay!==undefined)
                        console.log("Obsolete: The 'reviewDisplay' parameter of the 'customization' section is deprecated. Please use 'reviewDisplay' parameter in the 'customization.review' section instead.");
                    if (this.editorConfig.customization.trackChanges!==undefined)
                        console.log("Obsolete: The 'trackChanges' parameter of the 'customization' section is deprecated. Please use 'trackChanges' parameter in the 'customization.review' section instead.");
                }

                this.appOptions.trialMode      = params.asc_getLicenseMode();
                this.appOptions.isBeta         = params.asc_getIsBeta();
                this.appOptions.isSignatureSupport= this.appOptions.isEdit && this.appOptions.isDesktopApp && this.appOptions.isOffline && this.api.asc_isSignaturesSupport() && (this.permissions.protect!==false);
                this.appOptions.isPasswordSupport = this.appOptions.isEdit && this.api.asc_isProtectionSupport() && (this.permissions.protect!==false);
                this.appOptions.canProtect     = (this.appOptions.isSignatureSupport || this.appOptions.isPasswordSupport);
                this.appOptions.canEditContentControl = (this.permissions.modifyContentControl!==false);
                this.appOptions.canHelp        = !((typeof (this.editorConfig.customization) == 'object') && this.editorConfig.customization.help===false);
                this.appOptions.canSubmitForms = false; // this.appOptions.canLicense && (typeof (this.editorConfig.customization) == 'object') && !!this.editorConfig.customization.submitForm;
                this.appOptions.canFillForms   = this.appOptions.canLicense && ((this.permissions.fillForms===undefined) ? this.appOptions.isEdit : this.permissions.fillForms) && (this.editorConfig.mode !== 'view');
                this.appOptions.isRestrictedEdit = !this.appOptions.isEdit && (this.appOptions.canComments || this.appOptions.canFillForms);
                if (this.appOptions.isRestrictedEdit && this.appOptions.canComments && this.appOptions.canFillForms) // must be one restricted mode, priority for filling forms
                    this.appOptions.canComments = false;

                if ( this.appOptions.isLightVersion ) {
                    this.appOptions.canUseHistory =
                    this.appOptions.canReview =
                    this.appOptions.isReviewOnly = false;
                }

                if ( !this.appOptions.canCoAuthoring ) {
                    this.appOptions.canChat = false;
                }

                // var type = /^(?:(djvu))$/.exec(this.document.fileType);
                this.appOptions.canDownloadOrigin = false;
                this.appOptions.canDownload       = this.permissions.download !== false;
                this.appOptions.canUseSelectHandTools = this.appOptions.canUseThumbnails = this.appOptions.canUseViwerNavigation = isPDFViewer;
                this.appOptions.canDownloadForms = this.appOptions.canLicense && this.appOptions.canDownload;

                this.appOptions.fileKey = this.document.key;

                this.appOptions.canBranding  = params.asc_getCustomization();
                if (this.appOptions.canBranding)
                    appHeader.setBranding(this.editorConfig.customization);

                this.appOptions.canFavorite = this.document.info && (this.document.info.favorite!==undefined && this.document.info.favorite!==null) && !this.appOptions.isOffline;
                this.appOptions.canFavorite && appHeader.setFavorite(this.document.info.favorite);

                this.appOptions.canUseReviewPermissions = this.appOptions.canLicense && (!!this.permissions.reviewGroups ||
                                                        this.editorConfig.customization && this.editorConfig.customization.reviewPermissions && (typeof (this.editorConfig.customization.reviewPermissions) == 'object'));
                this.appOptions.canUseCommentPermissions = this.appOptions.canLicense && !!this.permissions.commentGroups;
                this.appOptions.canUseUserInfoPermissions = this.appOptions.canLicense && !!this.permissions.userInfoGroups;
                AscCommon.UserInfoParser.setParser(true);
                AscCommon.UserInfoParser.setCurrentName(this.appOptions.user.fullname);
                this.appOptions.canUseReviewPermissions && AscCommon.UserInfoParser.setReviewPermissions(this.permissions.reviewGroups, this.editorConfig.customization.reviewPermissions);
                this.appOptions.canUseCommentPermissions && AscCommon.UserInfoParser.setCommentPermissions(this.permissions.commentGroups);
                this.appOptions.canUseUserInfoPermissions && AscCommon.UserInfoParser.setUserInfoPermissions(this.permissions.userInfoGroups);
                appHeader.setUserName(AscCommon.UserInfoParser.getParsedName(AscCommon.UserInfoParser.getCurrentName()));

                this.appOptions.canRename && appHeader.setCanRename(true);
                this.appOptions.canBrandingExt = params.asc_getCanBranding() && (typeof this.editorConfig.customization == 'object' || this.editorConfig.plugins);
                this.getApplication().getController('Common.Controllers.Plugins').setMode(this.appOptions, this.api);
                this.appOptions.canBrandingExt && this.editorConfig.customization && Common.UI.LayoutManager.init(this.editorConfig.customization.layout);
                this.editorConfig.customization && Common.UI.FeaturesManager.init(this.editorConfig.customization.features, this.appOptions.canBrandingExt);

                if (this.appOptions.canComments)
                    Common.NotificationCenter.on('comments:cleardummy', _.bind(this.onClearDummyComment, this));
                    Common.NotificationCenter.on('comments:showdummy', _.bind(this.onShowDummyComment, this));

                // change = true by default in editor
                this.appOptions.canLiveView = !!params.asc_getLiveViewerSupport() && (this.editorConfig.mode === 'view') && !isPDFViewer; // viewer: change=false when no flag canLiveViewer (i.g. old license), change=true by default when canLiveViewer==true
                this.appOptions.canChangeCoAuthoring = this.appOptions.isEdit && this.appOptions.canCoAuthoring && !(this.editorConfig.coEditing && typeof this.editorConfig.coEditing == 'object' && this.editorConfig.coEditing.change===false) ||
                                                       this.appOptions.canLiveView && !(this.editorConfig.coEditing && typeof this.editorConfig.coEditing == 'object' && this.editorConfig.coEditing.change===false);

                this.loadCoAuthSettings();
                this.applyModeCommonElements();
                this.applyModeEditorElements();

                if ( !this.appOptions.isEdit ) {
                    Common.NotificationCenter.trigger('app:face', this.appOptions);

                    this.hidePreloader();
                    this.onLongActionBegin(Asc.c_oAscAsyncActionType.BlockInteraction, LoadingDocument);
                }

                this.api.asc_setViewMode(!this.appOptions.isEdit && !this.appOptions.isRestrictedEdit);
                this.appOptions.isRestrictedEdit && this.appOptions.canComments && this.api.asc_setRestriction(Asc.c_oAscRestrictionType.OnlyComments);
                this.appOptions.isRestrictedEdit && this.appOptions.canFillForms && this.api.asc_setRestriction(Asc.c_oAscRestrictionType.OnlyForms);
                this.appOptions.isRestrictedEdit && this.appOptions.canFillForms && this.api.asc_SetHighlightRequiredFields(true);
                this.api.asc_LoadDocument();
            },

            loadCoAuthSettings: function() {
                var fastCoauth = true,
                    autosave = 1,
                    value;
                if (this.appOptions.isEdit && !this.appOptions.isOffline && this.appOptions.canCoAuthoring) {
                    if (!this.appOptions.canChangeCoAuthoring) { //can't change co-auth. mode. Use coEditing.mode or 'fast' by default
                        value = (this.editorConfig.coEditing && this.editorConfig.coEditing.mode!==undefined) ? (this.editorConfig.coEditing.mode==='strict' ? 0 : 1) : null;
                        if (value===null && this.appOptions.customization && this.appOptions.customization.autosave===false) {
                            value = 0; // use customization.autosave only when coEditing.mode is null
                        }
                    } else {
                        value = Common.localStorage.getItem("de-settings-coauthmode");
                        if (value===null) {
                            value = (this.editorConfig.coEditing && this.editorConfig.coEditing.mode!==undefined) ? (this.editorConfig.coEditing.mode==='strict' ? 0 : 1) : null;
                            if (value===null && !Common.localStorage.itemExists("de-settings-autosave") &&
                                this.appOptions.customization && this.appOptions.customization.autosave===false) {
                                value = 0; // use customization.autosave only when de-settings-coauthmode and de-settings-autosave are null
                            }
                        }
                    }
                    fastCoauth = (value===null || parseInt(value) == 1);

                    value = Common.localStorage.getItem((fastCoauth) ? "de-settings-showchanges-fast" : "de-settings-showchanges-strict");
                    if (value == null) value = fastCoauth ? 'none' : 'last';
                    Common.Utils.InternalSettings.set((fastCoauth) ? "de-settings-showchanges-fast" : "de-settings-showchanges-strict", value);
                } else if (!this.appOptions.isEdit && this.appOptions.isRestrictedEdit) {
                    fastCoauth = true;
                }  else if (this.appOptions.canLiveView && !this.appOptions.isOffline) { // viewer
                    value = Common.localStorage.getItem("de-settings-view-coauthmode");
                    if (!this.appOptions.canChangeCoAuthoring || value===null) { // Use coEditing.mode or 'fast' by default
                        value = this.editorConfig.coEditing && this.editorConfig.coEditing.mode==='strict' ? 0 : 1;
                    }
                    fastCoauth = (parseInt(value) == 1);

                    // don't show collaborative marks in live viewer
                    Common.Utils.InternalSettings.set("de-settings-showchanges-fast", 'none');
                    Common.Utils.InternalSettings.set("de-settings-showchanges-strict", 'none');
                } else {
                    fastCoauth = false;
                    autosave = 0;
                }

                if (this.appOptions.isEdit) {
                    value = Common.localStorage.getItem("de-settings-autosave");
                    if (value === null && this.appOptions.customization && this.appOptions.customization.autosave === false)
                        value = 0;
                    autosave = (!fastCoauth && value !== null) ? parseInt(value) : (this.appOptions.canCoAuthoring ? 1 : 0);
                }

                Common.Utils.InternalSettings.set("de-settings-coauthmode", fastCoauth);
                Common.Utils.InternalSettings.set("de-settings-autosave", autosave);
            },

            applyModeCommonElements: function() {
                window.editor_elements_prepared = true;

                var app             = this.getApplication(),
                    viewport        = app.getController('Viewport').getView('Viewport'),
                    statusbarView   = app.getController('Statusbar').getView('Statusbar'),
                    documentHolder  = app.getController('DocumentHolder'),
                    toolbarController   = app.getController('Toolbar');

                viewport && viewport.setMode(this.appOptions);
                statusbarView && statusbarView.setMode(this.appOptions);
                toolbarController.setMode(this.appOptions);
                documentHolder.setMode(this.appOptions);

                this.api.asc_registerCallback('asc_onSendThemeColors', _.bind(this.onSendThemeColors, this));
                this.api.asc_registerCallback('asc_onDownloadUrl',     _.bind(this.onDownloadUrl, this));
                this.api.asc_registerCallback('asc_onAuthParticipantsChanged', _.bind(this.onAuthParticipantsChanged, this));
                this.api.asc_registerCallback('asc_onParticipantsChanged',     _.bind(this.onAuthParticipantsChanged, this));
                this.api.asc_registerCallback('asc_onConnectionStateChanged',  _.bind(this.onUserConnection, this));
                this.api.asc_registerCallback('asc_onDocumentModifiedChanged', _.bind(this.onDocumentModifiedChanged, this));

                var value = Common.localStorage.getItem('de-settings-unit');
                value = (value!==null) ? parseInt(value) : (this.appOptions.customization && this.appOptions.customization.unit ? Common.Utils.Metric.c_MetricUnits[this.appOptions.customization.unit.toLocaleLowerCase()] : Common.Utils.Metric.getDefaultMetric());
                (value===undefined) && (value = Common.Utils.Metric.getDefaultMetric());
                Common.Utils.Metric.setCurrentMetric(value);
                Common.Utils.InternalSettings.set("de-settings-unit", value);
            },

            applyModeEditorElements: function() {
                /** coauthoring begin **/
                this.contComments.setMode(this.appOptions);
                this.contComments.setConfig({config: this.editorConfig}, this.api);
                /** coauthoring end **/

                var me = this,
                    application         = this.getApplication(),
                    reviewController    = application.getController('Common.Controllers.ReviewChanges');
                reviewController.setMode(me.appOptions).setConfig({config: me.editorConfig}, me.api).loadDocument({doc:me.document});

                var toolbarController   = application.getController('Toolbar');
                toolbarController   && toolbarController.setApi(me.api);

                if (this.appOptions.isRestrictedEdit)
                    application.getController('DocProtection').setMode(me.appOptions).setConfig({config: me.editorConfig}, me.api);
                else if (this.appOptions.isEdit) {
                    var rightmenuController = application.getController('RightMenu'),
                        fontsControllers    = application.getController('Common.Controllers.Fonts');
                    fontsControllers    && fontsControllers.setApi(me.api);
                    rightmenuController && rightmenuController.setApi(me.api);

                    application.getController('Common.Controllers.Protection').setMode(me.appOptions).setConfig({config: me.editorConfig}, me.api);
                    application.getController('DocProtection').setMode(me.appOptions).setConfig({config: me.editorConfig}, me.api);

                    var viewport = this.getApplication().getController('Viewport').getView('Viewport');

                    viewport.applyEditorMode();

                    var rightmenuView = rightmenuController.getView('RightMenu');
                    if (rightmenuView) {
                        rightmenuView.setApi(me.api);
                        rightmenuView.on('editcomplete', _.bind(me.onEditComplete, me));
                        rightmenuView.setMode(me.appOptions);
                    }

                    var toolbarView = (toolbarController) ? toolbarController.getView() : null;
                    if (toolbarView) {
                        toolbarView.setApi(me.api);
                        toolbarView.on('editcomplete', _.bind(me.onEditComplete, me));
                        toolbarView.on('insertimage', _.bind(me.onInsertImage, me));
                        toolbarView.on('inserttable', _.bind(me.onInsertTable, me));
                        toolbarView.on('insertshape', _.bind(me.onInsertShape, me));
                        toolbarView.on('inserttextart', _.bind(me.onInsertTextArt, me));
                        toolbarView.on('insertchart', _.bind(me.onInsertChart, me));
                        toolbarView.on('insertcontrol', _.bind(me.onInsertControl, me));
                    }

                    var value = Common.Utils.InternalSettings.get("de-settings-unit");
                    me.api.asc_SetDocumentUnits((value==Common.Utils.Metric.c_MetricUnits.inch) ? Asc.c_oAscDocumentUnits.Inch : ((value==Common.Utils.Metric.c_MetricUnits.pt) ? Asc.c_oAscDocumentUnits.Point : Asc.c_oAscDocumentUnits.Millimeter));

                    value = Common.localStorage.itemExists('de-hidden-rulers') ? Common.localStorage.getBool('de-hidden-rulers') : (this.appOptions.customization && !!this.appOptions.customization.hideRulers);
                    Common.Utils.InternalSettings.set("de-hidden-rulers", value);
                    me.api.asc_SetViewRulers(!value);

                    me.api.asc_registerCallback('asc_onDocumentCanSaveChanged',  _.bind(me.onDocumentCanSaveChanged, me));
                    /** coauthoring begin **/
                    me.api.asc_registerCallback('asc_onCollaborativeChanges',    _.bind(me.onCollaborativeChanges, me));
                    me.api.asc_registerCallback('asc_OnTryUndoInFastCollaborative',_.bind(me.onTryUndoInFastCollaborative, me));
                    me.api.asc_registerCallback('asc_onConvertEquationToMath',_.bind(me.onConvertEquationToMath, me));
                    /** coauthoring end **/

                    if (me.stackLongActions.exist({id: ApplyEditRights, type: Asc.c_oAscAsyncActionType['BlockInteraction']})) {
                        me.onLongActionEnd(Asc.c_oAscAsyncActionType['BlockInteraction'], ApplyEditRights);
                    } else if (!this._isDocReady) {
                        Common.NotificationCenter.trigger('app:face', me.appOptions);

                        me.hidePreloader();
                        me.onLongActionBegin(Asc.c_oAscAsyncActionType['BlockInteraction'], LoadingDocument);
                    }

                    // Message on window close
                    window.onbeforeunload = _.bind(me.onBeforeUnload, me);
                    window.onunload = _.bind(me.onUnload, me);
                }
            },

            onExternalMessage: function(msg, options) {
                if (msg && msg.msg) {
                    msg.msg = (msg.msg).toString();
                    this.showTips([msg.msg.charAt(0).toUpperCase() + msg.msg.substring(1)], options);

                    Common.component.Analytics.trackEvent('External Error');
                }
            },

            onError: function(id, level, errData) {
                if (id == Asc.c_oAscError.ID.LoadingScriptError) {
                    this.showTips([this.scriptLoadError]);
                    this.tooltip && this.tooltip.getBSTip().$tip.css('z-index', 10000);
                    return;
                }

                this.hidePreloader();
                this.onLongActionEnd(Asc.c_oAscAsyncActionType['BlockInteraction'], LoadingDocument);

                var config = {
                    closable: true
                };

                switch (id)
                {
                    case Asc.c_oAscError.ID.Unknown:
                        config.msg = this.unknownErrorText;
                        break;

                    case Asc.c_oAscError.ID.ConvertationTimeout:
                        config.msg = this.convertationTimeoutText;
                        break;

                    case Asc.c_oAscError.ID.ConvertationOpenError:
                        config.msg = this.openErrorText;
                        break;

                    case Asc.c_oAscError.ID.ConvertationSaveError:
                        config.msg = (this.appOptions.isDesktopApp && this.appOptions.isOffline) ? this.saveErrorTextDesktop : this.saveErrorText;
                        break;

                    case Asc.c_oAscError.ID.DownloadError:
                        config.msg = this.downloadErrorText;
                        break;

                    case Asc.c_oAscError.ID.UplImageSize:
                        config.msg = this.uploadImageSizeMessage;
                        break;

                    case Asc.c_oAscError.ID.UplImageExt:
                        config.msg = this.uploadImageExtMessage;
                        break;

                    case Asc.c_oAscError.ID.UplImageFileCount:
                        config.msg = this.uploadImageFileCountMessage;
                        break;

                    case Asc.c_oAscError.ID.UplDocumentSize:
                        config.msg = this.uploadDocSizeMessage;
                        break;

                    case Asc.c_oAscError.ID.UplDocumentExt:
                        config.msg = this.uploadDocExtMessage;
                        break;

                    case Asc.c_oAscError.ID.UplDocumentFileCount:
                        config.msg = this.uploadDocFileCountMessage;
                        break;

                    case Asc.c_oAscError.ID.SplitCellMaxRows:
                        config.msg = this.splitMaxRowsErrorText.replace('%1', errData.get_Value());
                        break;

                    case Asc.c_oAscError.ID.SplitCellMaxCols:
                        config.msg = this.splitMaxColsErrorText.replace('%1', errData.get_Value());
                        break;

                    case Asc.c_oAscError.ID.SplitCellRowsDivider:
                        config.msg = this.splitDividerErrorText.replace('%1', errData.get_Value());
                        break;

                    case Asc.c_oAscError.ID.VKeyEncrypt:
                        config.msg = this.errorToken;
                        break;

                    case Asc.c_oAscError.ID.KeyExpire:
                        config.msg = this.errorTokenExpire;
                        break;

                    case Asc.c_oAscError.ID.UserCountExceed:
                        config.msg = this.errorUsersExceed;
                        break;

                    case Asc.c_oAscError.ID.CoAuthoringDisconnect:
                        config.msg = this.errorViewerDisconnect;
                        break;

                    case Asc.c_oAscError.ID.ConvertationPassword:
                        config.msg = this.errorFilePassProtect;
                        break;

                    case Asc.c_oAscError.ID.StockChartError:
                        config.msg = this.errorStockChart;
                        break;

                    case Asc.c_oAscError.ID.DataRangeError:
                        config.msg = this.errorDataRange;
                        break;

                    case Asc.c_oAscError.ID.Database:
                        config.msg = this.errorDatabaseConnection;
                        break;

                    case Asc.c_oAscError.ID.UserDrop:
                        if (this._state.lostEditingRights) {
                            this._state.lostEditingRights = false;
                            return;
                        }
                        this._state.lostEditingRights = true;
                        config.msg = this.errorUserDrop;
                        Common.NotificationCenter.trigger('collaboration:sharingdeny');
                        break;

                    case Asc.c_oAscError.ID.MailMergeLoadFile:
                        config.msg = this.errorMailMergeLoadFile;
                        break;

                    case Asc.c_oAscError.ID.MailMergeSaveFile:
                        config.msg = this.errorMailMergeSaveFile;
                        break;

                    case Asc.c_oAscError.ID.Warning:
                        config.msg = this.errorConnectToServer;
                        config.closable = false;
                        break;

                    case Asc.c_oAscError.ID.SessionAbsolute:
                        config.msg = this.errorSessionAbsolute;
                        break;

                    case Asc.c_oAscError.ID.SessionIdle:
                        config.msg = this.errorSessionIdle;
                        break;

                    case Asc.c_oAscError.ID.SessionToken:
                        config.msg = this.errorSessionToken;
                        break;

                    case Asc.c_oAscError.ID.AccessDeny:
                        config.msg = this.errorAccessDeny;
                        break;

                    case Asc.c_oAscError.ID.UplImageUrl:
                        config.msg = this.errorBadImageUrl;
                        break;

                    case Asc.c_oAscError.ID.ForceSaveButton:
                    case Asc.c_oAscError.ID.ForceSaveTimeout:
                        config.msg = this.errorForceSave;
                        config.maxwidth = 600;
                        break;

                    case Asc.c_oAscError.ID.DataEncrypted:
                        config.msg = this.errorDataEncrypted;
                        break;

                    case Asc.c_oAscError.ID.EditingError:
                        config.msg = (this.appOptions.isDesktopApp && this.appOptions.isOffline) ? this.errorEditingSaveas : this.errorEditingDownloadas;
                        break;

                    case Asc.c_oAscError.ID.MailToClientMissing:
                        config.msg = this.errorEmailClient;
                        break;

                    case Asc.c_oAscError.ID.ConvertationOpenLimitError:
                        config.msg = this.errorFileSizeExceed;
                        break;

                    case Asc.c_oAscError.ID.UpdateVersion:
                        config.msg = this.errorUpdateVersionOnDisconnect;
                        config.maxwidth = 600;
                        break;

                    case Asc.c_oAscError.ID.DirectUrl:
                        config.msg = this.errorDirectUrl;
                        break;

                    case Asc.c_oAscError.ID.CannotCompareInCoEditing:
                        config.msg = this.errorCompare;
                        break;

                    case Asc.c_oAscError.ID.ComboSeriesError:
                        config.msg = this.errorComboSeries;
                        break;

                    case Asc.c_oAscError.ID.Password:
                        config.msg = this.errorSetPassword;
                        break;

                    case Asc.c_oAscError.ID.Submit:
                        config.msg = this.errorSubmit;
                        break;

                    case Asc.c_oAscError.ID.LoadingFontError:
                        config.msg = this.errorLoadingFont;
                        break;

                    case Asc.c_oAscError.ID.ComplexFieldEmptyTOC:
                        config.maxwidth = 600;
                        config.msg = this.errorEmptyTOC;
                        break;

                    case Asc.c_oAscError.ID.ComplexFieldNoTOC:
                        config.msg = this.errorNoTOC;
                        break;

                    case Asc.c_oAscError.ID.TextFormWrongFormat:
                        config.msg = this.errorTextFormWrongFormat;
                        break;

                    case Asc.c_oAscError.ID.PasswordIsNotCorrect:
                        config.msg = this.errorPasswordIsNotCorrect;
                        break;

                    default:
                        config.msg = (typeof id == 'string') ? id : this.errorDefaultMessage.replace('%1', id);
                        break;
                }

                if (level == Asc.c_oAscError.Level.Critical) {

                    // report only critical errors
                    Common.Gateway.reportError(id, config.msg);

                    config.title = this.criticalErrorTitle;
                    config.iconCls = 'error';
                    config.closable = false;

                    if (this.appOptions.canBackToFolder && !this.appOptions.isDesktopApp && typeof id !== 'string') {
                        config.msg += '<br><br>' + this.criticalErrorExtText;
                        config.callback = function(btn) {
                            if (btn == 'ok')
                                Common.NotificationCenter.trigger('goback', true);
                        }
                    }
                    if (id == Asc.c_oAscError.ID.DataEncrypted || id == Asc.c_oAscError.ID.ConvertationOpenLimitError) {
                        this.api.asc_coAuthoringDisconnect();
                        Common.NotificationCenter.trigger('api:disconnect');
                    }
                }
                else {
                    Common.Gateway.reportWarning(id, config.msg);

                    config.title    = this.notcriticalErrorTitle;
                    config.iconCls  = 'warn';
                    config.buttons  = ['ok'];
                    config.callback = _.bind(function(btn){
                        if (id == Asc.c_oAscError.ID.Warning && btn == 'ok' && (this.appOptions.canDownload || this.appOptions.canDownloadOrigin)) {
                            Common.UI.Menu.Manager.hideAll();
                            if (this.appOptions.isDesktopApp && this.appOptions.isOffline)
                                this.api.asc_DownloadAs();
                            else
                                (this.appOptions.canDownload) ? this.getApplication().getController('LeftMenu').leftMenu.showMenu('file:saveas') : this.api.asc_DownloadOrigin();
                        } else if (id == Asc.c_oAscError.ID.SplitCellMaxRows || id == Asc.c_oAscError.ID.SplitCellMaxCols || id == Asc.c_oAscError.ID.SplitCellRowsDivider) {
                            var me = this;
                            setTimeout(function(){
                                (new Common.Views.InsertTableDialog({
                                    split: true,
                                    handler: function(result, value) {
                                        if (result == 'ok') {
                                            if (me.api)
                                                me.api.SplitCell(value.columns, value.rows);
                                        }
                                        me.onEditComplete();
                                    }
                                })).show();
                            },10);
                        } else if (id == Asc.c_oAscError.ID.EditingError) {
                            this.disableEditing(true);
                            Common.NotificationCenter.trigger('api:disconnect', true); // enable download and print
                        }
                        this._state.lostEditingRights = false;
                        this.onEditComplete();
                    }, this);
                }

                if (!Common.Utils.ModalWindow.isVisible() || $('.asc-window.modal.alert[data-value=' + id + ']').length<1)
                    Common.UI.alert(config).$window.attr('data-value', id);

                (id!==undefined) && Common.component.Analytics.trackEvent('Internal Error', id.toString());
            },

            onCoAuthoringDisconnect: function() {
                this.getApplication().getController('Viewport').getView('Viewport').setMode({isDisconnected:true});
                appHeader.setCanRename(false);
                this.appOptions.canRename = false;
                this._state.isDisconnected = true;
            },

            showTips: function(strings, options) {
                var me = this;
                if (!strings.length) return;
                if (typeof(strings)!='object') strings = [strings];

                function closeTip(cmp){
                    me.tipTimeout && clearTimeout(me.tipTimeout);
                    setTimeout(showNextTip, 300);
                }

                function showNextTip() {
                    var str_tip = strings.shift();
                    if (str_tip) {
                        if (!(options && options.hideCloseTip))
                            str_tip += '\n' + me.textCloseTip;
                        me.tooltip.setTitle(str_tip);
                        me.tooltip.show();
                        me.tipTimeout && clearTimeout(me.tipTimeout);
                        if (options && options.timeout) {
                            me.tipTimeout = setTimeout(function () {
                                me.tooltip.hide();
                                closeTip();
                            }, options.timeout);
                        }
                    }
                }

                if (!this.tooltip) {
                    this.tooltip = new Common.UI.Tooltip({
                        owner: this.getApplication().getController('Toolbar').getView(),
                        hideonclick: true,
                        placement: 'bottom',
                        cls: 'main-info',
                        offset: 30
                    });
                    this.tooltip.on('tooltip:hideonclick',closeTip);
                }

                showNextTip();
            },

            updateWindowTitle: function(force) {
                var isModified = this.api.isDocumentModified();
                if (this._state.isDocModified !== isModified || force) {
                    var title = this.defaultTitleText;

                    if (appHeader && !_.isEmpty(appHeader.getDocumentCaption()))
                        title = appHeader.getDocumentCaption() + ' - ' + title;

                    if (isModified) {
                        clearTimeout(this._state.timerCaption);
                        if (!_.isUndefined(title)) {
                            title = '* ' + title;
                        }
                    }

                    if (window.document.title != title)
                        window.document.title = title;

                    this._isDocReady && (this._state.isDocModified !== isModified) && Common.Gateway.setDocumentModified(isModified);
                    if (isModified && (!this._state.fastCoauth || this._state.usersCount<2))
                        this.getApplication().getController('Statusbar').setStatusCaption('', true);

                    this._state.isDocModified = isModified;
                }
            },

            onDocumentModifiedChanged: function() {
                var isModified = this.api.asc_isDocumentCanSave();
                if (this._state.isDocModified !== isModified) {
                    this._isDocReady && Common.Gateway.setDocumentModified(this.api.isDocumentModified());
                }

                this.updateWindowTitle();

                var toolbarView = this.getApplication().getController('Toolbar').getView();
                if (toolbarView && toolbarView.btnCollabChanges && !toolbarView._state.previewmode) {
                    var isSyncButton = toolbarView.btnCollabChanges.cmpEl.hasClass('notify'),
                        forcesave = this.appOptions.forcesave,
                        isDisabled = !isModified && !isSyncButton && !forcesave || this._state.isDisconnected || this._state.fastCoauth && this._state.usersCount>1 && !forcesave;
                        toolbarView.btnSave.setDisabled(isDisabled);
                }

                /** coauthoring begin **/
                if (this.contComments.isDummyComment && !this.dontCloseDummyComment && !this.beforeShowDummyComment) {
                    this.contComments.clearDummyComment();
                }
                /** coauthoring end **/
            },

            onDocumentCanSaveChanged: function (isCanSave) {
                var toolbarView = this.getApplication().getController('Toolbar').getView();

                if (toolbarView && this.api && !toolbarView._state.previewmode) {
                    var isSyncButton = toolbarView.btnCollabChanges.cmpEl.hasClass('notify'),
                        forcesave = this.appOptions.forcesave,
                        isDisabled = !isCanSave && !isSyncButton && !forcesave || this._state.isDisconnected || this._state.fastCoauth && this._state.usersCount>1 && !forcesave;
                        toolbarView.btnSave.setDisabled(isDisabled);
                }
            },

            onContextMenu: function(event){
                var canCopyAttr = event.target.getAttribute('data-can-copy'),
                    isInputEl   = (event.target instanceof HTMLInputElement) || (event.target instanceof HTMLTextAreaElement);

                if ((isInputEl && canCopyAttr === 'false') ||
                   (!isInputEl && canCopyAttr !== 'true')) {
                    event.stopPropagation();
                    event.preventDefault();
                    return false;
                }
            },

            onBeforeUnload: function() {
                Common.localStorage.save();

                if (this.api.isDocumentModified()) {
                    var me = this;
                    this.api.asc_stopSaving();
                    this._state.unloadTimer = 1000;
                    this.continueSavingTimer = window.setTimeout(function() {
                        me.api.asc_continueSaving();
                        me._state.unloadTimer = 0;
                    }, 500);

                    return this.leavePageText;
                } else
                    this._state.unloadTimer = 10000;
            },

            onUnload: function() {
                if (this.continueSavingTimer) clearTimeout(this.continueSavingTimer);
            },

            hidePreloader: function() {
                var promise;
                if (!this._state.customizationDone) {
                    this._state.customizationDone = true;
                    if (this.appOptions.customization) {
                        if (this.appOptions.isDesktopApp)
                            this.appOptions.customization.about = false;
                        else if (!this.appOptions.canBrandingExt)
                            this.appOptions.customization.about = true;
                    }
                    Common.Utils.applyCustomization(this.appOptions.customization, mapCustomizationElements);
                    if (this.appOptions.canBrandingExt) {
                        Common.Utils.applyCustomization(this.appOptions.customization, mapCustomizationExtElements);
                        Common.UI.LayoutManager.applyCustomization();
                        if (this.appOptions.customization && (typeof (this.appOptions.customization) == 'object')) {
                            if (this.appOptions.customization.leftMenu!==undefined)
                                console.log("Obsolete: The 'leftMenu' parameter of the 'customization' section is deprecated. Please use 'leftMenu' parameter in the 'customization.layout' section instead.");
                            if (this.appOptions.customization.rightMenu!==undefined)
                                console.log("Obsolete: The 'rightMenu' parameter of the 'customization' section is deprecated. Please use 'rightMenu' parameter in the 'customization.layout' section instead.");
                            if (this.appOptions.customization.statusBar!==undefined)
                                console.log("Obsolete: The 'statusBar' parameter of the 'customization' section is deprecated. Please use 'statusBar' parameter in the 'customization.layout' section instead.");
                            if (this.appOptions.customization.toolbar!==undefined)
                                console.log("Obsolete: The 'toolbar' parameter of the 'customization' section is deprecated. Please use 'toolbar' parameter in the 'customization.layout' section instead.");
                        }
                        promise = this.getApplication().getController('Common.Controllers.Plugins').applyUICustomization();
                    }
                }
                Common.NotificationCenter.trigger('layout:changed', 'main');

                (promise || (new Promise(function(resolve, reject) {
                    resolve();
                }))).then(function() {
                    $('#loading-mask').hide().remove();
                    Common.Controllers.Desktop.process('preloader:hide');
                });
            },

            onDownloadUrl: function(url, fileType) {
                if (this._state.isFromGatewayDownloadAs) {
                    Common.Gateway.downloadAs(url, fileType);
                }
                this._state.isFromGatewayDownloadAs = false;
            },

            onUpdateVersion: function(callback) {
                var me = this;
                me.needToUpdateVersion = true;
                me.onLongActionEnd(Asc.c_oAscAsyncActionType['BlockInteraction'], LoadingDocument);
                Common.UI.warning({
                    title: me.titleUpdateVersion,
                    msg: this.errorUpdateVersion,
                    callback: function() {
                        _.defer(function() {
                            Common.Gateway.updateVersion();
                            if (callback) callback.call(me);
                            me.onLongActionBegin(Asc.c_oAscAsyncActionType['BlockInteraction'], LoadingDocument);
                        })
                    }
                });
            },

            onServerVersion: function(buildVersion) {
                if (this.changeServerVersion) return true;

                if (DocsAPI.DocEditor.version() !== buildVersion && !window.compareVersions) {
                    this.changeServerVersion = true;
                    Common.UI.warning({
                        title: this.titleServerVersion,
                        msg: this.errorServerVersion,
                        callback: function() {
                            _.defer(function() {
                                Common.Gateway.updateVersion();
                            })
                        }
                    });
                    return true;
                }
                return false;
            },

            /** coauthoring begin **/
//            fillUserStore: function(users){
//                if (!_.isEmpty(users)){
//                    var userStore = this.getCommonStoreUsersStore();
//
//                    if (userStore)
//                        userStore.add(users);
//                }
//            },

            onCollaborativeChanges: function() {
                if (this._state.hasCollaborativeChanges) return;
                this._state.hasCollaborativeChanges = true;
                if (this.appOptions.isEdit)
                    this.getApplication().getController('Statusbar').setStatusCaption(this.txtNeedSynchronize, true);
            },
            /** coauthoring end **/

            synchronizeChanges: function() {
                this.getApplication().getController('Statusbar').synchronizeChanges();
                this.getApplication().getController('Common.Controllers.ReviewChanges').synchronizeChanges();
                this.getApplication().getController('DocumentHolder').hideTips();
                /** coauthoring begin **/
                this.getApplication().getController('Toolbar').getView().synchronizeChanges();
                /** coauthoring end **/
                this._state.hasCollaborativeChanges = false;
            },

            initNames: function() {
                this.shapeGroupNames = [
                    this.txtBasicShapes,
                    this.txtFiguredArrows,
                    this.txtMath,
                    this.txtCharts,
                    this.txtStarsRibbons,
                    this.txtCallouts,
                    this.txtButtons,
                    this.txtRectangles,
                    this.txtLines
                ];
            },

            fillAutoShapes: function(groupNames, shapes){
                if (_.isEmpty(shapes) || _.isEmpty(groupNames) || shapes.length != groupNames.length)
                    return;

                var me = this,
                    shapegrouparray = [],
                    shapeStore = this.getCollection('ShapeGroups'),
                    name_arr = {};

                shapeStore.reset();

                _.each(groupNames, function(groupName, index){
                    var store = new Backbone.Collection([], {
                        model: DE.Models.ShapeModel
                    }),
                        arr = [];

                    var cols = (shapes[index].length) > 18 ? 7 : 6,
                        height = Math.ceil(shapes[index].length/cols) * 35 + 3,
                        width = 30 * cols;

                    _.each(shapes[index], function(shape, idx){
                        var name = me['txtShape_' + shape.Type];
                        arr.push({
                            data     : {shapeType: shape.Type},
                            tip      : name || (me.textShape + ' ' + (idx+1)),
                            allowSelected : true,
                            selected: false
                        });
                        if (name)
                            name_arr[shape.Type] = name;
                    });
                    store.add(arr);
                    shapegrouparray.push({
                        groupName   : me.shapeGroupNames[index],
                        groupStore  : store,
                        groupWidth  : width,
                        groupHeight : height
                    });
                });

                shapeStore.add(shapegrouparray);
                setTimeout(function(){
                    me.getApplication().getController('Toolbar').onApiAutoShapes();
                }, 50);
                this.api.asc_setShapeNames(name_arr);
            },

            fillTextArt: function(shapes){
                var arr = [],
                    artStore = this.getCollection('Common.Collections.TextArt');

                if (!shapes && artStore.length>0) {// shapes == undefined when update textart collection (from asc_onSendThemeColors)
                    shapes = this.api.asc_getTextArtPreviews();
                }
                if (_.isEmpty(shapes)) return;

                _.each(shapes, function(shape, index){
                    arr.push({
                        imageUrl : shape,
                        data     : index,
                        allowSelected : true,
                        selected: false
                    });
                });
                artStore.reset(arr);
            },

            updateThemeColors: function() {
                var me = this;
                setTimeout(function(){
                    me.getApplication().getController('RightMenu').UpdateThemeColors();
                }, 50);
                setTimeout(function(){
                    me.getApplication().getController('Toolbar').updateThemeColors();
                }, 50);
            },

            onSendThemeColors: function(colors, standart_colors) {
                Common.Utils.ThemeColor.setColors(colors, standart_colors);
                if (window.styles_loaded) {
                    this.updateThemeColors();
                    var me = this;
                    setTimeout(function(){
                        me.fillTextArt();
                    }, 1);
                }
            },

            loadLanguages: function(apiLangs) {
                var langs = [], info,
                    allLangs = Common.util.LanguageInfo.getLanguages();
                for (var code in allLangs) {
                    if (allLangs.hasOwnProperty(code)) {
                        info = allLangs[code];
                        info[2] && langs.push({
                            displayValue:   info[1],
                            value:          info[0],
                            code:           parseInt(code),
                            spellcheck:     _.indexOf(apiLangs, code)>-1
                        });
                    }
                }

                langs.sort(function(a, b){
                    if (a.value < b.value) return -1;
                    if (a.value > b.value) return 1;
                    return 0;
                });

                this.languages = langs;
                window.styles_loaded && this.setLanguages();
            },

            setLanguages: function() {
                if (!this.languages || this.languages.length<1) {
                    this.loadLanguages([]);
                }
                if (this.languages && this.languages.length>0) {
                    this.getApplication().getController('DocumentHolder').getView().setLanguages(this.languages);
                    this.getApplication().getController('Statusbar').setLanguages(this.languages);
                    this.getApplication().getController('Common.Controllers.ReviewChanges').setLanguages(this.languages);
                }
            },

            onInsertTable:  function() {
                this.getApplication().getController('RightMenu').onInsertTable();
            },

            onInsertImage:  function() {
                this.getApplication().getController('RightMenu').onInsertImage();
            },

            onInsertChart:  function() {
                this.getApplication().getController('RightMenu').onInsertChart();
            },

            onInsertShape:  function() {
                this.getApplication().getController('RightMenu').onInsertShape();
            },

            onInsertTextArt:  function() {
                this.getApplication().getController('RightMenu').onInsertTextArt();
            },

            onInsertControl:  function() {
                this.getApplication().getController('RightMenu').onInsertControl();
            },

            unitsChanged: function(m) {
                var value = Common.localStorage.getItem("de-settings-unit");
                value = (value!==null) ? parseInt(value) : Common.Utils.Metric.getDefaultMetric();
                Common.Utils.Metric.setCurrentMetric(value);
                Common.Utils.InternalSettings.set("de-settings-unit", value);
                this.api.asc_SetDocumentUnits((value==Common.Utils.Metric.c_MetricUnits.inch) ? Asc.c_oAscDocumentUnits.Inch : ((value==Common.Utils.Metric.c_MetricUnits.pt) ? Asc.c_oAscDocumentUnits.Point : Asc.c_oAscDocumentUnits.Millimeter));
                this.getApplication().getController('RightMenu').updateMetricUnit();
                this.getApplication().getController('Toolbar').getView().updateMetricUnit();
            },

            onAdvancedOptions: function(type, advOptions, mode, formatOptions) {
                if (this._state.openDlg) return;

                var me = this;
                if (type == Asc.c_oAscAdvancedOptionsID.TXT) {
                    me._state.openDlg = new Common.Views.OpenDialog({
                        title: Common.Views.OpenDialog.prototype.txtTitle.replace('%1', 'TXT'),
                        closable: (mode==2), // if save settings
                        type: Common.Utils.importTextType.TXT,
                        preview: advOptions.asc_getData(),
                        codepages: advOptions.asc_getCodePages(),
                        settings: advOptions.asc_getRecommendedSettings(),
                        api: me.api,
                        handler: function (result, settings) {
                            me.isShowOpenDialog = false;
                            if (result == 'ok') {
                                if (me && me.api) {
                                    if (mode==2) {
                                        formatOptions && formatOptions.asc_setAdvancedOptions(settings.textOptions);
                                        me.api.asc_DownloadAs(formatOptions);
                                    } else
                                        me.api.asc_setAdvancedOptions(type, settings.textOptions);
                                    me.loadMask && me.loadMask.show();
                                }
                            }
                            me._state.openDlg = null;
                        }
                    });
                } else if (type == Asc.c_oAscAdvancedOptionsID.DRM) {
                    me._state.openDlg = new Common.Views.OpenDialog({
                        title: Common.Views.OpenDialog.prototype.txtTitleProtected,
                        closeFile: me.appOptions.canRequestClose,
                        type: Common.Utils.importTextType.DRM,
                        warning: !(me.appOptions.isDesktopApp && me.appOptions.isOffline) && (typeof advOptions == 'string'),
                        warningMsg: advOptions,
                        validatePwd: !!me._state.isDRM,
                        handler: function (result, value) {
                            me.isShowOpenDialog = false;
                            if (result == 'ok') {
                                if (me.api) {
                                    me.api.asc_setAdvancedOptions(type, value.drmOptions);
                                    me.loadMask && me.loadMask.show();
                                }
                            } else {
                                Common.Gateway.requestClose();
                                Common.Controllers.Desktop.requestClose();
                            }
                            me._state.openDlg = null;
                        }
                    });
                    me._state.isDRM = true;
                }
                if (me._state.openDlg) {
                    this.isShowOpenDialog = true;
                    this.loadMask && this.loadMask.hide();
                    this.onLongActionEnd(Asc.c_oAscAsyncActionType.BlockInteraction, LoadingDocument);
                    me._state.openDlg.show();
                }
            },

            onTryUndoInFastCollaborative: function() {
                if (!Common.localStorage.getBool("de-hide-try-undoredo"))
                    Common.UI.info({
                        width: 500,
                        msg: this.appOptions.canChangeCoAuthoring ? this.textTryUndoRedo : this.textTryUndoRedoWarn,
                        iconCls: 'info',
                        buttons: this.appOptions.canChangeCoAuthoring ? ['custom', 'cancel'] : ['ok'],
                        primary: this.appOptions.canChangeCoAuthoring ? 'custom' : 'ok',
                        customButtonText: this.textStrict,
                        dontshow: true,
                        callback: _.bind(function(btn, dontshow){
                            if (dontshow) Common.localStorage.setItem("de-hide-try-undoredo", 1);
                            if (btn == 'custom') {
                                Common.localStorage.setItem("de-settings-coauthmode", 0);
                                Common.Utils.InternalSettings.set("de-settings-coauthmode", false);
                                this.api.asc_SetFastCollaborative(false);
                                this._state.fastCoauth = false;
                                Common.localStorage.setItem("de-settings-showchanges-strict", 'last');
                                this.api.SetCollaborativeMarksShowType(Asc.c_oAscCollaborativeMarksShowType.LastChanges);
                                this.getApplication().getController('Common.Controllers.ReviewChanges').applySettings();
                            }
                            this.onEditComplete();
                        }, this)
                    });
            },

            onAuthParticipantsChanged: function(users) {
                var length = 0;
                _.each(users, function(item){
                    if (!item.asc_getView())
                        length++;
                });
                this._state.usersCount = length;
            },

            onUserConnection: function(change){
                if (change && this.appOptions.user.guest && this.appOptions.canRenameAnonymous && (change.asc_getIdOriginal() == this.appOptions.user.id)) { // change name of the current user
                    var name = change.asc_getUserName();
                    if (name && name !== AscCommon.UserInfoParser.getCurrentName() ) {
                        this._renameDialog && this._renameDialog.close();
                        AscCommon.UserInfoParser.setCurrentName(name);
                        appHeader.setUserName(AscCommon.UserInfoParser.getParsedName(name));

                        var idx1 = name.lastIndexOf('('),
                            idx2 = name.lastIndexOf(')'),
                            str = (idx1>0) && (idx1<idx2) ? name.substring(0, idx1-1) : '';
                        if (Common.localStorage.getItem("guest-username")!==null) {
                            Common.localStorage.setItem("guest-username", str);
                        }
                        Common.Utils.InternalSettings.set("guest-username", str);
                    }
                }
            },

            applySettings: function() {
                if (this.appOptions.isEdit && !this.appOptions.isOffline && this.appOptions.canCoAuthoring) {
                    var oldval = this._state.fastCoauth;
                    this._state.fastCoauth = Common.localStorage.getBool("de-settings-coauthmode", true);
                    if (this._state.fastCoauth && !oldval)
                        this.synchronizeChanges();
                }
                if (this.appOptions.canForcesave) {
                    this.appOptions.forcesave = Common.localStorage.getBool("de-settings-forcesave", this.appOptions.canForcesave);
                    Common.Utils.InternalSettings.set("de-settings-forcesave", this.appOptions.forcesave);
                    this.api.asc_setIsForceSaveOnUserSave(this.appOptions.forcesave);
                }
            },

            onDocumentName: function(name) {
                appHeader.setDocumentCaption(name);
                this.updateWindowTitle(true);
            },

            onMeta: function(meta) {
                appHeader.setDocumentCaption(meta.title);
                this.updateWindowTitle(true);
                this.document.title = meta.title;

                var filemenu = this.getApplication().getController('LeftMenu').getView('LeftMenu').getMenu('file');
                filemenu.loadDocument({doc:this.document});
                filemenu.panels && filemenu.panels['info'] && filemenu.panels['info'].updateInfo(this.document);
                this.getApplication().getController('Common.Controllers.ReviewChanges').loadDocument({doc:this.document});
                Common.Gateway.metaChange(meta);

                if (this.appOptions.wopi) {
                    var idx = meta.title.lastIndexOf('.');
                    Common.Gateway.requestRename(idx>0 ? meta.title.substring(0, idx) : meta.title);
                }
            },

            onPrint: function() {
                if (!this.appOptions.canPrint || Common.Utils.ModalWindow.isVisible()) return;
                
                if (this.api)
                    this.api.asc_Print(new Asc.asc_CDownloadOptions(null, Common.Utils.isChrome || Common.Utils.isOpera || Common.Utils.isGecko && Common.Utils.firefoxVersion>86)); // if isChrome or isOpera == true use asc_onPrintUrl event
                Common.component.Analytics.trackEvent('Print');
            },

            onPrintUrl: function(url) {
                if (this.iframePrint) {
                    this.iframePrint.parentNode.removeChild(this.iframePrint);
                    this.iframePrint = null;
                }
                if (!this.iframePrint) {
                    var me = this;
                    this.iframePrint = document.createElement("iframe");
                    this.iframePrint.id = "id-print-frame";
                    this.iframePrint.style.display = 'none';
                    this.iframePrint.style.visibility = "hidden";
                    this.iframePrint.style.position = "fixed";
                    this.iframePrint.style.right = "0";
                    this.iframePrint.style.bottom = "0";
                    document.body.appendChild(this.iframePrint);
                    this.iframePrint.onload = function() {
                        try {
                        me.iframePrint.contentWindow.focus();
                        me.iframePrint.contentWindow.print();
                        me.iframePrint.contentWindow.blur();
                        window.focus();
                        } catch (e) {
                            me.api.asc_DownloadAs(new Asc.asc_CDownloadOptions(Asc.c_oAscFileType.PDF));
                        }
                    };
                }
                if (url) this.iframePrint.src = url;
            },

            onClearDummyComment: function() {
                this.dontCloseDummyComment = false;
            },

            onShowDummyComment: function() {
                this.beforeShowDummyComment = true;
            },

            DisableMailMerge: function() {
                this.appOptions.mergeFolderUrl = "";
                var toolbarController   = this.getApplication().getController('Toolbar');
                toolbarController && toolbarController.DisableMailMerge();
            },

            DisableVersionHistory: function() {
                this.editorConfig.canUseHistory = false;
                this.appOptions.canUseHistory = false;
            },

            onConvertEquationToMath: function(equation) {
                var me = this,
                    win;
                var msg = this.textConvertEquation + '<br><br><a id="id-equation-convert-help" style="cursor: pointer;">' + this.textLearnMore + '</a>';
                win = Common.UI.warning({
                    width: 500,
                    msg: msg,
                    buttons: ['yes', 'cancel'],
                    primary: 'yes',
                    dontshow: true,
                    textDontShow: this.textApplyAll,
                    callback: _.bind(function(btn, dontshow){
                        if (btn == 'yes') {
                            this.api.asc_ConvertEquationToMath(equation, dontshow);
                        }
                        this.onEditComplete();
                    }, this)
                });
                win.$window.find('#id-equation-convert-help').on('click', function (e) {
                    win && win.close();
                    me.getApplication().getController('LeftMenu').getView('LeftMenu').showMenu('file:help', 'UsageInstructions\/InsertEquation.htm#convertequation');
                })
            },

            warningDocumentIsLocked: function() {
                var me = this;
                var _disable_ui = function (disable) {
                    me.disableEditing(disable, true);
                };

                Common.Utils.warningDocumentIsLocked({disablefunc: _disable_ui});
            },

            onRunAutostartMacroses: function() {
                var me = this,
                    enable = !this.editorConfig.customization || (this.editorConfig.customization.macros!==false);
                if (enable) {
                    var value = Common.Utils.InternalSettings.get("de-macros-mode");
                    if (value==1)
                        this.api.asc_runAutostartMacroses();
                    else if (value === 0) {
                        Common.UI.warning({
                            msg: this.textHasMacros + '<br>',
                            buttons: ['yes', 'no'],
                            primary: 'yes',
                            dontshow: true,
                            textDontShow: this.textRemember,
                            callback: function(btn, dontshow){
                                if (dontshow) {
                                    Common.Utils.InternalSettings.set("de-macros-mode", (btn == 'yes') ? 1 : 2);
                                    Common.localStorage.setItem("de-macros-mode", (btn == 'yes') ? 1 : 2);
                                }
                                if (btn == 'yes') {
                                    setTimeout(function() {
                                        me.api.asc_runAutostartMacroses();
                                    }, 1);
                                }
                            }
                        });
                    }
                }
            },

            onMacrosPermissionRequest: function(url, callback) {
                if (url && callback) {
                    this.stackMacrosRequests.push({url: url, callback: callback});
                    if (this.stackMacrosRequests.length>1) {
                        return;
                    }
                } else if (this.stackMacrosRequests.length>0) {
                    url = this.stackMacrosRequests[0].url;
                    callback = this.stackMacrosRequests[0].callback;
                } else
                    return;

                var me = this;
                var value = Common.Utils.InternalSettings.get("de-allow-macros-request");
                if (value>0) {
                    callback && callback(value === 1);
                    this.stackMacrosRequests.shift();
                    this.onMacrosPermissionRequest();
                } else {
                    Common.UI.warning({
                        msg: this.textRequestMacros.replace('%1', url),
                        buttons: ['yes', 'no'],
                        primary: 'yes',
                        dontshow: true,
                        textDontShow: this.textRememberMacros,
                        maxwidth: 600,
                        callback: function(btn, dontshow){
                            if (dontshow) {
                                Common.Utils.InternalSettings.set("de-allow-macros-request", (btn == 'yes') ? 1 : 2);
                                Common.localStorage.setItem("de-allow-macros-request", (btn == 'yes') ? 1 : 2);
                            }
                            setTimeout(function() {
                                if (callback) callback(btn == 'yes');
                                me.stackMacrosRequests.shift();
                                me.onMacrosPermissionRequest();
                            }, 1);
                        }
                    });
                }
            },

            loadAutoCorrectSettings: function() {
                // autocorrection
                var me = this;
                var value = Common.localStorage.getItem("de-settings-math-correct-add");
                Common.Utils.InternalSettings.set("de-settings-math-correct-add", value);
                var arrAdd = value ? JSON.parse(value) : [];
                value = Common.localStorage.getItem("de-settings-math-correct-rem");
                Common.Utils.InternalSettings.set("de-settings-math-correct-rem", value);
                var arrRem = value ? JSON.parse(value) : [];
                value = Common.localStorage.getBool("de-settings-math-correct-replace-type", true); // replace on type
                Common.Utils.InternalSettings.set("de-settings-math-correct-replace-type", value);
                me.api.asc_refreshOnStartAutoCorrectMathSymbols(arrRem, arrAdd, value);

                value = Common.localStorage.getItem("de-settings-rec-functions-add");
                Common.Utils.InternalSettings.set("de-settings-rec-functions-add", value);
                arrAdd = value ? JSON.parse(value) : [];
                value = Common.localStorage.getItem("de-settings-rec-functions-rem");
                Common.Utils.InternalSettings.set("de-settings-rec-functions-rem", value);
                arrRem = value ? JSON.parse(value) : [];
                me.api.asc_refreshOnStartAutoCorrectMathFunctions(arrRem, arrAdd);

                value = Common.localStorage.getBool("de-settings-autoformat-bulleted", true);
                Common.Utils.InternalSettings.set("de-settings-autoformat-bulleted", value);
                me.api.asc_SetAutomaticBulletedLists(value);

                value = Common.localStorage.getBool("de-settings-autoformat-numbered", true);
                Common.Utils.InternalSettings.set("de-settings-autoformat-numbered", value);
                me.api.asc_SetAutomaticNumberedLists(value);

                value = Common.localStorage.getBool("de-settings-autoformat-smart-quotes", true);
                Common.Utils.InternalSettings.set("de-settings-autoformat-smart-quotes", value);
                me.api.asc_SetAutoCorrectSmartQuotes(value);

                value = Common.localStorage.getBool("de-settings-autoformat-hyphens", true);
                Common.Utils.InternalSettings.set("de-settings-autoformat-hyphens", value);
                me.api.asc_SetAutoCorrectHyphensWithDash(value);

                value = Common.localStorage.getBool("de-settings-autoformat-fl-sentence", true);
                Common.Utils.InternalSettings.set("de-settings-autoformat-fl-sentence", value);
                me.api.asc_SetAutoCorrectFirstLetterOfSentences(value);

                value = Common.localStorage.getBool("de-settings-autoformat-hyperlink", true);
                Common.Utils.InternalSettings.set("de-settings-autoformat-hyperlink", value);
                me.api.asc_SetAutoCorrectHyperlinks(value);

                value = Common.localStorage.getBool("de-settings-autoformat-fl-cells", true);
                Common.Utils.InternalSettings.set("de-settings-autoformat-fl-cells", value);
                me.api.asc_SetAutoCorrectFirstLetterOfCells(value);

                value = Common.localStorage.getBool("de-settings-autoformat-double-space", Common.Utils.isMac); // add period with double-space in MacOs by default
                Common.Utils.InternalSettings.set("de-settings-autoformat-double-space", value);
                me.api.asc_SetAutoCorrectDoubleSpaceWithPeriod(value);
            },

            showRenameUserDialog: function() {
                if (this._renameDialog) return;

                var me = this;
                this._renameDialog = new Common.Views.UserNameDialog({
                    label: this.textRenameLabel,
                    error: this.textRenameError,
                    value: Common.Utils.InternalSettings.get("guest-username") || '',
                    check: Common.Utils.InternalSettings.get("save-guest-username") || false,
                    validation: function(value) {
                        return value.length<128 ? true : me.textLongName;
                    },
                    handler: function(result, settings) {
                        if (result == 'ok') {
                            var name = settings.input ? settings.input + ' (' + me.appOptions.guestName + ')' : me.textAnonymous;
                            var _user = new Asc.asc_CUserInfo();
                            _user.put_FullName(name);

                            var docInfo = new Asc.asc_CDocInfo();
                            docInfo.put_UserInfo(_user);
                            me.api.asc_changeDocInfo(docInfo);

                            settings.checkbox ? Common.localStorage.setItem("guest-username", settings.input) : Common.localStorage.removeItem("guest-username");
                            Common.Utils.InternalSettings.set("guest-username", settings.input);
                            Common.Utils.InternalSettings.set("save-guest-username", settings.checkbox);
                        }
                    }
                });
                this._renameDialog.on('close', function() {
                    me._renameDialog = undefined;
                });
                this._renameDialog.show(Common.Utils.innerWidth() - this._renameDialog.options.width - 15, 30);
            },

            onGrabFocus: function() {
                this.getApplication().getController('DocumentHolder').getView().focus();
            },

            onLanguageLoaded: function() {
                if (!Common.Locale.getCurrentLanguage()) {
                    Common.UI.warning({
                        msg: this.errorLang,
                        buttons: [],
                        closable: false
                    });
                    return false;
                }
                return true;
            },

            onConfirmAction: function(id, apiCallback, data) {
                var me = this;
                if (id == Asc.c_oAscConfirm.ConfirmMaxChangesSize) {
                    Common.UI.warning({
                        title: this.notcriticalErrorTitle,
                        msg: this.confirmMaxChangesSize,
                        buttons: [{value: 'ok', caption: this.textUndo, primary: true}, {value: 'cancel', caption: this.textContinue}],
                        maxwidth: 600,
                        callback: _.bind(function(btn) {
                            if (apiCallback)  {
                                apiCallback(btn === 'ok');
                            }
                            me.onEditComplete();
                        }, this)
                    });
                }
            },

            leavePageText: 'You have unsaved changes in this document. Click \'Stay on this Page\' then \'Save\' to save them. Click \'Leave this Page\' to discard all the unsaved changes.',
            criticalErrorTitle: 'Error',
            notcriticalErrorTitle: 'Warning',
            errorDefaultMessage: 'Error code: %1',
            criticalErrorExtText: 'Press "OK" to back to document list.',
            openTitleText: 'Opening Document',
            openTextText: 'Opening document...',
            loadFontsTitleText: 'Loading Data',
            loadFontsTextText: 'Loading data...',
            loadImagesTitleText: 'Loading Images',
            loadImagesTextText: 'Loading images...',
            loadFontTitleText: 'Loading Data',
            loadFontTextText: 'Loading data...',
            loadImageTitleText: 'Loading Image',
            loadImageTextText: 'Loading image...',
            downloadTitleText: 'Downloading Document',
            downloadTextText: 'Downloading document...',
            printTitleText: 'Printing Document',
            printTextText: 'Printing document...',
            uploadImageTitleText: 'Uploading Image',
            uploadImageTextText: 'Uploading image...',
            uploadImageSizeMessage: 'Maximum image size limit exceeded.',
            uploadImageExtMessage: 'Unknown image format.',
            uploadImageFileCountMessage: 'No images uploaded.',
            reloadButtonText: 'Reload Page',
            unknownErrorText: 'Unknown error.',
            convertationTimeoutText: 'Convertation timeout exceeded.',
            downloadErrorText: 'Download failed.',
            unsupportedBrowserErrorText: 'Your browser is not supported.',
            splitMaxRowsErrorText: 'The number of rows must be less than %1',
            splitMaxColsErrorText: 'The number of columns must be less than %1',
            splitDividerErrorText: 'The number of rows must be a divisor of %1',
            requestEditFailedTitleText: 'Access denied',
            requestEditFailedMessageText: 'Someone is editing this document right now. Please try again later.',
            txtNeedSynchronize: 'You have an updates',
            textLoadingDocument: 'Loading document',
            warnBrowserZoom: 'Your browser\'s current zoom setting is not fully supported. Please reset to the default zoom by pressing Ctrl+0.',
            warnBrowserIE9: 'The application has low capabilities on IE9. Use IE10 or higher',
            applyChangesTitleText: 'Loading Data',
            applyChangesTextText: 'Loading data...',
            errorKeyEncrypt: 'Unknown key descriptor',
            errorKeyExpire: 'Key descriptor expired',
            errorUsersExceed: 'Count of users was exceed',
            errorCoAuthoringDisconnect: 'Server connection lost. You can\'t edit anymore.',
            errorFilePassProtect: 'The file is password protected and cannot be opened.',
            txtBasicShapes: 'Basic Shapes',
            txtFiguredArrows: 'Figured Arrows',
            txtMath: 'Math',
            txtCharts: 'Charts',
            txtStarsRibbons: 'Stars & Ribbons',
            txtCallouts: 'Callouts',
            txtButtons: 'Buttons',
            txtRectangles: 'Rectangles',
            txtLines: 'Lines',
            txtEditingMode: 'Set editing mode...',
            textAnonymous: 'Anonymous',
            loadingDocumentTitleText: 'Loading document',
            loadingDocumentTextText: 'Loading document...',
            warnProcessRightsChange: 'You have been denied the right to edit the file.',
            errorProcessSaveResult: 'Saving is failed.',
            textCloseTip: 'Click to close the tip.',
            textShape: 'Shape',
            errorStockChart: 'Incorrect row order. To build a stock chart place the data on the sheet in the following order:<br> opening price, max price, min price, closing price.',
            errorDataRange: 'Incorrect data range.',
            errorDatabaseConnection: 'External error.<br>Database connection error. Please, contact support.',
            titleUpdateVersion: 'Version changed',
            errorUpdateVersion: 'The file version has been changed. The page will be reloaded.',
            errorUserDrop: 'The file cannot be accessed right now.',
            txtDiagramTitle: 'Chart Title',
            txtXAxis: 'X Axis',
            txtYAxis: 'Y Axis',
            txtSeries: 'Seria',
            errorMailMergeLoadFile: 'Loading the document failed. Please select a different file.',
            mailMergeLoadFileText: 'Loading Data Source...',
            mailMergeLoadFileTitle: 'Loading Data Source',
            errorMailMergeSaveFile: 'Merge failed.',
            downloadMergeText: 'Downloading...',
            downloadMergeTitle: 'Downloading',
            sendMergeTitle: 'Sending Merge',
            sendMergeText: 'Sending Merge...',
            txtArt: 'Your text here',
            errorConnectToServer: 'The document could not be saved. Please check connection settings or contact your administrator.<br>When you click the \'OK\' button, you will be prompted to download the document.',
            textTryUndoRedo: 'The Undo/Redo functions are disabled for the Fast co-editing mode.<br>Click the \'Strict mode\' button to switch to the Strict co-editing mode to edit the file without other users interference and send your changes only after you save them. You can switch between the co-editing modes using the editor Advanced settings.',
            textStrict: 'Strict mode',
            txtErrorLoadHistory: 'Loading history failed',
            textBuyNow: 'Visit website',
            textNoLicenseTitle: 'License limit reached',
            textContactUs: 'Contact sales',
            errorViewerDisconnect: 'Connection is lost. You can still view the document,<br>but will not be able to download or print until the connection is restored and page is reloaded.',
            warnLicenseExp: 'Your license has expired.<br>Please update your license and refresh the page.',
            titleLicenseExp: 'License expired',
            openErrorText: 'An error has occurred while opening the file',
            saveErrorText: 'An error has occurred while saving the file',
            errorToken: 'The document security token is not correctly formed.<br>Please contact your Document Server administrator.',
            errorTokenExpire: 'The document security token has expired.<br>Please contact your Document Server administrator.',
            errorSessionAbsolute: 'The document editing session has expired. Please reload the page.',
            errorSessionIdle: 'The document has not been edited for quite a long time. Please reload the page.',
            errorSessionToken: 'The connection to the server has been interrupted. Please reload the page.',
            errorAccessDeny: 'You are trying to perform an action you do not have rights for.<br>Please contact your Document Server administrator.',
            titleServerVersion: 'Editor updated',
            errorServerVersion: 'The editor version has been updated. The page will be reloaded to apply the changes.',
            textChangesSaved: 'All changes saved',
            errorBadImageUrl: 'Image url is incorrect',
            txtStyle_Normal: 'Normal',
            txtStyle_No_Spacing: 'No Spacing',
            txtStyle_Heading_1: 'Heading 1',
            txtStyle_Heading_2: 'Heading 2',
            txtStyle_Heading_3: 'Heading 3',
            txtStyle_Heading_4: 'Heading 4',
            txtStyle_Heading_5: 'Heading 5',
            txtStyle_Heading_6: 'Heading 6',
            txtStyle_Heading_7: 'Heading 7',
            txtStyle_Heading_8: 'Heading 8',
            txtStyle_Heading_9: 'Heading 9',
            txtStyle_Title: 'Title',
            txtStyle_Subtitle: 'Subtitle',
            txtStyle_Quote: 'Quote',
            txtStyle_Intense_Quote: 'Intense Quote',
            txtStyle_List_Paragraph: 'List Paragraph',
            txtStyle_footnote_text: 'Footnote Text',
            saveTextText: 'Saving document...',
            saveTitleText: 'Saving Document',
            txtBookmarkError: "Error! Bookmark not defined.",
            txtAbove: "above",
            txtBelow: "below",
            txtOnPage: "on page",
            txtHeader: "Header",
            txtFooter: "Footer",
            txtSection: "-Section",
            txtFirstPage: "First Page",
            txtEvenPage: "Even Page",
            txtOddPage: "Odd Page",
            txtSameAsPrev: "Same as Previous",
            txtCurrentDocument: "Current Document",
            txtNoTableOfContents: "There are no headings in the document. Apply a heading style to the text so that it appears in the table of contents.",
            txtTableOfContents: "Table of Contents",
            errorForceSave: "An error occurred while saving the file. Please use the 'Download as' option to save the file to your computer hard drive or try again later.",
            warnNoLicense: "You've reached the limit for simultaneous connections to %1 editors. This document will be opened for viewing only.<br>Contact %1 sales team for personal upgrade terms.",
            warnNoLicenseUsers: "You've reached the user limit for %1 editors. Contact %1 sales team for personal upgrade terms.",
            warnLicenseExceeded: "You've reached the limit for simultaneous connections to %1 editors. This document will be opened for viewing only.<br>Contact your administrator to learn more.",
            warnLicenseUsersExceeded: "You've reached the user limit for %1 editors. Contact your administrator to learn more.",
            errorDataEncrypted: 'Encrypted changes have been received, they cannot be deciphered.',
            textClose: 'Close',
            textPaidFeature: 'Paid feature',
            scriptLoadError: 'The connection is too slow, some of the components could not be loaded. Please reload the page.',
            errorEditingSaveas: 'An error occurred during the work with the document.<br>Use the \'Save as...\' option to save the file backup copy to your computer hard drive.',
            errorEditingDownloadas: 'An error occurred during the work with the document.<br>Use the \'Download as...\' option to save the file backup copy to your computer hard drive.',
            txtShape_textRect: 'Text Box',
            txtShape_rect: 'Rectangle',
            txtShape_ellipse: 'Ellipse',
            txtShape_triangle: 'Triangle',
            txtShape_rtTriangle: 'Right Triangle',
            txtShape_parallelogram: 'Parallelogram',
            txtShape_trapezoid: 'Trapezoid',
            txtShape_diamond: 'Diamond',
            txtShape_pentagon: 'Pentagon',
            txtShape_hexagon: 'Hexagon',
            txtShape_heptagon: 'Heptagon',
            txtShape_octagon: 'Octagon',
            txtShape_decagon: 'Decagon',
            txtShape_dodecagon: 'Dodecagon',
            txtShape_pie: 'Pie',
            txtShape_chord: 'Chord',
            txtShape_teardrop: 'Teardrop',
            txtShape_frame: 'Frame',
            txtShape_halfFrame: 'Half Frame',
            txtShape_corner: 'Corner',
            txtShape_diagStripe: 'Diagonal Stripe',
            txtShape_plus: 'Plus',
            txtShape_plaque: 'Sign',
            txtShape_can: 'Can',
            txtShape_cube: 'Cube',
            txtShape_bevel: 'Bevel',
            txtShape_donut: 'Donut',
            txtShape_noSmoking: '"No" Symbol',
            txtShape_blockArc: 'Block Arc',
            txtShape_foldedCorner: 'Folded Corner',
            txtShape_smileyFace: 'Smiley Face',
            txtShape_heart: 'Heart',
            txtShape_lightningBolt: 'Lightning Bolt',
            txtShape_sun: 'Sun',
            txtShape_moon: 'Moon',
            txtShape_cloud: 'Cloud',
            txtShape_arc: 'Arc',
            txtShape_bracePair: 'Double Brace',
            txtShape_leftBracket: 'Left Bracket',
            txtShape_rightBracket: 'Right Bracket',
            txtShape_leftBrace: 'Left Brace',
            txtShape_rightBrace: 'Right Brace',
            txtShape_rightArrow: 'Right Arrow',
            txtShape_leftArrow: 'Left Arrow',
            txtShape_upArrow: 'Up Arrow',
            txtShape_downArrow: 'Down Arrow',
            txtShape_leftRightArrow: 'Left Right Arrow',
            txtShape_upDownArrow: 'Up Down Arrow',
            txtShape_quadArrow: 'Quad Arrow',
            txtShape_leftRightUpArrow: 'Left Right Up Arrow',
            txtShape_bentArrow: 'Bent Arrow',
            txtShape_uturnArrow: 'U-Turn Arrow',
            txtShape_leftUpArrow: 'Left Up Arrow',
            txtShape_bentUpArrow: 'Bent Up Arrow',
            txtShape_curvedRightArrow: 'Curved Right Arrow',
            txtShape_curvedLeftArrow: 'Curved Left Arrow',
            txtShape_curvedUpArrow: 'Curved Up Arrow',
            txtShape_curvedDownArrow: 'Curved Down Arrow',
            txtShape_stripedRightArrow: 'Striped Right Arrow',
            txtShape_notchedRightArrow: 'Notched Right Arrow',
            txtShape_homePlate: 'Pentagon',
            txtShape_chevron: 'Chevron',
            txtShape_rightArrowCallout: 'Right Arrow Callout',
            txtShape_downArrowCallout: 'Down Arrow Callout',
            txtShape_leftArrowCallout: 'Left Arrow Callout',
            txtShape_upArrowCallout: 'Up Arrow Callout',
            txtShape_leftRightArrowCallout: 'Left Right Arrow Callout',
            txtShape_quadArrowCallout: 'Quad Arrow Callout',
            txtShape_circularArrow: 'Circular Arrow',
            txtShape_mathPlus: 'Plus',
            txtShape_mathMinus: 'Minus',
            txtShape_mathMultiply: 'Multiply',
            txtShape_mathDivide: 'Division',
            txtShape_mathEqual: 'Equal',
            txtShape_mathNotEqual: 'Not Equal',
            txtShape_flowChartProcess: 'Flowchart: Process',
            txtShape_flowChartAlternateProcess: 'Flowchart: Alternate Process',
            txtShape_flowChartDecision: 'Flowchart: Decision',
            txtShape_flowChartInputOutput: 'Flowchart: Data',
            txtShape_flowChartPredefinedProcess: 'Flowchart: Predefined Process',
            txtShape_flowChartInternalStorage: 'Flowchart: Internal Storage',
            txtShape_flowChartDocument: 'Flowchart: Document',
            txtShape_flowChartMultidocument: 'Flowchart: Multidocument ',
            txtShape_flowChartTerminator: 'Flowchart: Terminator',
            txtShape_flowChartPreparation: 'Flowchart: Preparation',
            txtShape_flowChartManualInput: 'Flowchart: Manual Input',
            txtShape_flowChartManualOperation: 'Flowchart: Manual Operation',
            txtShape_flowChartConnector: 'Flowchart: Connector',
            txtShape_flowChartOffpageConnector: 'Flowchart: Off-page Connector',
            txtShape_flowChartPunchedCard: 'Flowchart: Card',
            txtShape_flowChartPunchedTape: 'Flowchart: Punched Tape',
            txtShape_flowChartSummingJunction: 'Flowchart: Summing Junction',
            txtShape_flowChartOr: 'Flowchart: Or',
            txtShape_flowChartCollate: 'Flowchart: Collate',
            txtShape_flowChartSort: 'Flowchart: Sort',
            txtShape_flowChartExtract: 'Flowchart: Extract',
            txtShape_flowChartMerge: 'Flowchart: Merge',
            txtShape_flowChartOnlineStorage: 'Flowchart: Stored Data',
            txtShape_flowChartDelay: 'Flowchart: Delay',
            txtShape_flowChartMagneticTape: 'Flowchart: Sequential Access Storage',
            txtShape_flowChartMagneticDisk: 'Flowchart: Magnetic Disk',
            txtShape_flowChartMagneticDrum: 'Flowchart: Direct Access Storage',
            txtShape_flowChartDisplay: 'Flowchart: Display',
            txtShape_irregularSeal1: 'Explosion 1',
            txtShape_irregularSeal2: 'Explosion 2',
            txtShape_star4: '4-Point Star',
            txtShape_star5: '5-Point Star',
            txtShape_star6: '6-Point Star',
            txtShape_star7: '7-Point Star',
            txtShape_star8: '8-Point Star',
            txtShape_star10: '10-Point Star',
            txtShape_star12: '12-Point Star',
            txtShape_star16: '16-Point Star',
            txtShape_star24: '24-Point Star',
            txtShape_star32: '32-Point Star',
            txtShape_ribbon2: 'Up Ribbon',
            txtShape_ribbon: 'Down Ribbon',
            txtShape_ellipseRibbon2: 'Curved Up Ribbon',
            txtShape_ellipseRibbon: 'Curved Down Ribbon',
            txtShape_verticalScroll: 'Vertical Scroll',
            txtShape_horizontalScroll: 'Horizontal Scroll',
            txtShape_wave: 'Wave',
            txtShape_doubleWave: 'Double Wave',
            txtShape_wedgeRectCallout: 'Rectangular Callout',
            txtShape_wedgeRoundRectCallout: 'Rounded Rectangular Callout',
            txtShape_wedgeEllipseCallout: 'Oval Callout',
            txtShape_cloudCallout: 'Cloud Callout',
            txtShape_borderCallout1: 'Line Callout 1',
            txtShape_borderCallout2: 'Line Callout 2',
            txtShape_borderCallout3: 'Line Callout 3',
            txtShape_accentCallout1: 'Line Callout 1 (Accent Bar)',
            txtShape_accentCallout2: 'Line Callout 2 (Accent Bar)',
            txtShape_accentCallout3: 'Line Callout 3 (Accent Bar)',
            txtShape_callout1: 'Line Callout 1 (No Border)',
            txtShape_callout2: 'Line Callout 2 (No Border)',
            txtShape_callout3: 'Line Callout 3 (No Border)',
            txtShape_accentBorderCallout1: 'Line Callout 1 (Border and Accent Bar)',
            txtShape_accentBorderCallout2: 'Line Callout 2 (Border and Accent Bar)',
            txtShape_accentBorderCallout3: 'Line Callout 3 (Border and Accent Bar)',
            txtShape_actionButtonBackPrevious: 'Back or Previous Button',
            txtShape_actionButtonForwardNext: 'Forward or Next Button',
            txtShape_actionButtonBeginning: 'Beginning Button',
            txtShape_actionButtonEnd: 'End Button',
            txtShape_actionButtonHome: 'Home Button',
            txtShape_actionButtonInformation: 'Information Button',
            txtShape_actionButtonReturn: 'Return Button',
            txtShape_actionButtonMovie: 'Movie Button',
            txtShape_actionButtonDocument: 'Document Button',
            txtShape_actionButtonSound: 'Sound Button',
            txtShape_actionButtonHelp: 'Help Button',
            txtShape_actionButtonBlank: 'Blank Button',
            txtShape_roundRect: 'Round Corner Rectangle',
            txtShape_snip1Rect: 'Snip Single Corner Rectangle',
            txtShape_snip2SameRect: 'Snip Same Side Corner Rectangle',
            txtShape_snip2DiagRect: 'Snip Diagonal Corner Rectangle',
            txtShape_snipRoundRect: 'Snip and Round Single Corner Rectangle',
            txtShape_round1Rect: 'Round Single Corner Rectangle',
            txtShape_round2SameRect: 'Round Same Side Corner Rectangle',
            txtShape_round2DiagRect: 'Round Diagonal Corner Rectangle',
            txtShape_line: 'Line',
            txtShape_lineWithArrow: 'Arrow',
            txtShape_lineWithTwoArrows: 'Double Arrow',
            txtShape_bentConnector5: 'Elbow Connector',
            txtShape_bentConnector5WithArrow: 'Elbow Arrow Connector',
            txtShape_bentConnector5WithTwoArrows: 'Elbow Double-Arrow Connector',
            txtShape_curvedConnector3: 'Curved Connector',
            txtShape_curvedConnector3WithArrow: 'Curved Arrow Connector',
            txtShape_curvedConnector3WithTwoArrows: 'Curved Double-Arrow Connector',
            txtShape_spline: 'Curve',
            txtShape_polyline1: 'Scribble',
            txtShape_polyline2: 'Freeform',
            txtSyntaxError: 'Syntax Error',
            txtMissOperator: 'Missing Operator',
            txtMissArg: 'Missing Argument',
            txtTooLarge: 'Number Too Large To Format',
            txtZeroDivide: 'Zero Divide',
            txtNotInTable: 'Is Not In Table',
            txtIndTooLarge: 'Index Too Large',
            txtFormulaNotInTable: 'The Formula Not In Table',
            txtTableInd: 'Table Index Cannot be Zero',
            txtUndefBookmark: 'Undefined Bookmark',
            txtEndOfFormula: 'Unexpected End of Formula',
            errorEmailClient: 'No email client could be found',
            textCustomLoader: 'Please note that according to the terms of the license you are not entitled to change the loader.<br>Please contact our Sales Department to get a quote.',
            txtHyperlink: 'Hyperlink',
            waitText: 'Please, wait...',
            errorFileSizeExceed: 'The file size exceeds the limitation set for your server.<br>Please contact your Document Server administrator for details.',
            txtMainDocOnly: 'Error! Main Document Only.',
            txtNotValidBookmark: 'Error! Not a valid bookmark self-reference.',
            txtNoText: 'Error! No text of specified style in document.',
            uploadDocSizeMessage: 'Maximum document size limit exceeded.',
            uploadDocExtMessage: 'Unknown document format.',
            uploadDocFileCountMessage: 'No documents uploaded.',
            errorUpdateVersionOnDisconnect: 'Internet connection has been restored, and the file version has been changed.<br>Before you can continue working, you need to download the file or copy its content to make sure nothing is lost, and then reload this page.',
            txtChoose: 'Choose an item',
            errorDirectUrl: 'Please verify the link to the document.<br>This link must be a direct link to the file for downloading.',
            txtStyle_Caption: 'Caption',
            errorCompare: 'The Compare documents feature is not available in the co-editing mode.',
            textConvertEquation: 'This equation was created with an old version of equation editor which is no longer supported. Converting this equation to Office Math ML format will make it editable.<br>Do you want to convert this equation?',
            textApplyAll: 'Apply to all equations',
            textLearnMore: 'Learn More',
            txtEnterDate: 'Enter a date',
            txtTypeEquation: 'Type equation here',
            textHasMacros: 'The file contains automatic macros.<br>Do you want to run macros?',
            textRemember: 'Remember my choice for all files',
            warnLicenseLimitedRenewed: 'License needs to be renewed.<br>You have a limited access to document editing functionality.<br>Please contact your administrator to get full access',
            warnLicenseLimitedNoAccess: 'License expired.<br>You have no access to document editing functionality.<br>Please contact your administrator.',
            saveErrorTextDesktop: 'This file cannot be saved or created.<br>Possible reasons are: <br>1. The file is read-only. <br>2. The file is being edited by other users. <br>3. The disk is full or corrupted.',
            errorComboSeries: 'To create a combination chart, select at least two series of data.',
            errorSetPassword: 'Password could not be set.',
            textRenameLabel: 'Enter a name to be used for collaboration',
            textRenameError: 'User name must not be empty.',
            textLongName: 'Enter a name that is less than 128 characters.',
            textGuest: 'Guest',
            errorSubmit: 'Submit failed.',
            txtClickToLoad: 'Click to load image',
            leavePageTextOnClose: 'All unsaved changes in this document will be lost.<br> Click \'Cancel\' then \'Save\' to save them. Click \'OK\' to discard all the unsaved changes.',
            textTryUndoRedoWarn: 'The Undo/Redo functions are disabled for the Fast co-editing mode.',
            txtNone: 'None',
            txtNoTableOfFigures: "No table of figures entries found.",
            txtTableOfFigures: 'Table of figures',
            txtStyle_endnote_text: 'Endnote Text',
            txtTOCHeading: 'TOC Heading',
            textDisconnect: 'Connection is lost',
            textReconnect: 'Connection is restored',
            errorLang: 'The interface language is not loaded.<br>Please contact your Document Server administrator.',
            errorLoadingFont: 'Fonts are not loaded.<br>Please contact your Document Server administrator.',
            errorEmptyTOC: 'Start creating a table of contents by applying a heading style from the Styles gallery to the selected text.',
            errorNoTOC: 'There\'s no table of contents to update. You can insert one from the References tab.',
            textRequestMacros: 'A macro makes a request to URL. Do you want to allow the request to the %1?',
            textRememberMacros: 'Remember my choice for all macros',
            errorTextFormWrongFormat: 'The value entered does not match the format of the field.',
<<<<<<< HEAD
            errorPasswordIsNotCorrect: 'The password you supplied is not correct.<br>Verify that the CAPS LOCK key is off and be sure to use the correct capitalization.'
=======
            confirmMaxChangesSize: 'The size of actions exceeds the limitation set for your server.<br>Press "Undo" to cancel your last action or press "Continue" to keep action locally (you need to download the file or copy its content to make sure nothing is lost).',
            textUndo: 'Undo',
            textContinue: 'Continue'
>>>>>>> 8a5e21bc
        }
    })(), DE.Controllers.Main || {}))
});<|MERGE_RESOLUTION|>--- conflicted
+++ resolved
@@ -3283,13 +3283,10 @@
             textRequestMacros: 'A macro makes a request to URL. Do you want to allow the request to the %1?',
             textRememberMacros: 'Remember my choice for all macros',
             errorTextFormWrongFormat: 'The value entered does not match the format of the field.',
-<<<<<<< HEAD
-            errorPasswordIsNotCorrect: 'The password you supplied is not correct.<br>Verify that the CAPS LOCK key is off and be sure to use the correct capitalization.'
-=======
+            errorPasswordIsNotCorrect: 'The password you supplied is not correct.<br>Verify that the CAPS LOCK key is off and be sure to use the correct capitalization.',
             confirmMaxChangesSize: 'The size of actions exceeds the limitation set for your server.<br>Press "Undo" to cancel your last action or press "Continue" to keep action locally (you need to download the file or copy its content to make sure nothing is lost).',
             textUndo: 'Undo',
             textContinue: 'Continue'
->>>>>>> 8a5e21bc
         }
     })(), DE.Controllers.Main || {}))
 });