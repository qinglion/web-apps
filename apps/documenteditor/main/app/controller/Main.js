/*
 *
 * (c) Copyright Ascensio System SIA 2010-2019
 *
 * This program is a free software product. You can redistribute it and/or
 * modify it under the terms of the GNU Affero General Public License (AGPL)
 * version 3 as published by the Free Software Foundation. In accordance with
 * Section 7(a) of the GNU AGPL its Section 15 shall be amended to the effect
 * that Ascensio System SIA expressly excludes the warranty of non-infringement
 * of any third-party rights.
 *
 * This program is distributed WITHOUT ANY WARRANTY; without even the implied
 * warranty of MERCHANTABILITY or FITNESS FOR A PARTICULAR  PURPOSE. For
 * details, see the GNU AGPL at: http://www.gnu.org/licenses/agpl-3.0.html
 *
 * You can contact Ascensio System SIA at 20A-12 Ernesta Birznieka-Upisha
 * street, Riga, Latvia, EU, LV-1050.
 *
 * The  interactive user interfaces in modified source and object code versions
 * of the Program must display Appropriate Legal Notices, as required under
 * Section 5 of the GNU AGPL version 3.
 *
 * Pursuant to Section 7(b) of the License you must retain the original Product
 * logo when distributing the program. Pursuant to Section 7(e) we decline to
 * grant you any rights under trademark law for use of our trademarks.
 *
 * All the Product's GUI elements, including illustrations and icon sets, as
 * well as technical writing content are licensed under the terms of the
 * Creative Commons Attribution-ShareAlike 4.0 International. See the License
 * terms at http://creativecommons.org/licenses/by-sa/4.0/legalcode
 *
*/
/**
 *  Main.js
 *
 *  Main controller
 *
 *  Created by Alexander Yuzhin on 1/15/14
 *  Copyright (c) 2018 Ascensio System SIA. All rights reserved.
 *
 */

define([
    'core',
    'irregularstack',
    'common/main/lib/component/Window',
    'common/main/lib/component/LoadMask',
    'common/main/lib/component/Tooltip',
    'common/main/lib/controller/Fonts',
    'common/main/lib/collection/TextArt',
    'common/main/lib/view/OpenDialog',
    'common/main/lib/view/UserNameDialog',
    'common/main/lib/util/LocalStorage',
    'documenteditor/main/app/collection/ShapeGroups',
    'documenteditor/main/app/collection/EquationGroups',
    'common/main/lib/controller/FocusManager',
    'common/main/lib/controller/HintManager',
    'common/main/lib/controller/LayoutManager'
], function () {
    'use strict';

    DE.Controllers.Main = Backbone.Controller.extend(_.extend((function() {
        var appHeader;
        var ApplyEditRights = -255;
        var LoadingDocument = -256;

        var mapCustomizationElements = {
            about: 'button#left-btn-about',
            feedback: 'button#left-btn-support',
            goback: '#fm-btn-back > a, #header-back > div'
        };

        var mapCustomizationExtElements = {
            toolbar: '#viewport #toolbar',
            leftMenu: '#viewport #left-menu, #viewport #id-toolbar-full-placeholder-btn-settings, #viewport #id-toolbar-short-placeholder-btn-settings',
            rightMenu: '#viewport #right-menu',
            statusBar: '#statusbar'
        };

        Common.localStorage.setId('text');
        Common.localStorage.setKeysFilter('de-,asc.text');
        Common.localStorage.sync();

        return {

            models: [],
            collections: [
                'ShapeGroups',
                'EquationGroups',
                'Common.Collections.HistoryUsers',
                'Common.Collections.TextArt'
            ],
            views: [],

            initialize: function() {
                this.addListeners({
                    'FileMenu': {
                        'settings:apply': _.bind(this.applySettings, this)
                    },
                    'Common.Views.ReviewChanges': {
                        'settings:apply': _.bind(this.applySettings, this)
                    }
                });

                var me = this,
                    styleNames = ['Normal', 'No Spacing', 'Heading 1', 'Heading 2', 'Heading 3', 'Heading 4', 'Heading 5',
                                  'Heading 6', 'Heading 7', 'Heading 8', 'Heading 9', 'Title', 'Subtitle', 'Quote', 'Intense Quote', 'List Paragraph', 'footnote text',
                                  'Caption', 'endnote text'],
                translate = {
                    'Series': this.txtSeries,
                    'Diagram Title': this.txtDiagramTitle,
                    'X Axis': this.txtXAxis,
                    'Y Axis': this.txtYAxis,
                    'Your text here': this.txtArt,
                    "Error! Bookmark not defined.": this.txtBookmarkError,
                    "above": this.txtAbove,
                    "below": this.txtBelow,
                    "on page ": this.txtOnPage + " ",
                    "Header": this.txtHeader,
                    "Footer": this.txtFooter,
                    " -Section ": " " + this.txtSection + " ",
                    "First Page ": this.txtFirstPage + " ",
                    "Even Page ": this.txtEvenPage + " ",
                    "Odd Page ": this.txtOddPage + " ",
                    "Same as Previous": this.txtSameAsPrev,
                    "Current Document": this.txtCurrentDocument,
                    "No table of contents entries found.": this.txtNoTableOfContents,
                    "Table of Contents": this.txtTableOfContents,
                    "Syntax Error": this.txtSyntaxError,
                    "Missing Operator": this.txtMissOperator,
                    "Missing Argument": this.txtMissArg,
                    "Number Too Large To Format": this.txtTooLarge,
                    "Zero Divide": this.txtZeroDivide,
                    "Is Not In Table": this.txtNotInTable,
                    "Index Too Large": this.txtIndTooLarge,
                    "The Formula Not In Table": this.txtFormulaNotInTable,
                    "Table Index Cannot be Zero": this.txtTableInd,
                    "Undefined Bookmark": this.txtUndefBookmark,
                    "Unexpected End of Formula": this.txtEndOfFormula,
                    "Hyperlink": this.txtHyperlink,
                    "Error! Main Document Only.": this.txtMainDocOnly,
                    "Error! Not a valid bookmark self-reference.": this.txtNotValidBookmark,
                    "Error! No text of specified style in document.": this.txtNoText,
                    "Choose an item": this.txtChoose,
                    "Enter a date": this.txtEnterDate,
                    "Type equation here": this.txtTypeEquation,
                    "Click to load image": this.txtClickToLoad,
                    "None": this.txtNone,
                    "No table of figures entries found.": this.txtNoTableOfFigures,
                    "table of figures": this.txtTableOfFigures,
                    "TOC Heading": this.txtTOCHeading
                };
                styleNames.forEach(function(item){
                    translate[item] = me['txtStyle_' + item.replace(/ /g, '_')] || item;
                });
                me.translationTable = translate;
            },

            onLaunch: function() {
                var me = this;

                this.stackLongActions = new Common.IrregularStack({
                    strongCompare   : function(obj1, obj2){return obj1.id === obj2.id && obj1.type === obj2.type;},
                    weakCompare     : function(obj1, obj2){return obj1.type === obj2.type;}
                });

                this.stackDisableActions = new Common.IrregularStack({
                    strongCompare   : function(obj1, obj2){return obj1.type === obj2.type;},
                    weakCompare     : function(obj1, obj2){return obj1.type === obj2.type;}
                });

                this.stackMacrosRequests = [];

                this._state = {isDisconnected: false, usersCount: 1, fastCoauth: true, lostEditingRights: false, licenseType: false, isDocModified: false};
                this.languages = null;

                // Initialize viewport

                if (!Common.Utils.isBrowserSupported()){
                    Common.Utils.showBrowserRestriction();
                    Common.Gateway.reportError(undefined, this.unsupportedBrowserErrorText);
                    return;
                }

                // Initialize api
                window["flat_desine"] = true;
                this.api = this.getApplication().getController('Viewport').getApi();

                Common.UI.FocusManager.init();
                Common.UI.HintManager.init(this.api);
                Common.UI.Themes.init(this.api);

                if (this.api){
                    this.api.SetDrawingFreeze(true);

                    var value = Common.localStorage.getBool("de-settings-cachemode", true);
                    Common.Utils.InternalSettings.set("de-settings-cachemode", value);
                    this.api.asc_setDefaultBlitMode(!!value);

                    value = Common.localStorage.getItem("de-settings-fontrender");
                    if (value === null)
                        value = '0';
                    Common.Utils.InternalSettings.set("de-settings-fontrender", value);
                    switch (value) {
                        case '0': this.api.SetFontRenderingMode(3); break;
                        case '1': this.api.SetFontRenderingMode(1); break;
                        case '2': this.api.SetFontRenderingMode(2); break;
                    }

                    this.api.asc_registerCallback('asc_onError',                    _.bind(this.onError, this));
                    this.api.asc_registerCallback('asc_onDocumentContentReady',     _.bind(this.onDocumentContentReady, this));
                    this.api.asc_registerCallback('asc_onOpenDocumentProgress',     _.bind(this.onOpenDocument, this));
                    this.api.asc_registerCallback('asc_onDocumentUpdateVersion',    _.bind(this.onUpdateVersion, this));
                    this.api.asc_registerCallback('asc_onServerVersion',            _.bind(this.onServerVersion, this));
                    this.api.asc_registerCallback('asc_onAdvancedOptions',          _.bind(this.onAdvancedOptions, this));
                    this.api.asc_registerCallback('asc_onDocumentName',             _.bind(this.onDocumentName, this));
                    this.api.asc_registerCallback('asc_onPrintUrl',                 _.bind(this.onPrintUrl, this));
                    this.api.asc_registerCallback('asc_onMeta',                     _.bind(this.onMeta, this));
                    this.api.asc_registerCallback('asc_onSpellCheckInit',           _.bind(this.loadLanguages, this));

                    Common.NotificationCenter.on('api:disconnect',                  _.bind(this.onCoAuthoringDisconnect, this));
                    Common.NotificationCenter.on('goback',                          _.bind(this.goBack, this));
                    Common.NotificationCenter.on('markfavorite',                    _.bind(this.markFavorite, this));
                    Common.NotificationCenter.on('download:advanced',               _.bind(this.onAdvancedOptions, this));
                    Common.NotificationCenter.on('showmessage',                     _.bind(this.onExternalMessage, this));
                    Common.NotificationCenter.on('showerror',                       _.bind(this.onError, this));
                    Common.NotificationCenter.on('editing:disable',                 _.bind(this.onEditingDisable, this));

                    this.isShowOpenDialog = false;
                    
                    // Initialize api gateway
                    this.editorConfig = {};
                    this.appOptions = {};
                    Common.Gateway.on('init',           _.bind(this.loadConfig, this));
                    Common.Gateway.on('showmessage',    _.bind(this.onExternalMessage, this));
                    Common.Gateway.on('opendocument',   _.bind(this.loadDocument, this));
                    Common.Gateway.on('grabfocus',      _.bind(this.onGrabFocus, this));
                    Common.Gateway.appReady();

//                $(window.top).resize(_.bind(this.onDocumentResize, this));
                    this.getApplication().getController('Viewport').setApi(this.api);
                    this.getApplication().getController('Statusbar').setApi(this.api);

                    /** coauthoring begin **/
                    this.contComments = this.getApplication().getController('Common.Controllers.Comments');
                    /** coauthoring end **/

                        // Syncronize focus with api
                    $(document.body).on('focus', 'input, textarea', function(e) {
                        if (!/area_id/.test(e.target.id)) {
                            if (/msg-reply/.test(e.target.className)) {
                                me.dontCloseDummyComment = true;
                                me.beforeShowDummyComment = me.beforeCloseDummyComment = false;
                            } else if (/textarea-control/.test(e.target.className))
                                me.inTextareaControl = true;
                            else if (!Common.Utils.ModalWindow.isVisible() && /form-control/.test(e.target.className))
                                me.inFormControl = true;
                        }
                    });

                    $(document.body).on('blur', 'input, textarea', function(e) {
                        if (!Common.Utils.ModalWindow.isVisible()) {
                            if (/form-control/.test(e.target.className))
                                me.inFormControl = false;
                            if (me.getApplication().getController('LeftMenu').getView('LeftMenu').getMenu('file').isVisible())
                                return;
                            if (!e.relatedTarget ||
                                !/area_id/.test(e.target.id)
                                && !(e.target.localName == 'input' && $(e.target).parent().find(e.relatedTarget).length>0) /* Check if focus in combobox goes from input to it's menu button or menu items, or from comment editing area to Ok/Cancel button */
                                && !(e.target.localName == 'textarea' && $(e.target).closest('.asc-window').find('.dropdown-menu').find(e.relatedTarget).length>0) /* Check if focus in comment goes from textarea to it's email menu */
                                && (e.relatedTarget.localName != 'input' || !/form-control/.test(e.relatedTarget.className)) /* Check if focus goes to text input with class "form-control" */
                                && (e.relatedTarget.localName != 'textarea' || /area_id/.test(e.relatedTarget.id))) /* Check if focus goes to textarea, but not to "area_id" */ {
                                if (Common.Utils.isIE && e.originalEvent && e.originalEvent.target && /area_id/.test(e.originalEvent.target.id) && (e.originalEvent.target === e.originalEvent.srcElement))
                                    return;
                                me.api.asc_enableKeyEvents(true);
                                if (me.dontCloseDummyComment && /msg-reply/.test(e.target.className)) {
                                    if ($(e.target).closest('.user-comment-item').find(e.relatedTarget).length<1) /* Check if focus goes to buttons in the comment window */
                                        me.dontCloseDummyComment = me.beforeCloseDummyComment = false;
                                    else
                                        me.beforeCloseDummyComment = true;
                                }
                                else if (/textarea-control/.test(e.target.className))
                                    me.inTextareaControl = false;
                            }
                        }
                    }).on('dragover', function(e) {
                        var event = e.originalEvent;
                        if (event.target && $(event.target).closest('#editor_sdk').length<1 ) {
                            event.preventDefault();
                            event.dataTransfer.dropEffect ="none";
                            return false;
                        }
                    }).on('dragstart', function(e) {
                        var event = e.originalEvent;
                        if (event.target ) {
                            var target = $(event.target);
                            if (target.closest('.combobox').length>0 || target.closest('.dropdown-menu').length>0 ||
                                target.closest('.ribtab').length>0 || target.closest('.combo-dataview').length>0) {
                                event.preventDefault();
                            }
                        }
                    }).on('mouseup', function(e){
                        me.beforeCloseDummyComment && setTimeout(function(){ // textbox in dummy comment lost focus
                            me.dontCloseDummyComment = me.beforeCloseDummyComment = false;
                        }, 10);
                    });

                    Common.Utils.isChrome && $(document.body).on('keydown', 'textarea', function(e) {// chromium bug890248 (Bug 39614)
                        if (e.keyCode===Common.UI.Keys.PAGEUP || e.keyCode===Common.UI.Keys.PAGEDOWN) {
                            setTimeout(function(){
                                $('#viewport').scrollLeft(0);
                                $('#viewport').scrollTop(0);
                            }, 0);
                        }
                    });

                    Common.NotificationCenter.on({
                        'modal:show': function(){
                            Common.Utils.ModalWindow.show();
                            me.api.asc_enableKeyEvents(false);
                        },
                        'modal:close': function(dlg) {
                            Common.Utils.ModalWindow.close();
                            if (!Common.Utils.ModalWindow.isVisible())
                                me.api.asc_enableKeyEvents(true);
                        },
                        'modal:hide': function(dlg) {
                            Common.Utils.ModalWindow.close();
                            if (!Common.Utils.ModalWindow.isVisible())
                                me.api.asc_enableKeyEvents(true);
                        },
                        'settings:unitschanged':_.bind(this.unitsChanged, this),
                        'dataview:focus': function(e){
                        },
                        'dataview:blur': function(e){
                            if (!Common.Utils.ModalWindow.isVisible()) {
                                me.api.asc_enableKeyEvents(true);
                            }
                        },
                        'menu:show': function(e){
                        },
                        'menu:hide': function(e, isFromInputControl){
                            if (!Common.Utils.ModalWindow.isVisible() && !isFromInputControl)
                                me.api.asc_enableKeyEvents(true);
                        },
                        'edit:complete': _.bind(me.onEditComplete, me)
                    });

                    this.initNames(); //for shapes

                    Common.util.Shortcuts.delegateShortcuts({
                        shortcuts: {
                            'command+s,ctrl+s,command+p,ctrl+p,command+k,ctrl+k,command+d,ctrl+d': _.bind(function (e) {
                                e.preventDefault();
                                e.stopPropagation();
                            }, this)
                        }
                    });
                }

                me.defaultTitleText = '{{APP_TITLE_TEXT}}';
                me.warnNoLicense  = me.warnNoLicense.replace(/%1/g, '{{COMPANY_NAME}}');
                me.warnNoLicenseUsers = me.warnNoLicenseUsers.replace(/%1/g, '{{COMPANY_NAME}}');
                me.textNoLicenseTitle = me.textNoLicenseTitle.replace(/%1/g, '{{COMPANY_NAME}}');
                me.warnLicenseExceeded = me.warnLicenseExceeded.replace(/%1/g, '{{COMPANY_NAME}}');
                me.warnLicenseUsersExceeded = me.warnLicenseUsersExceeded.replace(/%1/g, '{{COMPANY_NAME}}');
            },

            loadConfig: function(data) {
                this.editorConfig = $.extend(this.editorConfig, data.config);

                this.appOptions.customization   = this.editorConfig.customization;
                this.appOptions.canRenameAnonymous = !((typeof (this.appOptions.customization) == 'object') && (typeof (this.appOptions.customization.anonymous) == 'object') && (this.appOptions.customization.anonymous.request===false));
                this.appOptions.guestName = (typeof (this.appOptions.customization) == 'object') && (typeof (this.appOptions.customization.anonymous) == 'object') &&
                                (typeof (this.appOptions.customization.anonymous.label) == 'string') && this.appOptions.customization.anonymous.label.trim()!=='' ?
                                Common.Utils.String.htmlEncode(this.appOptions.customization.anonymous.label) : this.textGuest;
                var value;
                if (this.appOptions.canRenameAnonymous) {
                    value = Common.localStorage.getItem("guest-username");
                    Common.Utils.InternalSettings.set("guest-username", value);
                    Common.Utils.InternalSettings.set("save-guest-username", !!value);
                }
                if (this.appOptions.customization.font) {
                    if (this.appOptions.customization.font.name && typeof this.appOptions.customization.font.name === 'string') {
                        var arr = this.appOptions.customization.font.name.split(',');
                        for (var i=0; i<arr.length; i++) {
                            var item = arr[i].trim();
                            if (item && (/[\s0-9\.]/).test(item)) {
                                arr[i] = "'" + item + "'";
                            }
                        }
                        document.documentElement.style.setProperty("--font-family-base-custom", arr.join(','));
                    }
                }

                this.editorConfig.user          =
                this.appOptions.user            = Common.Utils.fillUserInfo(this.editorConfig.user, this.editorConfig.lang, value ? (value + ' (' + this.appOptions.guestName + ')' ) : this.textAnonymous,
                                                                            Common.localStorage.getItem("guest-id") || ('uid-' + Date.now()));
                this.appOptions.user.anonymous && Common.localStorage.setItem("guest-id", this.appOptions.user.id);

                this.appOptions.isDesktopApp    = this.editorConfig.targetApp == 'desktop' || Common.Controllers.Desktop.isActive();
                this.appOptions.canCreateNew    = this.editorConfig.canRequestCreateNew || !_.isEmpty(this.editorConfig.createUrl) || this.editorConfig.templates && this.editorConfig.templates.length;
                this.appOptions.canOpenRecent   = this.editorConfig.recent !== undefined && !this.appOptions.isDesktopApp;
                this.appOptions.templates       = this.editorConfig.templates;
                this.appOptions.recent          = this.editorConfig.recent;
                this.appOptions.createUrl       = this.editorConfig.createUrl;
                this.appOptions.canRequestCreateNew = this.editorConfig.canRequestCreateNew;
                this.appOptions.lang            = this.editorConfig.lang;
                this.appOptions.location        = (typeof (this.editorConfig.location) == 'string') ? this.editorConfig.location.toLowerCase() : '';
                this.appOptions.sharingSettingsUrl = this.editorConfig.sharingSettingsUrl;
                this.appOptions.fileChoiceUrl   = this.editorConfig.fileChoiceUrl;
                this.appOptions.mergeFolderUrl  = this.editorConfig.mergeFolderUrl;
                this.appOptions.saveAsUrl       = this.editorConfig.saveAsUrl;
                this.appOptions.canAnalytics    = false;
                this.appOptions.canRequestClose = this.editorConfig.canRequestClose;
                this.appOptions.canBackToFolder = (this.editorConfig.canBackToFolder!==false) && (typeof (this.editorConfig.customization) == 'object') && (typeof (this.editorConfig.customization.goback) == 'object')
                                                  && (!_.isEmpty(this.editorConfig.customization.goback.url) || this.editorConfig.customization.goback.requestClose && this.appOptions.canRequestClose);
                this.appOptions.canBack         = this.appOptions.canBackToFolder === true;
                this.appOptions.canPlugins      = false;
                this.appOptions.canMakeActionLink = this.editorConfig.canMakeActionLink;
                this.appOptions.canRequestUsers = this.editorConfig.canRequestUsers;
                this.appOptions.canRequestSendNotify = this.editorConfig.canRequestSendNotify;
                this.appOptions.canRequestSaveAs = this.editorConfig.canRequestSaveAs;
                this.appOptions.canRequestInsertImage = this.editorConfig.canRequestInsertImage;
                this.appOptions.canRequestCompareFile = this.editorConfig.canRequestCompareFile;
                this.appOptions.canRequestMailMergeRecipients = this.editorConfig.canRequestMailMergeRecipients;
                this.appOptions.canRequestSharingSettings = this.editorConfig.canRequestSharingSettings;
                this.appOptions.compatibleFeatures = (typeof (this.appOptions.customization) == 'object') && !!this.appOptions.customization.compatibleFeatures;
                this.appOptions.canFeatureComparison = true;
                this.appOptions.canFeatureContentControl = true;
                this.appOptions.canFeatureForms = !!this.api.asc_isSupportFeature("forms");

                this.appOptions.mentionShare = !((typeof (this.appOptions.customization) == 'object') && (this.appOptions.customization.mentionShare==false));

                this.appOptions.user.guest && this.appOptions.canRenameAnonymous && Common.NotificationCenter.on('user:rename', _.bind(this.showRenameUserDialog, this));

                appHeader = this.getApplication().getController('Viewport').getView('Common.Views.Header');
                appHeader.setCanBack(this.appOptions.canBackToFolder === true, (this.appOptions.canBackToFolder) ? this.editorConfig.customization.goback.text : '');

                if (this.editorConfig.lang)
                    this.api.asc_setLocale(this.editorConfig.lang);

                if (this.appOptions.location == 'us' || this.appOptions.location == 'ca')
                    Common.Utils.Metric.setDefaultMetric(Common.Utils.Metric.c_MetricUnits.inch);

                value = Common.localStorage.getItem("de-macros-mode");
                if (value === null) {
                    value = this.editorConfig.customization ? this.editorConfig.customization.macrosMode : 'warn';
                    value = (value == 'enable') ? 1 : (value == 'disable' ? 2 : 0);
                } else
                    value = parseInt(value);
                Common.Utils.InternalSettings.set("de-macros-mode", value);

                value = Common.localStorage.getItem("de-allow-macros-request");
                Common.Utils.InternalSettings.set("de-allow-macros-request", (value !== null) ? parseInt(value)  : 0);

                this.appOptions.wopi = this.editorConfig.wopi;

                Common.Controllers.Desktop.init(this.appOptions);
            },

            loadDocument: function(data) {
                this.permissions = {};
                this.document = data.doc;

                var docInfo = {};

                if (data.doc) {
                    this.permissions = $.extend(this.permissions, data.doc.permissions);

                    var _options = $.extend({}, data.doc.options, this.editorConfig.actionLink || {});

                    var _user = new Asc.asc_CUserInfo();
                    _user.put_Id(this.appOptions.user.id);
                    _user.put_FullName(this.appOptions.user.fullname);
                    _user.put_IsAnonymousUser(!!this.appOptions.user.anonymous);

                    docInfo = new Asc.asc_CDocInfo();
                    docInfo.put_Id(data.doc.key);
                    docInfo.put_Url(data.doc.url);
                    docInfo.put_DirectUrl(data.doc.directUrl);
                    docInfo.put_Title(data.doc.title);
                    docInfo.put_Format(data.doc.fileType);
                    docInfo.put_VKey(data.doc.vkey);
                    docInfo.put_Options(_options);
                    docInfo.put_UserInfo(_user);
                    docInfo.put_CallbackUrl(this.editorConfig.callbackUrl);
                    docInfo.put_Token(data.doc.token);
                    docInfo.put_Permissions(data.doc.permissions);
                    docInfo.put_EncryptedInfo(this.editorConfig.encryptionKeys);
                    docInfo.put_Lang(this.editorConfig.lang);
                    docInfo.put_Mode(this.editorConfig.mode);

                    var enable = !this.editorConfig.customization || (this.editorConfig.customization.macros!==false);
                    docInfo.asc_putIsEnabledMacroses(!!enable);
                    enable = !this.editorConfig.customization || (this.editorConfig.customization.plugins!==false);
                    docInfo.asc_putIsEnabledPlugins(!!enable);
//                    docInfo.put_Review(this.permissions.review);

                    var type = /^(?:(pdf|djvu|xps|oxps))$/.exec(data.doc.fileType);
                    var coEditMode = (type && typeof type[1] === 'string') ? 'strict' :  // offline viewer for pdf|djvu|xps|oxps
                                    !(this.editorConfig.coEditing && typeof this.editorConfig.coEditing == 'object') ? 'fast' : // fast by default
                                    this.editorConfig.mode === 'view' && this.editorConfig.coEditing.change!==false ? 'fast' : // if can change mode in viewer - set fast for using live viewer
                                    this.editorConfig.coEditing.mode || 'fast';
                    docInfo.put_CoEditingMode(coEditMode);

                    if (type && typeof type[1] === 'string') {
                        this.permissions.edit = this.permissions.review = false;
                    }
                }

                if (!( this.editorConfig.customization && ( this.editorConfig.customization.toolbarNoTabs ||
                    (this.editorConfig.targetApp!=='desktop') && (this.editorConfig.customization.loaderName || this.editorConfig.customization.loaderLogo)))) {
                    $('#editor-container').css('overflow', 'hidden');
                    $('#editor-container').append('<div class="doc-placeholder">' + '<div class="line"></div>'.repeat(20) + '</div>');
                    if (this.editorConfig.mode == 'view' || (this.permissions.edit === false && !this.permissions.review ))
                        $('#editor-container').find('.doc-placeholder').css('margin-top', 19);
                }

                var type = data.doc ? /^(?:(docxf))$/.exec(data.doc.fileType) : false;
                this.appOptions.isFormCreator = !!(type && typeof type[1] === 'string') && this.appOptions.canFeatureForms; // show forms only for docxf

                type = data.doc ? /^(?:(oform))$/.exec(data.doc.fileType) : false;
                if (type && typeof type[1] === 'string') {
                    (this.permissions.fillForms===undefined) && (this.permissions.fillForms = (this.permissions.edit!==false));
                    this.permissions.edit = this.permissions.review = this.permissions.comment = false;
                }
                this.api.asc_registerCallback('asc_onGetEditorPermissions', _.bind(this.onEditorPermissions, this));
                this.api.asc_registerCallback('asc_onLicenseChanged',       _.bind(this.onLicenseChanged, this));
                this.api.asc_registerCallback('asc_onMacrosPermissionRequest', _.bind(this.onMacrosPermissionRequest, this));
                this.api.asc_registerCallback('asc_onRunAutostartMacroses', _.bind(this.onRunAutostartMacroses, this));
                this.api.asc_setDocInfo(docInfo);
                this.api.asc_getEditorPermissions(this.editorConfig.licenseUrl, this.editorConfig.customerId);

                if (data.doc) {
                    appHeader.setDocumentCaption(data.doc.title);
                }
            },

            onProcessSaveResult: function(data) {
                this.api.asc_OnSaveEnd(data.result);
                if (data && data.result === false) {
                    Common.UI.error({
                        title: this.criticalErrorTitle,
                        msg  : _.isEmpty(data.message) ? this.errorProcessSaveResult : data.message
                    });
                }
            },

            onProcessRightsChange: function(data) {
                if (data && data.enabled === false) {
                    var me = this,
                        old_rights = this._state.lostEditingRights;
                    this._state.lostEditingRights = !this._state.lostEditingRights;
                    this.api.asc_coAuthoringDisconnect();
                    Common.NotificationCenter.trigger('collaboration:sharingdeny');
                    Common.NotificationCenter.trigger('api:disconnect');
                    if (!old_rights)
                        Common.UI.warning({
                            title: this.notcriticalErrorTitle,
                            maxwidth: 600,
                            msg  : _.isEmpty(data.message) ? this.warnProcessRightsChange : data.message,
                            callback: function(){
                                me._state.lostEditingRights = false;
                                me.onEditComplete();
                            }
                        });
                }
            },

            onDownloadAs: function(format) {
                if ( !this.appOptions.canDownload && !this.appOptions.canDownloadOrigin) {
                    Common.Gateway.reportError(Asc.c_oAscError.ID.AccessDeny, this.errorAccessDeny);
                    return;
                }

                this._state.isFromGatewayDownloadAs = true;
                var _format = (format && (typeof format == 'string')) ? Asc.c_oAscFileType[ format.toUpperCase() ] : null,
                    _defaultFormat = null,
                    textParams,
                    _supported = [
                        Asc.c_oAscFileType.TXT,
                        Asc.c_oAscFileType.RTF,
                        Asc.c_oAscFileType.ODT,
                        Asc.c_oAscFileType.DOCX,
                        Asc.c_oAscFileType.HTML,
                        Asc.c_oAscFileType.DOTX,
                        Asc.c_oAscFileType.OTT,
                        Asc.c_oAscFileType.FB2,
                        Asc.c_oAscFileType.EPUB,
                        Asc.c_oAscFileType.DOCM
                    ];
                var type = /^(?:(pdf|djvu|xps|oxps))$/.exec(this.document.fileType);
                if (type && typeof type[1] === 'string') {
                    if (!(format && (typeof format == 'string')) || type[1]===format.toLowerCase()) {
                        this.api.asc_DownloadOrigin(true);
                        return;
                    }
                    if (/^xps|oxps$/.test(this.document.fileType))
                        _supported = _supported.concat([Asc.c_oAscFileType.PDF, Asc.c_oAscFileType.PDFA]);
                    else if (/^djvu$/.test(this.document.fileType)) {
                        _supported = [Asc.c_oAscFileType.PDF];
                    }
                    textParams = new AscCommon.asc_CTextParams(Asc.c_oAscTextAssociation.PlainLine);
                } else {
                    _supported = _supported.concat([Asc.c_oAscFileType.PDF, Asc.c_oAscFileType.PDFA]);
                    _defaultFormat = Asc.c_oAscFileType.DOCX;
                }
                if (this.appOptions.canFeatureForms && !/^djvu$/.test(this.document.fileType)) {
                    _supported = _supported.concat([Asc.c_oAscFileType.DOCXF, Asc.c_oAscFileType.OFORM]);
                }
                if ( !_format || _supported.indexOf(_format) < 0 )
                    _format = _defaultFormat;
                if (_format) {
                    var options = new Asc.asc_CDownloadOptions(_format, true);
                    textParams && options.asc_setTextParams(textParams);
                    this.api.asc_DownloadAs(options);
                } else {
                    this.api.asc_DownloadOrigin(true);
                }
            },

            onProcessMouse: function(data) {
                if (data.type == 'mouseup') {
                    var e = document.getElementById('editor_sdk');
                    if (e) {
                        var r = e.getBoundingClientRect();
                        this.api.OnMouseUp(
                            data.x - r.left,
                            data.y - r.top
                        );
                    }
                }
            },

            onRefreshHistory: function(opts) {
                if (!this.appOptions.canUseHistory) return;

                this.loadMask && this.loadMask.hide();
                if (opts.data.error || !opts.data.history) {
                    var historyStore = this.getApplication().getCollection('Common.Collections.HistoryVersions');
                    if (historyStore && historyStore.size()>0) {
                        historyStore.each(function(item){
                            item.set('canRestore', false);
                        });
                    }
                    Common.UI.alert({
                        title: this.notcriticalErrorTitle,
                        msg: (opts.data.error) ? opts.data.error : this.txtErrorLoadHistory,
                        iconCls: 'warn',
                        buttons: ['ok'],
                        callback: _.bind(function(btn){
                            this.onEditComplete();
                        }, this)
                    });
                } else {
                    this.api.asc_coAuthoringDisconnect();
                    appHeader.setCanRename(false);
                    appHeader.getButton('users') && appHeader.getButton('users').hide();
                    appHeader.getButton('share') && appHeader.getButton('share').setVisible(false);
                    this.getApplication().getController('LeftMenu').getView('LeftMenu').showHistory();
                    this.disableEditing(true);
                    this._renameDialog && this._renameDialog.close();
                    var versions = opts.data.history,
                        historyStore = this.getApplication().getCollection('Common.Collections.HistoryVersions'),
                        currentVersion = null;
                    if (historyStore) {
                        var arrVersions = [], ver, version, group = -1, prev_ver = -1, arrColors = [], docIdPrev = '',
                            usersStore = this.getApplication().getCollection('Common.Collections.HistoryUsers'), user = null, usersCnt = 0;

                        for (ver=versions.length-1; ver>=0; ver--) {
                            version = versions[ver];
                            if (version.versionGroup===undefined || version.versionGroup===null)
                                version.versionGroup = version.version;
                            if (version) {
                                if (!version.user) version.user = {};
                                docIdPrev = (ver>0 && versions[ver-1]) ? versions[ver-1].key : version.key + '0';
                                user = usersStore.findUser(version.user.id);
                                if (!user) {
                                    user = new Common.Models.User({
                                        id          : version.user.id,
                                        username    : version.user.name || this.textAnonymous,
                                        colorval    : Asc.c_oAscArrUserColors[usersCnt],
                                        color       : this.generateUserColor(Asc.c_oAscArrUserColors[usersCnt++])
                                    });
                                    usersStore.add(user);
                                }

                                arrVersions.push(new Common.Models.HistoryVersion({
                                    version: version.versionGroup,
                                    revision: version.version,
                                    userid : version.user.id,
                                    username : version.user.name || this.textAnonymous,
                                    usercolor: user.get('color'),
                                    created: version.created,
                                    docId: version.key,
                                    markedAsVersion: (group!==version.versionGroup),
                                    selected: (opts.data.currentVersion == version.version),
                                    canRestore: this.appOptions.canHistoryRestore && (ver < versions.length-1),
                                    isExpanded: true,
                                    serverVersion: version.serverVersion,
                                    fileType: 'docx'
                                }));
                                if (opts.data.currentVersion == version.version) {
                                    currentVersion = arrVersions[arrVersions.length-1];
                                }
                                group = version.versionGroup;
                                if (prev_ver!==version.version) {
                                    prev_ver = version.version;
                                    arrColors.reverse();
                                    for (i=0; i<arrColors.length; i++) {
                                        arrVersions[arrVersions.length-i-2].set('arrColors',arrColors);
                                    }
                                    arrColors = [];
                                }
                                arrColors.push(user.get('colorval'));

                                var changes = version.changes, change, i;
                                if (changes && changes.length>0) {
                                    arrVersions[arrVersions.length-1].set('docIdPrev', docIdPrev);
                                    if (!_.isEmpty(version.serverVersion) && version.serverVersion == this.appOptions.buildVersion) {
                                        arrVersions[arrVersions.length-1].set('changeid', changes.length-1);
                                        arrVersions[arrVersions.length-1].set('hasChanges', changes.length>1);
                                        for (i=changes.length-2; i>=0; i--) {
                                            change = changes[i];

                                            user = usersStore.findUser(change.user.id);
                                            if (!user) {
                                                user = new Common.Models.User({
                                                    id          : change.user.id,
                                                    username    : change.user.name || this.textAnonymous,
                                                    colorval    : Asc.c_oAscArrUserColors[usersCnt],
                                                    color       : this.generateUserColor(Asc.c_oAscArrUserColors[usersCnt++])
                                                });
                                                usersStore.add(user);
                                            }

                                            arrVersions.push(new Common.Models.HistoryVersion({
                                                version: version.versionGroup,
                                                revision: version.version,
                                                changeid: i,
                                                userid : change.user.id,
                                                username : change.user.name || this.textAnonymous,
                                                usercolor: user.get('color'),
                                                created: change.created,
                                                docId: version.key,
                                                docIdPrev: docIdPrev,
                                                selected: false,
                                                canRestore: this.appOptions.canHistoryRestore && this.appOptions.canDownload,
                                                isRevision: false,
                                                isVisible: true,
                                                serverVersion: version.serverVersion,
                                                fileType: 'docx'
                                            }));
                                            arrColors.push(user.get('colorval'));
                                        }
                                    }
                                } else if (ver==0 && versions.length==1) {
                                     arrVersions[arrVersions.length-1].set('docId', version.key + '1');
                                }
                            }
                        }
                        if (arrColors.length>0) {
                            arrColors.reverse();
                            for (i=0; i<arrColors.length; i++) {
                                arrVersions[arrVersions.length-i-1].set('arrColors',arrColors);
                            }
                            arrColors = [];
                        }
                        historyStore.reset(arrVersions);
                        if (currentVersion===null && historyStore.size()>0) {
                            currentVersion = historyStore.at(0);
                            currentVersion.set('selected', true);
                        }
                        if (currentVersion)
                            this.getApplication().getController('Common.Controllers.History').onSelectRevision(null, null, currentVersion);
                    }
                }
            },

            generateUserColor: function(color) {
              return"#"+("000000"+color.toString(16)).substr(-6);
            },

            disableEditing: function(disable, temp) {
                var app = this.getApplication();
                Common.NotificationCenter.trigger('editing:disable', disable, {
                    viewMode: disable,
                    reviewMode: false,
                    fillFormMode: false,
                    allowMerge: false,
                    allowSignature: false,
                    allowProtect: false,
                    rightMenu: {clear: !temp, disable: true},
                    statusBar: true,
                    leftMenu: {disable: true, previewMode: true},
                    fileMenu: {protect: true, history: temp},
                    navigation: {disable: !temp, previewMode: true},
                    comments: {disable: !temp, previewMode: true},
                    chat: true,
                    review: true,
                    viewport: true,
                    documentHolder: true,
                    toolbar: true,
                    plugins: false,
                    protect: false
                }, temp ? 'reconnect' : 'disconnect');
            },

            onEditingDisable: function(disable, options, type) {
                var app = this.getApplication();

                var action = {type: type, disable: disable, options: options};
                if (disable && !this.stackDisableActions.get({type: type}))
                    this.stackDisableActions.push(action);
                !disable && this.stackDisableActions.pop({type: type});
                var prev_options = !disable && (this.stackDisableActions.length()>0) ? this.stackDisableActions.get(this.stackDisableActions.length()-1) : null;

                if (options.rightMenu && app.getController('RightMenu')) {
                    options.rightMenu.clear && app.getController('RightMenu').getView('RightMenu').clearSelection();
                    options.rightMenu.disable && app.getController('RightMenu').SetDisabled(disable, options.allowMerge, options.allowSignature);
                }
                if (options.statusBar) {
                    app.getController('Statusbar').getView('Statusbar').SetDisabled(disable);
                }
                if (options.review) {
                    app.getController('Common.Controllers.ReviewChanges').SetDisabled(disable, options.reviewMode, options.fillFormMode);
                }
                if (options.viewport) {
                    app.getController('Viewport').SetDisabled(disable);
                }
                if (options.toolbar) {
                    app.getController('Toolbar').DisableToolbar(disable, options.viewMode, options.reviewMode, options.fillFormMode);
                }
                if (options.documentHolder) {
                    app.getController('DocumentHolder').SetDisabled(disable, options.allowProtect, options.fillFormMode);
                }
                if (options.leftMenu) {
                    if (options.leftMenu.disable)
                        app.getController('LeftMenu').SetDisabled(disable, options);
                    if (options.leftMenu.previewMode)
                        app.getController('LeftMenu').setPreviewMode(disable);
                }
                if (options.fileMenu) {
                    app.getController('LeftMenu').leftMenu.getMenu('file').SetDisabled(disable, options.fileMenu);
                    if (options.leftMenu.disable)
                        app.getController('LeftMenu').leftMenu.getMenu('file').applyMode();
                }
                if (options.comments) {
                    var comments = this.getApplication().getController('Common.Controllers.Comments');
                    if (comments && options.comments.previewMode)
                        comments.setPreviewMode(disable);
                }
                if (options.navigation && options.navigation.previewMode) {
                    app.getController('Navigation') && app.getController('Navigation').SetDisabled(disable);
                }
                if (options.plugins) {
                    app.getController('Common.Controllers.Plugins').getView('Common.Views.Plugins').SetDisabled(disable, options.reviewMode, options.fillFormMode);
                }
                if (options.protect) {
                    app.getController('Common.Controllers.Protection').SetDisabled(disable, false);
                }

                if (prev_options) {
                    this.onEditingDisable(prev_options.disable, prev_options.options, prev_options.type);
                }
            },

            disableLiveViewing: function(disable) {
                this.appOptions.canLiveView = !disable;
                this.api.asc_SetFastCollaborative(!disable);
                Common.Utils.InternalSettings.set("de-settings-coauthmode", !disable);
            },

            onRequestClose: function() {
                var me = this;
                if (this.api.isDocumentModified()) {
                    this.api.asc_stopSaving();
                    Common.UI.warning({
                        closable: false,
                        width: 500,
                        title: this.notcriticalErrorTitle,
                        msg: this.leavePageTextOnClose,
                        buttons: ['ok', 'cancel'],
                        primary: 'ok',
                        callback: function(btn) {
                            if (btn == 'ok') {
                                me.api.asc_undoAllChanges();
                                me.api.asc_continueSaving();
                                Common.Gateway.requestClose();
                                // Common.Controllers.Desktop.requestClose();
                            } else
                                me.api.asc_continueSaving();
                        }
                    });
                } else {
                    Common.Gateway.requestClose();
                    // Common.Controllers.Desktop.requestClose();
                }
            },

            goBack: function(current) {
                if ( !Common.Controllers.Desktop.process('goback') ) {
                    if (this.appOptions.customization.goback.requestClose && this.appOptions.canRequestClose) {
                        this.onRequestClose();
                    } else {
                        var href = this.appOptions.customization.goback.url;
                        if (!current && this.appOptions.customization.goback.blank!==false) {
                            window.open(href, "_blank");
                        } else {
                            parent.location.href = href;
                        }
                    }
                }
            },

            markFavorite: function(favorite) {
                if ( !Common.Controllers.Desktop.process('markfavorite') ) {
                    Common.Gateway.metaChange({
                        favorite: favorite
                    });
                }
            },

            onSetFavorite: function(favorite) {
                this.appOptions.canFavorite && appHeader.setFavorite(!!favorite);
            },

            onEditComplete: function(cmp) {
//                this.getMainMenu().closeFullScaleMenu();
                var application = this.getApplication(),
                    toolbarController = application.getController('Toolbar'),
                    toolbarView = toolbarController.getView();

                if (this.appOptions.isEdit && toolbarView && (toolbarView.btnInsertShape.pressed || toolbarView.btnInsertText.pressed) &&
                    ( !_.isObject(arguments[1]) || arguments[1].id !== 'tlbtn-insertshape')) { // TODO: Event from api is needed to clear btnInsertShape state
                    if (this.api)
                        this.api.StartAddShape('', false);

                    toolbarView.btnInsertShape.toggle(false, false);
                    toolbarView.btnInsertText.toggle(false, false);
                }
                if (this.appOptions.isEdit && toolbarView && toolbarView.btnHighlightColor.pressed &&
                    ( !_.isObject(arguments[1]) || arguments[1].id !== 'id-toolbar-btn-highlight')) {
                    this.api.SetMarkerFormat(false);
                    toolbarView.btnHighlightColor.toggle(false, false);
                }
                application.getController('DocumentHolder').getView().focus();

                if (this.api && this.appOptions.isEdit && !toolbarView._state.previewmode) {
                    var cansave = this.api.asc_isDocumentCanSave(),
                        forcesave = this.appOptions.forcesave,
                        isSyncButton = (toolbarView.btnCollabChanges.rendered) ? toolbarView.btnCollabChanges.cmpEl.hasClass('notify') : false,
                        isDisabled = !cansave && !isSyncButton && !forcesave || this._state.isDisconnected || this._state.fastCoauth && this._state.usersCount>1 && !forcesave;
                        toolbarView.btnSave.setDisabled(isDisabled);
                }

                Common.UI.HintManager.clearHints(true);
            },

            onLongActionBegin: function(type, id) {
                var action = {id: id, type: type};
                this.stackLongActions.push(action);
                this.setLongActionView(action);
            },

            onLongActionEnd: function(type, id) {
                var action = {id: id, type: type};
                this.stackLongActions.pop(action);

                appHeader && appHeader.setDocumentCaption(this.api.asc_getDocumentName());
                this.updateWindowTitle(true);

                action = this.stackLongActions.get({type: Asc.c_oAscAsyncActionType.Information});
                if (action) {
                    this.setLongActionView(action)
                } else {
                    var me = this;
                    if ((id==Asc.c_oAscAsyncAction['Save'] || id==Asc.c_oAscAsyncAction['ForceSaveButton']) && !this.appOptions.isOffline) {
                        if (this._state.fastCoauth && this._state.usersCount>1) {
                            me._state.timerSave = setTimeout(function () {
                                me.getApplication().getController('Statusbar').setStatusCaption(me.textChangesSaved, false, 3000);
                            }, 500);
                        } else
                            me.getApplication().getController('Statusbar').setStatusCaption(me.textChangesSaved, false, 3000);
                    } else
                        this.getApplication().getController('Statusbar').setStatusCaption('');
                }

                action = this.stackLongActions.get({type: Asc.c_oAscAsyncActionType.BlockInteraction});
                action ? this.setLongActionView(action) : this.loadMask && this.loadMask.hide();

                if (this.appOptions.isEdit && (id==Asc.c_oAscAsyncAction['Save'] || id==Asc.c_oAscAsyncAction['ForceSaveButton']) && (!this._state.fastCoauth || this._state.usersCount<2 ||
                    this.getApplication().getController('Common.Controllers.ReviewChanges').isPreviewChangesMode()))
                    this.synchronizeChanges();
                else if (this.appOptions.isEdit && (id==Asc.c_oAscAsyncAction['Save'] || id==Asc.c_oAscAsyncAction['ForceSaveButton'] || id == Asc.c_oAscAsyncAction['ApplyChanges']) &&
                        this._state.fastCoauth)
                    this.getApplication().getController('Common.Controllers.ReviewChanges').synchronizeChanges();

                if ( id == Asc.c_oAscAsyncAction['Open']) {
                    Common.Utils.InternalSettings.get("de-settings-livecomment") ? this.api.asc_showComments(Common.Utils.InternalSettings.get("de-settings-resolvedcomment")) : this.api.asc_hideComments();
                }

                if ( id == Asc.c_oAscAsyncAction['Disconnect']) {
                    this._state.timerDisconnect && clearTimeout(this._state.timerDisconnect);
                    this.disableEditing(false, true);
                    this.getApplication().getController('Statusbar').hideDisconnectTip();
                    this.getApplication().getController('Statusbar').setStatusCaption(this.textReconnect);
                }

                if ( type == Asc.c_oAscAsyncActionType.BlockInteraction &&
                    (!this.getApplication().getController('LeftMenu').dlgSearch || !this.getApplication().getController('LeftMenu').dlgSearch.isVisible()) &&
                    (!this.getApplication().getController('Toolbar').dlgSymbolTable || !this.getApplication().getController('Toolbar').dlgSymbolTable.isVisible()) &&
                    !((id == Asc.c_oAscAsyncAction['LoadDocumentFonts'] || id == Asc.c_oAscAsyncAction['ApplyChanges'] || id == Asc.c_oAscAsyncAction['DownloadAs']) && (this.dontCloseDummyComment || this.inTextareaControl || Common.Utils.ModalWindow.isVisible() || this.inFormControl)) ) {
//                        this.onEditComplete(this.loadMask); //если делать фокус, то при принятии чужих изменений, заканчивается свой композитный ввод
                        this.api.asc_enableKeyEvents(true);
                }
            },

            setLongActionView: function(action) {
                var title = '', text = '', force = false;
                var statusCallback = null; // call after showing status

                switch (action.id) {
                    case Asc.c_oAscAsyncAction['Open']:
                        title   = this.openTitleText;
                        text    = this.openTextText;
                        break;

                    case Asc.c_oAscAsyncAction['Save']:
                    case Asc.c_oAscAsyncAction['ForceSaveButton']:
                        clearTimeout(this._state.timerSave);
                        force = true;
                        title   = this.saveTitleText;
                        text    = (!this.appOptions.isOffline) ? this.saveTextText : '';
                        break;

                    case Asc.c_oAscAsyncAction['LoadDocumentFonts']:
                        title   = this.loadFontsTitleText;
                        text    = this.loadFontsTextText;
                        break;

                    case Asc.c_oAscAsyncAction['LoadDocumentImages']:
                        title   = this.loadImagesTitleText;
                        text    = this.loadImagesTextText;
                        break;

                    case Asc.c_oAscAsyncAction['LoadFont']:
                        title   = this.loadFontTitleText;
                        text    = this.loadFontTextText;
                        break;

                    case Asc.c_oAscAsyncAction['LoadImage']:
                        title   = this.loadImageTitleText;
                        text    = this.loadImageTextText;
                        break;

                    case Asc.c_oAscAsyncAction['DownloadAs']:
                        title   = this.downloadTitleText;
                        text    = this.downloadTextText;
                        break;

                    case Asc.c_oAscAsyncAction['Print']:
                        title   = this.printTitleText;
                        text    = this.printTextText;
                        break;

                    case Asc.c_oAscAsyncAction['UploadImage']:
                        title   = this.uploadImageTitleText;
                        text    = this.uploadImageTextText;
                        break;

                    case Asc.c_oAscAsyncAction['ApplyChanges']:
                        title   = this.applyChangesTitleText;
                        text    = this.applyChangesTextText;
                        break;

                    case Asc.c_oAscAsyncAction['MailMergeLoadFile']:
                        title   = this.mailMergeLoadFileText;
                        text    = this.mailMergeLoadFileTitle;
                        break;

                    case Asc.c_oAscAsyncAction['DownloadMerge']:
                        title   = this.downloadMergeTitle;
                        text    = this.downloadMergeText;
                        break;

                    case Asc.c_oAscAsyncAction['SendMailMerge']:
                        title   = this.sendMergeTitle;
                        text    = this.sendMergeText;
                        break;

                    case Asc.c_oAscAsyncAction['Waiting']:
                        title   = this.waitText;
                        text    = this.waitText;
                        break;

                    case ApplyEditRights:
                        title   = this.txtEditingMode;
                        text    = this.txtEditingMode;
                        break;

                    case LoadingDocument:
                        title   = this.loadingDocumentTitleText + '           ';
                        text    = this.loadingDocumentTextText;
                        break;

                    case Asc.c_oAscAsyncAction['Disconnect']:
                        text    = this.textDisconnect;
                        Common.UI.Menu.Manager.hideAll();
                        this.disableEditing(true, true);
                        var me = this;
                        statusCallback = function() {
                            me._state.timerDisconnect = setTimeout(function(){
                                me.getApplication().getController('Statusbar').showDisconnectTip();
                            }, me._state.unloadTimer || 0);
                        };
                        break;

                    default:
                        if (typeof action.id == 'string'){
                            title   = action.id;
                            text    = action.id;
                        }
                        break;
                }

                if (action.type == Asc.c_oAscAsyncActionType['BlockInteraction']) {
                    if (!this.loadMask)
                        this.loadMask = new Common.UI.LoadMask({owner: $('#viewport')});

                    this.loadMask.setTitle(title);

                    if (!this.isShowOpenDialog)
                        this.loadMask.show(action.id===Asc.c_oAscAsyncAction['Open']);
                } else {
                    this.getApplication().getController('Statusbar').setStatusCaption(text, force, 0, statusCallback);
                }
            },

            onApplyEditRights: function(data) {
                this.getApplication().getController('Statusbar').setStatusCaption('');

                if (data && !data.allowed) {
                    Common.UI.info({
                        title: this.requestEditFailedTitleText,
                        msg: data.message || this.requestEditFailedMessageText
                    });
                }
            },

            onDocumentContentReady: function() {
                if (this._isDocReady)
                    return;

                if (this._state.openDlg)
                    this._state.openDlg.close();

                var me = this,
                    value;

                me._isDocReady = true;
                Common.NotificationCenter.trigger('app:ready', this.appOptions);

                me.api.SetDrawingFreeze(false);
                me.hidePreloader();
                me.onLongActionEnd(Asc.c_oAscAsyncActionType['BlockInteraction'], LoadingDocument);

                Common.Utils.InternalSettings.set("de-settings-datetime-default", Common.localStorage.getItem("de-settings-datetime-default"));

                /** coauthoring begin **/
                this.isLiveCommenting = Common.localStorage.getBool("de-settings-livecomment", true);
                Common.Utils.InternalSettings.set("de-settings-livecomment", this.isLiveCommenting);
                value = Common.localStorage.getBool("de-settings-resolvedcomment");
                Common.Utils.InternalSettings.set("de-settings-resolvedcomment", value);
                this.isLiveCommenting ? this.api.asc_showComments(value) : this.api.asc_hideComments();
                /** coauthoring end **/

                value = Common.localStorage.getItem("de-settings-zoom");
                Common.Utils.InternalSettings.set("de-settings-zoom", value);
                var zf = (value!==null) ? parseInt(value) : (this.appOptions.customization && this.appOptions.customization.zoom ? parseInt(this.appOptions.customization.zoom) : 100);
                (zf == -1) ? this.api.zoomFitToPage() : ((zf == -2) ? this.api.zoomFitToWidth() : this.api.zoom(zf>0 ? zf : 100));

                value = Common.localStorage.getItem("de-show-hiddenchars");
                me.api.put_ShowParaMarks((value!==null) ? eval(value) : false);

                value = Common.localStorage.getItem("de-show-tableline");
                me.api.put_ShowTableEmptyLine((value!==null) ? eval(value) : true);

                // spellcheck
                value = Common.UI.FeaturesManager.getInitValue('spellcheck', true);
                value = (value !== undefined) ? value : !(this.appOptions.customization && this.appOptions.customization.spellcheck===false);
                if (this.appOptions.customization && this.appOptions.customization.spellcheck!==undefined)
                    console.log("Obsolete: The 'spellcheck' parameter of the 'customization' section is deprecated. Please use 'spellcheck' parameter in the 'customization.features' section instead.");
                if (Common.UI.FeaturesManager.canChange('spellcheck')) { // get from local storage
                    value = Common.localStorage.getBool("de-settings-spellcheck", value);
                    Common.Utils.InternalSettings.set("de-settings-spellcheck", value);
                }
                me.api.asc_setSpellCheck(value);
                Common.NotificationCenter.trigger('spelling:turn', value ? 'on' : 'off', true); // only toggle buttons

                if (Common.UI.FeaturesManager.canChange('spellcheck')) { // get settings for spellcheck from local storage
                    value = Common.localStorage.getBool("de-spellcheck-ignore-uppercase-words", true);
                    Common.Utils.InternalSettings.set("de-spellcheck-ignore-uppercase-words", value);
                    value = Common.localStorage.getBool("de-spellcheck-ignore-numbers-words", true);
                    Common.Utils.InternalSettings.set("de-spellcheck-ignore-numbers-words", value);
                    value = new AscCommon.CSpellCheckSettings();
                    value.put_IgnoreWordsInUppercase(Common.Utils.InternalSettings.get("de-spellcheck-ignore-uppercase-words"));
                    value.put_IgnoreWordsWithNumbers(Common.Utils.InternalSettings.get("de-spellcheck-ignore-numbers-words"));
                    this.api.asc_setSpellCheckSettings(value);
                }

                value = Common.localStorage.getBool("de-settings-compatible", false);
                Common.Utils.InternalSettings.set("de-settings-compatible", value);

                Common.Utils.InternalSettings.set("de-settings-showsnaplines", me.api.get_ShowSnapLines());

                function checkWarns() {
                    if (!Common.Controllers.Desktop.isActive()) {
                        var tips = [];
                        Common.Utils.isIE9m && tips.push(me.warnBrowserIE9);

                        if (tips.length) me.showTips(tips);
                    }
                    document.removeEventListener('visibilitychange', checkWarns);
                }

                if (typeof document.hidden !== 'undefined' && document.hidden) {
                    document.addEventListener('visibilitychange', checkWarns);
                } else checkWarns();

                me.api.asc_registerCallback('asc_onStartAction',            _.bind(me.onLongActionBegin, me));
                me.api.asc_registerCallback('asc_onEndAction',              _.bind(me.onLongActionEnd, me));
                me.api.asc_registerCallback('asc_onCoAuthoringDisconnect',  _.bind(me.onCoAuthoringDisconnect, me));
                me.api.asc_registerCallback('asc_onPrint',                  _.bind(me.onPrint, me));
                me.api.asc_registerCallback('asc_onConfirmAction',          _.bind(me.onConfirmAction, me));

                appHeader.setDocumentCaption(me.api.asc_getDocumentName());
                me.updateWindowTitle(true);

                value = Common.localStorage.getBool("de-settings-show-alt-hints", Common.Utils.isMac ? false : true);
                Common.Utils.InternalSettings.set("de-settings-show-alt-hints", value);

                /** coauthoring begin **/
                me._state.fastCoauth = Common.Utils.InternalSettings.get("de-settings-coauthmode");
                me.api.asc_SetFastCollaborative(me._state.fastCoauth);

                value = Common.Utils.InternalSettings.get((me._state.fastCoauth) ? "de-settings-showchanges-fast" : "de-settings-showchanges-strict");
                switch(value) {
                    case 'all': value = Asc.c_oAscCollaborativeMarksShowType.All; break;
                    case 'none': value = Asc.c_oAscCollaborativeMarksShowType.None; break;
                    case 'last': value = Asc.c_oAscCollaborativeMarksShowType.LastChanges; break;
                    default: value = (me._state.fastCoauth) ? Asc.c_oAscCollaborativeMarksShowType.None : Asc.c_oAscCollaborativeMarksShowType.LastChanges;
                }
                me.api.SetCollaborativeMarksShowType(value);
                me.api.asc_setAutoSaveGap(Common.Utils.InternalSettings.get("de-settings-autosave"));
                me.api.asc_SetPerformContentControlActionByClick(me.appOptions.isRestrictedEdit && me.appOptions.canFillForms);

                /** coauthoring end **/

                var application                 = me.getApplication();
                var toolbarController           = application.getController('Toolbar'),
                    statusbarController         = application.getController('Statusbar'),
                    documentHolderController    = application.getController('DocumentHolder'),
                    fontsController             = application.getController('Common.Controllers.Fonts'),
                    rightmenuController         = application.getController('RightMenu'),
                    leftmenuController          = application.getController('LeftMenu'),
                    chatController              = application.getController('Common.Controllers.Chat'),
                    pluginsController           = application.getController('Common.Controllers.Plugins'),
                    navigationController        = application.getController('Navigation');


                leftmenuController.getView('LeftMenu').getMenu('file').loadDocument({doc:me.document});
                leftmenuController.createDelayedElements().setApi(me.api);

                navigationController.setMode(me.appOptions).setApi(me.api);

                chatController.setApi(this.api).setMode(this.appOptions);
                application.getController('Common.Controllers.ExternalDiagramEditor').setApi(this.api).loadConfig({config:this.editorConfig, customization: this.editorConfig.customization});
                application.getController('Common.Controllers.ExternalMergeEditor').setApi(this.api).loadConfig({config:this.editorConfig, customization: this.editorConfig.customization});
                application.getController('Common.Controllers.ExternalOleEditor').setApi(this.api).loadConfig({config:this.editorConfig, customization: this.editorConfig.customization});

                pluginsController.setApi(me.api);

                documentHolderController.setApi(me.api);
                // documentHolderController.createDelayedElements();
                statusbarController.createDelayedElements();

                leftmenuController.getView('LeftMenu').disableMenu('all',false);

                if (me.appOptions.canBranding)
                    me.getApplication().getController('LeftMenu').leftMenu.getMenu('about').setLicInfo(me.editorConfig.customization);

                documentHolderController.getView().on('editcomplete', _.bind(me.onEditComplete, me));

                if (me.appOptions.isEdit) {
                    if (me.appOptions.canForcesave) {// use asc_setIsForceSaveOnUserSave only when customization->forcesave = true
                        me.appOptions.forcesave = Common.localStorage.getBool("de-settings-forcesave", me.appOptions.canForcesave);
                        Common.Utils.InternalSettings.set("de-settings-forcesave", me.appOptions.forcesave);
                        me.api.asc_setIsForceSaveOnUserSave(me.appOptions.forcesave);
                    }

                    value = Common.localStorage.getItem("de-settings-paste-button");
                    if (value===null) value = '1';
                    Common.Utils.InternalSettings.set("de-settings-paste-button", parseInt(value));
                    me.api.asc_setVisiblePasteButton(!!parseInt(value));

                    me.loadAutoCorrectSettings();

                    if (me.needToUpdateVersion)
                        Common.NotificationCenter.trigger('api:disconnect');
                    var timer_sl = setInterval(function(){
                        if (window.styles_loaded) {
                            clearInterval(timer_sl);

                            toolbarController.createDelayedElements();

                            documentHolderController.getView().createDelayedElements();
                            me.setLanguages();

                            var shapes = me.api.asc_getPropertyEditorShapes();
                            if (shapes)
                                me.fillAutoShapes(shapes[0], shapes[1]);

                            rightmenuController.createDelayedElements();

                            me.updateThemeColors();
                            toolbarController.activateControls();
                            if (me.needToUpdateVersion)
                                toolbarController.onApiCoAuthoringDisconnect();
                            me.api.UpdateInterfaceState();

                            Common.NotificationCenter.trigger('document:ready', 'main');
                            me.applyLicense();
                        }
                    }, 50);
                } else {
                    documentHolderController.getView().createDelayedElementsViewer();
                    Common.NotificationCenter.trigger('document:ready', 'main');
                    me.applyLicense();
                }

                // TODO bug 43960
                var dummyClass = ~~(1e6*Math.random());
                $('.toolbar').prepend(Common.Utils.String.format('<div class="lazy-{0} x-huge"><div class="toolbar__icon" style="position: absolute; width: 1px; height: 1px;"></div>', dummyClass));
                setTimeout(function() { $(Common.Utils.String.format('.toolbar .lazy-{0}', dummyClass)).remove(); }, 10);

                if (this.appOptions.canAnalytics && false)
                    Common.component.Analytics.initialize('UA-12442749-13', 'Document Editor');

                Common.Gateway.on('applyeditrights',        _.bind(me.onApplyEditRights, me));
                Common.Gateway.on('processsaveresult',      _.bind(me.onProcessSaveResult, me));
                Common.Gateway.on('processrightschange',    _.bind(me.onProcessRightsChange, me));
                Common.Gateway.on('processmouse',           _.bind(me.onProcessMouse, me));
                Common.Gateway.on('refreshhistory',         _.bind(me.onRefreshHistory, me));
                Common.Gateway.on('downloadas',             _.bind(me.onDownloadAs, me));
                Common.Gateway.on('setfavorite',            _.bind(me.onSetFavorite, me));
                Common.Gateway.on('requestclose',           _.bind(me.onRequestClose, me));

                Common.Gateway.sendInfo({mode:me.appOptions.isEdit?'edit':'view'});

                $(document).on('contextmenu', _.bind(me.onContextMenu, me));
                Common.Gateway.documentReady();

                $('#editor-container').css('overflow', '');
                $('.doc-placeholder').remove();

                this.appOptions.user.guest && this.appOptions.canRenameAnonymous && (Common.Utils.InternalSettings.get("guest-username")===null) && this.showRenameUserDialog();
            },

            onLicenseChanged: function(params) {
                var licType = params.asc_getLicenseType();
                if (licType !== undefined && (this.appOptions.canEdit || this.appOptions.isRestrictedEdit) && this.editorConfig.mode !== 'view' &&
                   (licType===Asc.c_oLicenseResult.Connections || licType===Asc.c_oLicenseResult.UsersCount || licType===Asc.c_oLicenseResult.ConnectionsOS || licType===Asc.c_oLicenseResult.UsersCountOS
                   || licType===Asc.c_oLicenseResult.SuccessLimit && (this.appOptions.trialMode & Asc.c_oLicenseMode.Limited) !== 0))
                    this._state.licenseType = licType;

                if (licType !== undefined && this.appOptions.canLiveView && (licType===Asc.c_oLicenseResult.ConnectionsLive || licType===Asc.c_oLicenseResult.ConnectionsLiveOS ||
                                                                             licType===Asc.c_oLicenseResult.UsersViewCount || licType===Asc.c_oLicenseResult.UsersViewCountOS))
                    this._state.licenseType = licType;

                if (this._isDocReady)
                    this.applyLicense();
            },

            applyLicense: function() {
                if (this.editorConfig.mode === 'view') {
                    if (this.appOptions.canLiveView && (this._state.licenseType===Asc.c_oLicenseResult.ConnectionsLive || this._state.licenseType===Asc.c_oLicenseResult.ConnectionsLiveOS ||
                                                        this._state.licenseType===Asc.c_oLicenseResult.UsersViewCount || this._state.licenseType===Asc.c_oLicenseResult.UsersViewCountOS)) {
                        // show warning or write to log if Common.Utils.InternalSettings.get("de-settings-coauthmode") was true ???
                        this.disableLiveViewing(true);
                    }
                } else if (this._state.licenseType) {
                    var license = this._state.licenseType,
                        buttons = ['ok'],
                        primary = 'ok';
                    if ((this.appOptions.trialMode & Asc.c_oLicenseMode.Limited) !== 0 &&
                        (license===Asc.c_oLicenseResult.SuccessLimit || license===Asc.c_oLicenseResult.ExpiredLimited || this.appOptions.permissionsLicense===Asc.c_oLicenseResult.SuccessLimit)) {
                        (license===Asc.c_oLicenseResult.ExpiredLimited) && this.getApplication().getController('LeftMenu').leftMenu.setLimitMode();// show limited hint
                        license = (license===Asc.c_oLicenseResult.ExpiredLimited) ? this.warnLicenseLimitedNoAccess : this.warnLicenseLimitedRenewed;
                    } else if (license===Asc.c_oLicenseResult.Connections || license===Asc.c_oLicenseResult.UsersCount) {
                        license = (license===Asc.c_oLicenseResult.Connections) ? this.warnLicenseExceeded : this.warnLicenseUsersExceeded;
                    } else {
                        license = (license===Asc.c_oLicenseResult.ConnectionsOS) ? this.warnNoLicense : this.warnNoLicenseUsers;
                        buttons = [{value: 'buynow', caption: this.textBuyNow}, {value: 'contact', caption: this.textContactUs}];
                        primary = 'buynow';
                    }

                    if (this._state.licenseType!==Asc.c_oLicenseResult.SuccessLimit && (this.appOptions.isEdit || this.appOptions.isRestrictedEdit)) {
                        this.disableEditing(true);
                        Common.NotificationCenter.trigger('api:disconnect');
                    }

                    var value = Common.localStorage.getItem("de-license-warning");
                    value = (value!==null) ? parseInt(value) : 0;
                    var now = (new Date).getTime();
                    if (now - value > 86400000) {
                        Common.UI.info({
                            maxwidth: 500,
                            title: this.textNoLicenseTitle,
                            msg  : license,
                            buttons: buttons,
                            primary: primary,
                            callback: function(btn) {
                                Common.localStorage.setItem("de-license-warning", now);
                                if (btn == 'buynow')
                                    window.open('{{PUBLISHER_URL}}', "_blank");
                                else if (btn == 'contact')
                                    window.open('mailto:{{SALES_EMAIL}}', "_blank");
                            }
                        });
                    }
                } else if (!this.appOptions.isDesktopApp && !this.appOptions.canBrandingExt &&
                            this.editorConfig && this.editorConfig.customization && (this.editorConfig.customization.loaderName || this.editorConfig.customization.loaderLogo ||
                                                                                     this.editorConfig.customization.font && this.editorConfig.customization.font.name)) {
                    Common.UI.warning({
                        title: this.textPaidFeature,
                        msg  : this.textCustomLoader,
                        buttons: [{value: 'contact', caption: this.textContactUs}, {value: 'close', caption: this.textClose}],
                        primary: 'contact',
                        callback: function(btn) {
                            if (btn == 'contact')
                                window.open('mailto:{{SALES_EMAIL}}', "_blank");
                        }
                    });
                }
            },

            onOpenDocument: function(progress) {
                var elem = document.getElementById('loadmask-text');
                var proc = (progress.asc_getCurrentFont() + progress.asc_getCurrentImage())/(progress.asc_getFontsCount() + progress.asc_getImagesCount());
                proc = this.textLoadingDocument + ': ' + Common.Utils.String.fixedDigits(Math.min(Math.round(proc*100), 100), 3, "  ") + "%";
                elem ? elem.innerHTML = proc : this.loadMask && this.loadMask.setTitle(proc);
            },

            onEditorPermissions: function(params) {
                var licType = params.asc_getLicenseType();
                if (Asc.c_oLicenseResult.Expired === licType || Asc.c_oLicenseResult.Error === licType || Asc.c_oLicenseResult.ExpiredTrial === licType) {
                    Common.UI.warning({
                        title: this.titleLicenseExp,
                        msg: this.warnLicenseExp,
                        buttons: [],
                        closable: false
                    });
                    return;
                }
                if (Asc.c_oLicenseResult.ExpiredLimited === licType)
                    this._state.licenseType = licType;

                if ( this.onServerVersion(params.asc_getBuildVersion()) || !this.onLanguageLoaded()) return;

                var isPDFViewer = /^(?:(pdf|djvu|xps|oxps))$/.test(this.document.fileType);

                this.permissions.review = (this.permissions.review === undefined) ? (this.permissions.edit !== false) : this.permissions.review;

                if (params.asc_getRights() !== Asc.c_oRights.Edit)
                    this.permissions.edit = this.permissions.review = false;

                this.appOptions.permissionsLicense = licType;
                this.appOptions.canAnalytics   = params.asc_getIsAnalyticsEnable();
                this.appOptions.canLicense     = (licType === Asc.c_oLicenseResult.Success || licType === Asc.c_oLicenseResult.SuccessLimit);
                this.appOptions.isLightVersion = params.asc_getIsLight();
                /** coauthoring begin **/
                this.appOptions.canCoAuthoring = !this.appOptions.isLightVersion;
                /** coauthoring end **/
                this.appOptions.isOffline      = this.api.asc_isOffline();
                this.appOptions.canCreateNew   = this.appOptions.canCreateNew && !(this.appOptions.isOffline && isPDFViewer);
                this.appOptions.isCrypted      = this.api.asc_isCrypto();
                this.appOptions.isReviewOnly   = this.permissions.review === true && this.permissions.edit === false;
                this.appOptions.canRequestEditRights = this.editorConfig.canRequestEditRights;
                this.appOptions.canEdit        = (this.permissions.edit !== false || this.permissions.review === true) && // can edit or review
                                                 (this.editorConfig.canRequestEditRights || this.editorConfig.mode !== 'view') && // if mode=="view" -> canRequestEditRights must be defined
                                                 (!this.appOptions.isReviewOnly || this.appOptions.canLicense); // if isReviewOnly==true -> canLicense must be true
                this.appOptions.isEdit         = this.appOptions.canLicense && this.appOptions.canEdit && this.editorConfig.mode !== 'view';
                this.appOptions.canReview      = this.permissions.review === true && this.appOptions.canLicense && this.appOptions.isEdit;
                this.appOptions.canViewReview  = true;
                this.appOptions.canUseHistory  = this.appOptions.canLicense && this.editorConfig.canUseHistory && this.appOptions.canCoAuthoring && !this.appOptions.isOffline;
                this.appOptions.canHistoryClose  = this.editorConfig.canHistoryClose;
                this.appOptions.canHistoryRestore= this.editorConfig.canHistoryRestore;
                this.appOptions.canUseMailMerge= this.appOptions.canLicense && this.appOptions.canEdit && !this.appOptions.isOffline;
                this.appOptions.canSendEmailAddresses  = this.appOptions.canLicense && this.editorConfig.canSendEmailAddresses && this.appOptions.canEdit && this.appOptions.canCoAuthoring;
                this.appOptions.canComments    = this.appOptions.canLicense && (this.permissions.comment===undefined ? this.appOptions.isEdit : this.permissions.comment) && (this.editorConfig.mode !== 'view');
                this.appOptions.canComments    = !isPDFViewer && this.appOptions.canComments && !((typeof (this.editorConfig.customization) == 'object') && this.editorConfig.customization.comments===false);
                this.appOptions.canViewComments = this.appOptions.canComments || !isPDFViewer && !((typeof (this.editorConfig.customization) == 'object') && this.editorConfig.customization.comments===false);
                this.appOptions.canChat        = this.appOptions.canLicense && !this.appOptions.isOffline && !(this.permissions.chat===false || (this.permissions.chat===undefined) &&
                                                                                                               (typeof (this.editorConfig.customization) == 'object') && this.editorConfig.customization.chat===false);
                if ((typeof (this.editorConfig.customization) == 'object') && this.editorConfig.customization.chat!==undefined) {
                    console.log("Obsolete: The 'chat' parameter of the 'customization' section is deprecated. Please use 'chat' parameter in the permissions instead.");
                }
                this.appOptions.canEditStyles  = this.appOptions.canLicense && this.appOptions.canEdit;
                this.appOptions.canPrint       = (this.permissions.print !== false);
                this.appOptions.canRename      = this.editorConfig.canRename;
                this.appOptions.buildVersion   = params.asc_getBuildVersion();
                this.appOptions.canForcesave   = this.appOptions.isEdit && !this.appOptions.isOffline && (typeof (this.editorConfig.customization) == 'object' && !!this.editorConfig.customization.forcesave);
                this.appOptions.forcesave      = this.appOptions.canForcesave;
                this.appOptions.canEditComments= this.appOptions.isOffline || !this.permissions.editCommentAuthorOnly;
                this.appOptions.canDeleteComments= this.appOptions.isOffline || !this.permissions.deleteCommentAuthorOnly;
                if ((typeof (this.editorConfig.customization) == 'object') && this.editorConfig.customization.commentAuthorOnly===true) {
                    console.log("Obsolete: The 'commentAuthorOnly' parameter of the 'customization' section is deprecated. Please use 'editCommentAuthorOnly' and 'deleteCommentAuthorOnly' parameters in the permissions instead.");
                    if (this.permissions.editCommentAuthorOnly===undefined && this.permissions.deleteCommentAuthorOnly===undefined)
                        this.appOptions.canEditComments = this.appOptions.canDeleteComments = this.appOptions.isOffline;
                }
                if (typeof (this.editorConfig.customization) == 'object') {
                    if (this.editorConfig.customization.showReviewChanges!==undefined)
                        console.log("Obsolete: The 'showReviewChanges' parameter of the 'customization' section is deprecated. Please use 'showReviewChanges' parameter in the 'customization.review' section instead.");
                    if (this.editorConfig.customization.reviewDisplay!==undefined)
                        console.log("Obsolete: The 'reviewDisplay' parameter of the 'customization' section is deprecated. Please use 'reviewDisplay' parameter in the 'customization.review' section instead.");
                    if (this.editorConfig.customization.trackChanges!==undefined)
                        console.log("Obsolete: The 'trackChanges' parameter of the 'customization' section is deprecated. Please use 'trackChanges' parameter in the 'customization.review' section instead.");
                }

                this.appOptions.trialMode      = params.asc_getLicenseMode();
                this.appOptions.isBeta         = params.asc_getIsBeta();
                this.appOptions.isSignatureSupport= this.appOptions.isEdit && this.appOptions.isDesktopApp && this.appOptions.isOffline && this.api.asc_isSignaturesSupport() && (this.permissions.protect!==false);
                this.appOptions.isPasswordSupport = this.appOptions.isEdit && this.api.asc_isProtectionSupport() && (this.permissions.protect!==false);
                this.appOptions.canProtect     = (this.appOptions.isSignatureSupport || this.appOptions.isPasswordSupport);
                this.appOptions.canEditContentControl = (this.permissions.modifyContentControl!==false);
                this.appOptions.canHelp        = !((typeof (this.editorConfig.customization) == 'object') && this.editorConfig.customization.help===false);
                this.appOptions.canSubmitForms = false; // this.appOptions.canLicense && (typeof (this.editorConfig.customization) == 'object') && !!this.editorConfig.customization.submitForm;
                this.appOptions.canFillForms   = this.appOptions.canLicense && ((this.permissions.fillForms===undefined) ? this.appOptions.isEdit : this.permissions.fillForms) && (this.editorConfig.mode !== 'view');
                this.appOptions.isRestrictedEdit = !this.appOptions.isEdit && (this.appOptions.canComments || this.appOptions.canFillForms);
                if (this.appOptions.isRestrictedEdit && this.appOptions.canComments && this.appOptions.canFillForms) // must be one restricted mode, priority for filling forms
                    this.appOptions.canComments = false;

                if ( this.appOptions.isLightVersion ) {
                    this.appOptions.canUseHistory =
                    this.appOptions.canReview =
                    this.appOptions.isReviewOnly = false;
                }

                if ( !this.appOptions.canCoAuthoring ) {
                    this.appOptions.canChat = false;
                }

                // var type = /^(?:(djvu))$/.exec(this.document.fileType);
                this.appOptions.canDownloadOrigin = false;
                this.appOptions.canDownload       = this.permissions.download !== false;
                this.appOptions.canUseSelectHandTools = this.appOptions.canUseThumbnails = this.appOptions.canUseViwerNavigation = isPDFViewer;
                this.appOptions.canDownloadForms = this.appOptions.canLicense && this.appOptions.canDownload;

                this.appOptions.fileKey = this.document.key;

                this.appOptions.canBranding  = params.asc_getCustomization();
                if (this.appOptions.canBranding)
                    appHeader.setBranding(this.editorConfig.customization);

                this.appOptions.canFavorite = this.document.info && (this.document.info.favorite!==undefined && this.document.info.favorite!==null) && !this.appOptions.isOffline;
                this.appOptions.canFavorite && appHeader.setFavorite(this.document.info.favorite);

                this.appOptions.canUseReviewPermissions = this.appOptions.canLicense && (!!this.permissions.reviewGroups ||
                                                        this.editorConfig.customization && this.editorConfig.customization.reviewPermissions && (typeof (this.editorConfig.customization.reviewPermissions) == 'object'));
                this.appOptions.canUseCommentPermissions = this.appOptions.canLicense && !!this.permissions.commentGroups;
                this.appOptions.canUseUserInfoPermissions = this.appOptions.canLicense && !!this.permissions.userInfoGroups;
                AscCommon.UserInfoParser.setParser(true);
                AscCommon.UserInfoParser.setCurrentName(this.appOptions.user.fullname);
                this.appOptions.canUseReviewPermissions && AscCommon.UserInfoParser.setReviewPermissions(this.permissions.reviewGroups, this.editorConfig.customization.reviewPermissions);
                this.appOptions.canUseCommentPermissions && AscCommon.UserInfoParser.setCommentPermissions(this.permissions.commentGroups);
                this.appOptions.canUseUserInfoPermissions && AscCommon.UserInfoParser.setUserInfoPermissions(this.permissions.userInfoGroups);
                appHeader.setUserName(AscCommon.UserInfoParser.getParsedName(AscCommon.UserInfoParser.getCurrentName()));

                this.appOptions.canRename && appHeader.setCanRename(true);
                this.appOptions.canBrandingExt = params.asc_getCanBranding() && (typeof this.editorConfig.customization == 'object' || this.editorConfig.plugins);
                this.getApplication().getController('Common.Controllers.Plugins').setMode(this.appOptions, this.api);
                this.editorConfig.customization && Common.UI.LayoutManager.init(this.editorConfig.customization.layout, this.appOptions.canBrandingExt);
                this.editorConfig.customization && Common.UI.FeaturesManager.init(this.editorConfig.customization.features, this.appOptions.canBrandingExt);

                if (this.appOptions.canComments)
                    Common.NotificationCenter.on('comments:cleardummy', _.bind(this.onClearDummyComment, this));
                    Common.NotificationCenter.on('comments:showdummy', _.bind(this.onShowDummyComment, this));

                // change = true by default in editor
                this.appOptions.canLiveView = !!params.asc_getLiveViewerSupport() && (this.editorConfig.mode === 'view') && !isPDFViewer; // viewer: change=false when no flag canLiveViewer (i.g. old license), change=true by default when canLiveViewer==true
                this.appOptions.canChangeCoAuthoring = this.appOptions.isEdit && this.appOptions.canCoAuthoring && !(this.editorConfig.coEditing && typeof this.editorConfig.coEditing == 'object' && this.editorConfig.coEditing.change===false) ||
                                                       this.appOptions.canLiveView && !(this.editorConfig.coEditing && typeof this.editorConfig.coEditing == 'object' && this.editorConfig.coEditing.change===false);

                this.loadCoAuthSettings();
                this.applyModeCommonElements();
                this.applyModeEditorElements();

                if ( !this.appOptions.isEdit ) {
                    Common.NotificationCenter.trigger('app:face', this.appOptions);

                    this.hidePreloader();
                    this.onLongActionBegin(Asc.c_oAscAsyncActionType.BlockInteraction, LoadingDocument);
                }

                this.api.asc_setViewMode(!this.appOptions.isEdit && !this.appOptions.isRestrictedEdit);
                this.appOptions.isRestrictedEdit && this.appOptions.canComments && this.api.asc_setRestriction(Asc.c_oAscRestrictionType.OnlyComments);
                this.appOptions.isRestrictedEdit && this.appOptions.canFillForms && this.api.asc_setRestriction(Asc.c_oAscRestrictionType.OnlyForms);
                this.appOptions.isRestrictedEdit && this.appOptions.canFillForms && this.api.asc_SetHighlightRequiredFields(true);
                this.api.asc_LoadDocument();
            },

            loadCoAuthSettings: function() {
                var fastCoauth = true,
                    autosave = 1,
                    value;
                if (this.appOptions.isEdit && !this.appOptions.isOffline && this.appOptions.canCoAuthoring) {
                    if (!this.appOptions.canChangeCoAuthoring) { //can't change co-auth. mode. Use coEditing.mode or 'fast' by default
                        value = (this.editorConfig.coEditing && this.editorConfig.coEditing.mode!==undefined) ? (this.editorConfig.coEditing.mode==='strict' ? 0 : 1) : null;
                        if (value===null && this.appOptions.customization && this.appOptions.customization.autosave===false) {
                            value = 0; // use customization.autosave only when coEditing.mode is null
                        }
                    } else {
                        value = Common.localStorage.getItem("de-settings-coauthmode");
                        if (value===null) {
                            value = (this.editorConfig.coEditing && this.editorConfig.coEditing.mode!==undefined) ? (this.editorConfig.coEditing.mode==='strict' ? 0 : 1) : null;
                            if (value===null && !Common.localStorage.itemExists("de-settings-autosave") &&
                                this.appOptions.customization && this.appOptions.customization.autosave===false) {
                                value = 0; // use customization.autosave only when de-settings-coauthmode and de-settings-autosave are null
                            }
                        }
                    }
                    fastCoauth = (value===null || parseInt(value) == 1);

                    value = Common.localStorage.getItem((fastCoauth) ? "de-settings-showchanges-fast" : "de-settings-showchanges-strict");
                    if (value == null) value = fastCoauth ? 'none' : 'last';
                    Common.Utils.InternalSettings.set((fastCoauth) ? "de-settings-showchanges-fast" : "de-settings-showchanges-strict", value);
                } else if (!this.appOptions.isEdit && this.appOptions.isRestrictedEdit) {
                    fastCoauth = true;
                }  else if (this.appOptions.canLiveView && !this.appOptions.isOffline) { // viewer
                    value = Common.localStorage.getItem("de-settings-view-coauthmode");
                    if (!this.appOptions.canChangeCoAuthoring || value===null) { // Use coEditing.mode or 'fast' by default
                        value = this.editorConfig.coEditing && this.editorConfig.coEditing.mode==='strict' ? 0 : 1;
                    }
                    fastCoauth = (parseInt(value) == 1);

                    // don't show collaborative marks in live viewer
                    Common.Utils.InternalSettings.set("de-settings-showchanges-fast", 'none');
                    Common.Utils.InternalSettings.set("de-settings-showchanges-strict", 'none');
                } else {
                    fastCoauth = false;
                    autosave = 0;
                }

                if (this.appOptions.isEdit) {
                    value = Common.localStorage.getItem("de-settings-autosave");
                    if (value === null && this.appOptions.customization && this.appOptions.customization.autosave === false)
                        value = 0;
                    autosave = (!fastCoauth && value !== null) ? parseInt(value) : (this.appOptions.canCoAuthoring ? 1 : 0);
                }

                Common.Utils.InternalSettings.set("de-settings-coauthmode", fastCoauth);
                Common.Utils.InternalSettings.set("de-settings-autosave", autosave);
            },

            applyModeCommonElements: function() {
                window.editor_elements_prepared = true;

                var app             = this.getApplication(),
                    viewport        = app.getController('Viewport').getView('Viewport'),
                    statusbarView   = app.getController('Statusbar').getView('Statusbar'),
                    documentHolder  = app.getController('DocumentHolder'),
                    toolbarController   = app.getController('Toolbar'),
                    leftMenu            = app.getController('LeftMenu');

                viewport && viewport.setMode(this.appOptions);
                statusbarView && statusbarView.setMode(this.appOptions);
                toolbarController.setMode(this.appOptions);
                documentHolder.setMode(this.appOptions);
                leftMenu.setMode(this.appOptions);

                viewport.applyCommonMode();

                this.api.asc_registerCallback('asc_onSendThemeColors', _.bind(this.onSendThemeColors, this));
                this.api.asc_registerCallback('asc_onDownloadUrl',     _.bind(this.onDownloadUrl, this));
                this.api.asc_registerCallback('asc_onAuthParticipantsChanged', _.bind(this.onAuthParticipantsChanged, this));
                this.api.asc_registerCallback('asc_onParticipantsChanged',     _.bind(this.onAuthParticipantsChanged, this));
                this.api.asc_registerCallback('asc_onConnectionStateChanged',  _.bind(this.onUserConnection, this));
                this.api.asc_registerCallback('asc_onDocumentModifiedChanged', _.bind(this.onDocumentModifiedChanged, this));

                var value = Common.localStorage.getItem('de-settings-unit');
                value = (value!==null) ? parseInt(value) : (this.appOptions.customization && this.appOptions.customization.unit ? Common.Utils.Metric.c_MetricUnits[this.appOptions.customization.unit.toLocaleLowerCase()] : Common.Utils.Metric.getDefaultMetric());
                (value===undefined) && (value = Common.Utils.Metric.getDefaultMetric());
                Common.Utils.Metric.setCurrentMetric(value);
                Common.Utils.InternalSettings.set("de-settings-unit", value);
            },

            applyModeEditorElements: function() {
                /** coauthoring begin **/
                this.contComments.setMode(this.appOptions);
                this.contComments.setConfig({config: this.editorConfig}, this.api);
                /** coauthoring end **/

                var me = this,
                    application         = this.getApplication(),
                    reviewController    = application.getController('Common.Controllers.ReviewChanges');
                reviewController.setMode(me.appOptions).setConfig({config: me.editorConfig}, me.api).loadDocument({doc:me.document});

                var toolbarController   = application.getController('Toolbar');
                toolbarController   && toolbarController.setApi(me.api);

                if (this.appOptions.isRestrictedEdit)
                    application.getController('DocProtection').setMode(me.appOptions).setConfig({config: me.editorConfig}, me.api);
                else if (this.appOptions.isEdit) {
                    var rightmenuController = application.getController('RightMenu'),
                        fontsControllers    = application.getController('Common.Controllers.Fonts');
                    fontsControllers    && fontsControllers.setApi(me.api);
                    rightmenuController && rightmenuController.setApi(me.api);

                    application.getController('Common.Controllers.Protection').setMode(me.appOptions).setConfig({config: me.editorConfig}, me.api);
                    application.getController('DocProtection').setMode(me.appOptions).setConfig({config: me.editorConfig}, me.api);

                    var viewport = this.getApplication().getController('Viewport').getView('Viewport');

                    viewport.applyEditorMode();

                    var rightmenuView = rightmenuController.getView('RightMenu');
                    if (rightmenuView) {
                        rightmenuView.setApi(me.api);
                        rightmenuView.on('editcomplete', _.bind(me.onEditComplete, me));
                        rightmenuView.setMode(me.appOptions);
                    }

                    var toolbarView = (toolbarController) ? toolbarController.getView() : null;
                    if (toolbarView) {
                        toolbarView.setApi(me.api);
                        toolbarView.on('editcomplete', _.bind(me.onEditComplete, me));
                        toolbarView.on('insertimage', _.bind(me.onInsertImage, me));
                        toolbarView.on('inserttable', _.bind(me.onInsertTable, me));
                        toolbarView.on('insertshape', _.bind(me.onInsertShape, me));
                        toolbarView.on('inserttextart', _.bind(me.onInsertTextArt, me));
                        toolbarView.on('insertchart', _.bind(me.onInsertChart, me));
                        toolbarView.on('insertcontrol', _.bind(me.onInsertControl, me));
                    }

                    var value = Common.Utils.InternalSettings.get("de-settings-unit");
                    me.api.asc_SetDocumentUnits((value==Common.Utils.Metric.c_MetricUnits.inch) ? Asc.c_oAscDocumentUnits.Inch : ((value==Common.Utils.Metric.c_MetricUnits.pt) ? Asc.c_oAscDocumentUnits.Point : Asc.c_oAscDocumentUnits.Millimeter));

                    value = Common.localStorage.itemExists('de-hidden-rulers') ? Common.localStorage.getBool('de-hidden-rulers') : (this.appOptions.customization && !!this.appOptions.customization.hideRulers);
                    Common.Utils.InternalSettings.set("de-hidden-rulers", value);
                    me.api.asc_SetViewRulers(!value);

                    me.api.asc_registerCallback('asc_onDocumentCanSaveChanged',  _.bind(me.onDocumentCanSaveChanged, me));
                    /** coauthoring begin **/
                    me.api.asc_registerCallback('asc_onCollaborativeChanges',    _.bind(me.onCollaborativeChanges, me));
                    me.api.asc_registerCallback('asc_OnTryUndoInFastCollaborative',_.bind(me.onTryUndoInFastCollaborative, me));
                    me.api.asc_registerCallback('asc_onConvertEquationToMath',_.bind(me.onConvertEquationToMath, me));
                    /** coauthoring end **/

                    if (me.stackLongActions.exist({id: ApplyEditRights, type: Asc.c_oAscAsyncActionType['BlockInteraction']})) {
                        me.onLongActionEnd(Asc.c_oAscAsyncActionType['BlockInteraction'], ApplyEditRights);
                    } else if (!this._isDocReady) {
                        Common.NotificationCenter.trigger('app:face', me.appOptions);

                        me.hidePreloader();
                        me.onLongActionBegin(Asc.c_oAscAsyncActionType['BlockInteraction'], LoadingDocument);
                    }

                    // Message on window close
                    window.onbeforeunload = _.bind(me.onBeforeUnload, me);
                    window.onunload = _.bind(me.onUnload, me);
                }
            },

            onExternalMessage: function(msg, options) {
                if (msg && msg.msg) {
                    msg.msg = (msg.msg).toString();
                    this.showTips([msg.msg.charAt(0).toUpperCase() + msg.msg.substring(1)], options);

                    Common.component.Analytics.trackEvent('External Error');
                }
            },

            onError: function(id, level, errData) {
                if (id == Asc.c_oAscError.ID.LoadingScriptError) {
                    this.showTips([this.scriptLoadError]);
                    this.tooltip && this.tooltip.getBSTip().$tip.css('z-index', 10000);
                    return;
                } else if (id == Asc.c_oAscError.ID.CanNotPasteImage) {
                    this.showTips([this.errorCannotPasteImg], {timeout: 7000, hideCloseTip: true});
                    return;
                }

                this.hidePreloader();
                this.onLongActionEnd(Asc.c_oAscAsyncActionType['BlockInteraction'], LoadingDocument);

                var config = {
                    closable: true
                };

                switch (id)
                {
                    case Asc.c_oAscError.ID.Unknown:
                        config.msg = this.unknownErrorText;
                        break;

                    case Asc.c_oAscError.ID.ConvertationTimeout:
                        config.msg = this.convertationTimeoutText;
                        break;

                    case Asc.c_oAscError.ID.ConvertationOpenError:
                        config.msg = this.openErrorText;
                        break;

                    case Asc.c_oAscError.ID.ConvertationSaveError:
                        config.msg = (this.appOptions.isDesktopApp && this.appOptions.isOffline) ? this.saveErrorTextDesktop : this.saveErrorText;
                        break;

                    case Asc.c_oAscError.ID.DownloadError:
                        config.msg = this.downloadErrorText;
                        break;

                    case Asc.c_oAscError.ID.UplImageSize:
                        config.msg = this.uploadImageSizeMessage;
                        break;

                    case Asc.c_oAscError.ID.UplImageExt:
                        config.msg = this.uploadImageExtMessage;
                        break;

                    case Asc.c_oAscError.ID.UplImageFileCount:
                        config.msg = this.uploadImageFileCountMessage;
                        break;

                    case Asc.c_oAscError.ID.UplDocumentSize:
                        config.msg = this.uploadDocSizeMessage;
                        break;

                    case Asc.c_oAscError.ID.UplDocumentExt:
                        config.msg = this.uploadDocExtMessage;
                        break;

                    case Asc.c_oAscError.ID.UplDocumentFileCount:
                        config.msg = this.uploadDocFileCountMessage;
                        break;

                    case Asc.c_oAscError.ID.SplitCellMaxRows:
                        config.msg = this.splitMaxRowsErrorText.replace('%1', errData.get_Value());
                        break;

                    case Asc.c_oAscError.ID.SplitCellMaxCols:
                        config.msg = this.splitMaxColsErrorText.replace('%1', errData.get_Value());
                        break;

                    case Asc.c_oAscError.ID.SplitCellRowsDivider:
                        config.msg = this.splitDividerErrorText.replace('%1', errData.get_Value());
                        break;

                    case Asc.c_oAscError.ID.VKeyEncrypt:
                        config.msg = this.errorToken;
                        break;

                    case Asc.c_oAscError.ID.KeyExpire:
                        config.msg = this.errorTokenExpire;
                        break;

                    case Asc.c_oAscError.ID.UserCountExceed:
                        config.msg = this.errorUsersExceed;
                        break;

                    case Asc.c_oAscError.ID.CoAuthoringDisconnect:
                        config.msg = this.errorViewerDisconnect;
                        break;

                    case Asc.c_oAscError.ID.ConvertationPassword:
                        config.msg = this.errorFilePassProtect;
                        break;

                    case Asc.c_oAscError.ID.StockChartError:
                        config.msg = this.errorStockChart;
                        break;

                    case Asc.c_oAscError.ID.DataRangeError:
                        config.msg = this.errorDataRange;
                        break;

                    case Asc.c_oAscError.ID.Database:
                        config.msg = this.errorDatabaseConnection;
                        break;

                    case Asc.c_oAscError.ID.UserDrop:
                        if (this._state.lostEditingRights) {
                            this._state.lostEditingRights = false;
                            return;
                        }
                        this._state.lostEditingRights = true;
                        config.msg = this.errorUserDrop;
                        Common.NotificationCenter.trigger('collaboration:sharingdeny');
                        break;

                    case Asc.c_oAscError.ID.MailMergeLoadFile:
                        config.msg = this.errorMailMergeLoadFile;
                        break;

                    case Asc.c_oAscError.ID.MailMergeSaveFile:
                        config.msg = this.errorMailMergeSaveFile;
                        break;

                    case Asc.c_oAscError.ID.Warning:
                        config.msg = this.errorConnectToServer;
                        config.closable = false;
                        break;

                    case Asc.c_oAscError.ID.SessionAbsolute:
                        config.msg = this.errorSessionAbsolute;
                        break;

                    case Asc.c_oAscError.ID.SessionIdle:
                        config.msg = this.errorSessionIdle;
                        break;

                    case Asc.c_oAscError.ID.SessionToken:
                        config.msg = this.errorSessionToken;
                        break;

                    case Asc.c_oAscError.ID.AccessDeny:
                        config.msg = this.errorAccessDeny;
                        break;

                    case Asc.c_oAscError.ID.UplImageUrl:
                        config.msg = this.errorBadImageUrl;
                        break;

                    case Asc.c_oAscError.ID.ForceSaveButton:
                    case Asc.c_oAscError.ID.ForceSaveTimeout:
                        config.msg = this.errorForceSave;
                        config.maxwidth = 600;
                        break;

                    case Asc.c_oAscError.ID.DataEncrypted:
                        config.msg = this.errorDataEncrypted;
                        break;

                    case Asc.c_oAscError.ID.EditingError:
                        config.msg = (this.appOptions.isDesktopApp && this.appOptions.isOffline) ? this.errorEditingSaveas : this.errorEditingDownloadas;
                        break;

                    case Asc.c_oAscError.ID.MailToClientMissing:
                        config.msg = this.errorEmailClient;
                        break;

                    case Asc.c_oAscError.ID.ConvertationOpenLimitError:
                        config.msg = this.errorFileSizeExceed;
                        break;

                    case Asc.c_oAscError.ID.UpdateVersion:
                        config.msg = this.errorUpdateVersionOnDisconnect;
                        config.maxwidth = 600;
                        break;

                    case Asc.c_oAscError.ID.DirectUrl:
                        config.msg = this.errorDirectUrl;
                        break;

                    case Asc.c_oAscError.ID.CannotCompareInCoEditing:
                        config.msg = this.errorCompare;
                        break;

                    case Asc.c_oAscError.ID.ComboSeriesError:
                        config.msg = this.errorComboSeries;
                        break;

                    case Asc.c_oAscError.ID.Password:
                        config.msg = this.errorSetPassword;
                        break;

                    case Asc.c_oAscError.ID.Submit:
                        config.msg = this.errorSubmit;
                        break;

                    case Asc.c_oAscError.ID.LoadingFontError:
                        config.msg = this.errorLoadingFont;
                        break;

                    case Asc.c_oAscError.ID.ComplexFieldEmptyTOC:
                        config.maxwidth = 600;
                        config.msg = this.errorEmptyTOC;
                        break;

                    case Asc.c_oAscError.ID.ComplexFieldNoTOC:
                        config.msg = this.errorNoTOC;
                        break;

                    case Asc.c_oAscError.ID.TextFormWrongFormat:
                        config.msg = this.errorTextFormWrongFormat;
                        break;

                    case Asc.c_oAscError.ID.PasswordIsNotCorrect:
                        config.msg = this.errorPasswordIsNotCorrect;
                        break;

                    case Asc.c_oAscError.ID.ConvertationOpenFormat:
                        config.maxwidth = 600;
                        if (errData === 'pdf')
                            config.msg = this.errorInconsistentExtPdf.replace('%1', this.document.fileType || '');
                        else if  (errData === 'docx')
                            config.msg = this.errorInconsistentExtDocx.replace('%1', this.document.fileType || '');
                        else if  (errData === 'xlsx')
                            config.msg = this.errorInconsistentExtXlsx.replace('%1', this.document.fileType || '');
                        else if  (errData === 'pptx')
                            config.msg = this.errorInconsistentExtPptx.replace('%1', this.document.fileType || '');
                        else
                            config.msg = this.errorInconsistentExt;
                        break;

                    default:
                        config.msg = (typeof id == 'string') ? id : this.errorDefaultMessage.replace('%1', id);
                        break;
                }

                if (level == Asc.c_oAscError.Level.Critical) {

                    // report only critical errors
                    Common.Gateway.reportError(id, config.msg);

                    config.title = this.criticalErrorTitle;
                    config.iconCls = 'error';
                    config.closable = false;

                    if (this.appOptions.canBackToFolder && !this.appOptions.isDesktopApp && typeof id !== 'string') {
                        config.msg += '<br><br>' + this.criticalErrorExtText;
                        config.callback = function(btn) {
                            if (btn == 'ok')
                                Common.NotificationCenter.trigger('goback', true);
                        }
                    }
                    if (id == Asc.c_oAscError.ID.DataEncrypted || id == Asc.c_oAscError.ID.ConvertationOpenLimitError) {
                        this.api.asc_coAuthoringDisconnect();
                        Common.NotificationCenter.trigger('api:disconnect');
                    }
                }
                else {
                    Common.Gateway.reportWarning(id, config.msg);

                    config.title    = this.notcriticalErrorTitle;
                    config.iconCls  = 'warn';
                    config.buttons  = ['ok'];
                    config.callback = _.bind(function(btn){
                        if (id == Asc.c_oAscError.ID.Warning && btn == 'ok' && (this.appOptions.canDownload || this.appOptions.canDownloadOrigin)) {
                            Common.UI.Menu.Manager.hideAll();
                            if (this.appOptions.isDesktopApp && this.appOptions.isOffline)
                                this.api.asc_DownloadAs();
                            else
                                (this.appOptions.canDownload) ? this.getApplication().getController('LeftMenu').leftMenu.showMenu('file:saveas') : this.api.asc_DownloadOrigin();
                        } else if (id == Asc.c_oAscError.ID.SplitCellMaxRows || id == Asc.c_oAscError.ID.SplitCellMaxCols || id == Asc.c_oAscError.ID.SplitCellRowsDivider) {
                            var me = this;
                            setTimeout(function(){
                                (new Common.Views.InsertTableDialog({
                                    split: true,
                                    handler: function(result, value) {
                                        if (result == 'ok') {
                                            if (me.api)
                                                me.api.SplitCell(value.columns, value.rows);
                                        }
                                        me.onEditComplete();
                                    }
                                })).show();
                            },10);
                        } else if (id == Asc.c_oAscError.ID.EditingError) {
                            this.disableEditing(true);
                            Common.NotificationCenter.trigger('api:disconnect', true); // enable download and print
                        }
                        this._state.lostEditingRights = false;
                        this.onEditComplete();
                    }, this);
                }

                if (!Common.Utils.ModalWindow.isVisible() || $('.asc-window.modal.alert[data-value=' + id + ']').length<1)
                    Common.UI.alert(config).$window.attr('data-value', id);

                (id!==undefined) && Common.component.Analytics.trackEvent('Internal Error', id.toString());
            },

            onCoAuthoringDisconnect: function() {
                this.getApplication().getController('Viewport').getView('Viewport').setMode({isDisconnected:true});
                appHeader.setCanRename(false);
                this.appOptions.canRename = false;
                this._state.isDisconnected = true;
            },

            showTips: function(strings, options) {
                var me = this;
                if (!strings.length) return;
                if (typeof(strings)!='object') strings = [strings];

                function closeTip(cmp){
                    me.tipTimeout && clearTimeout(me.tipTimeout);
                    setTimeout(showNextTip, 300);
                }

                function showNextTip() {
                    var str_tip = strings.shift();
                    if (str_tip) {
                        if (!(options && options.hideCloseTip))
                            str_tip += '\n' + me.textCloseTip;
                        me.tooltip.setTitle(str_tip);
                        me.tooltip.show();
                        me.tipTimeout && clearTimeout(me.tipTimeout);
                        if (options && options.timeout) {
                            me.tipTimeout = setTimeout(function () {
                                me.tooltip.hide();
                                closeTip();
                            }, options.timeout);
                        }
                    }
                }

                if (!this.tooltip) {
                    this.tooltip = new Common.UI.Tooltip({
                        owner: this.getApplication().getController('Toolbar').getView(),
                        hideonclick: true,
                        placement: 'bottom',
                        cls: 'main-info',
                        offset: 30
                    });
                    this.tooltip.on('tooltip:hideonclick',closeTip);
                }

                showNextTip();
            },

            updateWindowTitle: function(force) {
                var isModified = this.api.isDocumentModified();
                if (this._state.isDocModified !== isModified || force) {
                    var title = this.defaultTitleText;

                    if (appHeader && !_.isEmpty(appHeader.getDocumentCaption()))
                        title = appHeader.getDocumentCaption() + ' - ' + title;

                    if (isModified) {
                        clearTimeout(this._state.timerCaption);
                        if (!_.isUndefined(title)) {
                            title = '* ' + title;
                        }
                    }

                    if (window.document.title != title)
                        window.document.title = title;

                    this._isDocReady && (this._state.isDocModified !== isModified) && Common.Gateway.setDocumentModified(isModified);
                    if (isModified && (!this._state.fastCoauth || this._state.usersCount<2))
                        this.getApplication().getController('Statusbar').setStatusCaption('', true);

                    this._state.isDocModified = isModified;
                }
            },

            onDocumentModifiedChanged: function() {
                var isModified = this.api.asc_isDocumentCanSave();
                if (this._state.isDocModified !== isModified) {
                    this._isDocReady && Common.Gateway.setDocumentModified(this.api.isDocumentModified());
                }

                this.updateWindowTitle();

                var toolbarView = this.getApplication().getController('Toolbar').getView();
                if (toolbarView && toolbarView.btnCollabChanges && !toolbarView._state.previewmode) {
                    var isSyncButton = toolbarView.btnCollabChanges.cmpEl.hasClass('notify'),
                        forcesave = this.appOptions.forcesave,
                        isDisabled = !isModified && !isSyncButton && !forcesave || this._state.isDisconnected || this._state.fastCoauth && this._state.usersCount>1 && !forcesave;
                        toolbarView.btnSave.setDisabled(isDisabled);
                }

                /** coauthoring begin **/
                if (this.contComments.isDummyComment && !this.dontCloseDummyComment && !this.beforeShowDummyComment) {
                    this.contComments.clearDummyComment();
                }
                /** coauthoring end **/
            },

            onDocumentCanSaveChanged: function (isCanSave) {
                var toolbarView = this.getApplication().getController('Toolbar').getView();

                if (toolbarView && this.api && !toolbarView._state.previewmode) {
                    var isSyncButton = toolbarView.btnCollabChanges.cmpEl.hasClass('notify'),
                        forcesave = this.appOptions.forcesave,
                        isDisabled = !isCanSave && !isSyncButton && !forcesave || this._state.isDisconnected || this._state.fastCoauth && this._state.usersCount>1 && !forcesave;
                        toolbarView.btnSave.setDisabled(isDisabled);
                }
            },

            onContextMenu: function(event){
                var canCopyAttr = event.target.getAttribute('data-can-copy'),
                    isInputEl   = (event.target instanceof HTMLInputElement) || (event.target instanceof HTMLTextAreaElement);

                if ((isInputEl && canCopyAttr === 'false') ||
                   (!isInputEl && canCopyAttr !== 'true')) {
                    event.stopPropagation();
                    event.preventDefault();
                    return false;
                }
            },

            onBeforeUnload: function() {
                Common.localStorage.save();

                if (this.api.isDocumentModified()) {
                    var me = this;
                    this.api.asc_stopSaving();
                    this._state.unloadTimer = 1000;
                    this.continueSavingTimer = window.setTimeout(function() {
                        me.api.asc_continueSaving();
                        me._state.unloadTimer = 0;
                    }, 500);

                    return this.leavePageText;
                } else
                    this._state.unloadTimer = 10000;
            },

            onUnload: function() {
                if (this.continueSavingTimer) clearTimeout(this.continueSavingTimer);
            },

            hidePreloader: function() {
                var promise;
                if (!this._state.customizationDone) {
                    this._state.customizationDone = true;
                    if (this.appOptions.customization) {
                        if (this.appOptions.isDesktopApp)
                            this.appOptions.customization.about = false;
                        else if (!this.appOptions.canBrandingExt)
                            this.appOptions.customization.about = true;
                    }
                    Common.Utils.applyCustomization(this.appOptions.customization, mapCustomizationElements);
                    if (this.appOptions.canBrandingExt) {
                        Common.Utils.applyCustomization(this.appOptions.customization, mapCustomizationExtElements);
                        Common.UI.LayoutManager.applyCustomization();
                        if (this.appOptions.customization && (typeof (this.appOptions.customization) == 'object')) {
                            if (this.appOptions.customization.leftMenu!==undefined)
                                console.log("Obsolete: The 'leftMenu' parameter of the 'customization' section is deprecated. Please use 'leftMenu' parameter in the 'customization.layout' section instead.");
                            if (this.appOptions.customization.rightMenu!==undefined)
                                console.log("Obsolete: The 'rightMenu' parameter of the 'customization' section is deprecated. Please use 'rightMenu' parameter in the 'customization.layout' section instead.");
                            if (this.appOptions.customization.statusBar!==undefined)
                                console.log("Obsolete: The 'statusBar' parameter of the 'customization' section is deprecated. Please use 'statusBar' parameter in the 'customization.layout' section instead.");
                            if (this.appOptions.customization.toolbar!==undefined)
                                console.log("Obsolete: The 'toolbar' parameter of the 'customization' section is deprecated. Please use 'toolbar' parameter in the 'customization.layout' section instead.");
                        }
                        promise = this.getApplication().getController('Common.Controllers.Plugins').applyUICustomization();
                    }
                }
                Common.NotificationCenter.trigger('layout:changed', 'main');

                (promise || (new Promise(function(resolve, reject) {
                    resolve();
                }))).then(function() {
                    $('#loading-mask').hide().remove();
                    Common.Controllers.Desktop.process('preloader:hide');
                });
            },

            onDownloadUrl: function(url, fileType) {
                if (this._state.isFromGatewayDownloadAs) {
                    Common.Gateway.downloadAs(url, fileType);
                }
                this._state.isFromGatewayDownloadAs = false;
            },

            onUpdateVersion: function(callback) {
                var me = this;
                me.needToUpdateVersion = true;
                me.onLongActionEnd(Asc.c_oAscAsyncActionType['BlockInteraction'], LoadingDocument);
                Common.UI.warning({
                    title: me.titleUpdateVersion,
                    msg: this.errorUpdateVersion,
                    callback: function() {
                        _.defer(function() {
                            Common.Gateway.updateVersion();
                            if (callback) callback.call(me);
                            me.onLongActionBegin(Asc.c_oAscAsyncActionType['BlockInteraction'], LoadingDocument);
                        })
                    }
                });
            },

            onServerVersion: function(buildVersion) {
                if (this.changeServerVersion) return true;

<<<<<<< HEAD
                if (DocsAPI.DocEditor.version() !== buildVersion && !window.compareVersions) {
=======
                const cur_version = this.getApplication().getController('LeftMenu').leftMenu.getMenu('about').txtVersionNum;
                const cropped_version = cur_version.match(/^(\d+.\d+.\d+)/);
                if (!window.compareVersions && cropped_version !== buildVersion) {
>>>>>>> 5b587c1c
                    this.changeServerVersion = true;
                    Common.UI.warning({
                        title: this.titleServerVersion,
                        msg: this.errorServerVersion,
                        callback: function() {
                            _.defer(function() {
                                Common.Gateway.updateVersion();
                            })
                        }
                    });
                    return true;
                }
                return false;
            },

            /** coauthoring begin **/
//            fillUserStore: function(users){
//                if (!_.isEmpty(users)){
//                    var userStore = this.getCommonStoreUsersStore();
//
//                    if (userStore)
//                        userStore.add(users);
//                }
//            },

            onCollaborativeChanges: function() {
                if (this._state.hasCollaborativeChanges) return;
                this._state.hasCollaborativeChanges = true;
                if (this.appOptions.isEdit)
                    this.getApplication().getController('Statusbar').setStatusCaption(this.txtNeedSynchronize, true);
            },
            /** coauthoring end **/

            synchronizeChanges: function() {
                this.getApplication().getController('Statusbar').synchronizeChanges();
                this.getApplication().getController('Common.Controllers.ReviewChanges').synchronizeChanges();
                this.getApplication().getController('DocumentHolder').hideTips();
                /** coauthoring begin **/
                this.getApplication().getController('Toolbar').getView().synchronizeChanges();
                /** coauthoring end **/
                this._state.hasCollaborativeChanges = false;
            },

            initNames: function() {
                this.shapeGroupNames = [
                    this.txtBasicShapes,
                    this.txtFiguredArrows,
                    this.txtMath,
                    this.txtCharts,
                    this.txtStarsRibbons,
                    this.txtCallouts,
                    this.txtButtons,
                    this.txtRectangles,
                    this.txtLines
                ];
            },

            fillAutoShapes: function(groupNames, shapes){
                if (_.isEmpty(shapes) || _.isEmpty(groupNames) || shapes.length != groupNames.length)
                    return;

                var me = this,
                    shapegrouparray = [],
                    shapeStore = this.getCollection('ShapeGroups'),
                    name_arr = {};

                shapeStore.reset();

                _.each(groupNames, function(groupName, index){
                    var store = new Backbone.Collection([], {
                        model: DE.Models.ShapeModel
                    }),
                        arr = [];

                    var cols = (shapes[index].length) > 18 ? 7 : 6,
                        height = Math.ceil(shapes[index].length/cols) * 35 + 3,
                        width = 30 * cols;

                    _.each(shapes[index], function(shape, idx){
                        var name = me['txtShape_' + shape.Type];
                        arr.push({
                            data     : {shapeType: shape.Type},
                            tip      : name || (me.textShape + ' ' + (idx+1)),
                            allowSelected : true,
                            selected: false
                        });
                        if (name)
                            name_arr[shape.Type] = name;
                    });
                    store.add(arr);
                    shapegrouparray.push({
                        groupName   : me.shapeGroupNames[index],
                        groupStore  : store,
                        groupWidth  : width,
                        groupHeight : height
                    });
                });

                shapeStore.add(shapegrouparray);
                setTimeout(function(){
                    me.getApplication().getController('Toolbar').onApiAutoShapes();
                }, 50);
                this.api.asc_setShapeNames(name_arr);
            },

            fillTextArt: function(shapes){
                var arr = [],
                    artStore = this.getCollection('Common.Collections.TextArt');

                if (!shapes && artStore.length>0) {// shapes == undefined when update textart collection (from asc_onSendThemeColors)
                    shapes = this.api.asc_getTextArtPreviews();
                }
                if (_.isEmpty(shapes)) return;

                _.each(shapes, function(shape, index){
                    arr.push({
                        imageUrl : shape,
                        data     : index,
                        allowSelected : true,
                        selected: false
                    });
                });
                artStore.reset(arr);
            },

            updateThemeColors: function() {
                var me = this;
                setTimeout(function(){
                    me.getApplication().getController('RightMenu').UpdateThemeColors();
                }, 50);
                setTimeout(function(){
                    me.getApplication().getController('Toolbar').updateThemeColors();
                }, 50);
            },

            onSendThemeColors: function(colors, standart_colors) {
                Common.Utils.ThemeColor.setColors(colors, standart_colors);
                if (window.styles_loaded) {
                    this.updateThemeColors();
                    var me = this;
                    setTimeout(function(){
                        me.fillTextArt();
                    }, 1);
                }
            },

            loadLanguages: function(apiLangs) {
                var langs = [], info,
                    allLangs = Common.util.LanguageInfo.getLanguages();
                for (var code in allLangs) {
                    if (allLangs.hasOwnProperty(code)) {
                        info = allLangs[code];
                        info[2] && langs.push({
                            displayValue:   info[1],
                            value:          info[0],
                            code:           parseInt(code),
                            spellcheck:     _.indexOf(apiLangs, code)>-1
                        });
                    }
                }

                langs.sort(function(a, b){
                    if (a.value < b.value) return -1;
                    if (a.value > b.value) return 1;
                    return 0;
                });

                this.languages = langs;
                window.styles_loaded && this.setLanguages();
            },

            setLanguages: function() {
                if (!this.languages || this.languages.length<1) {
                    this.loadLanguages([]);
                }
                if (this.languages && this.languages.length>0) {
                    this.getApplication().getController('DocumentHolder').getView().setLanguages(this.languages);
                    this.getApplication().getController('Statusbar').setLanguages(this.languages);
                    this.getApplication().getController('Common.Controllers.ReviewChanges').setLanguages(this.languages);
                }
            },

            onInsertTable:  function() {
                this.getApplication().getController('RightMenu').onInsertTable();
            },

            onInsertImage:  function() {
                this.getApplication().getController('RightMenu').onInsertImage();
            },

            onInsertChart:  function() {
                this.getApplication().getController('RightMenu').onInsertChart();
            },

            onInsertShape:  function() {
                this.getApplication().getController('RightMenu').onInsertShape();
            },

            onInsertTextArt:  function() {
                this.getApplication().getController('RightMenu').onInsertTextArt();
            },

            onInsertControl:  function() {
                this.getApplication().getController('RightMenu').onInsertControl();
            },

            unitsChanged: function(m) {
                var value = Common.localStorage.getItem("de-settings-unit");
                value = (value!==null) ? parseInt(value) : Common.Utils.Metric.getDefaultMetric();
                Common.Utils.Metric.setCurrentMetric(value);
                Common.Utils.InternalSettings.set("de-settings-unit", value);
                this.api.asc_SetDocumentUnits((value==Common.Utils.Metric.c_MetricUnits.inch) ? Asc.c_oAscDocumentUnits.Inch : ((value==Common.Utils.Metric.c_MetricUnits.pt) ? Asc.c_oAscDocumentUnits.Point : Asc.c_oAscDocumentUnits.Millimeter));
                this.getApplication().getController('RightMenu').updateMetricUnit();
                this.getApplication().getController('Toolbar').getView().updateMetricUnit();
            },

            onAdvancedOptions: function(type, advOptions, mode, formatOptions) {
                if (this._state.openDlg) return;

                var me = this;
                if (type == Asc.c_oAscAdvancedOptionsID.TXT) {
                    me._state.openDlg = new Common.Views.OpenDialog({
                        title: Common.Views.OpenDialog.prototype.txtTitle.replace('%1', 'TXT'),
                        closable: (mode==2), // if save settings
                        type: Common.Utils.importTextType.TXT,
                        preview: advOptions.asc_getData(),
                        codepages: advOptions.asc_getCodePages(),
                        settings: advOptions.asc_getRecommendedSettings(),
                        api: me.api,
                        handler: function (result, settings) {
                            me.isShowOpenDialog = false;
                            if (result == 'ok') {
                                if (me && me.api) {
                                    if (mode==2) {
                                        formatOptions && formatOptions.asc_setAdvancedOptions(settings.textOptions);
                                        me.api.asc_DownloadAs(formatOptions);
                                    } else
                                        me.api.asc_setAdvancedOptions(type, settings.textOptions);
                                    me.loadMask && me.loadMask.show();
                                }
                            }
                            me._state.openDlg = null;
                        }
                    });
                } else if (type == Asc.c_oAscAdvancedOptionsID.DRM) {
                    me._state.openDlg = new Common.Views.OpenDialog({
                        title: Common.Views.OpenDialog.prototype.txtTitleProtected,
                        closeFile: me.appOptions.canRequestClose,
                        type: Common.Utils.importTextType.DRM,
                        warning: !(me.appOptions.isDesktopApp && me.appOptions.isOffline) && (typeof advOptions == 'string'),
                        warningMsg: advOptions,
                        validatePwd: !!me._state.isDRM,
                        handler: function (result, value) {
                            me.isShowOpenDialog = false;
                            if (result == 'ok') {
                                if (me.api) {
                                    me.api.asc_setAdvancedOptions(type, value.drmOptions);
                                    me.loadMask && me.loadMask.show();
                                }
                            } else {
                                Common.Gateway.requestClose();
                                Common.Controllers.Desktop.requestClose();
                            }
                            me._state.openDlg = null;
                        }
                    });
                    me._state.isDRM = true;
                }
                if (me._state.openDlg) {
                    this.isShowOpenDialog = true;
                    this.loadMask && this.loadMask.hide();
                    this.onLongActionEnd(Asc.c_oAscAsyncActionType.BlockInteraction, LoadingDocument);
                    me._state.openDlg.show();
                }
            },

            onTryUndoInFastCollaborative: function() {
                if (!Common.localStorage.getBool("de-hide-try-undoredo"))
                    Common.UI.info({
                        width: 500,
                        msg: this.appOptions.canChangeCoAuthoring ? this.textTryUndoRedo : this.textTryUndoRedoWarn,
                        iconCls: 'info',
                        buttons: this.appOptions.canChangeCoAuthoring ? ['custom', 'cancel'] : ['ok'],
                        primary: this.appOptions.canChangeCoAuthoring ? 'custom' : 'ok',
                        customButtonText: this.textStrict,
                        dontshow: true,
                        callback: _.bind(function(btn, dontshow){
                            if (dontshow) Common.localStorage.setItem("de-hide-try-undoredo", 1);
                            if (btn == 'custom') {
                                Common.localStorage.setItem("de-settings-coauthmode", 0);
                                Common.Utils.InternalSettings.set("de-settings-coauthmode", false);
                                this.api.asc_SetFastCollaborative(false);
                                this._state.fastCoauth = false;
                                Common.localStorage.setItem("de-settings-showchanges-strict", 'last');
                                this.api.SetCollaborativeMarksShowType(Asc.c_oAscCollaborativeMarksShowType.LastChanges);
                                this.getApplication().getController('Common.Controllers.ReviewChanges').applySettings();
                            }
                            this.onEditComplete();
                        }, this)
                    });
            },

            onAuthParticipantsChanged: function(users) {
                var length = 0;
                _.each(users, function(item){
                    if (!item.asc_getView())
                        length++;
                });
                this._state.usersCount = length;
            },

            onUserConnection: function(change){
                if (change && this.appOptions.user.guest && this.appOptions.canRenameAnonymous && (change.asc_getIdOriginal() == this.appOptions.user.id)) { // change name of the current user
                    var name = change.asc_getUserName();
                    if (name && name !== AscCommon.UserInfoParser.getCurrentName() ) {
                        this._renameDialog && this._renameDialog.close();
                        AscCommon.UserInfoParser.setCurrentName(name);
                        appHeader.setUserName(AscCommon.UserInfoParser.getParsedName(name));

                        var idx1 = name.lastIndexOf('('),
                            idx2 = name.lastIndexOf(')'),
                            str = (idx1>0) && (idx1<idx2) ? name.substring(0, idx1-1) : '';
                        if (Common.localStorage.getItem("guest-username")!==null) {
                            Common.localStorage.setItem("guest-username", str);
                        }
                        Common.Utils.InternalSettings.set("guest-username", str);
                    }
                }
            },

            applySettings: function() {
                if (this.appOptions.isEdit && !this.appOptions.isOffline && this.appOptions.canCoAuthoring) {
                    var oldval = this._state.fastCoauth;
                    this._state.fastCoauth = Common.localStorage.getBool("de-settings-coauthmode", true);
                    if (this._state.fastCoauth && !oldval)
                        this.synchronizeChanges();
                }
                if (this.appOptions.canForcesave) {
                    this.appOptions.forcesave = Common.localStorage.getBool("de-settings-forcesave", this.appOptions.canForcesave);
                    Common.Utils.InternalSettings.set("de-settings-forcesave", this.appOptions.forcesave);
                    this.api.asc_setIsForceSaveOnUserSave(this.appOptions.forcesave);
                }
            },

            onDocumentName: function(name) {
                appHeader.setDocumentCaption(name);
                this.updateWindowTitle(true);
            },

            onMeta: function(meta) {
                appHeader.setDocumentCaption(meta.title);
                this.updateWindowTitle(true);
                this.document.title = meta.title;

                var filemenu = this.getApplication().getController('LeftMenu').getView('LeftMenu').getMenu('file');
                filemenu.loadDocument({doc:this.document});
                filemenu.panels && filemenu.panels['info'] && filemenu.panels['info'].updateInfo(this.document);
                this.getApplication().getController('Common.Controllers.ReviewChanges').loadDocument({doc:this.document});
                Common.Gateway.metaChange(meta);

                if (this.appOptions.wopi) {
                    var idx = meta.title.lastIndexOf('.');
                    Common.Gateway.requestRename(idx>0 ? meta.title.substring(0, idx) : meta.title);
                }
            },

            onPrint: function() {
                if (!this.appOptions.canPrint || Common.Utils.ModalWindow.isVisible()) return;
                
                if (this.api)
                    this.api.asc_Print(new Asc.asc_CDownloadOptions(null, Common.Utils.isChrome || Common.Utils.isOpera || Common.Utils.isGecko && Common.Utils.firefoxVersion>86)); // if isChrome or isOpera == true use asc_onPrintUrl event
                Common.component.Analytics.trackEvent('Print');
            },

            onPrintUrl: function(url) {
                if (this.iframePrint) {
                    this.iframePrint.parentNode.removeChild(this.iframePrint);
                    this.iframePrint = null;
                }
                if (!this.iframePrint) {
                    var me = this;
                    this.iframePrint = document.createElement("iframe");
                    this.iframePrint.id = "id-print-frame";
                    this.iframePrint.style.display = 'none';
                    this.iframePrint.style.visibility = "hidden";
                    this.iframePrint.style.position = "fixed";
                    this.iframePrint.style.right = "0";
                    this.iframePrint.style.bottom = "0";
                    document.body.appendChild(this.iframePrint);
                    this.iframePrint.onload = function() {
                        try {
                        me.iframePrint.contentWindow.focus();
                        me.iframePrint.contentWindow.print();
                        me.iframePrint.contentWindow.blur();
                        window.focus();
                        } catch (e) {
                            me.api.asc_DownloadAs(new Asc.asc_CDownloadOptions(Asc.c_oAscFileType.PDF));
                        }
                    };
                }
                if (url) this.iframePrint.src = url;
            },

            onClearDummyComment: function() {
                this.dontCloseDummyComment = false;
            },

            onShowDummyComment: function() {
                this.beforeShowDummyComment = true;
            },

            DisableMailMerge: function() {
                this.appOptions.mergeFolderUrl = "";
                var toolbarController   = this.getApplication().getController('Toolbar');
                toolbarController && toolbarController.DisableMailMerge();
            },

            DisableVersionHistory: function() {
                this.editorConfig.canUseHistory = false;
                this.appOptions.canUseHistory = false;
            },

            onConvertEquationToMath: function(equation) {
                var me = this,
                    win;
                var msg = this.textConvertEquation + '<br><br><a id="id-equation-convert-help" style="cursor: pointer;">' + this.textLearnMore + '</a>';
                win = Common.UI.warning({
                    width: 500,
                    msg: msg,
                    buttons: ['yes', 'cancel'],
                    primary: 'yes',
                    dontshow: true,
                    textDontShow: this.textApplyAll,
                    callback: _.bind(function(btn, dontshow){
                        if (btn == 'yes') {
                            this.api.asc_ConvertEquationToMath(equation, dontshow);
                        }
                        this.onEditComplete();
                    }, this)
                });
                win.$window.find('#id-equation-convert-help').on('click', function (e) {
                    win && win.close();
                    me.getApplication().getController('LeftMenu').getView('LeftMenu').showMenu('file:help', 'UsageInstructions\/InsertEquation.htm#convertequation');
                })
            },

            warningDocumentIsLocked: function() {
                var me = this;
                var _disable_ui = function (disable) {
                    me.disableEditing(disable, true);
                };

                Common.Utils.warningDocumentIsLocked({disablefunc: _disable_ui});
            },

            onRunAutostartMacroses: function() {
                var me = this,
                    enable = !this.editorConfig.customization || (this.editorConfig.customization.macros!==false);
                if (enable) {
                    var value = Common.Utils.InternalSettings.get("de-macros-mode");
                    if (value==1)
                        this.api.asc_runAutostartMacroses();
                    else if (value === 0) {
                        Common.UI.warning({
                            msg: this.textHasMacros + '<br>',
                            buttons: ['yes', 'no'],
                            primary: 'yes',
                            dontshow: true,
                            textDontShow: this.textRemember,
                            callback: function(btn, dontshow){
                                if (dontshow) {
                                    Common.Utils.InternalSettings.set("de-macros-mode", (btn == 'yes') ? 1 : 2);
                                    Common.localStorage.setItem("de-macros-mode", (btn == 'yes') ? 1 : 2);
                                }
                                if (btn == 'yes') {
                                    setTimeout(function() {
                                        me.api.asc_runAutostartMacroses();
                                    }, 1);
                                }
                            }
                        });
                    }
                }
            },

            onMacrosPermissionRequest: function(url, callback) {
                if (url && callback) {
                    this.stackMacrosRequests.push({url: url, callback: callback});
                    if (this.stackMacrosRequests.length>1) {
                        return;
                    }
                } else if (this.stackMacrosRequests.length>0) {
                    url = this.stackMacrosRequests[0].url;
                    callback = this.stackMacrosRequests[0].callback;
                } else
                    return;

                var me = this;
                var value = Common.Utils.InternalSettings.get("de-allow-macros-request");
                if (value>0) {
                    callback && callback(value === 1);
                    this.stackMacrosRequests.shift();
                    this.onMacrosPermissionRequest();
                } else {
                    Common.UI.warning({
                        msg: this.textRequestMacros.replace('%1', url),
                        buttons: ['yes', 'no'],
                        primary: 'yes',
                        dontshow: true,
                        textDontShow: this.textRememberMacros,
                        maxwidth: 600,
                        callback: function(btn, dontshow){
                            if (dontshow) {
                                Common.Utils.InternalSettings.set("de-allow-macros-request", (btn == 'yes') ? 1 : 2);
                                Common.localStorage.setItem("de-allow-macros-request", (btn == 'yes') ? 1 : 2);
                            }
                            setTimeout(function() {
                                if (callback) callback(btn == 'yes');
                                me.stackMacrosRequests.shift();
                                me.onMacrosPermissionRequest();
                            }, 1);
                        }
                    });
                }
            },

            loadAutoCorrectSettings: function() {
                // autocorrection
                var me = this;
                var value = Common.localStorage.getItem("de-settings-math-correct-add");
                Common.Utils.InternalSettings.set("de-settings-math-correct-add", value);
                var arrAdd = value ? JSON.parse(value) : [];
                value = Common.localStorage.getItem("de-settings-math-correct-rem");
                Common.Utils.InternalSettings.set("de-settings-math-correct-rem", value);
                var arrRem = value ? JSON.parse(value) : [];
                value = Common.localStorage.getBool("de-settings-math-correct-replace-type", true); // replace on type
                Common.Utils.InternalSettings.set("de-settings-math-correct-replace-type", value);
                me.api.asc_refreshOnStartAutoCorrectMathSymbols(arrRem, arrAdd, value);

                value = Common.localStorage.getItem("de-settings-rec-functions-add");
                Common.Utils.InternalSettings.set("de-settings-rec-functions-add", value);
                arrAdd = value ? JSON.parse(value) : [];
                value = Common.localStorage.getItem("de-settings-rec-functions-rem");
                Common.Utils.InternalSettings.set("de-settings-rec-functions-rem", value);
                arrRem = value ? JSON.parse(value) : [];
                me.api.asc_refreshOnStartAutoCorrectMathFunctions(arrRem, arrAdd);

                value = Common.localStorage.getBool("de-settings-autoformat-bulleted", true);
                Common.Utils.InternalSettings.set("de-settings-autoformat-bulleted", value);
                me.api.asc_SetAutomaticBulletedLists(value);

                value = Common.localStorage.getBool("de-settings-autoformat-numbered", true);
                Common.Utils.InternalSettings.set("de-settings-autoformat-numbered", value);
                me.api.asc_SetAutomaticNumberedLists(value);

                value = Common.localStorage.getBool("de-settings-autoformat-smart-quotes", true);
                Common.Utils.InternalSettings.set("de-settings-autoformat-smart-quotes", value);
                me.api.asc_SetAutoCorrectSmartQuotes(value);

                value = Common.localStorage.getBool("de-settings-autoformat-hyphens", true);
                Common.Utils.InternalSettings.set("de-settings-autoformat-hyphens", value);
                me.api.asc_SetAutoCorrectHyphensWithDash(value);
   
                value = Common.localStorage.getItem("de-settings-letter-exception-sentence");
                value = value !== null ? parseInt(value) != 0 : Common.localStorage.getBool("de-settings-autoformat-fl-sentence", true);
                Common.Utils.InternalSettings.set("de-settings-letter-exception-sentence", value);
                me.api.asc_SetAutoCorrectFirstLetterOfSentences(value);

                value = Common.localStorage.getItem("de-settings-letter-exception-cells");
                value = value !== null ? parseInt(value) != 0 : Common.localStorage.getBool("de-settings-autoformat-fl-cells", true);
                Common.Utils.InternalSettings.set("de-settings-letter-exception-cells", value);
                me.api.asc_SetAutoCorrectFirstLetterOfCells(value);

                [0x0409, 0x0419].forEach(function(lang) {
                    var apiFlManager = me.api.asc_GetAutoCorrectSettings().get_FirstLetterExceptionManager();
                    
                    value = Common.localStorage.getItem("de-settings-letter-exception-add-" + lang);
                    Common.Utils.InternalSettings.set("de-settings-letter-exception-add-" + lang, value);
                    arrAdd = value ? JSON.parse(value) : [];
    
                    value = Common.localStorage.getItem("de-settings-letter-exception-rem-" + lang);
                    Common.Utils.InternalSettings.set("de-settings-letter-exception-rem-" + lang, value);
                    arrRem = value ? JSON.parse(value) : [];

                    var arrRes = _.union(apiFlManager.get_Exceptions(lang), arrAdd); 
                    arrRes = _.difference(arrRes, arrRem);  
                    arrRes.sort();
                    apiFlManager.put_Exceptions(arrRes, lang);       
                });                

                value = Common.localStorage.getBool("de-settings-autoformat-hyperlink", true);
                Common.Utils.InternalSettings.set("de-settings-autoformat-hyperlink", value);
                me.api.asc_SetAutoCorrectHyperlinks(value);
                
                value = Common.localStorage.getBool("de-settings-autoformat-double-space", Common.Utils.isMac); // add period with double-space in MacOs by default
                Common.Utils.InternalSettings.set("de-settings-autoformat-double-space", value);
                me.api.asc_SetAutoCorrectDoubleSpaceWithPeriod(value);
            },

            showRenameUserDialog: function() {
                if (this._renameDialog) return;

                var me = this;
                this._renameDialog = new Common.Views.UserNameDialog({
                    label: this.textRenameLabel,
                    error: this.textRenameError,
                    value: Common.Utils.InternalSettings.get("guest-username") || '',
                    check: Common.Utils.InternalSettings.get("save-guest-username") || false,
                    validation: function(value) {
                        return value.length<128 ? true : me.textLongName;
                    },
                    handler: function(result, settings) {
                        if (result == 'ok') {
                            var name = settings.input ? settings.input + ' (' + me.appOptions.guestName + ')' : me.textAnonymous;
                            var _user = new Asc.asc_CUserInfo();
                            _user.put_FullName(name);

                            var docInfo = new Asc.asc_CDocInfo();
                            docInfo.put_UserInfo(_user);
                            me.api.asc_changeDocInfo(docInfo);

                            settings.checkbox ? Common.localStorage.setItem("guest-username", settings.input) : Common.localStorage.removeItem("guest-username");
                            Common.Utils.InternalSettings.set("guest-username", settings.input);
                            Common.Utils.InternalSettings.set("save-guest-username", settings.checkbox);
                        }
                    }
                });
                this._renameDialog.on('close', function() {
                    me._renameDialog = undefined;
                });
                this._renameDialog.show(Common.Utils.innerWidth() - this._renameDialog.options.width - 15, 30);
            },

            onGrabFocus: function() {
                this.getApplication().getController('DocumentHolder').getView().focus();
            },

            onLanguageLoaded: function() {
                if (!Common.Locale.getCurrentLanguage()) {
                    Common.UI.warning({
                        msg: this.errorLang,
                        buttons: [],
                        closable: false
                    });
                    return false;
                }
                return true;
            },

            onConfirmAction: function(id, apiCallback, data) {
                var me = this;
                if (id == Asc.c_oAscConfirm.ConfirmMaxChangesSize) {
                    Common.UI.warning({
                        title: this.notcriticalErrorTitle,
                        msg: this.confirmMaxChangesSize,
                        buttons: [{value: 'ok', caption: this.textUndo, primary: true}, {value: 'cancel', caption: this.textContinue}],
                        maxwidth: 600,
                        callback: _.bind(function(btn) {
                            if (apiCallback)  {
                                apiCallback(btn === 'ok');
                            }
                            me.onEditComplete();
                        }, this)
                    });
                }
            },

            leavePageText: 'You have unsaved changes in this document. Click \'Stay on this Page\' then \'Save\' to save them. Click \'Leave this Page\' to discard all the unsaved changes.',
            criticalErrorTitle: 'Error',
            notcriticalErrorTitle: 'Warning',
            errorDefaultMessage: 'Error code: %1',
            criticalErrorExtText: 'Press "OK" to back to document list.',
            openTitleText: 'Opening Document',
            openTextText: 'Opening document...',
            loadFontsTitleText: 'Loading Data',
            loadFontsTextText: 'Loading data...',
            loadImagesTitleText: 'Loading Images',
            loadImagesTextText: 'Loading images...',
            loadFontTitleText: 'Loading Data',
            loadFontTextText: 'Loading data...',
            loadImageTitleText: 'Loading Image',
            loadImageTextText: 'Loading image...',
            downloadTitleText: 'Downloading Document',
            downloadTextText: 'Downloading document...',
            printTitleText: 'Printing Document',
            printTextText: 'Printing document...',
            uploadImageTitleText: 'Uploading Image',
            uploadImageTextText: 'Uploading image...',
            uploadImageSizeMessage: 'Maximum image size limit exceeded.',
            uploadImageExtMessage: 'Unknown image format.',
            uploadImageFileCountMessage: 'No images uploaded.',
            reloadButtonText: 'Reload Page',
            unknownErrorText: 'Unknown error.',
            convertationTimeoutText: 'Convertation timeout exceeded.',
            downloadErrorText: 'Download failed.',
            unsupportedBrowserErrorText: 'Your browser is not supported.',
            splitMaxRowsErrorText: 'The number of rows must be less than %1',
            splitMaxColsErrorText: 'The number of columns must be less than %1',
            splitDividerErrorText: 'The number of rows must be a divisor of %1',
            requestEditFailedTitleText: 'Access denied',
            requestEditFailedMessageText: 'Someone is editing this document right now. Please try again later.',
            txtNeedSynchronize: 'You have an updates',
            textLoadingDocument: 'Loading document',
            warnBrowserZoom: 'Your browser\'s current zoom setting is not fully supported. Please reset to the default zoom by pressing Ctrl+0.',
            warnBrowserIE9: 'The application has low capabilities on IE9. Use IE10 or higher',
            applyChangesTitleText: 'Loading Data',
            applyChangesTextText: 'Loading data...',
            errorKeyEncrypt: 'Unknown key descriptor',
            errorKeyExpire: 'Key descriptor expired',
            errorUsersExceed: 'Count of users was exceed',
            errorCoAuthoringDisconnect: 'Server connection lost. You can\'t edit anymore.',
            errorFilePassProtect: 'The file is password protected and cannot be opened.',
            txtBasicShapes: 'Basic Shapes',
            txtFiguredArrows: 'Figured Arrows',
            txtMath: 'Math',
            txtCharts: 'Charts',
            txtStarsRibbons: 'Stars & Ribbons',
            txtCallouts: 'Callouts',
            txtButtons: 'Buttons',
            txtRectangles: 'Rectangles',
            txtLines: 'Lines',
            txtEditingMode: 'Set editing mode...',
            textAnonymous: 'Anonymous',
            loadingDocumentTitleText: 'Loading document',
            loadingDocumentTextText: 'Loading document...',
            warnProcessRightsChange: 'You have been denied the right to edit the file.',
            errorProcessSaveResult: 'Saving is failed.',
            textCloseTip: 'Click to close the tip.',
            textShape: 'Shape',
            errorStockChart: 'Incorrect row order. To build a stock chart place the data on the sheet in the following order:<br> opening price, max price, min price, closing price.',
            errorDataRange: 'Incorrect data range.',
            errorDatabaseConnection: 'External error.<br>Database connection error. Please, contact support.',
            titleUpdateVersion: 'Version changed',
            errorUpdateVersion: 'The file version has been changed. The page will be reloaded.',
            errorUserDrop: 'The file cannot be accessed right now.',
            txtDiagramTitle: 'Chart Title',
            txtXAxis: 'X Axis',
            txtYAxis: 'Y Axis',
            txtSeries: 'Seria',
            errorMailMergeLoadFile: 'Loading the document failed. Please select a different file.',
            mailMergeLoadFileText: 'Loading Data Source...',
            mailMergeLoadFileTitle: 'Loading Data Source',
            errorMailMergeSaveFile: 'Merge failed.',
            downloadMergeText: 'Downloading...',
            downloadMergeTitle: 'Downloading',
            sendMergeTitle: 'Sending Merge',
            sendMergeText: 'Sending Merge...',
            txtArt: 'Your text here',
            errorConnectToServer: 'The document could not be saved. Please check connection settings or contact your administrator.<br>When you click the \'OK\' button, you will be prompted to download the document.',
            textTryUndoRedo: 'The Undo/Redo functions are disabled for the Fast co-editing mode.<br>Click the \'Strict mode\' button to switch to the Strict co-editing mode to edit the file without other users interference and send your changes only after you save them. You can switch between the co-editing modes using the editor Advanced settings.',
            textStrict: 'Strict mode',
            txtErrorLoadHistory: 'Loading history failed',
            textBuyNow: 'Visit website',
            textNoLicenseTitle: 'License limit reached',
            textContactUs: 'Contact sales',
            errorViewerDisconnect: 'Connection is lost. You can still view the document,<br>but will not be able to download or print until the connection is restored and page is reloaded.',
            warnLicenseExp: 'Your license has expired.<br>Please update your license and refresh the page.',
            titleLicenseExp: 'License expired',
            openErrorText: 'An error has occurred while opening the file',
            saveErrorText: 'An error has occurred while saving the file',
            errorToken: 'The document security token is not correctly formed.<br>Please contact your Document Server administrator.',
            errorTokenExpire: 'The document security token has expired.<br>Please contact your Document Server administrator.',
            errorSessionAbsolute: 'The document editing session has expired. Please reload the page.',
            errorSessionIdle: 'The document has not been edited for quite a long time. Please reload the page.',
            errorSessionToken: 'The connection to the server has been interrupted. Please reload the page.',
            errorAccessDeny: 'You are trying to perform an action you do not have rights for.<br>Please contact your Document Server administrator.',
            titleServerVersion: 'Editor updated',
            errorServerVersion: 'The editor version has been updated. The page will be reloaded to apply the changes.',
            textChangesSaved: 'All changes saved',
            errorBadImageUrl: 'Image url is incorrect',
            txtStyle_Normal: 'Normal',
            txtStyle_No_Spacing: 'No Spacing',
            txtStyle_Heading_1: 'Heading 1',
            txtStyle_Heading_2: 'Heading 2',
            txtStyle_Heading_3: 'Heading 3',
            txtStyle_Heading_4: 'Heading 4',
            txtStyle_Heading_5: 'Heading 5',
            txtStyle_Heading_6: 'Heading 6',
            txtStyle_Heading_7: 'Heading 7',
            txtStyle_Heading_8: 'Heading 8',
            txtStyle_Heading_9: 'Heading 9',
            txtStyle_Title: 'Title',
            txtStyle_Subtitle: 'Subtitle',
            txtStyle_Quote: 'Quote',
            txtStyle_Intense_Quote: 'Intense Quote',
            txtStyle_List_Paragraph: 'List Paragraph',
            txtStyle_footnote_text: 'Footnote Text',
            saveTextText: 'Saving document...',
            saveTitleText: 'Saving Document',
            txtBookmarkError: "Error! Bookmark not defined.",
            txtAbove: "above",
            txtBelow: "below",
            txtOnPage: "on page",
            txtHeader: "Header",
            txtFooter: "Footer",
            txtSection: "-Section",
            txtFirstPage: "First Page",
            txtEvenPage: "Even Page",
            txtOddPage: "Odd Page",
            txtSameAsPrev: "Same as Previous",
            txtCurrentDocument: "Current Document",
            txtNoTableOfContents: "There are no headings in the document. Apply a heading style to the text so that it appears in the table of contents.",
            txtTableOfContents: "Table of Contents",
            errorForceSave: "An error occurred while saving the file. Please use the 'Download as' option to save the file to your computer hard drive or try again later.",
            warnNoLicense: "You've reached the limit for simultaneous connections to %1 editors. This document will be opened for viewing only.<br>Contact %1 sales team for personal upgrade terms.",
            warnNoLicenseUsers: "You've reached the user limit for %1 editors. Contact %1 sales team for personal upgrade terms.",
            warnLicenseExceeded: "You've reached the limit for simultaneous connections to %1 editors. This document will be opened for viewing only.<br>Contact your administrator to learn more.",
            warnLicenseUsersExceeded: "You've reached the user limit for %1 editors. Contact your administrator to learn more.",
            errorDataEncrypted: 'Encrypted changes have been received, they cannot be deciphered.',
            textClose: 'Close',
            textPaidFeature: 'Paid feature',
            scriptLoadError: 'The connection is too slow, some of the components could not be loaded. Please reload the page.',
            errorEditingSaveas: 'An error occurred during the work with the document.<br>Use the \'Save as...\' option to save the file backup copy to your computer hard drive.',
            errorEditingDownloadas: 'An error occurred during the work with the document.<br>Use the \'Download as...\' option to save the file backup copy to your computer hard drive.',
            txtShape_textRect: 'Text Box',
            txtShape_rect: 'Rectangle',
            txtShape_ellipse: 'Ellipse',
            txtShape_triangle: 'Triangle',
            txtShape_rtTriangle: 'Right Triangle',
            txtShape_parallelogram: 'Parallelogram',
            txtShape_trapezoid: 'Trapezoid',
            txtShape_diamond: 'Diamond',
            txtShape_pentagon: 'Pentagon',
            txtShape_hexagon: 'Hexagon',
            txtShape_heptagon: 'Heptagon',
            txtShape_octagon: 'Octagon',
            txtShape_decagon: 'Decagon',
            txtShape_dodecagon: 'Dodecagon',
            txtShape_pie: 'Pie',
            txtShape_chord: 'Chord',
            txtShape_teardrop: 'Teardrop',
            txtShape_frame: 'Frame',
            txtShape_halfFrame: 'Half Frame',
            txtShape_corner: 'Corner',
            txtShape_diagStripe: 'Diagonal Stripe',
            txtShape_plus: 'Plus',
            txtShape_plaque: 'Sign',
            txtShape_can: 'Can',
            txtShape_cube: 'Cube',
            txtShape_bevel: 'Bevel',
            txtShape_donut: 'Donut',
            txtShape_noSmoking: '"No" Symbol',
            txtShape_blockArc: 'Block Arc',
            txtShape_foldedCorner: 'Folded Corner',
            txtShape_smileyFace: 'Smiley Face',
            txtShape_heart: 'Heart',
            txtShape_lightningBolt: 'Lightning Bolt',
            txtShape_sun: 'Sun',
            txtShape_moon: 'Moon',
            txtShape_cloud: 'Cloud',
            txtShape_arc: 'Arc',
            txtShape_bracePair: 'Double Brace',
            txtShape_leftBracket: 'Left Bracket',
            txtShape_rightBracket: 'Right Bracket',
            txtShape_leftBrace: 'Left Brace',
            txtShape_rightBrace: 'Right Brace',
            txtShape_rightArrow: 'Right Arrow',
            txtShape_leftArrow: 'Left Arrow',
            txtShape_upArrow: 'Up Arrow',
            txtShape_downArrow: 'Down Arrow',
            txtShape_leftRightArrow: 'Left Right Arrow',
            txtShape_upDownArrow: 'Up Down Arrow',
            txtShape_quadArrow: 'Quad Arrow',
            txtShape_leftRightUpArrow: 'Left Right Up Arrow',
            txtShape_bentArrow: 'Bent Arrow',
            txtShape_uturnArrow: 'U-Turn Arrow',
            txtShape_leftUpArrow: 'Left Up Arrow',
            txtShape_bentUpArrow: 'Bent Up Arrow',
            txtShape_curvedRightArrow: 'Curved Right Arrow',
            txtShape_curvedLeftArrow: 'Curved Left Arrow',
            txtShape_curvedUpArrow: 'Curved Up Arrow',
            txtShape_curvedDownArrow: 'Curved Down Arrow',
            txtShape_stripedRightArrow: 'Striped Right Arrow',
            txtShape_notchedRightArrow: 'Notched Right Arrow',
            txtShape_homePlate: 'Pentagon',
            txtShape_chevron: 'Chevron',
            txtShape_rightArrowCallout: 'Right Arrow Callout',
            txtShape_downArrowCallout: 'Down Arrow Callout',
            txtShape_leftArrowCallout: 'Left Arrow Callout',
            txtShape_upArrowCallout: 'Up Arrow Callout',
            txtShape_leftRightArrowCallout: 'Left Right Arrow Callout',
            txtShape_quadArrowCallout: 'Quad Arrow Callout',
            txtShape_circularArrow: 'Circular Arrow',
            txtShape_mathPlus: 'Plus',
            txtShape_mathMinus: 'Minus',
            txtShape_mathMultiply: 'Multiply',
            txtShape_mathDivide: 'Division',
            txtShape_mathEqual: 'Equal',
            txtShape_mathNotEqual: 'Not Equal',
            txtShape_flowChartProcess: 'Flowchart: Process',
            txtShape_flowChartAlternateProcess: 'Flowchart: Alternate Process',
            txtShape_flowChartDecision: 'Flowchart: Decision',
            txtShape_flowChartInputOutput: 'Flowchart: Data',
            txtShape_flowChartPredefinedProcess: 'Flowchart: Predefined Process',
            txtShape_flowChartInternalStorage: 'Flowchart: Internal Storage',
            txtShape_flowChartDocument: 'Flowchart: Document',
            txtShape_flowChartMultidocument: 'Flowchart: Multidocument ',
            txtShape_flowChartTerminator: 'Flowchart: Terminator',
            txtShape_flowChartPreparation: 'Flowchart: Preparation',
            txtShape_flowChartManualInput: 'Flowchart: Manual Input',
            txtShape_flowChartManualOperation: 'Flowchart: Manual Operation',
            txtShape_flowChartConnector: 'Flowchart: Connector',
            txtShape_flowChartOffpageConnector: 'Flowchart: Off-page Connector',
            txtShape_flowChartPunchedCard: 'Flowchart: Card',
            txtShape_flowChartPunchedTape: 'Flowchart: Punched Tape',
            txtShape_flowChartSummingJunction: 'Flowchart: Summing Junction',
            txtShape_flowChartOr: 'Flowchart: Or',
            txtShape_flowChartCollate: 'Flowchart: Collate',
            txtShape_flowChartSort: 'Flowchart: Sort',
            txtShape_flowChartExtract: 'Flowchart: Extract',
            txtShape_flowChartMerge: 'Flowchart: Merge',
            txtShape_flowChartOnlineStorage: 'Flowchart: Stored Data',
            txtShape_flowChartDelay: 'Flowchart: Delay',
            txtShape_flowChartMagneticTape: 'Flowchart: Sequential Access Storage',
            txtShape_flowChartMagneticDisk: 'Flowchart: Magnetic Disk',
            txtShape_flowChartMagneticDrum: 'Flowchart: Direct Access Storage',
            txtShape_flowChartDisplay: 'Flowchart: Display',
            txtShape_irregularSeal1: 'Explosion 1',
            txtShape_irregularSeal2: 'Explosion 2',
            txtShape_star4: '4-Point Star',
            txtShape_star5: '5-Point Star',
            txtShape_star6: '6-Point Star',
            txtShape_star7: '7-Point Star',
            txtShape_star8: '8-Point Star',
            txtShape_star10: '10-Point Star',
            txtShape_star12: '12-Point Star',
            txtShape_star16: '16-Point Star',
            txtShape_star24: '24-Point Star',
            txtShape_star32: '32-Point Star',
            txtShape_ribbon2: 'Up Ribbon',
            txtShape_ribbon: 'Down Ribbon',
            txtShape_ellipseRibbon2: 'Curved Up Ribbon',
            txtShape_ellipseRibbon: 'Curved Down Ribbon',
            txtShape_verticalScroll: 'Vertical Scroll',
            txtShape_horizontalScroll: 'Horizontal Scroll',
            txtShape_wave: 'Wave',
            txtShape_doubleWave: 'Double Wave',
            txtShape_wedgeRectCallout: 'Rectangular Callout',
            txtShape_wedgeRoundRectCallout: 'Rounded Rectangular Callout',
            txtShape_wedgeEllipseCallout: 'Oval Callout',
            txtShape_cloudCallout: 'Cloud Callout',
            txtShape_borderCallout1: 'Line Callout 1',
            txtShape_borderCallout2: 'Line Callout 2',
            txtShape_borderCallout3: 'Line Callout 3',
            txtShape_accentCallout1: 'Line Callout 1 (Accent Bar)',
            txtShape_accentCallout2: 'Line Callout 2 (Accent Bar)',
            txtShape_accentCallout3: 'Line Callout 3 (Accent Bar)',
            txtShape_callout1: 'Line Callout 1 (No Border)',
            txtShape_callout2: 'Line Callout 2 (No Border)',
            txtShape_callout3: 'Line Callout 3 (No Border)',
            txtShape_accentBorderCallout1: 'Line Callout 1 (Border and Accent Bar)',
            txtShape_accentBorderCallout2: 'Line Callout 2 (Border and Accent Bar)',
            txtShape_accentBorderCallout3: 'Line Callout 3 (Border and Accent Bar)',
            txtShape_actionButtonBackPrevious: 'Back or Previous Button',
            txtShape_actionButtonForwardNext: 'Forward or Next Button',
            txtShape_actionButtonBeginning: 'Beginning Button',
            txtShape_actionButtonEnd: 'End Button',
            txtShape_actionButtonHome: 'Home Button',
            txtShape_actionButtonInformation: 'Information Button',
            txtShape_actionButtonReturn: 'Return Button',
            txtShape_actionButtonMovie: 'Movie Button',
            txtShape_actionButtonDocument: 'Document Button',
            txtShape_actionButtonSound: 'Sound Button',
            txtShape_actionButtonHelp: 'Help Button',
            txtShape_actionButtonBlank: 'Blank Button',
            txtShape_roundRect: 'Round Corner Rectangle',
            txtShape_snip1Rect: 'Snip Single Corner Rectangle',
            txtShape_snip2SameRect: 'Snip Same Side Corner Rectangle',
            txtShape_snip2DiagRect: 'Snip Diagonal Corner Rectangle',
            txtShape_snipRoundRect: 'Snip and Round Single Corner Rectangle',
            txtShape_round1Rect: 'Round Single Corner Rectangle',
            txtShape_round2SameRect: 'Round Same Side Corner Rectangle',
            txtShape_round2DiagRect: 'Round Diagonal Corner Rectangle',
            txtShape_line: 'Line',
            txtShape_lineWithArrow: 'Arrow',
            txtShape_lineWithTwoArrows: 'Double Arrow',
            txtShape_bentConnector5: 'Elbow Connector',
            txtShape_bentConnector5WithArrow: 'Elbow Arrow Connector',
            txtShape_bentConnector5WithTwoArrows: 'Elbow Double-Arrow Connector',
            txtShape_curvedConnector3: 'Curved Connector',
            txtShape_curvedConnector3WithArrow: 'Curved Arrow Connector',
            txtShape_curvedConnector3WithTwoArrows: 'Curved Double-Arrow Connector',
            txtShape_spline: 'Curve',
            txtShape_polyline1: 'Scribble',
            txtShape_polyline2: 'Freeform',
            txtSyntaxError: 'Syntax Error',
            txtMissOperator: 'Missing Operator',
            txtMissArg: 'Missing Argument',
            txtTooLarge: 'Number Too Large To Format',
            txtZeroDivide: 'Zero Divide',
            txtNotInTable: 'Is Not In Table',
            txtIndTooLarge: 'Index Too Large',
            txtFormulaNotInTable: 'The Formula Not In Table',
            txtTableInd: 'Table Index Cannot be Zero',
            txtUndefBookmark: 'Undefined Bookmark',
            txtEndOfFormula: 'Unexpected End of Formula',
            errorEmailClient: 'No email client could be found',
            textCustomLoader: 'Please note that according to the terms of the license you are not entitled to change the loader.<br>Please contact our Sales Department to get a quote.',
            txtHyperlink: 'Hyperlink',
            waitText: 'Please, wait...',
            errorFileSizeExceed: 'The file size exceeds the limitation set for your server.<br>Please contact your Document Server administrator for details.',
            txtMainDocOnly: 'Error! Main Document Only.',
            txtNotValidBookmark: 'Error! Not a valid bookmark self-reference.',
            txtNoText: 'Error! No text of specified style in document.',
            uploadDocSizeMessage: 'Maximum document size limit exceeded.',
            uploadDocExtMessage: 'Unknown document format.',
            uploadDocFileCountMessage: 'No documents uploaded.',
            errorUpdateVersionOnDisconnect: 'Internet connection has been restored, and the file version has been changed.<br>Before you can continue working, you need to download the file or copy its content to make sure nothing is lost, and then reload this page.',
            txtChoose: 'Choose an item',
            errorDirectUrl: 'Please verify the link to the document.<br>This link must be a direct link to the file for downloading.',
            txtStyle_Caption: 'Caption',
            errorCompare: 'The Compare documents feature is not available in the co-editing mode.',
            textConvertEquation: 'This equation was created with an old version of equation editor which is no longer supported. Converting this equation to Office Math ML format will make it editable.<br>Do you want to convert this equation?',
            textApplyAll: 'Apply to all equations',
            textLearnMore: 'Learn More',
            txtEnterDate: 'Enter a date',
            txtTypeEquation: 'Type equation here',
            textHasMacros: 'The file contains automatic macros.<br>Do you want to run macros?',
            textRemember: 'Remember my choice for all files',
            warnLicenseLimitedRenewed: 'License needs to be renewed.<br>You have a limited access to document editing functionality.<br>Please contact your administrator to get full access',
            warnLicenseLimitedNoAccess: 'License expired.<br>You have no access to document editing functionality.<br>Please contact your administrator.',
            saveErrorTextDesktop: 'This file cannot be saved or created.<br>Possible reasons are: <br>1. The file is read-only. <br>2. The file is being edited by other users. <br>3. The disk is full or corrupted.',
            errorComboSeries: 'To create a combination chart, select at least two series of data.',
            errorSetPassword: 'Password could not be set.',
            textRenameLabel: 'Enter a name to be used for collaboration',
            textRenameError: 'User name must not be empty.',
            textLongName: 'Enter a name that is less than 128 characters.',
            textGuest: 'Guest',
            errorSubmit: 'Submit failed.',
            txtClickToLoad: 'Click to load image',
            leavePageTextOnClose: 'All unsaved changes in this document will be lost.<br> Click \'Cancel\' then \'Save\' to save them. Click \'OK\' to discard all the unsaved changes.',
            textTryUndoRedoWarn: 'The Undo/Redo functions are disabled for the Fast co-editing mode.',
            txtNone: 'None',
            txtNoTableOfFigures: "No table of figures entries found.",
            txtTableOfFigures: 'Table of figures',
            txtStyle_endnote_text: 'Endnote Text',
            txtTOCHeading: 'TOC Heading',
            textDisconnect: 'Connection is lost',
            textReconnect: 'Connection is restored',
            errorLang: 'The interface language is not loaded.<br>Please contact your Document Server administrator.',
            errorLoadingFont: 'Fonts are not loaded.<br>Please contact your Document Server administrator.',
            errorEmptyTOC: 'Start creating a table of contents by applying a heading style from the Styles gallery to the selected text.',
            errorNoTOC: 'There\'s no table of contents to update. You can insert one from the References tab.',
            textRequestMacros: 'A macro makes a request to URL. Do you want to allow the request to the %1?',
            textRememberMacros: 'Remember my choice for all macros',
            errorTextFormWrongFormat: 'The value entered does not match the format of the field.',
            errorPasswordIsNotCorrect: 'The password you supplied is not correct.<br>Verify that the CAPS LOCK key is off and be sure to use the correct capitalization.',
            confirmMaxChangesSize: 'The size of actions exceeds the limitation set for your server.<br>Press "Undo" to cancel your last action or press "Continue" to keep action locally (you need to download the file or copy its content to make sure nothing is lost).',
            textUndo: 'Undo',
            textContinue: 'Continue',
            errorInconsistentExtDocx: 'An error has occurred while opening the file.<br>The file content corresponds to text documents (e.g. docx), but the file has the inconsistent extension: %1.',
            errorInconsistentExtXlsx: 'An error has occurred while opening the file.<br>The file content corresponds to spreadsheets (e.g. xlsx), but the file has the inconsistent extension: %1.',
            errorInconsistentExtPptx: 'An error has occurred while opening the file.<br>The file content corresponds to presentations (e.g. pptx), but the file has the inconsistent extension: %1.',
            errorInconsistentExtPdf: 'An error has occurred while opening the file.<br>The file content corresponds to one of the following formats: pdf/djvu/xps/oxps, but the file has the inconsistent extension: %1.',
            errorInconsistentExt: 'An error has occurred while opening the file.<br>The file content does not match the file extension.',
            errorCannotPasteImg: 'We can\'t paste this image from the Clipboard, but you can save it to your device and \ninsert it from there, or you can copy the image without text and paste it into the document.'
        }
    })(), DE.Controllers.Main || {}))
});<|MERGE_RESOLUTION|>--- conflicted
+++ resolved
@@ -2287,13 +2287,9 @@
             onServerVersion: function(buildVersion) {
                 if (this.changeServerVersion) return true;
 
-<<<<<<< HEAD
-                if (DocsAPI.DocEditor.version() !== buildVersion && !window.compareVersions) {
-=======
                 const cur_version = this.getApplication().getController('LeftMenu').leftMenu.getMenu('about').txtVersionNum;
                 const cropped_version = cur_version.match(/^(\d+.\d+.\d+)/);
                 if (!window.compareVersions && cropped_version !== buildVersion) {
->>>>>>> 5b587c1c
                     this.changeServerVersion = true;
                     Common.UI.warning({
                         title: this.titleServerVersion,
