--- conflicted
+++ resolved
@@ -82,23 +82,6 @@
                 mode: mode,
                 compactToolbar: this.toolbar.toolbar.isCompactView
             });
-<<<<<<< HEAD
-
-=======
-            if (!Common.UI.Themes.available()) {
-                this.view.btnInterfaceTheme.$el.closest('.group').remove();
-                this.view.cmpEl.find('.separator-theme').remove();
-            }
-            if (mode.canBrandingExt && mode.customization && mode.customization.statusBar === false || !Common.UI.LayoutManager.isElementVisible('statusBar')) {
-                this.view.chStatusbar.$el.remove();
-                var slotChkRulers = this.view.chRulers.$el,
-                    groupRulers = slotChkRulers.closest('.group'),
-                    groupToolbar = this.view.chToolbar.$el.closest('.group');
-                groupToolbar.find('.elset')[1].append(slotChkRulers[0]);
-                groupRulers.remove();
-                this.view.cmpEl.find('.separator-rulers').remove();
-            }
->>>>>>> 9bd6fc37
             this.addListeners({
                 'ViewTab': {
                     'zoom:topage': _.bind(this.onBtnZoomTo, this, 'topage'),
@@ -144,6 +127,10 @@
                 })).then(function(){
                     me.view.setEvents();
 
+                    if (!Common.UI.Themes.available()) {
+                        me.view.btnInterfaceTheme.$el.closest('.group').remove();
+                        me.view.$el.find('.separator-theme').remove();
+                    }
                     if (config.canBrandingExt && config.customization && config.customization.statusBar === false || !Common.UI.LayoutManager.isElementVisible('statusBar')) {
                         me.view.chStatusbar.$el.remove();
                         var slotChkRulers = me.view.chRulers.$el,
@@ -182,34 +169,19 @@
                             });
                         }
 
-<<<<<<< HEAD
-                    if (menuItems.length) {
-                        me.view.btnInterfaceTheme.setMenu(new Common.UI.Menu({items: menuItems}));
-                        me.view.btnInterfaceTheme.menu.on('item:click', _.bind(function (menu, item) {
-                            var value = item.value;
-                            Common.UI.Themes.setTheme(value);
-                            Common.Utils.lockControls(Common.enumLock.inLightTheme, !Common.UI.Themes.isDarkTheme(), {array: [me.view.btnDarkDocument]});
-                        }, me));
-
-                        setTimeout(function () {
-                            me.onContentThemeChangedToDark(Common.UI.Themes.isContentThemeDark());
-                            Common.Utils.lockControls(Common.enumLock.inLightTheme, !Common.UI.Themes.isDarkTheme(), {array: [me.view.btnDarkDocument]});
-                        }, 0);
-=======
                         if (menuItems.length) {
                             me.view.btnInterfaceTheme.setMenu(new Common.UI.Menu({items: menuItems}));
                             me.view.btnInterfaceTheme.menu.on('item:click', _.bind(function (menu, item) {
                                 var value = item.value;
                                 Common.UI.Themes.setTheme(value);
-                                me.view.btnDarkDocument.setDisabled(!Common.UI.Themes.isDarkTheme());
+                                Common.Utils.lockControls(Common.enumLock.inLightTheme, !Common.UI.Themes.isDarkTheme(), {array: [me.view.btnDarkDocument]});
                             }, me));
 
                             setTimeout(function () {
                                 me.onContentThemeChangedToDark(Common.UI.Themes.isContentThemeDark());
-                                me.view.btnDarkDocument.setDisabled(!Common.UI.Themes.isDarkTheme());
+                                Common.Utils.lockControls(Common.enumLock.inLightTheme, !Common.UI.Themes.isDarkTheme(), {array: [me.view.btnDarkDocument]});
                             }, 0);
                         }
->>>>>>> 9bd6fc37
                     }
                 });
             }
