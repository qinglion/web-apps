--- conflicted
+++ resolved
@@ -197,11 +197,7 @@
                                 menu: new Common.UI.Menu({
                                     menuAlign: 'tl-tr',
                                     items: [
-<<<<<<< HEAD
-                                        {value: 'tab', caption: me.view.textTab, checkable: true, toggleGroup: 'tabstyle'},
-=======
                                         {value: 'fill', caption: me.view.textFill, checkable: true, toggleGroup: 'tabstyle'},
->>>>>>> fae71475
                                         {value: 'line', caption: me.view.textLine, checkable: true, toggleGroup: 'tabstyle'}
                                     ]
                                 })
@@ -210,16 +206,10 @@
                                 item.setChecked(Common.Utils.InternalSettings.get("settings-tab-style")===item.value, true);
                             });
                             mni.menu.on('item:click', _.bind(function (menu, item) {
-<<<<<<< HEAD
-                                me.view.fireEvent('tabstyle:change', [item.value]);
-                            }, me));
-                            btn.menu.addItem(mni);
-=======
                                 Common.UI.TabStyler.setStyle(item.value);
                             }, me));
                             btn.menu.addItem(mni);
                             me.view.menuTabStyle = mni.menu;
->>>>>>> fae71475
                         }
                         function _fill_themes() {
                             let btn = this.view.btnInterfaceTheme;
@@ -236,11 +226,7 @@
                                     toggleGroup: 'interface-theme'
                                 });
                             }
-<<<<<<< HEAD
-                            Common.UI.FeaturesManager.canChange('tabStyle', true) && _add_tab_styles();
-=======
                             // Common.UI.FeaturesManager.canChange('tabStyle', true) && _add_tab_styles();
->>>>>>> fae71475
                         }
 
                         Common.NotificationCenter.on('uitheme:countchanged', _fill_themes.bind(me));
