--- conflicted
+++ resolved
@@ -64,12 +64,6 @@
                         Common.NotificationCenter.trigger('edit:complete', this.statusbar);
                     }.bind(this)
                 },
-<<<<<<< HEAD
-=======
-                'Common.Views.Header': {
-                    'statusbar:hide': _.bind(me.onChangeCompactView, me)
-                },
->>>>>>> d2c5b7ff
                 'ViewTab': {
                     'statusbar:hide': _.bind(me.onChangeCompactView, me)
                 }
@@ -356,15 +350,12 @@
             this.disconnectTip = null;
         },
 
-<<<<<<< HEAD
-=======
         onSelectTool: function (type, btn, e) {
             if (this.api) {
                 this.api.asc_setViewerTargetType(type);
             }
         },
 
->>>>>>> d2c5b7ff
         zoomText        : 'Zoom {0}%',
         textHasChanges  : 'New changes have been tracked',
         textTrackChanges: 'The document is opened with the Track Changes mode enabled',
