/*
 *
 * (c) Copyright Ascensio System SIA 2010-2019
 *
 * This program is a free software product. You can redistribute it and/or
 * modify it under the terms of the GNU Affero General Public License (AGPL)
 * version 3 as published by the Free Software Foundation. In accordance with
 * Section 7(a) of the GNU AGPL its Section 15 shall be amended to the effect
 * that Ascensio System SIA expressly excludes the warranty of non-infringement
 * of any third-party rights.
 *
 * This program is distributed WITHOUT ANY WARRANTY; without even the implied
 * warranty of MERCHANTABILITY or FITNESS FOR A PARTICULAR  PURPOSE. For
 * details, see the GNU AGPL at: http://www.gnu.org/licenses/agpl-3.0.html
 *
 * You can contact Ascensio System SIA at 20A-12 Ernesta Birznieka-Upisha
 * street, Riga, Latvia, EU, LV-1050.
 *
 * The  interactive user interfaces in modified source and object code versions
 * of the Program must display Appropriate Legal Notices, as required under
 * Section 5 of the GNU AGPL version 3.
 *
 * Pursuant to Section 7(b) of the License you must retain the original Product
 * logo when distributing the program. Pursuant to Section 7(e) we decline to
 * grant you any rights under trademark law for use of our trademarks.
 *
 * All the Product's GUI elements, including illustrations and icon sets, as
 * well as technical writing content are licensed under the terms of the
 * Creative Commons Attribution-ShareAlike 4.0 International. See the License
 * terms at http://creativecommons.org/licenses/by-sa/4.0/legalcode
 *
*/
/**
 *  Toolbar.js
 *
 *  Toolbar Controller
 *
 *  Created by Alexander Yuzhin on 1/15/14
 *  Copyright (c) 2018 Ascensio System SIA. All rights reserved.
 *
 */

define([
    'core',
    'common/main/lib/component/Window',
    'common/main/lib/view/CopyWarningDialog',
    'common/main/lib/view/ImageFromUrlDialog',
    'common/main/lib/view/InsertTableDialog',
    'common/main/lib/view/SelectFileDlg',
    'common/main/lib/view/SymbolTableDialog',
    'common/main/lib/util/define',
    'documenteditor/main/app/view/Toolbar',
    'documenteditor/main/app/view/DropcapSettingsAdvanced',
    'documenteditor/main/app/view/StyleTitleDialog',
    'documenteditor/main/app/view/PageMarginsDialog',
    'documenteditor/main/app/view/PageSizeDialog',
    'documenteditor/main/app/controller/PageLayout',
    'documenteditor/main/app/view/CustomColumnsDialog',
    'documenteditor/main/app/view/ControlSettingsDialog',
    'documenteditor/main/app/view/WatermarkSettingsDialog',
    'documenteditor/main/app/view/ListSettingsDialog',
    'documenteditor/main/app/view/DateTimeDialog',
    'documenteditor/main/app/view/LineNumbersDialog',
    'documenteditor/main/app/view/TextToTableDialog'
], function () {
    'use strict';

    DE.Controllers.Toolbar = Backbone.Controller.extend(_.extend({
        models: [],
        collections: [],
        controllers: [],
        views: [
            'Toolbar'
        ],

        initialize: function() {
            this._state = {
                activated: false,
                bullets: {
                    type: undefined,
                    subtype: undefined
                },
                prstyle: undefined,
                prcontrolsdisable:undefined,
                dropcap: Asc.c_oAscDropCap.None,
                clrhighlight: undefined,
                clrtext: undefined,
                pgsize: [0, 0],
                linespace: undefined,
                pralign: undefined,
                clrback: undefined,
                valign: undefined,
                can_undo: undefined,
                can_redo: undefined,
                bold: undefined,
                italic: undefined,
                strike: undefined,
                underline: undefined,
                pgorient: undefined,
                lock_doc: undefined,
                can_copycut: undefined,
                pgmargins: undefined,
                fontsize: undefined,
                in_equation: false,
                in_chart: false,
                linenum_apply: Asc.c_oAscSectionApplyType.All,
                suppress_num: undefined
            };
            this.flg = {};
            this.diagramEditor = null;
            this._isAddingShape = false;
            this.editMode = true;
            this.binding = {};

            this.addListeners({
                'Toolbar': {
                    'insert:break'      : this.onClickPageBreak,
                    'change:compact'    : this.onClickChangeCompact,
                    'home:open'         : this.onHomeOpen,
                    'add:chart'         : this.onSelectChart,
                    'insert:textart'    : this.onInsertTextart
                },
                'FileMenu': {
                    'menu:hide': this.onFileMenu.bind(this, 'hide'),
                    'menu:show': this.onFileMenu.bind(this, 'show')
                },
                'Common.Views.Header': {
                    'toolbar:setcompact': this.onChangeCompactView.bind(this),
                    'print': function (opts) {
                        var _main = this.getApplication().getController('Main');
                        _main.onPrint();
                    },
                    'save': function (opts) {
                        this.api.asc_Save();
                    },
                    'undo': this.onUndo,
                    'redo': this.onRedo,
                    'downloadas': function (opts) {
                        var _main = this.getApplication().getController('Main');
                        var _file_type = _main.document.fileType,
                            _format;
                        if ( !!_file_type ) {
                            if ( /^pdf|xps|oxps|djvu/i.test(_file_type) ) {
                                _main.api.asc_DownloadOrigin();
                                return;
                            } else {
                                _format = Asc.c_oAscFileType[ _file_type.toUpperCase() ];
                            }
                        }

                        var _supported = [
                            Asc.c_oAscFileType.TXT,
                            Asc.c_oAscFileType.RTF,
                            Asc.c_oAscFileType.ODT,
                            Asc.c_oAscFileType.DOCX,
                            Asc.c_oAscFileType.HTML,
                            Asc.c_oAscFileType.PDFA,
                            Asc.c_oAscFileType.DOTX,
                            Asc.c_oAscFileType.OTT,
                            Asc.c_oAscFileType.FB2,
                            Asc.c_oAscFileType.EPUB,
                            Asc.c_oAscFileType.DOCM,
                            Asc.c_oAscFileType.DOCXF,
                            Asc.c_oAscFileType.OFORM
                        ];

                        if ( !_format || _supported.indexOf(_format) < 0 )
                            _format = Asc.c_oAscFileType.PDF;

                        _main.api.asc_DownloadAs(new Asc.asc_CDownloadOptions(_format));
                    },
                    'go:editor': function() {
                        Common.Gateway.requestEditRights();
                    }
                }
            });

            var me = this;

            var checkInsertAutoshape =  function(e) {
                var cmp = $(e.target),
                    cmp_sdk = cmp.closest('#editor_sdk'),
                    btn_id = cmp.closest('button').attr('id');
                if (btn_id===undefined)
                    btn_id = cmp.closest('.btn-group').attr('id');

                if (cmp.attr('id') != 'editor_sdk' && cmp_sdk.length<=0) {
                    if ( me.toolbar.btnInsertText.pressed && btn_id != me.toolbar.btnInsertText.id ||
                        me.toolbar.btnInsertShape.pressed && btn_id != me.toolbar.btnInsertShape.id) {
                        me._isAddingShape   = false;

                        me._addAutoshape(false);
                        me.toolbar.btnInsertShape.toggle(false, true);
                        me.toolbar.btnInsertText.toggle(false, true);

                        Common.NotificationCenter.trigger('edit:complete', me.toolbar);
                    } else if ( me.toolbar.btnInsertShape.pressed && btn_id == me.toolbar.btnInsertShape.id) {
                        _.defer(function(){
                            me.api.StartAddShape('', false);
                            Common.NotificationCenter.trigger('edit:complete', me.toolbar);
                        }, 100);
                    }
                }
            };

            this.onApiEndAddShape = function() {
                this.toolbar.fireEvent('insertshape', this.toolbar);

                if (this.toolbar.btnInsertShape.pressed)
                    this.toolbar.btnInsertShape.toggle(false, true);

                if (this.toolbar.btnInsertText.pressed)
                    this.toolbar.btnInsertText.toggle(false, true);

                $(document.body).off('mouseup', checkInsertAutoshape);
            };

            this._addAutoshape =  function(isstart, type) {
                if (this.api) {
                    if (isstart) {
                        this.api.StartAddShape(type, true);
                        $(document.body).on('mouseup', checkInsertAutoshape);
                    } else {
                        this.api.StartAddShape('', false);
                        $(document.body).off('mouseup', checkInsertAutoshape);
                    }
                }
            };

//            Common.NotificationCenter.on('menu:afterkeydown', _.bind(this.onAfterKeydownMenu, this));
            Common.NotificationCenter.on('style:commitsave', _.bind(this.onSaveStyle, this));
            Common.NotificationCenter.on('style:commitchange', _.bind(this.onUpdateStyle, this));
        },

        onLaunch: function() {
            var me = this;

            // Create toolbar view
            this.toolbar = this.createView('Toolbar');

            me.toolbar.on('render:before', function (cmp) {
            });

            Common.NotificationCenter.on('app:ready', me.onAppReady.bind(me));
            Common.NotificationCenter.on('app:face', me.onAppShowed.bind(me));
        },

        setMode: function(mode) {
            this.mode = mode;
            this.toolbar.applyLayout(mode);
        },

        attachUIEvents: function(toolbar) {
            /**
             * UI Events
             */

            toolbar.btnPrint.on('click',                                _.bind(this.onPrint, this));
            toolbar.btnPrint.on('disabled',                             _.bind(this.onBtnChangeState, this, 'print:disabled'));
            toolbar.btnSave.on('click',                                 _.bind(this.onSave, this));
            toolbar.btnUndo.on('click',                                 _.bind(this.onUndo, this));
            toolbar.btnUndo.on('disabled',                              _.bind(this.onBtnChangeState, this, 'undo:disabled'));
            toolbar.btnRedo.on('click',                                 _.bind(this.onRedo, this));
            toolbar.btnRedo.on('disabled',                              _.bind(this.onBtnChangeState, this, 'redo:disabled'));
            toolbar.btnCopy.on('click',                                 _.bind(this.onCopyPaste, this, true));
            toolbar.btnPaste.on('click',                                _.bind(this.onCopyPaste, this, false));
            toolbar.btnIncFontSize.on('click',                          _.bind(this.onIncrease, this));
            toolbar.btnDecFontSize.on('click',                          _.bind(this.onDecrease, this));
            toolbar.mnuChangeCase.on('item:click',                      _.bind(this.onChangeCase, this));
            toolbar.btnBold.on('click',                                 _.bind(this.onBold, this));
            toolbar.btnItalic.on('click',                               _.bind(this.onItalic, this));
            toolbar.btnUnderline.on('click',                            _.bind(this.onUnderline, this));
            toolbar.btnStrikeout.on('click',                            _.bind(this.onStrikeout, this));
            toolbar.btnSuperscript.on('click',                          _.bind(this.onSuperscript, this));
            toolbar.btnSubscript.on('click',                            _.bind(this.onSubscript, this));
            toolbar.btnAlignLeft.on('click',                            _.bind(this.onHorizontalAlign, this, 1));
            toolbar.btnAlignCenter.on('click',                          _.bind(this.onHorizontalAlign, this, 2));
            toolbar.btnAlignRight.on('click',                           _.bind(this.onHorizontalAlign, this, 0));
            toolbar.btnAlignJust.on('click',                            _.bind(this.onHorizontalAlign, this, 3));
            toolbar.btnDecLeftOffset.on('click',                        _.bind(this.onDecOffset, this));
            toolbar.btnIncLeftOffset.on('click',                        _.bind(this.onIncOffset, this));
            toolbar.btnMarkers.on('click',                              _.bind(this.onMarkers, this));
            toolbar.btnNumbers.on('click',                              _.bind(this.onNumbers, this));
            toolbar.cmbFontName.on('selected',                          _.bind(this.onFontNameSelect, this));
            toolbar.cmbFontName.on('show:after',                        _.bind(this.onComboOpen, this, true));
            toolbar.cmbFontName.on('hide:after',                        _.bind(this.onHideMenus, this));
            toolbar.cmbFontName.on('combo:blur',                        _.bind(this.onComboBlur, this));
            toolbar.cmbFontName.on('combo:focusin',                     _.bind(this.onComboOpen, this, false));
            toolbar.cmbFontSize.on('selected',                          _.bind(this.onFontSizeSelect, this));
            toolbar.cmbFontSize.on('changed:before',                    _.bind(this.onFontSizeChanged, this, true));
            toolbar.cmbFontSize.on('changed:after',                     _.bind(this.onFontSizeChanged, this, false));
            toolbar.cmbFontSize.on('combo:blur',                        _.bind(this.onComboBlur, this));
            toolbar.cmbFontSize.on('combo:focusin',                     _.bind(this.onComboOpen, this, false));
            toolbar.cmbFontSize.on('show:after',                        _.bind(this.onComboOpen, this, true));
            toolbar.cmbFontSize.on('hide:after',                        _.bind(this.onHideMenus, this));
            toolbar.mnuMarkersPicker.on('item:click',                   _.bind(this.onSelectBullets, this, toolbar.btnMarkers));
            toolbar.mnuNumbersPicker.on('item:click',                   _.bind(this.onSelectBullets, this, toolbar.btnNumbers));
            toolbar.mnuMultilevelPicker.on('item:click',                _.bind(this.onSelectBullets, this, toolbar.btnMultilevels));
            toolbar.btnMarkers.menu.on('show:after',                    _.bind(this.onListShowAfter, this, 0, toolbar.mnuMarkersPicker));
            toolbar.btnNumbers.menu.on('show:after',                    _.bind(this.onListShowAfter, this, 1, toolbar.mnuNumbersPicker));
            toolbar.btnMultilevels.menu.on('show:after',                _.bind(this.onListShowAfter, this, 2, toolbar.mnuMultilevelPicker));
            toolbar.mnuMarkerSettings.on('click',                       _.bind(this.onMarkerSettingsClick, this, 0));
            toolbar.mnuNumberSettings.on('click',                       _.bind(this.onMarkerSettingsClick, this, 1));
            toolbar.mnuMultilevelSettings.on('click',                   _.bind(this.onMarkerSettingsClick, this, 2));
            toolbar.mnuMarkerChangeLevel && toolbar.mnuMarkerChangeLevel.menu &&
            toolbar.mnuMarkerChangeLevel.menu.on('show:after',          _.bind(this.onChangeLevelShowAfter, this, 0));
            toolbar.mnuMarkerChangeLevel.menu.on('item:click',          _.bind(this.onChangeLevelClick, this, 0));
            toolbar.mnuNumberChangeLevel && toolbar.mnuNumberChangeLevel.menu &&
            toolbar.mnuNumberChangeLevel.menu.on('show:after',          _.bind(this.onChangeLevelShowAfter, this, 1));
            toolbar.mnuNumberChangeLevel.menu.on('item:click',          _.bind(this.onChangeLevelClick, this, 1));
            toolbar.mnuMultiChangeLevel && toolbar.mnuMultiChangeLevel.menu &&
            toolbar.mnuMultiChangeLevel.menu.on('show:after',           _.bind(this.onChangeLevelShowAfter, this, 2));
            toolbar.mnuMultiChangeLevel.menu.on('item:click',           _.bind(this.onChangeLevelClick, this, 2));
            toolbar.btnHighlightColor.on('click',                       _.bind(this.onBtnHighlightColor, this));
            toolbar.btnFontColor.on('click',                            _.bind(this.onBtnFontColor, this));
            toolbar.btnFontColor.on('color:select',                     _.bind(this.onSelectFontColor, this));
            toolbar.btnFontColor.on('auto:select',                      _.bind(this.onAutoFontColor, this));
            toolbar.btnParagraphColor.on('click',                       _.bind(this.onBtnParagraphColor, this));
            toolbar.btnParagraphColor.on('color:select',                _.bind(this.onParagraphColorPickerSelect, this));
            toolbar.mnuHighlightColorPicker.on('select',                _.bind(this.onSelectHighlightColor, this));
            toolbar.mnuHighlightTransparent.on('click',                 _.bind(this.onHighlightTransparentClick, this));
            toolbar.mnuLineSpace.on('item:toggle',                      _.bind(this.onLineSpaceToggle, this));
            toolbar.mnuNonPrinting.on('item:toggle',                    _.bind(this.onMenuNonPrintingToggle, this));
            toolbar.btnShowHidenChars.on('toggle',                      _.bind(this.onNonPrintingToggle, this));
            toolbar.mnuTablePicker.on('select',                         _.bind(this.onTablePickerSelect, this));
            toolbar.mnuInsertTable.on('item:click',                     _.bind(this.onInsertTableClick, this));
            toolbar.mnuInsertTable.on('show:after',                _.bind(this.onInsertTableShow, this));
            toolbar.mnuInsertImage.on('item:click',                     _.bind(this.onInsertImageClick, this));
            toolbar.btnInsertText.on('click',                           _.bind(this.onBtnInsertTextClick, this));
            toolbar.btnInsertShape.menu.on('hide:after',                _.bind(this.onInsertShapeHide, this));
            toolbar.btnDropCap.menu.on('item:click',                    _.bind(this.onDropCapSelect, this));
            toolbar.btnContentControls.menu.on('item:click',            _.bind(this.onControlsSelect, this));
            toolbar.mnuDropCapAdvanced.on('click',                      _.bind(this.onDropCapAdvancedClick, this, false));
            toolbar.btnColumns.menu.on('item:click',                    _.bind(this.onColumnsSelect, this));
            toolbar.btnPageOrient.menu.on('item:click',                 _.bind(this.onPageOrientSelect, this));
            toolbar.btnPageMargins.menu.on('item:click',                _.bind(this.onPageMarginsSelect, this));
            toolbar.btnWatermark.menu.on('item:click',                  _.bind(this.onWatermarkSelect, this));
            toolbar.btnClearStyle.on('click',                           _.bind(this.onClearStyleClick, this));
            toolbar.btnCopyStyle.on('toggle',                           _.bind(this.onCopyStyleToggle, this));
            toolbar.mnuPageSize.on('item:click',                        _.bind(this.onPageSizeClick, this));
            toolbar.mnuColorSchema.on('item:click',                     _.bind(this.onColorSchemaClick, this));
            toolbar.mnuColorSchema.on('show:after',                     _.bind(this.onColorSchemaShow, this));
            toolbar.mnuMailRecepients.on('item:click',                  _.bind(this.onSelectRecepientsClick, this));
            toolbar.mnuPageNumberPosPicker.on('item:click',             _.bind(this.onInsertPageNumberClick, this));
            toolbar.btnEditHeader.menu.on('item:click',                 _.bind(this.onEditHeaderFooterClick, this));
            toolbar.btnInsDateTime.on('click',                          _.bind(this.onInsDateTimeClick, this));
            toolbar.mnuPageNumCurrentPos.on('click',                    _.bind(this.onPageNumCurrentPosClick, this));
            toolbar.mnuInsertPageCount.on('click',                      _.bind(this.onInsertPageCountClick, this));
            toolbar.btnBlankPage.on('click',                            _.bind(this.onBtnBlankPageClick, this));
            toolbar.listStyles.on('click',                              _.bind(this.onListStyleSelect, this));
            toolbar.listStyles.on('contextmenu',                        _.bind(this.onListStyleContextMenu, this));
            toolbar.styleMenu.on('hide:before',                         _.bind(this.onListStyleBeforeHide, this));
            toolbar.btnInsertEquation.on('click',                       _.bind(this.onInsertEquationClick, this));
            toolbar.btnInsertSymbol.on('click',                         _.bind(this.onInsertSymbolClick, this));
            toolbar.mnuNoControlsColor.on('click',                      _.bind(this.onNoControlsColor, this));
            toolbar.mnuControlsColorPicker.on('select',                 _.bind(this.onSelectControlsColor, this));
            toolbar.btnLineNumbers.menu.on('item:click',                _.bind(this.onLineNumbersSelect, this));
            toolbar.btnLineNumbers.menu.on('show:after',                _.bind(this.onLineNumbersShow, this));
            Common.Gateway.on('insertimage',                            _.bind(this.insertImage, this));
            Common.Gateway.on('setmailmergerecipients',                 _.bind(this.setMailMergeRecipients, this));
            $('#id-toolbar-menu-new-control-color').on('click',         _.bind(this.onNewControlsColor, this));
            toolbar.listStylesAdditionalMenuItem.on('click', this.onMenuSaveStyle.bind(this));

            this.onSetupCopyStyleButton();
            this.onBtnChangeState('undo:disabled', toolbar.btnUndo, toolbar.btnUndo.isDisabled());
            this.onBtnChangeState('redo:disabled', toolbar.btnRedo, toolbar.btnRedo.isDisabled());            
        },

        setApi: function(api) {
            this.api = api;

            if (this.mode.isEdit) {
                this.toolbar.setApi(api);

                this.api.asc_registerCallback('asc_onFontSize', _.bind(this.onApiFontSize, this));
                this.api.asc_registerCallback('asc_onBold', _.bind(this.onApiBold, this));
                this.api.asc_registerCallback('asc_onItalic', _.bind(this.onApiItalic, this));
                this.api.asc_registerCallback('asc_onUnderline', _.bind(this.onApiUnderline, this));
                this.api.asc_registerCallback('asc_onStrikeout', _.bind(this.onApiStrikeout, this));
                this.api.asc_registerCallback('asc_onVerticalAlign', _.bind(this.onApiVerticalAlign, this));
                this.api.asc_registerCallback('asc_onCanUndo', _.bind(this.onApiCanRevert, this, 'undo'));
                this.api.asc_registerCallback('asc_onCanRedo', _.bind(this.onApiCanRevert, this, 'redo'));
                this.api.asc_registerCallback('asc_onListType', _.bind(this.onApiBullets, this));
                this.api.asc_registerCallback('asc_onPrAlign', _.bind(this.onApiParagraphAlign, this));
                this.api.asc_registerCallback('asc_onTextColor', _.bind(this.onApiTextColor, this));
                this.api.asc_registerCallback('asc_onParaSpacingLine', _.bind(this.onApiLineSpacing, this));
                this.api.asc_registerCallback('asc_onFocusObject', _.bind(this.onApiFocusObject, this));
                this.api.asc_registerCallback('asc_onDocSize', _.bind(this.onApiPageSize, this));
                this.api.asc_registerCallback('asc_onPaintFormatChanged', _.bind(this.onApiStyleChange, this));
                this.api.asc_registerCallback('asc_onParaStyleName', _.bind(this.onApiParagraphStyleChange, this));
                this.api.asc_registerCallback('asc_onEndAddShape', _.bind(this.onApiEndAddShape, this)); //for shapes
                this.api.asc_registerCallback('asc_onPageOrient', _.bind(this.onApiPageOrient, this));
                this.api.asc_registerCallback('asc_onLockDocumentProps', _.bind(this.onApiLockDocumentProps, this));
                this.api.asc_registerCallback('asc_onUnLockDocumentProps', _.bind(this.onApiUnLockDocumentProps, this));
                this.api.asc_registerCallback('asc_onLockDocumentSchema', _.bind(this.onApiLockDocumentSchema, this));
                this.api.asc_registerCallback('asc_onUnLockDocumentSchema', _.bind(this.onApiUnLockDocumentSchema, this));
                this.api.asc_registerCallback('asc_onLockHeaderFooters', _.bind(this.onApiLockHeaderFooters, this));
                this.api.asc_registerCallback('asc_onUnLockHeaderFooters', _.bind(this.onApiUnLockHeaderFooters, this));
                this.api.asc_registerCallback('asc_onZoomChange', _.bind(this.onApiZoomChange, this));
                this.api.asc_registerCallback('asc_onMarkerFormatChanged', _.bind(this.onApiStartHighlight, this));
                this.api.asc_registerCallback('asc_onTextHighLight', _.bind(this.onApiHighlightColor, this));
                this.api.asc_registerCallback('asc_onInitEditorStyles', _.bind(this.onApiInitEditorStyles, this));
                this.api.asc_registerCallback('asc_onCoAuthoringDisconnect', _.bind(this.onApiCoAuthoringDisconnect, this));
                Common.NotificationCenter.on('api:disconnect', _.bind(this.onApiCoAuthoringDisconnect, this));
                this.api.asc_registerCallback('asc_onCanCopyCut', _.bind(this.onApiCanCopyCut, this));
                this.api.asc_registerCallback('asc_onMathTypes', _.bind(this.onApiMathTypes, this));
                this.api.asc_registerCallback('asc_onColumnsProps', _.bind(this.onColumnsProps, this));
                this.api.asc_registerCallback('asc_onSectionProps', _.bind(this.onSectionProps, this));
                this.api.asc_registerCallback('asc_onLineNumbersProps', _.bind(this.onLineNumbersProps, this));
                this.api.asc_registerCallback('asc_onContextMenu', _.bind(this.onContextMenu, this));
                this.api.asc_registerCallback('asc_onShowParaMarks', _.bind(this.onShowParaMarks, this));
                this.api.asc_registerCallback('asc_onChangeSdtGlobalSettings', _.bind(this.onChangeSdtGlobalSettings, this));
                this.api.asc_registerCallback('asc_onTextLanguage',         _.bind(this.onTextLanguage, this));
                Common.NotificationCenter.on('fonts:change',                _.bind(this.onApiChangeFont, this));
                this.api.asc_registerCallback('asc_onTableDrawModeChanged', _.bind(this.onTableDraw, this));
                this.api.asc_registerCallback('asc_onTableEraseModeChanged', _.bind(this.onTableErase, this));
                Common.NotificationCenter.on('storage:image-load', _.bind(this.openImageFromStorage, this));
                Common.NotificationCenter.on('storage:image-insert', _.bind(this.insertImageFromStorage, this));
                Common.NotificationCenter.on('dropcap:settings', _.bind(this.onDropCapAdvancedClick, this));
            } else if (this.mode.isRestrictedEdit) {
                this.api.asc_registerCallback('asc_onFocusObject', _.bind(this.onApiFocusObjectRestrictedEdit, this));
                this.api.asc_registerCallback('asc_onCoAuthoringDisconnect', _.bind(this.onApiCoAuthoringDisconnect, this));
                Common.NotificationCenter.on('api:disconnect', _.bind(this.onApiCoAuthoringDisconnect, this));
            }
        },

        onChangeCompactView: function(view, compact) {
            this.toolbar.setFolded(compact);
            this.toolbar.fireEvent('view:compact', [this, compact]);

            Common.localStorage.setBool('de-compact-toolbar', compact);
            Common.NotificationCenter.trigger('layout:changed', 'toolbar');
            Common.NotificationCenter.trigger('edit:complete', this.toolbar);
        },

        onClickChangeCompact: function (from) {
            if ( from != 'file' ) {
                var me = this;
                setTimeout(function () {
                    me.onChangeCompactView(null, !me.toolbar.isCompact());
                }, 0);
            }
        },

        onContextMenu: function() {
            this.toolbar.collapse();
        },

        onApiChangeFont: function(font) {
            !Common.Utils.ModalWindow.isVisible() && this.toolbar.cmbFontName.onApiChangeFont(font);
        },

        onApiFontSize: function(size) {
            if (this._state.fontsize !== size) {
                this.toolbar.cmbFontSize.setValue(size);
                this._state.fontsize = size;
            }
        },

        onApiBold: function(on) {
            if (this._state.bold !== on) {
                this.toolbar.btnBold.toggle(on === true, true);
                this._state.bold = on;
            }
        },

        onApiItalic: function(on) {
            if (this._state.italic !== on) {
                this.toolbar.btnItalic.toggle(on === true, true);
                this._state.italic = on;
            }
        },

        onApiUnderline: function(on) {
            if (this._state.underline !== on) {
                this.toolbar.btnUnderline.toggle(on === true, true);
                this._state.underline = on;
            }
        },

        onApiStrikeout: function(on) {
            if (this._state.strike !== on) {
                this.toolbar.btnStrikeout.toggle(on === true, true);
                this._state.strike = on;
            }
        },

        onApiVerticalAlign: function(typeBaseline) {
            if (this._state.valign !== typeBaseline) {
                this.toolbar.btnSuperscript.toggle(typeBaseline==1, true);
                this.toolbar.btnSubscript.toggle(typeBaseline==2, true);
                this._state.valign = typeBaseline;
            }
        },

        onApiCanRevert: function(which, can) {
            if (which=='undo') {
                if (this._state.can_undo !== can) {
                    this.toolbar.btnUndo.setDisabled(!can);
                    this._state.can_undo = can;
                }
            } else {
                if (this._state.can_redo !== can) {
                    this.toolbar.btnRedo.setDisabled(!can);
                    this._state.can_redo = can;
                }
            }
        },

        onApiCanCopyCut: function(can) {
            if (this._state.can_copycut !== can) {
                this.toolbar.btnCopy.setDisabled(!can);
                this._state.can_copycut = can;
            }
        },

        onApiBullets: function(v) {
            var type = v.get_ListType();
            if (this._state.bullets.type != type || this._state.bullets.subtype != v.get_ListSubType() ||
                this.toolbar.btnMarkers.pressed && (type!==0) || this.toolbar.btnNumbers.pressed && (type!==1) || this.toolbar.btnMultilevels.pressed && (type!==2) ) {
                this._state.bullets.type = type;
                this._state.bullets.subtype = v.get_ListSubType();

                this._clearBullets();

                switch(this._state.bullets.type) {
                    case 0:
                        this.toolbar.btnMarkers.toggle(true, true);
                        if (this._state.bullets.subtype>0)
                            this.toolbar.mnuMarkersPicker.selectByIndex(this._state.bullets.subtype, true);
                        else
                            this.toolbar.mnuMarkersPicker.deselectAll(true);
                        this.toolbar.mnuMultilevelPicker.deselectAll(true);
                        this.toolbar.mnuMarkerSettings && this.toolbar.mnuMarkerSettings.setDisabled(this._state.bullets.subtype<0);
                        this.toolbar.mnuMarkerChangeLevel && this.toolbar.mnuMarkerChangeLevel.setDisabled(this._state.bullets.subtype<0);
                        this.toolbar.mnuMultilevelSettings && this.toolbar.mnuMultilevelSettings.setDisabled(this._state.bullets.subtype<0);
                        this.toolbar.mnuMultiChangeLevel && this.toolbar.mnuMultiChangeLevel.setDisabled(this._state.bullets.subtype<0);
                        break;
                    case 1:
                        var idx;
                        switch(this._state.bullets.subtype) {
                            case 1:
                                idx = 4;
                                break;
                            case 2:
                                idx = 5;
                                break;
                            case 3:
                                idx = 6;
                                break;
                            case 4:
                                idx = 1;
                                break;
                            case 5:
                                idx = 2;
                                break;
                            case 6:
                                idx = 3;
                                break;
                            case 7:
                                idx = 7;
                                break;
                        }
                        this.toolbar.btnNumbers.toggle(true, true);
                        if (idx!==undefined)
                            this.toolbar.mnuNumbersPicker.selectByIndex(idx, true);
                        else
                            this.toolbar.mnuNumbersPicker.deselectAll(true);
                        this.toolbar.mnuMultilevelPicker.deselectAll(true);
                        this.toolbar.mnuNumberSettings && this.toolbar.mnuNumberSettings.setDisabled(idx==0);
                        this.toolbar.mnuNumberChangeLevel && this.toolbar.mnuNumberChangeLevel.setDisabled(idx==0);
                        this.toolbar.mnuMultilevelSettings && this.toolbar.mnuMultilevelSettings.setDisabled(idx==0);
                        this.toolbar.mnuMultiChangeLevel && this.toolbar.mnuMultiChangeLevel.setDisabled(idx==0);
                        break;
                    case 2:
                        this.toolbar.btnMultilevels.toggle(true, true);
                        this.toolbar.mnuMultilevelPicker.selectByIndex(this._state.bullets.subtype, true);
                        break;
                }
            }
        },

        onApiParagraphAlign: function(v) {
            if (this._state.pralign !== v) {
                this._state.pralign = v;

                var index = -1,
                    align,
                    toolbar = this.toolbar;

                switch (v) {
                    case 0: index = 2; align = 'btn-align-right'; break;
                    case 1: index = 0; align = 'btn-align-left'; break;
                    case 2: index = 1; align = 'btn-align-center'; break;
                    case 3: index = 3; align = 'btn-align-just'; break;
                    default:  index = -255; align = 'btn-align-left'; break;
                }

                if (v === null || v===undefined) {
                    toolbar.btnAlignRight.toggle(false, true);
                    toolbar.btnAlignLeft.toggle(false, true);
                    toolbar.btnAlignCenter.toggle(false, true);
                    toolbar.btnAlignJust.toggle(false, true);
                    return;
                }

                toolbar.btnAlignRight.toggle(v===0, true);
                toolbar.btnAlignLeft.toggle(v===1, true);
                toolbar.btnAlignCenter.toggle(v===2, true);
                toolbar.btnAlignJust.toggle(v===3, true);
            }
        },

        onApiLineSpacing: function(vc) {
            var line = (vc.get_Line() === null || vc.get_LineRule() === null || vc.get_LineRule() != 1) ? -1 : vc.get_Line();

            if (this._state.linespace !== line) {
                this._state.linespace = line;
                _.each(this.toolbar.mnuLineSpace.items, function(item){
                    item.setChecked(false, true);
                });
                if (line<0) return;

                if ( Math.abs(line-1.)<0.0001 )
                    this.toolbar.mnuLineSpace.items[0].setChecked(true, true);
                else if ( Math.abs(line-1.15)<0.0001 )
                    this.toolbar.mnuLineSpace.items[1].setChecked(true, true);
                else if ( Math.abs(line-1.5)<0.0001 )
                    this.toolbar.mnuLineSpace.items[2].setChecked(true, true);
                else if ( Math.abs(line-2)<0.0001 )
                    this.toolbar.mnuLineSpace.items[3].setChecked(true, true);
                else if ( Math.abs(line-2.5)<0.0001 )
                    this.toolbar.mnuLineSpace.items[4].setChecked(true, true);
                else if ( Math.abs(line-3)<0.0001 )
                    this.toolbar.mnuLineSpace.items[5].setChecked(true, true);
            }
        },

        onApiPageSize: function(w, h) {
            if (this._state.pgorient===undefined) return;

            var width = this._state.pgorient ? w : h,
                height = this._state.pgorient ? h : w;
            if (Math.abs(this._state.pgsize[0] - w) > 0.1 ||
                Math.abs(this._state.pgsize[1] - h) > 0.1) {
                this._state.pgsize = [w, h];
                if (this.toolbar.mnuPageSize) {
                    this.toolbar.mnuPageSize.clearAll();
                    _.each(this.toolbar.mnuPageSize.items, function(item){
                        if (item.value && typeof(item.value) == 'object' &&
                            Math.abs(item.value[0] - width) < 0.1 && Math.abs(item.value[1] - height) < 0.1) {
                            item.setChecked(true);
                            return false;
                        }
                    }, this);
                }
            }
        },

        onSectionProps: function(props) {
            if (props) {
                var left = props.get_LeftMargin(),
                    top = props.get_TopMargin(),
                    right = props.get_RightMargin(),
                    bottom = props.get_BottomMargin();

                if (!this._state.pgmargins || Math.abs(this._state.pgmargins[0] - top) > 0.1 ||
                    Math.abs(this._state.pgmargins[1] - left) > 0.1 || Math.abs(this._state.pgmargins[2] - bottom) > 0.1 ||
                    Math.abs(this._state.pgmargins[3] - right) > 0.1) {
                    this._state.pgmargins = [top, left, bottom, right];
                    if (this.toolbar.btnPageMargins.menu) {
                        this.toolbar.btnPageMargins.menu.clearAll();
                        _.each(this.toolbar.btnPageMargins.menu.items, function(item){
                            if (item.value && typeof(item.value) == 'object' &&
                                Math.abs(item.value[0] - top) < 0.1 && Math.abs(item.value[1] - left) < 0.1 &&
                                Math.abs(item.value[2] - bottom) < 0.1 && Math.abs(item.value[3] - right) < 0.1) {
                                item.setChecked(true);
                                return false;
                            }
                        }, this);
                    }
                }
            }
        },

        onShowParaMarks: function(v) {
            this.toolbar.mnuNonPrinting.items[0].setChecked(v, true);
            this.toolbar.btnShowHidenChars.toggle(v, true);
            Common.localStorage.setItem("de-show-hiddenchars", v);
        },

        onApiFocusObjectRestrictedEdit: function(selectedObjects) {
            if (!this.editMode) return;

            var i = -1, type,
                paragraph_locked = false,
                header_locked = false,
                image_locked = false,
                in_image = false,
                frame_pr = undefined;

            while (++i < selectedObjects.length) {
                type = selectedObjects[i].get_ObjectType();

                if (type === Asc.c_oAscTypeSelectElement.Paragraph) {
                    frame_pr = selectedObjects[i].get_ObjectValue();
                    paragraph_locked = selectedObjects[i].get_ObjectValue().get_Locked();
                } else if (type === Asc.c_oAscTypeSelectElement.Header) {
                    header_locked = selectedObjects[i].get_ObjectValue().get_Locked();
                } else if (type === Asc.c_oAscTypeSelectElement.Image) {
                    in_image = true;
                    image_locked = selectedObjects[i].get_ObjectValue().get_Locked();
                }
            }

            var rich_del_lock = (frame_pr) ? !frame_pr.can_DeleteBlockContentControl() : false,
                rich_edit_lock = (frame_pr) ? !frame_pr.can_EditBlockContentControl() : false,
                plain_del_lock = (frame_pr) ? !frame_pr.can_DeleteInlineContentControl() : false,
                plain_edit_lock = (frame_pr) ? !frame_pr.can_EditInlineContentControl() : false;

            var need_disable = !this.api.can_AddQuotedComment() || paragraph_locked || header_locked || image_locked || rich_del_lock || rich_edit_lock || plain_del_lock || plain_edit_lock;
            if (this.mode.compatibleFeatures) {
                need_disable = need_disable || in_image;
            }
            if (this.api.asc_IsContentControl()) {
                var control_props = this.api.asc_GetContentControlProperties(),
                    spectype = control_props ? control_props.get_SpecificType() : Asc.c_oAscContentControlSpecificType.None;
                need_disable = need_disable || spectype==Asc.c_oAscContentControlSpecificType.CheckBox || spectype==Asc.c_oAscContentControlSpecificType.Picture ||
                    spectype==Asc.c_oAscContentControlSpecificType.ComboBox || spectype==Asc.c_oAscContentControlSpecificType.DropDownList || spectype==Asc.c_oAscContentControlSpecificType.DateTime;
            }
            if ( this.btnsComment && this.btnsComment.length > 0 )
                this.btnsComment.setDisabled(need_disable);
        },

        onApiFocusObject: function(selectedObjects) {
            if (!this.editMode) return;

            var pr, sh, i = -1, type,
                paragraph_locked = false,
                header_locked = false,
                image_locked = false,
                can_add_table = false,
                can_add_image = false,
                enable_dropcap = undefined,
                disable_dropcapadv = true,
                frame_pr = undefined,
                shape_pr = undefined,
                toolbar = this.toolbar,
                in_header = false,
                in_chart = false,
                in_equation = false,
                btn_eq_state = false,
                in_image = false,
                in_control = false,
                in_para = false;

            while (++i < selectedObjects.length) {
                type = selectedObjects[i].get_ObjectType();
                pr   = selectedObjects[i].get_ObjectValue();

                if (type === Asc.c_oAscTypeSelectElement.Paragraph) {
                    paragraph_locked = pr.get_Locked();
                    can_add_table = pr.get_CanAddTable();
                    can_add_image = pr.get_CanAddImage();
                    frame_pr = pr;
                    sh = pr.get_Shade();
                    in_para = true;
                } else if (type === Asc.c_oAscTypeSelectElement.Header) {
                    header_locked = pr.get_Locked();
                    in_header = true;
                } else if (type === Asc.c_oAscTypeSelectElement.Image) {
                    in_image = true;
                    image_locked = pr.get_Locked();
                    if (pr && pr.get_ChartProperties())
                        in_chart = true;
                    if (pr && pr.get_ShapeProperties())
                        shape_pr = pr.get_ShapeProperties();
                } else if (type === Asc.c_oAscTypeSelectElement.Math) {
                    in_equation = true;
                    if (Asc.c_oAscMathInterfaceType.Common === pr.get_Type())
                        btn_eq_state = true;
                }

                if (type === Asc.c_oAscTypeSelectElement.Table || type === Asc.c_oAscTypeSelectElement.Header || type === Asc.c_oAscTypeSelectElement.Image) {
                    enable_dropcap = false;
                }

                if (enable_dropcap!==false && type == Asc.c_oAscTypeSelectElement.Paragraph)
                    enable_dropcap = true;
            }

            if (sh)
                this.onParagraphColor(sh);

            var rich_del_lock = (frame_pr) ? !frame_pr.can_DeleteBlockContentControl() : false,
                rich_edit_lock = (frame_pr) ? !frame_pr.can_EditBlockContentControl() : false,
                plain_del_lock = (frame_pr) ? !frame_pr.can_DeleteInlineContentControl() : false,
                plain_edit_lock = (frame_pr) ? !frame_pr.can_EditInlineContentControl() : false;
            var need_disable = paragraph_locked || header_locked || rich_edit_lock || plain_edit_lock;

            if (this._state.prcontrolsdisable != need_disable) {
                if (this._state.activated) this._state.prcontrolsdisable = need_disable;
                _.each (toolbar.paragraphControls, function(item){
                    item.setDisabled(need_disable);
                }, this);
            }
            toolbar.btnDecLeftOffset.setDisabled(need_disable || shape_pr && shape_pr.asc_getFromSmartArtInternal());
            toolbar.btnIncLeftOffset.setDisabled(need_disable || shape_pr && shape_pr.asc_getFromSmartArtInternal());

            in_control = this.api.asc_IsContentControl();
            var control_props = in_control ? this.api.asc_GetContentControlProperties() : null,
                lock_type = (in_control&&control_props) ? control_props.get_Lock() : Asc.c_oAscSdtLockType.Unlocked,
                control_plain = (in_control&&control_props) ? (control_props.get_ContentControlType()==Asc.c_oAscSdtLevelType.Inline) : false;
            (lock_type===undefined) && (lock_type = Asc.c_oAscSdtLockType.Unlocked);
            var content_locked = lock_type==Asc.c_oAscSdtLockType.SdtContentLocked || lock_type==Asc.c_oAscSdtLockType.ContentLocked;

            toolbar.btnContentControls.setDisabled(paragraph_locked || header_locked);
            if (!(paragraph_locked || header_locked)) {
                var control_disable = control_plain || content_locked,
                    if_form = control_props && control_props.get_FormPr();
                for (var i=0; i<7; i++)
                    toolbar.btnContentControls.menu.items[i].setDisabled(control_disable);
                toolbar.btnContentControls.menu.items[8].setDisabled(!in_control || lock_type==Asc.c_oAscSdtLockType.SdtContentLocked || lock_type==Asc.c_oAscSdtLockType.SdtLocked || if_form);
                toolbar.btnContentControls.menu.items[10].setDisabled(!in_control || if_form);
            }

            var need_text_disable = paragraph_locked || header_locked || in_chart || rich_edit_lock || plain_edit_lock || shape_pr && (shape_pr.asc_getFromSmartArt() || shape_pr.asc_getFromSmartArtInternal());
            if (this._state.textonlycontrolsdisable != need_text_disable) {
                if (this._state.activated) this._state.textonlycontrolsdisable = need_text_disable;
                if (!need_disable) {
                    _.each (toolbar.textOnlyControls, function(item){
                        item.setDisabled(need_text_disable);
                    }, this);
                }
                // toolbar.btnCopyStyle.setDisabled(need_text_disable);
                toolbar.btnClearStyle.setDisabled(need_text_disable);
            }

            if (enable_dropcap && frame_pr) {
                var value = frame_pr.get_FramePr(),
                    drop_value = Asc.c_oAscDropCap.None;

                if (value!==undefined) {
                    drop_value = value.get_DropCap();
                    enable_dropcap = ( drop_value === Asc.c_oAscDropCap.Drop || drop_value === Asc.c_oAscDropCap.Margin);
                    disable_dropcapadv = false;
                } else {
                    enable_dropcap = frame_pr.get_CanAddDropCap();
                }

                if (enable_dropcap)
                    this.onDropCap(drop_value);
            }

            need_disable = need_disable || !enable_dropcap || in_equation || control_plain;
            toolbar.btnDropCap.setDisabled(need_disable);

            if ( !toolbar.btnDropCap.isDisabled() )
                toolbar.mnuDropCapAdvanced.setDisabled(disable_dropcapadv);

            need_disable = !can_add_table || header_locked || in_equation || control_plain || rich_edit_lock || plain_edit_lock || rich_del_lock || plain_del_lock;
            toolbar.btnInsertTable.setDisabled(need_disable);

            need_disable = toolbar.mnuPageNumCurrentPos.isDisabled() && toolbar.mnuPageNumberPosPicker.isDisabled() || control_plain;
            toolbar.mnuInsertPageNum.setDisabled(need_disable);

            var in_footnote = this.api.asc_IsCursorInFootnote() || this.api.asc_IsCursorInEndnote();
            need_disable = paragraph_locked || header_locked || in_header || in_image || in_equation && !btn_eq_state || in_footnote || in_control || rich_edit_lock || plain_edit_lock || rich_del_lock || plain_del_lock;
            toolbar.btnsPageBreak.setDisabled(need_disable);
            toolbar.btnBlankPage.setDisabled(need_disable);

            need_disable = paragraph_locked || header_locked || in_equation || control_plain || content_locked || in_footnote;
            toolbar.btnInsertShape.setDisabled(need_disable);
            toolbar.btnInsertText.setDisabled(need_disable);

            need_disable = paragraph_locked || header_locked  || in_para && !can_add_image || in_equation || control_plain || rich_del_lock || plain_del_lock || content_locked;
            toolbar.btnInsertImage.setDisabled(need_disable);
            toolbar.btnInsertTextArt.setDisabled(need_disable || in_footnote);

            if (in_chart !== this._state.in_chart) {
                toolbar.btnInsertChart.updateHint(in_chart ? toolbar.tipChangeChart : toolbar.tipInsertChart);
                this._state.in_chart = in_chart;
            }

            need_disable = in_chart && image_locked || !in_chart && need_disable || control_plain || rich_del_lock || plain_del_lock || content_locked;
            toolbar.btnInsertChart.setDisabled(need_disable);

            need_disable = paragraph_locked || header_locked || in_chart || !can_add_image&&!in_equation || control_plain || rich_edit_lock || plain_edit_lock || rich_del_lock || plain_del_lock;
            toolbar.btnInsertEquation.setDisabled(need_disable);

            toolbar.btnInsertSymbol.setDisabled(!in_para || paragraph_locked || header_locked || rich_edit_lock || plain_edit_lock || rich_del_lock || plain_del_lock);
            toolbar.btnInsDateTime.setDisabled(!in_para || paragraph_locked || header_locked || rich_edit_lock || plain_edit_lock || rich_del_lock || plain_del_lock);

            need_disable = paragraph_locked || header_locked || in_equation || rich_edit_lock || plain_edit_lock;
            toolbar.btnSuperscript.setDisabled(need_disable);
            toolbar.btnSubscript.setDisabled(need_disable);

            toolbar.btnEditHeader.setDisabled(in_equation);

            need_disable = paragraph_locked || header_locked || in_image || control_plain || rich_edit_lock || plain_edit_lock || this._state.lock_doc;
            if (need_disable != toolbar.btnColumns.isDisabled())
                toolbar.btnColumns.setDisabled(need_disable);

            toolbar.btnLineNumbers.setDisabled(in_image && in_para || this._state.lock_doc);

            if (toolbar.listStylesAdditionalMenuItem && (frame_pr===undefined) !== toolbar.listStylesAdditionalMenuItem.isDisabled())
                toolbar.listStylesAdditionalMenuItem.setDisabled(frame_pr===undefined);

            need_disable = !this.api.can_AddQuotedComment() || paragraph_locked || header_locked || image_locked || rich_del_lock || rich_edit_lock || plain_del_lock || plain_edit_lock;
            if (this.mode.compatibleFeatures) {
                need_disable = need_disable || in_image;
            }
            if (control_props) {
                var spectype = control_props.get_SpecificType();
                need_disable = need_disable || spectype==Asc.c_oAscContentControlSpecificType.CheckBox || spectype==Asc.c_oAscContentControlSpecificType.Picture ||
                                spectype==Asc.c_oAscContentControlSpecificType.ComboBox || spectype==Asc.c_oAscContentControlSpecificType.DropDownList || spectype==Asc.c_oAscContentControlSpecificType.DateTime;
            }
            if ( this.btnsComment && this.btnsComment.length > 0 )
                this.btnsComment.setDisabled(need_disable);

            toolbar.btnWatermark.setDisabled(header_locked);

            if (frame_pr) {
                this._state.suppress_num = !!frame_pr.get_SuppressLineNumbers();
            }

            this._state.in_equation = in_equation;
        },

        onApiStyleChange: function(v) {
            this.toolbar.btnCopyStyle.toggle(v, true);
            this.modeAlwaysSetStyle = false;
        },

        onTableDraw: function(v) {
            this.toolbar.mnuInsertTable && this.toolbar.mnuInsertTable.items[2].setChecked(!!v, true);
        },
        onTableErase: function(v) {
            this.toolbar.mnuInsertTable && this.toolbar.mnuInsertTable.items[3].setChecked(!!v, true);
        },

        onApiParagraphStyleChange: function(name) {
            if (this._state.prstyle != name) {
                var listStyle = this.toolbar.listStyles,
                    listStylesVisible = (listStyle.rendered);

                if (listStylesVisible) {
                    listStyle.suspendEvents();
                    var styleRec = listStyle.menuPicker.store.findWhere({
                        title: name
                    });
                    this._state.prstyle = (listStyle.menuPicker.store.length>0 || window.styles_loaded) ? name : undefined;

                    listStyle.menuPicker.selectRecord(styleRec);
                    listStyle.resumeEvents();
                }
            }
        },

        onApiPageOrient: function(isportrait) {
            if (this._state.pgorient !== isportrait) {
                this.toolbar.btnPageOrient.menu.items[isportrait ? 0 : 1].setChecked(true);
                this._state.pgorient = isportrait;
            }
        },

        onApiLockDocumentProps: function() {
            if (this._state.lock_doc!==true) {
                this.toolbar.btnPageOrient.setDisabled(true);
                this.toolbar.btnPageSize.setDisabled(true);
                this.toolbar.btnPageMargins.setDisabled(true);
                if (this._state.activated) this._state.lock_doc = true;
            }
        },

        onApiUnLockDocumentProps: function() {
            if (this._state.lock_doc!==false) {
                this.toolbar.btnPageOrient.setDisabled(false);
                this.toolbar.btnPageSize.setDisabled(false);
                this.toolbar.btnPageMargins.setDisabled(false);
                if (this._state.activated) this._state.lock_doc = false;
            }
        },

        onApiLockDocumentSchema: function() {
            this.toolbar.btnColorSchemas.setDisabled(true);
        },

        onApiUnLockDocumentSchema: function() {
            this.toolbar.btnColorSchemas.setDisabled(false);
        },

        onApiLockHeaderFooters: function() {
            this.toolbar.mnuPageNumberPosPicker.setDisabled(true);
            this.toolbar.mnuInsertPageNum.setDisabled(this.toolbar.mnuPageNumCurrentPos.isDisabled());
        },

        onApiUnLockHeaderFooters: function() {
            this.toolbar.mnuPageNumberPosPicker.setDisabled(false);
            this.toolbar.mnuInsertPageNum.setDisabled(false);
        },

        onApiZoomChange: function(percent, type) {},

        onApiStartHighlight: function(pressed) {
            this.toolbar.btnHighlightColor.toggle(pressed, true);
        },

        onApiHighlightColor: function(c) {
            var textpr = this.api.get_TextProps().get_TextPr();
            if (textpr) {
                c = textpr.get_HighLight();
                if (c == -1) {
                    if (this._state.clrhighlight != -1) {
                        this.toolbar.mnuHighlightTransparent.setChecked(true, true);

                        if (this.toolbar.mnuHighlightColorPicker.cmpEl) {
                            this._state.clrhighlight = -1;
                            this.toolbar.mnuHighlightColorPicker.select(null, true);
                        }
                    }
                } else if (c !== null) {
                    if (this._state.clrhighlight != c.get_hex().toUpperCase()) {
                        this.toolbar.mnuHighlightTransparent.setChecked(false);
                        this._state.clrhighlight = c.get_hex().toUpperCase();

                        if ( _.contains(this.toolbar.mnuHighlightColorPicker.colors, this._state.clrhighlight) )
                            this.toolbar.mnuHighlightColorPicker.select(this._state.clrhighlight, true);
                    }
                }  else {
                    if ( this._state.clrhighlight !== c) {
                        this.toolbar.mnuHighlightTransparent.setChecked(false, true);
                        this.toolbar.mnuHighlightColorPicker.select(null, true);
                        this._state.clrhighlight = c;
                    }
                }
            }
        },

        onApiInitEditorStyles: function(styles) {
            this._onInitEditorStyles(styles);
        },

        onChangeSdtGlobalSettings: function() {
            var show = this.api.asc_GetGlobalContentControlShowHighlight();
            this.toolbar.mnuNoControlsColor && this.toolbar.mnuNoControlsColor.setChecked(!show, true);
            this.toolbar.mnuControlsColorPicker && this.toolbar.mnuControlsColorPicker.clearSelection();
            if (show){
                var clr = this.api.asc_GetGlobalContentControlHighlightColor();
                if (clr) {
                    clr = Common.Utils.ThemeColor.getHexColor(clr.get_r(), clr.get_g(), clr.get_b());
                    this.toolbar.mnuControlsColorPicker && this.toolbar.mnuControlsColorPicker.selectByRGB(clr, true);
                }
            }
        },

        onNewDocument: function(btn, e) {
            if (this.api)
                this.api.OpenNewDocument();

            Common.NotificationCenter.trigger('edit:complete', this.toolbar);
            Common.component.Analytics.trackEvent('ToolBar', 'New Document');
        },

        onOpenDocument: function(btn, e) {
            if (this.api)
                this.api.LoadDocumentFromDisk();

            Common.NotificationCenter.trigger('edit:complete', this.toolbar);
            Common.component.Analytics.trackEvent('ToolBar', 'Open Document');
        },

        onPrint: function(e) {
            if (this.api)
                this.api.asc_Print(new Asc.asc_CDownloadOptions(null, Common.Utils.isChrome || Common.Utils.isOpera || Common.Utils.isGecko && Common.Utils.firefoxVersion>86)); // if isChrome or isOpera == true use asc_onPrintUrl event

            Common.NotificationCenter.trigger('edit:complete', this.toolbar);

            Common.component.Analytics.trackEvent('Print');
            Common.component.Analytics.trackEvent('ToolBar', 'Print');
        },

        onSave: function(e) {
            var toolbar = this.toolbar;
            if (this.api) {
                var isModified = this.api.asc_isDocumentCanSave();
                var isSyncButton = toolbar.btnCollabChanges && toolbar.btnCollabChanges.cmpEl.hasClass('notify');
                if (!isModified && !isSyncButton && !toolbar.mode.forcesave)
                    return;

                this.api.asc_Save();
            }

            toolbar.btnSave.setDisabled(!toolbar.mode.forcesave);

            Common.NotificationCenter.trigger('edit:complete', toolbar);

            Common.component.Analytics.trackEvent('Save');
            Common.component.Analytics.trackEvent('ToolBar', 'Save');
        },

        onBtnChangeState: function(prop) {
            if ( /\:disabled$/.test(prop) ) {
                var _is_disabled = arguments[2];
                this.toolbar.fireEvent(prop, [_is_disabled]);
            }
        },

        onUndo: function(btn, e) {
            if (this.api)
                this.api.Undo();

            Common.NotificationCenter.trigger('edit:complete', this.toolbar);

            Common.component.Analytics.trackEvent('ToolBar', 'Undo');
        },

        onRedo: function(btn, e) {
            if (this.api)
                this.api.Redo();

            Common.NotificationCenter.trigger('edit:complete', this.toolbar);

            Common.component.Analytics.trackEvent('ToolBar', 'Redo');
        },

        onCopyPaste: function(copy, e) {
            var me = this;
            if (me.api) {
                var res = (copy) ? me.api.Copy() : me.api.Paste();
                if (!res) {
                    if (!Common.localStorage.getBool("de-hide-copywarning")) {
                        (new Common.Views.CopyWarningDialog({
                            handler: function(dontshow) {
                                if (dontshow) Common.localStorage.setItem("de-hide-copywarning", 1);
                                Common.NotificationCenter.trigger('edit:complete', me.toolbar);
                            }
                        })).show();
                    }
                } else
                    Common.component.Analytics.trackEvent('ToolBar', 'Copy Warning');
            }
            Common.NotificationCenter.trigger('edit:complete', me.toolbar);
        },

        onIncrease: function(e) {
            if (this.api)
                this.api.FontSizeIn();

            Common.NotificationCenter.trigger('edit:complete', this.toolbar);
            Common.component.Analytics.trackEvent('ToolBar', 'Font Size');
        },

        onDecrease: function(e) {
            if (this.api)
                this.api.FontSizeOut();

            Common.NotificationCenter.trigger('edit:complete', this.toolbar);
            Common.component.Analytics.trackEvent('ToolBar', 'Font Size');
        },

        onBold: function(btn, e) {
            this._state.bold = undefined;
            if (this.api)
                this.api.put_TextPrBold(btn.pressed);

            Common.NotificationCenter.trigger('edit:complete', this.toolbar);
            Common.component.Analytics.trackEvent('ToolBar', 'Bold');
        },

        onItalic: function(btn, e) {
            this._state.italic = undefined;
            if (this.api)
                this.api.put_TextPrItalic(btn.pressed);

            Common.NotificationCenter.trigger('edit:complete', this.toolbar);
            Common.component.Analytics.trackEvent('ToolBar', 'Italic');
        },

        onUnderline: function(btn, e) {
            this._state.underline = undefined;
            if (this.api)
                this.api.put_TextPrUnderline(btn.pressed);

            Common.NotificationCenter.trigger('edit:complete', this.toolbar);
            Common.component.Analytics.trackEvent('ToolBar', 'Underline');
        },

        onStrikeout: function(btn, e) {
            this._state.strike = undefined;
            if (this.api)
                this.api.put_TextPrStrikeout(btn.pressed);

            Common.NotificationCenter.trigger('edit:complete', this.toolbar);
            Common.component.Analytics.trackEvent('ToolBar', 'Strikeout');
        },

        onSuperscript: function(btn, e) {
            if (!this.toolbar.btnSubscript.pressed) {
                this._state.valign = undefined;
                if (this.api)
                    this.api.put_TextPrBaseline(btn.pressed ? 1 : 0);

                Common.NotificationCenter.trigger('edit:complete', this.toolbar);
                Common.component.Analytics.trackEvent('ToolBar', 'Superscript');
            }
        },

        onSubscript: function(btn, e) {
            if (!this.toolbar.btnSuperscript.pressed) {
                this._state.valign = undefined;
                if (this.api)
                    this.api.put_TextPrBaseline(btn.pressed ? 2 : 0);

                Common.NotificationCenter.trigger('edit:complete', this.toolbar);
                Common.component.Analytics.trackEvent('ToolBar', 'Subscript');
            }
        },

        onDecOffset: function(btn, e) {
            if (this.api)
                this.api.DecreaseIndent();

            Common.NotificationCenter.trigger('edit:complete', this.toolbar);
            Common.component.Analytics.trackEvent('ToolBar', 'Indent');
        },

        onIncOffset: function(btn, e) {
            if (this.api)
                this.api.IncreaseIndent();

            Common.NotificationCenter.trigger('edit:complete', this.toolbar);
            Common.component.Analytics.trackEvent('ToolBar', 'Indent');
        },

        onHorizontalAlign: function(type, btn, e) {
            this._state.pralign = undefined;
            if (this.api) {
                if (!btn.pressed) {
                    type = (type==1) ? 3 : 1;
                }
                this.api.put_PrAlign(type);
            }

            Common.NotificationCenter.trigger('edit:complete', this.toolbar);
            Common.component.Analytics.trackEvent('ToolBar', 'Align');
        },


        onMarkers: function(btn, e) {
            var record = {
                data: {
                    type: 0,
                    subtype: btn.pressed ? 0: -1
                }
            };

            this.onSelectBullets(null, null, null, record);

            Common.NotificationCenter.trigger('edit:complete', this.toolbar);
        },

        onNumbers: function(btn, e) {
            var record = {
                data: {
                    type: 1,
                    subtype: btn.pressed ? 0: -1
                }
            };
            this.onSelectBullets(null, null, null, record);

            Common.NotificationCenter.trigger('edit:complete', this.toolbar);
        },

        onComboBlur: function() {
            Common.NotificationCenter.trigger('edit:complete', this.toolbar);
        },

        onFontNameSelect: function(combo, record) {
            if (this.api) {
                if (record.isNewFont) {
                    !Common.Utils.ModalWindow.isVisible() &&
                    Common.UI.warning({
                        width: 500,
                        closable: false,
                        msg: this.confirmAddFontName,
                        buttons: ['yes', 'no'],
                        primary: 'yes',
                        callback: _.bind(function(btn) {
                            if (btn == 'yes') {
                                this.api.put_TextPrFontName(record.name);
                                Common.component.Analytics.trackEvent('ToolBar', 'Font Name');
                            } else {
                                this.toolbar.cmbFontName.setValue(this.api.get_TextProps().get_TextPr().get_FontFamily().get_Name());
                            }
                            Common.NotificationCenter.trigger('edit:complete', this.toolbar);
                        }, this)
                    });
                } else {
                    this.api.put_TextPrFontName(record.name);
                    Common.component.Analytics.trackEvent('ToolBar', 'Font Name');
                }
            }
            Common.NotificationCenter.trigger('edit:complete', this.toolbar);
        },

        onComboOpen: function(needfocus, combo) {
            _.delay(function() {
                var input = $('input', combo.cmpEl).select();
                if (needfocus) input.focus();
                else if (!combo.isMenuOpen()) input.one('mouseup', function (e) { e.preventDefault(); });
            }, 10);
        },

        onFontSizeSelect: function(combo, record) {
            this._state.fontsize = undefined;
            if (this.api)
                this.api.put_TextPrFontSize(record.value);

            Common.NotificationCenter.trigger('edit:complete', this.toolbar);
            Common.component.Analytics.trackEvent('ToolBar', 'Font Size');
        },

        onFontSizeChanged: function(before, combo, record, e) {
            var value,
                me = this;

            if (before) {
                var item = combo.store.findWhere({
                    displayValue: record.value
                });

                if (!item) {
                    value = /^\+?(\d*(\.|,)?\d+)$|^\+?(\d+(\.|,)?\d*)$/.exec(record.value);

                    if (!value) {
                        value = this._getApiTextSize();

                        Common.UI.warning({
                            msg: this.textFontSizeErr,
                            callback: function() {
                                _.defer(function(btn) {
                                    $('input', combo.cmpEl).focus();
                                })
                            }
                        });

                        combo.setRawValue(value);

                        e.preventDefault();
                        return false;
                    }
                }
            } else {
                value = Common.Utils.String.parseFloat(record.value);
                value = value > 300
                    ? 300
                    : value < 1
                        ? 1
                        : Math.floor((value+0.4)*2)/2;

                combo.setRawValue(value);

                this._state.fontsize = undefined;
                if (this.api)
                    this.api.put_TextPrFontSize(value);

                Common.NotificationCenter.trigger('edit:complete', this.toolbar);
            }
        },

        onChangeCase: function(menu, item, e) {
            if (this.api)
                this.api.asc_ChangeTextCase(item.value);
            Common.NotificationCenter.trigger('edit:complete', this.toolbar);
        },

        onListShowAfter: function(type, picker) {
            var store = picker.store;
            var arr = [];
            store.each(function(item){
                arr.push(item.get('id'));
            });
            if (this.api) {
                this.api.SetDrawImagePreviewBulletForMenu(arr, type);
            }
        },

        onSelectBullets: function(btn, picker, itemView, record) {
            var rawData = {},
                isPickerSelect = _.isFunction(record.toJSON);

            if (isPickerSelect){
                if (record.get('selected')) {
                    rawData = record.toJSON();
                } else {
                    // record deselected
                    return;
                }
            } else {
                rawData = record;
            }

            if (btn) {
                btn.toggle(rawData.data.subtype > -1, true);
            }

            this._state.bullets.type = undefined;
            this._state.bullets.subtype = undefined;
            if (this.api)
                this.api.put_ListType(rawData.data.type, rawData.data.subtype);

            Common.component.Analytics.trackEvent('ToolBar', 'List Type');
            Common.NotificationCenter.trigger('edit:complete', this.toolbar);
        },

        onMarkerSettingsClick: function(type) {
            var me      = this;
            var listId = me.api.asc_GetCurrentNumberingId(),
                level = me.api.asc_GetCurrentNumberingLvl(),
                props = (listId !== null) ? me.api.asc_GetNumberingPr(listId) : null;
            if (props) {
                (new DE.Views.ListSettingsDialog({
                    api: me.api,
                    props: props,
                    level: level,
                    type: type,
                    interfaceLang: me.mode.lang,
                    handler: function(result, value) {
                        if (result == 'ok') {
                            if (me.api) {
                                me.api.asc_ChangeNumberingLvl(listId, value.props, value.num);
                            }
                        }
                        Common.NotificationCenter.trigger('edit:complete', me.toolbar);
                    }
                })).show();
            }
        },

        onChangeLevelShowAfter: function(type, menu) {
            var me      = this;
            var listId = me.api.asc_GetCurrentNumberingId(),
                level = me.api.asc_GetCurrentNumberingLvl(),
                props = (listId !== null) ? me.api.asc_GetNumberingPr(listId) : null;
            var item = _.find(menu.items, function(item) { return item.options.level == level; });
            menu.clearAll();
            item && item.setChecked(true);
            if (props) {
                this.api.SetDrawImagePreviewBulletChangeListLevel(menu.options.previewIds, props);
            }
        },

        onChangeLevelClick: function(type, menu, item) {
            if (this.api) {
                this.api.asc_SetNumberingLvl(item.options.level);
            }

            Common.NotificationCenter.trigger('edit:complete', this.toolbar);
        },

        onLineSpaceToggle: function(menu, item, state, e) {
            if (!!state) {
                this._state.linespace = undefined;
                if (this.api)
                    this.api.put_PrLineSpacing(c_paragraphLinerule.LINERULE_AUTO, item.value);

                Common.component.Analytics.trackEvent('ToolBar', 'Line Spacing');
                Common.NotificationCenter.trigger('edit:complete', this.toolbar);
            }
        },

        onMenuNonPrintingToggle: function(menu, item, state, e) {
            var me = this;
            if (item.value === 'characters') {
                Common.localStorage.setItem("de-show-hiddenchars", state);
                me.toolbar.btnShowHidenChars.toggle(state, true);

                if (me.api)
                    me.api.put_ShowParaMarks(state);

                Common.NotificationCenter.trigger('edit:complete', me);
                Common.component.Analytics.trackEvent('ToolBar', 'Hidden Characters');
            } else if (item.value === 'table') {
                Common.localStorage.setItem("de-show-tableline", state);
                me.api && me.api.put_ShowTableEmptyLine(state);
                Common.NotificationCenter.trigger('edit:complete', me);
            }
        },

        onNonPrintingToggle: function(btn, state) {
            var me = this;
            if (state) {
                me.toolbar.mnuNonPrinting.items[0].setChecked(true, true);

                Common.component.Analytics.trackEvent('ToolBar', 'Hidden Characters');
            } else {
                me.toolbar.mnuNonPrinting.items[0].setChecked(false, true);
            }

            if (me.api)
                me.api.put_ShowParaMarks(state);

            Common.localStorage.setItem("de-show-hiddenchars", state);
            Common.NotificationCenter.trigger('edit:complete', me);
        },

        onClickPageBreak: function(value, e) {
            if ( value === 'column' ) {
                this.api.put_AddColumnBreak();
                Common.component.Analytics.trackEvent('ToolBar', 'Column Break');
            } else
            if ( value == 'page' ) {
                this.api.put_AddPageBreak();
                Common.component.Analytics.trackEvent('ToolBar', 'Page Break');
            } else {
                this.api.add_SectionBreak( value );
                Common.component.Analytics.trackEvent('ToolBar', 'Section Break');
            }

            Common.NotificationCenter.trigger('edit:complete', this.toolbar);
        },

        onTablePickerSelect: function(picker, columns, rows, e) {
            if (this.api) {
                this.toolbar.fireEvent('inserttable', this.toolbar);
                this.api.put_Table(columns, rows);
            }

            Common.NotificationCenter.trigger('edit:complete', this.toolbar);
            Common.component.Analytics.trackEvent('ToolBar', 'Table');
        },

        onInsertTableShow: function(menu) {
            var selected = this.api.asc_GetSelectedText();
            menu.items[4].setDisabled(!selected || selected.length<1);
        },

        onInsertTableClick: function(menu, item, e) {
            var me = this;
            if (item.value === 'custom') {
                (new Common.Views.InsertTableDialog({
                    handler: function(result, value) {
                        if (result == 'ok') {
                            if (me.api) {
                                me.toolbar.fireEvent('inserttable', me.toolbar);

                                me.api.put_Table(value.columns, value.rows);
                            }

                            Common.component.Analytics.trackEvent('ToolBar', 'Table');
                        }
                        Common.NotificationCenter.trigger('edit:complete', me.toolbar);
                    }
                })).show();
            } else if (item.value == 'draw') {
                item.isChecked() && menu.items[3].setChecked(false, true);
                this.api.SetTableDrawMode(item.isChecked());
            } else if (item.value == 'erase') {
                item.isChecked() && menu.items[2].setChecked(false, true);
                this.api.SetTableEraseMode(item.isChecked());
            } else if (item.value == 'convert') {
                (new DE.Views.TextToTableDialog({
                    props: this.api.asc_PreConvertTextToTable(),
                    handler: function(result, value) {
                        if (result == 'ok' && me.api) {
                            me.api.asc_ConvertTextToTable(value);
                        }
                        Common.NotificationCenter.trigger('edit:complete', me.toolbar);
                    }
                })).show();
            }
        },

        onInsertImageClick: function(menu, item, e) {
            var me = this;
            if (item.value === 'file') {
                this.toolbar.fireEvent('insertimage', this.toolbar);

                if (this.api)
                    setTimeout(function() {me.api.asc_addImage();}, 1);

                Common.NotificationCenter.trigger('edit:complete', me.toolbar);
                Common.component.Analytics.trackEvent('ToolBar', 'Image');
            } else if (item.value === 'url') {
                (new Common.Views.ImageFromUrlDialog({
                    handler: function(result, value) {
                        if (result == 'ok') {
                            if (me.api) {
                                var checkUrl = value.replace(/ /g, '');
                                if (!_.isEmpty(checkUrl)) {
                                    me.toolbar.fireEvent('insertimage', me.toolbar);
                                    me.api.AddImageUrl([checkUrl]);

                                    Common.component.Analytics.trackEvent('ToolBar', 'Image');
                                } else {
                                    Common.UI.warning({
                                        msg: this.textEmptyImgUrl
                                    });
                                }
                            }

                            Common.NotificationCenter.trigger('edit:complete', me.toolbar);
                        }
                    }
                })).show();
            } else if (item.value === 'storage') {
                Common.NotificationCenter.trigger('storage:image-load', 'add');
            }
        },

        openImageFromStorage: function(type) {
            var me = this;
            if (this.toolbar.mode.canRequestInsertImage) {
                Common.Gateway.requestInsertImage(type);
            } else {
                (new Common.Views.SelectFileDlg({
                    fileChoiceUrl: this.toolbar.mode.fileChoiceUrl.replace("{fileExt}", "").replace("{documentType}", "ImagesOnly")
                })).on('selectfile', function(obj, file){
                    file && (file.c = type);
                    !file.images && (file.images = [{fileType: file.fileType, url: file.url}]); // SelectFileDlg uses old format for inserting image
                    file.url = null;
                    me.insertImage(file);
                }).show();
            }
        },

        insertImageFromStorage: function(data) {
            if (data && data._urls && (!data.c || data.c=='add')) {
                this.toolbar.fireEvent('insertimage', this.toolbar);
                (data._urls.length>0) && this.api.AddImageUrl(data._urls, undefined, data.token);// for loading from storage
                Common.component.Analytics.trackEvent('ToolBar', 'Image');
            }
        },

        insertImage: function(data) { // gateway
            if (data && (data.url || data.images)) {
                data.url && console.log("Obsolete: The 'url' parameter of the 'insertImage' method is deprecated. Please use 'images' parameter instead.");

                var arr = [];
                if (data.images && data.images.length>0) {
                    for (var i=0; i<data.images.length; i++) {
                        data.images[i] && data.images[i].url && arr.push( data.images[i].url);
                    }
                } else
                    data.url && arr.push(data.url);
                data._urls = arr;
            }
            Common.NotificationCenter.trigger('storage:image-insert', data);
        },

        onBtnInsertTextClick: function(btn, e) {
            if (this.api)
                this._addAutoshape(btn.pressed, 'textRect');

            if (this.toolbar.btnInsertShape.pressed)
                this.toolbar.btnInsertShape.toggle(false, true);

            Common.NotificationCenter.trigger('edit:complete', this.toolbar, this.toolbar.btnInsertShape);
            Common.component.Analytics.trackEvent('ToolBar', 'Add Text');
        },

        onInsertShapeHide: function(btn, e) {
            if (this.toolbar.btnInsertShape.pressed && !this._isAddingShape) {
                this.toolbar.btnInsertShape.toggle(false, true);
            }
            this._isAddingShape = false;

            Common.NotificationCenter.trigger('edit:complete', this.toolbar, this.toolbar.btnInsertShape);
        },

        onPageOrientSelect: function(menu, item) {
            this._state.pgorient = undefined;
            if (this.api && item.checked) {
                this.api.change_PageOrient(item.value);
            }

            Common.NotificationCenter.trigger('edit:complete', this.toolbar);
            Common.component.Analytics.trackEvent('ToolBar', 'Page Orientation');
        },

        onClearStyleClick: function(btn, e) {
            if (this.api)
                this.api.ClearFormating();

            Common.NotificationCenter.trigger('edit:complete', this.toolbar);
        },

        onCopyStyleToggle: function(btn, state, e) {
            if (this.api)
                this.api.SetPaintFormat(state ? 1 : 0);
            Common.NotificationCenter.trigger('edit:complete', this.toolbar);
            this.modeAlwaysSetStyle = state;
        },

        onPageSizeClick: function(menu, item, state) {
            if (this.api && state) {
                this._state.pgsize = [0, 0];
                if (item.value !== 'advanced') {
                    if (this.checkPageSize(item.value[0], item.value[1])) {
                        var section = this.api.asc_GetSectionProps();
                        this.onApiPageSize(section.get_W(), section.get_H());
                        return;
                    } else
                        this.api.change_DocSize(item.value[0], item.value[1]);
                } else {
                    var win, props,
                        me = this;
                    win = new DE.Views.PageSizeDialog({
                        checkPageSize: _.bind(this.checkPageSize, this),
                        handler: function(dlg, result) {
                            if (result == 'ok') {
                                props = dlg.getSettings();
                                me.api.change_DocSize(props[0], props[1]);
                                Common.NotificationCenter.trigger('edit:complete', me.toolbar);
                            }
                        }
                    });
                    win.show();
                    win.setSettings(me.api.asc_GetSectionProps());
                }

                Common.component.Analytics.trackEvent('ToolBar', 'Page Size');
            }

            Common.NotificationCenter.trigger('edit:complete', this.toolbar);
        },

        onPageMarginsSelect: function(menu, item) {
            if (this.api) {
                this._state.pgmargins = undefined;
                if (item.value !== 'advanced') {
                    if (this.checkPageSize(undefined, undefined, item.value[1], item.value[3], item.value[0], item.value[2])) {
                        this.onSectionProps(this.api.asc_GetSectionProps());
                        return;
                    } else {
                        var props = new Asc.CDocumentSectionProps();
                        props.put_TopMargin(item.value[0]);
                        props.put_LeftMargin(item.value[1]);
                        props.put_BottomMargin(item.value[2]);
                        props.put_RightMargin(item.value[3]);
                        this.api.asc_SetSectionProps(props);
                    }
                } else {
                    var win, props,
                        me = this;
                    win = new DE.Views.PageMarginsDialog({
                        api: me.api,
                        handler: function(dlg, result) {
                            if (result == 'ok') {
                                props = dlg.getSettings();
                                var mnu = me.toolbar.btnPageMargins.menu.items[0];
                                mnu.setVisible(true);
                                mnu.setChecked(true);
                                mnu.options.value = mnu.value = [props.get_TopMargin(), props.get_LeftMargin(), props.get_BottomMargin(), props.get_RightMargin()];
                                $(mnu.el).html(mnu.template({id: Common.UI.getId(), caption : mnu.caption, options : mnu.options}));
                                Common.localStorage.setItem("de-pgmargins-top", props.get_TopMargin());
                                Common.localStorage.setItem("de-pgmargins-left", props.get_LeftMargin());
                                Common.localStorage.setItem("de-pgmargins-bottom", props.get_BottomMargin());
                                Common.localStorage.setItem("de-pgmargins-right", props.get_RightMargin());

                                me.api.asc_SetSectionProps(props);
                                Common.NotificationCenter.trigger('edit:complete', me.toolbar);
                            }
                        }
                    });
                    win.show();
                    win.setSettings(me.api.asc_GetSectionProps());
                }

                Common.component.Analytics.trackEvent('ToolBar', 'Page Margins');
            }

            Common.NotificationCenter.trigger('edit:complete', this.toolbar);
        },

        checkPageSize: function(width, height, left, right, top, bottom) {
            var section = this.api.asc_GetSectionProps();
            (width===undefined) && (width = parseFloat(section.get_W().toFixed(4)));
            (height===undefined) && (height = parseFloat(section.get_H().toFixed(4)));
            (left===undefined) && (left = parseFloat(section.get_LeftMargin().toFixed(4)));
            (right===undefined) && (right = parseFloat(section.get_RightMargin().toFixed(4)));
            (top===undefined) && (top = parseFloat(section.get_TopMargin().toFixed(4)));
            (bottom===undefined) && (bottom = parseFloat(section.get_BottomMargin().toFixed(4)));
            var gutterLeft = section.get_GutterAtTop() ? 0 : parseFloat(section.get_Gutter().toFixed(4)),
                gutterTop = section.get_GutterAtTop() ? parseFloat(section.get_Gutter().toFixed(4)) : 0;

            var errmsg = null;
            if (left + right + gutterLeft > width-12.7 )
                errmsg = this.txtMarginsW;
            else if (top + bottom + gutterTop > height-2.6 )
                errmsg = this.txtMarginsH;
            if (errmsg) {
                Common.UI.warning({
                    title: this.notcriticalErrorTitle,
                    msg  : errmsg,
                    callback: function() {
                        Common.NotificationCenter.trigger('edit:complete', this.toolbar);
                    }
                });
                return true;
            }
        },

        onLineNumbersSelect: function(menu, item) {
            if (_.isUndefined(item.value))
                return;

            switch (item.value) {
                case 0:
                    this._state.linenum = undefined;
                    this.api.asc_SetLineNumbersProps(Asc.c_oAscSectionApplyType.Current, null);
                    break;
                case 1:
                case 2:
                case 3:
                    this._state.linenum = undefined;
                    if (this.api && item.checked) {
                        var props = new Asc.CSectionLnNumType();
                        props.put_Restart(item.value==1 ? Asc.c_oAscLineNumberRestartType.Continuous : (item.value==2 ? Asc.c_oAscLineNumberRestartType.NewPage : Asc.c_oAscLineNumberRestartType.NewSection));
                        !!this.api.asc_GetLineNumbersProps() && props.put_CountBy(undefined); 
                        this.api.asc_SetLineNumbersProps(Asc.c_oAscSectionApplyType.Current, props);
                    }
                    break;
                case 4:
                    this.api && this.api.asc_SetParagraphSuppressLineNumbers(item.checked);
                    break;
                case 5:
                    var win,
                        me = this;
                    win = new DE.Views.LineNumbersDialog({
                        applyTo: me._state.linenum_apply,
                        handler: function(dlg, result) {
                            if (result == 'ok') {
                                var settings = dlg.getSettings();
                                me.api.asc_SetLineNumbersProps(settings.type, settings.props);
                                me._state.linenum_apply = settings.type;
                                Common.NotificationCenter.trigger('edit:complete', me.toolbar);
                            }
                        }
                    });
                    win.show();
                    win.setSettings(me.api.asc_GetLineNumbersProps());
                    break;
            }
            Common.NotificationCenter.trigger('edit:complete', this.toolbar);
        },

        onLineNumbersProps: function(props) {
            var index = 0;
            if (props) {
                switch (props.get_Restart()) {
                    case Asc.c_oAscLineNumberRestartType.Continuous:   index = 1; break;
                    case Asc.c_oAscLineNumberRestartType.NewPage:   index = 2; break;
                    case Asc.c_oAscLineNumberRestartType.NewSection: index = 3; break;
                }
            }
            if (this._state.linenum === index)
                return;
            this.toolbar.btnLineNumbers.menu.items[index].setChecked(true);
            this._state.linenum = index;
        },

        onLineNumbersShow: function(menu) {
            menu.items[4].setChecked(this._state.suppress_num);
        },

        onColorSchemaClick: function(menu, item) {
            if (this.api) {
                this.api.asc_ChangeColorSchemeByIdx(item.value);

                Common.component.Analytics.trackEvent('ToolBar', 'Color Scheme');
            }

            Common.NotificationCenter.trigger('edit:complete', this.toolbar);
        },

        onColorSchemaShow: function(menu) {
            if (this.api) {
                var value = this.api.asc_GetCurrentColorSchemeIndex();
                var item = _.find(menu.items, function(item) { return item.value == value; });
                (item) ? item.setChecked(true) : menu.clearAll();
            }
        },

        onDropCapSelect: function(menu, item) {
            if (_.isUndefined(item.value))
                return;

            this._state.dropcap = undefined;
            if (this.api && item.checked) {
                if (item.value === Asc.c_oAscDropCap.None) {
                    this.api.removeDropcap(true);
                } else {
                    var SelectedObjects = this.api.getSelectedElements(),
                        i = -1;
                    while (++i < SelectedObjects.length) {
                        if (SelectedObjects[i].get_ObjectType() == Asc.c_oAscTypeSelectElement.Paragraph) {
                            var pr = SelectedObjects[i].get_ObjectValue();
                            var value = pr.get_FramePr();
                            if (!_.isUndefined(value)) {
                                value = new Asc.asc_CParagraphFrame();
                                value.put_FromDropCapMenu(true);
                                value.put_DropCap(item.value);
                                this.api.put_FramePr(value);
                            } else {
                                this.api.asc_addDropCap((item.value === Asc.c_oAscDropCap.Drop));
                            }
                            break;
                        }
                    }
                }
            }

            Common.NotificationCenter.trigger('edit:complete', this.toolbar);
            Common.component.Analytics.trackEvent('ToolBar', 'Drop Cap');
        },

        onDropCap: function(v) {
            if (this._state.dropcap === v)
                return;

            var index = -1;
            switch (v) {
                case Asc.c_oAscDropCap.None:   index = 0; break;
                case Asc.c_oAscDropCap.Drop:   index = 1; break;
                case Asc.c_oAscDropCap.Margin: index = 2; break;
            }
            if (index < 0)
                this.toolbar.btnDropCap.menu.clearAll();
            else
                this.toolbar.btnDropCap.menu.items[index].setChecked(true);

            this._state.dropcap = v;
        },

        onDropCapAdvancedClick: function(isFrame) {
            var win, props, text,
                me = this;

            if (!isFrame && _.isUndefined(me.fontstore)) {
                me.fontstore = new Common.Collections.Fonts();
                var fonts = me.toolbar.cmbFontName.store.toJSON();
                var arr = [];
                _.each(fonts, function(font, index){
                    if (!font.cloneid) {
                        arr.push(_.clone(font));
                    }
                });
                me.fontstore.add(arr);
            }

            if (me.api){
                var selectedElements = me.api.getSelectedElements(),
                    selectedElementsLenght = selectedElements.length;

                if (selectedElements && _.isArray(selectedElements)){
                    for (var i = 0; i < selectedElementsLenght; i++) {
                        if (selectedElements[i].get_ObjectType() == Asc.c_oAscTypeSelectElement.Paragraph) {
                            props = selectedElements[i].get_ObjectValue();
                            break;
                        }

                    }
                }

                if (props) {
                    (new DE.Views.DropcapSettingsAdvanced({
                        tableStylerRows: 2,
                        tableStylerColumns: 1,
                        fontStore: !isFrame ? me.fontstore : null,
                        paragraphProps: props,
                        borderProps: me.borderAdvancedProps,
                        api: me.api,
                        isFrame: !!isFrame,
                        handler: function(result, value) {
                            if (result == 'ok') {
                                me.borderAdvancedProps = value.borderProps;
                                if (value.paragraphProps &&
                                    ( !isFrame && value.paragraphProps.get_DropCap() === Asc.c_oAscDropCap.None ||
                                      isFrame && value.paragraphProps.get_Wrap() === c_oAscFrameWrap.None)) {
                                    me.api.removeDropcap(!isFrame);
                                } else
                                    me.api.put_FramePr(value.paragraphProps);
                            }

                            Common.NotificationCenter.trigger('edit:complete', me.toolbar);
                        }
                    })).show();
                }
            }
        },

        onControlsSelect: function(menu, item) {
            if (!(this.mode && this.mode.canFeatureContentControl)) return;

            if (item.value == 'settings' || item.value == 'remove') {
                if (this.api.asc_IsContentControl()) {
                    var props = this.api.asc_GetContentControlProperties();
                    if (props) {
                        var id = props.get_InternalId();
                        if (item.value == 'settings') {
                            var me = this;
                            (new DE.Views.ControlSettingsDialog({
                                props: props,
                                api: me.api,
                                controlLang: me._state.lang,
                                interfaceLang: me.mode.lang,
                                handler: function(result, value) {
                                    if (result == 'ok') {
                                        me.api.asc_SetContentControlProperties(value, id);
                                    }

                                    Common.NotificationCenter.trigger('edit:complete', me.toolbar);
                                }
                            })).show();

                        } else {
                            this.api.asc_RemoveContentControlWrapper(id);
                            Common.component.Analytics.trackEvent('ToolBar', 'Remove Content Control');
                        }
                    }
                }
            } else {
                var isnew = (item.value.indexOf('new-')==0),
                    oPr, oFormPr;
                if (isnew) {
                    oFormPr = new AscCommon.CSdtFormPr();
                    this.toolbar.fireEvent('insertcontrol', this.toolbar);
                }
                if (item.value == 'plain' || item.value == 'rich')
                    this.api.asc_AddContentControl((item.value=='plain') ? Asc.c_oAscSdtLevelType.Inline : Asc.c_oAscSdtLevelType.Block);
                else if (item.value.indexOf('picture')>=0)
                    this.api.asc_AddContentControlPicture(oFormPr);
                else if (item.value.indexOf('checkbox')>=0 || item.value.indexOf('radiobox')>=0) {
                    if (isnew) {
                        oPr = new AscCommon.CSdtCheckBoxPr();
                        (item.value.indexOf('radiobox')>=0) && oPr.put_GroupKey(this.textGroup + ' 1');
                    }
                    this.api.asc_AddContentControlCheckBox(oPr, oFormPr);
                } else if (item.value == 'date')
                    this.api.asc_AddContentControlDatePicker();
                else if (item.value.indexOf('combobox')>=0 || item.value.indexOf('dropdown')>=0)
                    this.api.asc_AddContentControlList(item.value.indexOf('combobox')>=0, oPr, oFormPr);
                else if (item.value == 'new-field') {
                    oPr = new AscCommon.CSdtTextFormPr();
                    this.api.asc_AddContentControlTextForm(oPr, oFormPr);
                }

                Common.component.Analytics.trackEvent('ToolBar', 'Add Content Control');
            }

            Common.NotificationCenter.trigger('edit:complete', this.toolbar);
        },

        onNewControlsColor: function(picker, color) {
            this.toolbar.mnuControlsColorPicker.addNewColor();
        },

        onNoControlsColor: function(item) {
            if (!item.isChecked())
                this.api.asc_SetGlobalContentControlShowHighlight(true, 220, 220, 220);
            else
                this.api.asc_SetGlobalContentControlShowHighlight(false);
        },

        onSelectControlsColor: function(picker, color) {
            var clr = Common.Utils.ThemeColor.getRgbColor(color);
            if (this.api) {
                this.api.asc_SetGlobalContentControlShowHighlight(true, clr.get_r(), clr.get_g(), clr.get_b());
            }

            Common.component.Analytics.trackEvent('ToolBar', 'Content Controls Color');
        },

        onColumnsSelect: function(menu, item) {
            if (_.isUndefined(item.value))
                return;

            this._state.columns = undefined;

            if (this.api) {
                if (item.value == 'advanced') {
                    var win,
                        me = this;
                    win = new DE.Views.CustomColumnsDialog({
                        handler: function(dlg, result) {
                            if (result == 'ok') {
                                props = dlg.getSettings();
                                me.api.asc_SetColumnsProps(props);
                                Common.NotificationCenter.trigger('edit:complete', me.toolbar);
                            }
                        }
                    });
                    win.show();
                    win.setSettings(me.api.asc_GetColumnsProps());
                } else if (item.checked) {
                    var props = new Asc.CDocumentColumnsProps(),
                        cols = item.value,
                        def_space = 12.5;
                    props.put_EqualWidth(cols<3);

                    if (cols<3) {
                        props.put_Num(cols+1);
                        props.put_Space(def_space);
                    } else {
                        var total = this.api.asc_GetColumnsProps().get_TotalWidth(),
                            left = (total - def_space*2)/3,
                            right = total - def_space - left;
                        props.put_ColByValue(0, (cols == 3) ? left : right, def_space);
                        props.put_ColByValue(1, (cols == 3) ? right : left, 0);
                    }
                    this.api.asc_SetColumnsProps(props);
                }
            }

            Common.NotificationCenter.trigger('edit:complete', this.toolbar);
            Common.component.Analytics.trackEvent('ToolBar', 'Insert Columns');
        },

        onColumnsProps: function(props) {
            if (props) {
                var equal = props.get_EqualWidth(),
                    num = (equal) ? props.get_Num() : props.get_ColsCount(),
                    def_space = 12.5,
                    index = -1;

                if (equal && num<4 && (num==1 ||  Math.abs(props.get_Space() - def_space)<0.1))
                    index = (num-1);
                else if (!equal && num==2) {
                    var left = props.get_Col(0).get_W(),
                        space = props.get_Col(0).get_Space(),
                        right = props.get_Col(1).get_W(),
                        total = props.get_TotalWidth();
                    if (Math.abs(space - def_space)<0.1) {
                        var width = (total - space*2)/3;
                        if ( left<right && Math.abs(left - width)<0.1 )
                            index = 3;
                        else if (left>right && Math.abs(right - width)<0.1)
                            index = 4;
                    }
                }
                if (this._state.columns === index)
                    return;

                if (index < 0)
                    this.toolbar.btnColumns.menu.clearAll();
                else
                    this.toolbar.btnColumns.menu.items[index].setChecked(true);
                this._state.columns = index;
            }
        },

        onSelectChart: function(type) {
            var me      = this,
                chart = false;

            var selectedElements = me.api.getSelectedElements();
            if (selectedElements && _.isArray(selectedElements)) {
                for (var i = 0; i< selectedElements.length; i++) {
                    if (Asc.c_oAscTypeSelectElement.Image == selectedElements[i].get_ObjectType()) {
                        var elValue = selectedElements[i].get_ObjectValue().get_ChartProperties();
                        if (elValue) {
                            chart = elValue;
                            break;
                        }
                    }
                }
            }

            if (chart) {
                var isCombo = (type==Asc.c_oAscChartTypeSettings.comboBarLine || type==Asc.c_oAscChartTypeSettings.comboBarLineSecondary ||
                               type==Asc.c_oAscChartTypeSettings.comboAreaBar || type==Asc.c_oAscChartTypeSettings.comboCustom);
                if (isCombo && chart.getSeries().length<2) {
                    Common.NotificationCenter.trigger('showerror', Asc.c_oAscError.ID.ComboSeriesError, Asc.c_oAscError.Level.NoCritical);
                } else
                    chart.changeType(type);
                Common.NotificationCenter.trigger('edit:complete', this.toolbar);
            } else {
                var controller = this.getApplication().getController('Common.Controllers.ExternalDiagramEditor');
                if (!this.diagramEditor)
                    this.diagramEditor = controller.getView('Common.Views.ExternalDiagramEditor');

                if (this.diagramEditor && me.api) {
                    this.diagramEditor.setEditMode(false);
                    // this.diagramEditor.show();
                    controller.showExternalEditor();

                    chart = me.api.asc_getChartObject(type);
                    if (chart) {
                        this.diagramEditor.setChartData(new Asc.asc_CChartBinary(chart));
                    }
                    me.toolbar.fireEvent('insertchart', me.toolbar);
                }
            }
        },

        onInsertTextart: function (data) {
            if (this.api) {
                this.toolbar.fireEvent('inserttextart', this.toolbar);
                this.api.AddTextArt(data);

                if (this.toolbar.btnInsertShape.pressed)
                    this.toolbar.btnInsertShape.toggle(false, true);

                Common.NotificationCenter.trigger('edit:complete', this.toolbar, this.toolbar.btnInsertTextArt);
                Common.component.Analytics.trackEvent('ToolBar', 'Add Text Art');
            }
        },

        onInsertPageNumberClick: function(picker, item, record, e) {
            if (this.api)
                this.api.put_PageNum(record.get('data').type, record.get('data').subtype);

            if (e.type !== 'click')
                this.toolbar.btnEditHeader.menu.hide();

            Common.NotificationCenter.trigger('edit:complete', this.toolbar);
            Common.component.Analytics.trackEvent('ToolBar', 'Page Number');
        },
        
        onInsertPageCountClick: function(item, e) {
            if (this.api)
                this.api.asc_AddPageCount();

            Common.NotificationCenter.trigger('edit:complete', this.toolbar);
            Common.component.Analytics.trackEvent('ToolBar', 'Pages Count');
        },

        onEditHeaderFooterClick: function(menu, item) {
            if (this.api) {
                if (item.value == 'header')
                    this.api.GoToHeader(this.api.getCurrentPage());
                else if (item.value == 'footer')
                    this.api.GoToFooter(this.api.getCurrentPage());
                else
                    return;

                Common.NotificationCenter.trigger('edit:complete', this.toolbar);
                Common.component.Analytics.trackEvent('ToolBar', 'Edit ' + item.value);
            }
        },

        onPageNumCurrentPosClick: function(item, e) {
            if (this.api)
                this.api.put_PageNum(-1);

            if (e.type !== 'click')
                this.toolbar.btnEditHeader.menu.hide();
            Common.NotificationCenter.trigger('edit:complete', this.toolbar);
            Common.component.Analytics.trackEvent('ToolBar', 'Page Number');
        },

        onBtnBlankPageClick: function(btn) {
            if (this.api)
                this.api.asc_AddBlankPage();

            Common.NotificationCenter.trigger('edit:complete', this.toolbar);
            Common.component.Analytics.trackEvent('ToolBar', 'Blank Page');
        },

        onWatermarkSelect: function(menu, item) {
            if (this.api) {
                if (item.value == 'remove')
                    this.api.asc_WatermarkRemove();
                else {
                    var me = this;
                    if (_.isUndefined(me.fontstore)) {
                        me.fontstore = new Common.Collections.Fonts();
                        var fonts = me.toolbar.cmbFontName.store.toJSON();
                        var arr = [];
                        _.each(fonts, function(font, index){
                            if (!font.cloneid) {
                                arr.push(_.clone(font));
                            }
                        });
                        me.fontstore.add(arr);
                    }

                    (new DE.Views.WatermarkSettingsDialog({
                        props: me.api.asc_GetWatermarkProps(),
                        api: me.api,
                        lang: me.mode.lang,
                        storage: me.mode.canRequestInsertImage || me.mode.fileChoiceUrl && me.mode.fileChoiceUrl.indexOf("{documentType}")>-1,
                        fontStore: me.fontstore,
                        handler: function(result, value) {
                            if (result == 'ok') {
                                me.api.asc_SetWatermarkProps(value);
                            }
                            Common.NotificationCenter.trigger('edit:complete', me.toolbar);
                        }
                    })).show();
                }
                Common.NotificationCenter.trigger('edit:complete', this.toolbar);
                Common.component.Analytics.trackEvent('ToolBar', 'Edit ' + item.value);
            }
        },

        onListStyleSelect: function(combo, record) {
            this._state.prstyle = undefined;
            if (this.api)
                this.api.put_Style(record.get('title'));

            Common.NotificationCenter.trigger('edit:complete', this.toolbar);
            Common.component.Analytics.trackEvent('ToolBar', 'Style');
        },

        onListStyleBeforeHide: function(item, e) {
            this.toolbar.listStyles.isStylesNotClosable = false;
        },

        onListStyleContextMenu: function (combo, record, e) {
            if (!this.toolbar.mode.canEditStyles)
             return;

            var showPoint;
            var menu = this.toolbar.styleMenu;
            var api = this.api;

            var isAllCustomDeleted = true;
            var isAllDefailtNotModifaed = true;
            _.each(window.styles.get_MergedStyles(), function (style) {
                var isDefault = api.asc_IsStyleDefault(style.get_Name());
                if (isDefault) {
                    if (api.asc_IsDefaultStyleChanged(style.get_Name())) {
                        isAllDefailtNotModifaed = false;
                    }
                } else {
                    isAllCustomDeleted = false;
                }
            });
            menu.items[3].setDisabled(isAllDefailtNotModifaed);
            menu.items[4].setDisabled(isAllCustomDeleted);

            var parentOffset = this.toolbar.$el.offset(),
                top = e.clientY*Common.Utils.zoom();
            if ($('#header-container').is(":visible")) {
                top -= $('#header-container').height()
            }
            showPoint = [e.clientX*Common.Utils.zoom(), top - parentOffset.top];

            if (record != undefined) {
                //itemMenu
                var isDefault = this.api.asc_IsStyleDefault(record.get("title"));
                menu.items[0].setVisible(true);
                menu.items[1].setVisible(!isDefault);
                menu.items[2].setVisible(isDefault);
                menu.items[3].setVisible(isDefault);
                menu.items[4].setVisible(!isDefault);

                menu.items[2].setDisabled(!this.api.asc_IsDefaultStyleChanged(record.get("title")));

                for (var i in menu.items) {
                    menu.items[i].styleTitle = record.get("title");
                }

                var selectedElements = api.getSelectedElements(),
                    isParagraph = false;
                if (selectedElements && _.isArray(selectedElements)){
                    for (var i = 0; i <selectedElements.length; i++) {
                        if (Asc.c_oAscTypeSelectElement.Paragraph == selectedElements[i].get_ObjectType()) {
                            isParagraph = true; break;
                        }
                    }
                }
                menu.items[0].setDisabled(!isParagraph);
            } else {
                //comboMenu
                menu.items[0].setVisible(false);
                menu.items[1].setVisible(false);
                menu.items[2].setVisible(false);
                menu.items[3].setVisible(true);
                menu.items[4].setVisible(true);
            }

            if (showPoint != undefined) {
                var menuContainer = this.toolbar.$el.find('#menu-style-container');
                if (!menu.rendered) {
                    if (menuContainer.length < 1) {
                        menuContainer = $('<div id="menu-style-container" style="position: absolute; z-index: 10000;"><div class="dropdown-toggle" data-toggle="dropdown"></div></div>', menu.id);
                        $(this.toolbar.el).append(menuContainer);
                    }
                    menu.render(menuContainer);
                    menu.cmpEl.attr({tabindex: "-1"});
                }

                menuContainer.css({
                    left: showPoint[0],
                    top: showPoint[1]
                });

                var parent = $(menu.el);
                parent.trigger($.Event('show.bs.dropdown'));
                parent.trigger($.Event('hide.bs.dropdown'));
                if (menu.isVisible()) {
                    $(menu).toggleClass('open').trigger('shown.bs.dropdown');
                }


                this.toolbar.listStyles.isStylesNotClosable = true;
                menu.show();
            }
        },

        onSaveStyle: function (style) {
            window.styles_loaded = false;
            var me = this, win;

            if (me.api) {
                var handlerDlg = function (dlg, result) {
                    if (result == 'ok') {
                        var title = dlg.getTitle(),
                            nextStyle = dlg.getNextStyle(),
                            characterStyle = style.get_Link();
                        me._state.prstyle = title;
                        style.put_Name(title);
                        characterStyle.put_Name(title + '_character');
                        style.put_Next((nextStyle) ? nextStyle.asc_getName() : null);
                        me.api.asc_AddNewStyle(style);
                    }
                    Common.NotificationCenter.trigger('edit:complete', me.toolbar);
                };

                var formats = [],
                    mainController = me.getApplication().getController('Main');
                _.each(window.styles.get_MergedStyles(), function (style) {
                    formats.push({value: style, displayValue: mainController.translationTable[style.get_Name()] || style.get_Name()})
                });

                win = new DE.Views.StyleTitleDialog({
                    handler: handlerDlg,
                    formats: formats
                });
                win.show();
            }

            Common.component.Analytics.trackEvent('ToolBar', 'Save as Style');
        },

        onMenuSaveStyle: function(item, e) {
            var me = this;
            if (me.api && !me.toolbar.listStylesAdditionalMenuItem.isDisabled()) {
                me.onSaveStyle(me.api.asc_GetStyleFromFormatting());
            }
        },

//        onAfterKeydownMenu: function (e) {
//            if (e.keyCode == Common.UI.Keys.ESC)  {
//                if ($('#menu-style-container').hasClass("open")) {
//                    $('#menu-style-container').removeClass('open').trigger('hidden.bs.dropdown');
//                } else if ($(e.currentTarget).hasClass("open")) {
//                    $(e.currentTarget).removeClass('open').trigger('hidden.bs.dropdown');
//                }
//            }
//        },

        onUpdateStyle: function(newStyle) {
            if (this.api) {
                newStyle.put_Name(this._state.prstyle);
                this.api.asc_AddNewStyle(newStyle);
            }
        },

        _clearBullets: function() {
            this.toolbar.btnMarkers.toggle(false, true);
            this.toolbar.btnNumbers.toggle(false, true);
            this.toolbar.btnMultilevels.toggle(false, true);

            this.toolbar.mnuMarkersPicker.selectByIndex(0, true);
            this.toolbar.mnuNumbersPicker.selectByIndex(0, true);
            this.toolbar.mnuMultilevelPicker.selectByIndex(0, true);
            this.toolbar.mnuMarkerSettings && this.toolbar.mnuMarkerSettings.setDisabled(true);
            this.toolbar.mnuNumberSettings && this.toolbar.mnuNumberSettings.setDisabled(true);
            this.toolbar.mnuMultilevelSettings && this.toolbar.mnuMultilevelSettings.setDisabled(true);
            this.toolbar.mnuMarkerChangeLevel && this.toolbar.mnuMarkerChangeLevel.setDisabled(true);
            this.toolbar.mnuNumberChangeLevel && this.toolbar.mnuNumberChangeLevel.setDisabled(true);
            this.toolbar.mnuMultiChangeLevel && this.toolbar.mnuMultiChangeLevel.setDisabled(true);
        },

        _getApiTextSize: function () {
            var out_value   = 12,
                textPr      = this.api.get_TextProps();

            if (textPr && textPr.get_TextPr) {
                out_value = textPr.get_TextPr().get_FontSize();
            }

            return out_value;
        },

        onAutoFontColor: function(e) {
            this._state.clrtext = this._state.clrtext_asccolor = undefined;

            var color = new Asc.asc_CColor();
            color.put_auto(true);
            this.api.put_TextColor(color);

            this.toolbar.btnFontColor.currentColor = {color: color, isAuto: true};
            this.toolbar.mnuFontColorPicker.currentColor = {color: color, isAuto: true};
        },

        onSelectHighlightColor: function(picker, color) {
            this._setMarkerColor(color, 'menu');
        },

        onSelectFontColor: function(btn, color) {
            this._state.clrtext = this._state.clrtext_asccolor = undefined;

            this.toolbar.btnFontColor.currentColor = color;
            this.toolbar.btnFontColor.setColor((typeof(color) == 'object') ? (color.isAuto ? '000' : color.color) : color);

            this.toolbar.mnuFontColorPicker.currentColor = color;
            if (this.api)
                this.api.put_TextColor(color.isAuto ? color.color : Common.Utils.ThemeColor.getRgbColor(color));

            Common.component.Analytics.trackEvent('ToolBar', 'Text Color');
        },

        onParagraphColorPickerSelect: function(btn, color) {
            this._state.clrback = this._state.clrshd_asccolor = undefined;

            this.toolbar.btnParagraphColor.currentColor = color;
            this.toolbar.btnParagraphColor.setColor(color);

            this.toolbar.mnuParagraphColorPicker.currentColor = color;
            if (this.api) {
                if (color == 'transparent') {
                    this.api.put_ParagraphShade(false);
                } else {
                    this.api.put_ParagraphShade(true, Common.Utils.ThemeColor.getRgbColor(color));
                }
            }

            Common.NotificationCenter.trigger('edit:complete', this);
        },

        onBtnHighlightColor: function(btn) {
            if (btn.pressed) {
                this._setMarkerColor(btn.currentColor);
                Common.component.Analytics.trackEvent('ToolBar', 'Highlight Color');
            }
            else {
                this.api.SetMarkerFormat(false);
            }
        },

        onBtnFontColor: function() {
            this.toolbar.mnuFontColorPicker.trigger('select', this.toolbar.mnuFontColorPicker, this.toolbar.mnuFontColorPicker.currentColor);
        },

        onBtnParagraphColor: function() {
            this.toolbar.mnuParagraphColorPicker.trigger('select', this.toolbar.mnuParagraphColorPicker, this.toolbar.mnuParagraphColorPicker.currentColor);
        },

        onHighlightTransparentClick: function(item, e) {
            this._setMarkerColor('transparent', 'menu');
        },

        onParagraphColor: function(shd) {
            var picker = this.toolbar.mnuParagraphColorPicker, clr;
            if (shd!==null && shd!==undefined && shd.get_Value()===Asc.c_oAscShdClear) {
                var color = shd.get_Color();
                if (color) {
                    if (color.get_type() == Asc.c_oAscColor.COLOR_TYPE_SCHEME) {
                        clr = {color: Common.Utils.ThemeColor.getHexColor(color.get_r(), color.get_g(), color.get_b()), effectValue: color.get_value() };
                    } else {
                        clr = Common.Utils.ThemeColor.getHexColor(color.get_r(), color.get_g(), color.get_b());
                    }
                } else
                    clr= 'transparent';
            } else {
                clr = 'transparent';
            }

            var type1 = typeof(clr),
                type2 = typeof(this._state.clrback);
            if ( (type1 !== type2) || (type1=='object' &&
                (clr.effectValue!==this._state.clrback.effectValue || this._state.clrback.color.indexOf(clr.color)<0)) ||
                (type1!='object' && this._state.clrback.indexOf(clr)<0 )) {

                if ( typeof(clr) == 'object' ) {
                    var isselected = false;
                    for (var i=0; i<10; i++) {
                        if ( Common.Utils.ThemeColor.ThemeValues[i] == clr.effectValue ) {
                            picker.select(clr,true);
                            isselected = true;
                            break;
                        }
                    }
                    if (!isselected) picker.clearSelection();
                } else
                    picker.select(clr,true);

                this._state.clrback = clr;
            }
            this._state.clrshd_asccolor = shd;
        },

        onApiTextColor: function(color) {
            if (color.get_auto()) {
                if (this._state.clrtext !== 'auto') {
                    this.toolbar.btnFontColor.setAutoColor(true);
                    this.toolbar.mnuFontColorPicker.clearSelection();
                    this._state.clrtext = 'auto';
                }
            } else {
                var picker = this.toolbar.mnuFontColorPicker, clr;

                if (color) {
                    color.get_type() == Asc.c_oAscColor.COLOR_TYPE_SCHEME ?
                        clr = {color: Common.Utils.ThemeColor.getHexColor(color.get_r(), color.get_g(), color.get_b()), effectValue: color.get_value()} :
                        clr = Common.Utils.ThemeColor.getHexColor(color.get_r(), color.get_g(), color.get_b());
                }

                var type1 = typeof(clr),
                    type2 = typeof(this._state.clrtext);

                if ( (this._state.clrtext == 'auto') || (type1 !== type2) || (type1=='object' &&
                    (clr.effectValue!==this._state.clrtext.effectValue || this._state.clrtext.color.indexOf(clr.color)<0)) ||
                    (type1!='object' && this._state.clrtext.indexOf(clr)<0 )) {

                    this.toolbar.btnFontColor.setAutoColor(false);
                    if ( typeof(clr) == 'object' ) {
                        var isselected = false;
                        for (var i=0; i<10; i++) {
                            if ( Common.Utils.ThemeColor.ThemeValues[i] == clr.effectValue ) {
                                picker.select(clr,true);
                                isselected = true;
                                break;
                            }
                        }
                        if (!isselected) picker.clearSelection();
                    } else {
                        picker.select(clr,true);
                    }
                    this._state.clrtext = clr;
                }
            }
            this._state.clrtext_asccolor = color;
        },

        onApiAutoShapes: function() {
            var me = this;
            var onShowBefore = function(menu) {
                me.fillAutoShapes();
                menu.off('show:before', onShowBefore);
            };
            me.toolbar.btnInsertShape.menu.on('show:before', onShowBefore);
        },

        fillAutoShapes: function() {
            var me = this;

            var menuitem = new Common.UI.MenuItem({
                template: _.template('<div id="id-toolbar-menu-insertshape" class="menu-insertshape"></div>')
            });
            me.toolbar.btnInsertShape.menu.addItem(menuitem);

            var recents = Common.localStorage.getItem('de-recent-shapes');

            var shapePicker = new Common.UI.DataViewShape({
                el: $('#id-toolbar-menu-insertshape'),
                itemTemplate: _.template('<div class="item-shape" id="<%= id %>"><svg width="20" height="20" class=\"icon\"><use xlink:href=\"#svg-icon-<%= data.shapeType %>\"></use></svg></div>'),
                groups: me.getApplication().getCollection('ShapeGroups'),
                parentMenu: me.toolbar.btnInsertShape.menu,
                restoreHeight: 640,
                textRecentlyUsed: me.textRecentlyUsed,
                recentShapes: recents ? JSON.parse(recents) : null
            });
            shapePicker.on('item:click', function(picker, item, record, e) {
                if (me.api) {
                    if (record) {
                        me._addAutoshape(true, record.get('data').shapeType);
                        me._isAddingShape = true;
                    }

                    if (me.toolbar.btnInsertText.pressed) {
                        me.toolbar.btnInsertText.toggle(false, true);
                    }

                    if (e.type !== 'click')
                        me.toolbar.btnInsertShape.menu.hide();
                    Common.NotificationCenter.trigger('edit:complete', me.toolbar, me.toolbar.btnInsertShape);
                    Common.component.Analytics.trackEvent('ToolBar', 'Add Shape');
                }
            });
        },

        fillEquations: function() {
            if (!this.toolbar.btnInsertEquation.rendered || this.toolbar.btnInsertEquation.menu.items.length>0) return;

            var me = this, equationsStore = this.getApplication().getCollection('EquationGroups');

            me.toolbar.btnInsertEquation.menu.removeAll();
            var onShowAfter = function(menu) {
                for (var i = 0; i < equationsStore.length; ++i) {
                    var equationPicker = new Common.UI.DataViewSimple({
                        el: $('#id-toolbar-menu-equationgroup' + i, menu.items[i].$el),
                        parentMenu: menu.items[i].menu,
                        store: equationsStore.at(i).get('groupStore'),
                        scrollAlwaysVisible: true,
                        itemTemplate: _.template(
                            '<div class="item-equation" style="" >' +
                                '<div class="equation-icon" style="background-position:<%= posX %>px <%= posY %>px;width:<%= width %>px;height:<%= height %>px;" id="<%= id %>"></div>' +
                            '</div>')
                    });
                    equationPicker.on('item:click', function(picker, item, record, e) {
                        if (me.api) {
                            if (record)
                                me.api.asc_AddMath(record.get('data').equationType);

                            if (me.toolbar.btnInsertText.pressed) {
                                me.toolbar.btnInsertText.toggle(false, true);
                            }
                            if (me.toolbar.btnInsertShape.pressed) {
                                me.toolbar.btnInsertShape.toggle(false, true);
                            }

                            if (e.type !== 'click')
                                me.toolbar.btnInsertEquation.menu.hide();
                            Common.NotificationCenter.trigger('edit:complete', me.toolbar, me.toolbar.btnInsertEquation);
                            Common.component.Analytics.trackEvent('ToolBar', 'Add Equation');
                        }
                    });
                }
                menu.off('show:after', onShowAfter);
            };
            me.toolbar.btnInsertEquation.menu.on('show:after', onShowAfter);

            for (var i = 0; i < equationsStore.length; ++i) {
                var equationGroup = equationsStore.at(i);
                var menuItem = new Common.UI.MenuItem({
                    caption: equationGroup.get('groupName'),
                    menu: new Common.UI.Menu({
                        menuAlign: 'tl-tr',
                        items: [
                            { template: _.template('<div id="id-toolbar-menu-equationgroup' + i +
                                '" class="menu-shape" style="width:' + (equationGroup.get('groupWidth') + 8) + 'px; ' +
                                equationGroup.get('groupHeight') + 'margin-left:5px;"></div>') }
                        ]
                    })
                });
                me.toolbar.btnInsertEquation.menu.addItem(menuItem);
            }
        },

        onInsertEquationClick: function() {
            if (this.api && !this._state.in_equation) {
                this.api.asc_AddMath();
                Common.component.Analytics.trackEvent('ToolBar', 'Add Equation');
            }
            Common.NotificationCenter.trigger('edit:complete', this.toolbar, this.toolbar.btnInsertEquation);
        },

        onInsertSymbolClick: function() {
            if (this.dlgSymbolTable && this.dlgSymbolTable.isVisible()) return;

            if (this.api) {
                var me = this,
                    selected = me.api.asc_GetSelectedText();
                me.dlgSymbolTable = new Common.Views.SymbolTableDialog({
                    api: me.api,
                    lang: me.mode.lang,
                    modal: false,
                    type: 1,
                    special: true,
                    showShortcutKey: true,
                    font: selected && selected.length>0 ? this.api.get_TextProps().get_TextPr().get_FontFamily().get_Name() : undefined,
                    symbol: selected && selected.length>0 ? selected.charAt(0) : undefined,
                    buttons: [{value: 'ok', caption: this.textInsert}, 'close'],
                    handler: function(dlg, result, settings) {
                        if (result == 'ok') {
                            me.api.asc_insertSymbol(settings.font ? settings.font : me.api.get_TextProps().get_TextPr().get_FontFamily().get_Name(), settings.code, settings.special);
                        } else
                            Common.NotificationCenter.trigger('edit:complete', me.toolbar);
                    }
                });
                me.dlgSymbolTable.show();
                me.dlgSymbolTable.on('symbol:dblclick', function(cmp, result, settings) {
                    me.api.asc_insertSymbol(settings.font ? settings.font : me.api.get_TextProps().get_TextPr().get_FontFamily().get_Name(), settings.code, settings.special);
                });
            }
        },

        onApiMathTypes: function(equation) {
            this._equationTemp = equation;
            var me = this;
            var onShowBefore = function(menu) {
                me.onMathTypes(me._equationTemp);
                me.toolbar.btnInsertEquation.menu.off('show:before', onShowBefore);
            };
            me.toolbar.btnInsertEquation.menu.on('show:before', onShowBefore);
        },

        onMathTypes: function(equation) {
            var equationgrouparray = [],
                equationsStore = this.getCollection('EquationGroups');

            equationsStore.reset();

            // equations groups

            var c_oAscMathMainTypeStrings = {};

            // [translate, count cells, scroll]

            c_oAscMathMainTypeStrings[Common.define.c_oAscMathMainType.Symbol       ] = [this.textSymbols, 11];
            c_oAscMathMainTypeStrings[Common.define.c_oAscMathMainType.Fraction     ] = [this.textFraction, 4];
            c_oAscMathMainTypeStrings[Common.define.c_oAscMathMainType.Script       ] = [this.textScript, 4];
            c_oAscMathMainTypeStrings[Common.define.c_oAscMathMainType.Radical      ] = [this.textRadical, 4];
            c_oAscMathMainTypeStrings[Common.define.c_oAscMathMainType.Integral     ] = [this.textIntegral, 3, true];
            c_oAscMathMainTypeStrings[Common.define.c_oAscMathMainType.LargeOperator] = [this.textLargeOperator, 5, true];
            c_oAscMathMainTypeStrings[Common.define.c_oAscMathMainType.Bracket      ] = [this.textBracket, 4, true];
            c_oAscMathMainTypeStrings[Common.define.c_oAscMathMainType.Function     ] = [this.textFunction, 3, true];
            c_oAscMathMainTypeStrings[Common.define.c_oAscMathMainType.Accent       ] = [this.textAccent, 4];
            c_oAscMathMainTypeStrings[Common.define.c_oAscMathMainType.LimitLog     ] = [this.textLimitAndLog, 3];
            c_oAscMathMainTypeStrings[Common.define.c_oAscMathMainType.Operator     ] = [this.textOperator, 4];
            c_oAscMathMainTypeStrings[Common.define.c_oAscMathMainType.Matrix       ] = [this.textMatrix, 4, true];

            // equations sub groups

            // equations types

            var translationTable = {}, name = '', translate = '';
            for (name in Common.define.c_oAscMathType) {
                if (Common.define.c_oAscMathType.hasOwnProperty(name)) {
                    var arr = name.split('_');
                    if (arr.length==2 && arr[0]=='Symbol') {
                        translate = 'txt' + arr[0] + '_' + arr[1].toLocaleLowerCase();
                    } else
                        translate = 'txt' + name;
                    translationTable[Common.define.c_oAscMathType[name]] = this[translate];
                }
            }
            var i,id = 0, count = 0, length = 0, width = 0, height = 0, store = null, list = null, eqStore = null, eq = null, data;

            if (equation) {
                data = equation.get_Data();
                count = data.length;
                if (count) {
                    for (var j = 0; j < count; ++j) {
                        var group = data[j];
                        id = group.get_Id();
                        width = group.get_W();
                        height = group.get_H();

                        store = new Backbone.Collection([], {
                            model: DE.Models.EquationModel
                        });

                        if (store) {
                            var allItemsCount = 0, itemsCount = 0, ids = 0, arr = [];
                            length = group.get_Data().length;
                            for (i = 0; i < length; ++i) {
                                eqStore = group.get_Data()[i];
                                itemsCount = eqStore.get_Data().length;
                                for (var p = 0; p < itemsCount; ++p) {
                                    eq = eqStore.get_Data()[p];
                                    ids = eq.get_Id();

                                    translate = '';

                                    if (translationTable.hasOwnProperty(ids)) {
                                        translate = translationTable[ids];
                                    }
                                    arr.push({
                                        data            : {equationType: ids},
                                        tip             : translate,
                                        allowSelected   : true,
                                        selected        : false,
                                        width           : eqStore.get_W(),
                                        height          : eqStore.get_H(),
                                        posX            : -eq.get_X(),
                                        posY            : -eq.get_Y()
                                    });
                                }

                                allItemsCount += itemsCount;
                            }
                            store.add(arr);
                            width = c_oAscMathMainTypeStrings[id][1] * (width + 10);  // 4px margin + 4px margin + 1px border + 1px border

                            var normHeight = parseInt(370 / (height + 10)) * (height + 10);
                            equationgrouparray.push({
                                groupName   : c_oAscMathMainTypeStrings[id][0],
                                groupStore  : store,
                                groupWidth  : width,
                                groupHeight : c_oAscMathMainTypeStrings[id][2] ? ' height:'+ normHeight +'px!important; ' : ''
                            });
                        }
                    }
                    equationsStore.add(equationgrouparray);
                    this.fillEquations();
                }
            }
        },

        activateControls: function() {
            _.each(this.toolbar.toolbarControls, function(item){
                item.setDisabled(false);
            }, this);
            this.toolbar.btnUndo.setDisabled(this._state.can_undo!==true);
            this.toolbar.btnRedo.setDisabled(this._state.can_redo!==true);
            this.toolbar.btnCopy.setDisabled(this._state.can_copycut!==true);
            this.toolbar.btnPrint.setDisabled(!this.toolbar.mode.canPrint);
            if (!this._state.mmdisable) {
                this.toolbar.btnMailRecepients.setDisabled(false);
                this.toolbar.mnuMailRecepients.items[2].setVisible(this.toolbar.mode.fileChoiceUrl || this.toolbar.mode.canRequestMailMergeRecipients);
            }
            this._state.activated = true;

            var props = this.api.asc_GetSectionProps();
            this.onApiPageSize(props.get_W(), props.get_H());
        },

        DisableMailMerge: function() {
            this._state.mmdisable = true;
            this.toolbar && this.toolbar.btnMailRecepients && this.toolbar.btnMailRecepients.setDisabled(true);
        },

        updateThemeColors: function() {
            var updateColors = function(picker, defaultColorIndex) {
                if (picker) {
                    var clr;

                    var effectcolors = Common.Utils.ThemeColor.getEffectColors();
                    for (var i = 0; i < effectcolors.length; i++) {
                        if (typeof(picker.currentColor) == 'object' &&
                            clr === undefined &&
                            picker.currentColor.effectId == effectcolors[i].effectId)
                            clr = effectcolors[i];
                    }

                    picker.updateColors(effectcolors, Common.Utils.ThemeColor.getStandartColors());
                    if (picker.currentColor === undefined) {
                        picker.currentColor = effectcolors[defaultColorIndex];
                    } else if ( clr!==undefined ) {
                        picker.currentColor = clr;
                    }
                }
            };

            updateColors(this.toolbar.mnuFontColorPicker, 1);
            if (this.toolbar.btnFontColor.currentColor===undefined || !this.toolbar.btnFontColor.currentColor.isAuto) {
                this.toolbar.btnFontColor.currentColor = this.toolbar.mnuFontColorPicker.currentColor.color || this.toolbar.mnuFontColorPicker.currentColor;
                this.toolbar.btnFontColor.setColor(this.toolbar.btnFontColor.currentColor);
            }
            if (this._state.clrtext_asccolor!==undefined) {
                this._state.clrtext = undefined;
                this.onApiTextColor(this._state.clrtext_asccolor);
            }
            this._state.clrtext_asccolor = undefined;

            updateColors(this.toolbar.mnuParagraphColorPicker, 0);
            this.toolbar.btnParagraphColor.currentColor = this.toolbar.mnuParagraphColorPicker.currentColor.color || this.toolbar.mnuParagraphColorPicker.currentColor;
            this.toolbar.btnParagraphColor.setColor(this.toolbar.btnParagraphColor.currentColor);
            if (this._state.clrshd_asccolor!==undefined) {
                this._state.clrback = undefined;
                this.onParagraphColor(this._state.clrshd_asccolor);
            }
            this._state.clrshd_asccolor = undefined;
        },

        _onInitEditorStyles: function(styles) {
            window.styles_loaded = false;

            var self = this,
                listStyles = self.toolbar.listStyles;

            window.styles = styles;
            if (!listStyles) {
                self.styles = styles;
                return;
            }

            var arr = [];
            var mainController = this.getApplication().getController('Main');
            _.each(styles.get_MergedStyles(), function(style){
                arr.push({
                    imageUrl: style.asc_getImage(),
                    title   : style.get_Name(),
                    tip     : mainController.translationTable[style.get_Name()] || style.get_Name(),
                    id      : Common.UI.getId()
                });
            });
            listStyles.menuPicker.store.reset(arr); // remove all

            if (listStyles.menuPicker.store.length > 0 && listStyles.rendered){
                var styleRec;
                if (self._state.prstyle) styleRec = listStyles.menuPicker.store.findWhere({title: self._state.prstyle});
                listStyles.fillComboView((styleRec) ? styleRec : listStyles.menuPicker.store.at(0), true);
                Common.NotificationCenter.trigger('edit:complete', this);
            } else if (listStyles.rendered)
                listStyles.clearComboView();
            window.styles_loaded = true;
        },

        onHomeOpen: function() {
            var listStyles = this.toolbar.listStyles;
            if (listStyles && listStyles.needFillComboView &&  listStyles.menuPicker.store.length > 0 && listStyles.rendered){
                var styleRec;
                if (this._state.prstyle) styleRec = listStyles.menuPicker.store.findWhere({title: this._state.prstyle});
                listStyles.fillComboView((styleRec) ? styleRec : listStyles.menuPicker.store.at(0), true);
            }
        },

        _setMarkerColor: function(strcolor, h) {
            var me = this;

            if (h === 'menu') {
                me._state.clrhighlight = undefined;
                me.onApiHighlightColor();

                me.toolbar.btnHighlightColor.currentColor = strcolor;
                me.toolbar.btnHighlightColor.setColor(me.toolbar.btnHighlightColor.currentColor);
                me.toolbar.btnHighlightColor.toggle(true, true);
            }

            strcolor = strcolor || 'transparent';

            if (strcolor == 'transparent') {
                me.api.SetMarkerFormat(true, false);
            } else {
                var r = strcolor[0] + strcolor[1],
                    g = strcolor[2] + strcolor[3],
                    b = strcolor[4] + strcolor[5];
                me.api.SetMarkerFormat(true, true, parseInt(r, 16), parseInt(g, 16), parseInt(b, 16));
            }

            Common.NotificationCenter.trigger('edit:complete', me.toolbar, me.toolbar.btnHighlightColor);
            Common.component.Analytics.trackEvent('ToolBar', 'Highlight Color');
        },

        onHideMenus: function(e){
            Common.NotificationCenter.trigger('edit:complete', this.toolbar);
        },

        onSetupCopyStyleButton: function () {
            this.modeAlwaysSetStyle = false;

            var me = this;

            Common.NotificationCenter.on({
                'edit:complete': function () {
                    if (me.api && me.modeAlwaysSetStyle) {
                        me.api.SetPaintFormat(AscCommon.c_oAscFormatPainterState.kOff);
                        me.toolbar.btnCopyStyle.toggle(false, true);
                        me.modeAlwaysSetStyle = false;
                    }
                }
            });

            $(me.toolbar.btnCopyStyle.cmpEl).dblclick(function () {
                if (me.api) {
                    me.modeAlwaysSetStyle = true;
                    me.toolbar.btnCopyStyle.toggle(true, true);
                    me.api.SetPaintFormat(AscCommon.c_oAscFormatPainterState.kMultiple);
                }
            });
        },

        onApiCoAuthoringDisconnect: function(enableDownload) {
            this.mode.isEdit && this.toolbar.setMode({isDisconnected:true, enableDownload: !!enableDownload});
            this.editMode = false;
            this.DisableToolbar(true, true);
        },

        DisableToolbar: function(disable, viewMode, reviewmode, fillformmode) {
            if (viewMode!==undefined) this.editMode = !viewMode;
            disable = disable || !this.editMode;

            var toolbar_mask = $('.toolbar-mask'),
                group_mask = $('.toolbar-group-mask'),
                mask = (reviewmode || fillformmode) ? group_mask : toolbar_mask;
            if (disable && mask.length>0 || !disable && mask.length==0) return;

            var toolbar = this.toolbar;
            if(disable) {
                if (reviewmode) {
                    mask = $("<div class='toolbar-group-mask'>").appendTo(toolbar.$el.find('.toolbar section.panel .group:not(.no-mask):not(.no-group-mask.review):not(.no-group-mask.inner-elset)'));
                    mask = $("<div class='toolbar-group-mask'>").appendTo(toolbar.$el.find('.toolbar section.panel .group.no-group-mask.inner-elset .elset'));
                } else if (fillformmode) {
                    mask = $("<div class='toolbar-group-mask'>").appendTo(toolbar.$el.find('.toolbar section.panel .group:not(.no-mask):not(.no-group-mask.form-view):not(.no-group-mask.inner-elset)'));
                    mask = $("<div class='toolbar-group-mask'>").appendTo(toolbar.$el.find('.toolbar section.panel .group.no-group-mask.inner-elset .elset:not(.no-group-mask.form-view)'));
                } else
                    mask = $("<div class='toolbar-mask'>").appendTo(toolbar.$el.find('.toolbar'));
            } else {
                mask.remove();
            }
            $('.no-group-mask').each(function(index, item){
                var $el = $(item);
                if ($el.find('> .toolbar-group-mask').length>0)
                    $el.css('opacity', 0.4);
                else {
                    $el.css('opacity', reviewmode || fillformmode || !disable ? 1 : 0.4);
                    $el.find('.elset').each(function(index, elitem){
                        var $elset = $(elitem);
                        if ($elset.find('> .toolbar-group-mask').length>0) {
                            $elset.css('opacity', 0.4);
                        } else {
                            $elset.css('opacity', reviewmode || fillformmode || !disable ? 1 : 0.4);
                        }
                        $el.css('opacity', 1);
                    });
                }
            });

            disable = disable || ((reviewmode || fillformmode) ? toolbar_mask.length>0 : group_mask.length>0);
            toolbar.$el.find('.toolbar').toggleClass('masked', disable);
            if ( toolbar.synchTooltip )
                toolbar.synchTooltip.hide();

            toolbar._state.previewmode = reviewmode && disable;
            if (reviewmode) {
                toolbar._state.previewmode && toolbar.btnSave && toolbar.btnSave.setDisabled(true);

                if (toolbar.needShowSynchTip) {
                    toolbar.needShowSynchTip = false;
                    toolbar.onCollaborativeChanges();
                }
            }
            disable ? Common.util.Shortcuts.suspendEvents('alt+h') : Common.util.Shortcuts.resumeEvents('alt+h');
        },

        onSelectRecepientsClick: function(menu, item, e) {
            if (this._mailMergeDlg) return;

            var me = this;
            if (item.value === 'file') {
                this.api && this.api.asc_StartMailMerge();
            } else if (item.value === 'url') {
                (new Common.Views.ImageFromUrlDialog({
                    handler: function(result, value) {
                        if (result == 'ok') {
                            if (me.api) {
                                var checkUrl = value.replace(/ /g, '');
                                if (!_.isEmpty(checkUrl)) {
                                    me.api.asc_StartMailMerge({ fileType: "csv", url: checkUrl });
                                } else {
                                    Common.UI.warning({
                                        msg: me.textEmptyMMergeUrl
                                    });
                                }
                            }

                            Common.NotificationCenter.trigger('edit:complete', me.toolbar);
                        }
                    }
                })).show();
            } else if (item.value === 'storage') {
                if (this.toolbar.mode.canRequestMailMergeRecipients) {
                    Common.Gateway.requestMailMergeRecipients();
                } else {
                    me._mailMergeDlg = new Common.Views.SelectFileDlg({
                        fileChoiceUrl: this.toolbar.mode.fileChoiceUrl.replace("{fileExt}", "xlsx").replace("{documentType}", "")
                    });
                    me._mailMergeDlg.on('selectfile', function(obj, recepients){
                        me.setMailMergeRecipients(recepients);
                    }).on('close', function(obj){
                        me._mailMergeDlg = undefined;
                    });
                    me._mailMergeDlg.show();
                }
            }
        },

        setMailMergeRecipients: function(recepients) {
            this.api.asc_StartMailMerge(recepients);
            if (!this.mergeEditor)
                this.mergeEditor = this.getApplication().getController('Common.Controllers.ExternalMergeEditor').getView('Common.Views.ExternalMergeEditor');
            if (this.mergeEditor)
                this.mergeEditor.setEditMode(false);
        },

        createDelayedElements: function() {
            this.toolbar.createDelayedElements();
            this.attachUIEvents(this.toolbar);
        },

        onAppShowed: function (config) {
            var me = this;

            var compactview = !(config.isEdit || config.isRestrictedEdit && config.canFillForms && config.canFeatureForms);
            if ( config.isEdit || config.isRestrictedEdit && config.canFillForms && config.canFeatureForms) {
                if ( Common.localStorage.itemExists("de-compact-toolbar") ) {
                    compactview = Common.localStorage.getBool("de-compact-toolbar");
                } else
                if ( config.customization && config.customization.compactToolbar )
                    compactview = true;
            }

            me.toolbar.render(_.extend({isCompactView: compactview}, config));

<<<<<<< HEAD
            var tab = {action: 'review', caption: me.toolbar.textTabCollaboration, layoutname: 'toolbar-collaboration'};
=======
            var tab = {action: 'review', caption: me.toolbar.textTabCollaboration, dataHintTitle: 'U'};
>>>>>>> c0d55a2a
            var $panel = me.application.getController('Common.Controllers.ReviewChanges').createToolbarPanel();
            if ( $panel ) {
                me.toolbar.addTab(tab, $panel, 5);
                me.toolbar.setVisible('review', (config.isEdit || config.canCoAuthoring && config.canComments) && Common.UI.LayoutManager.isElementVisible('toolbar-collaboration') ); // use config.canViewReview in review controller. set visible review tab in view mode only when asc_HaveRevisionsChanges
            }

            if ( config.isEdit ) {
                me.toolbar.setMode(config);

                me.toolbar.btnSave.on('disabled', _.bind(me.onBtnChangeState, me, 'save:disabled'));

                if (!(config.customization && config.customization.compactHeader)) {
                    // hide 'print' and 'save' buttons group and next separator
                    me.toolbar.btnPrint.$el.parents('.group').hide().next().hide();

                    // hide 'undo' and 'redo' buttons and retrieve parent container
                    var $box = me.toolbar.btnUndo.$el.hide().next().hide().parent();

                    // move 'paste' button to the container instead of 'undo' and 'redo'
                    me.toolbar.btnPaste.$el.detach().appendTo($box);
                    me.toolbar.btnPaste.$el.find('button').attr('data-hint-direction', 'bottom');
                    me.toolbar.btnCopy.$el.removeClass('split');
                }

                if ( config.isDesktopApp ) {
                    if ( config.canProtect ) {
<<<<<<< HEAD
                        tab = {action: 'protect', caption: me.toolbar.textTabProtect, layoutname: 'toolbar-protect'};
=======
                        tab = {action: 'protect', caption: me.toolbar.textTabProtect, dataHintTitle: 'T'};
>>>>>>> c0d55a2a
                        $panel = me.getApplication().getController('Common.Controllers.Protection').createToolbarPanel();

                        if ($panel) me.toolbar.addTab(tab, $panel, 6);
                    }
                }

                var links = me.getApplication().getController('Links');
                links.setApi(me.api).setConfig({toolbar: me});
                Array.prototype.push.apply(me.toolbar.toolbarControls, links.getView('Links').getButtons());
            }
            if ( config.isEdit && config.canFeatureContentControl || config.isRestrictedEdit && config.canFillForms ) {
                if (config.canFeatureForms) {
                    tab = {caption: me.textTabForms, action: 'forms', dataHintTitle: 'M'};
                    var forms = me.getApplication().getController('FormsTab');
                    forms.setApi(me.api).setConfig({toolbar: me, config: config});
                    $panel = forms.createToolbarPanel();
                    if ($panel) {
                        me.toolbar.addTab(tab, $panel, 4);
                        me.toolbar.setVisible('forms', true);
                        config.isEdit && config.canFeatureContentControl && Array.prototype.push.apply(me.toolbar.toolbarControls, forms.getView('FormsTab').getButtons());
                        !compactview && (config.isFormCreator || config.isRestrictedEdit && config.canFillForms) && me.toolbar.setTab('forms');
                    }
                }
            }
            config.isEdit && config.canFeatureContentControl && me.onChangeSdtGlobalSettings();
        },

        onAppReady: function (config) {
            var me = this;
            me.appOptions = config;

            if ( config.canCoAuthoring && config.canComments ) {
                this.btnsComment = Common.Utils.injectButtons(this.toolbar.$el.find('.slot-comment'), 'tlbtn-addcomment-', 'toolbar__icon btn-menu-comments', this.toolbar.capBtnComment, undefined, undefined, undefined, undefined, '1', 'bottom');
                if ( this.btnsComment.length ) {
                    var _comments = DE.getController('Common.Controllers.Comments').getView();
                    this.btnsComment.forEach(function (btn) {
                        btn.updateHint( _comments.textHintAddComment );
                        btn.on('click', function (btn, e) {
                            Common.NotificationCenter.trigger('app:comment:add', 'toolbar');
                        });
                        if (btn.cmpEl.closest('#review-changes-panel').length>0)
                            btn.setCaption(me.toolbar.capBtnAddComment);
                    }, this);
                }
            }

            (new Promise(function(accept) {
                accept();
            })).then(function () {
                if ( config.isEdit ) {
                    me.controllers.pageLayout = new DE.Controllers.PageLayout({
                        id: 'ImageLayout',
                        application: me.getApplication()
                    });

                    me.controllers.pageLayout.onLaunch(me.toolbar)
                        .setApi(me.api)
                        .onAppReady(config);
                }
            });
        },

        getView: function (name) {
            return !name ? this.toolbar : Backbone.Controller.prototype.getView.apply(this, arguments);
        },

        onFileMenu: function (opts) {
            if ( opts == 'show' ) {
                if ( !this.toolbar.isTabActive('file') )
                    this.toolbar.setTab('file');
            } else {
                if ( this.toolbar.isTabActive('file') )
                    this.toolbar.setTab();
            }
        },

        onTextLanguage: function(langId) {
            this._state.lang = langId;
        },

        onInsDateTimeClick: function() {
            //insert date time
            var me = this;
            (new DE.Views.DateTimeDialog({
                api: this.api,
                lang: this._state.lang,
                handler: function(result, value) {
                    if (result == 'ok') {
                        if (me.api) {
                            me.api.asc_addDateTime(value);
                        }
                    }
                    Common.NotificationCenter.trigger('edit:complete', me.toolbar);
                }
            })).show();
        },

        textEmptyImgUrl                            : 'You need to specify image URL.',
        textWarning                                : 'Warning',
        textFontSizeErr                            : 'The entered value is incorrect.<br>Please enter a numeric value between 1 and 300',
        textSymbols                                : 'Symbols',
        textFraction                               : 'Fraction',
        textScript                                 : 'Script',
        textRadical                                : 'Radical',
        textIntegral                               : 'Integral',
        textLargeOperator                          : 'Large Operator',
        textBracket                                : 'Bracket',
        textFunction                               : 'Function',
        textAccent                                 : 'Accent',
        textLimitAndLog                            : 'Limit And Log',
        textOperator                               : 'Operator',
        textMatrix                                 : 'Matrix',

        txtSymbol_pm                               : 'Plus Minus',
        txtSymbol_infinity                         : 'Infinity',
        txtSymbol_equals                           : 'Equal',
        txtSymbol_neq                              : 'Not Equal To',
        txtSymbol_about                            : 'Approximately',
        txtSymbol_times                            : 'Multiplication Sign',
        txtSymbol_div                              : 'Division Sign',
        txtSymbol_factorial                        : 'Factorial',
        txtSymbol_propto                           : 'Proportional To',
        txtSymbol_less                             : 'Less Than',
        txtSymbol_ll                               : 'Much Less Than',
        txtSymbol_greater                          : 'Greater Than',
        txtSymbol_gg                               : 'Much Greater Than',
        txtSymbol_leq                              : 'Less Than or Equal To',
        txtSymbol_geq                              : 'Greater Than or Equal To',
        txtSymbol_mp                               : 'Minus Plus',
        txtSymbol_cong                             : 'Approximately Equal To',
        txtSymbol_approx                           : 'Almost Equal To',
        txtSymbol_equiv                            : 'Identical To',
        txtSymbol_forall                           : 'For All',
        txtSymbol_additional                       : 'Complement',
        txtSymbol_partial                          : 'Partial Differential',
        txtSymbol_sqrt                             : 'Radical Sign',
        txtSymbol_cbrt                             : 'Cube Root',
        txtSymbol_qdrt                             : 'Fourth Root',
        txtSymbol_cup                              : 'Union',
        txtSymbol_cap                              : 'Intersection',
        txtSymbol_emptyset                         : 'Empty Set',
        txtSymbol_percent                          : 'Percentage',
        txtSymbol_degree                           : 'Degrees',
        txtSymbol_fahrenheit                       : 'Degrees Fahrenheit',
        txtSymbol_celsius                          : 'Degrees Celsius',
        txtSymbol_inc                              : 'Increment',
        txtSymbol_nabla                            : 'Nabla',
        txtSymbol_exists                           : 'There Exist',
        txtSymbol_notexists                        : 'There Does Not Exist',
        txtSymbol_in                               : 'Element Of',
        txtSymbol_ni                               : 'Contains as Member',
        txtSymbol_leftarrow                        : 'Left Arrow',
        txtSymbol_uparrow                          : 'Up Arrow',
        txtSymbol_rightarrow                       : 'Right Arrow',
        txtSymbol_downarrow                        : 'Down Arrow',
        txtSymbol_leftrightarrow                   : 'Left-Right Arrow',
        txtSymbol_therefore                        : 'Therefore',
        txtSymbol_plus                             : 'Plus',
        txtSymbol_minus                            : 'Minus',
        txtSymbol_not                              : 'Not Sign',
        txtSymbol_ast                              : 'Asterisk Operator',
        txtSymbol_bullet                           : 'Bulet Operator',
        txtSymbol_vdots                            : 'Vertical Ellipsis',
        txtSymbol_cdots                            : 'Midline Horizontal Ellipsis',
        txtSymbol_rddots                           : 'Up Right Diagonal Ellipsis',
        txtSymbol_ddots                            : 'Down Right Diagonal Ellipsis',
        txtSymbol_aleph                            : 'Alef',
        txtSymbol_beth                             : 'Bet',
        txtSymbol_qed                              : 'End of Proof',
        txtSymbol_alpha                            : 'Alpha',
        txtSymbol_beta                             : 'Beta',
        txtSymbol_gamma                            : 'Gamma',
        txtSymbol_delta                            : 'Delta',
        txtSymbol_varepsilon                       : 'Epsilon Variant',
        txtSymbol_epsilon                          : 'Epsilon',
        txtSymbol_zeta                             : 'Zeta',
        txtSymbol_eta                              : 'Eta',
        txtSymbol_theta                            : 'Theta',
        txtSymbol_vartheta                         : 'Theta Variant',
        txtSymbol_iota                             : 'Iota',
        txtSymbol_kappa                            : 'Kappa',
        txtSymbol_lambda                           : 'Lambda',
        txtSymbol_mu                               : 'Mu',
        txtSymbol_nu                               : 'Nu',
        txtSymbol_xsi                              : 'Xi',
        txtSymbol_o                                : 'Omicron',
        txtSymbol_pi                               : 'Pi',
        txtSymbol_varpi                            : 'Pi Variant',
        txtSymbol_rho                              : 'Rho',
        txtSymbol_varrho                           : 'Rho Variant',
        txtSymbol_sigma                            : 'Sigma',
        txtSymbol_varsigma                         : 'Sigma Variant',
        txtSymbol_tau                              : 'Tau',
        txtSymbol_upsilon                          : 'Upsilon',
        txtSymbol_varphi                           : 'Phi Variant',
        txtSymbol_phi                              : 'Phi',
        txtSymbol_chi                              : 'Chi',
        txtSymbol_psi                              : 'Psi',
        txtSymbol_omega                            : 'Omega',

        txtFractionVertical                        : 'Stacked Fraction',
        txtFractionDiagonal                        : 'Skewed Fraction',
        txtFractionHorizontal                      : 'Linear Fraction',
        txtFractionSmall                           : 'Small Fraction',
        txtFractionDifferential_1                  : 'Differential',
        txtFractionDifferential_2                  : 'Differential',
        txtFractionDifferential_3                  : 'Differential',
        txtFractionDifferential_4                  : 'Differential',
        txtFractionPi_2                            : 'Pi Over 2',

        txtScriptSup                               : 'Superscript',
        txtScriptSub                               : 'Subscript',
        txtScriptSubSup                            : 'Subscript-Superscript',
        txtScriptSubSupLeft                        : 'Left Subscript-Superscript',
        txtScriptCustom_1                          : 'Script',
        txtScriptCustom_2                          : 'Script',
        txtScriptCustom_3                          : 'Script',
        txtScriptCustom_4                          : 'Script',

        txtRadicalSqrt                             : 'Square Root',
        txtRadicalRoot_n                           : 'Radical With Degree',
        txtRadicalRoot_2                           : 'Square Root With Degree',
        txtRadicalRoot_3                           : 'Cubic Root',
        txtRadicalCustom_1                         : 'Radical',
        txtRadicalCustom_2                         : 'Radical',

        txtIntegral                                : 'Integral',
        txtIntegralSubSup                          : 'Integral',
        txtIntegralCenterSubSup                    : 'Integral',
        txtIntegralDouble                          : 'Double Integral',
        txtIntegralDoubleSubSup                    : 'Double Integral',
        txtIntegralDoubleCenterSubSup              : 'Double Integral',
        txtIntegralTriple                          : 'Triple Integral',
        txtIntegralTripleSubSup                    : 'Triple Integral',
        txtIntegralTripleCenterSubSup              : 'Triple Integral',
        txtIntegralOriented                        : 'Contour Integral',
        txtIntegralOrientedSubSup                  : 'Contour Integral',
        txtIntegralOrientedCenterSubSup            : 'Contour Integral',
        txtIntegralOrientedDouble                  : 'Surface Integral',
        txtIntegralOrientedDoubleSubSup            : 'Surface Integral',
        txtIntegralOrientedDoubleCenterSubSup      : 'Surface Integral',
        txtIntegralOrientedTriple                  : 'Volume Integral',
        txtIntegralOrientedTripleSubSup            : 'Volume Integral',
        txtIntegralOrientedTripleCenterSubSup      : 'Volume Integral',
        txtIntegral_dx                             : 'Differential x',
        txtIntegral_dy                             : 'Differential y',
        txtIntegral_dtheta                         : 'Differential theta',

        txtLargeOperator_Sum                       : 'Summation',
        txtLargeOperator_Sum_CenterSubSup          : 'Summation',
        txtLargeOperator_Sum_SubSup                : 'Summation',
        txtLargeOperator_Sum_CenterSub             : 'Summation',
        txtLargeOperator_Sum_Sub                   : 'Summation',
        txtLargeOperator_Prod                      : 'Product',
        txtLargeOperator_Prod_CenterSubSup         : 'Product',
        txtLargeOperator_Prod_SubSup               : 'Product',
        txtLargeOperator_Prod_CenterSub            : 'Product',
        txtLargeOperator_Prod_Sub                  : 'Product',
        txtLargeOperator_CoProd                    : 'Co-Product',
        txtLargeOperator_CoProd_CenterSubSup       : 'Co-Product',
        txtLargeOperator_CoProd_SubSup             : 'Co-Product',
        txtLargeOperator_CoProd_CenterSub          : 'Co-Product',
        txtLargeOperator_CoProd_Sub                : 'Co-Product',
        txtLargeOperator_Union                     : 'Union',
        txtLargeOperator_Union_CenterSubSup        : 'Union',
        txtLargeOperator_Union_SubSup              : 'Union',
        txtLargeOperator_Union_CenterSub           : 'Union',
        txtLargeOperator_Union_Sub                 : 'Union',
        txtLargeOperator_Intersection              : 'Intersection',
        txtLargeOperator_Intersection_CenterSubSup : 'Intersection',
        txtLargeOperator_Intersection_SubSup       : 'Intersection',
        txtLargeOperator_Intersection_CenterSub    : 'Intersection',
        txtLargeOperator_Intersection_Sub          : 'Intersection',
        txtLargeOperator_Disjunction               : 'Vee',
        txtLargeOperator_Disjunction_CenterSubSup  : 'Vee',
        txtLargeOperator_Disjunction_SubSup        : 'Vee',
        txtLargeOperator_Disjunction_CenterSub     : 'Vee',
        txtLargeOperator_Disjunction_Sub           : 'Vee',
        txtLargeOperator_Conjunction               : 'Wedge',
        txtLargeOperator_Conjunction_CenterSubSup  : 'Wedge',
        txtLargeOperator_Conjunction_SubSup        : 'Wedge',
        txtLargeOperator_Conjunction_CenterSub     : 'Wedge',
        txtLargeOperator_Conjunction_Sub           : 'Wedge',
        txtLargeOperator_Custom_1                  : 'Summation',
        txtLargeOperator_Custom_2                  : 'Summation',
        txtLargeOperator_Custom_3                  : 'Summation',
        txtLargeOperator_Custom_4                  : 'Product',
        txtLargeOperator_Custom_5                  : 'Union',

        txtBracket_Round                           : 'Brackets',
        txtBracket_Square                          : 'Brackets',
        txtBracket_Curve                           : 'Brackets',
        txtBracket_Angle                           : 'Brackets',
        txtBracket_LowLim                          : 'Brackets',
        txtBracket_UppLim                          : 'Brackets',
        txtBracket_Line                            : 'Brackets',
        txtBracket_LineDouble                      : 'Brackets',
        txtBracket_Square_OpenOpen                 : 'Brackets',
        txtBracket_Square_CloseClose               : 'Brackets',
        txtBracket_Square_CloseOpen                : 'Brackets',
        txtBracket_SquareDouble                    : 'Brackets',

        txtBracket_Round_Delimiter_2               : 'Brackets with Separators',
        txtBracket_Curve_Delimiter_2               : 'Brackets with Separators',
        txtBracket_Angle_Delimiter_2               : 'Brackets with Separators',
        txtBracket_Angle_Delimiter_3               : 'Brackets with Separators',
        txtBracket_Round_OpenNone                  : 'Single Bracket',
        txtBracket_Round_NoneOpen                  : 'Single Bracket',
        txtBracket_Square_OpenNone                 : 'Single Bracket',
        txtBracket_Square_NoneOpen                 : 'Single Bracket',
        txtBracket_Curve_OpenNone                  : 'Single Bracket',
        txtBracket_Curve_NoneOpen                  : 'Single Bracket',
        txtBracket_Angle_OpenNone                  : 'Single Bracket',
        txtBracket_Angle_NoneOpen                  : 'Single Bracket',
        txtBracket_LowLim_OpenNone                 : 'Single Bracket',
        txtBracket_LowLim_NoneNone                 : 'Single Bracket',
        txtBracket_UppLim_OpenNone                 : 'Single Bracket',
        txtBracket_UppLim_NoneOpen                 : 'Single Bracket',
        txtBracket_Line_OpenNone                   : 'Single Bracket',
        txtBracket_Line_NoneOpen                   : 'Single Bracket',
        txtBracket_LineDouble_OpenNone             : 'Single Bracket',
        txtBracket_LineDouble_NoneOpen             : 'Single Bracket',
        txtBracket_SquareDouble_OpenNone           : 'Single Bracket',
        txtBracket_SquareDouble_NoneOpen           : 'Single Bracket',
        txtBracket_Custom_1                        : 'Case (Two Conditions)',
        txtBracket_Custom_2                        : 'Cases (Three Conditions)',
        txtBracket_Custom_3                        : 'Stack Object',
        txtBracket_Custom_4                        : 'Stack Object',
        txtBracket_Custom_5                        : 'Cases Example',
        txtBracket_Custom_6                        : 'Binomial Coefficient',
        txtBracket_Custom_7                        : 'Binomial Coefficient',

        txtFunction_Sin                            : 'Sine Function',
        txtFunction_Cos                            : 'Cosine Function',
        txtFunction_Tan                            : 'Tangent Function',
        txtFunction_Csc                            : 'Cosecant Function',
        txtFunction_Sec                            : 'Secant Function',
        txtFunction_Cot                            : 'Cotangent Function',
        txtFunction_1_Sin                          : 'Inverse Sine Function',
        txtFunction_1_Cos                          : 'Inverse Cosine Function',
        txtFunction_1_Tan                          : 'Inverse Tangent Function',
        txtFunction_1_Csc                          : 'Inverse Cosecant Function',
        txtFunction_1_Sec                          : 'Inverse Secant Function',
        txtFunction_1_Cot                          : 'Inverse Cotangent Function',
        txtFunction_Sinh                           : 'Hyperbolic Sine Function',
        txtFunction_Cosh                           : 'Hyperbolic Cosine Function',
        txtFunction_Tanh                           : 'Hyperbolic Tangent Function',
        txtFunction_Csch                           : 'Hyperbolic Cosecant Function',
        txtFunction_Sech                           : 'Hyperbolic Secant Function',
        txtFunction_Coth                           : 'Hyperbolic Cotangent Function',
        txtFunction_1_Sinh                         : 'Hyperbolic Inverse Sine Function',
        txtFunction_1_Cosh                         : 'Hyperbolic Inverse Cosine Function',
        txtFunction_1_Tanh                         : 'Hyperbolic Inverse Tangent Function',
        txtFunction_1_Csch                         : 'Hyperbolic Inverse Cosecant Function',
        txtFunction_1_Sech                         : 'Hyperbolic Inverse Secant Function',
        txtFunction_1_Coth                         : 'Hyperbolic Inverse Cotangent Function',
        txtFunction_Custom_1                       : 'Sine theta',
        txtFunction_Custom_2                       : 'Cos 2x',
        txtFunction_Custom_3                       : 'Tangent formula',

        txtAccent_Dot                              : 'Dot',
        txtAccent_DDot                             : 'Double Dot',
        txtAccent_DDDot                            : 'Triple Dot',
        txtAccent_Hat                              : 'Hat',
        txtAccent_Check                            : 'Check',
        txtAccent_Accent                           : 'Acute',
        txtAccent_Grave                            : 'Grave',
        txtAccent_Smile                            : 'Breve',
        txtAccent_Tilde                            : 'Tilde',
        txtAccent_Bar                              : 'Bar',
        txtAccent_DoubleBar                        : 'Double Overbar',
        txtAccent_CurveBracketTop                  : 'Overbrace',
        txtAccent_CurveBracketBot                  : 'Underbrace',
        txtAccent_GroupTop                         : 'Grouping Character Above',
        txtAccent_GroupBot                         : 'Grouping Character Below',
        txtAccent_ArrowL                           : 'Leftwards Arrow Above',
        txtAccent_ArrowR                           : 'Rightwards Arrow Above',
        txtAccent_ArrowD                           : 'Right-Left Arrow Above',
        txtAccent_HarpoonL                         : 'Leftwards Harpoon Above',
        txtAccent_HarpoonR                         : 'Rightwards Harpoon Above',
        txtAccent_BorderBox                        : 'Boxed Formula (With Placeholder)',
        txtAccent_BorderBoxCustom                  : 'Boxed Formula (Example)',
        txtAccent_BarTop                           : 'Overbar',
        txtAccent_BarBot                           : 'Underbar',
        txtAccent_Custom_1                         : 'Vector A',
        txtAccent_Custom_2                         : 'ABC With Overbar',
        txtAccent_Custom_3                         : 'x XOR y With Overbar',

        txtLimitLog_LogBase                        : 'Logarithm',
        txtLimitLog_Log                            : 'Logarithm',
        txtLimitLog_Lim                            : 'Limit',
        txtLimitLog_Min                            : 'Minimum',
        txtLimitLog_Max                            : 'Maximum',
        txtLimitLog_Ln                             : 'Natural Logarithm',
        txtLimitLog_Custom_1                       : 'Limit Example',
        txtLimitLog_Custom_2                       : 'Maximum Example',

        txtOperator_ColonEquals                    : 'Colon Equal',
        txtOperator_EqualsEquals                   : 'Equal Equal',
        txtOperator_PlusEquals                     : 'Plus Equal',
        txtOperator_MinusEquals                    : 'Minus Equal',
        txtOperator_Definition                     : 'Equal to By Definition',
        txtOperator_UnitOfMeasure                  : 'Measured By',
        txtOperator_DeltaEquals                    : 'Delta Equal To',
        txtOperator_ArrowL_Top                     : 'Leftwards Arrow Above',
        txtOperator_ArrowR_Top                     : 'Rightwards Arrow Above',
        txtOperator_ArrowL_Bot                     : 'Leftwards Arrow Below',
        txtOperator_ArrowR_Bot                     : 'Rightwards Arrow Below',
        txtOperator_DoubleArrowL_Top               : 'Leftwards Arrow Above',
        txtOperator_DoubleArrowR_Top               : 'Rightwards Arrow Above',
        txtOperator_DoubleArrowL_Bot               : 'Leftwards Arrow Below',
        txtOperator_DoubleArrowR_Bot               : 'Rightwards Arrow Below',
        txtOperator_ArrowD_Top                     : 'Right-Left Arrow Above',
        txtOperator_ArrowD_Bot                     : 'Right-Left Arrow Above',
        txtOperator_DoubleArrowD_Top               : 'Right-Left Arrow Below',
        txtOperator_DoubleArrowD_Bot               : 'Right-Left Arrow Below',
        txtOperator_Custom_1                       : 'Yileds',
        txtOperator_Custom_2                       : 'Delta Yields',

        txtMatrix_1_2                              : '1x2 Empty Matrix',
        txtMatrix_2_1                              : '2x1 Empty Matrix',
        txtMatrix_1_3                              : '1x3 Empty Matrix',
        txtMatrix_3_1                              : '3x1 Empty Matrix',
        txtMatrix_2_2                              : '2x2 Empty Matrix',
        txtMatrix_2_3                              : '2x3 Empty Matrix',
        txtMatrix_3_2                              : '3x2 Empty Matrix',
        txtMatrix_3_3                              : '3x3 Empty Matrix',
        txtMatrix_Dots_Center                      : 'Midline Dots',
        txtMatrix_Dots_Baseline                    : 'Baseline Dots',
        txtMatrix_Dots_Vertical                    : 'Vertical Dots',
        txtMatrix_Dots_Diagonal                    : 'Diagonal Dots',
        txtMatrix_Identity_2                       : '2x2 Identity Matrix',
        txtMatrix_Identity_2_NoZeros               : '3x3 Identity Matrix',
        txtMatrix_Identity_3                       : '3x3 Identity Matrix',
        txtMatrix_Identity_3_NoZeros               : '3x3 Identity Matrix',
        txtMatrix_2_2_RoundBracket                 : 'Empty Matrix with Brackets',
        txtMatrix_2_2_SquareBracket                : 'Empty Matrix with Brackets',
        txtMatrix_2_2_LineBracket                  : 'Empty Matrix with Brackets',
        txtMatrix_2_2_DLineBracket                 : 'Empty Matrix with Brackets',
        txtMatrix_Flat_Round                       : 'Sparse Matrix',
        txtMatrix_Flat_Square                      : 'Sparse Matrix',
        confirmAddFontName: 'The font you are going to save is not available on the current device.<br>The text style will be displayed using one of the device fonts, the saved font will be used when it is available.<br>Do you want to continue?',
        notcriticalErrorTitle: 'Warning',
        txtMarginsW: 'Left and right margins are too high for a given page wight',
        txtMarginsH: 'Top and bottom margins are too high for a given page height',
        textInsert: 'Insert',
        textTabForms: 'Forms',
        textGroup: 'Group',
        textEmptyMMergeUrl: 'You need to specify URL.',
        textRecentlyUsed: 'Recently Used'

    }, DE.Controllers.Toolbar || {}));
});<|MERGE_RESOLUTION|>--- conflicted
+++ resolved
@@ -3191,11 +3191,7 @@
 
             me.toolbar.render(_.extend({isCompactView: compactview}, config));
 
-<<<<<<< HEAD
-            var tab = {action: 'review', caption: me.toolbar.textTabCollaboration, layoutname: 'toolbar-collaboration'};
-=======
-            var tab = {action: 'review', caption: me.toolbar.textTabCollaboration, dataHintTitle: 'U'};
->>>>>>> c0d55a2a
+            var tab = {action: 'review', caption: me.toolbar.textTabCollaboration, dataHintTitle: 'U', layoutname: 'toolbar-collaboration'};
             var $panel = me.application.getController('Common.Controllers.ReviewChanges').createToolbarPanel();
             if ( $panel ) {
                 me.toolbar.addTab(tab, $panel, 5);
@@ -3222,11 +3218,7 @@
 
                 if ( config.isDesktopApp ) {
                     if ( config.canProtect ) {
-<<<<<<< HEAD
-                        tab = {action: 'protect', caption: me.toolbar.textTabProtect, layoutname: 'toolbar-protect'};
-=======
-                        tab = {action: 'protect', caption: me.toolbar.textTabProtect, dataHintTitle: 'T'};
->>>>>>> c0d55a2a
+                        tab = {action: 'protect', caption: me.toolbar.textTabProtect, dataHintTitle: 'T', layoutname: 'toolbar-protect'};
                         $panel = me.getApplication().getController('Common.Controllers.Protection').createToolbarPanel();
 
                         if ($panel) me.toolbar.addTab(tab, $panel, 6);
