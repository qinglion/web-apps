/*
 *
 * (c) Copyright Ascensio System Limited 2010-2017
 *
 * This program is a free software product. You can redistribute it and/or
 * modify it under the terms of the GNU Affero General Public License (AGPL)
 * version 3 as published by the Free Software Foundation. In accordance with
 * Section 7(a) of the GNU AGPL its Section 15 shall be amended to the effect
 * that Ascensio System SIA expressly excludes the warranty of non-infringement
 * of any third-party rights.
 *
 * This program is distributed WITHOUT ANY WARRANTY; without even the implied
 * warranty of MERCHANTABILITY or FITNESS FOR A PARTICULAR  PURPOSE. For
 * details, see the GNU AGPL at: http://www.gnu.org/licenses/agpl-3.0.html
 *
 * You can contact Ascensio System SIA at Lubanas st. 125a-25, Riga, Latvia,
 * EU, LV-1021.
 *
 * The  interactive user interfaces in modified source and object code versions
 * of the Program must display Appropriate Legal Notices, as required under
 * Section 5 of the GNU AGPL version 3.
 *
 * Pursuant to Section 7(b) of the License you must retain the original Product
 * logo when distributing the program. Pursuant to Section 7(e) we decline to
 * grant you any rights under trademark law for use of our trademarks.
 *
 * All the Product's GUI elements, including illustrations and icon sets, as
 * well as technical writing content are licensed under the terms of the
 * Creative Commons Attribution-ShareAlike 4.0 International. See the License
 * terms at http://creativecommons.org/licenses/by-sa/4.0/legalcode
 *
*/
/**
 *  Toolbar.js
 *
 *  Toolbar Controller
 *
 *  Created by Alexander Yuzhin on 1/15/14
 *  Copyright (c) 2014 Ascensio System SIA. All rights reserved.
 *
 */

define([
    'core',
    'common/main/lib/component/Window',
    'common/main/lib/view/CopyWarningDialog',
    'common/main/lib/view/ImageFromUrlDialog',
    'common/main/lib/view/InsertTableDialog',
    'common/main/lib/util/define',
    'documenteditor/main/app/view/Toolbar',
    'documenteditor/main/app/view/HyperlinkSettingsDialog',
    'documenteditor/main/app/view/DropcapSettingsAdvanced',
    'documenteditor/main/app/view/MailMergeRecepients',
    'documenteditor/main/app/view/StyleTitleDialog',
    'documenteditor/main/app/view/PageMarginsDialog',
    'documenteditor/main/app/view/PageSizeDialog',
    'documenteditor/main/app/view/NoteSettingsDialog',
    'documenteditor/main/app/controller/PageLayout'
], function () {
    'use strict';

    DE.Controllers.Toolbar = Backbone.Controller.extend(_.extend({
        models: [],
        collections: [],
        controllers: [],
        views: [
            'Toolbar'
        ],

        initialize: function() {
            this._state = {
                activated: false,
                bullets: {
                    type: undefined,
                    subtype: undefined
                },
                prstyle: undefined,
                prcontrolsdisable:undefined,
                dropcap: Asc.c_oAscDropCap.None,
                clrhighlight: undefined,
                clrtext: undefined,
                pgsize: [0, 0],
                linespace: undefined,
                pralign: undefined,
                clrback: undefined,
                valign: undefined,
                can_undo: undefined,
                can_redo: undefined,
                bold: undefined,
                italic: undefined,
                strike: undefined,
                underline: undefined,
                pgorient: undefined,
                lock_doc: undefined,
                can_copycut: undefined,
                pgmargins: undefined,
                fontsize: undefined,
                in_equation: false,
                in_chart: false
            };
            this.flg = {};
            this.diagramEditor = null;
            this._isAddingShape = false;
            this.editMode = true;

            this.addListeners({
                'Toolbar': {
                    'view:compact'      : this.onChangeCompactView,
                    'insert:break'      : this.onClickPageBreak
                },
                'FileMenu': {
                    'filemenu:hide': function () {
                        this.toolbar.setTab('');
                    }.bind(this)
                }
            });

            var me = this;

            var checkInsertAutoshape =  function(e) {
                var cmp = $(e.target),
                    cmp_sdk = cmp.closest('#editor_sdk'),
                    btn_id = cmp.closest('button').attr('id');
                if (btn_id===undefined)
                    btn_id = cmp.closest('.btn-group').attr('id');

                if (cmp.attr('id') != 'editor_sdk' && cmp_sdk.length<=0) {
                    if ( me.toolbar.btnInsertText.pressed && btn_id != me.toolbar.btnInsertText.id ||
                        me.toolbar.btnInsertShape.pressed && btn_id != me.toolbar.btnInsertShape.id) {
                        me._isAddingShape   = false;

                        me._addAutoshape(false);
                        me.toolbar.btnInsertShape.toggle(false, true);
                        me.toolbar.btnInsertText.toggle(false, true);

                        Common.NotificationCenter.trigger('edit:complete', me.toolbar);
                    } else if ( me.toolbar.btnInsertShape.pressed && btn_id == me.toolbar.btnInsertShape.id) {
                        _.defer(function(){
                            me.api.StartAddShape('', false);
                            Common.NotificationCenter.trigger('edit:complete', me.toolbar);
                        }, 100);
                    }
                }
            };

            this.onApiEndAddShape = function() {
                this.toolbar.fireEvent('insertshape', this.toolbar);

                if (this.toolbar.btnInsertShape.pressed)
                    this.toolbar.btnInsertShape.toggle(false, true);

                if (this.toolbar.btnInsertText.pressed)
                    this.toolbar.btnInsertText.toggle(false, true);

                $(document.body).off('mouseup', checkInsertAutoshape);
            };

            this._addAutoshape =  function(isstart, type) {
                if (this.api) {
                    if (isstart) {
                        this.api.StartAddShape(type, true);
                        $(document.body).on('mouseup', checkInsertAutoshape);
                    } else {
                        this.api.StartAddShape('', false);
                        $(document.body).off('mouseup', checkInsertAutoshape);
                    }
                }
            };

//            Common.NotificationCenter.on('menu:afterkeydown', _.bind(this.onAfterKeydownMenu, this));
            Common.NotificationCenter.on('style:commitsave', _.bind(this.onSaveStyle, this));
            Common.NotificationCenter.on('style:commitchange', _.bind(this.onUpdateStyle, this));
        },

        onLaunch: function() {
            var me = this;

            // Create toolbar view
            this.toolbar = this.createView('Toolbar');

            // this.toolbar.on('render:after', _.bind(this.onToolbarAfterRender, this));
            me.toolbar.on('render:before', function (cmp) {
            });

            Common.NotificationCenter.on('app:ready', me.onAppReady.bind(me));
            Common.NotificationCenter.on('app:face', me.onAppShowed.bind(me));
        },

        onToolbarAfterRender: function(toolbar) {
            /**
             * UI Events
             */

            toolbar.btnPrint.on('click',                                _.bind(this.onPrint, this));
            toolbar.btnSave.on('click',                                 _.bind(this.onSave, this));
            toolbar.btnUndo.on('click',                                 _.bind(this.onUndo, this));
            toolbar.btnRedo.on('click',                                 _.bind(this.onRedo, this));
            toolbar.btnCopy.on('click',                                 _.bind(this.onCopyPaste, this, true));
            toolbar.btnPaste.on('click',                                _.bind(this.onCopyPaste, this, false));
            toolbar.btnIncFontSize.on('click',                          _.bind(this.onIncrease, this));
            toolbar.btnDecFontSize.on('click',                          _.bind(this.onDecrease, this));
            toolbar.btnBold.on('click',                                 _.bind(this.onBold, this));
            toolbar.btnItalic.on('click',                               _.bind(this.onItalic, this));
            toolbar.btnUnderline.on('click',                            _.bind(this.onUnderline, this));
            toolbar.btnStrikeout.on('click',                            _.bind(this.onStrikeout, this));
            toolbar.btnSuperscript.on('click',                          _.bind(this.onSuperscript, this));
            toolbar.btnSubscript.on('click',                            _.bind(this.onSubscript, this));
            toolbar.btnAlignLeft.on('click',                            _.bind(this.onHorizontalAlign, this, 1));
            toolbar.btnAlignCenter.on('click',                          _.bind(this.onHorizontalAlign, this, 2));
            toolbar.btnAlignRight.on('click',                           _.bind(this.onHorizontalAlign, this, 0));
            toolbar.btnAlignJust.on('click',                            _.bind(this.onHorizontalAlign, this, 3));
            toolbar.btnHorizontalAlign.menu.on('item:click',            _.bind(this.onMenuHorizontalAlignSelect, this));
            toolbar.btnDecLeftOffset.on('click',                        _.bind(this.onDecOffset, this));
            toolbar.btnIncLeftOffset.on('click',                        _.bind(this.onIncOffset, this));
            toolbar.btnMarkers.on('click',                              _.bind(this.onMarkers, this));
            toolbar.btnNumbers.on('click',                              _.bind(this.onNumbers, this));
            toolbar.cmbFontName.on('selected',                          _.bind(this.onFontNameSelect, this));
            toolbar.cmbFontName.on('show:after',                        _.bind(this.onComboOpen, this, true));
            toolbar.cmbFontName.on('hide:after',                        _.bind(this.onHideMenus, this));
            toolbar.cmbFontName.on('combo:blur',                        _.bind(this.onComboBlur, this));
            toolbar.cmbFontName.on('combo:focusin',                     _.bind(this.onComboOpen, this, false));
            toolbar.cmbFontSize.on('selected',                          _.bind(this.onFontSizeSelect, this));
            toolbar.cmbFontSize.on('changed:before',                    _.bind(this.onFontSizeChanged, this, true));
            toolbar.cmbFontSize.on('changed:after',                     _.bind(this.onFontSizeChanged, this, false));
            toolbar.cmbFontSize.on('combo:blur',                        _.bind(this.onComboBlur, this));
            toolbar.cmbFontSize.on('combo:focusin',                     _.bind(this.onComboOpen, this, false));
            toolbar.cmbFontSize.on('show:after',                        _.bind(this.onComboOpen, this, true));
            toolbar.cmbFontSize.on('hide:after',                        _.bind(this.onHideMenus, this));
            toolbar.mnuMarkersPicker.on('item:click',                   _.bind(this.onSelectBullets, this, toolbar.btnMarkers));
            toolbar.mnuNumbersPicker.on('item:click',                   _.bind(this.onSelectBullets, this, toolbar.btnNumbers));
            toolbar.mnuMultilevelPicker.on('item:click',                _.bind(this.onSelectBullets, this, toolbar.btnMultilevels));
            toolbar.btnHighlightColor.on('click',                       _.bind(this.onBtnHighlightColor, this));
            toolbar.btnFontColor.on('click',                            _.bind(this.onBtnFontColor, this));
            toolbar.btnParagraphColor.on('click',                       _.bind(this.onBtnParagraphColor, this));
            toolbar.mnuHighlightColorPicker.on('select',                _.bind(this.onSelectHighlightColor, this));
            toolbar.mnuFontColorPicker.on('select',                     _.bind(this.onSelectFontColor, this));
            toolbar.mnuParagraphColorPicker.on('select',                _.bind(this.onParagraphColorPickerSelect, this));
            toolbar.mnuHighlightTransparent.on('click',                 _.bind(this.onHighlightTransparentClick, this));
            $('#id-toolbar-menu-auto-fontcolor').on('click',            _.bind(this.onAutoFontColor, this));
            $('#id-toolbar-menu-new-fontcolor').on('click',             _.bind(this.onNewFontColor, this));
            $('#id-toolbar-menu-new-paracolor').on('click',             _.bind(this.onNewParagraphColor, this));
            toolbar.mnuLineSpace.on('item:toggle',                      _.bind(this.onLineSpaceToggle, this));
            toolbar.mnuNonPrinting.on('item:toggle',                    _.bind(this.onMenuNonPrintingToggle, this));
            toolbar.btnShowHidenChars.on('toggle',                      _.bind(this.onNonPrintingToggle, this));
            toolbar.btnInsertHyperlink.on('click',                      _.bind(this.onHyperlinkClick, this));
            toolbar.mnuTablePicker.on('select',                         _.bind(this.onTablePickerSelect, this));
            toolbar.mnuInsertTable.on('item:click',                     _.bind(this.onInsertTableClick, this));
            toolbar.mnuInsertImage.on('item:click',                     _.bind(this.onInsertImageClick, this));
            toolbar.btnInsertText.on('click',                           _.bind(this.onBtnInsertTextClick, this));
            toolbar.btnInsertText.menu.on('item:click',                 _.bind(this.onInsertTextClick, this));
            toolbar.btnInsertShape.menu.on('hide:after',                _.bind(this.onInsertShapeHide, this));
            toolbar.btnDropCap.menu.on('item:click',                    _.bind(this.onDropCapSelect, this));
            toolbar.mnuDropCapAdvanced.on('click',                      _.bind(this.onDropCapAdvancedClick, this));
            toolbar.btnColumns.menu.on('item:click',                    _.bind(this.onColumnsSelect, this));
            toolbar.btnPageOrient.menu.on('item:click',                 _.bind(this.onPageOrientSelect, this));
            toolbar.btnPageMargins.menu.on('item:click',                _.bind(this.onPageMarginsSelect, this));
            toolbar.btnClearStyle.on('click',                           _.bind(this.onClearStyleClick, this));
            toolbar.btnCopyStyle.on('toggle',                           _.bind(this.onCopyStyleToggle, this));
            toolbar.btnAdvSettings.on('click',                          _.bind(this.onAdvSettingsClick, this));
            toolbar.mnuPageSize.on('item:click',                        _.bind(this.onPageSizeClick, this));
            toolbar.mnuColorSchema.on('item:click',                     _.bind(this.onColorSchemaClick, this));
            toolbar.btnMailRecepients.on('click',                       _.bind(this.onSelectRecepientsClick, this));
            toolbar.mnuInsertChartPicker.on('item:click',               _.bind(this.onSelectChart, this));
            toolbar.mnuPageNumberPosPicker.on('item:click',             _.bind(this.onInsertPageNumberClick, this));
            toolbar.btnEditHeader.menu.on('item:click',                 _.bind(this.onEditHeaderFooterClick, this));
            toolbar.mnuPageNumCurrentPos.on('click',                    _.bind(this.onPageNumCurrentPosClick, this));
            toolbar.mnuInsertPageCount.on('click',                      _.bind(this.onInsertPageCountClick, this));
            toolbar.listStyles.on('click',                              _.bind(this.onListStyleSelect, this));
            toolbar.listStyles.on('contextmenu',                        _.bind(this.onListStyleContextMenu, this));
            toolbar.styleMenu.on('hide:before',                         _.bind(this.onListStyleBeforeHide, this));
            // toolbar.mnuitemHideTitleBar.on('toggle',                    _.bind(this.onHideTitleBar, this));
            toolbar.mnuitemHideStatusBar.on('toggle',                   _.bind(this.onHideStatusBar, this));
            toolbar.mnuitemHideRulers.on('toggle',                      _.bind(this.onHideRulers, this));
            toolbar.btnFitPage.on('toggle',                             _.bind(this.onZoomToPageToggle, this));
            toolbar.btnFitWidth.on('toggle',                            _.bind(this.onZoomToWidthToggle, this));
            toolbar.mnuZoomIn.on('click',                               _.bind(this.onZoomInClick, this));
            toolbar.mnuZoomOut.on('click',                              _.bind(this.onZoomOutClick, this));
            toolbar.btnInsertEquation.on('click',                       _.bind(this.onInsertEquationClick, this));
            toolbar.btnNotes.on('click',                                _.bind(this.onNotesClick, this));
            toolbar.btnNotes.menu.on('item:click',                      _.bind(this.onNotesMenuClick, this));
            toolbar.mnuGotoFootPrev.on('click',                         _.bind(this.onFootnotePrevClick, this));
            toolbar.mnuGotoFootNext.on('click',                         _.bind(this.onFootnoteNextClick, this));

            $('#id-save-style-plus, #id-save-style-link', toolbar.$el).on('click', this.onMenuSaveStyle.bind(this));

            this.onSetupCopyStyleButton();
        },

        setApi: function(api) {
            this.api = api;

            this.toolbar.setApi(api);

            this.api.asc_registerCallback('asc_onFontSize',             _.bind(this.onApiFontSize, this));
            this.api.asc_registerCallback('asc_onBold',                 _.bind(this.onApiBold, this));
            this.api.asc_registerCallback('asc_onItalic',               _.bind(this.onApiItalic, this));
            this.api.asc_registerCallback('asc_onUnderline',            _.bind(this.onApiUnderline, this));
            this.api.asc_registerCallback('asc_onStrikeout',            _.bind(this.onApiStrikeout, this));
            this.api.asc_registerCallback('asc_onVerticalAlign',        _.bind(this.onApiVerticalAlign, this));
            this.api.asc_registerCallback('asc_onCanUndo',              _.bind(this.onApiCanRevert, this, 'undo'));
            this.api.asc_registerCallback('asc_onCanRedo',              _.bind(this.onApiCanRevert, this, 'redo'));
            this.api.asc_registerCallback('asc_onListType',             _.bind(this.onApiBullets, this));
            this.api.asc_registerCallback('asc_onPrAlign',              _.bind(this.onApiParagraphAlign, this));
            this.api.asc_registerCallback('asc_onTextColor',            _.bind(this.onApiTextColor, this));
            this.api.asc_registerCallback('asc_onParaSpacingLine',      _.bind(this.onApiLineSpacing, this));
            this.api.asc_registerCallback('asc_onCanAddHyperlink',      _.bind(this.onApiCanAddHyperlink, this));
            this.api.asc_registerCallback('asc_onFocusObject',          _.bind(this.onApiFocusObject, this));
            this.api.asc_registerCallback('asc_onDocSize',              _.bind(this.onApiPageSize, this));
            this.api.asc_registerCallback('asc_onPaintFormatChanged',   _.bind(this.onApiStyleChange, this));
            this.api.asc_registerCallback('asc_onParaStyleName',        _.bind(this.onApiParagraphStyleChange, this));
            this.api.asc_registerCallback('asc_onEndAddShape',          _.bind(this.onApiEndAddShape, this)); //for shapes
            this.api.asc_registerCallback('asc_onPageOrient',           _.bind(this.onApiPageOrient, this));
            this.api.asc_registerCallback('asc_onLockDocumentProps',    _.bind(this.onApiLockDocumentProps, this));
            this.api.asc_registerCallback('asc_onUnLockDocumentProps',  _.bind(this.onApiUnLockDocumentProps, this));
            this.api.asc_registerCallback('asc_onLockDocumentSchema',   _.bind(this.onApiLockDocumentSchema, this));
            this.api.asc_registerCallback('asc_onUnLockDocumentSchema', _.bind(this.onApiUnLockDocumentSchema, this));
            this.api.asc_registerCallback('asc_onLockHeaderFooters',    _.bind(this.onApiLockHeaderFooters, this));
            this.api.asc_registerCallback('asc_onUnLockHeaderFooters',  _.bind(this.onApiUnLockHeaderFooters, this));
            this.api.asc_registerCallback('asc_onZoomChange',           _.bind(this.onApiZoomChange, this));
            this.api.asc_registerCallback('asc_onMarkerFormatChanged',  _.bind(this.onApiStartHighlight, this));
            this.api.asc_registerCallback('asc_onTextHighLight',        _.bind(this.onApiHighlightColor, this));
            this.api.asc_registerCallback('asc_onInitEditorStyles',     _.bind(this.onApiInitEditorStyles, this));
            this.api.asc_registerCallback('asc_onCoAuthoringDisconnect',_.bind(this.onApiCoAuthoringDisconnect, this, true));
            Common.NotificationCenter.on('api:disconnect',              _.bind(this.onApiCoAuthoringDisconnect, this));
            this.api.asc_registerCallback('asc_onCanCopyCut',           _.bind(this.onApiCanCopyCut, this));
            this.api.asc_registerCallback('asc_onMathTypes',            _.bind(this.onMathTypes, this));
            this.api.asc_registerCallback('asc_onColumnsProps',         _.bind(this.onColumnsProps, this));
            this.api.asc_registerCallback('asc_onSectionProps',         _.bind(this.onSectionProps, this));
        },

        onChangeCompactView: function(view, compact) {
            this.toolbar.setFolded(compact);

            Common.localStorage.setBool('de-compact-toolbar', compact);
            Common.NotificationCenter.trigger('layout:changed', 'toolbar');
            Common.NotificationCenter.trigger('edit:complete', this.toolbar);
        },

        onApiFontSize: function(size) {
            if (this._state.fontsize !== size) {
                this.toolbar.cmbFontSize.setValue(size);
                this._state.fontsize = size;
            }
        },

        onApiBold: function(on) {
            if (this._state.bold !== on) {
                this.toolbar.btnBold.toggle(on === true, true);
                this._state.bold = on;
            }
        },

        onApiItalic: function(on) {
            if (this._state.italic !== on) {
                this.toolbar.btnItalic.toggle(on === true, true);
                this._state.italic = on;
            }
        },

        onApiUnderline: function(on) {
            if (this._state.underline !== on) {
                this.toolbar.btnUnderline.toggle(on === true, true);
                this._state.underline = on;
            }
        },

        onApiStrikeout: function(on) {
            if (this._state.strike !== on) {
                this.toolbar.btnStrikeout.toggle(on === true, true);
                this._state.strike = on;
            }
        },

        onApiVerticalAlign: function(typeBaseline) {
            if (this._state.valign !== typeBaseline) {
                this.toolbar.btnSuperscript.toggle(typeBaseline==1, true);
                this.toolbar.btnSubscript.toggle(typeBaseline==2, true);
                this._state.valign = typeBaseline;
            }
        },

        onApiCanRevert: function(which, can) {
            if (which=='undo') {
                if (this._state.can_undo !== can) {
                    this.toolbar.btnUndo.setDisabled(!can);
                    this._state.can_undo = can;
                }
            } else {
                if (this._state.can_redo !== can) {
                    this.toolbar.btnRedo.setDisabled(!can);
                    this._state.can_redo = can;
                }
            }
        },

        onApiCanCopyCut: function(can) {
            if (this._state.can_copycut !== can) {
                this.toolbar.btnCopy.setDisabled(!can);
                this._state.can_copycut = can;
            }
        },

        onApiBullets: function(v) {
            var type = v.get_ListType();
            if (this._state.bullets.type != type || this._state.bullets.subtype != v.get_ListSubType() ||
                this.toolbar.btnMarkers.pressed && (type!==0) || this.toolbar.btnNumbers.pressed && (type!==1) || this.toolbar.btnMultilevels.pressed && (type!==2) ) {
                this._state.bullets.type = type;
                this._state.bullets.subtype = v.get_ListSubType();

                this._clearBullets();

                switch(this._state.bullets.type) {
                    case 0:
                        this.toolbar.btnMarkers.toggle(true, true);
                        this.toolbar.mnuMarkersPicker.selectByIndex(this._state.bullets.subtype, true);
                        break;
                    case 1:
                        var idx = 0;
                        switch(this._state.bullets.subtype) {
                            case 1:
                                idx = 4;
                                break;
                            case 2:
                                idx = 5;
                                break;
                            case 3:
                                idx = 6;
                                break;
                            case 4:
                                idx = 1;
                                break;
                            case 5:
                                idx = 2;
                                break;
                            case 6:
                                idx = 3;
                                break;
                            case 7:
                                idx = 7;
                                break;
                        }
                        this.toolbar.btnNumbers.toggle(true, true);
                        this.toolbar.mnuNumbersPicker.selectByIndex(idx, true);
                        break;
                    case 2:
                        this.toolbar.btnMultilevels.toggle(true, true);
                        this.toolbar.mnuMultilevelPicker.selectByIndex(this._state.bullets.subtype, true);
                        break;
                }
            }
        },

        onApiParagraphAlign: function(v) {
            if (this._state.pralign !== v) {
                this._state.pralign = v;

                var index = -1,
                    align,
                    toolbar = this.toolbar;

                switch (v) {
                    case 0: index = 2; align = 'btn-align-right'; break;
                    case 1: index = 0; align = 'btn-align-left'; break;
                    case 2: index = 1; align = 'btn-align-center'; break;
                    case 3: index = 3; align = 'btn-align-just'; break;
                    default:  index = -255; align = 'btn-align-left'; break;
                }
                if (!(index < 0)) {
                    this.toolbar.btnHorizontalAlign.menu.items[index].setChecked(true);
                } else if (index == -255) {
                    this._clearChecked(this.toolbar.btnHorizontalAlign.menu);
                }

                var btnHorizontalAlign = this.toolbar.btnHorizontalAlign;

                if (btnHorizontalAlign.rendered) {
                    var iconEl = $('.icon', btnHorizontalAlign.cmpEl);

                    if (iconEl) {
                        iconEl.removeClass(btnHorizontalAlign.options.icls);
                        btnHorizontalAlign.options.icls = align;
                        iconEl.addClass(btnHorizontalAlign.options.icls);
                    }
                }

                if (v === null || v===undefined) {
                    toolbar.btnAlignRight.toggle(false, true);
                    toolbar.btnAlignLeft.toggle(false, true);
                    toolbar.btnAlignCenter.toggle(false, true);
                    toolbar.btnAlignJust.toggle(false, true);
                    return;
                }

                toolbar.btnAlignRight.toggle(v===0, true);
                toolbar.btnAlignLeft.toggle(v===1, true);
                toolbar.btnAlignCenter.toggle(v===2, true);
                toolbar.btnAlignJust.toggle(v===3, true);
            }
        },

        onApiLineSpacing: function(vc) {
            var line = (vc.get_Line() === null || vc.get_LineRule() === null || vc.get_LineRule() != 1) ? -1 : vc.get_Line();

            if (this._state.linespace !== line) {
                this._state.linespace = line;
                _.each(this.toolbar.mnuLineSpace.items, function(item){
                    item.setChecked(false, true);
                });
                if (line<0) return;

                if ( Math.abs(line-1.)<0.0001 )
                    this.toolbar.mnuLineSpace.items[0].setChecked(true, true);
                else if ( Math.abs(line-1.15)<0.0001 )
                    this.toolbar.mnuLineSpace.items[1].setChecked(true, true);
                else if ( Math.abs(line-1.5)<0.0001 )
                    this.toolbar.mnuLineSpace.items[2].setChecked(true, true);
                else if ( Math.abs(line-2)<0.0001 )
                    this.toolbar.mnuLineSpace.items[3].setChecked(true, true);
                else if ( Math.abs(line-2.5)<0.0001 )
                    this.toolbar.mnuLineSpace.items[4].setChecked(true, true);
                else if ( Math.abs(line-3)<0.0001 )
                    this.toolbar.mnuLineSpace.items[5].setChecked(true, true);
            }
        },

        onApiCanAddHyperlink: function(value) {
            var need_disable = !value || this._state.prcontrolsdisable;

            if ( this.editMode ) {
                this.toolbar.btnInsertHyperlink.setDisabled(need_disable);
            }
        },

        onApiPageSize: function(w, h) {
            if (Math.abs(this._state.pgsize[0] - w) > 0.01 ||
                Math.abs(this._state.pgsize[1] - h) > 0.01) {
                this._state.pgsize = [w, h];
                if (this.toolbar.mnuPageSize) {
                    this._clearChecked(this.toolbar.mnuPageSize);
                    _.each(this.toolbar.mnuPageSize.items, function(item){
                        if (item.value && typeof(item.value) == 'object' &&
                            Math.abs(item.value[0] - w) < 0.01 && Math.abs(item.value[1] - h) < 0.01) {
                            item.setChecked(true);
                            return false;
                        }
                    }, this);
                }
            }
        },

        onSectionProps: function(props) {
            if (props) {
                var left = props.get_LeftMargin(),
                    top = props.get_TopMargin(),
                    right = props.get_RightMargin(),
                    bottom = props.get_BottomMargin();

                if (!this._state.pgmargins || Math.abs(this._state.pgmargins[0] - top) > 0.01 ||
                    Math.abs(this._state.pgmargins[1] - left) > 0.01 || Math.abs(this._state.pgmargins[2] - bottom) > 0.01 ||
                    Math.abs(this._state.pgmargins[3] - right) > 0.01) {
                    this._state.pgmargins = [top, left, bottom, right];
                    if (this.toolbar.btnPageMargins.menu) {
                        this._clearChecked(this.toolbar.btnPageMargins.menu);
                        _.each(this.toolbar.btnPageMargins.menu.items, function(item){
                            if (item.value && typeof(item.value) == 'object' &&
                                Math.abs(item.value[0] - top) < 0.01 && Math.abs(item.value[1] - left) < 0.01 &&
                                Math.abs(item.value[2] - bottom) < 0.01 && Math.abs(item.value[3] - right) < 0.01) {
                                item.setChecked(true);
                                return false;
                            }
                        }, this);
                    }
                }
            }
        },

        onApiFocusObject: function(selectedObjects) {
            if (!this.editMode) return;

            var pr, sh, i = -1, type,
                paragraph_locked = false,
                header_locked = false,
                image_locked = false,
                can_add_table = false,
                can_add_image = false,
                enable_dropcap = undefined,
                disable_dropcapadv = true,
                frame_pr = undefined,
                toolbar = this.toolbar,
                in_header = false,
                in_chart = false,
                in_equation = false,
                btn_eq_state = false,
                in_image = false;

            while (++i < selectedObjects.length) {
                type = selectedObjects[i].get_ObjectType();
                pr   = selectedObjects[i].get_ObjectValue();

                if (type === Asc.c_oAscTypeSelectElement.Paragraph) {
                    paragraph_locked = pr.get_Locked();
                    can_add_table = pr.get_CanAddTable();
                    can_add_image = pr.get_CanAddImage();
                    frame_pr = pr;
                    sh = pr.get_Shade();
                } else if (type === Asc.c_oAscTypeSelectElement.Header) {
                    header_locked = pr.get_Locked();
                    in_header = true;
                } else if (type === Asc.c_oAscTypeSelectElement.Image) {
                    in_image = in_header = true;
                    image_locked = pr.get_Locked();
                    if (pr && pr.get_ChartProperties())
                        in_chart = true;
                } else if (type === Asc.c_oAscTypeSelectElement.Math) {
                    in_equation = true;
                    if (Asc.c_oAscMathInterfaceType.Common === pr.get_Type())
                        btn_eq_state = true;
                }

                if (type === Asc.c_oAscTypeSelectElement.Table || type === Asc.c_oAscTypeSelectElement.Header || type === Asc.c_oAscTypeSelectElement.Image) {
                    enable_dropcap = false;
                }

                if (enable_dropcap!==false && type == Asc.c_oAscTypeSelectElement.Paragraph)
                    enable_dropcap = true;
            }

            if (sh)
                this.onParagraphColor(sh);

            var need_disable = paragraph_locked || header_locked;

            if (this._state.prcontrolsdisable != need_disable) {
                if (this._state.activated) this._state.prcontrolsdisable = need_disable;
                _.each (toolbar.paragraphControls, function(item){
                    item.setDisabled(need_disable);
                }, this);
            }

            var need_text_disable = paragraph_locked || header_locked || in_chart;
            if (this._state.textonlycontrolsdisable != need_text_disable) {
                if (this._state.activated) this._state.textonlycontrolsdisable = need_text_disable;
                if (!need_disable) {
                    _.each (toolbar.textOnlyControls, function(item){
                        item.setDisabled(need_text_disable);
                    }, this);
                }
                toolbar.btnCopyStyle.setDisabled(need_text_disable);
                toolbar.btnClearStyle.setDisabled(need_text_disable);
            }

            if (enable_dropcap && frame_pr) {
                var value = frame_pr.get_FramePr(),
                    drop_value = Asc.c_oAscDropCap.None;

                if (value!==undefined) {
                    drop_value = value.get_DropCap();
                    enable_dropcap = ( drop_value === Asc.c_oAscDropCap.Drop || drop_value === Asc.c_oAscDropCap.Margin);
                    disable_dropcapadv = false;
                } else {
                    enable_dropcap = frame_pr.get_CanAddDropCap();
                }

                if (enable_dropcap)
                    this.onDropCap(drop_value);
            }

            need_disable = need_disable || !enable_dropcap || in_equation;
            toolbar.btnDropCap.setDisabled(need_disable);

            if ( !toolbar.btnDropCap.isDisabled() )
                toolbar.mnuDropCapAdvanced.setDisabled(disable_dropcapadv);

            need_disable = !can_add_table || header_locked || in_equation;
            toolbar.btnInsertTable.setDisabled(need_disable);

            need_disable = toolbar.mnuPageNumCurrentPos.isDisabled() && toolbar.mnuPageNumberPosPicker.isDisabled();
            toolbar.mnuInsertPageNum.setDisabled(need_disable);

            need_disable = paragraph_locked || header_locked || in_header || in_equation && !btn_eq_state || this.api.asc_IsCursorInFootnote();
            toolbar.btnsPageBreak.disable(need_disable);

            need_disable = paragraph_locked || header_locked || !can_add_image || in_equation;
            toolbar.btnInsertImage.setDisabled(need_disable);
            toolbar.btnInsertShape.setDisabled(need_disable);
            toolbar.btnInsertText.setDisabled(need_disable);

            toolbar.mnuInsertTextArt.setDisabled(need_disable || in_image);

            if (in_chart !== this._state.in_chart) {
                toolbar.btnInsertChart.updateHint(in_chart ? toolbar.tipChangeChart : toolbar.tipInsertChart);
                this._state.in_chart = in_chart;
            }

            need_disable = in_chart && image_locked || !in_chart && need_disable;
            toolbar.btnInsertChart.setDisabled(need_disable);

            need_disable = paragraph_locked || header_locked || in_chart || !can_add_image&&!in_equation;
            toolbar.btnInsertEquation.setDisabled(need_disable);

            need_disable = paragraph_locked || header_locked || in_equation;
            toolbar.btnSuperscript.setDisabled(need_disable);
            toolbar.btnSubscript.setDisabled(need_disable);

            toolbar.btnEditHeader.setDisabled(in_equation);

            need_disable = paragraph_locked || in_equation || in_image || in_header;
            if (need_disable !== toolbar.btnNotes.isDisabled())
                toolbar.btnNotes.setDisabled(need_disable);

            if (toolbar.listStylesAdditionalMenuItem && (frame_pr===undefined) !== toolbar.listStylesAdditionalMenuItem.isDisabled())
                toolbar.listStylesAdditionalMenuItem.setDisabled(frame_pr===undefined);

            this._state.in_equation = in_equation;
        },

        onApiStyleChange: function(v) {
            this.toolbar.btnCopyStyle.toggle(v, true);
            this.modeAlwaysSetStyle = false;
        },

        onApiParagraphStyleChange: function(name) {
            if (this._state.prstyle != name) {
                var listStyle = this.toolbar.listStyles,
                    listStylesVisible = (listStyle.rendered);

                if (listStylesVisible) {
                    listStyle.suspendEvents();
                    var styleRec = listStyle.menuPicker.store.findWhere({
                        title: name
                    });
                    this._state.prstyle = (listStyle.menuPicker.store.length>0 || window.styles_loaded) ? name : undefined;

                    listStyle.menuPicker.selectRecord(styleRec);
                    listStyle.resumeEvents();
                }
            }
        },

        onApiPageOrient: function(isportrait) {
            if (this._state.pgorient !== isportrait) {
                this.toolbar.btnPageOrient.menu.items[isportrait ? 0 : 1].setChecked(true);
                this._state.pgorient = isportrait;
            }
        },

        onApiLockDocumentProps: function() {
            if (this._state.lock_doc!==true) {
                this.toolbar.btnPageOrient.setDisabled(true);
                this.toolbar.btnPageSize.setDisabled(true);
                if (this._state.activated) this._state.lock_doc = true;
            }
        },

        onApiUnLockDocumentProps: function() {
            if (this._state.lock_doc!==false) {
                this.toolbar.btnPageOrient.setDisabled(false);
                this.toolbar.btnPageSize.setDisabled(false);
                if (this._state.activated) this._state.lock_doc = false;
            }
        },

        onApiLockDocumentSchema: function() {
            this.toolbar.btnColorSchemas.setDisabled(true);
        },

        onApiUnLockDocumentSchema: function() {
            this.toolbar.btnColorSchemas.setDisabled(false);
        },

        onApiLockHeaderFooters: function() {
            this.toolbar.mnuPageNumberPosPicker.setDisabled(true);
            this.toolbar.mnuInsertPageNum.setDisabled(this.toolbar.mnuPageNumCurrentPos.isDisabled());
        },

        onApiUnLockHeaderFooters: function() {
            this.toolbar.mnuPageNumberPosPicker.setDisabled(false);
            this.toolbar.mnuInsertPageNum.setDisabled(false);
        },

        onApiZoomChange: function(percent, type) {
            this.toolbar.btnFitPage.setChecked(type == 2, true);
            this.toolbar.btnFitWidth.setChecked(type == 1, true);
            this.toolbar.mnuZoom.options.value = percent;
            $('.menu-zoom .zoom', this.toolbar.el).html(percent + '%');
        },

        onApiStartHighlight: function(pressed) {
            this.toolbar.btnHighlightColor.toggle(pressed, true);
        },

        onApiHighlightColor: function(c) {
            var textpr = this.api.get_TextProps().get_TextPr();
            if (textpr) {
                c = textpr.get_HighLight();
                if (c == -1) {
                    if (this._state.clrhighlight != -1) {
                        this.toolbar.mnuHighlightTransparent.setChecked(true, true);

                        if (this.toolbar.mnuHighlightColorPicker.cmpEl) {
                            this._state.clrhighlight = -1;
                            this.toolbar.mnuHighlightColorPicker.select(null, true);
                        }
                    }
                } else if (c !== null) {
                    if (this._state.clrhighlight != c.get_hex().toUpperCase()) {
                        this.toolbar.mnuHighlightTransparent.setChecked(false);
                        this._state.clrhighlight = c.get_hex().toUpperCase();

                        if ( _.contains(this.toolbar.mnuHighlightColorPicker.colors, this._state.clrhighlight) )
                            this.toolbar.mnuHighlightColorPicker.select(this._state.clrhighlight, true);
                    }
                }  else {
                    if ( this._state.clrhighlight !== c) {
                        this.toolbar.mnuHighlightTransparent.setChecked(false, true);
                        this.toolbar.mnuHighlightColorPicker.select(null, true);
                        this._state.clrhighlight = c;
                    }
                }
            }
        },

        onApiInitEditorStyles: function(styles) {
            this._onInitEditorStyles(styles);
        },

        onNewDocument: function(btn, e) {
            if (this.api)
                this.api.OpenNewDocument();

            Common.NotificationCenter.trigger('edit:complete', this.toolbar);
            Common.component.Analytics.trackEvent('ToolBar', 'New Document');
        },

        onOpenDocument: function(btn, e) {
            if (this.api)
                this.api.LoadDocumentFromDisk();

            Common.NotificationCenter.trigger('edit:complete', this.toolbar);
            Common.component.Analytics.trackEvent('ToolBar', 'Open Document');
        },

        onPrint: function(e) {
            if (this.api)
                this.api.asc_Print(Common.Utils.isChrome || Common.Utils.isSafari || Common.Utils.isOpera); // if isChrome or isSafari or isOpera == true use asc_onPrintUrl event

            Common.NotificationCenter.trigger('edit:complete', this.toolbar);

            Common.component.Analytics.trackEvent('Print');
            Common.component.Analytics.trackEvent('ToolBar', 'Print');
        },

        onSave: function(e) {
            if (this.api) {
                var isModified = this.api.asc_isDocumentCanSave();
                var isSyncButton = $('.icon', this.toolbar.btnSave.cmpEl).hasClass('btn-synch');
                if (!isModified && !isSyncButton && !this.toolbar.mode.forcesave)
                    return;

                this.api.asc_Save();
            }

            this.toolbar.btnSave.setDisabled(!this.toolbar.mode.forcesave);

            Common.NotificationCenter.trigger('edit:complete', this.toolbar);

            Common.component.Analytics.trackEvent('Save');
            Common.component.Analytics.trackEvent('ToolBar', 'Save');
        },

        onUndo: function(btn, e) {
            if (this.api)
                this.api.Undo();

            Common.NotificationCenter.trigger('edit:complete', this.toolbar);

            Common.component.Analytics.trackEvent('ToolBar', 'Undo');
        },

        onRedo: function(btn, e) {
            if (this.api)
                this.api.Redo();

            Common.NotificationCenter.trigger('edit:complete', this.toolbar);

            Common.component.Analytics.trackEvent('ToolBar', 'Redo');
        },

        onCopyPaste: function(copy, e) {
            var me = this;
            if (me.api) {
                var res = (copy) ? me.api.Copy() : me.api.Paste();
                if (!res) {
                    if (!Common.localStorage.getBool("de-hide-copywarning")) {
                        (new Common.Views.CopyWarningDialog({
                            handler: function(dontshow) {
                                if (dontshow) Common.localStorage.setItem("de-hide-copywarning", 1);
                                Common.NotificationCenter.trigger('edit:complete', me.toolbar);
                            }
                        })).show();
                    }
                } else
                    Common.component.Analytics.trackEvent('ToolBar', 'Copy Warning');
            }
            Common.NotificationCenter.trigger('edit:complete', me.toolbar);
        },

        onIncrease: function(e) {
            if (this.api)
                this.api.FontSizeIn();

            Common.NotificationCenter.trigger('edit:complete', this.toolbar);
            Common.component.Analytics.trackEvent('ToolBar', 'Font Size');
        },

        onDecrease: function(e) {
            if (this.api)
                this.api.FontSizeOut();

            Common.NotificationCenter.trigger('edit:complete', this.toolbar);
            Common.component.Analytics.trackEvent('ToolBar', 'Font Size');
        },

        onBold: function(btn, e) {
            this._state.bold = undefined;
            if (this.api)
                this.api.put_TextPrBold(btn.pressed);

            Common.NotificationCenter.trigger('edit:complete', this.toolbar);
            Common.component.Analytics.trackEvent('ToolBar', 'Bold');
        },

        onItalic: function(btn, e) {
            this._state.italic = undefined;
            if (this.api)
                this.api.put_TextPrItalic(btn.pressed);

            Common.NotificationCenter.trigger('edit:complete', this.toolbar);
            Common.component.Analytics.trackEvent('ToolBar', 'Italic');
        },

        onUnderline: function(btn, e) {
            this._state.underline = undefined;
            if (this.api)
                this.api.put_TextPrUnderline(btn.pressed);

            Common.NotificationCenter.trigger('edit:complete', this.toolbar);
            Common.component.Analytics.trackEvent('ToolBar', 'Underline');
        },

        onStrikeout: function(btn, e) {
            this._state.strike = undefined;
            if (this.api)
                this.api.put_TextPrStrikeout(btn.pressed);

            Common.NotificationCenter.trigger('edit:complete', this.toolbar);
            Common.component.Analytics.trackEvent('ToolBar', 'Strikeout');
        },

        onSuperscript: function(btn, e) {
            if (!this.toolbar.btnSubscript.pressed) {
                this._state.valign = undefined;
                if (this.api)
                    this.api.put_TextPrBaseline(btn.pressed ? 1 : 0);

                Common.NotificationCenter.trigger('edit:complete', this.toolbar);
                Common.component.Analytics.trackEvent('ToolBar', 'Superscript');
            }
        },

        onSubscript: function(btn, e) {
            if (!this.toolbar.btnSuperscript.pressed) {
                this._state.valign = undefined;
                if (this.api)
                    this.api.put_TextPrBaseline(btn.pressed ? 2 : 0);

                Common.NotificationCenter.trigger('edit:complete', this.toolbar);
                Common.component.Analytics.trackEvent('ToolBar', 'Subscript');
            }
        },

        onDecOffset: function(btn, e) {
            if (this.api)
                this.api.DecreaseIndent();

            Common.NotificationCenter.trigger('edit:complete', this.toolbar);
            Common.component.Analytics.trackEvent('ToolBar', 'Indent');
        },

        onIncOffset: function(btn, e) {
            if (this.api)
                this.api.IncreaseIndent();

            Common.NotificationCenter.trigger('edit:complete', this.toolbar);
            Common.component.Analytics.trackEvent('ToolBar', 'Indent');
        },

        onHorizontalAlign: function(type, btn, e) {
            this._state.pralign = undefined;
            if (this.api)
                this.api.put_PrAlign(type);

            Common.NotificationCenter.trigger('edit:complete', this.toolbar);
            Common.component.Analytics.trackEvent('ToolBar', 'Align');
        },

        onMenuHorizontalAlignSelect: function(menu, item) {
            this._state.pralign = undefined;
            var btnHorizontalAlign = this.toolbar.btnHorizontalAlign,
                iconEl = $('.icon', btnHorizontalAlign.cmpEl);

            if (iconEl) {
                iconEl.removeClass(btnHorizontalAlign.options.icls);
                btnHorizontalAlign.options.icls = !item.checked ? 'btn-align-left' : item.options.icls;
                iconEl.addClass(btnHorizontalAlign.options.icls);
            }

            if (this.api && item.checked)
                this.api.put_PrAlign(item.value);

            Common.NotificationCenter.trigger('edit:complete', this.toolbar);
            Common.component.Analytics.trackEvent('ToolBar', 'Horizontal Align');
        },

        onMarkers: function(btn, e) {
            var record = {
                data: {
                    type: 0,
                    subtype: btn.pressed ? 0: -1
                }
            };

            this.onSelectBullets(null, null, null, record);

            Common.NotificationCenter.trigger('edit:complete', this.toolbar);
        },

        onNumbers: function(btn, e) {
            var record = {
                data: {
                    type: 1,
                    subtype: btn.pressed ? 0: -1
                }
            };
            this.onSelectBullets(null, null, null, record);

            Common.NotificationCenter.trigger('edit:complete', this.toolbar);
        },

        onComboBlur: function() {
            Common.NotificationCenter.trigger('edit:complete', this.toolbar);
        },

        onFontNameSelect: function(combo, record) {
            if (this.api) {
                if (record.isNewFont) {
                    Common.UI.warning({
                        width: 500,
                        closable: false,
                        msg: this.confirmAddFontName,
                        buttons: ['yes', 'no'],
                        primary: 'yes',
                        callback: _.bind(function(btn) {
                            if (btn == 'yes') {
                                this.api.put_TextPrFontName(record.name);
                                Common.component.Analytics.trackEvent('ToolBar', 'Font Name');
                            } else {
                                this.toolbar.cmbFontName.setValue(this.api.get_TextProps().get_TextPr().get_FontFamily().get_Name());
                            }
                            Common.NotificationCenter.trigger('edit:complete', this.toolbar);
                        }, this)
                    });
                } else {
                    this.api.put_TextPrFontName(record.name);
                    Common.component.Analytics.trackEvent('ToolBar', 'Font Name');
                }
            }
            Common.NotificationCenter.trigger('edit:complete', this.toolbar);
        },

        onComboOpen: function(needfocus, combo) {
            _.delay(function() {
                var input = $('input', combo.cmpEl).select();
                if (needfocus) input.focus();
                else if (!combo.isMenuOpen()) input.one('mouseup', function (e) { e.preventDefault(); });
            }, 10);
        },

        onFontSizeSelect: function(combo, record) {
            this._state.fontsize = undefined;
            if (this.api)
                this.api.put_TextPrFontSize(record.value);

            Common.NotificationCenter.trigger('edit:complete', this.toolbar);
            Common.component.Analytics.trackEvent('ToolBar', 'Font Size');
        },

        onFontSizeChanged: function(before, combo, record, e) {
            var value,
                me = this;

            if (before) {
                var item = combo.store.findWhere({
                    displayValue: record.value
                });

                if (!item) {
                    value = /^\+?(\d*\.?\d+)$|^\+?(\d+\.?\d*)$/.exec(record.value);

                    if (!value) {
                        value = this._getApiTextSize();

                        Common.UI.warning({
                            msg: this.textFontSizeErr,
                            callback: function() {
                                _.defer(function(btn) {
                                    $('input', combo.cmpEl).focus();
                                })
                            }
                        });

                        combo.setRawValue(value);

                        e.preventDefault();
                        return false;
                    }
                }
            } else {
                value = parseFloat(record.value);
                value = value > 100
                    ? 100
                    : value < 1
                        ? 1
                        : Math.floor((value+0.4)*2)/2;

                combo.setRawValue(value);

                this._state.fontsize = undefined;
                if (this.api)
                    this.api.put_TextPrFontSize(value);

                Common.NotificationCenter.trigger('edit:complete', this.toolbar);
            }
        },

        onSelectBullets: function(btn, picker, itemView, record) {
            var rawData = {},
                isPickerSelect = _.isFunction(record.toJSON);

            if (isPickerSelect){
                if (record.get('selected')) {
                    rawData = record.toJSON();
                } else {
                    // record deselected
                    return;
                }
            } else {
                rawData = record;
            }

            if (btn) {
                btn.toggle(rawData.data.subtype > -1, true);
            }

            this._state.bullets.type = rawData.data.type;
            this._state.bullets.subtype = rawData.data.subtype;
            if (this.api)
                this.api.put_ListType(rawData.data.type, rawData.data.subtype);

            Common.component.Analytics.trackEvent('ToolBar', 'List Type');
            Common.NotificationCenter.trigger('edit:complete', this.toolbar);
        },

        onLineSpaceToggle: function(menu, item, state, e) {
            if (!!state) {
                this._state.linespace = undefined;
                if (this.api)
                    this.api.put_PrLineSpacing(c_paragraphLinerule.LINERULE_AUTO, item.value);

                Common.component.Analytics.trackEvent('ToolBar', 'Line Spacing');
                Common.NotificationCenter.trigger('edit:complete', this.toolbar);
            }
        },

        onMenuNonPrintingToggle: function(menu, item, state, e) {
            var me = this;
            if (item.value === 'characters') {
                Common.localStorage.setItem("de-show-hiddenchars", state);
                me.toolbar.btnShowHidenChars.toggle(state, true);

                if (me.api)
                    me.api.put_ShowParaMarks(state);

                Common.NotificationCenter.trigger('edit:complete', me);
                Common.component.Analytics.trackEvent('ToolBar', 'Hidden Characters');
            } else if (item.value === 'table') {
                Common.localStorage.setItem("de-show-tableline", state);
                me.api && me.api.put_ShowTableEmptyLine(state);
                Common.NotificationCenter.trigger('edit:complete', me);
            }
        },

        onNonPrintingToggle: function(btn, state) {
            var me = this;
            if (state) {
                me.toolbar.mnuNonPrinting.items[0].setChecked(true, true);

                Common.component.Analytics.trackEvent('ToolBar', 'Hidden Characters');
            } else {
                me.toolbar.mnuNonPrinting.items[0].setChecked(false, true);
            }

            if (me.api)
                me.api.put_ShowParaMarks(state);

            Common.localStorage.setItem("de-show-hiddenchars", state);
            Common.NotificationCenter.trigger('edit:complete', me);
        },

        onClickPageBreak: function(value, e) {
            if ( value === 'column' ) {
                this.api.put_AddColumnBreak();
                Common.component.Analytics.trackEvent('ToolBar', 'Column Break');
            } else
            if ( value == 'page' ) {
                this.api.put_AddPageBreak();
                Common.component.Analytics.trackEvent('ToolBar', 'Page Break');
            } else {
                this.api.add_SectionBreak( value );
                Common.component.Analytics.trackEvent('ToolBar', 'Section Break');
            }

            Common.NotificationCenter.trigger('edit:complete', this.toolbar);
        },

        onHyperlinkClick: function(btn) {
            var me = this,
                win, props, text;

            if (me.api){

                var handlerDlg = function(dlg, result) {
                    if (result == 'ok') {
                        props = dlg.getSettings();
                        (text!==false)
                            ? me.api.add_Hyperlink(props)
                            : me.api.change_Hyperlink(props);
                    }

                    Common.NotificationCenter.trigger('edit:complete', me.toolbar);
                };

                text = me.api.can_AddHyperlink();

                if (text !== false) {
                    win = new DE.Views.HyperlinkSettingsDialog({
                        api: me.api,
                        handler: handlerDlg
                    });

                    props = new Asc.CHyperlinkProperty();
                    props.put_Text(text);

                    win.show();
                    win.setSettings(props);
                } else {
                    var selectedElements = me.api.getSelectedElements();
                    if (selectedElements && _.isArray(selectedElements)){
                        _.each(selectedElements, function(el, i) {
                            if (selectedElements[i].get_ObjectType() == Asc.c_oAscTypeSelectElement.Hyperlink)
                                props = selectedElements[i].get_ObjectValue();
                        });
                    }
                    if (props) {
                        win = new DE.Views.HyperlinkSettingsDialog({
                            api: me.api,
                            handler: handlerDlg
                        });
                        win.show();
                        win.setSettings(props);
                    }
                }
            }

            Common.component.Analytics.trackEvent('ToolBar', 'Add Hyperlink');
        },

        onTablePickerSelect: function(picker, columns, rows, e) {
            if (this.api) {
                this.toolbar.fireEvent('inserttable', this.toolbar);
                this.api.put_Table(columns, rows);
            }

            Common.NotificationCenter.trigger('edit:complete', this.toolbar);
            Common.component.Analytics.trackEvent('ToolBar', 'Table');
        },

        onInsertTableClick: function(menu, item, e) {
            if (item.value === 'custom') {
                var me = this;

                (new Common.Views.InsertTableDialog({
                    handler: function(result, value) {
                        if (result == 'ok') {
                            if (me.api) {
                                me.toolbar.fireEvent('inserttable', me.toolbar);

                                me.api.put_Table(value.columns, value.rows);
                            }

                            Common.NotificationCenter.trigger('edit:complete', me.toolbar);
                            Common.component.Analytics.trackEvent('ToolBar', 'Table');
                        }
                    }
                })).show();
            }
        },

        onInsertImageClick: function(menu, item, e) {
            var me = this;
            if (item.value === 'file') {
                this.toolbar.fireEvent('insertimage', this.toolbar);

                if (this.api)
                    this.api.asc_addImage();

                Common.NotificationCenter.trigger('edit:complete', me.toolbar);
                Common.component.Analytics.trackEvent('ToolBar', 'Image');
            } else {
                (new Common.Views.ImageFromUrlDialog({
                    handler: function(result, value) {
                        if (result == 'ok') {
                            if (me.api) {
                                var checkUrl = value.replace(/ /g, '');
                                if (!_.isEmpty(checkUrl)) {
                                    me.toolbar.fireEvent('insertimage', me.toolbar);
                                    me.api.AddImageUrl(checkUrl);

                                    Common.component.Analytics.trackEvent('ToolBar', 'Image');
                                } else {
                                    Common.UI.warning({
                                        msg: this.textEmptyImgUrl
                                    });
                                }
                            }

                            Common.NotificationCenter.trigger('edit:complete', me.toolbar);
                        }
                    }
                })).show();
            }
        },

        onBtnInsertTextClick: function(btn, e) {
            if (this.api)
                this._addAutoshape(btn.pressed, 'textRect');

            if (this.toolbar.btnInsertShape.pressed)
                this.toolbar.btnInsertShape.toggle(false, true);

            Common.NotificationCenter.trigger('edit:complete', this.toolbar, this.toolbar.btnInsertShape);
            Common.component.Analytics.trackEvent('ToolBar', 'Add Text');
        },

        onInsertTextClick: function(menu, item, e) {
            if (item.value === 'text') {
                if (this.api)
                    this._addAutoshape(true, 'textRect');
                this.toolbar.btnInsertText.toggle(true, true);

                if (this.toolbar.btnInsertShape.pressed)
                    this.toolbar.btnInsertShape.toggle(false, true);

                Common.NotificationCenter.trigger('edit:complete', this.toolbar, this.toolbar.btnInsertShape);
                Common.component.Analytics.trackEvent('ToolBar', 'Add Text');
            }
        },

        onInsertShapeHide: function(btn, e) {
            if (this.toolbar.btnInsertShape.pressed && !this._isAddingShape) {
                this.toolbar.btnInsertShape.toggle(false, true);
            }
            this._isAddingShape = false;

            Common.NotificationCenter.trigger('edit:complete', this.toolbar, this.toolbar.btnInsertShape);
        },

        onPageOrientSelect: function(menu, item) {
            this._state.pgorient = undefined;
            if (this.api && item.checked) {
                this.api.change_PageOrient(item.value);
            }

            Common.NotificationCenter.trigger('edit:complete', this.toolbar);
            Common.component.Analytics.trackEvent('ToolBar', 'Page Orientation');
        },

        onClearStyleClick: function(btn, e) {
            if (this.api)
                this.api.ClearFormating();

            Common.NotificationCenter.trigger('edit:complete', this.toolbar);
        },

        onCopyStyleToggle: function(btn, state, e) {
            if (this.api)
                this.api.SetPaintFormat(state ? 1 : 0);
            Common.NotificationCenter.trigger('edit:complete', this.toolbar);
            this.modeAlwaysSetStyle = state;
        },

        onAdvSettingsClick: function(btn, e) {
            this.toolbar.setTab('file');
            this.toolbar.fireEvent('file:settings', this);
            btn.cmpEl.blur();
        },

        onPageSizeClick: function(menu, item, state) {
            if (this.api && state) {
                this._state.pgsize = [0, 0];
                if (item.value !== 'advanced')
                    this.api.change_DocSize(item.value[0], item.value[1]);
                else {
                    var win, props = this.api.asc_GetSectionProps(),
                        me = this;
                    win = new DE.Views.PageSizeDialog({
                        handler: function(dlg, result) {
                            if (result == 'ok') {
                                props = dlg.getSettings();
                                me.api.change_DocSize(props[0], props[1]);
                                Common.NotificationCenter.trigger('edit:complete', me.toolbar);
                            }
                        }
                    });
                    win.show();
                    win.setSettings(me.api.asc_GetSectionProps());
                }

                Common.component.Analytics.trackEvent('ToolBar', 'Page Size');
            }

            Common.NotificationCenter.trigger('edit:complete', this.toolbar);
        },

        onPageMarginsSelect: function(menu, item) {
            if (this.api) {
                this._state.pgmargins = undefined;
                if (item.value !== 'advanced') {
                    var section = this.api.asc_GetSectionProps(),
                        errmsg = null,
                        me = this;
                    if (item.value[1] + item.value[3] > parseFloat(section.get_W().toFixed(4))-12.7 )
                        errmsg = this.txtMarginsW;
                    else if (item.value[0] + item.value[2] > parseFloat(section.get_H().toFixed(4))-2.6 )
                        errmsg = this.txtMarginsH;
                    if (errmsg) {
                        Common.UI.warning({
                            title: this.notcriticalErrorTitle,
                            msg  : errmsg,
                            callback: function() {
                                Common.NotificationCenter.trigger('edit:complete', me.toolbar);
                            }
                        });
                        this.onSectionProps(section);
                        return;
                    } else {
                        var props = new Asc.CDocumentSectionProps();
                        props.put_TopMargin(item.value[0]);
                        props.put_LeftMargin(item.value[1]);
                        props.put_BottomMargin(item.value[2]);
                        props.put_RightMargin(item.value[3]);
                        this.api.asc_SetSectionProps(props);
                    }
                } else {
                    var win, props,
                        me = this;
                    win = new DE.Views.PageMarginsDialog({
                        handler: function(dlg, result) {
                            if (result == 'ok') {
                                props = dlg.getSettings();
                                var mnu = me.toolbar.btnPageMargins.menu.items[0];
                                mnu.setVisible(true);
                                mnu.setChecked(true);
                                mnu.options.value = mnu.value = [props.get_TopMargin(), props.get_LeftMargin(), props.get_BottomMargin(), props.get_RightMargin()];
                                $(mnu.el).html(mnu.template({id: Common.UI.getId(), caption : mnu.caption, options : mnu.options}));
                                Common.localStorage.setItem("de-pgmargins-top", props.get_TopMargin());
                                Common.localStorage.setItem("de-pgmargins-left", props.get_LeftMargin());
                                Common.localStorage.setItem("de-pgmargins-bottom", props.get_BottomMargin());
                                Common.localStorage.setItem("de-pgmargins-right", props.get_RightMargin());

                                me.api.asc_SetSectionProps(props);
                                Common.NotificationCenter.trigger('edit:complete', me.toolbar);
                            }
                        }
                    });
                    win.show();
                    win.setSettings(me.api.asc_GetSectionProps());
                }

                Common.component.Analytics.trackEvent('ToolBar', 'Page Margins');
            }

            Common.NotificationCenter.trigger('edit:complete', this.toolbar);
        },

        onColorSchemaClick: function(menu, item) {
            if (this.api) {
                this.api.ChangeColorScheme(item.value);

                Common.component.Analytics.trackEvent('ToolBar', 'Color Scheme');
            }

            Common.NotificationCenter.trigger('edit:complete', this.toolbar);
        },

        onDropCapSelect: function(menu, item) {
            if (_.isUndefined(item.value))
                return;

            this._state.dropcap = undefined;
            if (this.api && item.checked) {
                if (item.value === Asc.c_oAscDropCap.None) {
                    this.api.removeDropcap(true);
                } else {
                    var SelectedObjects = this.api.getSelectedElements(),
                        i = -1;
                    while (++i < SelectedObjects.length) {
                        if (SelectedObjects[i].get_ObjectType() == Asc.c_oAscTypeSelectElement.Paragraph) {
                            var pr = SelectedObjects[i].get_ObjectValue();
                            var value = pr.get_FramePr();
                            if (!_.isUndefined(value)) {
                                value = new Asc.asc_CParagraphFrame();
                                value.put_FromDropCapMenu(true);
                                value.put_DropCap(item.value);
                                this.api.put_FramePr(value);
                            } else {
                                this.api.asc_addDropCap((item.value === Asc.c_oAscDropCap.Drop));
                            }
                            break;
                        }
                    }
                }
            }

            Common.NotificationCenter.trigger('edit:complete', this.toolbar);
            Common.component.Analytics.trackEvent('ToolBar', 'Drop Cap');
        },

        onDropCap: function(v) {
            if (this._state.dropcap === v)
                return;

            var index = -1;
            switch (v) {
                case Asc.c_oAscDropCap.None:   index = 0; break;
                case Asc.c_oAscDropCap.Drop:   index = 1; break;
                case Asc.c_oAscDropCap.Margin: index = 2; break;
            }
            if (index < 0)
                this._clearChecked(this.toolbar.btnDropCap.menu);
            else
                this.toolbar.btnDropCap.menu.items[index].setChecked(true);

            this._state.dropcap = v;
        },

        onDropCapAdvancedClick: function() {
            var win, props, text,
                me = this;

            if (_.isUndefined(me.fontstore)) {
                me.fontstore = new Common.Collections.Fonts();
                var fonts = me.toolbar.cmbFontName.store.toJSON();
                var arr = [];
                _.each(fonts, function(font, index){
                    if (!font.cloneid) {
                        arr.push(_.clone(font));
                    }
                });
                me.fontstore.add(arr);
            }

            if (me.api){
                var selectedElements = me.api.getSelectedElements(),
                    selectedElementsLenght = selectedElements.length;

                if (selectedElements && _.isArray(selectedElements)){
                    for (var i = 0; i < selectedElementsLenght; i++) {
                        if (selectedElements[i].get_ObjectType() == Asc.c_oAscTypeSelectElement.Paragraph) {
                            props = selectedElements[i].get_ObjectValue();
                            break;
                        }

                    }
                }

                if (props) {
                    (new DE.Views.DropcapSettingsAdvanced({
                        tableStylerRows: 2,
                        tableStylerColumns: 1,
                        fontStore: me.fontstore,
                        paragraphProps: props,
                        borderProps: me.borderAdvancedProps,
                        api: me.api,
                        isFrame: false,
                        handler: function(result, value) {
                            if (result == 'ok') {
                                me.borderAdvancedProps = value.borderProps;
                                if (value.paragraphProps && value.paragraphProps.get_DropCap() === Asc.c_oAscDropCap.None) {
                                    me.api.removeDropcap(true);
                                } else
                                    me.api.put_FramePr(value.paragraphProps);
                            }

                            Common.NotificationCenter.trigger('edit:complete', me.toolbar);
                        }
                    })).show();
                }
            }
        },

        onColumnsSelect: function(menu, item) {
            if (_.isUndefined(item.value))
                return;

            this._state.columns = undefined;
            if (this.api && item.checked) {
                var props = new Asc.CDocumentColumnsProps(),
                    cols = item.value,
                    def_space = 12.5;
                props.put_EqualWidth(cols<3);

                if (cols<3) {
                    props.put_Num(cols+1);
                    props.put_Space(def_space);
                } else {
                    var total = this.api.asc_GetColumnsProps().get_TotalWidth(),
                        left = (total - def_space*2)/3,
                        right = total - def_space - left;
                    props.put_ColByValue(0, (cols == 3) ? left : right, def_space);
                    props.put_ColByValue(1, (cols == 3) ? right : left, 0);
                }
                this.api.asc_SetColumnsProps(props);
            }

            Common.NotificationCenter.trigger('edit:complete', this.toolbar);
            Common.component.Analytics.trackEvent('ToolBar', 'Insert Columns');
        },

        onColumnsProps: function(props) {
            if (props) {
                var equal = props.get_EqualWidth(),
                    num = (equal) ? props.get_Num() : props.get_ColsCount(),
                    def_space = 12.5,
                    index = -1;

                if (equal && num<4 && (num==1 ||  Math.abs(props.get_Space() - def_space)<0.1))
                    index = (num-1);
                else if (!equal && num==2) {
                    var left = props.get_Col(0).get_W(),
                        space = props.get_Col(0).get_Space(),
                        right = props.get_Col(1).get_W(),
                        total = props.get_TotalWidth();
                    if (Math.abs(space - def_space)<0.1) {
                        var width = (total - space*2)/3;
                        if ( left<right && Math.abs(left - width)<0.1 )
                            index = 3;
                        else if (left>right && Math.abs(right - width)<0.1)
                            index = 4;
                    }
                }
                if (this._state.columns === index)
                    return;

                if (index < 0)
                    this._clearChecked(this.toolbar.btnColumns.menu);
                else
                    this.toolbar.btnColumns.menu.items[index].setChecked(true);
                this._state.columns = index;
            }
        },

        onSelectChart: function(picker, item, record) {
            var me      = this,
                type    = record.get('type'),
                chart = false;

            var selectedElements = me.api.getSelectedElements();
            if (selectedElements && _.isArray(selectedElements)) {
                for (var i = 0; i< selectedElements.length; i++) {
                    if (Asc.c_oAscTypeSelectElement.Image == selectedElements[i].get_ObjectType()) {
                        var elValue = selectedElements[i].get_ObjectValue().get_ChartProperties();
                        if (elValue) {
                            chart = elValue;
                            break;
                        }
                    }
                }
            }

            if (chart) {
                var props = new Asc.asc_CImgProperty();
                chart.changeType(type);
                props.put_ChartProperties(chart);
                this.api.ImgApply(props);

                Common.NotificationCenter.trigger('edit:complete', this.toolbar);
            } else {
                if (!this.diagramEditor)
                    this.diagramEditor = this.getApplication().getController('Common.Controllers.ExternalDiagramEditor').getView('Common.Views.ExternalDiagramEditor');

                if (this.diagramEditor && me.api) {
                    this.diagramEditor.setEditMode(false);
                    this.diagramEditor.show();

                    chart = me.api.asc_getChartObject(type);
                    if (chart) {
                        this.diagramEditor.setChartData(new Asc.asc_CChartBinary(chart));
                    }
                    me.toolbar.fireEvent('insertchart', me.toolbar);
                }
            }
        },

        onInsertPageNumberClick: function(picker, item, record) {
            if (this.api)
                this.api.put_PageNum(record.get('data').type, record.get('data').subtype);

            Common.NotificationCenter.trigger('edit:complete', this.toolbar);
            Common.component.Analytics.trackEvent('ToolBar', 'Page Number');
        },
        
        onInsertPageCountClick: function(item, e) {
            if (this.api)
                this.api.asc_AddPageCount();

            Common.NotificationCenter.trigger('edit:complete', this.toolbar);
            Common.component.Analytics.trackEvent('ToolBar', 'Pages Count');
        },

        onEditHeaderFooterClick: function(menu, item) {
            if (this.api) {
                if (item.value == 'header')
                    this.api.GoToHeader(this.api.getCurrentPage());
                else if (item.value == 'footer')
                    this.api.GoToFooter(this.api.getCurrentPage());
                else
                    return;

                Common.NotificationCenter.trigger('edit:complete', this.toolbar);
                Common.component.Analytics.trackEvent('ToolBar', 'Edit ' + item.value);
            }
        },

        onPageNumCurrentPosClick: function(item, e) {
            if (this.api)
                this.api.put_PageNum(-1);

            if (e.type !== 'click')
                this.toolbar.btnEditHeader.menu.hide();
            Common.NotificationCenter.trigger('edit:complete', this.toolbar);
            Common.component.Analytics.trackEvent('ToolBar', 'Page Number');
        },

        onListStyleSelect: function(combo, record) {
            this._state.prstyle = undefined;
            if (this.api)
                this.api.put_Style(record.get('title'));

            Common.NotificationCenter.trigger('edit:complete', this.toolbar);
            Common.component.Analytics.trackEvent('ToolBar', 'Style');
        },

        onListStyleBeforeHide: function(item, e) {
            this.toolbar.listStyles.isStylesNotClosable = false;
        },

        onListStyleContextMenu: function (combo, record, e) {
            if (!this.toolbar.mode.canEditStyles)
             return;

            var showPoint;
            var menu = this.toolbar.styleMenu;
            var api = this.api;

            var isAllCustomDeleted = true;
            var isAllDefailtNotModifaed = true;
            _.each(window.styles.get_MergedStyles(), function (style) {
                var isDefault = api.asc_IsStyleDefault(style.get_Name());
                if (isDefault) {
                    if (api.asc_IsDefaultStyleChanged(style.get_Name())) {
                        isAllDefailtNotModifaed = false;
                    }
                } else {
                    isAllCustomDeleted = false;
                }
            });
            menu.items[3].setDisabled(isAllDefailtNotModifaed);
            menu.items[4].setDisabled(isAllCustomDeleted);

            var top = e.clientY*Common.Utils.zoom();
            if ($('#header-container').is(":visible")) {
                top -= $('#header-container').height()
            }
            showPoint = [e.clientX*Common.Utils.zoom(), top];

            if (record != undefined) {
                //itemMenu
                var isDefault = this.api.asc_IsStyleDefault(record.get("title"));
                menu.items[0].setVisible(true);
                menu.items[1].setVisible(!isDefault);
                menu.items[2].setVisible(isDefault);
                menu.items[3].setVisible(isDefault);
                menu.items[4].setVisible(!isDefault);

                menu.items[2].setDisabled(!this.api.asc_IsDefaultStyleChanged(record.get("title")));

                for (var i in menu.items) {
                    menu.items[i].styleTitle = record.get("title");
                }

                var selectedElements = api.getSelectedElements(),
                    isParagraph = false;
                if (selectedElements && _.isArray(selectedElements)){
                    for (var i = 0; i <selectedElements.length; i++) {
                        if (Asc.c_oAscTypeSelectElement.Paragraph == selectedElements[i].get_ObjectType()) {
                            isParagraph = true; break;
                        }
                    }
                }
                menu.items[0].setDisabled(!isParagraph);
            } else {
                //comboMenu
                menu.items[0].setVisible(false);
                menu.items[1].setVisible(false);
                menu.items[2].setVisible(false);
                menu.items[3].setVisible(true);
                menu.items[4].setVisible(true);
            }

            if (showPoint != undefined) {
                var menuContainer = this.toolbar.$el.find('#menu-style-container');
                if (!menu.rendered) {
                    if (menuContainer.length < 1) {
                        menuContainer = $('<div id="menu-style-container" style="position: absolute; z-index: 10000;"><div class="dropdown-toggle" data-toggle="dropdown"></div></div>', menu.id);
                        $(this.toolbar.el).append(menuContainer);
                    }
                    menu.render(menuContainer);
                    menu.cmpEl.attr({tabindex: "-1"});
                }

                menuContainer.css({
                    left: showPoint[0],
                    top: showPoint[1]
                });

                var parent = $(menu.el);
                parent.trigger($.Event('show.bs.dropdown'));
                parent.trigger($.Event('hide.bs.dropdown'));
                if (menu.isVisible()) {
                    $(menu).toggleClass('open').trigger('shown.bs.dropdown');
                }


                this.toolbar.listStyles.isStylesNotClosable = true;
                menu.show();
            }
        },

        onSaveStyle: function (style) {
            window.styles_loaded = false;
            var me = this, win;

            if (me.api) {
                var handlerDlg = function (dlg, result) {
                    if (result == 'ok') {
                        var title = dlg.getTitle(),
                            nextStyle = dlg.getNextStyle(),
                            characterStyle = style.get_Link();
                        me._state.prstyle = title;
                        style.put_Name(title);
                        characterStyle.put_Name(title + '_character');
                        style.put_Next((nextStyle) ? nextStyle.asc_getName() : null);
                        me.api.asc_AddNewStyle(style);
                    }
                    Common.NotificationCenter.trigger('edit:complete', me.toolbar);
                };

                var formats = [];
                _.each(window.styles.get_MergedStyles(), function (style) {
                    formats.push({value: style, displayValue: style.get_Name()})
                });

                win = new DE.Views.StyleTitleDialog({
                    handler: handlerDlg,
                    formats: formats
                });
                win.show();
            }

            Common.component.Analytics.trackEvent('ToolBar', 'Save as Style');
        },

        onMenuSaveStyle: function(item, e) {
            var me = this;
            if (me.api && !me.toolbar.listStylesAdditionalMenuItem.isDisabled()) {
                me.onSaveStyle(me.api.asc_GetStyleFromFormatting());
            }
        },

//        onAfterKeydownMenu: function (e) {
//            if (e.keyCode == Common.UI.Keys.ESC)  {
//                if ($('#menu-style-container').hasClass("open")) {
//                    $('#menu-style-container').removeClass('open').trigger('hidden.bs.dropdown');
//                } else if ($(e.currentTarget).hasClass("open")) {
//                    $(e.currentTarget).removeClass('open').trigger('hidden.bs.dropdown');
//                }
//            }
//        },

        onUpdateStyle: function(newStyle) {
            if (this.api) {
                newStyle.put_Name(this._state.prstyle);
                this.api.asc_AddNewStyle(newStyle);
            }
        },

        // onHideTitleBar: function(item, checked) {
        //     var headerView  = this.getApplication().getController('Viewport').getView('Common.Views.Header');
        //     headerView  && headerView.setVisible(!checked);
        //
        //     Common.localStorage.setItem('de-hidden-title', checked ? 1 : 0);
        //
        //     Common.NotificationCenter.trigger('layout:changed', 'header');
        //     Common.NotificationCenter.trigger('edit:complete', this.toolbar);
        // },

        onHideStatusBar: function(item, checked) {
            var headerView  = this.getApplication().getController('Statusbar').getView('Statusbar');
            headerView  && headerView.setVisible(!checked);

            Common.localStorage.setBool('de-hidden-status', checked);

            Common.NotificationCenter.trigger('layout:changed', 'status');
            Common.NotificationCenter.trigger('edit:complete', this.toolbar);
        },

        onHideRulers: function(item, checked) {
            if (this.api) {
                this.api.asc_SetViewRulers(!checked);
            }

            Common.localStorage.setBool('de-hidden-rulers', checked);

            Common.NotificationCenter.trigger('layout:changed', 'rulers');
            Common.NotificationCenter.trigger('edit:complete', this.toolbar);
        },

        onZoomToPageToggle: function(item, state) {
            if (this.api) {
                if (state)
                    this.api.zoomFitToPage();
                else
                    this.api.zoomCustomMode();
            }
            Common.NotificationCenter.trigger('edit:complete', this.toolbar);
        },

        onZoomToWidthToggle: function(item, state) {
            if (this.api) {
                if (state)
                    this.api.zoomFitToWidth();
                else
                    this.api.zoomCustomMode();
            }
            Common.NotificationCenter.trigger('edit:complete', this.toolbar);
        },

        onZoomInClick: function(btn) {
            if (this.api)
                this.api.zoomIn();

            Common.NotificationCenter.trigger('edit:complete', this.toolbar);
        },

        onZoomOutClick: function(btn) {
            if (this.api)
                this.api.zoomOut();

            Common.NotificationCenter.trigger('edit:complete', this.toolbar);
        },

        onNotesClick: function() {
            if (this.api)
              this.api.asc_AddFootnote();
        },

        onNotesMenuClick: function(menu, item) {
            if (this.api) {
                if (item.value == 'ins_footnote')
                    this.api.asc_AddFootnote();
                else if (item.value == 'delele')
                    Common.UI.warning({
                        msg: this.confirmDeleteFootnotes,
                        buttons: ['yes', 'no'],
                        primary: 'yes',
                        callback: _.bind(function(btn) {
                            if (btn == 'yes') {
                                this.api.asc_RemoveAllFootnotes();
                            }
                            Common.NotificationCenter.trigger('edit:complete', this.toolbar);
                        }, this)
                    });
                else if (item.value == 'settings') {
                    var me = this;
                    (new DE.Views.NoteSettingsDialog({
                        api: me.api,
                        handler: function(result, settings) {
                            if (settings) {
                                me.api.asc_SetFootnoteProps(settings.props, settings.applyToAll);
                                if (result == 'insert')
                                    me.api.asc_AddFootnote(settings.custom);
                            }
                            Common.NotificationCenter.trigger('edit:complete', me.toolbar);
                        },
                        props   : me.api.asc_GetFootnoteProps()
                    })).show();
                } else
                    return;

                Common.NotificationCenter.trigger('edit:complete', this.toolbar);
            }
        },

        onFootnotePrevClick: function(btn) {
            if (this.api)
                this.api.asc_GotoFootnote(false);

            var me = this;
            setTimeout(function() {
                Common.NotificationCenter.trigger('edit:complete', me.toolbar);
            }, 50);
        },

        onFootnoteNextClick: function(btn) {
            if (this.api)
                this.api.asc_GotoFootnote(true);

            var me = this;
            setTimeout(function() {
                Common.NotificationCenter.trigger('edit:complete', me.toolbar);
            }, 50);
        },

        _clearBullets: function() {
            this.toolbar.btnMarkers.toggle(false, true);
            this.toolbar.btnNumbers.toggle(false, true);
            this.toolbar.btnMultilevels.toggle(false, true);

            this.toolbar.mnuMarkersPicker.selectByIndex(0, true);
            this.toolbar.mnuNumbersPicker.selectByIndex(0, true);
            this.toolbar.mnuMultilevelPicker.selectByIndex(0, true);
        },

        _getApiTextSize: function () {
            var out_value   = 12,
                textPr      = this.api.get_TextProps();

            if (textPr && textPr.get_TextPr) {
                out_value = textPr.get_TextPr().get_FontSize();
            }

            return out_value;
        },

        onNewFontColor: function(picker, color) {
            this.toolbar.mnuFontColorPicker.addNewColor();
        },

        onAutoFontColor: function(e) {
            this._state.clrtext = this._state.clrtext_asccolor = undefined;

            var color = new Asc.asc_CColor();
            color.put_auto(true);
            this.api.put_TextColor(color);

            this.toolbar.btnFontColor.currentColor = {color: color, isAuto: true};
            $('.btn-color-value-line', this.toolbar.btnFontColor.cmpEl).css('background-color', '#000');

            this.toolbar.mnuFontColorPicker.clearSelection();
            this.toolbar.mnuFontColorPicker.currentColor = {color: color, isAuto: true};
        },

        onNewParagraphColor: function(picker, color) {
            this.toolbar.mnuParagraphColorPicker.addNewColor();
        },

        onSelectHighlightColor: function(picker, color) {
            this._setMarkerColor(color, 'menu');
        },

        onSelectFontColor: function(picker, color) {
            this._state.clrtext = this._state.clrtext_asccolor = undefined;

            var clr = (typeof(color) == 'object') ? (color.isAuto ? '#000' : color.color) : color;

            this.toolbar.btnFontColor.currentColor = color;
            $('.btn-color-value-line', this.toolbar.btnFontColor.cmpEl).css('background-color', '#' + clr);

            this.toolbar.mnuFontColorPicker.currentColor = color;
            if (this.api)
                this.api.put_TextColor(color.isAuto ? color.color : Common.Utils.ThemeColor.getRgbColor(color));

            Common.component.Analytics.trackEvent('ToolBar', 'Text Color');
        },

        onParagraphColorPickerSelect: function(picker, color) {
            this._state.clrback = this._state.clrshd_asccolor = undefined;

            var clr = (typeof(color) == 'object') ? color.color : color;

            this.toolbar.btnParagraphColor.currentColor = color;
            $('.btn-color-value-line', this.toolbar.btnParagraphColor.cmpEl).css('background-color', color!='transparent'?'#'+clr:clr);

            this.toolbar.mnuParagraphColorPicker.currentColor = color;
            if (this.api) {
                if (color == 'transparent') {
                    this.api.put_ParagraphShade(false);
                } else {
                    this.api.put_ParagraphShade(true, Common.Utils.ThemeColor.getRgbColor(color));
                }
            }

            Common.NotificationCenter.trigger('edit:complete', this);
        },

        onBtnHighlightColor: function(btn) {
            if (btn.pressed) {
                this._setMarkerColor(btn.currentColor);
                Common.component.Analytics.trackEvent('ToolBar', 'Highlight Color');
            }
            else {
                this.api.SetMarkerFormat(false);
            }
        },

        onBtnFontColor: function() {
            this.toolbar.mnuFontColorPicker.trigger('select', this.toolbar.mnuFontColorPicker, this.toolbar.mnuFontColorPicker.currentColor);
        },

        onBtnParagraphColor: function() {
            this.toolbar.mnuParagraphColorPicker.trigger('select', this.toolbar.mnuParagraphColorPicker, this.toolbar.mnuParagraphColorPicker.currentColor);
        },

        onHighlightTransparentClick: function(item, e) {
            this._setMarkerColor('transparent', 'menu');
            item.setChecked(true, true);
            this.toolbar.btnHighlightColor.currentColor = 'transparent';
            $('.btn-color-value-line', this.toolbar.btnHighlightColor.cmpEl).css('background-color', 'transparent');
        },

        onParagraphColor: function(shd) {
            var picker = this.toolbar.mnuParagraphColorPicker, clr;
            if (shd!==null && shd!==undefined && shd.get_Value()===Asc.c_oAscShdClear) {
                var color = shd.get_Color();
                if (color) {
                    if (color.get_type() == Asc.c_oAscColor.COLOR_TYPE_SCHEME) {
                        clr = {color: Common.Utils.ThemeColor.getHexColor(color.get_r(), color.get_g(), color.get_b()), effectValue: color.get_value() };
                    } else {
                        clr = Common.Utils.ThemeColor.getHexColor(color.get_r(), color.get_g(), color.get_b());
                    }
                } else
                    clr= 'transparent';
            } else {
                clr = 'transparent';
            }

            var type1 = typeof(clr),
                type2 = typeof(this._state.clrback);
            if ( (type1 !== type2) || (type1=='object' &&
                (clr.effectValue!==this._state.clrback.effectValue || this._state.clrback.color.indexOf(clr.color)<0)) ||
                (type1!='object' && this._state.clrback.indexOf(clr)<0 )) {

                if ( typeof(clr) == 'object' ) {
                    var isselected = false;
                    for (var i=0; i<10; i++) {
                        if ( Common.Utils.ThemeColor.ThemeValues[i] == clr.effectValue ) {
                            picker.select(clr,true);
                            isselected = true;
                            break;
                        }
                    }
                    if (!isselected) picker.clearSelection();
                } else
                    picker.select(clr,true);

                this._state.clrback = clr;
            }
            this._state.clrshd_asccolor = shd;
        },

        onApiTextColor: function(color) {
            if (color.get_auto()) {
                if (this._state.clrtext !== 'auto') {
                    this.toolbar.mnuFontColorPicker.clearSelection();
                    var clr_item = this.toolbar.btnFontColor.menu.$el.find('#id-toolbar-menu-auto-fontcolor > a');
                    !clr_item.hasClass('selected') && clr_item.addClass('selected');
                    this._state.clrtext = 'auto';
                }
            } else {
                var picker = this.toolbar.mnuFontColorPicker, clr;

                if (color) {
                    color.get_type() == Asc.c_oAscColor.COLOR_TYPE_SCHEME ?
                        clr = {color: Common.Utils.ThemeColor.getHexColor(color.get_r(), color.get_g(), color.get_b()), effectValue: color.get_value()} :
                        clr = Common.Utils.ThemeColor.getHexColor(color.get_r(), color.get_g(), color.get_b());
                }

                var type1 = typeof(clr),
                    type2 = typeof(this._state.clrtext);

                if ( (this._state.clrtext == 'auto') || (type1 !== type2) || (type1=='object' &&
                    (clr.effectValue!==this._state.clrtext.effectValue || this._state.clrtext.color.indexOf(clr.color)<0)) ||
                    (type1!='object' && this._state.clrtext.indexOf(clr)<0 )) {

                    var clr_item = this.toolbar.btnFontColor.menu.$el.find('#id-toolbar-menu-auto-fontcolor > a');
                    clr_item.hasClass('selected') && clr_item.removeClass('selected');
                    if ( typeof(clr) == 'object' ) {
                        var isselected = false;
                        for (var i=0; i<10; i++) {
                            if ( Common.Utils.ThemeColor.ThemeValues[i] == clr.effectValue ) {
                                picker.select(clr,true);
                                isselected = true;
                                break;
                            }
                        }
                        if (!isselected) picker.clearSelection();
                    } else {
                        picker.select(clr,true);
                    }
                    this._state.clrtext = clr;
                }
            }
            this._state.clrtext_asccolor = color;
        },

        fillAutoShapes: function() {
            var me = this,
                shapesStore = this.getApplication().getCollection('ShapeGroups');

            for (var i = 0; i < shapesStore.length; i++) {
                var shapeGroup = shapesStore.at(i);

                var menuItem = new Common.UI.MenuItem({
                    caption: shapeGroup.get('groupName'),
                    menu: new Common.UI.Menu({
                        menuAlign: 'tl-tr',
                        items: [
                            { template: _.template('<div id="id-toolbar-menu-shapegroup' + i + '" class="menu-shape" style="width: ' + (shapeGroup.get('groupWidth') - 8) + 'px; margin-left: 5px;"></div>') }
                        ]
                    })
                });

                me.toolbar.btnInsertShape.menu.addItem(menuItem);

                var shapePicker = new Common.UI.DataView({
                    el: $('#id-toolbar-menu-shapegroup' + i),
                    store: shapeGroup.get('groupStore'),
                    parentMenu: menuItem.menu,
                    showLast: false,
                    itemTemplate: _.template('<div class="item-shape"><img src="<%= imageUrl %>" id="<%= id %>"></div>')
                });

                shapePicker.on('item:click', function(picker, item, record, e) {
                    if (me.api) {
                        me._addAutoshape(true, record.get('data').shapeType);
                        me._isAddingShape = true;

                        if (me.toolbar.btnInsertText.pressed) {
                            me.toolbar.btnInsertText.toggle(false, true);
                        }

                        if (e.type !== 'click')
                            me.toolbar.btnInsertShape.menu.hide();
                        Common.NotificationCenter.trigger('edit:complete', me.toolbar, me.toolbar.btnInsertShape);
                        Common.component.Analytics.trackEvent('ToolBar', 'Add Shape');
                    }
                });
            }
        },

        fillEquations: function() {
            if (!this.toolbar.btnInsertEquation.rendered || this.toolbar.btnInsertEquation.menu.items.length>0) return;

            var me = this, equationsStore = this.getApplication().getCollection('EquationGroups');

            me.equationPickers = [];
            me.toolbar.btnInsertEquation.menu.removeAll();
            
            for (var i = 0; i < equationsStore.length; ++i) {
                var equationGroup = equationsStore.at(i);

                var menuItem = new Common.UI.MenuItem({
                    caption: equationGroup.get('groupName'),
                    menu: new Common.UI.Menu({
                        menuAlign: 'tl-tr',
                        items: [
                            { template: _.template('<div id="id-toolbar-menu-equationgroup' + i +
                                '" class="menu-shape" style="width:' + (equationGroup.get('groupWidth') + 8) + 'px; ' +
                                equationGroup.get('groupHeight') + 'margin-left:5px;"></div>') }
                        ]
                    })
                });

                me.toolbar.btnInsertEquation.menu.addItem(menuItem);

                var equationPicker = new Common.UI.DataView({
                    el: $('#id-toolbar-menu-equationgroup' + i),
                    store: equationGroup.get('groupStore'),
                    parentMenu: menuItem.menu,
                    showLast: false,
                    itemTemplate: _.template('<div class="item-equation" '+
                        'style="background-position:<%= posX %>px <%= posY %>px;" >' +
                        '<div style="width:<%= width %>px;height:<%= height %>px;" id="<%= id %>">')
                });
                if (equationGroup.get('groupHeight').length) {

                    me.equationPickers.push(equationPicker);
                    me.toolbar.btnInsertEquation.menu.on('show:after', function () {

                        if (me.equationPickers.length) {
                            var element = $(this.el).find('.over').find('.menu-shape');
                            if (element.length) {
                                for (var i = 0; i < me.equationPickers.length; ++i) {
                                    if (element[0].id == me.equationPickers[i].el.id) {
                                        me.equationPickers[i].scroller.update({alwaysVisibleY: true});
                                        me.equationPickers.splice(i, 1);
                                        return;
                                    }
                                }
                            }
                        }
                    });
                }

                equationPicker.on('item:click', function(picker, item, record, e) {
                    if (me.api) {
                        me.api.asc_AddMath(record.get('data').equationType);

                        if (me.toolbar.btnInsertText.pressed) {
                            me.toolbar.btnInsertText.toggle(false, true);
                        }
                        if (me.toolbar.btnInsertShape.pressed) {
                            me.toolbar.btnInsertShape.toggle(false, true);
                        }

                         if (e.type !== 'click')
                             me.toolbar.btnInsertEquation.menu.hide();
                        Common.NotificationCenter.trigger('edit:complete', me.toolbar, me.toolbar.btnInsertEquation);
                        Common.component.Analytics.trackEvent('ToolBar', 'Add Equation');
                    }
                });
            }
        },

        onInsertEquationClick: function() {
            if (this.api && !this._state.in_equation) {
                this.api.asc_AddMath();
                Common.component.Analytics.trackEvent('ToolBar', 'Add Equation');
            }
            Common.NotificationCenter.trigger('edit:complete', this.toolbar, this.toolbar.btnInsertEquation);
        },

        onMathTypes: function(equation) {
            var equationgrouparray = [],
                equationsStore = this.getCollection('EquationGroups');

            equationsStore.reset();

            // equations groups

            var c_oAscMathMainTypeStrings = {};

            // [translate, count cells, scroll]

            c_oAscMathMainTypeStrings[Common.define.c_oAscMathMainType.Symbol       ] = [this.textSymbols, 11];
            c_oAscMathMainTypeStrings[Common.define.c_oAscMathMainType.Fraction     ] = [this.textFraction, 4];
            c_oAscMathMainTypeStrings[Common.define.c_oAscMathMainType.Script       ] = [this.textScript, 4];
            c_oAscMathMainTypeStrings[Common.define.c_oAscMathMainType.Radical      ] = [this.textRadical, 4];
            c_oAscMathMainTypeStrings[Common.define.c_oAscMathMainType.Integral     ] = [this.textIntegral, 3, true];
            c_oAscMathMainTypeStrings[Common.define.c_oAscMathMainType.LargeOperator] = [this.textLargeOperator, 5, true];
            c_oAscMathMainTypeStrings[Common.define.c_oAscMathMainType.Bracket      ] = [this.textBracket, 4, true];
            c_oAscMathMainTypeStrings[Common.define.c_oAscMathMainType.Function     ] = [this.textFunction, 3, true];
            c_oAscMathMainTypeStrings[Common.define.c_oAscMathMainType.Accent       ] = [this.textAccent, 4];
            c_oAscMathMainTypeStrings[Common.define.c_oAscMathMainType.LimitLog     ] = [this.textLimitAndLog, 3];
            c_oAscMathMainTypeStrings[Common.define.c_oAscMathMainType.Operator     ] = [this.textOperator, 4];
            c_oAscMathMainTypeStrings[Common.define.c_oAscMathMainType.Matrix       ] = [this.textMatrix, 4, true];

            // equations sub groups

            // equations types

            var translationTable = {}, name = '', translate = '';
            for (name in Common.define.c_oAscMathType) {
                if (Common.define.c_oAscMathType.hasOwnProperty(name)) {
                    var arr = name.split('_');
                    if (arr.length==2 && arr[0]=='Symbol') {
                        translate = 'txt' + arr[0] + '_' + arr[1].toLocaleLowerCase();
                    } else
                        translate = 'txt' + name;
                    translationTable[Common.define.c_oAscMathType[name]] = this[translate];
                }
            }

            var i,id = 0, count = 0, length = 0, width = 0, height = 0, store = null, list = null, eqStore = null, eq = null;

            if (equation) {

                count = equation.get_Data().length;

                if (count) {
                    for (var j = 0; j < count; ++j) {
                        id = equation.get_Data()[j].get_Id();
                        width = equation.get_Data()[j].get_W();
                        height = equation.get_Data()[j].get_H();

                        store = new Backbone.Collection([], {
                            model: DE.Models.EquationModel
                        });

                        if (store) {

                            var allItemsCount = 0, itemsCount = 0, ids = 0;

                            length = equation.get_Data()[j].get_Data().length;

                            for (i = 0; i < length; ++i) {
                                eqStore = equation.get_Data()[j].get_Data()[i];

                                itemsCount = eqStore.get_Data().length;
                                for (var p = 0; p < itemsCount; ++p) {

                                    eq = eqStore.get_Data()[p];
                                    ids = eq.get_Id();

                                    translate = '';

                                    if (translationTable.hasOwnProperty(ids)) {
                                        translate = translationTable[ids];
                                    }

                                    store.add({
                                        data            : {equationType: ids},
                                        tip             : translate,
                                        allowSelected   : true,
                                        selected        : false,
                                        width           : eqStore.get_W(),
                                        height          : eqStore.get_H(),
                                        posX            : -eq.get_X(),
                                        posY            : -eq.get_Y()
                                    });
                                }

                                allItemsCount += itemsCount;
                            }

                            width = c_oAscMathMainTypeStrings[id][1] * (width + 10);  // 4px margin + 4px margin + 1px border + 1px border

                            var normHeight = parseInt(370 / (height + 10)) * (height + 10);
                            equationgrouparray.push({
                                groupName   : c_oAscMathMainTypeStrings[id][0],
                                groupStore  : store,
                                groupWidth  : width,
                                groupHeight : c_oAscMathMainTypeStrings[id][2] ? ' height:'+ normHeight +'px!important; ' : ''
                            });
                        }
                    }

                    equationsStore.add(equationgrouparray);

                    this.fillEquations();
                }
            }
        },

        fillTextArt: function() {
            if (!this.toolbar.btnInsertText.rendered) return;
            
            var me = this;
            if (this.toolbar.mnuTextArtPicker) {
                var models = this.getApplication().getCollection('Common.Collections.TextArt').models,
                    count = this.toolbar.mnuTextArtPicker.store.length;
                if (count>0 && count==models.length) {
                    var data = this.toolbar.mnuTextArtPicker.store.models;
                    _.each(models, function(template, index){
                        data[index].set('imageUrl', template.get('imageUrl'));
                    });
                } else {
                    this.toolbar.mnuTextArtPicker.store.reset(models);
                }
            } else {
                this.toolbar.mnuTextArtPicker = new Common.UI.DataView({
                    el: $('#id-toolbar-menu-insart'),
                    store: this.getApplication().getCollection('Common.Collections.TextArt'),
                    parentMenu: this.toolbar.mnuInsertTextArt.menu,
                    showLast: false,
                    itemTemplate: _.template('<div class="item-art"><img src="<%= imageUrl %>" id="<%= id %>" style="width:50px;height:50px;"></div>')
                });

                this.toolbar.mnuTextArtPicker.on('item:click', function(picker, item, record, e) {
                    if (me.api) {
                        me.toolbar.fireEvent('inserttextart', me.toolbar);
                        me.api.AddTextArt(record.get('data'));

                        if (me.toolbar.btnInsertShape.pressed)
                            me.toolbar.btnInsertShape.toggle(false, true);

                         if (e.type !== 'click')
                             me.toolbar.btnInsertText.menu.hide();
                        Common.NotificationCenter.trigger('edit:complete', me.toolbar, me.toolbar.btnInsertText);
                        Common.component.Analytics.trackEvent('ToolBar', 'Add Text Art');
                    }
                });
            }
        },

        activateControls: function() {
            _.each(this.toolbar.toolbarControls, function(item){
                item.setDisabled(false);
            }, this);
            this.toolbar.btnUndo.setDisabled(this._state.can_undo!==true);
            this.toolbar.btnRedo.setDisabled(this._state.can_redo!==true);
            this.toolbar.btnCopy.setDisabled(this._state.can_copycut!==true);
            this.toolbar.btnPrint.setDisabled(!this.toolbar.mode.canPrint);
            if (this.toolbar.mode.fileChoiceUrl)
                this.toolbar.btnMailRecepients.setDisabled(false);
            this._state.activated = true;

            var props = this.api.asc_GetSectionProps();
            this.onApiPageSize(props.get_W(), props.get_H());
        },

        updateThemeColors: function() {
            var updateColors = function(picker, defaultColorIndex) {
                if (picker) {
                    var clr;

                    var effectcolors = Common.Utils.ThemeColor.getEffectColors();
                    for (var i = 0; i < effectcolors.length; i++) {
                        if (typeof(picker.currentColor) == 'object' &&
                            clr === undefined &&
                            picker.currentColor.effectId == effectcolors[i].effectId)
                            clr = effectcolors[i];
                    }

                    picker.updateColors(effectcolors, Common.Utils.ThemeColor.getStandartColors());
                    if (picker.currentColor === undefined) {
                        picker.currentColor = effectcolors[defaultColorIndex];
                    } else if ( clr!==undefined ) {
                        picker.currentColor = clr;
                    }
                }
            };

            updateColors(this.toolbar.mnuFontColorPicker, 1);
            if (this.toolbar.btnFontColor.currentColor===undefined || !this.toolbar.btnFontColor.currentColor.isAuto) {
                this.toolbar.btnFontColor.currentColor = this.toolbar.mnuFontColorPicker.currentColor.color || this.toolbar.mnuFontColorPicker.currentColor;
                $('.btn-color-value-line', this.toolbar.btnFontColor.cmpEl).css('background-color', '#' + this.toolbar.btnFontColor.currentColor);
            }
            if (this._state.clrtext_asccolor!==undefined) {
                this._state.clrtext = undefined;
                this.onApiTextColor(this._state.clrtext_asccolor);
            }
            this._state.clrtext_asccolor = undefined;

            updateColors(this.toolbar.mnuParagraphColorPicker, 0);
            this.toolbar.btnParagraphColor.currentColor = this.toolbar.mnuParagraphColorPicker.currentColor.color || this.toolbar.mnuParagraphColorPicker.currentColor;
            $('.btn-color-value-line', this.toolbar.btnParagraphColor.cmpEl).css('background-color', '#' + this.toolbar.btnParagraphColor.currentColor);
            if (this._state.clrshd_asccolor!==undefined) {
                this._state.clrback = undefined;
                this.onParagraphColor(this._state.clrshd_asccolor);
            }
            this._state.clrshd_asccolor = undefined;
        },

        _clearChecked: function(menu) {
            _.each(menu.items, function(item){
                if (item.setChecked)
                    item.setChecked(false, true);
            });
        },

        _onInitEditorStyles: function(styles) {
            window.styles_loaded = false;

            var self = this,
                listStyles = self.toolbar.listStyles;

            window.styles = styles;
            if (!listStyles) {
                self.styles = styles;
                return;
            }

            listStyles.menuPicker.store.reset([]); // remove all

            _.each(styles.get_MergedStyles(), function(style){
                listStyles.menuPicker.store.add({
                    imageUrl: style.asc_getImage(),
                    title   : style.get_Name(),
                    tip     : style.get_Name(),
                    id      : Common.UI.getId()
                });
            });

            if (listStyles.menuPicker.store.length > 0 && listStyles.rendered){
                var styleRec;
                if (self._state.prstyle) styleRec = listStyles.menuPicker.store.findWhere({title: self._state.prstyle});
                listStyles.fillComboView((styleRec) ? styleRec : listStyles.menuPicker.store.at(0), true);
                Common.NotificationCenter.trigger('edit:complete', this);
            } else if (listStyles.rendered)
                listStyles.clearComboView();
            window.styles_loaded = true;
        },

        _setMarkerColor: function(strcolor, h) {
            var me = this;

            if (h === 'menu') {
                me.toolbar.mnuHighlightTransparent.setChecked(false);

                me.toolbar.btnHighlightColor.currentColor = strcolor;
                $('.btn-color-value-line', me.toolbar.btnHighlightColor.cmpEl).css('background-color', '#' + strcolor);

                me.toolbar.btnHighlightColor.toggle(true, true);
                me.toolbar.btnHighlightColor.cmpEl.removeClass('open');
            }

            strcolor = strcolor || 'transparent';

            if (strcolor == 'transparent') {
                me.api.SetMarkerFormat(true, false);
            } else {
                var r = strcolor[0] + strcolor[1],
                    g = strcolor[2] + strcolor[3],
                    b = strcolor[4] + strcolor[5];
                me.api.SetMarkerFormat(true, true, parseInt(r, 16), parseInt(g, 16), parseInt(b, 16));
            }

            Common.NotificationCenter.trigger('edit:complete', me.toolbar, me.toolbar.btnHighlightColor);
            Common.component.Analytics.trackEvent('ToolBar', 'Highlight Color');
        },

        onHideMenus: function(e){
            Common.NotificationCenter.trigger('edit:complete', this.toolbar);
        },

        onSetupCopyStyleButton: function () {
            this.modeAlwaysSetStyle = false;

            var acsCopyFmtStyleState = {
                kOff        : 0,
                kOn         : 1,
                kMultiple   : 2
            };

            var me = this;

            Common.NotificationCenter.on({
                'edit:complete': function () {
                    if (me.api && me.modeAlwaysSetStyle) {
                        me.api.SetPaintFormat(acsCopyFmtStyleState.kOff);
                        me.toolbar.btnCopyStyle.toggle(false, true);
                        me.modeAlwaysSetStyle = false;
                    }
                }
            });

            $(me.toolbar.btnCopyStyle.cmpEl).dblclick(function () {
                if (me.api) {
                    me.modeAlwaysSetStyle = true;
                    me.toolbar.btnCopyStyle.toggle(true, true);
                    me.api.SetPaintFormat(acsCopyFmtStyleState.kMultiple);
                }
            });
        },

        onApiCoAuthoringDisconnect: function(disableDownload) {
            this.toolbar.setMode({isDisconnected:true, disableDownload: !!disableDownload});
            this.editMode = false;
        },

        DisableToolbar: function(disable, viewMode) {
            if (viewMode!==undefined) this.editMode = !viewMode;
            disable = disable || !this.editMode;

            var mask = $('.toolbar-mask');
            if (disable && mask.length>0 || !disable && mask.length==0) return;

            var toolbar = this.toolbar;
            toolbar.$el.find('.toolbar').toggleClass('masked', disable);
            toolbar.btnHide.setDisabled(disable);
            if(disable) {
                mask = $("<div class='toolbar-mask'>").appendTo(toolbar.$el);
                var left = toolbar.isCompactView ? 75 : 48;
                mask.css('left', left + 'px');
                mask.css('right', (toolbar.isCompactView ? 0 : 45) + 'px');
                Common.util.Shortcuts.suspendEvents('alt+h');
            } else {
                mask.remove();
                Common.util.Shortcuts.resumeEvents('alt+h');
            }
        },

        onSelectRecepientsClick: function() {
            if (this._mailMergeDlg) return;

            var me = this;
            me._mailMergeDlg = new DE.Views.MailMergeRecepients({
                            fileChoiceUrl: this.toolbar.mode.fileChoiceUrl
                        });
            me._mailMergeDlg.on('mailmergerecepients', function(obj, recepients){
                me.api.asc_StartMailMerge(recepients);
                if (!me.mergeEditor)
                    me.mergeEditor = me.getApplication().getController('Common.Controllers.ExternalMergeEditor').getView('Common.Views.ExternalMergeEditor');
                if (me.mergeEditor)
                    me.mergeEditor.setEditMode(false);

            }).on('close', function(obj){
                me._mailMergeDlg = undefined;
            });

            me._mailMergeDlg.show();
        },

        createDelayedElements: function() {
            this.toolbar.createDelayedElements();
            this.onToolbarAfterRender(this.toolbar);
        },

        onAppShowed: function (config) {
            var me = this;

            var isCompactView = Common.localStorage.getItem("de-compact-toolbar");
            isCompactView = !config.isEdit || !!(isCompactView !== null && parseInt(isCompactView) == 1 || isCompactView === null && config.customization && config.customization.compactToolbar);

            me.toolbar.render(_.extend(config, {isCompactView: isCompactView}));

            if ( config.isEdit ) {
                var tab = {action: 'review', caption: me.toolbar.textTabReview};
                var $panel = DE.getController('Common.Controllers.ReviewChanges').createToolbarPanel();

                if ( $panel ) {
                    me.toolbar.addTab(tab, $panel, 3);
                }
            }
<<<<<<< HEAD

            if ( config.isEdit && !Common.localStorage.itemExists("de-compact-toolbar") &&
                        config.customization && config.customization.compactToolbar )
            {
                this.toolbar.setFolded(true);
                this.toolbar.mnuitemCompactToolbar.setChecked(true, true);

                Common.NotificationCenter.trigger('layout:changed', 'toolbar');
                Common.NotificationCenter.trigger('edit:complete', this.toolbar);
            }
=======
>>>>>>> 487c26df
        },

        onAppReady: function (config) {
            var me = this;

            if ( config.canComments ) {
                var _btnsComment = [];
                var slots = me.toolbar.$el.find('.slot-comment');
                slots.each(function(index, el) {
                    var _cls = 'btn-toolbar';
                    /x-huge/.test(el.className) && (_cls += ' x-huge icon-top');

                    var button = new Common.UI.Button({
                        cls: _cls,
                        iconCls: 'btn-menu-comments',
                        caption: 'Comment'
                    }).render( slots.eq(index) );

                    _btnsComment.push(button);
                });

                if ( _btnsComment.length ) {
                    var _comments = DE.getController('Common.Controllers.Comments').getView();
                    Array.prototype.push.apply(me.toolbar.toolbarControls, _btnsComment);
                    _btnsComment.forEach(function (btn) {
                        btn.updateHint( _comments.textAddComment );
                        btn.on('click', function (btn, e) {
                            Common.NotificationCenter.trigger('app:comment:add', 'toolbar');
                        });
                    }, this);
                }
            }

            (new Promise(function(accept) {
                accept();
            })).then(function () {
                if ( config.isEdit ) {
                    me.controllers.pageLayout = new DE.Controllers.PageLayout({
                        id: 'ImageLayout',
                        application: me.getApplication()
                    });

                    me.controllers.pageLayout.onLaunch(me.toolbar)
                        .setApi(me.api)
                        .onAppReady(config);
                }
            });
        },

        textEmptyImgUrl                            : 'You need to specify image URL.',
        textWarning                                : 'Warning',
        textFontSizeErr                            : 'The entered value is incorrect.<br>Please enter a numeric value between 1 and 100',
        textSymbols                                : 'Symbols',
        textFraction                               : 'Fraction',
        textScript                                 : 'Script',
        textRadical                                : 'Radical',
        textIntegral                               : 'Integral',
        textLargeOperator                          : 'Large Operator',
        textBracket                                : 'Bracket',
        textFunction                               : 'Function',
        textAccent                                 : 'Accent',
        textLimitAndLog                            : 'Limit And Log',
        textOperator                               : 'Operator',
        textMatrix                                 : 'Matrix',

        txtSymbol_pm                               : 'Plus Minus',
        txtSymbol_infinity                         : 'Infinity',
        txtSymbol_equals                           : 'Equal',
        txtSymbol_neq                              : 'Not Equal To',
        txtSymbol_about                            : 'Approximately',
        txtSymbol_times                            : 'Multiplication Sign',
        txtSymbol_div                              : 'Division Sign',
        txtSymbol_factorial                        : 'Factorial',
        txtSymbol_propto                           : 'Proportional To',
        txtSymbol_less                             : 'Less Than',
        txtSymbol_ll                               : 'Much Less Than',
        txtSymbol_greater                          : 'Greater Than',
        txtSymbol_gg                               : 'Much Greater Than',
        txtSymbol_leq                              : 'Less Than or Equal To',
        txtSymbol_geq                              : 'Greater Than or Equal To',
        txtSymbol_mp                               : 'Minus Plus',
        txtSymbol_cong                             : 'Approximately Equal To',
        txtSymbol_approx                           : 'Almost Equal To',
        txtSymbol_equiv                            : 'Identical To',
        txtSymbol_forall                           : 'For All',
        txtSymbol_additional                       : 'Complement',
        txtSymbol_partial                          : 'Partial Differential',
        txtSymbol_sqrt                             : 'Radical Sign',
        txtSymbol_cbrt                             : 'Cube Root',
        txtSymbol_qdrt                             : 'Fourth Root',
        txtSymbol_cup                              : 'Union',
        txtSymbol_cap                              : 'Intersection',
        txtSymbol_emptyset                         : 'Empty Set',
        txtSymbol_percent                          : 'Percentage',
        txtSymbol_degree                           : 'Degrees',
        txtSymbol_fahrenheit                       : 'Degrees Fahrenheit',
        txtSymbol_celsius                          : 'Degrees Celsius',
        txtSymbol_inc                              : 'Increment',
        txtSymbol_nabla                            : 'Nabla',
        txtSymbol_exists                           : 'There Exist',
        txtSymbol_notexists                        : 'There Does Not Exist',
        txtSymbol_in                               : 'Element Of',
        txtSymbol_ni                               : 'Contains as Member',
        txtSymbol_leftarrow                        : 'Left Arrow',
        txtSymbol_uparrow                          : 'Up Arrow',
        txtSymbol_rightarrow                       : 'Right Arrow',
        txtSymbol_downarrow                        : 'Down Arrow',
        txtSymbol_leftrightarrow                   : 'Left-Right Arrow',
        txtSymbol_therefore                        : 'Therefore',
        txtSymbol_plus                             : 'Plus',
        txtSymbol_minus                            : 'Minus',
        txtSymbol_not                              : 'Not Sign',
        txtSymbol_ast                              : 'Asterisk Operator',
        txtSymbol_bullet                           : 'Bulet Operator',
        txtSymbol_vdots                            : 'Vertical Ellipsis',
        txtSymbol_cdots                            : 'Midline Horizontal Ellipsis',
        txtSymbol_rddots                           : 'Up Right Diagonal Ellipsis',
        txtSymbol_ddots                            : 'Down Right Diagonal Ellipsis',
        txtSymbol_aleph                            : 'Alef',
        txtSymbol_beth                             : 'Bet',
        txtSymbol_qed                              : 'End of Proof',
        txtSymbol_alpha                            : 'Alpha',
        txtSymbol_beta                             : 'Beta',
        txtSymbol_gamma                            : 'Gamma',
        txtSymbol_delta                            : 'Delta',
        txtSymbol_varepsilon                       : 'Epsilon Variant',
        txtSymbol_epsilon                          : 'Epsilon',
        txtSymbol_zeta                             : 'Zeta',
        txtSymbol_eta                              : 'Eta',
        txtSymbol_theta                            : 'Theta',
        txtSymbol_vartheta                         : 'Theta Variant',
        txtSymbol_iota                             : 'Iota',
        txtSymbol_kappa                            : 'Kappa',
        txtSymbol_lambda                           : 'Lambda',
        txtSymbol_mu                               : 'Mu',
        txtSymbol_nu                               : 'Nu',
        txtSymbol_xsi                              : 'Xi',
        txtSymbol_o                                : 'Omicron',
        txtSymbol_pi                               : 'Pi',
        txtSymbol_varpi                            : 'Pi Variant',
        txtSymbol_rho                              : 'Rho',
        txtSymbol_varrho                           : 'Rho Variant',
        txtSymbol_sigma                            : 'Sigma',
        txtSymbol_varsigma                         : 'Sigma Variant',
        txtSymbol_tau                              : 'Tau',
        txtSymbol_upsilon                          : 'Upsilon',
        txtSymbol_varphi                           : 'Phi Variant',
        txtSymbol_phi                              : 'Phi',
        txtSymbol_chi                              : 'Chi',
        txtSymbol_psi                              : 'Psi',
        txtSymbol_omega                            : 'Omega',

        txtFractionVertical                        : 'Stacked Fraction',
        txtFractionDiagonal                        : 'Skewed Fraction',
        txtFractionHorizontal                      : 'Linear Fraction',
        txtFractionSmall                           : 'Small Fraction',
        txtFractionDifferential_1                  : 'Differential',
        txtFractionDifferential_2                  : 'Differential',
        txtFractionDifferential_3                  : 'Differential',
        txtFractionDifferential_4                  : 'Differential',
        txtFractionPi_2                            : 'Pi Over 2',

        txtScriptSup                               : 'Superscript',
        txtScriptSub                               : 'Subscript',
        txtScriptSubSup                            : 'Subscript-Superscript',
        txtScriptSubSupLeft                        : 'Left Subscript-Superscript',
        txtScriptCustom_1                          : 'Script',
        txtScriptCustom_2                          : 'Script',
        txtScriptCustom_3                          : 'Script',
        txtScriptCustom_4                          : 'Script',

        txtRadicalSqrt                             : 'Square Root',
        txtRadicalRoot_n                           : 'Radical With Degree',
        txtRadicalRoot_2                           : 'Square Root With Degree',
        txtRadicalRoot_3                           : 'Cubic Root',
        txtRadicalCustom_1                         : 'Radical',
        txtRadicalCustom_2                         : 'Radical',

        txtIntegral                                : 'Integral',
        txtIntegralSubSup                          : 'Integral',
        txtIntegralCenterSubSup                    : 'Integral',
        txtIntegralDouble                          : 'Double Integral',
        txtIntegralDoubleSubSup                    : 'Double Integral',
        txtIntegralDoubleCenterSubSup              : 'Double Integral',
        txtIntegralTriple                          : 'Triple Integral',
        txtIntegralTripleSubSup                    : 'Triple Integral',
        txtIntegralTripleCenterSubSup              : 'Triple Integral',
        txtIntegralOriented                        : 'Contour Integral',
        txtIntegralOrientedSubSup                  : 'Contour Integral',
        txtIntegralOrientedCenterSubSup            : 'Contour Integral',
        txtIntegralOrientedDouble                  : 'Surface Integral',
        txtIntegralOrientedDoubleSubSup            : 'Surface Integral',
        txtIntegralOrientedDoubleCenterSubSup      : 'Surface Integral',
        txtIntegralOrientedTriple                  : 'Volume Integral',
        txtIntegralOrientedTripleSubSup            : 'Volume Integral',
        txtIntegralOrientedTripleCenterSubSup      : 'Volume Integral',
        txtIntegral_dx                             : 'Differential x',
        txtIntegral_dy                             : 'Differential y',
        txtIntegral_dtheta                         : 'Differential theta',

        txtLargeOperator_Sum                       : 'Summation',
        txtLargeOperator_Sum_CenterSubSup          : 'Summation',
        txtLargeOperator_Sum_SubSup                : 'Summation',
        txtLargeOperator_Sum_CenterSub             : 'Summation',
        txtLargeOperator_Sum_Sub                   : 'Summation',
        txtLargeOperator_Prod                      : 'Product',
        txtLargeOperator_Prod_CenterSubSup         : 'Product',
        txtLargeOperator_Prod_SubSup               : 'Product',
        txtLargeOperator_Prod_CenterSub            : 'Product',
        txtLargeOperator_Prod_Sub                  : 'Product',
        txtLargeOperator_CoProd                    : 'Co-Product',
        txtLargeOperator_CoProd_CenterSubSup       : 'Co-Product',
        txtLargeOperator_CoProd_SubSup             : 'Co-Product',
        txtLargeOperator_CoProd_CenterSub          : 'Co-Product',
        txtLargeOperator_CoProd_Sub                : 'Co-Product',
        txtLargeOperator_Union                     : 'Union',
        txtLargeOperator_Union_CenterSubSup        : 'Union',
        txtLargeOperator_Union_SubSup              : 'Union',
        txtLargeOperator_Union_CenterSub           : 'Union',
        txtLargeOperator_Union_Sub                 : 'Union',
        txtLargeOperator_Intersection              : 'Intersection',
        txtLargeOperator_Intersection_CenterSubSup : 'Intersection',
        txtLargeOperator_Intersection_SubSup       : 'Intersection',
        txtLargeOperator_Intersection_CenterSub    : 'Intersection',
        txtLargeOperator_Intersection_Sub          : 'Intersection',
        txtLargeOperator_Disjunction               : 'Vee',
        txtLargeOperator_Disjunction_CenterSubSup  : 'Vee',
        txtLargeOperator_Disjunction_SubSup        : 'Vee',
        txtLargeOperator_Disjunction_CenterSub     : 'Vee',
        txtLargeOperator_Disjunction_Sub           : 'Vee',
        txtLargeOperator_Conjunction               : 'Wedge',
        txtLargeOperator_Conjunction_CenterSubSup  : 'Wedge',
        txtLargeOperator_Conjunction_SubSup        : 'Wedge',
        txtLargeOperator_Conjunction_CenterSub     : 'Wedge',
        txtLargeOperator_Conjunction_Sub           : 'Wedge',
        txtLargeOperator_Custom_1                  : 'Summation',
        txtLargeOperator_Custom_2                  : 'Summation',
        txtLargeOperator_Custom_3                  : 'Summation',
        txtLargeOperator_Custom_4                  : 'Product',
        txtLargeOperator_Custom_5                  : 'Union',

        txtBracket_Round                           : 'Brackets',
        txtBracket_Square                          : 'Brackets',
        txtBracket_Curve                           : 'Brackets',
        txtBracket_Angle                           : 'Brackets',
        txtBracket_LowLim                          : 'Brackets',
        txtBracket_UppLim                          : 'Brackets',
        txtBracket_Line                            : 'Brackets',
        txtBracket_LineDouble                      : 'Brackets',
        txtBracket_Square_OpenOpen                 : 'Brackets',
        txtBracket_Square_CloseClose               : 'Brackets',
        txtBracket_Square_CloseOpen                : 'Brackets',
        txtBracket_SquareDouble                    : 'Brackets',

        txtBracket_Round_Delimiter_2               : 'Brackets with Separators',
        txtBracket_Curve_Delimiter_2               : 'Brackets with Separators',
        txtBracket_Angle_Delimiter_2               : 'Brackets with Separators',
        txtBracket_Angle_Delimiter_3               : 'Brackets with Separators',
        txtBracket_Round_OpenNone                  : 'Single Bracket',
        txtBracket_Round_NoneOpen                  : 'Single Bracket',
        txtBracket_Square_OpenNone                 : 'Single Bracket',
        txtBracket_Square_NoneOpen                 : 'Single Bracket',
        txtBracket_Curve_OpenNone                  : 'Single Bracket',
        txtBracket_Curve_NoneOpen                  : 'Single Bracket',
        txtBracket_Angle_OpenNone                  : 'Single Bracket',
        txtBracket_Angle_NoneOpen                  : 'Single Bracket',
        txtBracket_LowLim_OpenNone                 : 'Single Bracket',
        txtBracket_LowLim_NoneNone                 : 'Single Bracket',
        txtBracket_UppLim_OpenNone                 : 'Single Bracket',
        txtBracket_UppLim_NoneOpen                 : 'Single Bracket',
        txtBracket_Line_OpenNone                   : 'Single Bracket',
        txtBracket_Line_NoneOpen                   : 'Single Bracket',
        txtBracket_LineDouble_OpenNone             : 'Single Bracket',
        txtBracket_LineDouble_NoneOpen             : 'Single Bracket',
        txtBracket_SquareDouble_OpenNone           : 'Single Bracket',
        txtBracket_SquareDouble_NoneOpen           : 'Single Bracket',
        txtBracket_Custom_1                        : 'Case (Two Conditions)',
        txtBracket_Custom_2                        : 'Cases (Three Conditions)',
        txtBracket_Custom_3                        : 'Stack Object',
        txtBracket_Custom_4                        : 'Stack Object',
        txtBracket_Custom_5                        : 'Cases Example',
        txtBracket_Custom_6                        : 'Binomial Coefficient',
        txtBracket_Custom_7                        : 'Binomial Coefficient',

        txtFunction_Sin                            : 'Sine Function',
        txtFunction_Cos                            : 'Cosine Function',
        txtFunction_Tan                            : 'Tangent Function',
        txtFunction_Csc                            : 'Cosecant Function',
        txtFunction_Sec                            : 'Secant Function',
        txtFunction_Cot                            : 'Cotangent Function',
        txtFunction_1_Sin                          : 'Inverse Sine Function',
        txtFunction_1_Cos                          : 'Inverse Cosine Function',
        txtFunction_1_Tan                          : 'Inverse Tangent Function',
        txtFunction_1_Csc                          : 'Inverse Cosecant Function',
        txtFunction_1_Sec                          : 'Inverse Secant Function',
        txtFunction_1_Cot                          : 'Inverse Cotangent Function',
        txtFunction_Sinh                           : 'Hyperbolic Sine Function',
        txtFunction_Cosh                           : 'Hyperbolic Cosine Function',
        txtFunction_Tanh                           : 'Hyperbolic Tangent Function',
        txtFunction_Csch                           : 'Hyperbolic Cosecant Function',
        txtFunction_Sech                           : 'Hyperbolic Secant Function',
        txtFunction_Coth                           : 'Hyperbolic Cotangent Function',
        txtFunction_1_Sinh                         : 'Hyperbolic Inverse Sine Function',
        txtFunction_1_Cosh                         : 'Hyperbolic Inverse Cosine Function',
        txtFunction_1_Tanh                         : 'Hyperbolic Inverse Tangent Function',
        txtFunction_1_Csch                         : 'Hyperbolic Inverse Cosecant Function',
        txtFunction_1_Sech                         : 'Hyperbolic Inverse Secant Function',
        txtFunction_1_Coth                         : 'Hyperbolic Inverse Cotangent Function',
        txtFunction_Custom_1                       : 'Sine theta',
        txtFunction_Custom_2                       : 'Cos 2x',
        txtFunction_Custom_3                       : 'Tangent formula',

        txtAccent_Dot                              : 'Dot',
        txtAccent_DDot                             : 'Double Dot',
        txtAccent_DDDot                            : 'Triple Dot',
        txtAccent_Hat                              : 'Hat',
        txtAccent_Check                            : 'Check',
        txtAccent_Accent                           : 'Acute',
        txtAccent_Grave                            : 'Grave',
        txtAccent_Smile                            : 'Breve',
        txtAccent_Tilde                            : 'Tilde',
        txtAccent_Bar                              : 'Bar',
        txtAccent_DoubleBar                        : 'Double Overbar',
        txtAccent_CurveBracketTop                  : 'Overbrace',
        txtAccent_CurveBracketBot                  : 'Underbrace',
        txtAccent_GroupTop                         : 'Grouping Character Above',
        txtAccent_GroupBot                         : 'Grouping Character Below',
        txtAccent_ArrowL                           : 'Leftwards Arrow Above',
        txtAccent_ArrowR                           : 'Rightwards Arrow Above',
        txtAccent_ArrowD                           : 'Right-Left Arrow Above',
        txtAccent_HarpoonL                         : 'Leftwards Harpoon Above',
        txtAccent_HarpoonR                         : 'Rightwards Harpoon Above',
        txtAccent_BorderBox                        : 'Boxed Formula (With Placeholder)',
        txtAccent_BorderBoxCustom                  : 'Boxed Formula (Example)',
        txtAccent_BarTop                           : 'Overbar',
        txtAccent_BarBot                           : 'Underbar',
        txtAccent_Custom_1                         : 'Vector A',
        txtAccent_Custom_2                         : 'ABC With Overbar',
        txtAccent_Custom_3                         : 'x XOR y With Overbar',

        txtLimitLog_LogBase                        : 'Logarithm',
        txtLimitLog_Log                            : 'Logarithm',
        txtLimitLog_Lim                            : 'Limit',
        txtLimitLog_Min                            : 'Minimum',
        txtLimitLog_Max                            : 'Maximum',
        txtLimitLog_Ln                             : 'Natural Logarithm',
        txtLimitLog_Custom_1                       : 'Limit Example',
        txtLimitLog_Custom_2                       : 'Maximum Example',

        txtOperator_ColonEquals                    : 'Colon Equal',
        txtOperator_EqualsEquals                   : 'Equal Equal',
        txtOperator_PlusEquals                     : 'Plus Equal',
        txtOperator_MinusEquals                    : 'Minus Equal',
        txtOperator_Definition                     : 'Equal to By Definition',
        txtOperator_UnitOfMeasure                  : 'Measured By',
        txtOperator_DeltaEquals                    : 'Delta Equal To',
        txtOperator_ArrowL_Top                     : 'Leftwards Arrow Above',
        txtOperator_ArrowR_Top                     : 'Rightwards Arrow Above',
        txtOperator_ArrowL_Bot                     : 'Leftwards Arrow Below',
        txtOperator_ArrowR_Bot                     : 'Rightwards Arrow Below',
        txtOperator_DoubleArrowL_Top               : 'Leftwards Arrow Above',
        txtOperator_DoubleArrowR_Top               : 'Rightwards Arrow Above',
        txtOperator_DoubleArrowL_Bot               : 'Leftwards Arrow Below',
        txtOperator_DoubleArrowR_Bot               : 'Rightwards Arrow Below',
        txtOperator_ArrowD_Top                     : 'Right-Left Arrow Above',
        txtOperator_ArrowD_Bot                     : 'Right-Left Arrow Above',
        txtOperator_DoubleArrowD_Top               : 'Right-Left Arrow Below',
        txtOperator_DoubleArrowD_Bot               : 'Right-Left Arrow Below',
        txtOperator_Custom_1                       : 'Yileds',
        txtOperator_Custom_2                       : 'Delta Yields',

        txtMatrix_1_2                              : '1x2 Empty Matrix',
        txtMatrix_2_1                              : '2x1 Empty Matrix',
        txtMatrix_1_3                              : '1x3 Empty Matrix',
        txtMatrix_3_1                              : '3x1 Empty Matrix',
        txtMatrix_2_2                              : '2x2 Empty Matrix',
        txtMatrix_2_3                              : '2x3 Empty Matrix',
        txtMatrix_3_2                              : '3x2 Empty Matrix',
        txtMatrix_3_3                              : '3x3 Empty Matrix',
        txtMatrix_Dots_Center                      : 'Midline Dots',
        txtMatrix_Dots_Baseline                    : 'Baseline Dots',
        txtMatrix_Dots_Vertical                    : 'Vertical Dots',
        txtMatrix_Dots_Diagonal                    : 'Diagonal Dots',
        txtMatrix_Identity_2                       : '2x2 Identity Matrix',
        txtMatrix_Identity_2_NoZeros               : '3x3 Identity Matrix',
        txtMatrix_Identity_3                       : '3x3 Identity Matrix',
        txtMatrix_Identity_3_NoZeros               : '3x3 Identity Matrix',
        txtMatrix_2_2_RoundBracket                 : 'Empty Matrix with Brackets',
        txtMatrix_2_2_SquareBracket                : 'Empty Matrix with Brackets',
        txtMatrix_2_2_LineBracket                  : 'Empty Matrix with Brackets',
        txtMatrix_2_2_DLineBracket                 : 'Empty Matrix with Brackets',
        txtMatrix_Flat_Round                       : 'Sparse Matrix',
        txtMatrix_Flat_Square                      : 'Sparse Matrix',
        confirmAddFontName: 'The font you are going to save is not available on the current device.<br>The text style will be displayed using one of the device fonts, the saved font will be used when it is available.<br>Do you want to continue?',
        notcriticalErrorTitle: 'Warning',
        txtMarginsW: 'Left and right margins are too high for a given page wight',
        txtMarginsH: 'Top and bottom margins are too high for a given page height',
        confirmDeleteFootnotes: 'Do you want to delete all footnotes?'

    }, DE.Controllers.Toolbar || {}));
});<|MERGE_RESOLUTION|>--- conflicted
+++ resolved
@@ -2754,19 +2754,7 @@
                     me.toolbar.addTab(tab, $panel, 3);
                 }
             }
-<<<<<<< HEAD
-
-            if ( config.isEdit && !Common.localStorage.itemExists("de-compact-toolbar") &&
-                        config.customization && config.customization.compactToolbar )
-            {
-                this.toolbar.setFolded(true);
                 this.toolbar.mnuitemCompactToolbar.setChecked(true, true);
-
-                Common.NotificationCenter.trigger('layout:changed', 'toolbar');
-                Common.NotificationCenter.trigger('edit:complete', this.toolbar);
-            }
-=======
->>>>>>> 487c26df
         },
 
         onAppReady: function (config) {
