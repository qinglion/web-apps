/*
 *
 * (c) Copyright Ascensio System SIA 2010-2019
 *
 * This program is a free software product. You can redistribute it and/or
 * modify it under the terms of the GNU Affero General Public License (AGPL)
 * version 3 as published by the Free Software Foundation. In accordance with
 * Section 7(a) of the GNU AGPL its Section 15 shall be amended to the effect
 * that Ascensio System SIA expressly excludes the warranty of non-infringement
 * of any third-party rights.
 *
 * This program is distributed WITHOUT ANY WARRANTY; without even the implied
 * warranty of MERCHANTABILITY or FITNESS FOR A PARTICULAR  PURPOSE. For
 * details, see the GNU AGPL at: http://www.gnu.org/licenses/agpl-3.0.html
 *
 * You can contact Ascensio System SIA at 20A-12 Ernesta Birznieka-Upisha
 * street, Riga, Latvia, EU, LV-1050.
 *
 * The  interactive user interfaces in modified source and object code versions
 * of the Program must display Appropriate Legal Notices, as required under
 * Section 5 of the GNU AGPL version 3.
 *
 * Pursuant to Section 7(b) of the License you must retain the original Product
 * logo when distributing the program. Pursuant to Section 7(e) we decline to
 * grant you any rights under trademark law for use of our trademarks.
 *
 * All the Product's GUI elements, including illustrations and icon sets, as
 * well as technical writing content are licensed under the terms of the
 * Creative Commons Attribution-ShareAlike 4.0 International. See the License
 * terms at http://creativecommons.org/licenses/by-sa/4.0/legalcode
 *
*/
/**
 *  Toolbar.js
 *
 *  Toolbar Controller
 *
 *  Created by Alexander Yuzhin on 1/15/14
 *  Copyright (c) 2018 Ascensio System SIA. All rights reserved.
 *
 */

define([
    'core',
    'common/main/lib/component/Window',
    'common/main/lib/view/CopyWarningDialog',
    'common/main/lib/view/ImageFromUrlDialog',
    'common/main/lib/view/InsertTableDialog',
    'common/main/lib/view/SelectFileDlg',
    'common/main/lib/view/SymbolTableDialog',
    'common/main/lib/util/define',
    'documenteditor/main/app/view/Toolbar',
    'documenteditor/main/app/view/DropcapSettingsAdvanced',
    'documenteditor/main/app/view/StyleTitleDialog',
    'documenteditor/main/app/view/PageMarginsDialog',
    'documenteditor/main/app/view/PageSizeDialog',
    'documenteditor/main/app/controller/PageLayout',
    'documenteditor/main/app/view/CustomColumnsDialog',
    'documenteditor/main/app/view/ControlSettingsDialog',
    'documenteditor/main/app/view/WatermarkSettingsDialog',
    'documenteditor/main/app/view/CompareSettingsDialog',
    'documenteditor/main/app/view/BulletSettingsDialog'
], function () {
    'use strict';

    DE.Controllers.Toolbar = Backbone.Controller.extend(_.extend({
        models: [],
        collections: [],
        controllers: [],
        views: [
            'Toolbar'
        ],

        initialize: function() {
            this._state = {
                activated: false,
                bullets: {
                    type: undefined,
                    subtype: undefined
                },
                prstyle: undefined,
                prcontrolsdisable:undefined,
                dropcap: Asc.c_oAscDropCap.None,
                clrhighlight: undefined,
                clrtext: undefined,
                pgsize: [0, 0],
                linespace: undefined,
                pralign: undefined,
                clrback: undefined,
                valign: undefined,
                can_undo: undefined,
                can_redo: undefined,
                bold: undefined,
                italic: undefined,
                strike: undefined,
                underline: undefined,
                pgorient: undefined,
                lock_doc: undefined,
                can_copycut: undefined,
                pgmargins: undefined,
                fontsize: undefined,
                in_equation: false,
                in_chart: false
            };
            this.flg = {};
            this.diagramEditor = null;
            this._isAddingShape = false;
            this.editMode = true;
            this.binding = {};

            this.addListeners({
                'Toolbar': {
                    'insert:break'      : this.onClickPageBreak,
                    'change:compact'    : this.onClickChangeCompact,
                    'home:open'         : this.onHomeOpen,
                    'add:chart'         : this.onSelectChart,
                    'insert:textart'    : this.onInsertTextart
                },
                'FileMenu': {
                    'menu:hide': this.onFileMenu.bind(this, 'hide'),
                    'menu:show': this.onFileMenu.bind(this, 'show')
                },
                'Common.Views.Header': {
                    'toolbar:setcompact': this.onChangeCompactView.bind(this),
                    'print': function (opts) {
                        var _main = this.getApplication().getController('Main');
                        _main.onPrint();
                    },
                    'save': function (opts) {
                        this.api.asc_Save();
                    },
                    'undo': this.onUndo,
                    'redo': this.onRedo,
                    'downloadas': function (opts) {
                        var _main = this.getApplication().getController('Main');
                        var _file_type = _main.document.fileType,
                            _format;
                        if ( !!_file_type ) {
                            if ( /^pdf|xps|djvu/i.test(_file_type) ) {
                                _main.api.asc_DownloadOrigin();
                                return;
                            } else {
                                _format = Asc.c_oAscFileType[ _file_type.toUpperCase() ];
                            }
                        }

                        var _supported = [
                            Asc.c_oAscFileType.TXT,
                            Asc.c_oAscFileType.RTF,
                            Asc.c_oAscFileType.ODT,
                            Asc.c_oAscFileType.DOCX,
                            Asc.c_oAscFileType.HTML,
                            Asc.c_oAscFileType.PDFA,
                            Asc.c_oAscFileType.DOTX,
                            Asc.c_oAscFileType.OTT
                        ];

                        if ( !_format || _supported.indexOf(_format) < 0 )
                            _format = Asc.c_oAscFileType.PDF;

                        _main.api.asc_DownloadAs(new Asc.asc_CDownloadOptions(_format));
                    },
                    'go:editor': function() {
                        Common.Gateway.requestEditRights();
                    }
                }
            });

            var me = this;

            var checkInsertAutoshape =  function(e) {
                var cmp = $(e.target),
                    cmp_sdk = cmp.closest('#editor_sdk'),
                    btn_id = cmp.closest('button').attr('id');
                if (btn_id===undefined)
                    btn_id = cmp.closest('.btn-group').attr('id');

                if (cmp.attr('id') != 'editor_sdk' && cmp_sdk.length<=0) {
                    if ( me.toolbar.btnInsertText.pressed && btn_id != me.toolbar.btnInsertText.id ||
                        me.toolbar.btnInsertShape.pressed && btn_id != me.toolbar.btnInsertShape.id) {
                        me._isAddingShape   = false;

                        me._addAutoshape(false);
                        me.toolbar.btnInsertShape.toggle(false, true);
                        me.toolbar.btnInsertText.toggle(false, true);

                        Common.NotificationCenter.trigger('edit:complete', me.toolbar);
                    } else if ( me.toolbar.btnInsertShape.pressed && btn_id == me.toolbar.btnInsertShape.id) {
                        _.defer(function(){
                            me.api.StartAddShape('', false);
                            Common.NotificationCenter.trigger('edit:complete', me.toolbar);
                        }, 100);
                    }
                }
            };

            this.onApiEndAddShape = function() {
                this.toolbar.fireEvent('insertshape', this.toolbar);

                if (this.toolbar.btnInsertShape.pressed)
                    this.toolbar.btnInsertShape.toggle(false, true);

                if (this.toolbar.btnInsertText.pressed)
                    this.toolbar.btnInsertText.toggle(false, true);

                $(document.body).off('mouseup', checkInsertAutoshape);
            };

            this._addAutoshape =  function(isstart, type) {
                if (this.api) {
                    if (isstart) {
                        this.api.StartAddShape(type, true);
                        $(document.body).on('mouseup', checkInsertAutoshape);
                    } else {
                        this.api.StartAddShape('', false);
                        $(document.body).off('mouseup', checkInsertAutoshape);
                    }
                }
            };

//            Common.NotificationCenter.on('menu:afterkeydown', _.bind(this.onAfterKeydownMenu, this));
            Common.NotificationCenter.on('style:commitsave', _.bind(this.onSaveStyle, this));
            Common.NotificationCenter.on('style:commitchange', _.bind(this.onUpdateStyle, this));
        },

        onLaunch: function() {
            var me = this;

            // Create toolbar view
            this.toolbar = this.createView('Toolbar');

            me.toolbar.on('render:before', function (cmp) {
            });

            Common.NotificationCenter.on('app:ready', me.onAppReady.bind(me));
            Common.NotificationCenter.on('app:face', me.onAppShowed.bind(me));
        },

        setMode: function(mode) {
            this.mode = mode;
            this.toolbar.applyLayout(mode);
        },

        attachUIEvents: function(toolbar) {
            /**
             * UI Events
             */

            toolbar.btnPrint.on('click',                                _.bind(this.onPrint, this));
            toolbar.btnPrint.on('disabled',                             _.bind(this.onBtnChangeState, this, 'print:disabled'));
            toolbar.btnSave.on('click',                                 _.bind(this.onSave, this));
            toolbar.btnUndo.on('click',                                 _.bind(this.onUndo, this));
            toolbar.btnUndo.on('disabled',                              _.bind(this.onBtnChangeState, this, 'undo:disabled'));
            toolbar.btnRedo.on('click',                                 _.bind(this.onRedo, this));
            toolbar.btnRedo.on('disabled',                              _.bind(this.onBtnChangeState, this, 'redo:disabled'));
            toolbar.btnCopy.on('click',                                 _.bind(this.onCopyPaste, this, true));
            toolbar.btnPaste.on('click',                                _.bind(this.onCopyPaste, this, false));
            toolbar.btnIncFontSize.on('click',                          _.bind(this.onIncrease, this));
            toolbar.btnDecFontSize.on('click',                          _.bind(this.onDecrease, this));
            toolbar.btnBold.on('click',                                 _.bind(this.onBold, this));
            toolbar.btnItalic.on('click',                               _.bind(this.onItalic, this));
            toolbar.btnUnderline.on('click',                            _.bind(this.onUnderline, this));
            toolbar.btnStrikeout.on('click',                            _.bind(this.onStrikeout, this));
            toolbar.btnSuperscript.on('click',                          _.bind(this.onSuperscript, this));
            toolbar.btnSubscript.on('click',                            _.bind(this.onSubscript, this));
            toolbar.btnAlignLeft.on('click',                            _.bind(this.onHorizontalAlign, this, 1));
            toolbar.btnAlignCenter.on('click',                          _.bind(this.onHorizontalAlign, this, 2));
            toolbar.btnAlignRight.on('click',                           _.bind(this.onHorizontalAlign, this, 0));
            toolbar.btnAlignJust.on('click',                            _.bind(this.onHorizontalAlign, this, 3));
            toolbar.btnDecLeftOffset.on('click',                        _.bind(this.onDecOffset, this));
            toolbar.btnIncLeftOffset.on('click',                        _.bind(this.onIncOffset, this));
            toolbar.btnMarkers.on('click',                              _.bind(this.onMarkers, this));
            toolbar.btnNumbers.on('click',                              _.bind(this.onNumbers, this));
            toolbar.cmbFontName.on('selected',                          _.bind(this.onFontNameSelect, this));
            toolbar.cmbFontName.on('show:after',                        _.bind(this.onComboOpen, this, true));
            toolbar.cmbFontName.on('hide:after',                        _.bind(this.onHideMenus, this));
            toolbar.cmbFontName.on('combo:blur',                        _.bind(this.onComboBlur, this));
            toolbar.cmbFontName.on('combo:focusin',                     _.bind(this.onComboOpen, this, false));
            toolbar.cmbFontSize.on('selected',                          _.bind(this.onFontSizeSelect, this));
            toolbar.cmbFontSize.on('changed:before',                    _.bind(this.onFontSizeChanged, this, true));
            toolbar.cmbFontSize.on('changed:after',                     _.bind(this.onFontSizeChanged, this, false));
            toolbar.cmbFontSize.on('combo:blur',                        _.bind(this.onComboBlur, this));
            toolbar.cmbFontSize.on('combo:focusin',                     _.bind(this.onComboOpen, this, false));
            toolbar.cmbFontSize.on('show:after',                        _.bind(this.onComboOpen, this, true));
            toolbar.cmbFontSize.on('hide:after',                        _.bind(this.onHideMenus, this));
            toolbar.mnuMarkersPicker.on('item:click',                   _.bind(this.onSelectBullets, this, toolbar.btnMarkers));
            toolbar.mnuNumbersPicker.on('item:click',                   _.bind(this.onSelectBullets, this, toolbar.btnNumbers));
            toolbar.mnuMultilevelPicker.on('item:click',                _.bind(this.onSelectBullets, this, toolbar.btnMultilevels));
            toolbar.mnuMarkerSettings.on('click',                       _.bind(this.onMarkerSettingsClick, this, 0));
            toolbar.btnHighlightColor.on('click',                       _.bind(this.onBtnHighlightColor, this));
            toolbar.btnFontColor.on('click',                            _.bind(this.onBtnFontColor, this));
            toolbar.btnParagraphColor.on('click',                       _.bind(this.onBtnParagraphColor, this));
            toolbar.mnuHighlightColorPicker.on('select',                _.bind(this.onSelectHighlightColor, this));
            toolbar.mnuFontColorPicker.on('select',                     _.bind(this.onSelectFontColor, this));
            toolbar.mnuParagraphColorPicker.on('select',                _.bind(this.onParagraphColorPickerSelect, this));
            toolbar.mnuHighlightTransparent.on('click',                 _.bind(this.onHighlightTransparentClick, this));
            $('#id-toolbar-menu-auto-fontcolor').on('click',            _.bind(this.onAutoFontColor, this));
            $('#id-toolbar-menu-new-fontcolor').on('click',             _.bind(this.onNewFontColor, this));
            $('#id-toolbar-menu-new-paracolor').on('click',             _.bind(this.onNewParagraphColor, this));
            toolbar.mnuLineSpace.on('item:toggle',                      _.bind(this.onLineSpaceToggle, this));
            toolbar.mnuNonPrinting.on('item:toggle',                    _.bind(this.onMenuNonPrintingToggle, this));
            toolbar.btnShowHidenChars.on('toggle',                      _.bind(this.onNonPrintingToggle, this));
            toolbar.mnuTablePicker.on('select',                         _.bind(this.onTablePickerSelect, this));
            toolbar.mnuInsertTable.on('item:click',                     _.bind(this.onInsertTableClick, this));
            toolbar.mnuInsertImage.on('item:click',                     _.bind(this.onInsertImageClick, this));
            toolbar.btnInsertText.on('click',                           _.bind(this.onBtnInsertTextClick, this));
            toolbar.btnInsertShape.menu.on('hide:after',                _.bind(this.onInsertShapeHide, this));
            toolbar.btnDropCap.menu.on('item:click',                    _.bind(this.onDropCapSelect, this));
            toolbar.btnContentControls.menu.on('item:click',            _.bind(this.onControlsSelect, this));
            toolbar.mnuDropCapAdvanced.on('click',                      _.bind(this.onDropCapAdvancedClick, this));
            toolbar.btnColumns.menu.on('item:click',                    _.bind(this.onColumnsSelect, this));
            toolbar.btnPageOrient.menu.on('item:click',                 _.bind(this.onPageOrientSelect, this));
            toolbar.btnPageMargins.menu.on('item:click',                _.bind(this.onPageMarginsSelect, this));
            toolbar.btnWatermark.menu.on('item:click',                  _.bind(this.onWatermarkSelect, this));
            toolbar.btnClearStyle.on('click',                           _.bind(this.onClearStyleClick, this));
            toolbar.btnCopyStyle.on('toggle',                           _.bind(this.onCopyStyleToggle, this));
            toolbar.mnuPageSize.on('item:click',                        _.bind(this.onPageSizeClick, this));
            toolbar.mnuColorSchema.on('item:click',                     _.bind(this.onColorSchemaClick, this));
            toolbar.mnuColorSchema.on('show:after',                     _.bind(this.onColorSchemaShow, this));
            toolbar.btnMailRecepients.on('click',                       _.bind(this.onSelectRecepientsClick, this));
            toolbar.mnuPageNumberPosPicker.on('item:click',             _.bind(this.onInsertPageNumberClick, this));
            toolbar.btnEditHeader.menu.on('item:click',                 _.bind(this.onEditHeaderFooterClick, this));
            toolbar.mnuPageNumCurrentPos.on('click',                    _.bind(this.onPageNumCurrentPosClick, this));
            toolbar.mnuInsertPageCount.on('click',                      _.bind(this.onInsertPageCountClick, this));
            toolbar.btnBlankPage.on('click',                            _.bind(this.onBtnBlankPageClick, this));
            toolbar.listStyles.on('click',                              _.bind(this.onListStyleSelect, this));
            toolbar.listStyles.on('contextmenu',                        _.bind(this.onListStyleContextMenu, this));
            toolbar.styleMenu.on('hide:before',                         _.bind(this.onListStyleBeforeHide, this));
            toolbar.btnInsertEquation.on('click',                       _.bind(this.onInsertEquationClick, this));
            toolbar.btnInsertSymbol.on('click',                         _.bind(this.onInsertSymbolClick, this));
            toolbar.mnuNoControlsColor.on('click',                      _.bind(this.onNoControlsColor, this));
            toolbar.mnuControlsColorPicker.on('select',                 _.bind(this.onSelectControlsColor, this));
            Common.Gateway.on('insertimage',                            _.bind(this.insertImage, this));
            Common.Gateway.on('setmailmergerecipients',                 _.bind(this.setMailMergeRecipients, this));
            $('#id-toolbar-menu-new-control-color').on('click',         _.bind(this.onNewControlsColor, this));

            $('#id-save-style-plus, #id-save-style-link', toolbar.$el).on('click', this.onMenuSaveStyle.bind(this));

            this.onSetupCopyStyleButton();
        },

        setApi: function(api) {
            this.api = api;

            if (this.mode.isEdit) {
                this.toolbar.setApi(api);

                this.api.asc_registerCallback('asc_onFontSize', _.bind(this.onApiFontSize, this));
                this.api.asc_registerCallback('asc_onBold', _.bind(this.onApiBold, this));
                this.api.asc_registerCallback('asc_onItalic', _.bind(this.onApiItalic, this));
                this.api.asc_registerCallback('asc_onUnderline', _.bind(this.onApiUnderline, this));
                this.api.asc_registerCallback('asc_onStrikeout', _.bind(this.onApiStrikeout, this));
                this.api.asc_registerCallback('asc_onVerticalAlign', _.bind(this.onApiVerticalAlign, this));
                this.api.asc_registerCallback('asc_onCanUndo', _.bind(this.onApiCanRevert, this, 'undo'));
                this.api.asc_registerCallback('asc_onCanRedo', _.bind(this.onApiCanRevert, this, 'redo'));
                this.api.asc_registerCallback('asc_onListType', _.bind(this.onApiBullets, this));
                this.api.asc_registerCallback('asc_onPrAlign', _.bind(this.onApiParagraphAlign, this));
                this.api.asc_registerCallback('asc_onTextColor', _.bind(this.onApiTextColor, this));
                this.api.asc_registerCallback('asc_onParaSpacingLine', _.bind(this.onApiLineSpacing, this));
                this.api.asc_registerCallback('asc_onFocusObject', _.bind(this.onApiFocusObject, this));
                this.api.asc_registerCallback('asc_onDocSize', _.bind(this.onApiPageSize, this));
                this.api.asc_registerCallback('asc_onPaintFormatChanged', _.bind(this.onApiStyleChange, this));
                this.api.asc_registerCallback('asc_onParaStyleName', _.bind(this.onApiParagraphStyleChange, this));
                this.api.asc_registerCallback('asc_onEndAddShape', _.bind(this.onApiEndAddShape, this)); //for shapes
                this.api.asc_registerCallback('asc_onPageOrient', _.bind(this.onApiPageOrient, this));
                this.api.asc_registerCallback('asc_onLockDocumentProps', _.bind(this.onApiLockDocumentProps, this));
                this.api.asc_registerCallback('asc_onUnLockDocumentProps', _.bind(this.onApiUnLockDocumentProps, this));
                this.api.asc_registerCallback('asc_onLockDocumentSchema', _.bind(this.onApiLockDocumentSchema, this));
                this.api.asc_registerCallback('asc_onUnLockDocumentSchema', _.bind(this.onApiUnLockDocumentSchema, this));
                this.api.asc_registerCallback('asc_onLockHeaderFooters', _.bind(this.onApiLockHeaderFooters, this));
                this.api.asc_registerCallback('asc_onUnLockHeaderFooters', _.bind(this.onApiUnLockHeaderFooters, this));
                this.api.asc_registerCallback('asc_onZoomChange', _.bind(this.onApiZoomChange, this));
                this.api.asc_registerCallback('asc_onMarkerFormatChanged', _.bind(this.onApiStartHighlight, this));
                this.api.asc_registerCallback('asc_onTextHighLight', _.bind(this.onApiHighlightColor, this));
                this.api.asc_registerCallback('asc_onInitEditorStyles', _.bind(this.onApiInitEditorStyles, this));
                this.api.asc_registerCallback('asc_onCoAuthoringDisconnect', _.bind(this.onApiCoAuthoringDisconnect, this));
                Common.NotificationCenter.on('api:disconnect', _.bind(this.onApiCoAuthoringDisconnect, this));
                this.api.asc_registerCallback('asc_onCanCopyCut', _.bind(this.onApiCanCopyCut, this));
                this.api.asc_registerCallback('asc_onMathTypes', _.bind(this.onApiMathTypes, this));
                this.api.asc_registerCallback('asc_onColumnsProps', _.bind(this.onColumnsProps, this));
                this.api.asc_registerCallback('asc_onSectionProps', _.bind(this.onSectionProps, this));
                this.api.asc_registerCallback('asc_onContextMenu', _.bind(this.onContextMenu, this));
                this.api.asc_registerCallback('asc_onShowParaMarks', _.bind(this.onShowParaMarks, this));
                this.api.asc_registerCallback('asc_onChangeSdtGlobalSettings', _.bind(this.onChangeSdtGlobalSettings, this));
                this.api.asc_registerCallback('asc_onTextLanguage',         _.bind(this.onTextLanguage, this));
                Common.NotificationCenter.on('fonts:change',                _.bind(this.onApiChangeFont, this));
                this.api.asc_registerCallback('asc_onTableDrawModeChanged', _.bind(this.onTableDraw, this));
                this.api.asc_registerCallback('asc_onTableEraseModeChanged', _.bind(this.onTableErase, this));
            } else if (this.mode.isRestrictedEdit) {
                this.api.asc_registerCallback('asc_onFocusObject', _.bind(this.onApiFocusObjectRestrictedEdit, this));
                this.api.asc_registerCallback('asc_onCoAuthoringDisconnect', _.bind(this.onApiCoAuthoringDisconnect, this));
                Common.NotificationCenter.on('api:disconnect', _.bind(this.onApiCoAuthoringDisconnect, this));
            }
        },

        onChangeCompactView: function(view, compact) {
            this.toolbar.setFolded(compact);
            this.toolbar.fireEvent('view:compact', [this, compact]);

            Common.localStorage.setBool('de-compact-toolbar', compact);
            Common.NotificationCenter.trigger('layout:changed', 'toolbar');
            Common.NotificationCenter.trigger('edit:complete', this.toolbar);
        },

        onClickChangeCompact: function (from) {
            if ( from != 'file' ) {
                var me = this;
                setTimeout(function () {
                    me.onChangeCompactView(null, !me.toolbar.isCompact());
                }, 0);
            }
        },

        onContextMenu: function() {
            this.toolbar.collapse();
        },

        onApiChangeFont: function(font) {
            !this.getApplication().getController('Main').isModalShowed && this.toolbar.cmbFontName.onApiChangeFont(font);
        },

        onApiFontSize: function(size) {
            if (this._state.fontsize !== size) {
                this.toolbar.cmbFontSize.setValue(size);
                this._state.fontsize = size;
            }
        },

        onApiBold: function(on) {
            if (this._state.bold !== on) {
                this.toolbar.btnBold.toggle(on === true, true);
                this._state.bold = on;
            }
        },

        onApiItalic: function(on) {
            if (this._state.italic !== on) {
                this.toolbar.btnItalic.toggle(on === true, true);
                this._state.italic = on;
            }
        },

        onApiUnderline: function(on) {
            if (this._state.underline !== on) {
                this.toolbar.btnUnderline.toggle(on === true, true);
                this._state.underline = on;
            }
        },

        onApiStrikeout: function(on) {
            if (this._state.strike !== on) {
                this.toolbar.btnStrikeout.toggle(on === true, true);
                this._state.strike = on;
            }
        },

        onApiVerticalAlign: function(typeBaseline) {
            if (this._state.valign !== typeBaseline) {
                this.toolbar.btnSuperscript.toggle(typeBaseline==1, true);
                this.toolbar.btnSubscript.toggle(typeBaseline==2, true);
                this._state.valign = typeBaseline;
            }
        },

        onApiCanRevert: function(which, can) {
            if (which=='undo') {
                if (this._state.can_undo !== can) {
                    this.toolbar.btnUndo.setDisabled(!can);
                    this._state.can_undo = can;
                }
            } else {
                if (this._state.can_redo !== can) {
                    this.toolbar.btnRedo.setDisabled(!can);
                    this._state.can_redo = can;
                }
            }
        },

        onApiCanCopyCut: function(can) {
            if (this._state.can_copycut !== can) {
                this.toolbar.btnCopy.setDisabled(!can);
                this._state.can_copycut = can;
            }
        },

        onApiBullets: function(v) {
            var type = v.get_ListType();
            if (this._state.bullets.type != type || this._state.bullets.subtype != v.get_ListSubType() ||
                this.toolbar.btnMarkers.pressed && (type!==0) || this.toolbar.btnNumbers.pressed && (type!==1) || this.toolbar.btnMultilevels.pressed && (type!==2) ) {
                this._state.bullets.type = type;
                this._state.bullets.subtype = v.get_ListSubType();

                this._clearBullets();

                switch(this._state.bullets.type) {
                    case 0:
                        this.toolbar.btnMarkers.toggle(true, true);
                        if (this._state.bullets.subtype!==undefined)
                            this.toolbar.mnuMarkersPicker.selectByIndex(this._state.bullets.subtype, true);
                        else
                            this.toolbar.mnuMarkersPicker.deselectAll(true);
<<<<<<< HEAD
=======
                        this.toolbar.mnuMultilevelPicker.deselectAll(true);
>>>>>>> d207cab6
                        break;
                    case 1:
                        var idx = 0;
                        switch(this._state.bullets.subtype) {
                            case 1:
                                idx = 4;
                                break;
                            case 2:
                                idx = 5;
                                break;
                            case 3:
                                idx = 6;
                                break;
                            case 4:
                                idx = 1;
                                break;
                            case 5:
                                idx = 2;
                                break;
                            case 6:
                                idx = 3;
                                break;
                            case 7:
                                idx = 7;
                                break;
                        }
                        this.toolbar.btnNumbers.toggle(true, true);
                        if (this._state.bullets.subtype!==undefined)
                            this.toolbar.mnuNumbersPicker.selectByIndex(idx, true);
                        else
                            this.toolbar.mnuNumbersPicker.deselectAll(true);
                        this.toolbar.mnuMultilevelPicker.deselectAll(true);
                        break;
                    case 2:
                        this.toolbar.btnMultilevels.toggle(true, true);
                        this.toolbar.mnuMultilevelPicker.selectByIndex(this._state.bullets.subtype, true);
                        break;
                }
            }
        },

        onApiParagraphAlign: function(v) {
            if (this._state.pralign !== v) {
                this._state.pralign = v;

                var index = -1,
                    align,
                    toolbar = this.toolbar;

                switch (v) {
                    case 0: index = 2; align = 'btn-align-right'; break;
                    case 1: index = 0; align = 'btn-align-left'; break;
                    case 2: index = 1; align = 'btn-align-center'; break;
                    case 3: index = 3; align = 'btn-align-just'; break;
                    default:  index = -255; align = 'btn-align-left'; break;
                }

                if (v === null || v===undefined) {
                    toolbar.btnAlignRight.toggle(false, true);
                    toolbar.btnAlignLeft.toggle(false, true);
                    toolbar.btnAlignCenter.toggle(false, true);
                    toolbar.btnAlignJust.toggle(false, true);
                    return;
                }

                toolbar.btnAlignRight.toggle(v===0, true);
                toolbar.btnAlignLeft.toggle(v===1, true);
                toolbar.btnAlignCenter.toggle(v===2, true);
                toolbar.btnAlignJust.toggle(v===3, true);
            }
        },

        onApiLineSpacing: function(vc) {
            var line = (vc.get_Line() === null || vc.get_LineRule() === null || vc.get_LineRule() != 1) ? -1 : vc.get_Line();

            if (this._state.linespace !== line) {
                this._state.linespace = line;
                _.each(this.toolbar.mnuLineSpace.items, function(item){
                    item.setChecked(false, true);
                });
                if (line<0) return;

                if ( Math.abs(line-1.)<0.0001 )
                    this.toolbar.mnuLineSpace.items[0].setChecked(true, true);
                else if ( Math.abs(line-1.15)<0.0001 )
                    this.toolbar.mnuLineSpace.items[1].setChecked(true, true);
                else if ( Math.abs(line-1.5)<0.0001 )
                    this.toolbar.mnuLineSpace.items[2].setChecked(true, true);
                else if ( Math.abs(line-2)<0.0001 )
                    this.toolbar.mnuLineSpace.items[3].setChecked(true, true);
                else if ( Math.abs(line-2.5)<0.0001 )
                    this.toolbar.mnuLineSpace.items[4].setChecked(true, true);
                else if ( Math.abs(line-3)<0.0001 )
                    this.toolbar.mnuLineSpace.items[5].setChecked(true, true);
            }
        },

        onApiPageSize: function(w, h) {
            if (this._state.pgorient===undefined) return;

            var width = this._state.pgorient ? w : h,
                height = this._state.pgorient ? h : w;
            if (Math.abs(this._state.pgsize[0] - w) > 0.1 ||
                Math.abs(this._state.pgsize[1] - h) > 0.1) {
                this._state.pgsize = [w, h];
                if (this.toolbar.mnuPageSize) {
                    this.toolbar.mnuPageSize.clearAll();
                    _.each(this.toolbar.mnuPageSize.items, function(item){
                        if (item.value && typeof(item.value) == 'object' &&
                            Math.abs(item.value[0] - width) < 0.1 && Math.abs(item.value[1] - height) < 0.1) {
                            item.setChecked(true);
                            return false;
                        }
                    }, this);
                }
            }
        },

        onSectionProps: function(props) {
            if (props) {
                var left = props.get_LeftMargin(),
                    top = props.get_TopMargin(),
                    right = props.get_RightMargin(),
                    bottom = props.get_BottomMargin();

                if (!this._state.pgmargins || Math.abs(this._state.pgmargins[0] - top) > 0.1 ||
                    Math.abs(this._state.pgmargins[1] - left) > 0.1 || Math.abs(this._state.pgmargins[2] - bottom) > 0.1 ||
                    Math.abs(this._state.pgmargins[3] - right) > 0.1) {
                    this._state.pgmargins = [top, left, bottom, right];
                    if (this.toolbar.btnPageMargins.menu) {
                        this.toolbar.btnPageMargins.menu.clearAll();
                        _.each(this.toolbar.btnPageMargins.menu.items, function(item){
                            if (item.value && typeof(item.value) == 'object' &&
                                Math.abs(item.value[0] - top) < 0.1 && Math.abs(item.value[1] - left) < 0.1 &&
                                Math.abs(item.value[2] - bottom) < 0.1 && Math.abs(item.value[3] - right) < 0.1) {
                                item.setChecked(true);
                                return false;
                            }
                        }, this);
                    }
                }
            }
        },

        onShowParaMarks: function(v) {
            this.toolbar.mnuNonPrinting.items[0].setChecked(v, true);
            this.toolbar.btnShowHidenChars.toggle(v, true);
            Common.localStorage.setItem("de-show-hiddenchars", v);
        },

        onApiFocusObjectRestrictedEdit: function(selectedObjects) {
            if (!this.editMode) return;

            var i = -1, type,
                paragraph_locked = false,
                header_locked = false,
                image_locked = false,
                in_image = false;

            while (++i < selectedObjects.length) {
                type = selectedObjects[i].get_ObjectType();

                if (type === Asc.c_oAscTypeSelectElement.Paragraph) {
                    paragraph_locked = selectedObjects[i].get_ObjectValue().get_Locked();
                } else if (type === Asc.c_oAscTypeSelectElement.Header) {
                    header_locked = selectedObjects[i].get_ObjectValue().get_Locked();
                } else if (type === Asc.c_oAscTypeSelectElement.Image) {
                    in_image = true;
                    image_locked = selectedObjects[i].get_ObjectValue().get_Locked();
                }
            }

            var need_disable = !this.api.can_AddQuotedComment() || paragraph_locked || header_locked || image_locked;
            if (this.mode.compatibleFeatures) {
                need_disable = need_disable || in_image;
            }
            if ( this.btnsComment && this.btnsComment.length > 0 )
                this.btnsComment.setDisabled(need_disable);
        },

        onApiFocusObject: function(selectedObjects) {
            if (!this.editMode) return;

            var pr, sh, i = -1, type,
                paragraph_locked = false,
                header_locked = false,
                image_locked = false,
                can_add_table = false,
                can_add_image = false,
                enable_dropcap = undefined,
                disable_dropcapadv = true,
                frame_pr = undefined,
                toolbar = this.toolbar,
                in_header = false,
                in_chart = false,
                in_equation = false,
                btn_eq_state = false,
                in_image = false,
                in_control = false,
                in_para = false;

            while (++i < selectedObjects.length) {
                type = selectedObjects[i].get_ObjectType();
                pr   = selectedObjects[i].get_ObjectValue();

                if (type === Asc.c_oAscTypeSelectElement.Paragraph) {
                    paragraph_locked = pr.get_Locked();
                    can_add_table = pr.get_CanAddTable();
                    can_add_image = pr.get_CanAddImage();
                    frame_pr = pr;
                    sh = pr.get_Shade();
                    in_para = true;
                } else if (type === Asc.c_oAscTypeSelectElement.Header) {
                    header_locked = pr.get_Locked();
                    in_header = true;
                } else if (type === Asc.c_oAscTypeSelectElement.Image) {
                    in_image = true;
                    image_locked = pr.get_Locked();
                    if (pr && pr.get_ChartProperties())
                        in_chart = true;
                } else if (type === Asc.c_oAscTypeSelectElement.Math) {
                    in_equation = true;
                    if (Asc.c_oAscMathInterfaceType.Common === pr.get_Type())
                        btn_eq_state = true;
                }

                if (type === Asc.c_oAscTypeSelectElement.Table || type === Asc.c_oAscTypeSelectElement.Header || type === Asc.c_oAscTypeSelectElement.Image) {
                    enable_dropcap = false;
                }

                if (enable_dropcap!==false && type == Asc.c_oAscTypeSelectElement.Paragraph)
                    enable_dropcap = true;
            }

            if (sh)
                this.onParagraphColor(sh);

            var rich_del_lock = (frame_pr) ? !frame_pr.can_DeleteBlockContentControl() : true,
                rich_edit_lock = (frame_pr) ? !frame_pr.can_EditBlockContentControl() : true,
                plain_del_lock = (frame_pr) ? !frame_pr.can_DeleteInlineContentControl() : true,
                plain_edit_lock = (frame_pr) ? !frame_pr.can_EditInlineContentControl() : true;
            var need_disable = paragraph_locked || header_locked || rich_edit_lock || plain_edit_lock;

            if (this._state.prcontrolsdisable != need_disable) {
                if (this._state.activated) this._state.prcontrolsdisable = need_disable;
                _.each (toolbar.paragraphControls, function(item){
                    item.setDisabled(need_disable);
                }, this);
            }

            in_control = this.api.asc_IsContentControl();
            var control_props = in_control ? this.api.asc_GetContentControlProperties() : null,
                lock_type = (in_control&&control_props) ? control_props.get_Lock() : Asc.c_oAscSdtLockType.Unlocked,
                control_plain = (in_control&&control_props) ? (control_props.get_ContentControlType()==Asc.c_oAscSdtLevelType.Inline) : false;
            (lock_type===undefined) && (lock_type = Asc.c_oAscSdtLockType.Unlocked);
            var content_locked = lock_type==Asc.c_oAscSdtLockType.SdtContentLocked || lock_type==Asc.c_oAscSdtLockType.ContentLocked;

            toolbar.btnContentControls.setDisabled(paragraph_locked || header_locked);
            if (!(paragraph_locked || header_locked)) {
                var control_disable = control_plain || content_locked;
                for (var i=0; i<7; i++)
                    toolbar.btnContentControls.menu.items[i].setDisabled(control_disable);
                toolbar.btnContentControls.menu.items[8].setDisabled(!in_control || lock_type==Asc.c_oAscSdtLockType.SdtContentLocked || lock_type==Asc.c_oAscSdtLockType.SdtLocked);
                toolbar.btnContentControls.menu.items[10].setDisabled(!in_control);
            }

            var need_text_disable = paragraph_locked || header_locked || in_chart || rich_edit_lock || plain_edit_lock;
            if (this._state.textonlycontrolsdisable != need_text_disable) {
                if (this._state.activated) this._state.textonlycontrolsdisable = need_text_disable;
                if (!need_disable) {
                    _.each (toolbar.textOnlyControls, function(item){
                        item.setDisabled(need_text_disable);
                    }, this);
                }
                // toolbar.btnCopyStyle.setDisabled(need_text_disable);
                toolbar.btnClearStyle.setDisabled(need_text_disable);
            }

            if (enable_dropcap && frame_pr) {
                var value = frame_pr.get_FramePr(),
                    drop_value = Asc.c_oAscDropCap.None;

                if (value!==undefined) {
                    drop_value = value.get_DropCap();
                    enable_dropcap = ( drop_value === Asc.c_oAscDropCap.Drop || drop_value === Asc.c_oAscDropCap.Margin);
                    disable_dropcapadv = false;
                } else {
                    enable_dropcap = frame_pr.get_CanAddDropCap();
                }

                if (enable_dropcap)
                    this.onDropCap(drop_value);
            }

            need_disable = need_disable || !enable_dropcap || in_equation || control_plain;
            toolbar.btnDropCap.setDisabled(need_disable);

            if ( !toolbar.btnDropCap.isDisabled() )
                toolbar.mnuDropCapAdvanced.setDisabled(disable_dropcapadv);

            need_disable = !can_add_table || header_locked || in_equation || control_plain || rich_edit_lock || plain_edit_lock || rich_del_lock || plain_del_lock;
            toolbar.btnInsertTable.setDisabled(need_disable);

            need_disable = toolbar.mnuPageNumCurrentPos.isDisabled() && toolbar.mnuPageNumberPosPicker.isDisabled() || control_plain;
            toolbar.mnuInsertPageNum.setDisabled(need_disable);

            var in_footnote = this.api.asc_IsCursorInFootnote();
            need_disable = paragraph_locked || header_locked || in_header || in_image || in_equation && !btn_eq_state || in_footnote || in_control || rich_edit_lock || plain_edit_lock || rich_del_lock;
            toolbar.btnsPageBreak.setDisabled(need_disable);
            toolbar.btnBlankPage.setDisabled(need_disable);

            need_disable = paragraph_locked || header_locked || in_equation || control_plain || content_locked;
            toolbar.btnInsertShape.setDisabled(need_disable);
            toolbar.btnInsertText.setDisabled(need_disable);

            need_disable = paragraph_locked || header_locked  || in_para && !can_add_image || in_equation || control_plain || rich_del_lock || plain_del_lock || content_locked;
            toolbar.btnInsertImage.setDisabled(need_disable);
            toolbar.btnInsertTextArt.setDisabled(need_disable || in_footnote);

            if (in_chart !== this._state.in_chart) {
                toolbar.btnInsertChart.updateHint(in_chart ? toolbar.tipChangeChart : toolbar.tipInsertChart);
                this._state.in_chart = in_chart;
            }

            need_disable = in_chart && image_locked || !in_chart && need_disable || control_plain || rich_del_lock || plain_del_lock || content_locked;
            toolbar.btnInsertChart.setDisabled(need_disable);

            need_disable = paragraph_locked || header_locked || in_chart || !can_add_image&&!in_equation || control_plain || rich_edit_lock || plain_edit_lock || rich_del_lock || plain_del_lock;
            toolbar.btnInsertEquation.setDisabled(need_disable);

            toolbar.btnInsertSymbol.setDisabled(!in_para || paragraph_locked || header_locked || rich_edit_lock || plain_edit_lock || rich_del_lock || plain_del_lock);

            need_disable = paragraph_locked || header_locked || in_equation || rich_edit_lock || plain_edit_lock;
            toolbar.btnSuperscript.setDisabled(need_disable);
            toolbar.btnSubscript.setDisabled(need_disable);

            toolbar.btnEditHeader.setDisabled(in_equation);

            need_disable = paragraph_locked || header_locked || in_image || control_plain || rich_edit_lock || plain_edit_lock;
            if (need_disable != toolbar.btnColumns.isDisabled())
                toolbar.btnColumns.setDisabled(need_disable);

            if (toolbar.listStylesAdditionalMenuItem && (frame_pr===undefined) !== toolbar.listStylesAdditionalMenuItem.isDisabled())
                toolbar.listStylesAdditionalMenuItem.setDisabled(frame_pr===undefined);

            need_disable = !this.api.can_AddQuotedComment() || paragraph_locked || header_locked || image_locked || rich_del_lock || rich_edit_lock || plain_del_lock || plain_edit_lock;
            if (this.mode.compatibleFeatures) {
                need_disable = need_disable || in_image;
            }
            if ( this.btnsComment && this.btnsComment.length > 0 )
                this.btnsComment.setDisabled(need_disable);

            toolbar.btnWatermark.setDisabled(header_locked);

            this._state.in_equation = in_equation;
        },

        onApiStyleChange: function(v) {
            this.toolbar.btnCopyStyle.toggle(v, true);
            this.modeAlwaysSetStyle = false;
        },

        onTableDraw: function(v) {
            this.toolbar.mnuInsertTable && this.toolbar.mnuInsertTable.items[2].setChecked(!!v, true);
        },
        onTableErase: function(v) {
            this.toolbar.mnuInsertTable && this.toolbar.mnuInsertTable.items[3].setChecked(!!v, true);
        },

        onApiParagraphStyleChange: function(name) {
            if (this._state.prstyle != name) {
                var listStyle = this.toolbar.listStyles,
                    listStylesVisible = (listStyle.rendered);

                if (listStylesVisible) {
                    listStyle.suspendEvents();
                    var styleRec = listStyle.menuPicker.store.findWhere({
                        title: name
                    });
                    this._state.prstyle = (listStyle.menuPicker.store.length>0 || window.styles_loaded) ? name : undefined;

                    listStyle.menuPicker.selectRecord(styleRec);
                    listStyle.resumeEvents();
                }
            }
        },

        onApiPageOrient: function(isportrait) {
            if (this._state.pgorient !== isportrait) {
                this.toolbar.btnPageOrient.menu.items[isportrait ? 0 : 1].setChecked(true);
                this._state.pgorient = isportrait;
            }
        },

        onApiLockDocumentProps: function() {
            if (this._state.lock_doc!==true) {
                this.toolbar.btnPageOrient.setDisabled(true);
                this.toolbar.btnPageSize.setDisabled(true);
                if (this._state.activated) this._state.lock_doc = true;
            }
        },

        onApiUnLockDocumentProps: function() {
            if (this._state.lock_doc!==false) {
                this.toolbar.btnPageOrient.setDisabled(false);
                this.toolbar.btnPageSize.setDisabled(false);
                if (this._state.activated) this._state.lock_doc = false;
            }
        },

        onApiLockDocumentSchema: function() {
            this.toolbar.btnColorSchemas.setDisabled(true);
        },

        onApiUnLockDocumentSchema: function() {
            this.toolbar.btnColorSchemas.setDisabled(false);
        },

        onApiLockHeaderFooters: function() {
            this.toolbar.mnuPageNumberPosPicker.setDisabled(true);
            this.toolbar.mnuInsertPageNum.setDisabled(this.toolbar.mnuPageNumCurrentPos.isDisabled());
        },

        onApiUnLockHeaderFooters: function() {
            this.toolbar.mnuPageNumberPosPicker.setDisabled(false);
            this.toolbar.mnuInsertPageNum.setDisabled(false);
        },

        onApiZoomChange: function(percent, type) {},

        onApiStartHighlight: function(pressed) {
            this.toolbar.btnHighlightColor.toggle(pressed, true);
        },

        onApiHighlightColor: function(c) {
            var textpr = this.api.get_TextProps().get_TextPr();
            if (textpr) {
                c = textpr.get_HighLight();
                if (c == -1) {
                    if (this._state.clrhighlight != -1) {
                        this.toolbar.mnuHighlightTransparent.setChecked(true, true);

                        if (this.toolbar.mnuHighlightColorPicker.cmpEl) {
                            this._state.clrhighlight = -1;
                            this.toolbar.mnuHighlightColorPicker.select(null, true);
                        }
                    }
                } else if (c !== null) {
                    if (this._state.clrhighlight != c.get_hex().toUpperCase()) {
                        this.toolbar.mnuHighlightTransparent.setChecked(false);
                        this._state.clrhighlight = c.get_hex().toUpperCase();

                        if ( _.contains(this.toolbar.mnuHighlightColorPicker.colors, this._state.clrhighlight) )
                            this.toolbar.mnuHighlightColorPicker.select(this._state.clrhighlight, true);
                    }
                }  else {
                    if ( this._state.clrhighlight !== c) {
                        this.toolbar.mnuHighlightTransparent.setChecked(false, true);
                        this.toolbar.mnuHighlightColorPicker.select(null, true);
                        this._state.clrhighlight = c;
                    }
                }
            }
        },

        onApiInitEditorStyles: function(styles) {
            this._onInitEditorStyles(styles);
        },

        onChangeSdtGlobalSettings: function() {
            var show = this.api.asc_GetGlobalContentControlShowHighlight();
            this.toolbar.mnuNoControlsColor.setChecked(!show, true);
            this.toolbar.mnuControlsColorPicker.clearSelection();
            if (show){
                var clr = this.api.asc_GetGlobalContentControlHighlightColor();
                if (clr) {
                    clr = Common.Utils.ThemeColor.getHexColor(clr.get_r(), clr.get_g(), clr.get_b());
                    this.toolbar.mnuControlsColorPicker.selectByRGB(clr, true);
                }
            }
        },

        onNewDocument: function(btn, e) {
            if (this.api)
                this.api.OpenNewDocument();

            Common.NotificationCenter.trigger('edit:complete', this.toolbar);
            Common.component.Analytics.trackEvent('ToolBar', 'New Document');
        },

        onOpenDocument: function(btn, e) {
            if (this.api)
                this.api.LoadDocumentFromDisk();

            Common.NotificationCenter.trigger('edit:complete', this.toolbar);
            Common.component.Analytics.trackEvent('ToolBar', 'Open Document');
        },

        onPrint: function(e) {
            if (this.api)
                this.api.asc_Print(new Asc.asc_CDownloadOptions(null, Common.Utils.isChrome || Common.Utils.isSafari || Common.Utils.isOpera)); // if isChrome or isSafari or isOpera == true use asc_onPrintUrl event

            Common.NotificationCenter.trigger('edit:complete', this.toolbar);

            Common.component.Analytics.trackEvent('Print');
            Common.component.Analytics.trackEvent('ToolBar', 'Print');
        },

        onSave: function(e) {
            var toolbar = this.toolbar;
            if (this.api) {
                var isModified = this.api.asc_isDocumentCanSave();
                var isSyncButton = toolbar.btnCollabChanges && toolbar.btnCollabChanges.cmpEl.hasClass('notify');
                if (!isModified && !isSyncButton && !toolbar.mode.forcesave)
                    return;

                this.api.asc_Save();
            }

            toolbar.btnSave.setDisabled(!toolbar.mode.forcesave);

            Common.NotificationCenter.trigger('edit:complete', toolbar);

            Common.component.Analytics.trackEvent('Save');
            Common.component.Analytics.trackEvent('ToolBar', 'Save');
        },

        onBtnChangeState: function(prop) {
            if ( /\:disabled$/.test(prop) ) {
                var _is_disabled = arguments[2];
                this.toolbar.fireEvent(prop, [_is_disabled]);
            }
        },

        onUndo: function(btn, e) {
            if (this.api)
                this.api.Undo();

            Common.NotificationCenter.trigger('edit:complete', this.toolbar);

            Common.component.Analytics.trackEvent('ToolBar', 'Undo');
        },

        onRedo: function(btn, e) {
            if (this.api)
                this.api.Redo();

            Common.NotificationCenter.trigger('edit:complete', this.toolbar);

            Common.component.Analytics.trackEvent('ToolBar', 'Redo');
        },

        onCopyPaste: function(copy, e) {
            var me = this;
            if (me.api) {
                var res = (copy) ? me.api.Copy() : me.api.Paste();
                if (!res) {
                    if (!Common.localStorage.getBool("de-hide-copywarning")) {
                        (new Common.Views.CopyWarningDialog({
                            handler: function(dontshow) {
                                if (dontshow) Common.localStorage.setItem("de-hide-copywarning", 1);
                                Common.NotificationCenter.trigger('edit:complete', me.toolbar);
                            }
                        })).show();
                    }
                } else
                    Common.component.Analytics.trackEvent('ToolBar', 'Copy Warning');
            }
            Common.NotificationCenter.trigger('edit:complete', me.toolbar);
        },

        onIncrease: function(e) {
            if (this.api)
                this.api.FontSizeIn();

            Common.NotificationCenter.trigger('edit:complete', this.toolbar);
            Common.component.Analytics.trackEvent('ToolBar', 'Font Size');
        },

        onDecrease: function(e) {
            if (this.api)
                this.api.FontSizeOut();

            Common.NotificationCenter.trigger('edit:complete', this.toolbar);
            Common.component.Analytics.trackEvent('ToolBar', 'Font Size');
        },

        onBold: function(btn, e) {
            this._state.bold = undefined;
            if (this.api)
                this.api.put_TextPrBold(btn.pressed);

            Common.NotificationCenter.trigger('edit:complete', this.toolbar);
            Common.component.Analytics.trackEvent('ToolBar', 'Bold');
        },

        onItalic: function(btn, e) {
            this._state.italic = undefined;
            if (this.api)
                this.api.put_TextPrItalic(btn.pressed);

            Common.NotificationCenter.trigger('edit:complete', this.toolbar);
            Common.component.Analytics.trackEvent('ToolBar', 'Italic');
        },

        onUnderline: function(btn, e) {
            this._state.underline = undefined;
            if (this.api)
                this.api.put_TextPrUnderline(btn.pressed);

            Common.NotificationCenter.trigger('edit:complete', this.toolbar);
            Common.component.Analytics.trackEvent('ToolBar', 'Underline');
        },

        onStrikeout: function(btn, e) {
            this._state.strike = undefined;
            if (this.api)
                this.api.put_TextPrStrikeout(btn.pressed);

            Common.NotificationCenter.trigger('edit:complete', this.toolbar);
            Common.component.Analytics.trackEvent('ToolBar', 'Strikeout');
        },

        onSuperscript: function(btn, e) {
            if (!this.toolbar.btnSubscript.pressed) {
                this._state.valign = undefined;
                if (this.api)
                    this.api.put_TextPrBaseline(btn.pressed ? 1 : 0);

                Common.NotificationCenter.trigger('edit:complete', this.toolbar);
                Common.component.Analytics.trackEvent('ToolBar', 'Superscript');
            }
        },

        onSubscript: function(btn, e) {
            if (!this.toolbar.btnSuperscript.pressed) {
                this._state.valign = undefined;
                if (this.api)
                    this.api.put_TextPrBaseline(btn.pressed ? 2 : 0);

                Common.NotificationCenter.trigger('edit:complete', this.toolbar);
                Common.component.Analytics.trackEvent('ToolBar', 'Subscript');
            }
        },

        onDecOffset: function(btn, e) {
            if (this.api)
                this.api.DecreaseIndent();

            Common.NotificationCenter.trigger('edit:complete', this.toolbar);
            Common.component.Analytics.trackEvent('ToolBar', 'Indent');
        },

        onIncOffset: function(btn, e) {
            if (this.api)
                this.api.IncreaseIndent();

            Common.NotificationCenter.trigger('edit:complete', this.toolbar);
            Common.component.Analytics.trackEvent('ToolBar', 'Indent');
        },

        onHorizontalAlign: function(type, btn, e) {
            this._state.pralign = undefined;
            if (this.api)
                this.api.put_PrAlign(type);

            Common.NotificationCenter.trigger('edit:complete', this.toolbar);
            Common.component.Analytics.trackEvent('ToolBar', 'Align');
        },


        onMarkers: function(btn, e) {
            var record = {
                data: {
                    type: 0,
                    subtype: btn.pressed ? 0: -1
                }
            };

            this.onSelectBullets(null, null, null, record);

            Common.NotificationCenter.trigger('edit:complete', this.toolbar);
        },

        onNumbers: function(btn, e) {
            var record = {
                data: {
                    type: 1,
                    subtype: btn.pressed ? 0: -1
                }
            };
            this.onSelectBullets(null, null, null, record);

            Common.NotificationCenter.trigger('edit:complete', this.toolbar);
        },

        onComboBlur: function() {
            Common.NotificationCenter.trigger('edit:complete', this.toolbar);
        },

        onFontNameSelect: function(combo, record) {
            if (this.api) {
                if (record.isNewFont) {
                    !this.getApplication().getController('Main').isModalShowed &&
                    Common.UI.warning({
                        width: 500,
                        closable: false,
                        msg: this.confirmAddFontName,
                        buttons: ['yes', 'no'],
                        primary: 'yes',
                        callback: _.bind(function(btn) {
                            if (btn == 'yes') {
                                this.api.put_TextPrFontName(record.name);
                                Common.component.Analytics.trackEvent('ToolBar', 'Font Name');
                            } else {
                                this.toolbar.cmbFontName.setValue(this.api.get_TextProps().get_TextPr().get_FontFamily().get_Name());
                            }
                            Common.NotificationCenter.trigger('edit:complete', this.toolbar);
                        }, this)
                    });
                } else {
                    this.api.put_TextPrFontName(record.name);
                    Common.component.Analytics.trackEvent('ToolBar', 'Font Name');
                }
            }
            Common.NotificationCenter.trigger('edit:complete', this.toolbar);
        },

        onComboOpen: function(needfocus, combo) {
            _.delay(function() {
                var input = $('input', combo.cmpEl).select();
                if (needfocus) input.focus();
                else if (!combo.isMenuOpen()) input.one('mouseup', function (e) { e.preventDefault(); });
            }, 10);
        },

        onFontSizeSelect: function(combo, record) {
            this._state.fontsize = undefined;
            if (this.api)
                this.api.put_TextPrFontSize(record.value);

            Common.NotificationCenter.trigger('edit:complete', this.toolbar);
            Common.component.Analytics.trackEvent('ToolBar', 'Font Size');
        },

        onFontSizeChanged: function(before, combo, record, e) {
            var value,
                me = this;

            if (before) {
                var item = combo.store.findWhere({
                    displayValue: record.value
                });

                if (!item) {
                    value = /^\+?(\d*\.?\d+)$|^\+?(\d+\.?\d*)$/.exec(record.value);

                    if (!value) {
                        value = this._getApiTextSize();

                        Common.UI.warning({
                            msg: this.textFontSizeErr,
                            callback: function() {
                                _.defer(function(btn) {
                                    $('input', combo.cmpEl).focus();
                                })
                            }
                        });

                        combo.setRawValue(value);

                        e.preventDefault();
                        return false;
                    }
                }
            } else {
                value = parseFloat(record.value);
                value = value > 100
                    ? 100
                    : value < 1
                        ? 1
                        : Math.floor((value+0.4)*2)/2;

                combo.setRawValue(value);

                this._state.fontsize = undefined;
                if (this.api)
                    this.api.put_TextPrFontSize(value);

                Common.NotificationCenter.trigger('edit:complete', this.toolbar);
            }
        },

        onSelectBullets: function(btn, picker, itemView, record) {
            var rawData = {},
                isPickerSelect = _.isFunction(record.toJSON);

            if (isPickerSelect){
                if (record.get('selected')) {
                    rawData = record.toJSON();
                } else {
                    // record deselected
                    return;
                }
            } else {
                rawData = record;
            }

            if (btn) {
                btn.toggle(rawData.data.subtype > -1, true);
            }

            this._state.bullets.type = rawData.data.type;
            this._state.bullets.subtype = rawData.data.subtype;
            if (this.api)
                this.api.put_ListType(rawData.data.type, rawData.data.subtype);

            Common.component.Analytics.trackEvent('ToolBar', 'List Type');
            Common.NotificationCenter.trigger('edit:complete', this.toolbar);
        },

        onMarkerSettingsClick: function(type) {
            var me      = this;
            var listId = me.api.asc_GetCurrentNumberingId(),
                level = me.api.asc_GetCurrentNumberingLvl(),
                props = (listId !== null) ? me.api.asc_GetNumberingPr(listId).get_Lvl(level) : null;
            if (props && props.get_Format() == Asc.c_oAscNumberingFormat.Bullet) {
                (new DE.Views.BulletSettingsDialog({
                    api: me.api,
                    props: props,
                    level: level,
                    interfaceLang: me.mode.lang,
                    handler: function(result, value) {
                        if (result == 'ok') {
                            if (me.api) {
                                me.api.asc_ChangeNumberingLvl(listId, value, props.get_LvlNum());
                            }
                        }
                        Common.NotificationCenter.trigger('edit:complete', me.toolbar);
                    }
                })).show();
            }
        },

        onLineSpaceToggle: function(menu, item, state, e) {
            if (!!state) {
                this._state.linespace = undefined;
                if (this.api)
                    this.api.put_PrLineSpacing(c_paragraphLinerule.LINERULE_AUTO, item.value);

                Common.component.Analytics.trackEvent('ToolBar', 'Line Spacing');
                Common.NotificationCenter.trigger('edit:complete', this.toolbar);
            }
        },

        onMenuNonPrintingToggle: function(menu, item, state, e) {
            var me = this;
            if (item.value === 'characters') {
                Common.localStorage.setItem("de-show-hiddenchars", state);
                me.toolbar.btnShowHidenChars.toggle(state, true);

                if (me.api)
                    me.api.put_ShowParaMarks(state);

                Common.NotificationCenter.trigger('edit:complete', me);
                Common.component.Analytics.trackEvent('ToolBar', 'Hidden Characters');
            } else if (item.value === 'table') {
                Common.localStorage.setItem("de-show-tableline", state);
                me.api && me.api.put_ShowTableEmptyLine(state);
                Common.NotificationCenter.trigger('edit:complete', me);
            }
        },

        onNonPrintingToggle: function(btn, state) {
            var me = this;
            if (state) {
                me.toolbar.mnuNonPrinting.items[0].setChecked(true, true);

                Common.component.Analytics.trackEvent('ToolBar', 'Hidden Characters');
            } else {
                me.toolbar.mnuNonPrinting.items[0].setChecked(false, true);
            }

            if (me.api)
                me.api.put_ShowParaMarks(state);

            Common.localStorage.setItem("de-show-hiddenchars", state);
            Common.NotificationCenter.trigger('edit:complete', me);
        },

        onClickPageBreak: function(value, e) {
            if ( value === 'column' ) {
                this.api.put_AddColumnBreak();
                Common.component.Analytics.trackEvent('ToolBar', 'Column Break');
            } else
            if ( value == 'page' ) {
                this.api.put_AddPageBreak();
                Common.component.Analytics.trackEvent('ToolBar', 'Page Break');
            } else {
                this.api.add_SectionBreak( value );
                Common.component.Analytics.trackEvent('ToolBar', 'Section Break');
            }

            Common.NotificationCenter.trigger('edit:complete', this.toolbar);
        },

        onTablePickerSelect: function(picker, columns, rows, e) {
            if (this.api) {
                this.toolbar.fireEvent('inserttable', this.toolbar);
                this.api.put_Table(columns, rows);
            }

            Common.NotificationCenter.trigger('edit:complete', this.toolbar);
            Common.component.Analytics.trackEvent('ToolBar', 'Table');
        },

        onInsertTableClick: function(menu, item, e) {
            if (item.value === 'custom') {
                var me = this;

                (new Common.Views.InsertTableDialog({
                    handler: function(result, value) {
                        if (result == 'ok') {
                            if (me.api) {
                                me.toolbar.fireEvent('inserttable', me.toolbar);

                                me.api.put_Table(value.columns, value.rows);
                            }

                            Common.component.Analytics.trackEvent('ToolBar', 'Table');
                        }
                        Common.NotificationCenter.trigger('edit:complete', me.toolbar);
                    }
                })).show();
            } else if (item.value == 'draw') {
                item.isChecked() && menu.items[3].setChecked(false, true);
                this.api.SetTableDrawMode(item.isChecked());
            } else if (item.value == 'erase') {
                item.isChecked() && menu.items[2].setChecked(false, true);
                this.api.SetTableEraseMode(item.isChecked());
            }
        },

        onInsertImageClick: function(menu, item, e) {
            var me = this;
            if (item.value === 'file') {
                this.toolbar.fireEvent('insertimage', this.toolbar);

                if (this.api)
                    this.api.asc_addImage();

                Common.NotificationCenter.trigger('edit:complete', me.toolbar);
                Common.component.Analytics.trackEvent('ToolBar', 'Image');
            } else if (item.value === 'url') {
                (new Common.Views.ImageFromUrlDialog({
                    handler: function(result, value) {
                        if (result == 'ok') {
                            if (me.api) {
                                var checkUrl = value.replace(/ /g, '');
                                if (!_.isEmpty(checkUrl)) {
                                    me.toolbar.fireEvent('insertimage', me.toolbar);
                                    me.api.AddImageUrl(checkUrl);

                                    Common.component.Analytics.trackEvent('ToolBar', 'Image');
                                } else {
                                    Common.UI.warning({
                                        msg: this.textEmptyImgUrl
                                    });
                                }
                            }

                            Common.NotificationCenter.trigger('edit:complete', me.toolbar);
                        }
                    }
                })).show();
            } else if (item.value === 'storage') {
                if (this.toolbar.mode.canRequestInsertImage) {
                    Common.Gateway.requestInsertImage();
                } else {
                    (new Common.Views.SelectFileDlg({
                        fileChoiceUrl: this.toolbar.mode.fileChoiceUrl.replace("{fileExt}", "").replace("{documentType}", "ImagesOnly")
                    })).on('selectfile', function(obj, file){
                        me.insertImage(file);
                    }).show();
                }
            }
        },

        insertImage: function(data) {
            if (data && data.url) {
                this.toolbar.fireEvent('insertimage', this.toolbar);
                this.api.AddImageUrl(data.url, undefined, data.token);// for loading from storage
                Common.component.Analytics.trackEvent('ToolBar', 'Image');
            }
        },

        onBtnInsertTextClick: function(btn, e) {
            if (this.api)
                this._addAutoshape(btn.pressed, 'textRect');

            if (this.toolbar.btnInsertShape.pressed)
                this.toolbar.btnInsertShape.toggle(false, true);

            Common.NotificationCenter.trigger('edit:complete', this.toolbar, this.toolbar.btnInsertShape);
            Common.component.Analytics.trackEvent('ToolBar', 'Add Text');
        },

        onInsertShapeHide: function(btn, e) {
            if (this.toolbar.btnInsertShape.pressed && !this._isAddingShape) {
                this.toolbar.btnInsertShape.toggle(false, true);
            }
            this._isAddingShape = false;

            Common.NotificationCenter.trigger('edit:complete', this.toolbar, this.toolbar.btnInsertShape);
        },

        onPageOrientSelect: function(menu, item) {
            this._state.pgorient = undefined;
            if (this.api && item.checked) {
                this.api.change_PageOrient(item.value);
            }

            Common.NotificationCenter.trigger('edit:complete', this.toolbar);
            Common.component.Analytics.trackEvent('ToolBar', 'Page Orientation');
        },

        onClearStyleClick: function(btn, e) {
            if (this.api)
                this.api.ClearFormating();

            Common.NotificationCenter.trigger('edit:complete', this.toolbar);
        },

        onCopyStyleToggle: function(btn, state, e) {
            if (this.api)
                this.api.SetPaintFormat(state ? 1 : 0);
            Common.NotificationCenter.trigger('edit:complete', this.toolbar);
            this.modeAlwaysSetStyle = state;
        },

        onPageSizeClick: function(menu, item, state) {
            if (this.api && state) {
                this._state.pgsize = [0, 0];
                if (item.value !== 'advanced')
                    this.api.change_DocSize(item.value[0], item.value[1]);
                else {
                    var win, props,
                        me = this;
                    win = new DE.Views.PageSizeDialog({
                        handler: function(dlg, result) {
                            if (result == 'ok') {
                                props = dlg.getSettings();
                                me.api.change_DocSize(props[0], props[1]);
                                Common.NotificationCenter.trigger('edit:complete', me.toolbar);
                            }
                        }
                    });
                    win.show();
                    win.setSettings(me.api.asc_GetSectionProps());
                }

                Common.component.Analytics.trackEvent('ToolBar', 'Page Size');
            }

            Common.NotificationCenter.trigger('edit:complete', this.toolbar);
        },

        onPageMarginsSelect: function(menu, item) {
            if (this.api) {
                this._state.pgmargins = undefined;
                if (item.value !== 'advanced') {
                    var section = this.api.asc_GetSectionProps(),
                        errmsg = null,
                        me = this;
                    if (item.value[1] + item.value[3] > parseFloat(section.get_W().toFixed(4))-12.7 )
                        errmsg = this.txtMarginsW;
                    else if (item.value[0] + item.value[2] > parseFloat(section.get_H().toFixed(4))-2.6 )
                        errmsg = this.txtMarginsH;
                    if (errmsg) {
                        Common.UI.warning({
                            title: this.notcriticalErrorTitle,
                            msg  : errmsg,
                            callback: function() {
                                Common.NotificationCenter.trigger('edit:complete', me.toolbar);
                            }
                        });
                        this.onSectionProps(section);
                        return;
                    } else {
                        var props = new Asc.CDocumentSectionProps();
                        props.put_TopMargin(item.value[0]);
                        props.put_LeftMargin(item.value[1]);
                        props.put_BottomMargin(item.value[2]);
                        props.put_RightMargin(item.value[3]);
                        this.api.asc_SetSectionProps(props);
                    }
                } else {
                    var win, props,
                        me = this;
                    win = new DE.Views.PageMarginsDialog({
                        handler: function(dlg, result) {
                            if (result == 'ok') {
                                props = dlg.getSettings();
                                var mnu = me.toolbar.btnPageMargins.menu.items[0];
                                mnu.setVisible(true);
                                mnu.setChecked(true);
                                mnu.options.value = mnu.value = [props.get_TopMargin(), props.get_LeftMargin(), props.get_BottomMargin(), props.get_RightMargin()];
                                $(mnu.el).html(mnu.template({id: Common.UI.getId(), caption : mnu.caption, options : mnu.options}));
                                Common.localStorage.setItem("de-pgmargins-top", props.get_TopMargin());
                                Common.localStorage.setItem("de-pgmargins-left", props.get_LeftMargin());
                                Common.localStorage.setItem("de-pgmargins-bottom", props.get_BottomMargin());
                                Common.localStorage.setItem("de-pgmargins-right", props.get_RightMargin());

                                me.api.asc_SetSectionProps(props);
                                Common.NotificationCenter.trigger('edit:complete', me.toolbar);
                            }
                        }
                    });
                    win.show();
                    win.setSettings(me.api.asc_GetSectionProps());
                }

                Common.component.Analytics.trackEvent('ToolBar', 'Page Margins');
            }

            Common.NotificationCenter.trigger('edit:complete', this.toolbar);
        },

        onColorSchemaClick: function(menu, item) {
            if (this.api) {
                this.api.ChangeColorScheme(item.value);

                Common.component.Analytics.trackEvent('ToolBar', 'Color Scheme');
            }

            Common.NotificationCenter.trigger('edit:complete', this.toolbar);
        },

        onColorSchemaShow: function(menu) {
            if (this.api) {
                var value = this.api.asc_GetCurrentColorSchemeName();
                var item = _.find(menu.items, function(item) { return item.value == value; });
                (item) ? item.setChecked(true) : menu.clearAll();
            }
        },

        onDropCapSelect: function(menu, item) {
            if (_.isUndefined(item.value))
                return;

            this._state.dropcap = undefined;
            if (this.api && item.checked) {
                if (item.value === Asc.c_oAscDropCap.None) {
                    this.api.removeDropcap(true);
                } else {
                    var SelectedObjects = this.api.getSelectedElements(),
                        i = -1;
                    while (++i < SelectedObjects.length) {
                        if (SelectedObjects[i].get_ObjectType() == Asc.c_oAscTypeSelectElement.Paragraph) {
                            var pr = SelectedObjects[i].get_ObjectValue();
                            var value = pr.get_FramePr();
                            if (!_.isUndefined(value)) {
                                value = new Asc.asc_CParagraphFrame();
                                value.put_FromDropCapMenu(true);
                                value.put_DropCap(item.value);
                                this.api.put_FramePr(value);
                            } else {
                                this.api.asc_addDropCap((item.value === Asc.c_oAscDropCap.Drop));
                            }
                            break;
                        }
                    }
                }
            }

            Common.NotificationCenter.trigger('edit:complete', this.toolbar);
            Common.component.Analytics.trackEvent('ToolBar', 'Drop Cap');
        },

        onDropCap: function(v) {
            if (this._state.dropcap === v)
                return;

            var index = -1;
            switch (v) {
                case Asc.c_oAscDropCap.None:   index = 0; break;
                case Asc.c_oAscDropCap.Drop:   index = 1; break;
                case Asc.c_oAscDropCap.Margin: index = 2; break;
            }
            if (index < 0)
                this.toolbar.btnDropCap.menu.clearAll();
            else
                this.toolbar.btnDropCap.menu.items[index].setChecked(true);

            this._state.dropcap = v;
        },

        onDropCapAdvancedClick: function() {
            var win, props, text,
                me = this;

            if (_.isUndefined(me.fontstore)) {
                me.fontstore = new Common.Collections.Fonts();
                var fonts = me.toolbar.cmbFontName.store.toJSON();
                var arr = [];
                _.each(fonts, function(font, index){
                    if (!font.cloneid) {
                        arr.push(_.clone(font));
                    }
                });
                me.fontstore.add(arr);
            }

            if (me.api){
                var selectedElements = me.api.getSelectedElements(),
                    selectedElementsLenght = selectedElements.length;

                if (selectedElements && _.isArray(selectedElements)){
                    for (var i = 0; i < selectedElementsLenght; i++) {
                        if (selectedElements[i].get_ObjectType() == Asc.c_oAscTypeSelectElement.Paragraph) {
                            props = selectedElements[i].get_ObjectValue();
                            break;
                        }

                    }
                }

                if (props) {
                    (new DE.Views.DropcapSettingsAdvanced({
                        tableStylerRows: 2,
                        tableStylerColumns: 1,
                        fontStore: me.fontstore,
                        paragraphProps: props,
                        borderProps: me.borderAdvancedProps,
                        api: me.api,
                        isFrame: false,
                        handler: function(result, value) {
                            if (result == 'ok') {
                                me.borderAdvancedProps = value.borderProps;
                                if (value.paragraphProps && value.paragraphProps.get_DropCap() === Asc.c_oAscDropCap.None) {
                                    me.api.removeDropcap(true);
                                } else
                                    me.api.put_FramePr(value.paragraphProps);
                            }

                            Common.NotificationCenter.trigger('edit:complete', me.toolbar);
                        }
                    })).show();
                }
            }
        },

        onControlsSelect: function(menu, item) {
            if (item.value == 'settings' || item.value == 'remove') {
                if (this.api.asc_IsContentControl()) {
                    var props = this.api.asc_GetContentControlProperties();
                    if (props) {
                        var id = props.get_InternalId();
                        if (item.value == 'settings') {
                            var me = this;
                            (new DE.Views.ControlSettingsDialog({
                                props: props,
                                api: me.api,
                                controlLang: me._state.lang,
                                interfaceLang: me.mode.lang,
                                handler: function(result, value) {
                                    if (result == 'ok') {
                                        me.api.asc_SetContentControlProperties(value, id);
                                    }

                                    Common.NotificationCenter.trigger('edit:complete', me.toolbar);
                                }
                            })).show();

                        } else {
                            this.api.asc_RemoveContentControlWrapper(id);
                            Common.component.Analytics.trackEvent('ToolBar', 'Remove Content Control');
                        }
                    }
                }
            } else {
                if (item.value == 'plain' || item.value == 'rich')
                    this.api.asc_AddContentControl((item.value=='plain') ? Asc.c_oAscSdtLevelType.Inline : Asc.c_oAscSdtLevelType.Block);
                else if (item.value == 'picture')
                    this.api.asc_AddContentControlPicture();
                else if (item.value == 'checkbox')
                    this.api.asc_AddContentControlCheckBox();
                else if (item.value == 'date')
                    this.api.asc_AddContentControlDatePicker();
                else if (item.value == 'combobox' || item.value == 'dropdown')
                    this.api.asc_AddContentControlList(item.value == 'combobox');

                Common.component.Analytics.trackEvent('ToolBar', 'Add Content Control');
            }

            Common.NotificationCenter.trigger('edit:complete', this.toolbar);
        },

        onNewControlsColor: function(picker, color) {
            this.toolbar.mnuControlsColorPicker.addNewColor();
        },

        onNoControlsColor: function(item) {
            if (!item.isChecked())
                this.api.asc_SetGlobalContentControlShowHighlight(true, 220, 220, 220);
            else
                this.api.asc_SetGlobalContentControlShowHighlight(false);
        },

        onSelectControlsColor: function(picker, color) {
            var clr = Common.Utils.ThemeColor.getRgbColor(color);
            if (this.api) {
                this.api.asc_SetGlobalContentControlShowHighlight(true, clr.get_r(), clr.get_g(), clr.get_b());
            }

            Common.component.Analytics.trackEvent('ToolBar', 'Content Controls Color');
        },

        onColumnsSelect: function(menu, item) {
            if (_.isUndefined(item.value))
                return;

            this._state.columns = undefined;

            if (this.api) {
                if (item.value == 'advanced') {
                    var win, props = this.api.asc_GetSectionProps(),
                        me = this;
                    win = new DE.Views.CustomColumnsDialog({
                        handler: function(dlg, result) {
                            if (result == 'ok') {
                                props = dlg.getSettings();
                                me.api.asc_SetColumnsProps(props);
                                Common.NotificationCenter.trigger('edit:complete', me.toolbar);
                            }
                        }
                    });
                    win.show();
                    win.setSettings(me.api.asc_GetColumnsProps());
                } else if (item.checked) {
                    var props = new Asc.CDocumentColumnsProps(),
                        cols = item.value,
                        def_space = 12.5;
                    props.put_EqualWidth(cols<3);

                    if (cols<3) {
                        props.put_Num(cols+1);
                        props.put_Space(def_space);
                    } else {
                        var total = this.api.asc_GetColumnsProps().get_TotalWidth(),
                            left = (total - def_space*2)/3,
                            right = total - def_space - left;
                        props.put_ColByValue(0, (cols == 3) ? left : right, def_space);
                        props.put_ColByValue(1, (cols == 3) ? right : left, 0);
                    }
                    this.api.asc_SetColumnsProps(props);
                }
            }

            Common.NotificationCenter.trigger('edit:complete', this.toolbar);
            Common.component.Analytics.trackEvent('ToolBar', 'Insert Columns');
        },

        onColumnsProps: function(props) {
            if (props) {
                var equal = props.get_EqualWidth(),
                    num = (equal) ? props.get_Num() : props.get_ColsCount(),
                    def_space = 12.5,
                    index = -1;

                if (equal && num<4 && (num==1 ||  Math.abs(props.get_Space() - def_space)<0.1))
                    index = (num-1);
                else if (!equal && num==2) {
                    var left = props.get_Col(0).get_W(),
                        space = props.get_Col(0).get_Space(),
                        right = props.get_Col(1).get_W(),
                        total = props.get_TotalWidth();
                    if (Math.abs(space - def_space)<0.1) {
                        var width = (total - space*2)/3;
                        if ( left<right && Math.abs(left - width)<0.1 )
                            index = 3;
                        else if (left>right && Math.abs(right - width)<0.1)
                            index = 4;
                    }
                }
                if (this._state.columns === index)
                    return;

                if (index < 0)
                    this.toolbar.btnColumns.menu.clearAll();
                else
                    this.toolbar.btnColumns.menu.items[index].setChecked(true);
                this._state.columns = index;
            }
        },

        onSelectChart: function(type) {
            var me      = this,
                chart = false;

            var selectedElements = me.api.getSelectedElements();
            if (selectedElements && _.isArray(selectedElements)) {
                for (var i = 0; i< selectedElements.length; i++) {
                    if (Asc.c_oAscTypeSelectElement.Image == selectedElements[i].get_ObjectType()) {
                        var elValue = selectedElements[i].get_ObjectValue().get_ChartProperties();
                        if (elValue) {
                            chart = elValue;
                            break;
                        }
                    }
                }
            }

            if (chart) {
                var props = new Asc.asc_CImgProperty();
                chart.changeType(type);
                props.put_ChartProperties(chart);
                this.api.ImgApply(props);

                Common.NotificationCenter.trigger('edit:complete', this.toolbar);
            } else {
                if (!this.diagramEditor)
                    this.diagramEditor = this.getApplication().getController('Common.Controllers.ExternalDiagramEditor').getView('Common.Views.ExternalDiagramEditor');

                if (this.diagramEditor && me.api) {
                    this.diagramEditor.setEditMode(false);
                    this.diagramEditor.show();

                    chart = me.api.asc_getChartObject(type);
                    if (chart) {
                        this.diagramEditor.setChartData(new Asc.asc_CChartBinary(chart));
                    }
                    me.toolbar.fireEvent('insertchart', me.toolbar);
                }
            }
        },

        onInsertTextart: function (data) {
            if (this.api) {
                this.toolbar.fireEvent('inserttextart', this.toolbar);
                this.api.AddTextArt(data);

                if (this.toolbar.btnInsertShape.pressed)
                    this.toolbar.btnInsertShape.toggle(false, true);

                Common.NotificationCenter.trigger('edit:complete', this.toolbar, this.toolbar.btnInsertTextArt);
                Common.component.Analytics.trackEvent('ToolBar', 'Add Text Art');
            }
        },

        onInsertPageNumberClick: function(picker, item, record) {
            if (this.api)
                this.api.put_PageNum(record.get('data').type, record.get('data').subtype);

            Common.NotificationCenter.trigger('edit:complete', this.toolbar);
            Common.component.Analytics.trackEvent('ToolBar', 'Page Number');
        },
        
        onInsertPageCountClick: function(item, e) {
            if (this.api)
                this.api.asc_AddPageCount();

            Common.NotificationCenter.trigger('edit:complete', this.toolbar);
            Common.component.Analytics.trackEvent('ToolBar', 'Pages Count');
        },

        onEditHeaderFooterClick: function(menu, item) {
            if (this.api) {
                if (item.value == 'header')
                    this.api.GoToHeader(this.api.getCurrentPage());
                else if (item.value == 'footer')
                    this.api.GoToFooter(this.api.getCurrentPage());
                else
                    return;

                Common.NotificationCenter.trigger('edit:complete', this.toolbar);
                Common.component.Analytics.trackEvent('ToolBar', 'Edit ' + item.value);
            }
        },

        onPageNumCurrentPosClick: function(item, e) {
            if (this.api)
                this.api.put_PageNum(-1);

            if (e.type !== 'click')
                this.toolbar.btnEditHeader.menu.hide();
            Common.NotificationCenter.trigger('edit:complete', this.toolbar);
            Common.component.Analytics.trackEvent('ToolBar', 'Page Number');
        },

        onBtnBlankPageClick: function(btn) {
            if (this.api)
                this.api.asc_AddBlankPage();

            Common.NotificationCenter.trigger('edit:complete', this.toolbar);
            Common.component.Analytics.trackEvent('ToolBar', 'Blank Page');
        },

        onWatermarkSelect: function(menu, item) {
            if (this.api) {
                if (item.value == 'remove')
                    this.api.asc_WatermarkRemove();
                else {
                    var me = this;
                    if (_.isUndefined(me.fontstore)) {
                        me.fontstore = new Common.Collections.Fonts();
                        var fonts = me.toolbar.cmbFontName.store.toJSON();
                        var arr = [];
                        _.each(fonts, function(font, index){
                            if (!font.cloneid) {
                                arr.push(_.clone(font));
                            }
                        });
                        me.fontstore.add(arr);
                    }

                    (new DE.Views.WatermarkSettingsDialog({
                        props: me.api.asc_GetWatermarkProps(),
                        api: me.api,
                        lang: me.mode.lang,
                        fontStore: me.fontstore,
                        handler: function(result, value) {
                            if (result == 'ok') {
                                me.api.asc_SetWatermarkProps(value);
                            }
                            Common.NotificationCenter.trigger('edit:complete', me.toolbar);
                        }
                    })).show();
                }
                Common.NotificationCenter.trigger('edit:complete', this.toolbar);
                Common.component.Analytics.trackEvent('ToolBar', 'Edit ' + item.value);
            }
        },

        onListStyleSelect: function(combo, record) {
            this._state.prstyle = undefined;
            if (this.api)
                this.api.put_Style(record.get('title'));

            Common.NotificationCenter.trigger('edit:complete', this.toolbar);
            Common.component.Analytics.trackEvent('ToolBar', 'Style');
        },

        onListStyleBeforeHide: function(item, e) {
            this.toolbar.listStyles.isStylesNotClosable = false;
        },

        onListStyleContextMenu: function (combo, record, e) {
            if (!this.toolbar.mode.canEditStyles)
             return;

            var showPoint;
            var menu = this.toolbar.styleMenu;
            var api = this.api;

            var isAllCustomDeleted = true;
            var isAllDefailtNotModifaed = true;
            _.each(window.styles.get_MergedStyles(), function (style) {
                var isDefault = api.asc_IsStyleDefault(style.get_Name());
                if (isDefault) {
                    if (api.asc_IsDefaultStyleChanged(style.get_Name())) {
                        isAllDefailtNotModifaed = false;
                    }
                } else {
                    isAllCustomDeleted = false;
                }
            });
            menu.items[3].setDisabled(isAllDefailtNotModifaed);
            menu.items[4].setDisabled(isAllCustomDeleted);

            var parentOffset = this.toolbar.$el.offset(),
                top = e.clientY*Common.Utils.zoom();
            if ($('#header-container').is(":visible")) {
                top -= $('#header-container').height()
            }
            showPoint = [e.clientX*Common.Utils.zoom(), top - parentOffset.top];

            if (record != undefined) {
                //itemMenu
                var isDefault = this.api.asc_IsStyleDefault(record.get("title"));
                menu.items[0].setVisible(true);
                menu.items[1].setVisible(!isDefault);
                menu.items[2].setVisible(isDefault);
                menu.items[3].setVisible(isDefault);
                menu.items[4].setVisible(!isDefault);

                menu.items[2].setDisabled(!this.api.asc_IsDefaultStyleChanged(record.get("title")));

                for (var i in menu.items) {
                    menu.items[i].styleTitle = record.get("title");
                }

                var selectedElements = api.getSelectedElements(),
                    isParagraph = false;
                if (selectedElements && _.isArray(selectedElements)){
                    for (var i = 0; i <selectedElements.length; i++) {
                        if (Asc.c_oAscTypeSelectElement.Paragraph == selectedElements[i].get_ObjectType()) {
                            isParagraph = true; break;
                        }
                    }
                }
                menu.items[0].setDisabled(!isParagraph);
            } else {
                //comboMenu
                menu.items[0].setVisible(false);
                menu.items[1].setVisible(false);
                menu.items[2].setVisible(false);
                menu.items[3].setVisible(true);
                menu.items[4].setVisible(true);
            }

            if (showPoint != undefined) {
                var menuContainer = this.toolbar.$el.find('#menu-style-container');
                if (!menu.rendered) {
                    if (menuContainer.length < 1) {
                        menuContainer = $('<div id="menu-style-container" style="position: absolute; z-index: 10000;"><div class="dropdown-toggle" data-toggle="dropdown"></div></div>', menu.id);
                        $(this.toolbar.el).append(menuContainer);
                    }
                    menu.render(menuContainer);
                    menu.cmpEl.attr({tabindex: "-1"});
                }

                menuContainer.css({
                    left: showPoint[0],
                    top: showPoint[1]
                });

                var parent = $(menu.el);
                parent.trigger($.Event('show.bs.dropdown'));
                parent.trigger($.Event('hide.bs.dropdown'));
                if (menu.isVisible()) {
                    $(menu).toggleClass('open').trigger('shown.bs.dropdown');
                }


                this.toolbar.listStyles.isStylesNotClosable = true;
                menu.show();
            }
        },

        onSaveStyle: function (style) {
            window.styles_loaded = false;
            var me = this, win;

            if (me.api) {
                var handlerDlg = function (dlg, result) {
                    if (result == 'ok') {
                        var title = dlg.getTitle(),
                            nextStyle = dlg.getNextStyle(),
                            characterStyle = style.get_Link();
                        me._state.prstyle = title;
                        style.put_Name(title);
                        characterStyle.put_Name(title + '_character');
                        style.put_Next((nextStyle) ? nextStyle.asc_getName() : null);
                        me.api.asc_AddNewStyle(style);
                    }
                    Common.NotificationCenter.trigger('edit:complete', me.toolbar);
                };

                var formats = [],
                    mainController = me.getApplication().getController('Main');
                _.each(window.styles.get_MergedStyles(), function (style) {
                    formats.push({value: style, displayValue: mainController.translationTable[style.get_Name()] || style.get_Name()})
                });

                win = new DE.Views.StyleTitleDialog({
                    handler: handlerDlg,
                    formats: formats
                });
                win.show();
            }

            Common.component.Analytics.trackEvent('ToolBar', 'Save as Style');
        },

        onMenuSaveStyle: function(item, e) {
            var me = this;
            if (me.api && !me.toolbar.listStylesAdditionalMenuItem.isDisabled()) {
                me.onSaveStyle(me.api.asc_GetStyleFromFormatting());
            }
        },

//        onAfterKeydownMenu: function (e) {
//            if (e.keyCode == Common.UI.Keys.ESC)  {
//                if ($('#menu-style-container').hasClass("open")) {
//                    $('#menu-style-container').removeClass('open').trigger('hidden.bs.dropdown');
//                } else if ($(e.currentTarget).hasClass("open")) {
//                    $(e.currentTarget).removeClass('open').trigger('hidden.bs.dropdown');
//                }
//            }
//        },

        onUpdateStyle: function(newStyle) {
            if (this.api) {
                newStyle.put_Name(this._state.prstyle);
                this.api.asc_AddNewStyle(newStyle);
            }
        },

        _clearBullets: function() {
            this.toolbar.btnMarkers.toggle(false, true);
            this.toolbar.btnNumbers.toggle(false, true);
            this.toolbar.btnMultilevels.toggle(false, true);

            this.toolbar.mnuMarkersPicker.selectByIndex(0, true);
            this.toolbar.mnuNumbersPicker.selectByIndex(0, true);
            this.toolbar.mnuMultilevelPicker.selectByIndex(0, true);
        },

        _getApiTextSize: function () {
            var out_value   = 12,
                textPr      = this.api.get_TextProps();

            if (textPr && textPr.get_TextPr) {
                out_value = textPr.get_TextPr().get_FontSize();
            }

            return out_value;
        },

        onNewFontColor: function(picker, color) {
            this.toolbar.mnuFontColorPicker.addNewColor();
        },

        onAutoFontColor: function(e) {
            this._state.clrtext = this._state.clrtext_asccolor = undefined;

            var color = new Asc.asc_CColor();
            color.put_auto(true);
            this.api.put_TextColor(color);

            this.toolbar.btnFontColor.currentColor = {color: color, isAuto: true};
            $('.btn-color-value-line', this.toolbar.btnFontColor.cmpEl).css('background-color', '#000');

            this.toolbar.mnuFontColorPicker.clearSelection();
            this.toolbar.mnuFontColorPicker.currentColor = {color: color, isAuto: true};
        },

        onNewParagraphColor: function(picker, color) {
            this.toolbar.mnuParagraphColorPicker.addNewColor();
        },

        onSelectHighlightColor: function(picker, color) {
            this._setMarkerColor(color, 'menu');
        },

        onSelectFontColor: function(picker, color) {
            this._state.clrtext = this._state.clrtext_asccolor = undefined;

            var clr = (typeof(color) == 'object') ? (color.isAuto ? '#000' : color.color) : color;

            this.toolbar.btnFontColor.currentColor = color;
            $('.btn-color-value-line', this.toolbar.btnFontColor.cmpEl).css('background-color', '#' + clr);

            this.toolbar.mnuFontColorPicker.currentColor = color;
            if (this.api)
                this.api.put_TextColor(color.isAuto ? color.color : Common.Utils.ThemeColor.getRgbColor(color));

            Common.component.Analytics.trackEvent('ToolBar', 'Text Color');
        },

        onParagraphColorPickerSelect: function(picker, color) {
            this._state.clrback = this._state.clrshd_asccolor = undefined;

            var clr = (typeof(color) == 'object') ? color.color : color;

            this.toolbar.btnParagraphColor.currentColor = color;
            $('.btn-color-value-line', this.toolbar.btnParagraphColor.cmpEl).css('background-color', color!='transparent'?'#'+clr:clr);

            this.toolbar.mnuParagraphColorPicker.currentColor = color;
            if (this.api) {
                if (color == 'transparent') {
                    this.api.put_ParagraphShade(false);
                } else {
                    this.api.put_ParagraphShade(true, Common.Utils.ThemeColor.getRgbColor(color));
                }
            }

            Common.NotificationCenter.trigger('edit:complete', this);
        },

        onBtnHighlightColor: function(btn) {
            if (btn.pressed) {
                this._setMarkerColor(btn.currentColor);
                Common.component.Analytics.trackEvent('ToolBar', 'Highlight Color');
            }
            else {
                this.api.SetMarkerFormat(false);
            }
        },

        onBtnFontColor: function() {
            this.toolbar.mnuFontColorPicker.trigger('select', this.toolbar.mnuFontColorPicker, this.toolbar.mnuFontColorPicker.currentColor);
        },

        onBtnParagraphColor: function() {
            this.toolbar.mnuParagraphColorPicker.trigger('select', this.toolbar.mnuParagraphColorPicker, this.toolbar.mnuParagraphColorPicker.currentColor);
        },

        onHighlightTransparentClick: function(item, e) {
            this._setMarkerColor('transparent', 'menu');
            item.setChecked(true, true);
            this.toolbar.btnHighlightColor.currentColor = 'transparent';
            $('.btn-color-value-line', this.toolbar.btnHighlightColor.cmpEl).css('background-color', 'transparent');
        },

        onParagraphColor: function(shd) {
            var picker = this.toolbar.mnuParagraphColorPicker, clr;
            if (shd!==null && shd!==undefined && shd.get_Value()===Asc.c_oAscShdClear) {
                var color = shd.get_Color();
                if (color) {
                    if (color.get_type() == Asc.c_oAscColor.COLOR_TYPE_SCHEME) {
                        clr = {color: Common.Utils.ThemeColor.getHexColor(color.get_r(), color.get_g(), color.get_b()), effectValue: color.get_value() };
                    } else {
                        clr = Common.Utils.ThemeColor.getHexColor(color.get_r(), color.get_g(), color.get_b());
                    }
                } else
                    clr= 'transparent';
            } else {
                clr = 'transparent';
            }

            var type1 = typeof(clr),
                type2 = typeof(this._state.clrback);
            if ( (type1 !== type2) || (type1=='object' &&
                (clr.effectValue!==this._state.clrback.effectValue || this._state.clrback.color.indexOf(clr.color)<0)) ||
                (type1!='object' && this._state.clrback.indexOf(clr)<0 )) {

                if ( typeof(clr) == 'object' ) {
                    var isselected = false;
                    for (var i=0; i<10; i++) {
                        if ( Common.Utils.ThemeColor.ThemeValues[i] == clr.effectValue ) {
                            picker.select(clr,true);
                            isselected = true;
                            break;
                        }
                    }
                    if (!isselected) picker.clearSelection();
                } else
                    picker.select(clr,true);

                this._state.clrback = clr;
            }
            this._state.clrshd_asccolor = shd;
        },

        onApiTextColor: function(color) {
            if (color.get_auto()) {
                if (this._state.clrtext !== 'auto') {
                    this.toolbar.mnuFontColorPicker.clearSelection();
                    var clr_item = this.toolbar.btnFontColor.menu.$el.find('#id-toolbar-menu-auto-fontcolor > a');
                    !clr_item.hasClass('selected') && clr_item.addClass('selected');
                    this._state.clrtext = 'auto';
                }
            } else {
                var picker = this.toolbar.mnuFontColorPicker, clr;

                if (color) {
                    color.get_type() == Asc.c_oAscColor.COLOR_TYPE_SCHEME ?
                        clr = {color: Common.Utils.ThemeColor.getHexColor(color.get_r(), color.get_g(), color.get_b()), effectValue: color.get_value()} :
                        clr = Common.Utils.ThemeColor.getHexColor(color.get_r(), color.get_g(), color.get_b());
                }

                var type1 = typeof(clr),
                    type2 = typeof(this._state.clrtext);

                if ( (this._state.clrtext == 'auto') || (type1 !== type2) || (type1=='object' &&
                    (clr.effectValue!==this._state.clrtext.effectValue || this._state.clrtext.color.indexOf(clr.color)<0)) ||
                    (type1!='object' && this._state.clrtext.indexOf(clr)<0 )) {

                    var clr_item = this.toolbar.btnFontColor.menu.$el.find('#id-toolbar-menu-auto-fontcolor > a');
                    clr_item.hasClass('selected') && clr_item.removeClass('selected');
                    if ( typeof(clr) == 'object' ) {
                        var isselected = false;
                        for (var i=0; i<10; i++) {
                            if ( Common.Utils.ThemeColor.ThemeValues[i] == clr.effectValue ) {
                                picker.select(clr,true);
                                isselected = true;
                                break;
                            }
                        }
                        if (!isselected) picker.clearSelection();
                    } else {
                        picker.select(clr,true);
                    }
                    this._state.clrtext = clr;
                }
            }
            this._state.clrtext_asccolor = color;
        },

        onApiAutoShapes: function() {
            var me = this;
            var onShowBefore = function(menu) {
                me.fillAutoShapes();
                menu.off('show:before', onShowBefore);
            };
            me.toolbar.btnInsertShape.menu.on('show:before', onShowBefore);
        },

        fillAutoShapes: function() {
            var me = this,
                shapesStore = this.getApplication().getCollection('ShapeGroups');

            var onShowAfter = function(menu) {
                for (var i = 0; i < shapesStore.length; i++) {
                    var shapePicker = new Common.UI.DataViewSimple({
                        el: $('#id-toolbar-menu-shapegroup' + i, menu.items[i].$el),
                        store: shapesStore.at(i).get('groupStore'),
                        parentMenu: menu.items[i].menu,
                        itemTemplate: _.template('<div class="item-shape" id="<%= id %>"><svg width="20" height="20" class=\"icon\"><use xlink:href=\"#svg-icon-<%= data.shapeType %>\"></use></svg></div>')
                    });
                    shapePicker.on('item:click', function(picker, item, record, e) {
                        if (me.api) {
                            if (record) {
                                me._addAutoshape(true, record.get('data').shapeType);
                                me._isAddingShape = true;
                            }

                            if (me.toolbar.btnInsertText.pressed) {
                                me.toolbar.btnInsertText.toggle(false, true);
                            }

                            if (e.type !== 'click')
                                me.toolbar.btnInsertShape.menu.hide();
                            Common.NotificationCenter.trigger('edit:complete', me.toolbar, me.toolbar.btnInsertShape);
                            Common.component.Analytics.trackEvent('ToolBar', 'Add Shape');
                        }
                    });
                }
                menu.off('show:after', onShowAfter);
            };
            me.toolbar.btnInsertShape.menu.on('show:after', onShowAfter);

            for (var i = 0; i < shapesStore.length; i++) {
                var shapeGroup = shapesStore.at(i);

                var menuItem = new Common.UI.MenuItem({
                    caption: shapeGroup.get('groupName'),
                    menu: new Common.UI.Menu({
                        menuAlign: 'tl-tr',
                        items: [
                            { template: _.template('<div id="id-toolbar-menu-shapegroup' + i + '" class="menu-shape" style="width: ' + (shapeGroup.get('groupWidth') - 8) + 'px; margin-left: 5px;"></div>') }
                        ]
                    })
                });
                me.toolbar.btnInsertShape.menu.addItem(menuItem);
            }
        },

        fillEquations: function() {
            if (!this.toolbar.btnInsertEquation.rendered || this.toolbar.btnInsertEquation.menu.items.length>0) return;

            var me = this, equationsStore = this.getApplication().getCollection('EquationGroups');

            me.toolbar.btnInsertEquation.menu.removeAll();
            var onShowAfter = function(menu) {
                for (var i = 0; i < equationsStore.length; ++i) {
                    var equationPicker = new Common.UI.DataViewSimple({
                        el: $('#id-toolbar-menu-equationgroup' + i, menu.items[i].$el),
                        parentMenu: menu.items[i].menu,
                        store: equationsStore.at(i).get('groupStore'),
                        scrollAlwaysVisible: true,
                        itemTemplate: _.template('<div class="item-equation" '+
                            'style="background-position:<%= posX %>px <%= posY %>px;" >' +
                            '<div style="width:<%= width %>px;height:<%= height %>px;" id="<%= id %>"></div>' +
                            '</div>')
                    });
                    equationPicker.on('item:click', function(picker, item, record, e) {
                        if (me.api) {
                            if (record)
                                me.api.asc_AddMath(record.get('data').equationType);

                            if (me.toolbar.btnInsertText.pressed) {
                                me.toolbar.btnInsertText.toggle(false, true);
                            }
                            if (me.toolbar.btnInsertShape.pressed) {
                                me.toolbar.btnInsertShape.toggle(false, true);
                            }

                            if (e.type !== 'click')
                                me.toolbar.btnInsertEquation.menu.hide();
                            Common.NotificationCenter.trigger('edit:complete', me.toolbar, me.toolbar.btnInsertEquation);
                            Common.component.Analytics.trackEvent('ToolBar', 'Add Equation');
                        }
                    });
                }
                menu.off('show:after', onShowAfter);
            };
            me.toolbar.btnInsertEquation.menu.on('show:after', onShowAfter);

            for (var i = 0; i < equationsStore.length; ++i) {
                var equationGroup = equationsStore.at(i);
                var menuItem = new Common.UI.MenuItem({
                    caption: equationGroup.get('groupName'),
                    menu: new Common.UI.Menu({
                        menuAlign: 'tl-tr',
                        items: [
                            { template: _.template('<div id="id-toolbar-menu-equationgroup' + i +
                                '" class="menu-shape" style="width:' + (equationGroup.get('groupWidth') + 8) + 'px; ' +
                                equationGroup.get('groupHeight') + 'margin-left:5px;"></div>') }
                        ]
                    })
                });
                me.toolbar.btnInsertEquation.menu.addItem(menuItem);
            }
        },

        onInsertEquationClick: function() {
            if (this.api && !this._state.in_equation) {
                this.api.asc_AddMath();
                Common.component.Analytics.trackEvent('ToolBar', 'Add Equation');
            }
            Common.NotificationCenter.trigger('edit:complete', this.toolbar, this.toolbar.btnInsertEquation);
        },

        onInsertSymbolClick: function() {
            if (this.dlgSymbolTable && this.dlgSymbolTable.isVisible()) return;

            if (this.api) {
                var me = this;
                me.dlgSymbolTable = new Common.Views.SymbolTableDialog({
                    api: me.api,
                    lang: me.mode.lang,
                    modal: false,
                    type: 1,
                    buttons: [{value: 'ok', caption: this.textInsert}, 'close'],
                    handler: function(dlg, result, settings) {
                        if (result == 'ok') {
                            me.api.asc_insertSymbol(settings.font, settings.code);
                        } else
                            Common.NotificationCenter.trigger('edit:complete', me.toolbar);
                    }
                });
                me.dlgSymbolTable.show();
                me.dlgSymbolTable.on('symbol:dblclick', function(cmp, result, settings) {
                    me.api.asc_insertSymbol(settings.font, settings.code);
                });
            }
        },

        onApiMathTypes: function(equation) {
            this._equationTemp = equation;
            var me = this;
            var onShowBefore = function(menu) {
                me.onMathTypes(me._equationTemp);
                me.toolbar.btnInsertEquation.menu.off('show:before', onShowBefore);
            };
            me.toolbar.btnInsertEquation.menu.on('show:before', onShowBefore);
        },

        onMathTypes: function(equation) {
            var equationgrouparray = [],
                equationsStore = this.getCollection('EquationGroups');

            equationsStore.reset();

            // equations groups

            var c_oAscMathMainTypeStrings = {};

            // [translate, count cells, scroll]

            c_oAscMathMainTypeStrings[Common.define.c_oAscMathMainType.Symbol       ] = [this.textSymbols, 11];
            c_oAscMathMainTypeStrings[Common.define.c_oAscMathMainType.Fraction     ] = [this.textFraction, 4];
            c_oAscMathMainTypeStrings[Common.define.c_oAscMathMainType.Script       ] = [this.textScript, 4];
            c_oAscMathMainTypeStrings[Common.define.c_oAscMathMainType.Radical      ] = [this.textRadical, 4];
            c_oAscMathMainTypeStrings[Common.define.c_oAscMathMainType.Integral     ] = [this.textIntegral, 3, true];
            c_oAscMathMainTypeStrings[Common.define.c_oAscMathMainType.LargeOperator] = [this.textLargeOperator, 5, true];
            c_oAscMathMainTypeStrings[Common.define.c_oAscMathMainType.Bracket      ] = [this.textBracket, 4, true];
            c_oAscMathMainTypeStrings[Common.define.c_oAscMathMainType.Function     ] = [this.textFunction, 3, true];
            c_oAscMathMainTypeStrings[Common.define.c_oAscMathMainType.Accent       ] = [this.textAccent, 4];
            c_oAscMathMainTypeStrings[Common.define.c_oAscMathMainType.LimitLog     ] = [this.textLimitAndLog, 3];
            c_oAscMathMainTypeStrings[Common.define.c_oAscMathMainType.Operator     ] = [this.textOperator, 4];
            c_oAscMathMainTypeStrings[Common.define.c_oAscMathMainType.Matrix       ] = [this.textMatrix, 4, true];

            // equations sub groups

            // equations types

            var translationTable = {}, name = '', translate = '';
            for (name in Common.define.c_oAscMathType) {
                if (Common.define.c_oAscMathType.hasOwnProperty(name)) {
                    var arr = name.split('_');
                    if (arr.length==2 && arr[0]=='Symbol') {
                        translate = 'txt' + arr[0] + '_' + arr[1].toLocaleLowerCase();
                    } else
                        translate = 'txt' + name;
                    translationTable[Common.define.c_oAscMathType[name]] = this[translate];
                }
            }
            var i,id = 0, count = 0, length = 0, width = 0, height = 0, store = null, list = null, eqStore = null, eq = null, data;

            if (equation) {
                data = equation.get_Data();
                count = data.length;
                if (count) {
                    for (var j = 0; j < count; ++j) {
                        var group = data[j];
                        id = group.get_Id();
                        width = group.get_W();
                        height = group.get_H();

                        store = new Backbone.Collection([], {
                            model: DE.Models.EquationModel
                        });

                        if (store) {
                            var allItemsCount = 0, itemsCount = 0, ids = 0, arr = [];
                            length = group.get_Data().length;
                            for (i = 0; i < length; ++i) {
                                eqStore = group.get_Data()[i];
                                itemsCount = eqStore.get_Data().length;
                                for (var p = 0; p < itemsCount; ++p) {
                                    eq = eqStore.get_Data()[p];
                                    ids = eq.get_Id();

                                    translate = '';

                                    if (translationTable.hasOwnProperty(ids)) {
                                        translate = translationTable[ids];
                                    }
                                    arr.push({
                                        data            : {equationType: ids},
                                        tip             : translate,
                                        allowSelected   : true,
                                        selected        : false,
                                        width           : eqStore.get_W(),
                                        height          : eqStore.get_H(),
                                        posX            : -eq.get_X(),
                                        posY            : -eq.get_Y()
                                    });
                                }

                                allItemsCount += itemsCount;
                            }
                            store.add(arr);
                            width = c_oAscMathMainTypeStrings[id][1] * (width + 10);  // 4px margin + 4px margin + 1px border + 1px border

                            var normHeight = parseInt(370 / (height + 10)) * (height + 10);
                            equationgrouparray.push({
                                groupName   : c_oAscMathMainTypeStrings[id][0],
                                groupStore  : store,
                                groupWidth  : width,
                                groupHeight : c_oAscMathMainTypeStrings[id][2] ? ' height:'+ normHeight +'px!important; ' : ''
                            });
                        }
                    }
                    equationsStore.add(equationgrouparray);
                    this.fillEquations();
                }
            }
        },

        activateControls: function() {
            _.each(this.toolbar.toolbarControls, function(item){
                item.setDisabled(false);
            }, this);
            this.toolbar.btnUndo.setDisabled(this._state.can_undo!==true);
            this.toolbar.btnRedo.setDisabled(this._state.can_redo!==true);
            this.toolbar.btnCopy.setDisabled(this._state.can_copycut!==true);
            this.toolbar.btnPrint.setDisabled(!this.toolbar.mode.canPrint);
            if (!this._state.mmdisable && (this.toolbar.mode.fileChoiceUrl || this.toolbar.mode.canRequestMailMergeRecipients))
                this.toolbar.btnMailRecepients.setDisabled(false);
            this._state.activated = true;

            var props = this.api.asc_GetSectionProps();
            this.onApiPageSize(props.get_W(), props.get_H());
        },

        DisableMailMerge: function() {
            this._state.mmdisable = true;
            this.toolbar && this.toolbar.btnMailRecepients && this.toolbar.btnMailRecepients.setDisabled(true);
        },

        updateThemeColors: function() {
            var updateColors = function(picker, defaultColorIndex) {
                if (picker) {
                    var clr;

                    var effectcolors = Common.Utils.ThemeColor.getEffectColors();
                    for (var i = 0; i < effectcolors.length; i++) {
                        if (typeof(picker.currentColor) == 'object' &&
                            clr === undefined &&
                            picker.currentColor.effectId == effectcolors[i].effectId)
                            clr = effectcolors[i];
                    }

                    picker.updateColors(effectcolors, Common.Utils.ThemeColor.getStandartColors());
                    if (picker.currentColor === undefined) {
                        picker.currentColor = effectcolors[defaultColorIndex];
                    } else if ( clr!==undefined ) {
                        picker.currentColor = clr;
                    }
                }
            };

            updateColors(this.toolbar.mnuFontColorPicker, 1);
            if (this.toolbar.btnFontColor.currentColor===undefined || !this.toolbar.btnFontColor.currentColor.isAuto) {
                this.toolbar.btnFontColor.currentColor = this.toolbar.mnuFontColorPicker.currentColor.color || this.toolbar.mnuFontColorPicker.currentColor;
                $('.btn-color-value-line', this.toolbar.btnFontColor.cmpEl).css('background-color', '#' + this.toolbar.btnFontColor.currentColor);
            }
            if (this._state.clrtext_asccolor!==undefined) {
                this._state.clrtext = undefined;
                this.onApiTextColor(this._state.clrtext_asccolor);
            }
            this._state.clrtext_asccolor = undefined;

            updateColors(this.toolbar.mnuParagraphColorPicker, 0);
            this.toolbar.btnParagraphColor.currentColor = this.toolbar.mnuParagraphColorPicker.currentColor.color || this.toolbar.mnuParagraphColorPicker.currentColor;
            $('.btn-color-value-line', this.toolbar.btnParagraphColor.cmpEl).css('background-color', '#' + this.toolbar.btnParagraphColor.currentColor);
            if (this._state.clrshd_asccolor!==undefined) {
                this._state.clrback = undefined;
                this.onParagraphColor(this._state.clrshd_asccolor);
            }
            this._state.clrshd_asccolor = undefined;

            updateColors(this.toolbar.mnuControlsColorPicker, 1);
            this.onChangeSdtGlobalSettings();
        },

        _onInitEditorStyles: function(styles) {
            window.styles_loaded = false;

            var self = this,
                listStyles = self.toolbar.listStyles;

            window.styles = styles;
            if (!listStyles) {
                self.styles = styles;
                return;
            }

            var arr = [];
            var mainController = this.getApplication().getController('Main');
            _.each(styles.get_MergedStyles(), function(style){
                arr.push({
                    imageUrl: style.asc_getImage(),
                    title   : style.get_Name(),
                    tip     : mainController.translationTable[style.get_Name()] || style.get_Name(),
                    id      : Common.UI.getId()
                });
            });
            listStyles.menuPicker.store.reset(arr); // remove all

            if (listStyles.menuPicker.store.length > 0 && listStyles.rendered){
                var styleRec;
                if (self._state.prstyle) styleRec = listStyles.menuPicker.store.findWhere({title: self._state.prstyle});
                listStyles.fillComboView((styleRec) ? styleRec : listStyles.menuPicker.store.at(0), true);
                Common.NotificationCenter.trigger('edit:complete', this);
            } else if (listStyles.rendered)
                listStyles.clearComboView();
            window.styles_loaded = true;
        },

        onHomeOpen: function() {
            var listStyles = this.toolbar.listStyles;
            if (listStyles && listStyles.needFillComboView &&  listStyles.menuPicker.store.length > 0 && listStyles.rendered){
                var styleRec;
                if (this._state.prstyle) styleRec = listStyles.menuPicker.store.findWhere({title: this._state.prstyle});
                listStyles.fillComboView((styleRec) ? styleRec : listStyles.menuPicker.store.at(0), true);
            }
        },

        _setMarkerColor: function(strcolor, h) {
            var me = this;

            if (h === 'menu') {
                me.toolbar.mnuHighlightTransparent.setChecked(false);

                me.toolbar.btnHighlightColor.currentColor = strcolor;
                $('.btn-color-value-line', me.toolbar.btnHighlightColor.cmpEl).css('background-color', '#' + strcolor);

                me.toolbar.btnHighlightColor.toggle(true, true);
            }

            strcolor = strcolor || 'transparent';

            if (strcolor == 'transparent') {
                me.api.SetMarkerFormat(true, false);
            } else {
                var r = strcolor[0] + strcolor[1],
                    g = strcolor[2] + strcolor[3],
                    b = strcolor[4] + strcolor[5];
                me.api.SetMarkerFormat(true, true, parseInt(r, 16), parseInt(g, 16), parseInt(b, 16));
            }

            Common.NotificationCenter.trigger('edit:complete', me.toolbar, me.toolbar.btnHighlightColor);
            Common.component.Analytics.trackEvent('ToolBar', 'Highlight Color');
        },

        onHideMenus: function(e){
            Common.NotificationCenter.trigger('edit:complete', this.toolbar);
        },

        onSetupCopyStyleButton: function () {
            this.modeAlwaysSetStyle = false;

            var me = this;

            Common.NotificationCenter.on({
                'edit:complete': function () {
                    if (me.api && me.modeAlwaysSetStyle) {
                        me.api.SetPaintFormat(AscCommon.c_oAscFormatPainterState.kOff);
                        me.toolbar.btnCopyStyle.toggle(false, true);
                        me.modeAlwaysSetStyle = false;
                    }
                }
            });

            $(me.toolbar.btnCopyStyle.cmpEl).dblclick(function () {
                if (me.api) {
                    me.modeAlwaysSetStyle = true;
                    me.toolbar.btnCopyStyle.toggle(true, true);
                    me.api.SetPaintFormat(AscCommon.c_oAscFormatPainterState.kMultiple);
                }
            });
        },

        onApiCoAuthoringDisconnect: function(enableDownload) {
            this.mode.isEdit && this.toolbar.setMode({isDisconnected:true, enableDownload: !!enableDownload});
            this.editMode = false;
            this.DisableToolbar(true, true);
        },

        DisableToolbar: function(disable, viewMode, reviewmode) {
            if (viewMode!==undefined) this.editMode = !viewMode;
            disable = disable || !this.editMode;

            var toolbar_mask = $('.toolbar-mask'),
                group_mask = $('.toolbar-group-mask'),
                mask = reviewmode ? group_mask : toolbar_mask;
            if (disable && mask.length>0 || !disable && mask.length==0) return;

            var toolbar = this.toolbar;
            if(disable) {
                if (reviewmode) {
                    mask = $("<div class='toolbar-group-mask'>").appendTo(toolbar.$el.find('.toolbar section.panel .group:not(.no-mask):not(.no-group-mask)'));
                } else
                    mask = $("<div class='toolbar-mask'>").appendTo(toolbar.$el.find('.toolbar'));
            } else {
                mask.remove();
            }
            $('.no-group-mask').css('opacity', (reviewmode || !disable) ? 1 : 0.4);

            disable = disable || (reviewmode ? toolbar_mask.length>0 : group_mask.length>0);
            toolbar.$el.find('.toolbar').toggleClass('masked', disable);
            if ( toolbar.synchTooltip )
                toolbar.synchTooltip.hide();

            toolbar._state.previewmode = reviewmode && disable;
            if (reviewmode) {
                toolbar._state.previewmode && toolbar.btnSave && toolbar.btnSave.setDisabled(true);

                if (toolbar.needShowSynchTip) {
                    toolbar.needShowSynchTip = false;
                    toolbar.onCollaborativeChanges();
                }
            }
            disable ? Common.util.Shortcuts.suspendEvents('alt+h') : Common.util.Shortcuts.resumeEvents('alt+h');
        },

        onSelectRecepientsClick: function() {
            if (this._mailMergeDlg) return;

            if (this.toolbar.mode.canRequestMailMergeRecipients) {
                Common.Gateway.requestMailMergeRecipients();
            } else {
                var me = this;
                me._mailMergeDlg = new Common.Views.SelectFileDlg({
                    fileChoiceUrl: this.toolbar.mode.fileChoiceUrl.replace("{fileExt}", "xlsx").replace("{documentType}", "")
                });
                me._mailMergeDlg.on('selectfile', function(obj, recepients){
                    me.setMailMergeRecipients(recepients);
                }).on('close', function(obj){
                    me._mailMergeDlg = undefined;
                });
                me._mailMergeDlg.show();
            }
        },

        setMailMergeRecipients: function(recepients) {
            this.api.asc_StartMailMerge(recepients);
            if (!this.mergeEditor)
                this.mergeEditor = this.getApplication().getController('Common.Controllers.ExternalMergeEditor').getView('Common.Views.ExternalMergeEditor');
            if (this.mergeEditor)
                this.mergeEditor.setEditMode(false);
        },

        createDelayedElements: function() {
            this.toolbar.createDelayedElements();
            this.attachUIEvents(this.toolbar);
        },

        onAppShowed: function (config) {
            var me = this;

            var compactview = !config.isEdit;
            if ( config.isEdit ) {
                if ( Common.localStorage.itemExists("de-compact-toolbar") ) {
                    compactview = Common.localStorage.getBool("de-compact-toolbar");
                } else
                if ( config.customization && config.customization.compactToolbar )
                    compactview = true;
            }

            me.toolbar.render(_.extend({isCompactView: compactview}, config));

            var tab = {action: 'review', caption: me.toolbar.textTabCollaboration};
            var $panel = me.application.getController('Common.Controllers.ReviewChanges').createToolbarPanel();
            if ( $panel )
                me.toolbar.addTab(tab, $panel, 4);

            if ( config.isEdit ) {
                me.toolbar.setMode(config);

                me.toolbar.btnSave.on('disabled', _.bind(me.onBtnChangeState, me, 'save:disabled'));

                if (!(config.customization && config.customization.compactHeader)) {
                    // hide 'print' and 'save' buttons group and next separator
                    me.toolbar.btnPrint.$el.parents('.group').hide().next().hide();

                    // hide 'undo' and 'redo' buttons and retrieve parent container
                    var $box = me.toolbar.btnUndo.$el.hide().next().hide().parent();

                    // move 'paste' button to the container instead of 'undo' and 'redo'
                    me.toolbar.btnPaste.$el.detach().appendTo($box);
                    me.toolbar.btnCopy.$el.removeClass('split');
                }

                if ( config.isDesktopApp ) {
                    if ( config.canProtect ) {
                        tab = {action: 'protect', caption: me.toolbar.textTabProtect};
                        $panel = me.getApplication().getController('Common.Controllers.Protection').createToolbarPanel();

                        if ($panel) me.toolbar.addTab(tab, $panel, 5);
                    }
                }

                var links = me.getApplication().getController('Links');
                links.setApi(me.api).setConfig({toolbar: me});
                Array.prototype.push.apply(me.toolbar.toolbarControls, links.getView('Links').getButtons());
            }
        },

        onAppReady: function (config) {
            var me = this;
            me.appOptions = config;

            if ( config.canCoAuthoring && config.canComments ) {
                this.btnsComment = Common.Utils.injectButtons(this.toolbar.$el.find('.slot-comment'), 'tlbtn-addcomment-', 'toolbar__icon btn-menu-comments', this.toolbar.capBtnComment);
                if ( this.btnsComment.length ) {
                    var _comments = DE.getController('Common.Controllers.Comments').getView();
                    this.btnsComment.forEach(function (btn) {
                        btn.updateHint( _comments.textHintAddComment );
                        btn.on('click', function (btn, e) {
                            Common.NotificationCenter.trigger('app:comment:add', 'toolbar');
                        });
                        if (btn.cmpEl.closest('#review-changes-panel').length>0)
                            btn.setCaption(me.toolbar.capBtnAddComment);
                    }, this);
                }
            }

            (new Promise(function(accept) {
                accept();
            })).then(function () {
                if ( config.isEdit ) {
                    me.controllers.pageLayout = new DE.Controllers.PageLayout({
                        id: 'ImageLayout',
                        application: me.getApplication()
                    });

                    me.controllers.pageLayout.onLaunch(me.toolbar)
                        .setApi(me.api)
                        .onAppReady(config);
                }
            });
        },

        getView: function (name) {
            return !name ? this.toolbar : Backbone.Controller.prototype.getView.apply(this, arguments);
        },

        onFileMenu: function (opts) {
            if ( opts == 'show' ) {
                if ( !this.toolbar.isTabActive('file') )
                    this.toolbar.setTab('file');
            } else {
                if ( this.toolbar.isTabActive('file') )
                    this.toolbar.setTab();
            }
        },

        onTextLanguage: function(langId) {
            this._state.lang = langId;
        },

        textEmptyImgUrl                            : 'You need to specify image URL.',
        textWarning                                : 'Warning',
        textFontSizeErr                            : 'The entered value is incorrect.<br>Please enter a numeric value between 1 and 100',
        textSymbols                                : 'Symbols',
        textFraction                               : 'Fraction',
        textScript                                 : 'Script',
        textRadical                                : 'Radical',
        textIntegral                               : 'Integral',
        textLargeOperator                          : 'Large Operator',
        textBracket                                : 'Bracket',
        textFunction                               : 'Function',
        textAccent                                 : 'Accent',
        textLimitAndLog                            : 'Limit And Log',
        textOperator                               : 'Operator',
        textMatrix                                 : 'Matrix',

        txtSymbol_pm                               : 'Plus Minus',
        txtSymbol_infinity                         : 'Infinity',
        txtSymbol_equals                           : 'Equal',
        txtSymbol_neq                              : 'Not Equal To',
        txtSymbol_about                            : 'Approximately',
        txtSymbol_times                            : 'Multiplication Sign',
        txtSymbol_div                              : 'Division Sign',
        txtSymbol_factorial                        : 'Factorial',
        txtSymbol_propto                           : 'Proportional To',
        txtSymbol_less                             : 'Less Than',
        txtSymbol_ll                               : 'Much Less Than',
        txtSymbol_greater                          : 'Greater Than',
        txtSymbol_gg                               : 'Much Greater Than',
        txtSymbol_leq                              : 'Less Than or Equal To',
        txtSymbol_geq                              : 'Greater Than or Equal To',
        txtSymbol_mp                               : 'Minus Plus',
        txtSymbol_cong                             : 'Approximately Equal To',
        txtSymbol_approx                           : 'Almost Equal To',
        txtSymbol_equiv                            : 'Identical To',
        txtSymbol_forall                           : 'For All',
        txtSymbol_additional                       : 'Complement',
        txtSymbol_partial                          : 'Partial Differential',
        txtSymbol_sqrt                             : 'Radical Sign',
        txtSymbol_cbrt                             : 'Cube Root',
        txtSymbol_qdrt                             : 'Fourth Root',
        txtSymbol_cup                              : 'Union',
        txtSymbol_cap                              : 'Intersection',
        txtSymbol_emptyset                         : 'Empty Set',
        txtSymbol_percent                          : 'Percentage',
        txtSymbol_degree                           : 'Degrees',
        txtSymbol_fahrenheit                       : 'Degrees Fahrenheit',
        txtSymbol_celsius                          : 'Degrees Celsius',
        txtSymbol_inc                              : 'Increment',
        txtSymbol_nabla                            : 'Nabla',
        txtSymbol_exists                           : 'There Exist',
        txtSymbol_notexists                        : 'There Does Not Exist',
        txtSymbol_in                               : 'Element Of',
        txtSymbol_ni                               : 'Contains as Member',
        txtSymbol_leftarrow                        : 'Left Arrow',
        txtSymbol_uparrow                          : 'Up Arrow',
        txtSymbol_rightarrow                       : 'Right Arrow',
        txtSymbol_downarrow                        : 'Down Arrow',
        txtSymbol_leftrightarrow                   : 'Left-Right Arrow',
        txtSymbol_therefore                        : 'Therefore',
        txtSymbol_plus                             : 'Plus',
        txtSymbol_minus                            : 'Minus',
        txtSymbol_not                              : 'Not Sign',
        txtSymbol_ast                              : 'Asterisk Operator',
        txtSymbol_bullet                           : 'Bulet Operator',
        txtSymbol_vdots                            : 'Vertical Ellipsis',
        txtSymbol_cdots                            : 'Midline Horizontal Ellipsis',
        txtSymbol_rddots                           : 'Up Right Diagonal Ellipsis',
        txtSymbol_ddots                            : 'Down Right Diagonal Ellipsis',
        txtSymbol_aleph                            : 'Alef',
        txtSymbol_beth                             : 'Bet',
        txtSymbol_qed                              : 'End of Proof',
        txtSymbol_alpha                            : 'Alpha',
        txtSymbol_beta                             : 'Beta',
        txtSymbol_gamma                            : 'Gamma',
        txtSymbol_delta                            : 'Delta',
        txtSymbol_varepsilon                       : 'Epsilon Variant',
        txtSymbol_epsilon                          : 'Epsilon',
        txtSymbol_zeta                             : 'Zeta',
        txtSymbol_eta                              : 'Eta',
        txtSymbol_theta                            : 'Theta',
        txtSymbol_vartheta                         : 'Theta Variant',
        txtSymbol_iota                             : 'Iota',
        txtSymbol_kappa                            : 'Kappa',
        txtSymbol_lambda                           : 'Lambda',
        txtSymbol_mu                               : 'Mu',
        txtSymbol_nu                               : 'Nu',
        txtSymbol_xsi                              : 'Xi',
        txtSymbol_o                                : 'Omicron',
        txtSymbol_pi                               : 'Pi',
        txtSymbol_varpi                            : 'Pi Variant',
        txtSymbol_rho                              : 'Rho',
        txtSymbol_varrho                           : 'Rho Variant',
        txtSymbol_sigma                            : 'Sigma',
        txtSymbol_varsigma                         : 'Sigma Variant',
        txtSymbol_tau                              : 'Tau',
        txtSymbol_upsilon                          : 'Upsilon',
        txtSymbol_varphi                           : 'Phi Variant',
        txtSymbol_phi                              : 'Phi',
        txtSymbol_chi                              : 'Chi',
        txtSymbol_psi                              : 'Psi',
        txtSymbol_omega                            : 'Omega',

        txtFractionVertical                        : 'Stacked Fraction',
        txtFractionDiagonal                        : 'Skewed Fraction',
        txtFractionHorizontal                      : 'Linear Fraction',
        txtFractionSmall                           : 'Small Fraction',
        txtFractionDifferential_1                  : 'Differential',
        txtFractionDifferential_2                  : 'Differential',
        txtFractionDifferential_3                  : 'Differential',
        txtFractionDifferential_4                  : 'Differential',
        txtFractionPi_2                            : 'Pi Over 2',

        txtScriptSup                               : 'Superscript',
        txtScriptSub                               : 'Subscript',
        txtScriptSubSup                            : 'Subscript-Superscript',
        txtScriptSubSupLeft                        : 'Left Subscript-Superscript',
        txtScriptCustom_1                          : 'Script',
        txtScriptCustom_2                          : 'Script',
        txtScriptCustom_3                          : 'Script',
        txtScriptCustom_4                          : 'Script',

        txtRadicalSqrt                             : 'Square Root',
        txtRadicalRoot_n                           : 'Radical With Degree',
        txtRadicalRoot_2                           : 'Square Root With Degree',
        txtRadicalRoot_3                           : 'Cubic Root',
        txtRadicalCustom_1                         : 'Radical',
        txtRadicalCustom_2                         : 'Radical',

        txtIntegral                                : 'Integral',
        txtIntegralSubSup                          : 'Integral',
        txtIntegralCenterSubSup                    : 'Integral',
        txtIntegralDouble                          : 'Double Integral',
        txtIntegralDoubleSubSup                    : 'Double Integral',
        txtIntegralDoubleCenterSubSup              : 'Double Integral',
        txtIntegralTriple                          : 'Triple Integral',
        txtIntegralTripleSubSup                    : 'Triple Integral',
        txtIntegralTripleCenterSubSup              : 'Triple Integral',
        txtIntegralOriented                        : 'Contour Integral',
        txtIntegralOrientedSubSup                  : 'Contour Integral',
        txtIntegralOrientedCenterSubSup            : 'Contour Integral',
        txtIntegralOrientedDouble                  : 'Surface Integral',
        txtIntegralOrientedDoubleSubSup            : 'Surface Integral',
        txtIntegralOrientedDoubleCenterSubSup      : 'Surface Integral',
        txtIntegralOrientedTriple                  : 'Volume Integral',
        txtIntegralOrientedTripleSubSup            : 'Volume Integral',
        txtIntegralOrientedTripleCenterSubSup      : 'Volume Integral',
        txtIntegral_dx                             : 'Differential x',
        txtIntegral_dy                             : 'Differential y',
        txtIntegral_dtheta                         : 'Differential theta',

        txtLargeOperator_Sum                       : 'Summation',
        txtLargeOperator_Sum_CenterSubSup          : 'Summation',
        txtLargeOperator_Sum_SubSup                : 'Summation',
        txtLargeOperator_Sum_CenterSub             : 'Summation',
        txtLargeOperator_Sum_Sub                   : 'Summation',
        txtLargeOperator_Prod                      : 'Product',
        txtLargeOperator_Prod_CenterSubSup         : 'Product',
        txtLargeOperator_Prod_SubSup               : 'Product',
        txtLargeOperator_Prod_CenterSub            : 'Product',
        txtLargeOperator_Prod_Sub                  : 'Product',
        txtLargeOperator_CoProd                    : 'Co-Product',
        txtLargeOperator_CoProd_CenterSubSup       : 'Co-Product',
        txtLargeOperator_CoProd_SubSup             : 'Co-Product',
        txtLargeOperator_CoProd_CenterSub          : 'Co-Product',
        txtLargeOperator_CoProd_Sub                : 'Co-Product',
        txtLargeOperator_Union                     : 'Union',
        txtLargeOperator_Union_CenterSubSup        : 'Union',
        txtLargeOperator_Union_SubSup              : 'Union',
        txtLargeOperator_Union_CenterSub           : 'Union',
        txtLargeOperator_Union_Sub                 : 'Union',
        txtLargeOperator_Intersection              : 'Intersection',
        txtLargeOperator_Intersection_CenterSubSup : 'Intersection',
        txtLargeOperator_Intersection_SubSup       : 'Intersection',
        txtLargeOperator_Intersection_CenterSub    : 'Intersection',
        txtLargeOperator_Intersection_Sub          : 'Intersection',
        txtLargeOperator_Disjunction               : 'Vee',
        txtLargeOperator_Disjunction_CenterSubSup  : 'Vee',
        txtLargeOperator_Disjunction_SubSup        : 'Vee',
        txtLargeOperator_Disjunction_CenterSub     : 'Vee',
        txtLargeOperator_Disjunction_Sub           : 'Vee',
        txtLargeOperator_Conjunction               : 'Wedge',
        txtLargeOperator_Conjunction_CenterSubSup  : 'Wedge',
        txtLargeOperator_Conjunction_SubSup        : 'Wedge',
        txtLargeOperator_Conjunction_CenterSub     : 'Wedge',
        txtLargeOperator_Conjunction_Sub           : 'Wedge',
        txtLargeOperator_Custom_1                  : 'Summation',
        txtLargeOperator_Custom_2                  : 'Summation',
        txtLargeOperator_Custom_3                  : 'Summation',
        txtLargeOperator_Custom_4                  : 'Product',
        txtLargeOperator_Custom_5                  : 'Union',

        txtBracket_Round                           : 'Brackets',
        txtBracket_Square                          : 'Brackets',
        txtBracket_Curve                           : 'Brackets',
        txtBracket_Angle                           : 'Brackets',
        txtBracket_LowLim                          : 'Brackets',
        txtBracket_UppLim                          : 'Brackets',
        txtBracket_Line                            : 'Brackets',
        txtBracket_LineDouble                      : 'Brackets',
        txtBracket_Square_OpenOpen                 : 'Brackets',
        txtBracket_Square_CloseClose               : 'Brackets',
        txtBracket_Square_CloseOpen                : 'Brackets',
        txtBracket_SquareDouble                    : 'Brackets',

        txtBracket_Round_Delimiter_2               : 'Brackets with Separators',
        txtBracket_Curve_Delimiter_2               : 'Brackets with Separators',
        txtBracket_Angle_Delimiter_2               : 'Brackets with Separators',
        txtBracket_Angle_Delimiter_3               : 'Brackets with Separators',
        txtBracket_Round_OpenNone                  : 'Single Bracket',
        txtBracket_Round_NoneOpen                  : 'Single Bracket',
        txtBracket_Square_OpenNone                 : 'Single Bracket',
        txtBracket_Square_NoneOpen                 : 'Single Bracket',
        txtBracket_Curve_OpenNone                  : 'Single Bracket',
        txtBracket_Curve_NoneOpen                  : 'Single Bracket',
        txtBracket_Angle_OpenNone                  : 'Single Bracket',
        txtBracket_Angle_NoneOpen                  : 'Single Bracket',
        txtBracket_LowLim_OpenNone                 : 'Single Bracket',
        txtBracket_LowLim_NoneNone                 : 'Single Bracket',
        txtBracket_UppLim_OpenNone                 : 'Single Bracket',
        txtBracket_UppLim_NoneOpen                 : 'Single Bracket',
        txtBracket_Line_OpenNone                   : 'Single Bracket',
        txtBracket_Line_NoneOpen                   : 'Single Bracket',
        txtBracket_LineDouble_OpenNone             : 'Single Bracket',
        txtBracket_LineDouble_NoneOpen             : 'Single Bracket',
        txtBracket_SquareDouble_OpenNone           : 'Single Bracket',
        txtBracket_SquareDouble_NoneOpen           : 'Single Bracket',
        txtBracket_Custom_1                        : 'Case (Two Conditions)',
        txtBracket_Custom_2                        : 'Cases (Three Conditions)',
        txtBracket_Custom_3                        : 'Stack Object',
        txtBracket_Custom_4                        : 'Stack Object',
        txtBracket_Custom_5                        : 'Cases Example',
        txtBracket_Custom_6                        : 'Binomial Coefficient',
        txtBracket_Custom_7                        : 'Binomial Coefficient',

        txtFunction_Sin                            : 'Sine Function',
        txtFunction_Cos                            : 'Cosine Function',
        txtFunction_Tan                            : 'Tangent Function',
        txtFunction_Csc                            : 'Cosecant Function',
        txtFunction_Sec                            : 'Secant Function',
        txtFunction_Cot                            : 'Cotangent Function',
        txtFunction_1_Sin                          : 'Inverse Sine Function',
        txtFunction_1_Cos                          : 'Inverse Cosine Function',
        txtFunction_1_Tan                          : 'Inverse Tangent Function',
        txtFunction_1_Csc                          : 'Inverse Cosecant Function',
        txtFunction_1_Sec                          : 'Inverse Secant Function',
        txtFunction_1_Cot                          : 'Inverse Cotangent Function',
        txtFunction_Sinh                           : 'Hyperbolic Sine Function',
        txtFunction_Cosh                           : 'Hyperbolic Cosine Function',
        txtFunction_Tanh                           : 'Hyperbolic Tangent Function',
        txtFunction_Csch                           : 'Hyperbolic Cosecant Function',
        txtFunction_Sech                           : 'Hyperbolic Secant Function',
        txtFunction_Coth                           : 'Hyperbolic Cotangent Function',
        txtFunction_1_Sinh                         : 'Hyperbolic Inverse Sine Function',
        txtFunction_1_Cosh                         : 'Hyperbolic Inverse Cosine Function',
        txtFunction_1_Tanh                         : 'Hyperbolic Inverse Tangent Function',
        txtFunction_1_Csch                         : 'Hyperbolic Inverse Cosecant Function',
        txtFunction_1_Sech                         : 'Hyperbolic Inverse Secant Function',
        txtFunction_1_Coth                         : 'Hyperbolic Inverse Cotangent Function',
        txtFunction_Custom_1                       : 'Sine theta',
        txtFunction_Custom_2                       : 'Cos 2x',
        txtFunction_Custom_3                       : 'Tangent formula',

        txtAccent_Dot                              : 'Dot',
        txtAccent_DDot                             : 'Double Dot',
        txtAccent_DDDot                            : 'Triple Dot',
        txtAccent_Hat                              : 'Hat',
        txtAccent_Check                            : 'Check',
        txtAccent_Accent                           : 'Acute',
        txtAccent_Grave                            : 'Grave',
        txtAccent_Smile                            : 'Breve',
        txtAccent_Tilde                            : 'Tilde',
        txtAccent_Bar                              : 'Bar',
        txtAccent_DoubleBar                        : 'Double Overbar',
        txtAccent_CurveBracketTop                  : 'Overbrace',
        txtAccent_CurveBracketBot                  : 'Underbrace',
        txtAccent_GroupTop                         : 'Grouping Character Above',
        txtAccent_GroupBot                         : 'Grouping Character Below',
        txtAccent_ArrowL                           : 'Leftwards Arrow Above',
        txtAccent_ArrowR                           : 'Rightwards Arrow Above',
        txtAccent_ArrowD                           : 'Right-Left Arrow Above',
        txtAccent_HarpoonL                         : 'Leftwards Harpoon Above',
        txtAccent_HarpoonR                         : 'Rightwards Harpoon Above',
        txtAccent_BorderBox                        : 'Boxed Formula (With Placeholder)',
        txtAccent_BorderBoxCustom                  : 'Boxed Formula (Example)',
        txtAccent_BarTop                           : 'Overbar',
        txtAccent_BarBot                           : 'Underbar',
        txtAccent_Custom_1                         : 'Vector A',
        txtAccent_Custom_2                         : 'ABC With Overbar',
        txtAccent_Custom_3                         : 'x XOR y With Overbar',

        txtLimitLog_LogBase                        : 'Logarithm',
        txtLimitLog_Log                            : 'Logarithm',
        txtLimitLog_Lim                            : 'Limit',
        txtLimitLog_Min                            : 'Minimum',
        txtLimitLog_Max                            : 'Maximum',
        txtLimitLog_Ln                             : 'Natural Logarithm',
        txtLimitLog_Custom_1                       : 'Limit Example',
        txtLimitLog_Custom_2                       : 'Maximum Example',

        txtOperator_ColonEquals                    : 'Colon Equal',
        txtOperator_EqualsEquals                   : 'Equal Equal',
        txtOperator_PlusEquals                     : 'Plus Equal',
        txtOperator_MinusEquals                    : 'Minus Equal',
        txtOperator_Definition                     : 'Equal to By Definition',
        txtOperator_UnitOfMeasure                  : 'Measured By',
        txtOperator_DeltaEquals                    : 'Delta Equal To',
        txtOperator_ArrowL_Top                     : 'Leftwards Arrow Above',
        txtOperator_ArrowR_Top                     : 'Rightwards Arrow Above',
        txtOperator_ArrowL_Bot                     : 'Leftwards Arrow Below',
        txtOperator_ArrowR_Bot                     : 'Rightwards Arrow Below',
        txtOperator_DoubleArrowL_Top               : 'Leftwards Arrow Above',
        txtOperator_DoubleArrowR_Top               : 'Rightwards Arrow Above',
        txtOperator_DoubleArrowL_Bot               : 'Leftwards Arrow Below',
        txtOperator_DoubleArrowR_Bot               : 'Rightwards Arrow Below',
        txtOperator_ArrowD_Top                     : 'Right-Left Arrow Above',
        txtOperator_ArrowD_Bot                     : 'Right-Left Arrow Above',
        txtOperator_DoubleArrowD_Top               : 'Right-Left Arrow Below',
        txtOperator_DoubleArrowD_Bot               : 'Right-Left Arrow Below',
        txtOperator_Custom_1                       : 'Yileds',
        txtOperator_Custom_2                       : 'Delta Yields',

        txtMatrix_1_2                              : '1x2 Empty Matrix',
        txtMatrix_2_1                              : '2x1 Empty Matrix',
        txtMatrix_1_3                              : '1x3 Empty Matrix',
        txtMatrix_3_1                              : '3x1 Empty Matrix',
        txtMatrix_2_2                              : '2x2 Empty Matrix',
        txtMatrix_2_3                              : '2x3 Empty Matrix',
        txtMatrix_3_2                              : '3x2 Empty Matrix',
        txtMatrix_3_3                              : '3x3 Empty Matrix',
        txtMatrix_Dots_Center                      : 'Midline Dots',
        txtMatrix_Dots_Baseline                    : 'Baseline Dots',
        txtMatrix_Dots_Vertical                    : 'Vertical Dots',
        txtMatrix_Dots_Diagonal                    : 'Diagonal Dots',
        txtMatrix_Identity_2                       : '2x2 Identity Matrix',
        txtMatrix_Identity_2_NoZeros               : '3x3 Identity Matrix',
        txtMatrix_Identity_3                       : '3x3 Identity Matrix',
        txtMatrix_Identity_3_NoZeros               : '3x3 Identity Matrix',
        txtMatrix_2_2_RoundBracket                 : 'Empty Matrix with Brackets',
        txtMatrix_2_2_SquareBracket                : 'Empty Matrix with Brackets',
        txtMatrix_2_2_LineBracket                  : 'Empty Matrix with Brackets',
        txtMatrix_2_2_DLineBracket                 : 'Empty Matrix with Brackets',
        txtMatrix_Flat_Round                       : 'Sparse Matrix',
        txtMatrix_Flat_Square                      : 'Sparse Matrix',
        confirmAddFontName: 'The font you are going to save is not available on the current device.<br>The text style will be displayed using one of the device fonts, the saved font will be used when it is available.<br>Do you want to continue?',
        notcriticalErrorTitle: 'Warning',
        txtMarginsW: 'Left and right margins are too high for a given page wight',
        txtMarginsH: 'Top and bottom margins are too high for a given page height',
        textInsert: 'Insert'

    }, DE.Controllers.Toolbar || {}));
});<|MERGE_RESOLUTION|>--- conflicted
+++ resolved
@@ -499,10 +499,7 @@
                             this.toolbar.mnuMarkersPicker.selectByIndex(this._state.bullets.subtype, true);
                         else
                             this.toolbar.mnuMarkersPicker.deselectAll(true);
-<<<<<<< HEAD
-=======
                         this.toolbar.mnuMultilevelPicker.deselectAll(true);
->>>>>>> d207cab6
                         break;
                     case 1:
                         var idx = 0;
