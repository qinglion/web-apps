/*
 * (c) Copyright Ascensio System SIA 2010-2024
 *
 * This program is a free software product. You can redistribute it and/or
 * modify it under the terms of the GNU Affero General Public License (AGPL)
 * version 3 as published by the Free Software Foundation. In accordance with
 * Section 7(a) of the GNU AGPL its Section 15 shall be amended to the effect
 * that Ascensio System SIA expressly excludes the warranty of non-infringement
 * of any third-party rights.
 *
 * This program is distributed WITHOUT ANY WARRANTY; without even the implied
 * warranty of MERCHANTABILITY or FITNESS FOR A PARTICULAR  PURPOSE. For
 * details, see the GNU AGPL at: http://www.gnu.org/licenses/agpl-3.0.html
 *
 * You can contact Ascensio System SIA at 20A-6 Ernesta Birznieka-Upish
 * street, Riga, Latvia, EU, LV-1050.
 *
 * The  interactive user interfaces in modified source and object code versions
 * of the Program must display Appropriate Legal Notices, as required under
 * Section 5 of the GNU AGPL version 3.
 *
 * Pursuant to Section 7(b) of the License you must retain the original Product
 * logo when distributing the program. Pursuant to Section 7(e) we decline to
 * grant you any rights under trademark law for use of our trademarks.
 *
 * All the Product's GUI elements, including illustrations and icon sets, as
 * well as technical writing content are licensed under the terms of the
 * Creative Commons Attribution-ShareAlike 4.0 International. See the License
 * terms at http://creativecommons.org/licenses/by-sa/4.0/legalcode
 *
 */
/**
 *  Toolbar.js
 *
 *  Toolbar Controller
 *
 *  Created on 1/15/14
 *
 */

define([
    'core',
    'common/main/lib/component/Window',
    'documenteditor/main/app/view/Toolbar',
    'documenteditor/main/app/controller/PageLayout',
], function () {
    'use strict';

    DE.Controllers.Toolbar = Backbone.Controller.extend(_.extend({
        models: [],
        collections: [],
        controllers: [],
        views: [
            'Toolbar'
        ],

        initialize: function() {
            this._state = {
                activated: false,
                bullets: {
                    format: Asc.c_oAscNumberingFormat.None,
                    numberingInfo: ''
                },
                prstyle: undefined,
                prcontrolsdisable:undefined,
                dropcap: Asc.c_oAscDropCap.None,
                clrhighlight: undefined,
                clrtext: undefined,
                pgsize: [0, 0],
                linespace: undefined,
                pralign: undefined,
                clrback: undefined,
                valign: undefined,
                can_undo: undefined,
                can_redo: undefined,
                bold: undefined,
                italic: undefined,
                strike: undefined,
                underline: undefined,
                pgorient: undefined,
                lock_doc: undefined,
                can_copycut: undefined,
                pgmargins: undefined,
                fontsize: undefined,
                type_fontsize: undefined,
                in_equation: false,
                in_chart: false,
                linenum_apply: Asc.c_oAscSectionApplyType.All,
                suppress_num: undefined,
                rtlDir: undefined
            };
            this.flg = {};
            this.diagramEditor = null;
            this._isAddingShape = false;
            this.editMode = true;
            this.binding = {};

            this.addListeners({
                'Toolbar': {
                    'insert:break'      : this.onClickPageBreak,
                    'change:compact'    : this.onClickChangeCompact,
                    'home:open'         : this.onHomeOpen,
                    'add:chart'         : this.onSelectChart,
                    'insert:textart'    : this.onInsertTextart,
                    'insert:smartart'   : this.onInsertSmartArt,
                    'smartart:mouseenter': this.mouseenterSmartArt,
                    'smartart:mouseleave': this.mouseleaveSmartArt,
                    'tab:active': this.onActiveTab,
                    'tab:collapse': this.onTabCollapse
                },
                'FileMenu': {
                    'menu:hide': this.onFileMenu.bind(this, 'hide'),
                    'menu:show': this.onFileMenu.bind(this, 'show'),
                    'settings:apply': _.bind(this.applySettings, this)
                },
                'Common.Views.Header': {
                    'print': function (opts) {
                        var _main = this.getApplication().getController('Main');
                        _main.onPrint();
                    },
                    'print-quick': function (opts) {
                        var _main = this.getApplication().getController('Main');
                        _main.onPrintQuick();
                    },
                    'save': function (opts) {
                        this.tryToSave();
                    },
                    'undo': this.onUndo,
                    'redo': this.onRedo,
                    'downloadas': function (opts) {
                        var _main = this.getApplication().getController('Main');
                        var _file_type = _main.document.fileType,
                            _format;
                        if ( !!_file_type ) {
                            if ( /^pdf|xps|oxps|djvu/i.test(_file_type) && !_main.appOptions.isPDFForm ) {
                                _main.api.asc_DownloadOrigin();
                                return;
                            } else {
                                _format = Asc.c_oAscFileType[ _file_type.toUpperCase() ];
                            }
                        }

                        var _supported = [
                            Asc.c_oAscFileType.TXT,
                            Asc.c_oAscFileType.RTF,
                            Asc.c_oAscFileType.ODT,
                            Asc.c_oAscFileType.DOCX,
                            Asc.c_oAscFileType.HTML,
                            Asc.c_oAscFileType.PDFA,
                            Asc.c_oAscFileType.DOTX,
                            Asc.c_oAscFileType.OTT,
                            Asc.c_oAscFileType.FB2,
                            Asc.c_oAscFileType.EPUB,
                            Asc.c_oAscFileType.DOCM
                        ];
                        if (_main.appOptions.canFeatureForms) {
                            _supported = _supported.concat([Asc.c_oAscFileType.DOCXF]);
                        }

                        if ( !_format || _supported.indexOf(_format) < 0 )
                            _format = Asc.c_oAscFileType.PDF;

                        _main.api.asc_DownloadAs(new Asc.asc_CDownloadOptions(_format));
                    },
                    'go:editor': function() {
                        Common.Gateway.requestEditRights();
                    }
                },
                'ViewTab': {
                    'toolbar:setcompact': this.onChangeCompactView.bind(this)
                },
                'DocumentHolder': {
                    'list:settings': this.onMarkerSettingsClick.bind(this),
                    'field:edit': this.onInsFieldClick.bind(this, 'edit')
                },
                'Common.Views.ReviewChanges': {
                    'collaboration:mailmerge':  _.bind(this.onSelectRecepientsClick, this)
                }
            });

            var me = this;

            var checkInsertAutoshape =  function(e) {
                var cmp = $(e.target),
                    cmp_sdk = cmp.closest('#editor_sdk'),
                    btn_id = cmp.closest('button').attr('id');
                if (btn_id===undefined)
                    btn_id = cmp.closest('.btn-group').attr('id');

                if (cmp.attr('id') != 'editor_sdk' && cmp_sdk.length<=0) {
                    if ( me.toolbar.btnInsertText.pressed && btn_id != me.toolbar.btnInsertText.id ||
                        me.toolbar.btnInsertShape.pressed && btn_id != me.toolbar.btnInsertShape.id) {
                        me._isAddingShape   = false;

                        me._addAutoshape(false);
                        me.toolbar.btnInsertShape.toggle(false, true);
                        me.toolbar.btnInsertText.toggle(false, true);

                        Common.NotificationCenter.trigger('edit:complete', me.toolbar);
                    } else if ( me.toolbar.btnInsertShape.pressed && btn_id == me.toolbar.btnInsertShape.id) {
                        _.defer(function(){
                            me.api.StartAddShape('', false);
                            Common.NotificationCenter.trigger('edit:complete', me.toolbar);
                        }, 100);
                    }
                }
            };

            this.onApiEndAddShape = function() {
                this.toolbar.fireEvent('insertshape', this.toolbar);

                if (this.toolbar.btnInsertShape.pressed)
                    this.toolbar.btnInsertShape.toggle(false, true);

                if (this.toolbar.btnInsertText.pressed) {
                    this.toolbar.btnInsertText.toggle(false, true);
                    this.toolbar.btnInsertText.menu.clearAll(true);
                }

                $(document.body).off('mouseup', checkInsertAutoshape);
            };

            this._addAutoshape =  function(isstart, type) {
                if (this.api) {
                    if (isstart) {
                        this.api.StartAddShape(type, true);
                        $(document.body).on('mouseup', checkInsertAutoshape);
                    } else {
                        this.api.StartAddShape('', false);
                        $(document.body).off('mouseup', checkInsertAutoshape);
                    }
                }
            };

//            Common.NotificationCenter.on('menu:afterkeydown', _.bind(this.onAfterKeydownMenu, this));
            Common.NotificationCenter.on('style:commitsave', _.bind(this.onSaveStyle, this));
            Common.NotificationCenter.on('style:commitchange', _.bind(this.onUpdateStyle, this));
            Common.NotificationCenter.on('toolbar:collapse', _.bind(function () {
                this.toolbar.collapse();
            }, this));
            Common.NotificationCenter.on('tab:set-active', _.bind(function(action){
                this.toolbar.setTab(action);
                this.onChangeCompactView(null, false, true);
            }, this));
        },

        onLaunch: function() {
            var me = this;

            // Create toolbar view
            this.toolbar = this.createView('Toolbar');

            me.toolbar.on('render:before', function (cmp) {
            });

            Common.NotificationCenter.on('app:ready', me.onAppReady.bind(me));
            Common.NotificationCenter.on('app:face', me.onAppShowed.bind(me));
        },

        setMode: function(mode) {
            var _main = this.getApplication().getController('Main');
            this.mode = mode;
            this.toolbar.applyLayout(mode);
            Common.UI.FeaturesManager.isFeatureEnabled('featuresTips', true) && Common.UI.TooltipManager.addTips({
                'rtlDirection' : {name: 'help-tip-rtl-dir', placement: 'bottom-left', text: this.helpRtlDir, header: this.helpRtlDirHeader, target: '#slot-btn-direction', automove: true},
                'mergeShapes' : {name: 'help-tip-merge-shapes', placement: 'bottom-left', text: this.helpMergeShapes, header: this.helpMergeShapesHeader, target: '#slot-shapes-merge', closable: false}
            });
            Common.UI.TooltipManager.addTips({
                'refreshFile' : {text: _main.textUpdateVersion, header: _main.textUpdating, target: '#toolbar', maxwidth: 'none', showButton: false, automove: true, noHighlight: true, multiple: true},
                'disconnect' : {text: _main.textConnectionLost, header: _main.textDisconnect, target: '#toolbar', maxwidth: 'none', showButton: false, automove: true, noHighlight: true, multiple: true},
                'updateVersion' : {text: _main.errorUpdateVersionOnDisconnect, header: _main.titleUpdateVersion, target: '#toolbar', maxwidth: 600, showButton: false, automove: true, noHighlight: true, multiple: true},
                'sessionIdle' : {text: _main.errorSessionIdle, target: '#toolbar', maxwidth: 600, showButton: false, automove: true, noHighlight: true, multiple: true},
                'sessionToken' : {text: _main.errorSessionToken, target: '#toolbar', maxwidth: 600, showButton: false, automove: true, noHighlight: true, multiple: true}
            });
        },

        attachRestrictedEditFormsUIEvents: function(toolbar) {
            toolbar.btnPrint.on('click',                                _.bind(this.onPrint, this));
            toolbar.btnPrint.on('disabled',                             _.bind(this.onBtnChangeState, this, 'print:disabled'));
            toolbar.btnSave.on('click',                                 _.bind(this.tryToSave, this));
            toolbar.btnUndo.on('click',                                 _.bind(this.onUndo, this));
            toolbar.btnUndo.on('disabled',                              _.bind(this.onBtnChangeState, this, 'undo:disabled'));
            toolbar.btnRedo.on('click',                                 _.bind(this.onRedo, this));
            toolbar.btnRedo.on('disabled',                              _.bind(this.onBtnChangeState, this, 'redo:disabled'));
            toolbar.btnCopy.on('click',                                 _.bind(this.onCopyPaste, this, 'copy'));
            toolbar.btnPaste.on('click',                                _.bind(this.onCopyPaste, this, 'paste'));
            toolbar.btnCut.on('click',                                  _.bind(this.onCopyPaste, this, 'cut'));
            toolbar.btnSelectAll.on('click',                            _.bind(this.onSelectAll, this));
            toolbar.btnSelectTool.on('toggle',                          _.bind(this.onSelectTool, this, 'select'));
            toolbar.btnHandTool.on('toggle',                            _.bind(this.onSelectTool, this, 'hand'));
            // toolbar.btnEditMode.on('click', function (btn, e) {
            //     Common.Gateway.requestEditRights();
            // });
            Common.NotificationCenter.on('leftmenu:save',               _.bind(this.tryToSave, this));
            this.onBtnChangeState('undo:disabled', toolbar.btnUndo, toolbar.btnUndo.isDisabled());
            this.onBtnChangeState('redo:disabled', toolbar.btnRedo, toolbar.btnRedo.isDisabled());
            Common.Gateway.on('insertimage',                      _.bind(this.insertImage, this));
        },

        attachUIEvents: function(toolbar) {
            /**
             * UI Events
             */

            toolbar.btnPrint.on('click',                                _.bind(this.onPrint, this));
            toolbar.btnPrint.on('disabled',                             _.bind(this.onBtnChangeState, this, 'print:disabled'));
            toolbar.btnSave.on('click',                                 _.bind(this.tryToSave, this));
            toolbar.btnUndo.on('click',                                 _.bind(this.onUndo, this));
            toolbar.btnUndo.on('disabled',                              _.bind(this.onBtnChangeState, this, 'undo:disabled'));
            toolbar.btnRedo.on('click',                                 _.bind(this.onRedo, this));
            toolbar.btnRedo.on('disabled',                              _.bind(this.onBtnChangeState, this, 'redo:disabled'));
            toolbar.btnCopy.on('click',                                 _.bind(this.onCopyPaste, this, 'copy'));
            toolbar.btnPaste.on('click',                                _.bind(this.onCopyPaste, this, 'paste'));
            toolbar.btnCut.on('click',                                  _.bind(this.onCopyPaste, this, 'cut'));
            toolbar.btnSelectAll.on('click',                            _.bind(this.onSelectAll, this));
            toolbar.btnReplace.on('click',                              _.bind(this.onReplace, this));
            toolbar.btnIncFontSize.on('click',                          _.bind(this.onIncrease, this));
            toolbar.btnDecFontSize.on('click',                          _.bind(this.onDecrease, this));
            toolbar.mnuChangeCase.on('item:click',                      _.bind(this.onChangeCase, this));
            toolbar.btnBold.on('click',                                 _.bind(this.onBold, this));
            toolbar.btnItalic.on('click',                               _.bind(this.onItalic, this));
            toolbar.btnUnderline.on('click',                            _.bind(this.onUnderline, this));
            toolbar.btnStrikeout.on('click',                            _.bind(this.onStrikeout, this));
            toolbar.btnSuperscript.on('click',                          _.bind(this.onSuperscript, this));
            toolbar.btnSubscript.on('click',                            _.bind(this.onSubscript, this));
            toolbar.btnAlignLeft.on('click',                            _.bind(this.onHorizontalAlign, this, 1));
            toolbar.btnAlignCenter.on('click',                          _.bind(this.onHorizontalAlign, this, 2));
            toolbar.btnAlignRight.on('click',                           _.bind(this.onHorizontalAlign, this, 0));
            toolbar.btnAlignJust.on('click',                            _.bind(this.onHorizontalAlign, this, 3));
            toolbar.btnDecLeftOffset.on('click',                        _.bind(this.onDecOffset, this));
            toolbar.btnIncLeftOffset.on('click',                        _.bind(this.onIncOffset, this));
            toolbar.btnMarkers.on('click',                              _.bind(this.onMarkers, this));
            toolbar.btnNumbers.on('click',                              _.bind(this.onNumbers, this));
            toolbar.cmbFontName.on('selected',                          _.bind(this.onFontNameSelect, this));
            toolbar.cmbFontName.on('show:after',                        _.bind(this.onComboOpen, this, true));
            toolbar.cmbFontName.on('hide:after',                        _.bind(this.onHideMenus, this));
            toolbar.cmbFontName.on('combo:blur',                        _.bind(this.onComboBlur, this));
            toolbar.cmbFontName.on('combo:focusin',                     _.bind(this.onComboOpen, this, false));
            toolbar.cmbFontSize.on('selected',                          _.bind(this.onFontSizeSelect, this));
            toolbar.cmbFontSize.on('changed:before',                    _.bind(this.onFontSizeChanged, this, true));
            toolbar.cmbFontSize.on('changed:after',                     _.bind(this.onFontSizeChanged, this, false));
            toolbar.cmbFontSize.on('combo:blur',                        _.bind(this.onComboBlur, this));
            toolbar.cmbFontSize.on('combo:focusin',                     _.bind(this.onComboOpen, this, false));
            toolbar.cmbFontSize.on('show:after',                        _.bind(this.onComboOpen, this, true));
            toolbar.cmbFontSize.on('hide:after',                        _.bind(this.onHideMenus, this));
            toolbar.mnuMarkersPicker.on('item:click',                   _.bind(this.onSelectBullets, this, toolbar.btnMarkers));
            toolbar.mnuNumbersPicker.on('item:click',                   _.bind(this.onSelectBullets, this, toolbar.btnNumbers));
            toolbar.mnuMultilevelPicker.on('item:click',                _.bind(this.onSelectBullets, this, toolbar.btnMultilevels));
            toolbar.btnMarkers.menu.on('show:after',                    _.bind(this.onListShowAfter, this, 0, toolbar.mnuMarkersPicker));
            toolbar.btnNumbers.menu.on('show:after',                    _.bind(this.onListShowAfter, this, 1, toolbar.mnuNumbersPicker));
            toolbar.btnMultilevels.menu.on('show:after',                _.bind(this.onListShowAfter, this, 2, toolbar.mnuMultilevelPicker));
            toolbar.mnuMarkerSettings.on('click',                       _.bind(this.onMarkerSettingsClick, this, 0));
            toolbar.mnuNumberSettings.on('click',                       _.bind(this.onMarkerSettingsClick, this, 1));
            toolbar.mnuMultilevelSettings.on('click',                   _.bind(this.onMarkerSettingsClick, this, 2));
            toolbar.mnuMarkerChangeLevel && toolbar.mnuMarkerChangeLevel.menu &&
            toolbar.mnuMarkerChangeLevel.menu.on('show:after',          _.bind(this.onChangeLevelShowAfter, this, 0));
            toolbar.mnuMarkerChangeLevel.menu.on('item:click',          _.bind(this.onChangeLevelClick, this, 0));
            toolbar.mnuNumberChangeLevel && toolbar.mnuNumberChangeLevel.menu &&
            toolbar.mnuNumberChangeLevel.menu.on('show:after',          _.bind(this.onChangeLevelShowAfter, this, 1));
            toolbar.mnuNumberChangeLevel.menu.on('item:click',          _.bind(this.onChangeLevelClick, this, 1));
            toolbar.mnuMultiChangeLevel && toolbar.mnuMultiChangeLevel.menu &&
            toolbar.mnuMultiChangeLevel.menu.on('show:after',           _.bind(this.onChangeLevelShowAfter, this, 2));
            toolbar.mnuMultiChangeLevel.menu.on('item:click',           _.bind(this.onChangeLevelClick, this, 2));
            toolbar.btnHighlightColor.on('click',                       _.bind(this.onBtnHighlightColor, this));
            toolbar.btnFontColor.on('click',                            _.bind(this.onBtnFontColor, this));
            toolbar.btnFontColor.on('color:select',                     _.bind(this.onSelectFontColor, this));
            toolbar.btnFontColor.on('auto:select',                      _.bind(this.onAutoFontColor, this));
            toolbar.btnFontColor.on('eyedropper:start',                 _.bind(this.onEyedropperStart, this));
            toolbar.btnFontColor.on('eyedropper:end',                   _.bind(this.onEyedropperEnd, this));
            toolbar.btnParagraphColor.on('click',                       _.bind(this.onBtnParagraphColor, this));
            toolbar.btnParagraphColor.on('color:select',                _.bind(this.onParagraphColorPickerSelect, this));
            toolbar.btnParagraphColor.on('eyedropper:start',            _.bind(this.onEyedropperStart, this));
            toolbar.btnParagraphColor.on('eyedropper:end',              _.bind(this.onEyedropperEnd, this));
            toolbar.btnBorders.on('click',                              _.bind(this.onBorders, this));
                if (toolbar.btnBorders.rendered) {
                    toolbar.btnBorders.menu.on('item:click',            _.bind(this.onBordersMenu, this));
                    toolbar.mnuBorderWidth.on('item:toggle',            _.bind(this.onBordersWidth, this));
                    toolbar.mnuBorderColorPicker.on('select',           _.bind(this.onBordersColor, this));
                    $('#id-toolbar-menu-auto-bordercolor').on('click',  _.bind(this.onAutoBorderColor, this));
                }
            $('#id-toolbar-menu-new-bordercolor').on('click',           _.bind(this.onNewBorderColor, this));    
            this.mode.isEdit && Common.NotificationCenter.on('eyedropper:start', _.bind(this.eyedropperStart, this));
            toolbar.mnuHighlightColorPicker.on('select',                _.bind(this.onSelectHighlightColor, this));
            toolbar.mnuHighlightTransparent.on('click',                 _.bind(this.onHighlightTransparentClick, this));
            toolbar.mnuLineSpace.on('item:toggle',                      _.bind(this.onLineSpaceToggle, this));
            toolbar.mnuLineSpace.on('item:click',                       _.bind(this.onLineSpaceClick, this));
            toolbar.mnuLineSpace.on('show:after',                       _.bind(this.onLineSpaceShow, this));
            toolbar.btnTextDir.menu.on('item:click',                    _.bind(this.onTextDirClick, this));
            toolbar.btnTextDir.menu.on('show:after',                    _.bind(this.onTextDirShowAfter, this));
            toolbar.mnuNonPrinting.on('item:toggle',                    _.bind(this.onMenuNonPrintingToggle, this));
            toolbar.btnShowHidenChars.on('toggle',                      _.bind(this.onNonPrintingToggle, this));
            toolbar.mnuTablePicker.on('select',                         _.bind(this.onTablePickerSelect, this));
            toolbar.mnuInsertTable.on('item:click',                     _.bind(this.onInsertTableClick, this));
            toolbar.mnuInsertTable.on('show:after',                     _.bind(this.onInsertTableShow, this));
            toolbar.mnuInsertImage.on('item:click',                     _.bind(this.onInsertImageClick, this));
            toolbar.btnInsertText.on('click',                           _.bind(this.onBtnInsertTextClick, this));
            toolbar.btnInsertText.menu.on('item:click',                 _.bind(this.onMenuInsertTextClick, this));
            toolbar.btnInsertShape.menu.on('hide:after',                _.bind(this.onInsertShapeHide, this));
            toolbar.btnDropCap.menu.on('item:click',                    _.bind(this.onDropCapSelect, this));
            toolbar.btnContentControls.menu.on('item:click',            _.bind(this.onControlsSelect, this));
            toolbar.mnuDropCapAdvanced.on('click',                      _.bind(this.onDropCapAdvancedClick, this, false));
            toolbar.btnColumns.menu.on('item:click',                    _.bind(this.onColumnsSelect, this));
            toolbar.btnPageOrient.menu.on('item:click',                 _.bind(this.onPageOrientSelect, this));
            toolbar.btnPageMargins.menu.on('item:click',                _.bind(this.onPageMarginsSelect, this));
            toolbar.btnWatermark.menu.on('item:click',                  _.bind(this.onWatermarkSelect, this));
            toolbar.btnClearStyle.on('click',                           _.bind(this.onClearStyleClick, this));
            toolbar.btnCopyStyle.on('toggle',                           _.bind(this.onCopyStyleToggle, this));
            toolbar.mnuPageSize.on('item:click',                        _.bind(this.onPageSizeClick, this));
            toolbar.mnuColorSchema.on('item:click',                     _.bind(this.onColorSchemaClick, this));
            toolbar.mnuColorSchema.on('show:after',                     _.bind(this.onColorSchemaShow, this));
            toolbar.mnuPageNumberPosPicker.on('item:click',             _.bind(this.onInsertPageNumberClick, this));
            toolbar.btnEditHeader.menu.on('item:click',                 _.bind(this.onEditHeaderFooterClick, this));
            toolbar.btnInsDateTime.on('click',                          _.bind(this.onInsDateTimeClick, this));
            toolbar.btnInsField.on('click',                             _.bind(this.onInsFieldClick, this, 'add'));
            toolbar.mnuPageNumCurrentPos.on('click',                    _.bind(this.onPageNumCurrentPosClick, this));
            toolbar.mnuInsertPageCount.on('click',                      _.bind(this.onInsertPageCountClick, this));
            toolbar.btnBlankPage.on('click',                            _.bind(this.onBtnBlankPageClick, this));
            toolbar.listStyles.on('click',                              _.bind(this.onListStyleSelect, this));
            toolbar.listStyles.on('contextmenu',                        _.bind(this.onListStyleContextMenu, this));
            toolbar.styleMenu.on('hide:before',                         _.bind(this.onListStyleBeforeHide, this));
            toolbar.btnInsertEquation.on('click',                       _.bind(this.onInsertEquationClick, this));
            toolbar.btnInsertSymbol.menu.items[2].on('click',           _.bind(this.onInsertSymbolClick, this));
            toolbar.mnuInsertSymbolsPicker.on('item:click',             _.bind(this.onInsertSymbolItemClick, this));
            toolbar.mnuNoControlsColor.on('click',                      _.bind(this.onNoControlsColor, this));
            toolbar.mnuControlsColorPicker.on('select',                 _.bind(this.onSelectControlsColor, this));
            toolbar.btnLineNumbers.menu.on('item:click',                _.bind(this.onLineNumbersSelect, this));
            toolbar.btnLineNumbers.menu.on('show:after',                _.bind(this.onLineNumbersShow, this));
            toolbar.btnHyphenation.menu.on('item:click',                _.bind(this.onHyphenationSelect, this));
            toolbar.btnHyphenation.menu.on('show:after',                _.bind(this.onHyphenationShow, this));
            Common.Gateway.on('insertimage',                      _.bind(this.insertImage, this));
            Common.Gateway.on('setmailmergerecipients',           _.bind(this.setMailMergeRecipients, this));
            Common.Gateway.on('setrequestedspreadsheet',          _.bind(this.setRequestedSpreadsheet, this));
            Common.NotificationCenter.on('storage:spreadsheet-load',    _.bind(this.openSpreadsheetFromStorage, this));
            Common.NotificationCenter.on('storage:spreadsheet-insert',  _.bind(this.insertSpreadsheetFromStorage, this));
            $('#id-toolbar-menu-new-control-color').on('click',         _.bind(this.onNewControlsColor, this));
            toolbar.listStylesAdditionalMenuItem.on('click', this.onMenuSaveStyle.bind(this));
            toolbar.btnPrint.menu && toolbar.btnPrint.menu.on('item:click', _.bind(this.onPrintMenu, this));
            toolbar.btnPageColor.menu.on('show:after',                  _.bind(this.onPageColorShowAfter, this));
            toolbar.btnPageColor.on('color:select',                     _.bind(this.onSelectPageColor, this));
            toolbar.mnuPageNoFill.on('click',                           _.bind(this.onPageNoFillClick, this));
            toolbar.btnTextFromFile.menu.on('item:click', _.bind(this.onTextFromFileClick, this));
            Common.NotificationCenter.on('leftmenu:save',               _.bind(this.tryToSave, this));
            this.onSetupCopyStyleButton();
            this.onBtnChangeState('undo:disabled', toolbar.btnUndo, toolbar.btnUndo.isDisabled());
            this.onBtnChangeState('redo:disabled', toolbar.btnRedo, toolbar.btnRedo.isDisabled());            
        },

        setApi: function(api) {
            this.api = api;

            if (this.mode.isEdit) {
                this.toolbar.setApi(api);

                this.api.asc_registerCallback('asc_onFontSize', _.bind(this.onApiFontSize, this));
                this.api.asc_registerCallback('asc_onBold', _.bind(this.onApiBold, this));
                this.api.asc_registerCallback('asc_onItalic', _.bind(this.onApiItalic, this));
                this.api.asc_registerCallback('asc_onUnderline', _.bind(this.onApiUnderline, this));
                this.api.asc_registerCallback('asc_onStrikeout', _.bind(this.onApiStrikeout, this));
                this.api.asc_registerCallback('asc_onVerticalAlign', _.bind(this.onApiVerticalAlign, this));
                this.api.asc_registerCallback('asc_onCanUndo', _.bind(this.onApiCanRevert, this, 'undo'));
                this.api.asc_registerCallback('asc_onCanRedo', _.bind(this.onApiCanRevert, this, 'redo'));
                this.api.asc_registerCallback('asc_onPrAlign', _.bind(this.onApiParagraphAlign, this));
                this.api.asc_registerCallback('asc_onTextColor', _.bind(this.onApiTextColor, this));
                this.api.asc_registerCallback('asc_onParaSpacingLine', _.bind(this.onApiLineSpacing, this));
                this.api.asc_registerCallback('asc_onFocusObject', _.bind(this.onApiFocusObject, this));
                this.api.asc_registerCallback('asc_onDocSize', _.bind(this.onApiPageSize, this));
                this.api.asc_registerCallback('asc_onPaintFormatChanged', _.bind(this.onApiStyleChange, this));
                this.api.asc_registerCallback('asc_onParaStyleName', _.bind(this.onApiParagraphStyleChange, this));
                this.api.asc_registerCallback('asc_onEndAddShape', _.bind(this.onApiEndAddShape, this)); //for shapes
                this.api.asc_registerCallback('asc_onPageOrient', _.bind(this.onApiPageOrient, this));
                this.api.asc_registerCallback('asc_onLockDocumentProps', _.bind(this.onApiLockDocumentProps, this));
                this.api.asc_registerCallback('asc_onUnLockDocumentProps', _.bind(this.onApiUnLockDocumentProps, this));
                this.api.asc_registerCallback('asc_onLockDocumentSchema', _.bind(this.onApiLockDocumentSchema, this));
                this.api.asc_registerCallback('asc_onUnLockDocumentSchema', _.bind(this.onApiUnLockDocumentSchema, this));
                this.api.asc_registerCallback('asc_onLockHeaderFooters', _.bind(this.onApiLockHeaderFooters, this));
                this.api.asc_registerCallback('asc_onUnLockHeaderFooters', _.bind(this.onApiUnLockHeaderFooters, this));
                this.api.asc_registerCallback('asc_onZoomChange', _.bind(this.onApiZoomChange, this));
                this.api.asc_registerCallback('asc_onMarkerFormatChanged', _.bind(this.onApiStartHighlight, this));
                this.api.asc_registerCallback('asc_onTextHighLight', _.bind(this.onApiHighlightColor, this));
                this.api.asc_registerCallback('asc_onInitEditorStyles', _.bind(this.onApiInitEditorStyles, this));
                this.api.asc_registerCallback('asc_onCoAuthoringDisconnect', _.bind(this.onApiCoAuthoringDisconnect, this));
                Common.NotificationCenter.on('api:disconnect', _.bind(this.onApiCoAuthoringDisconnect, this));
                this.api.asc_registerCallback('asc_onCanCopyCut', _.bind(this.onApiCanCopyCut, this));
                this.api.asc_registerCallback('asc_onMathTypes', _.bind(this.onApiMathTypes, this));
                this.api.asc_registerCallback('asc_onColumnsProps', _.bind(this.onColumnsProps, this));
                this.api.asc_registerCallback('asc_onSectionProps', _.bind(this.onSectionProps, this));
                this.api.asc_registerCallback('asc_onLineNumbersProps', _.bind(this.onLineNumbersProps, this));
                this.api.asc_registerCallback('asc_onContextMenu', _.bind(this.onContextMenu, this));
                this.api.asc_registerCallback('asc_onShowParaMarks', _.bind(this.onShowParaMarks, this));
                this.api.asc_registerCallback('asc_onChangeSdtGlobalSettings', _.bind(this.onChangeSdtGlobalSettings, this));
                this.api.asc_registerCallback('asc_onTextLanguage',         _.bind(this.onTextLanguage, this));
                Common.NotificationCenter.on('fonts:change',                _.bind(this.onApiChangeFont, this));
                this.api.asc_registerCallback('asc_onTableDrawModeChanged', _.bind(this.onTableDraw, this));
                this.api.asc_registerCallback('asc_onTableEraseModeChanged', _.bind(this.onTableErase, this));
                Common.NotificationCenter.on('storage:image-load', _.bind(this.openImageFromStorage, this));
                Common.NotificationCenter.on('storage:image-insert', _.bind(this.insertImageFromStorage, this));
                Common.NotificationCenter.on('dropcap:settings', _.bind(this.onDropCapAdvancedClick, this));
                this.api.asc_registerCallback('asc_onBeginSmartArtPreview', _.bind(this.onApiBeginSmartArtPreview, this));
                this.api.asc_registerCallback('asc_onAddSmartArtPreview', _.bind(this.onApiAddSmartArtPreview, this));
                this.api.asc_registerCallback('asc_onEndSmartArtPreview', _.bind(this.onApiEndSmartArtPreview, this));
                this.api.asc_registerCallback('asc_updateListPatterns', _.bind(this.onApiUpdateListPatterns, this));
                this.api.asc_registerCallback('asc_onTextDirection', _.bind(this.onApiTextDirection, this));
            } else if (this.mode.isRestrictedEdit) {
                this.api.asc_registerCallback('asc_onFocusObject', _.bind(this.onApiFocusObjectRestrictedEdit, this));
                this.api.asc_registerCallback('asc_onCoAuthoringDisconnect', _.bind(this.onApiCoAuthoringDisconnect, this));
                Common.NotificationCenter.on('api:disconnect', _.bind(this.onApiCoAuthoringDisconnect, this));
                if (this.mode.isPDFForm && this.mode.canFillForms) {
                    this.api.asc_registerCallback('asc_onCanUndo', _.bind(this.onApiCanRevert, this, 'undo'));
                    this.api.asc_registerCallback('asc_onCanRedo', _.bind(this.onApiCanRevert, this, 'redo'));
                    this.api.asc_registerCallback('asc_onCanCopyCut', _.bind(this.onApiCanCopyCut, this));
                    this.api.asc_registerCallback('asc_onChangeViewerTargetType', _.bind(this.onChangeViewerTargetType, this));
                    Common.NotificationCenter.on('storage:image-load', _.bind(this.openImageFromStorage, this));
                }
            }
            this.api.asc_registerCallback('onPluginToolbarMenu', _.bind(this.onPluginToolbarMenu, this));
            this.api.asc_registerCallback('onPluginToolbarCustomMenuItems', _.bind(this.onPluginToolbarCustomMenuItems, this));
            this.api.asc_registerCallback('asc_onDownloadUrl', _.bind(this.onDownloadUrl, this));
            Common.NotificationCenter.on('protect:doclock', _.bind(this.onChangeProtectDocument, this));
            Common.NotificationCenter.on('document:ready', _.bind(this.onDocumentReady, this));
        },

        onChangeCompactView: function(view, compact, suppressSave) {
            this.toolbar.setFolded(compact);
            this.toolbar.fireEvent('view:compact', [this, compact]);
            compact && this.onTabCollapse();

            var editmode = this.mode.isEdit || this.mode.isRestrictedEdit && this.mode.canFillForms && this.mode.isFormCreator;
            !suppressSave && Common.localStorage.setBool(editmode ? "de-compact-toolbar" : "de-view-compact-toolbar", compact);

            Common.NotificationCenter.trigger('layout:changed', 'toolbar');
            Common.NotificationCenter.trigger('edit:complete', this.toolbar);
        },

        onClickChangeCompact: function (from) {
            if ( from != 'file' ) {
                var me = this;
                setTimeout(function () {
                    me.onChangeCompactView(null, !me.toolbar.isCompact());
                }, 0);
            }
        },

        onContextMenu: function() {
            this.toolbar.collapse();
        },

        onApiChangeFont: function(font) {
            !Common.Utils.ModalWindow.isVisible() && this.toolbar.cmbFontName.onApiChangeFont(font);
        },

        onApiFontSize: function(size) {
            var type = this._state.type_fontsize;
            if (this.toolbar.cmbFontSize && this._state.type_fontsize === 'string') {
                var strValue = size + '_str',
                    rec = this.toolbar.cmbFontSize.store.findWhere({
                    value: strValue
                });
                if (!rec) {
                    type = 'number';
                }
            }
            var val = type === 'string' ? size + '_str' : size;
            if (this._state.fontsize !== val) {
                this.toolbar.cmbFontSize.setValue(val);
                this._state.fontsize = val;
            }
        },

        onApiBold: function(on) {
            if (this._state.bold !== on) {
                this.toolbar.btnBold.toggle(on === true, true);
                this._state.bold = on;
            }
        },

        onApiItalic: function(on) {
            if (this._state.italic !== on) {
                this.toolbar.btnItalic.toggle(on === true, true);
                this._state.italic = on;
            }
        },

        onApiUnderline: function(on) {
            if (this._state.underline !== on) {
                this.toolbar.btnUnderline.toggle(on === true, true);
                this._state.underline = on;
            }
        },

        onApiStrikeout: function(on) {
            if (this._state.strike !== on) {
                this.toolbar.btnStrikeout.toggle(on === true, true);
                this._state.strike = on;
            }
        },

        onApiVerticalAlign: function(typeBaseline) {
            if (this._state.valign !== typeBaseline) {
                this.toolbar.btnSuperscript.toggle(typeBaseline==Asc.vertalign_SuperScript, true);
                this.toolbar.btnSubscript.toggle(typeBaseline==Asc.vertalign_SubScript, true);
                this._state.valign = typeBaseline;
            }
        },

        onApiCanRevert: function(which, can) {
            if (which=='undo') {
                if (this._state.can_undo !== can) {
                    this.toolbar.btnUndo ? this.toolbar.lockToolbar(Common.enumLock.undoLock, !can, {array: [this.toolbar.btnUndo]}) : this.onBtnChangeState('undo:disabled', null, !can);
                    this._state.can_undo = can;
                }
            } else {
                if (this._state.can_redo !== can) {
                    this.toolbar.btnRedo ? this.toolbar.lockToolbar(Common.enumLock.redoLock, !can, {array: [this.toolbar.btnRedo]}) : this.onBtnChangeState('redo:disabled', null, !can);
                    this._state.can_redo = can;
                }
            }
        },

        onApiCanCopyCut: function(can) {
            if (this._state.can_copycut !== can) {
                this.toolbar.lockToolbar(Common.enumLock.copyLock, !can, {array: [this.toolbar.btnCopy, this.toolbar.btnCut]});
                this._state.can_copycut = can;
            }
        },

        onApiParagraphAlign: function(v) {
            if (this._state.pralign !== v || this.api.asc_isRtlTextDirection() !== this._state.rtlDir) {
                this._state.pralign = v;
                this._state.rtlDir = this.api.asc_isRtlTextDirection();

                var index = -1,
                    align,
                    toolbar = this.toolbar;

                if (v === null || v===undefined) {
                    toolbar.btnAlignRight.toggle(false, true);
                    toolbar.btnAlignLeft.toggle(false, true);
                    toolbar.btnAlignCenter.toggle(false, true);
                    toolbar.btnAlignJust.toggle(false, true);
                    return;
                }

                toolbar.btnAlignRight.toggle(this._state.rtlDir ? v===1 : v===0, true);
                toolbar.btnAlignLeft.toggle(this._state.rtlDir ? v===0 : v===1, true);
                toolbar.btnAlignCenter.toggle(v===2, true);
                toolbar.btnAlignJust.toggle(v===3, true);
            }
        },

        onApiLineSpacing: function(vc) {
            var line = (vc.get_Line() === null || vc.get_LineRule() === null || vc.get_LineRule() != 1) ? -1 : vc.get_Line();

            if (this._state.linespace !== line) {
                this._state.linespace = line;
                this.toolbar.mnuLineSpace.clearAll(true);
                if (line<0) return;

                if ( Math.abs(line-1.)<0.0001 )
                    this.toolbar.mnuLineSpace.items[0].setChecked(true, true);
                else if ( Math.abs(line-1.15)<0.0001 )
                    this.toolbar.mnuLineSpace.items[1].setChecked(true, true);
                else if ( Math.abs(line-1.5)<0.0001 )
                    this.toolbar.mnuLineSpace.items[2].setChecked(true, true);
                else if ( Math.abs(line-2)<0.0001 )
                    this.toolbar.mnuLineSpace.items[3].setChecked(true, true);
                else if ( Math.abs(line-2.5)<0.0001 )
                    this.toolbar.mnuLineSpace.items[4].setChecked(true, true);
                else if ( Math.abs(line-3)<0.0001 )
                    this.toolbar.mnuLineSpace.items[5].setChecked(true, true);
            }
        },

        onApiPageSize: function(w, h) {
            if (this._state.pgorient===undefined) return;

            var width = this._state.pgorient ? w : h,
                height = this._state.pgorient ? h : w;
            if (Math.abs(this._state.pgsize[0] - w) > 0.1 ||
                Math.abs(this._state.pgsize[1] - h) > 0.1) {
                this._state.pgsize = [w, h];
                if (this.toolbar.mnuPageSize) {
                    this.toolbar.mnuPageSize.clearAll(true);
                    _.each(this.toolbar.mnuPageSize.getItems(true), function(item){
                        if (item.value && typeof(item.value) == 'object' &&
                            Math.abs(item.value[0] - width) < 0.1 && Math.abs(item.value[1] - height) < 0.1) {
                            item.setChecked(true);
                            return false;
                        }
                    }, this);
                }
            }
        },

        onSectionProps: function(props) {
            if (props) {
                var left = props.get_LeftMargin(),
                    top = props.get_TopMargin(),
                    right = props.get_RightMargin(),
                    bottom = props.get_BottomMargin();

                if (!this._state.pgmargins || Math.abs(this._state.pgmargins[0] - top) > 0.1 ||
                    Math.abs(this._state.pgmargins[1] - left) > 0.1 || Math.abs(this._state.pgmargins[2] - bottom) > 0.1 ||
                    Math.abs(this._state.pgmargins[3] - right) > 0.1) {
                    this._state.pgmargins = [top, left, bottom, right];
                    if (this.toolbar.btnPageMargins.menu) {
                        this.toolbar.btnPageMargins.menu.clearAll(true);
                        _.each(this.toolbar.btnPageMargins.menu.getItems(true), function(item){
                            if (item.value && typeof(item.value) == 'object' &&
                                Math.abs(item.value[0] - top) < 0.1 && Math.abs(item.value[1] - left) < 0.1 &&
                                Math.abs(item.value[2] - bottom) < 0.1 && Math.abs(item.value[3] - right) < 0.1) {
                                item.setChecked(true);
                                return false;
                            }
                        }, this);
                    }
                }
            }
        },

        onShowParaMarks: function(v) {
            this.toolbar.mnuNonPrinting.items[0].setChecked(v, true);
            this.toolbar.btnShowHidenChars.toggle(v, true);
            Common.localStorage.setItem("de-show-hiddenchars", v);
        },

        onApiFocusObjectRestrictedEdit: function(selectedObjects) {
            if (!this.editMode) return;

            var i = -1, type,
                paragraph_locked = false,
                header_locked = false,
                image_locked = false,
                in_image = false,
                frame_pr = undefined;

            while (++i < selectedObjects.length) {
                type = selectedObjects[i].get_ObjectType();

                if (type === Asc.c_oAscTypeSelectElement.Paragraph) {
                    frame_pr = selectedObjects[i].get_ObjectValue();
                    paragraph_locked = selectedObjects[i].get_ObjectValue().get_Locked();
                } else if (type === Asc.c_oAscTypeSelectElement.Header) {
                    header_locked = selectedObjects[i].get_ObjectValue().get_Locked();
                } else if (type === Asc.c_oAscTypeSelectElement.Image) {
                    in_image = true;
                    image_locked = selectedObjects[i].get_ObjectValue().get_Locked();
                }
            }

            var rich_del_lock = (frame_pr) ? !frame_pr.can_DeleteBlockContentControl() : false,
                rich_edit_lock = (frame_pr) ? !frame_pr.can_EditBlockContentControl() : false,
                plain_del_lock = (frame_pr) ? !frame_pr.can_DeleteInlineContentControl() : false,
                plain_edit_lock = (frame_pr) ? !frame_pr.can_EditInlineContentControl() : false;

            if (this.btnsComment) {
                this.toolbar.lockToolbar(Common.enumLock.cantAddQuotedComment, !this.api.can_AddQuotedComment(), {array: this.btnsComment});
                this.toolbar.lockToolbar(Common.enumLock.imageLock, image_locked, {array: this.btnsComment});
                this.mode.compatibleFeatures && this.toolbar.lockToolbar(Common.enumLock.inImage, in_image,      {array: this.btnsComment});
                if (this.api.asc_IsContentControl()) {
                    var control_props = this.api.asc_GetContentControlProperties(),
                        spectype = control_props ? control_props.get_SpecificType() : Asc.c_oAscContentControlSpecificType.None;
                    this.toolbar.lockToolbar(Common.enumLock.inSpecificForm, spectype==Asc.c_oAscContentControlSpecificType.CheckBox || spectype==Asc.c_oAscContentControlSpecificType.Picture ||
                        spectype==Asc.c_oAscContentControlSpecificType.ComboBox || spectype==Asc.c_oAscContentControlSpecificType.DropDownList || spectype==Asc.c_oAscContentControlSpecificType.DateTime,   {array: this.btnsComment});
                } else
                    this.toolbar.lockToolbar(Common.enumLock.inSpecificForm, false, {array: this.btnsComment});
                this.toolbar.lockToolbar(Common.enumLock.paragraphLock, paragraph_locked,   {array: this.btnsComment});
                this.toolbar.lockToolbar(Common.enumLock.headerLock,    header_locked,      {array: this.btnsComment});
                this.toolbar.lockToolbar(Common.enumLock.richEditLock,  rich_edit_lock,     {array: this.btnsComment});
                this.toolbar.lockToolbar(Common.enumLock.plainEditLock, plain_edit_lock,    {array: this.btnsComment});
                this.toolbar.lockToolbar(Common.enumLock.richDelLock, rich_del_lock,        {array: this.btnsComment});
                this.toolbar.lockToolbar(Common.enumLock.plainDelLock, plain_del_lock,      {array: this.btnsComment});
            }
        },

        onApiFocusObject: function(selectedObjects) {
            if (!this.editMode) return;

            var pr, sh, i = -1, type,
                paragraph_locked = false,
                header_locked = false,
                image_locked = false,
                can_add_table = false,
                can_add_image = false,
                enable_dropcap = undefined,
                disable_dropcapadv = true,
                frame_pr = undefined,
                shape_pr = undefined,
                toolbar = this.toolbar,
                in_header = false,
                in_chart = false,
                in_equation = false,
                btn_eq_state = false,
                in_image = false,
                in_control = false,
                in_para = false,
                in_footnote = this.api.asc_IsCursorInFootnote() || this.api.asc_IsCursorInEndnote(),
                protect = this._state.docProtection,
                docLockViewText = protect ? protect.isReadOnly : false, // lock text props in protected (readonly) document
                docLockViewPara = protect ? protect.isReadOnly : false, // lock para props in protected (readonly) document
                docLockViewIns = protect ? protect.isReadOnly : false, // lock insert objects in protected (readonly) document
                docLockCommentsText = protect ? protect.isCommentsOnly : false, // lock text props in protected (commenting) document
                docLockCommentsPara = protect ? protect.isCommentsOnly : false, // lock para props in protected (commenting) document
                docLockCommentsIns = protect ? protect.isCommentsOnly : false; // lock insert objects in protected (commenting) document

            while (++i < selectedObjects.length) {
                type = selectedObjects[i].get_ObjectType();
                pr   = selectedObjects[i].get_ObjectValue();

                if (type === Asc.c_oAscTypeSelectElement.Paragraph) {
                    paragraph_locked = pr.get_Locked();
                    can_add_table = pr.get_CanAddTable();
                    can_add_image = pr.get_CanAddImage();
                    frame_pr = pr;
                    sh = pr.get_Shade();
                    in_para = true;
                } else if (type === Asc.c_oAscTypeSelectElement.Header) {
                    header_locked = pr.get_Locked();
                    in_header = true;
                } else if (type === Asc.c_oAscTypeSelectElement.Image) {
                    in_image = true;
                    image_locked = pr.get_Locked();
                    if (pr && pr.get_ChartProperties())
                        in_chart = true;
                    if (pr && pr.get_ShapeProperties())
                        shape_pr = pr.get_ShapeProperties();
                } else if (type === Asc.c_oAscTypeSelectElement.Math) {
                    in_equation = true;
                    if (Asc.c_oAscMathInterfaceType.Common === pr.get_Type())
                        btn_eq_state = true;
                } else if (type === Asc.c_oAscTypeSelectElement.UnProtectedRegion) { //(unprotected region)
                    if (protect) {
                        docLockViewText = protect.isReadOnly && !pr.get_canEditText();
                        docLockViewPara = protect.isReadOnly && !pr.get_canEditPara();
                        docLockViewIns = protect.isReadOnly && !pr.get_canInsObject();
                        docLockCommentsText = protect.isCommentsOnly && !pr.get_canEditText();
                        docLockCommentsPara = protect.isCommentsOnly && !pr.get_canEditPara();
                        docLockCommentsIns = protect.isCommentsOnly && !pr.get_canInsObject();
                    }
                }

                if (type === Asc.c_oAscTypeSelectElement.Table || type === Asc.c_oAscTypeSelectElement.Header || type === Asc.c_oAscTypeSelectElement.Image) {
                    enable_dropcap = false;
                }

                if (enable_dropcap!==false && type == Asc.c_oAscTypeSelectElement.Paragraph)
                    enable_dropcap = true;
            }

            if (sh)
                this.onParagraphColor(sh);

            var rich_del_lock = (frame_pr) ? !frame_pr.can_DeleteBlockContentControl() : false,
                rich_edit_lock = (frame_pr) ? !frame_pr.can_EditBlockContentControl() : false,
                plain_del_lock = (frame_pr) ? !frame_pr.can_DeleteInlineContentControl() : false,
                plain_edit_lock = (frame_pr) ? !frame_pr.can_EditInlineContentControl() : false,
                in_smart_art = shape_pr && shape_pr.asc_getFromSmartArt(),
                in_smart_art_internal = shape_pr && shape_pr.asc_getFromSmartArtInternal();

            this.toolbar.lockToolbar(Common.enumLock.paragraphLock, paragraph_locked,   {array: this.toolbar.paragraphControls.concat([toolbar.btnContentControls, toolbar.btnClearStyle])});
            this.toolbar.lockToolbar(Common.enumLock.headerLock,    header_locked,      {array: this.toolbar.paragraphControls.concat([toolbar.btnContentControls, toolbar.btnClearStyle, toolbar.btnWatermark])});
            this.toolbar.lockToolbar(Common.enumLock.richEditLock,  rich_edit_lock,     {array: this.toolbar.paragraphControls.concat([toolbar.btnClearStyle])});
            this.toolbar.lockToolbar(Common.enumLock.plainEditLock, plain_edit_lock,    {array: this.toolbar.paragraphControls.concat([toolbar.btnClearStyle])});

            this.toolbar.lockToolbar(Common.enumLock.richDelLock, rich_del_lock,        {array: toolbar.btnsPageBreak.concat(this.btnsComment).concat([toolbar.btnInsertTable, toolbar.btnInsertImage, toolbar.btnInsertChart, toolbar.btnInsertTextArt,
                                                                                    toolbar.btnInsDateTime, toolbar.btnBlankPage, toolbar.btnInsertEquation, toolbar.btnInsertSymbol, toolbar.btnInsField ])});
            this.toolbar.lockToolbar(Common.enumLock.plainDelLock, plain_del_lock,      {array: toolbar.btnsPageBreak.concat(this.btnsComment).concat([toolbar.btnInsertTable, toolbar.btnInsertImage, toolbar.btnInsertChart, toolbar.btnInsertTextArt,
                                                                                    toolbar.btnInsDateTime, toolbar.btnBlankPage, toolbar.btnInsertEquation, toolbar.btnInsertSymbol, toolbar.btnInsField ])});

            this.toolbar.lockToolbar(Common.enumLock.inChart,       in_chart,           {array: toolbar.textOnlyControls.concat([toolbar.btnClearStyle, toolbar.btnInsertEquation])});
            this.toolbar.lockToolbar(Common.enumLock.inSmartart,    in_smart_art,       {array: toolbar.textOnlyControls.concat([toolbar.btnClearStyle, toolbar.btnContentControls])});
            this.toolbar.lockToolbar(Common.enumLock.inSmartartInternal, in_smart_art_internal,    {array: toolbar.textOnlyControls.concat([toolbar.btnClearStyle, toolbar.btnDecLeftOffset, toolbar.btnIncLeftOffset, toolbar.btnContentControls])});
            this.toolbar.lockToolbar(Common.enumLock.inEquation,    in_equation,        {array: toolbar.btnsPageBreak.concat([toolbar.btnDropCap, toolbar.btnInsertTable, toolbar.btnBlankPage, toolbar.btnInsertShape,
                    toolbar.btnInsertText, toolbar.btnInsertTextArt, toolbar.btnInsertImage, toolbar.btnInsertSmartArt, toolbar.btnSuperscript, toolbar.btnSubscript, toolbar.btnEditHeader])});

            in_control = this.api.asc_IsContentControl();
            var control_props = in_control ? this.api.asc_GetContentControlProperties() : null,
                lock_type = (in_control&&control_props) ? control_props.get_Lock() : Asc.c_oAscSdtLockType.Unlocked,
                control_plain = (in_control&&control_props) ? (control_props.get_ContentControlType()==Asc.c_oAscSdtLevelType.Inline) : false;
            (lock_type===undefined) && (lock_type = Asc.c_oAscSdtLockType.Unlocked);
            var content_locked = lock_type==Asc.c_oAscSdtLockType.SdtContentLocked || lock_type==Asc.c_oAscSdtLockType.ContentLocked;
            var if_form = control_props && control_props.get_FormPr();

            if (!toolbar.btnContentControls.isDisabled()) {
                var control_disable = control_plain || content_locked;
                for (var i=0; i<7; i++)
                    toolbar.btnContentControls.menu.items[i].setDisabled(control_disable);
                toolbar.btnContentControls.menu.items[8].setDisabled(!in_control || lock_type==Asc.c_oAscSdtLockType.SdtContentLocked || lock_type==Asc.c_oAscSdtLockType.SdtLocked || if_form);
                toolbar.btnContentControls.menu.items[10].setDisabled(!in_control || if_form);
            }

            this.toolbar.lockToolbar(Common.enumLock.fixedForm, if_form && if_form.get_Fixed(), {array: [
                toolbar.btnAlignLeft, toolbar.btnAlignCenter, toolbar.btnAlignRight, toolbar.btnAlignJust,
                toolbar.btnMarkers, toolbar.btnNumbers, toolbar.btnMultilevels,
                toolbar.btnDecLeftOffset, toolbar.btnIncLeftOffset,
                toolbar.btnLineSpace, toolbar.btnBorders
            ]});  
            this.toolbar.lockToolbar(Common.enumLock.controlPlain, control_plain, {array: [toolbar.btnInsertTable, toolbar.btnInsertImage,  toolbar.btnInsertChart,  toolbar.btnInsertText, toolbar.btnInsertTextArt,
                                                                                toolbar.btnInsertShape, toolbar.btnInsertSmartArt, toolbar.btnInsertEquation, toolbar.btnDropCap, toolbar.btnColumns, toolbar.mnuInsertPageNum ]});
            if (enable_dropcap && frame_pr) {
                var value = frame_pr.get_FramePr(),
                    drop_value = Asc.c_oAscDropCap.None;

                if (value!==undefined) {
                    drop_value = value.get_DropCap();
                    enable_dropcap = ( drop_value === Asc.c_oAscDropCap.Drop || drop_value === Asc.c_oAscDropCap.Margin);
                    disable_dropcapadv = false;
                } else {
                    enable_dropcap = frame_pr.get_CanAddDropCap();
                }

                if (enable_dropcap)
                    this.onDropCap(drop_value);
            }
            this.toolbar.lockToolbar(Common.enumLock.dropcapLock, !enable_dropcap, {array: [toolbar.btnDropCap]});
            if ( !toolbar.btnDropCap.isDisabled() )
                toolbar.mnuDropCapAdvanced.setDisabled(disable_dropcapadv);

            this.toolbar.lockToolbar(Common.enumLock.cantAddTable, !can_add_table, {array: [toolbar.btnInsertTable]});
            this.toolbar.lockToolbar(Common.enumLock.cantAddPageNum, toolbar.mnuPageNumCurrentPos.isDisabled() && toolbar.mnuPageNumberPosPicker.isDisabled(), {array: [toolbar.mnuInsertPageNum]});
            this.toolbar.lockToolbar(Common.enumLock.inHeader, in_header, {array: toolbar.btnsPageBreak.concat([toolbar.btnBlankPage, toolbar.btnColumns])});
            this.toolbar.lockToolbar(Common.enumLock.inControl, in_control, {array: toolbar.btnsPageBreak.concat([toolbar.btnBlankPage])});
            this.toolbar.lockToolbar(Common.enumLock.cantPageBreak, in_image && !btn_eq_state, {array: toolbar.btnsPageBreak.concat([toolbar.btnBlankPage])});
            this.toolbar.lockToolbar(Common.enumLock.contentLock, content_locked, {array: [toolbar.btnInsertShape, toolbar.btnInsertText, toolbar.btnInsertImage, toolbar.btnInsertTextArt, toolbar.btnInsertChart, toolbar.btnInsertSmartArt ]});
            this.toolbar.lockToolbar(Common.enumLock.inFootnote, in_footnote, {array: toolbar.btnsPageBreak.concat([toolbar.btnBlankPage, toolbar.btnInsertShape, toolbar.btnInsertText, toolbar.btnInsertTextArt, toolbar.btnInsertSmartArt ])});
            this.toolbar.lockToolbar(Common.enumLock.cantAddImagePara, in_para && !can_add_image, {array: [toolbar.btnInsertImage, toolbar.btnInsertTextArt]});

            if (in_chart !== this._state.in_chart) {
                toolbar.btnInsertChart.updateHint(in_chart ? toolbar.tipChangeChart : toolbar.tipInsertChart);
                this._state.in_chart = in_chart;
            }
            var need_disable = paragraph_locked || header_locked || in_equation || control_plain || rich_del_lock || plain_del_lock  || content_locked || in_para && !can_add_image;
            need_disable = !in_chart && need_disable;
            this.toolbar.lockToolbar(Common.enumLock.cantAddChart, need_disable, {array: [toolbar.btnInsertChart]});
            this.toolbar.lockToolbar(Common.enumLock.chartLock, in_chart && image_locked, {array: [toolbar.btnInsertChart]});

            this.toolbar.lockToolbar(Common.enumLock.cantAddEquation, !can_add_image&&!in_equation, {array: [toolbar.btnInsertEquation]});
            this.toolbar.lockToolbar(Common.enumLock.noParagraphSelected, !in_para, {array: [toolbar.btnInsertSymbol, toolbar.btnInsDateTime, toolbar.btnLineSpace, toolbar.btnInsField, toolbar.btnBorders]});
            this.toolbar.lockToolbar(Common.enumLock.inImage, in_image, {array: [toolbar.btnColumns]});
            this.toolbar.lockToolbar(Common.enumLock.inImagePara, in_image && in_para, {array: [toolbar.btnLineNumbers]});

            if (toolbar.listStylesAdditionalMenuItem && (frame_pr===undefined) !== toolbar.listStylesAdditionalMenuItem.isDisabled())
                toolbar.listStylesAdditionalMenuItem.setDisabled(frame_pr===undefined);

            if (this.btnsComment) {
                // comments
                this.toolbar.lockToolbar(Common.enumLock.cantAddQuotedComment, !this.api.can_AddQuotedComment(), {array: this.btnsComment});
                this.toolbar.lockToolbar(Common.enumLock.imageLock, image_locked, {array: this.btnsComment});
                this.mode.compatibleFeatures && this.toolbar.lockToolbar(Common.enumLock.inImage, in_image,      {array: this.btnsComment});
                if (control_props) {
                    var spectype = control_props.get_SpecificType();
                    this.toolbar.lockToolbar(Common.enumLock.inSpecificForm, spectype==Asc.c_oAscContentControlSpecificType.CheckBox || spectype==Asc.c_oAscContentControlSpecificType.Picture ||
                        spectype==Asc.c_oAscContentControlSpecificType.ComboBox || spectype==Asc.c_oAscContentControlSpecificType.DropDownList || spectype==Asc.c_oAscContentControlSpecificType.DateTime,
                        {array: this.btnsComment});
                } else
                    this.toolbar.lockToolbar(Common.enumLock.inSpecificForm, false, {array: this.btnsComment});
            }
            if (frame_pr) {
                this._state.suppress_num = !!frame_pr.get_SuppressLineNumbers();
            }
            this._state.in_equation = in_equation;

            if (this._state.docLockViewText !== docLockViewText) {
                this.toolbar.lockToolbar(Common.enumLock.docLockViewText, docLockViewText);
                this._state.docLockViewText = docLockViewText;
            }
            if (this._state.docLockViewPara !== docLockViewPara) {
                this.toolbar.lockToolbar(Common.enumLock.docLockViewPara, docLockViewPara);
                this._state.docLockViewPara = docLockViewPara;
            }
            if (this._state.docLockViewIns !== docLockViewIns) {
                this.toolbar.lockToolbar(Common.enumLock.docLockViewIns, docLockViewIns);
                this._state.docLockViewIns = docLockViewIns;
            }
            if (this._state.docLockCommentsText !== docLockCommentsText) {
                this.toolbar.lockToolbar(Common.enumLock.docLockCommentsText, docLockCommentsText);
                this._state.docLockCommentsText = docLockCommentsText;
            }
            if (this._state.docLockCommentsPara !== docLockCommentsPara) {
                this.toolbar.lockToolbar(Common.enumLock.docLockCommentsPara, docLockCommentsPara);
                this._state.docLockCommentsPara = docLockCommentsPara;
            }
            if (this._state.docLockCommentsIns !== docLockCommentsIns) {
                this.toolbar.lockToolbar(Common.enumLock.docLockCommentsIns, docLockCommentsIns);
                this._state.docLockCommentsIns = docLockCommentsIns;
            }

            var listId = this.api.asc_GetCurrentNumberingId(),
                numformat = (listId !== null) ? this.api.asc_GetNumberingPr(listId).get_Lvl(this.api.asc_GetCurrentNumberingLvl()).get_Format() : Asc.c_oAscNumberingFormat.None;
            this.toolbar.btnMarkers.toggle(numformat===Asc.c_oAscNumberingFormat.Bullet || numformat===Asc.c_oAscNumberingFormat.None && (listId !== null), true);
            this.toolbar.btnNumbers.toggle(numformat!==Asc.c_oAscNumberingFormat.None && numformat!==Asc.c_oAscNumberingFormat.Bullet, true);
        },

        onApiStyleChange: function(v) {
            this.toolbar.btnCopyStyle.toggle(v, true);
            this.modeAlwaysSetStyle = false;
        },

        onTableDraw: function(v) {
            this.toolbar.mnuInsertTable && this.toolbar.mnuInsertTable.items[2].setChecked(!!v, true);
        },
        onTableErase: function(v) {
            this.toolbar.mnuInsertTable && this.toolbar.mnuInsertTable.items[3].setChecked(!!v, true);
        },

        onApiParagraphStyleChange: function(name) {
            if (this._state.prstyle != name) {
                var listStyle = this.toolbar.listStyles,
                    listStylesVisible = (listStyle.rendered);

                this._state.prstyle = name;

                if (listStylesVisible) {
                    listStyle.suspendEvents();
                    var styleRec = listStyle.menuPicker.store.findWhere({
                        title: name
                    });
                    listStyle.menuPicker.selectRecord(styleRec);
                    listStyle.resumeEvents();
                }
            }
        },

        onApiPageOrient: function(isportrait) {
            if (this._state.pgorient !== isportrait) {
                this.toolbar.btnPageOrient.menu.items[isportrait ? 0 : 1].setChecked(true);
                this._state.pgorient = isportrait;
            }
        },

        onApiLockDocumentProps: function() {
            if (this._state.lock_doc!==true) {
                this.toolbar.lockToolbar(Common.enumLock.docPropsLock, true, {array: [this.toolbar.btnPageOrient, this.toolbar.btnPageSize, this.toolbar.btnPageMargins,
                                                                                      this.toolbar.btnColumns, this.toolbar.btnLineNumbers, this.toolbar.btnHyphenation, this.toolbar.btnPageColor]});
                if (this._state.activated) this._state.lock_doc = true;
            }
        },

        onApiUnLockDocumentProps: function() {
            if (this._state.lock_doc!==false) {
                this.toolbar.lockToolbar(Common.enumLock.docPropsLock, false, {array: [this.toolbar.btnPageOrient, this.toolbar.btnPageSize, this.toolbar.btnPageMargins,
                                                                                       this.toolbar.btnColumns, this.toolbar.btnLineNumbers, this.toolbar.btnHyphenation, this.toolbar.btnPageColor]});
                if (this._state.activated) this._state.lock_doc = false;
            }
        },

        onApiLockDocumentSchema: function() {
            this.toolbar.lockToolbar(Common.enumLock.docSchemaLock, true, {array: [this.toolbar.btnColorSchemas]});
        },

        onApiUnLockDocumentSchema: function() {
            this.toolbar.lockToolbar(Common.enumLock.docSchemaLock, false, {array: [this.toolbar.btnColorSchemas]});
        },

        onApiLockHeaderFooters: function() {
            this.toolbar.lockToolbar(Common.enumLock.headerFooterLock, true, {array: [this.toolbar.mnuPageNumberPosPicker]});
            this.toolbar.lockToolbar(Common.enumLock.cantAddPageNum, this.toolbar.mnuPageNumCurrentPos.isDisabled(), {array: [this.toolbar.mnuInsertPageNum]});
        },

        onApiUnLockHeaderFooters: function() {
            this.toolbar.lockToolbar(Common.enumLock.headerFooterLock, false, {array: [this.toolbar.mnuPageNumberPosPicker]});
            this.toolbar.lockToolbar(Common.enumLock.cantAddPageNum, false, {array: [this.toolbar.mnuInsertPageNum]});
        },

        onApiZoomChange: function(percent, type) {},

        onApiStartHighlight: function(pressed) {
            this.toolbar.btnHighlightColor.toggle(pressed, true);
        },

        onApiHighlightColor: function(c) {
            var textpr = this.api.get_TextProps().get_TextPr();
            if (textpr) {
                c = textpr.get_HighLight();
                if (c == -1) {
                    if (this._state.clrhighlight != -1) {
                        this.toolbar.mnuHighlightTransparent.setChecked(true, true);

                        if (this.toolbar.mnuHighlightColorPicker) {
                            this._state.clrhighlight = -1;
                            this.toolbar.mnuHighlightColorPicker.clearSelection();
                        }
                    }
                } else if (c !== null) {
                    if (this._state.clrhighlight != c.get_hex().toUpperCase()) {
                        this.toolbar.mnuHighlightTransparent.setChecked(false);
                        this._state.clrhighlight = c.get_hex().toUpperCase();

                        if ( this.toolbar.mnuHighlightColorPicker && _.contains(this.toolbar.mnuHighlightColorPicker.colors, this._state.clrhighlight) )
                            this.toolbar.mnuHighlightColorPicker.selectByRGB(this._state.clrhighlight, true);
                    }
                }  else {
                    if ( this._state.clrhighlight !== c) {
                        this.toolbar.mnuHighlightTransparent.setChecked(false, true);
                        this.toolbar.mnuHighlightColorPicker && this.toolbar.mnuHighlightColorPicker.clearSelection();
                        this._state.clrhighlight = c;
                    }
                }
            }
        },

        onApiInitEditorStyles: function(styles) {
            this._onInitEditorStyles(styles);
        },

        onChangeSdtGlobalSettings: function() {
            var show = this.api.asc_GetGlobalContentControlShowHighlight();
            this.toolbar.mnuNoControlsColor && this.toolbar.mnuNoControlsColor.setChecked(!show, true);
            this.toolbar.mnuControlsColorPicker && this.toolbar.mnuControlsColorPicker.clearSelection();
            if (show){
                var clr = this.api.asc_GetGlobalContentControlHighlightColor();
                if (clr) {
                    clr = Common.Utils.ThemeColor.getHexColor(clr.get_r(), clr.get_g(), clr.get_b());
                    this.toolbar.mnuControlsColorPicker && this.toolbar.mnuControlsColorPicker.selectByRGB(clr, true);
                }
            }
        },

        onNewDocument: function(btn, e) {
            if (this.api)
                this.api.OpenNewDocument();

            Common.NotificationCenter.trigger('edit:complete', this.toolbar);
            Common.component.Analytics.trackEvent('ToolBar', 'New Document');
        },

        onOpenDocument: function(btn, e) {
            if (this.api)
                this.api.LoadDocumentFromDisk();

            Common.NotificationCenter.trigger('edit:complete', this.toolbar);
            Common.component.Analytics.trackEvent('ToolBar', 'Open Document');
        },

        onPrint: function(e) {
            if (this.toolbar.btnPrint.options.printType == 'print') {
                Common.NotificationCenter.trigger('file:print', this.toolbar);
                Common.NotificationCenter.trigger('edit:complete', this.toolbar);
            } else {
                var _main = this.getApplication().getController('Main');
                _main.onPrintQuick();
            }
            Common.component.Analytics.trackEvent('Print');
            Common.component.Analytics.trackEvent('ToolBar', 'Print');

        },

        onPrintMenu: function (btn, e){
            var oldType = this.toolbar.btnPrint.options.printType;
            var newType = e.value;

            if(newType != oldType) {
                this.toolbar.btnPrint.changeIcon({
                    next: e.options.iconClsForMainBtn,
                    curr: this.toolbar.btnPrint.menu.getItems().filter(function(item){return item.value == oldType;})[0].options.iconClsForMainBtn
                });
                this.toolbar.btnPrint.updateHint([e.caption + e.options.platformKey]);
                this.toolbar.btnPrint.options.printType = newType;
            }
            this.onPrint(e);
        },

        tryToSave: function(e) {
            var toolbar = this.toolbar,
                mode = toolbar.mode,
                me = this;
            if (!mode.canSaveToFile) {
                var canDownload = mode.canDownload && (!mode.isDesktopApp || !mode.isOffline),
                    saveSopy = (mode.canDownload && (!mode.isDesktopApp || !mode.isOffline)) && (mode.canRequestSaveAs || mode.saveAsUrl),
                    saveAs = mode.canDownload && mode.isDesktopApp && mode.isOffline,
                    buttons = (saveSopy || saveAs ? [{value: 'copy', caption: this.txtSaveCopy}] : []).concat(canDownload ? [{value: 'download', caption: this.txtDownload}] : []),
                    primary = saveSopy || saveAs ? 'copy' : (canDownload ? 'download' : 'ok');

                if (saveAs)
                    me.api.asc_DownloadAs()
                else if (canDownload) {
                    var options = new Asc.asc_CDownloadOptions(Asc.c_oAscFileType.PDF);
                    options.asc_setIsSaveAs(false);
                    me.api.asc_DownloadAs(options);
                } else {
                    Common.UI.info({
                        maxwidth: 500,
                        msg: this.errorAccessDeny,
                        callback: function(btn) {
                            Common.NotificationCenter.trigger('edit:complete', toolbar);
                        }
                    });
                }
                Common.NotificationCenter.trigger('edit:complete', toolbar);
                return;

                Common.UI.info({
                    maxwidth: 500,
                    buttons: !mode.canDownload ? ['ok'] : buttons.concat(['cancel']),
                    primary: !mode.canDownload ? 'ok' : primary,
                    msg: mode.canDownload ? this.txtNeedDownload : this.errorAccessDeny,
                    callback: function(btn) {
                        if (saveAs && btn==='copy')
                            me.api.asc_DownloadAs();
                        else if (btn==='copy' || btn==='download') {
                            me.isFromFormSaveAs = (btn==='copy');
                            var options = new Asc.asc_CDownloadOptions(Asc.c_oAscFileType.PDF, me.isFromFormSaveAs);
                            options.asc_setIsSaveAs(me.isFromFormSaveAs);
                            me.api.asc_DownloadAs(options);
                        }
                        Common.NotificationCenter.trigger('edit:complete', toolbar);
                    }
                });
            } else if (this.api) {
                var isModified = this.api.asc_isDocumentCanSave();
                var isSyncButton = toolbar.btnCollabChanges && toolbar.btnCollabChanges.cmpEl.hasClass('notify');
                if (!isModified && !isSyncButton && !mode.forcesave && !mode.canSaveDocumentToBinary)
                    return;

                this.api.asc_Save();
            }

            toolbar.btnSave.setDisabled(!mode.forcesave && !mode.canSaveDocumentToBinary && mode.canSaveToFile || !mode.showSaveButton);

            Common.NotificationCenter.trigger('edit:complete', toolbar);

            Common.component.Analytics.trackEvent('Save');
            Common.component.Analytics.trackEvent('ToolBar', 'Save');
        },

        onBtnChangeState: function(prop) {
            if ( /\:disabled$/.test(prop) ) {
                var _is_disabled = arguments[2];
                this.toolbar.fireEvent(prop, [_is_disabled]);
            }
        },

        onUndo: function(btn, e) {
            if (this.api)
                this.api.Undo();

            Common.NotificationCenter.trigger('edit:complete', this.toolbar);

            Common.component.Analytics.trackEvent('ToolBar', 'Undo');
        },

        onRedo: function(btn, e) {
            if (this.api)
                this.api.Redo();

            Common.NotificationCenter.trigger('edit:complete', this.toolbar);

            Common.component.Analytics.trackEvent('ToolBar', 'Redo');
        },

        onCopyPaste: function(type, e) {
            var me = this;
            if (me.api) {
                var res = (type === 'cut') ? me.api.Cut() : ((type === 'copy') ? me.api.Copy() : me.api.Paste());
                if (!res) {
                    if (!Common.localStorage.getBool("de-hide-copywarning")) {
                        (new Common.Views.CopyWarningDialog({
                            handler: function(dontshow) {
                                if (dontshow) Common.localStorage.setItem("de-hide-copywarning", 1);
                                Common.NotificationCenter.trigger('edit:complete', me.toolbar);
                            }
                        })).show();
                    }
                } else
                    Common.component.Analytics.trackEvent('ToolBar', 'Copy Warning');
            }
            Common.NotificationCenter.trigger('edit:complete', me.toolbar);
        },

        onSelectAll: function(e) {
            if (this.api)
                this.api.asc_EditSelectAll();

            Common.NotificationCenter.trigger('edit:complete', this.toolbar);
            Common.component.Analytics.trackEvent('ToolBar', 'Select All');
        },

        onReplace: function(e) {
            this.getApplication().getController('LeftMenu').onShortcut('replace');
        },

        onIncrease: function(e) {
            if (this.api)
                this.api.FontSizeIn();

            Common.NotificationCenter.trigger('edit:complete', this.toolbar);
            Common.component.Analytics.trackEvent('ToolBar', 'Font Size');
        },

        onDecrease: function(e) {
            if (this.api)
                this.api.FontSizeOut();

            Common.NotificationCenter.trigger('edit:complete', this.toolbar);
            Common.component.Analytics.trackEvent('ToolBar', 'Font Size');
        },

        onBold: function(btn, e) {
            this._state.bold = undefined;
            if (this.api)
                this.api.put_TextPrBold(btn.pressed);

            Common.NotificationCenter.trigger('edit:complete', this.toolbar);
            Common.component.Analytics.trackEvent('ToolBar', 'Bold');
        },

        onItalic: function(btn, e) {
            this._state.italic = undefined;
            if (this.api)
                this.api.put_TextPrItalic(btn.pressed);

            Common.NotificationCenter.trigger('edit:complete', this.toolbar);
            Common.component.Analytics.trackEvent('ToolBar', 'Italic');
        },

        onUnderline: function(btn, e) {
            this._state.underline = undefined;
            if (this.api)
                this.api.put_TextPrUnderline(btn.pressed);

            Common.NotificationCenter.trigger('edit:complete', this.toolbar);
            Common.component.Analytics.trackEvent('ToolBar', 'Underline');
        },

        onStrikeout: function(btn, e) {
            this._state.strike = undefined;
            if (this.api)
                this.api.put_TextPrStrikeout(btn.pressed);

            Common.NotificationCenter.trigger('edit:complete', this.toolbar);
            Common.component.Analytics.trackEvent('ToolBar', 'Strikeout');
        },

        onSuperscript: function(btn, e) {
            if (!this.toolbar.btnSubscript.pressed) {
                this._state.valign = undefined;
                if (this.api)
                    this.api.put_TextPrBaseline(btn.pressed ? Asc.vertalign_SuperScript : Asc.vertalign_Baseline);

                Common.NotificationCenter.trigger('edit:complete', this.toolbar);
                Common.component.Analytics.trackEvent('ToolBar', 'Superscript');
            }
        },

        onSubscript: function(btn, e) {
            if (!this.toolbar.btnSuperscript.pressed) {
                this._state.valign = undefined;
                if (this.api)
                    this.api.put_TextPrBaseline(btn.pressed ? Asc.vertalign_SubScript : Asc.vertalign_Baseline);

                Common.NotificationCenter.trigger('edit:complete', this.toolbar);
                Common.component.Analytics.trackEvent('ToolBar', 'Subscript');
            }
        },

        onDecOffset: function(btn, e) {
            if (this.api)
                this.api.DecreaseIndent();

            Common.NotificationCenter.trigger('edit:complete', this.toolbar);
            Common.component.Analytics.trackEvent('ToolBar', 'Indent');
        },

        onIncOffset: function(btn, e) {
            if (this.api)
                this.api.IncreaseIndent();

            Common.NotificationCenter.trigger('edit:complete', this.toolbar);
            Common.component.Analytics.trackEvent('ToolBar', 'Indent');
        },

        onHorizontalAlign: function(type, btn, e) {
            this._state.pralign = undefined;
            if (this.api) {
                if (!btn.pressed) {
                    if (this._state.rtlDir)
                        type = (type==0) ? 3 : 0;
                    else
                        type = (type==1) ? 3 : 1;
                }
                this.api.put_PrAlign(type);
            }

            Common.NotificationCenter.trigger('edit:complete', this.toolbar);
            Common.component.Analytics.trackEvent('ToolBar', 'Align');
        },


        onMarkers: function(btn, e) {
            var record = {
                numberingInfo: btn.pressed ? '{"Type":"bullet"}' : '{"Type":"remove"}'
            };

            this.onSelectBullets(null, this.toolbar.mnuMarkersPicker, null, record);

            Common.NotificationCenter.trigger('edit:complete', this.toolbar);
        },

        onNumbers: function(btn, e) {
            var record = {
                numberingInfo: btn.pressed ? '{"Type":"number"}' : '{"Type":"remove"}'
            };
            this.onSelectBullets(null,  this.toolbar.mnuNumbersPicker, null, record);

            Common.NotificationCenter.trigger('edit:complete', this.toolbar);
        },

        onComboBlur: function() {
            Common.NotificationCenter.trigger('edit:complete', this.toolbar);
        },

        onFontNameSelect: function(combo, record) {
            if (this.api) {
                if (record.isNewFont) {
                    !Common.Utils.ModalWindow.isVisible() &&
                    Common.UI.warning({
                        width: 500,
                        msg: this.confirmAddFontName,
                        buttons: ['yes', 'no'],
                        primary: 'yes',
                        callback: _.bind(function(btn) {
                            if (btn == 'yes') {
                                this.api.put_TextPrFontName(record.name);
                                Common.component.Analytics.trackEvent('ToolBar', 'Font Name');
                            } else {
                                this.toolbar.cmbFontName.setValue(this.api.get_TextProps().get_TextPr().get_FontFamily().get_Name());
                            }
                            Common.NotificationCenter.trigger('edit:complete', this.toolbar);
                        }, this)
                    });
                } else {
                    this.api.put_TextPrFontName(record.name);
                    Common.component.Analytics.trackEvent('ToolBar', 'Font Name');
                }
            }
            Common.NotificationCenter.trigger('edit:complete', this.toolbar);
        },

        onComboOpen: function(needfocus, combo, e, params) {
            if (params && params.fromKeyDown) return;
            _.delay(function() {
                var input = $('input', combo.cmpEl).select();
                if (needfocus) input.focus();
                else if (!combo.isMenuOpen()) input.one('mouseup', function (e) { e.preventDefault(); });
            }, 10);
        },

        onFontSizeSelect: function(combo, record) {
            this._state.fontsize = undefined;
            this._state.type_fontsize = typeof record.value;
            if (this.api)
                this.api.put_TextPrFontSize(this._state.type_fontsize === 'string' ? parseFloat(record.value) : record.value);

            Common.NotificationCenter.trigger('edit:complete', this.toolbar);
            Common.component.Analytics.trackEvent('ToolBar', 'Font Size');
        },

        onFontSizeChanged: function(before, combo, record, e) {
            var value,
                me = this;

            if (before) {
                var item = combo.store.findWhere({
                    displayValue: record.value
                });

                if (!item || isNaN(Common.Utils.String.parseFloat(record.value))) {
                    me._state.type_fontsize = 'number';
                    value = /^\+?(\d*(\.|,)?\d+)$|^\+?(\d+(\.|,)?\d*)$/.exec(record.value);

                    if (!value) {
                        value = this._getApiTextSize();
                        setTimeout(function(){
                            Common.UI.warning({
                                msg: me.textFontSizeErr,
                                callback: function() {
                                    _.defer(function(btn) {
                                        $('input', combo.cmpEl).focus();
                                    })
                                }
                            });
                        }, 1);
                        combo.setRawValue(value);
                        e.preventDefault();
                        return false;
                    }
                }
            } else {
                value = Common.Utils.String.parseFloat(record.value);
                value = value > 300
                    ? 300
                    : value < 1
                        ? 1
                        : Math.floor((value+0.4)*2)/2;

                combo.setRawValue(value);

                this._state.fontsize = undefined;
                if (this.api)
                    this.api.put_TextPrFontSize(value);

                Common.NotificationCenter.trigger('edit:complete', this.toolbar);
            }
        },

        onChangeCase: function(menu, item, e) {
            if (this.api)
                this.api.asc_ChangeTextCase(item.value);
            Common.NotificationCenter.trigger('edit:complete', this.toolbar);
        },

        showSelectedBulletOnOpen: function(type, picker) {
            var listId = this.api.asc_GetCurrentNumberingId(),
                format = (listId !== null) ? this.api.asc_GetNumberingPr(listId).get_Lvl(this.api.asc_GetCurrentNumberingLvl()).get_Format() : Asc.c_oAscNumberingFormat.None;

            picker.deselectAll(true);
            var store = picker.store;
            for (var i=0; i<store.length; i++) {
                var item = store.at(i);
                if (item.get('type')>0 && this.api.asc_IsCurrentNumberingPreset(item.get('numberingInfo'), type!==2)) {
                    picker.selectByIndex(i, true);
                    break;
                }
            }

            if (type===2) { // multilevel
                this.toolbar.mnuMultiChangeLevel && this.toolbar.mnuMultiChangeLevel.setDisabled(format === Asc.c_oAscNumberingFormat.None);
            } else if (type===0) {
                this.toolbar.mnuMarkerChangeLevel && this.toolbar.mnuMarkerChangeLevel.setDisabled(!(format === Asc.c_oAscNumberingFormat.Bullet || format===Asc.c_oAscNumberingFormat.None && (listId !== null)));
            } else {
                this.toolbar.mnuNumberChangeLevel && this.toolbar.mnuNumberChangeLevel.setDisabled(format === Asc.c_oAscNumberingFormat.Bullet || format === Asc.c_oAscNumberingFormat.None);
            }
        },

        onListShowAfter: function(type, picker, menu, e) {
            if (!(e && e.target===e.currentTarget))
                return;

            this.fillDocListPatterns(type, picker);

            var store = picker.store;
            var arr = [];
            store.each(function(item){
                arr.push({
                    numberingInfo: JSON.parse(item.get('numberingInfo')),
                    divId: item.get('id')
                });
            });
            if (this.api) {
                this.api.SetDrawImagePreviewBulletForMenu(arr, type);
            }
            this.showSelectedBulletOnOpen(type, picker);
        },

        onPageColorShowAfter: function(menu, e) {
            if (!(e && e.target===e.currentTarget))
                return;

            var picker = this.toolbar.mnuPageColorPicker,
                color = this.api.asc_getPageColor();

            this.toolbar.mnuPageNoFill.setChecked(!color, true);
            if (color) {
                color = color.get_type() == Asc.c_oAscColor.COLOR_TYPE_SCHEME ? {
                    color: Common.Utils.ThemeColor.getHexColor(color.get_r(), color.get_g(), color.get_b()),
                    effectValue: color.get_value()
                } : Common.Utils.ThemeColor.getHexColor(color.get_r(), color.get_g(), color.get_b());
            }
            Common.Utils.ThemeColor.selectPickerColorByEffect(color, picker);
        },

        onApiUpdateListPatterns: function(data) {
            if (!data) return;
            this._listPatterns = [data.singleBullet, data.singleNumbering, data.multiLevel];
        },

        fillDocListPatterns: function(type, picker) {
            if (!this._listPatterns) return;

            var patterns = this._listPatterns[type];
            if (!patterns) return;

            picker.store.remove(picker.store.where({type: 2}));

            var rec = picker.groups.findWhere({type: 2});
            if (!rec && patterns.length>0)
                picker.groups.add({id: picker.options.listSettings.docGroup, caption: picker.options.listSettings.docName, type: 2});
            else if (rec && patterns.length===0)
                picker.groups.remove(rec);

            for (var i=0; i<patterns.length; i++) {
                var item = patterns[i];
                picker.store.add({
                    id: 'id-doc-list-' + Common.UI.getId(),
                    numberingInfo: typeof item === 'string' ? item : JSON.stringify(item),
                    skipRenderOnChange: true,
                    group : picker.options.listSettings.docGroup,
                    type: 2
                });
            }
            if (picker.scroller) {
                picker.scroller.update();
                picker.scroller.scrollTop(0);
            }
            this._listPatterns[type] = null;
        },

        onSelectBullets: function(btn, picker, itemView, record) {
            var rawData = {},
                isPickerSelect = _.isFunction(record.toJSON);

            if (isPickerSelect){
                if (record.get('selected')) {
                    rawData = record.toJSON();
                } else {
                    // record deselected
                    return;
                }
            } else {
                rawData = record;
            }

            if (this.api) {
                var res = this.api.put_ListTypeCustom(JSON.parse(rawData.numberingInfo));
                if (res) {
                    var me = this;
                    res.then(function (data) {
                        if (data) {
                            data = typeof data === 'string' ? data : JSON.stringify(data);
                            me.addListTypeToRecent(picker, {numberingInfo: data});
                        }
                    });
                }
            }

            Common.component.Analytics.trackEvent('ToolBar', 'List Type');
            Common.NotificationCenter.trigger('edit:complete', this.toolbar);
        },

        addListTypeToRecent: function(picker, data) {
            if (!picker || !data || this.api.asc_CompareNumberingPresets('{"Type":"remove"}', data.numberingInfo))
                return;

            var rec = picker.groups.findWhere({type: 0});
            if (!rec) {
                picker.groups.add({id: picker.options.listSettings.recentGroup, caption: this.toolbar.txtGroupRecent, type: 0}, {at: 0});
            }
            var recents = picker.store.where({type: 0}),
                numberingInfo = data.numberingInfo;
            for (var i=0; i<recents.length; i++) {
                var item = recents[i];
                if (this.api.asc_CompareNumberingPresets(item.get('numberingInfo'), numberingInfo)) {
                    picker.store.remove(item);
                    break;
                }
            }
            picker.store.add({
                id: 'id-recent-list-' + Common.UI.getId(),
                numberingInfo: typeof data.numberingInfo === 'string' ? data.numberingInfo : JSON.stringify(data.numberingInfo),
                skipRenderOnChange: true,
                group : picker.options.listSettings.recentGroup,
                type: 0}, {at: 0});
            recents = picker.store.where({type: 0});
            if (recents && recents.length>picker.options.listSettings.recentCount)
                picker.store.remove(recents.slice(picker.options.listSettings.recentCount, recents.length));
            this.toolbar.saveListPresetToStorage(picker);
        },

        onTextFromFileClick: function(menu, item, e) {
            var me = this, type = item.value;
            if (type === "file") {
                this.api.asc_insertTextFromFile();
            } else if (type === "url") {
                (new Common.Views.ImageFromUrlDialog({
                    label: me.fileUrl,
                    handler: function(result, value) {
                        if (result === 'ok') {
                            if (me.api) {
                                var checkUrl = value.replace(/ /g, '');
                                if (!_.isEmpty(checkUrl)) {
                                    me.api.asc_insertTextFromUrl(checkUrl);
                                }
                            }

                            Common.NotificationCenter.trigger('edit:complete', me.view);
                        }
                    }
                })).show();
            } else if (type === 'storage') {
                Common.NotificationCenter.trigger('storage:document-load', 'insert-text');
            }
        },

        onMarkerSettingsClick: function(type) {
            var me      = this;
            var listId = me.api.asc_GetCurrentNumberingId(),
                level = me.api.asc_GetCurrentNumberingLvl(),
                levelProps = (listId === null) ? null : me.api.asc_GetNumberingPr(listId),
                format = (listId === null) ? Asc.c_oAscNumberingFormat.None : levelProps.get_Lvl(level).get_Format(),
                isNew = listId === null || type===0 && !(format===Asc.c_oAscNumberingFormat.Bullet || format===Asc.c_oAscNumberingFormat.None) ||
                        type===1 && format===Asc.c_oAscNumberingFormat.Bullet,
                props = isNew ? new Asc.CAscNumbering() : levelProps,
                picker = (type===0) ? me.toolbar.mnuMarkersPicker : (type===1 ? me.toolbar.mnuNumbersPicker : me.toolbar.mnuMultilevelPicker);
            if (isNew && picker && picker.store.length>1) {
                var recent = picker.store.findWhere({type: 0}); // find first recent
                !recent && (recent = picker.store.at(1)); // get from library, not None
                recent && props.put_FromJSON(recent.get('numberingInfo'));
            }
            if (props) {
                var me = this;
                if (_.isUndefined(me.fontstore)) {
                    me.fontstore = new Common.Collections.Fonts();
                    var fonts = me.toolbar.cmbFontName.store.toJSON();
                    var arr = [];
                    _.each(fonts, function(font, index){
                        if (!font.cloneid) {
                            arr.push(_.clone(font));
                        }
                    });
                    me.fontstore.add(arr);
                }

                (new DE.Views.ListSettingsDialog({
                    api: me.api,
                    props: props,
                    level: isNew ? 0 : level,
                    type: type,
                    fontStore: me.fontstore,
                    interfaceLang: me.mode.lang,
                    handler: function(result, value) {
                        if (result == 'ok') {
                            if (me.api) {
                                var numberingInfo = props.get_JSONNumbering(type!==2);
                                isNew ? me.api.put_ListTypeCustom(numberingInfo) : me.api.asc_ChangeNumberingLvl(listId, value.props, value.num);
                                me.addListTypeToRecent(picker, {numberingInfo: JSON.stringify(numberingInfo)});
                            }
                        }
                        Common.NotificationCenter.trigger('edit:complete', me.toolbar);
                    }
                })).show();
            }
        },

        onChangeLevelShowAfter: function(type, menu) {
            var me      = this;
            var listId = me.api.asc_GetCurrentNumberingId(),
                level = me.api.asc_GetCurrentNumberingLvl(),
                props = (listId !== null) ? me.api.asc_GetNumberingPr(listId) : null;
            var item = _.find(menu.items, function(item) { return item.options.level == level; });
            menu.clearAll();
            item && item.setChecked(true);
            if (props) {
                this.api.SetDrawImagePreviewBulletChangeListLevel(menu.options.previewIds, props);
            }
        },

        onChangeLevelClick: function(type, menu, item) {
            if (this.api) {
                this.api.asc_SetNumberingLvl(item.options.level);
            }

            Common.NotificationCenter.trigger('edit:complete', this.toolbar);
        },

        onLineSpaceToggle: function(menu, item, state, e) {
            if (!!state) {
                this._state.linespace = undefined;
                if (this.api)
                    this.api.put_PrLineSpacing(c_paragraphLinerule.LINERULE_AUTO, item.value);

                Common.component.Analytics.trackEvent('ToolBar', 'Line Spacing');
                Common.NotificationCenter.trigger('edit:complete', this.toolbar);
            }
        },

        onLineSpaceClick: function(menu, item) {
            if (item.value==='options') {
                this.getApplication().getController('RightMenu').onRightMenuOpen(Common.Utils.documentSettingsType.Paragraph);
                Common.NotificationCenter.trigger('edit:complete', this.toolbar);
            } else if (item.value==='before') {
                item.options.action === 'add' ? this.api.asc_addSpaceBeforeParagraph() : this.api.asc_removeSpaceBeforeParagraph();
            } else if (item.value==='after') {
                item.options.action === 'add' ? this.api.asc_addSpaceAfterParagraph() : this.api.asc_removeSpaceAfterParagraph();
            }
        },

        onLineSpaceShow: function(menu) {
            if (this.api) {
                var toolbar = this.toolbar,
                    before = this.api.asc_haveSpaceBeforeParagraph(),
                    after = this.api.asc_haveSpaceAfterParagraph();
                toolbar.mnuLineSpaceBefore.setCaption(before ? toolbar.textRemSpaceBefore : toolbar.textAddSpaceBefore);
                toolbar.mnuLineSpaceBefore.options.action = before ? 'remove' : 'add';
                toolbar.mnuLineSpaceAfter.setCaption(after ? toolbar.textRemSpaceAfter : toolbar.textAddSpaceAfter);
                toolbar.mnuLineSpaceAfter.options.action = after ? 'remove' : 'add';
            }
        },

        onTextDirClick: function(menu, item) {
            this.api && this.api.asc_setRtlTextDirection(!!item.value);
            Common.NotificationCenter.trigger('edit:complete', this.toolbar);
        },

        onTextDirShowAfter: function(menu, item) {
            Common.UI.TooltipManager.closeTip('rtlDirection');
        },

        onApiTextDirection: function (isRtl){
            var toolbar = this.toolbar,
                oldRtl = toolbar.btnTextDir.options.dirRtl,
                newRtl = !!isRtl;
            if (oldRtl !== newRtl) {
                toolbar.btnTextDir.changeIcon({
                    next: newRtl ? 'btn-rtl' : 'btn-ltr',
                    curr: oldRtl ? 'btn-rtl' : 'btn-ltr'
                });
                toolbar.btnMarkers.changeIcon({
                    next: newRtl ? 'btn-setmarkers-rtl' : 'btn-setmarkers',
                    curr: oldRtl ? 'btn-setmarkers-rtl' : 'btn-setmarkers'
                });
                toolbar.btnNumbers.changeIcon({
                    next: newRtl ? 'btn-numbering-rtl' : 'btn-numbering',
                    curr: oldRtl ? 'btn-numbering-rtl' : 'btn-numbering'
                });
                toolbar.btnMultilevels.changeIcon({
                    next: newRtl ? 'btn-multilevels-rtl' : 'btn-multilevels',
                    curr: oldRtl ? 'btn-multilevels-rtl' : 'btn-multilevels'
                });
<<<<<<< HEAD
=======
                toolbar.btnDecLeftOffset.cmpEl && toolbar.btnDecLeftOffset.cmpEl[newRtl ? 'addClass' : 'removeClass']('icon-mirrored')
                toolbar.btnIncLeftOffset.cmpEl && toolbar.btnIncLeftOffset.cmpEl[newRtl ? 'addClass' : 'removeClass']('icon-mirrored')
>>>>>>> 677771f5
                toolbar.lblIndentsLeft.setCaption(newRtl ? toolbar.textIndBefore : toolbar.textIndLeft);
                toolbar.lblIndentsRight.setCaption(newRtl ? toolbar.textIndAfter : toolbar.textIndRight);
                toolbar.btnTextDir.options.dirRtl = !!isRtl;
            }
        },

        onMenuNonPrintingToggle: function(menu, item, state, e) {
            var me = this;
            if (item.value === 'characters') {
                Common.localStorage.setItem("de-show-hiddenchars", state);
                me.toolbar.btnShowHidenChars.toggle(state, true);

                if (me.api)
                    me.api.put_ShowParaMarks(state);

                Common.NotificationCenter.trigger('edit:complete', me);
                Common.component.Analytics.trackEvent('ToolBar', 'Hidden Characters');
            } else if (item.value === 'table') {
                Common.localStorage.setItem("de-show-tableline", state);
                me.api && me.api.put_ShowTableEmptyLine(state);
                Common.NotificationCenter.trigger('edit:complete', me);
            }
        },

        onNonPrintingToggle: function(btn, state) {
            var me = this;
            if (state) {
                me.toolbar.mnuNonPrinting.items[0].setChecked(true, true);

                Common.component.Analytics.trackEvent('ToolBar', 'Hidden Characters');
            } else {
                me.toolbar.mnuNonPrinting.items[0].setChecked(false, true);
            }

            if (me.api)
                me.api.put_ShowParaMarks(state);

            Common.localStorage.setItem("de-show-hiddenchars", state);
            Common.NotificationCenter.trigger('edit:complete', me);
        },

        onClickPageBreak: function(value, e) {
            if ( value === 'column' ) {
                this.api.put_AddColumnBreak();
                Common.component.Analytics.trackEvent('ToolBar', 'Column Break');
            } else
            if ( value == 'page' ) {
                this.api.put_AddPageBreak();
                Common.component.Analytics.trackEvent('ToolBar', 'Page Break');
            } else {
                this.api.add_SectionBreak( value );
                Common.component.Analytics.trackEvent('ToolBar', 'Section Break');
            }

            Common.NotificationCenter.trigger('edit:complete', this.toolbar);
        },

        onTablePickerSelect: function(picker, columns, rows, e) {
            if (this.api) {
                this.toolbar.fireEvent('inserttable', this.toolbar);
                this.api.put_Table(columns, rows);
            }

            Common.NotificationCenter.trigger('edit:complete', this.toolbar);
            Common.component.Analytics.trackEvent('ToolBar', 'Table');
        },

        onInsertTableShow: function(menu) {
            var selected = this.api.asc_GetSelectedText();
            menu.items[4].setDisabled(!selected || selected.length<1);
        },

        onInsertTableClick: function(menu, item, e) {
            var me = this;
            if (item.value === 'custom') {
                (new Common.Views.InsertTableDialog({
                    handler: function(result, value) {
                        if (result == 'ok') {
                            if (me.api) {
                                me.toolbar.fireEvent('inserttable', me.toolbar);

                                me.api.put_Table(value.columns, value.rows);
                            }

                            Common.component.Analytics.trackEvent('ToolBar', 'Table');
                        }
                        Common.NotificationCenter.trigger('edit:complete', me.toolbar);
                    }
                })).show();
            } else if (item.value == 'draw') {
                item.isChecked() && menu.items[3].setChecked(false, true);
                this.api.SetTableDrawMode(item.isChecked());
            } else if (item.value == 'erase') {
                item.isChecked() && menu.items[2].setChecked(false, true);
                this.api.SetTableEraseMode(item.isChecked());
            } else if (item.value == 'convert') {
                (new DE.Views.TextToTableDialog({
                    props: this.api.asc_PreConvertTextToTable(),
                    handler: function(result, value) {
                        if (result == 'ok' && me.api) {
                            me.api.asc_ConvertTextToTable(value);
                        }
                        Common.NotificationCenter.trigger('edit:complete', me.toolbar);
                    }
                })).show();
            } else if (item.value == 'sse') {
                var oleEditor = this.getApplication().getController('Common.Controllers.ExternalOleEditor').getView('Common.Views.ExternalOleEditor');
                if (oleEditor) {
                    oleEditor.setEditMode(false);
                    oleEditor.show();
                    oleEditor.setOleData("empty");
                }
            }
        },

        onInsertImageClick: function(menu, item, e) {
            var me = this;
            if (item.value === 'file') {
                this.toolbar.fireEvent('insertimage', this.toolbar);

                if (this.api)
                    setTimeout(function() {me.api.asc_addImage();}, 1);

                Common.NotificationCenter.trigger('edit:complete', me.toolbar);
                Common.component.Analytics.trackEvent('ToolBar', 'Image');
            } else if (item.value === 'url') {
                (new Common.Views.ImageFromUrlDialog({
                    handler: function(result, value) {
                        if (result == 'ok') {
                            if (me.api) {
                                var checkUrl = value.replace(/ /g, '');
                                if (!_.isEmpty(checkUrl)) {
                                    me.toolbar.fireEvent('insertimage', me.toolbar);
                                    me.api.AddImageUrl([checkUrl]);

                                    Common.component.Analytics.trackEvent('ToolBar', 'Image');
                                }
                            }

                            Common.NotificationCenter.trigger('edit:complete', me.toolbar);
                        }
                    }
                })).show();
            } else if (item.value === 'storage') {
                Common.NotificationCenter.trigger('storage:image-load', 'add');
            }
        },

        openImageFromStorage: function(type) {
            var me = this;
            if (this.toolbar.mode.canRequestInsertImage) {
                Common.Gateway.requestInsertImage(type);
            } else {
                (new Common.Views.SelectFileDlg({
                    fileChoiceUrl: this.toolbar.mode.fileChoiceUrl.replace("{fileExt}", "").replace("{documentType}", "ImagesOnly")
                })).on('selectfile', function(obj, file){
                    file && (file.c = type);
                    !file.images && (file.images = [{fileType: file.fileType, url: file.url}]); // SelectFileDlg uses old format for inserting image
                    file.url = null;
                    me.insertImage(file);
                }).show();
            }
        },

        insertImageFromStorage: function(data) {
            if (data && data._urls && (!data.c || data.c=='add')) {
                this.toolbar.fireEvent('insertimage', this.toolbar);
                (data._urls.length>0) && this.api.AddImageUrl(data._urls, undefined, data.token);// for loading from storage
                Common.component.Analytics.trackEvent('ToolBar', 'Image');
            }
        },

        insertImage: function(data) { // gateway
            if (data && (data.url || data.images)) {
                data.url && console.log("Obsolete: The 'url' parameter of the 'insertImage' method is deprecated. Please use 'images' parameter instead.");

                var arr = [];
                if (data.images && data.images.length>0) {
                    for (var i=0; i<data.images.length; i++) {
                        data.images[i] && data.images[i].url && arr.push( data.images[i].url);
                    }
                } else
                    data.url && arr.push(data.url);
                data._urls = arr;
            }
            Common.NotificationCenter.trigger('storage:image-insert', data);
        },

        onBtnInsertTextClick: function(btn, e) {
            btn.menu.getItems(true).forEach(function(item) {
                if(item.value == btn.options.textboxType) 
                    item.setChecked(true);
            });
            if(!this.toolbar.btnInsertText.pressed) {
                this.toolbar.btnInsertText.menu.clearAll(true);
            } 
            this.onInsertText(btn.options.textboxType, btn, e);
        },

        onMenuInsertTextClick: function(btn, e) {
            var oldType = this.toolbar.btnInsertText.options.textboxType;
            var newType = e.value;
            this.toolbar.btnInsertText.toggle(true);

            if(newType != oldType){
                this.toolbar.btnInsertText.changeIcon({
                    next: e.options.iconClsForMainBtn,
                    curr: this.toolbar.btnInsertText.menu.getItems(true).filter(function(item){return item.value == oldType})[0].options.iconClsForMainBtn
                });
                this.toolbar.btnInsertText.updateHint([e.caption, this.views.Toolbar.prototype.tipInsertText]);
                this.toolbar.btnInsertText.options.textboxType = newType;
            }
            this.onInsertText(newType, btn, e);
        },

        onInsertText: function(type, btn, e) {
            if (this.api)
                this._addAutoshape(this.toolbar.btnInsertText.pressed, type);

            if (this.toolbar.btnInsertShape.pressed)
                this.toolbar.btnInsertShape.toggle(false, true);

            Common.NotificationCenter.trigger('edit:complete', this.toolbar, this.toolbar.btnInsertShape);
            Common.component.Analytics.trackEvent('ToolBar', 'Add Text');
        },

        onInsertShapeHide: function(btn, e) {
            if (this.toolbar.btnInsertShape.pressed && !this._isAddingShape) {
                this.toolbar.btnInsertShape.toggle(false, true);
            }
            this._isAddingShape = false;

            Common.NotificationCenter.trigger('edit:complete', this.toolbar, this.toolbar.btnInsertShape);
        },

        onPageOrientSelect: function(menu, item) {
            this._state.pgorient = undefined;
            if (this.api && item.checked) {
                this.api.change_PageOrient(item.value);
            }

            Common.NotificationCenter.trigger('edit:complete', this.toolbar);
            Common.component.Analytics.trackEvent('ToolBar', 'Page Orientation');
        },

        onClearStyleClick: function(btn, e) {
            if (this.api)
                this.api.ClearFormating();

            Common.NotificationCenter.trigger('edit:complete', this.toolbar);
        },

        onCopyStyleToggle: function(btn, state, e) {
            if (this.api)
                this.api.SetPaintFormat(state ? 1 : 0);
            Common.NotificationCenter.trigger('edit:complete', this.toolbar);
            this.modeAlwaysSetStyle = state;
        },

        onPageSizeClick: function(menu, item, state) {
            if (this.api && state) {
                this._state.pgsize = [0, 0];
                if (item.value !== 'advanced') {
                    if (this.checkPageSize(item.value[0], item.value[1])) {
                        var section = this.api.asc_GetSectionProps();
                        this.onApiPageSize(section.get_W(), section.get_H());
                        return;
                    } else
                        this.api.change_DocSize(item.value[0], item.value[1]);
                } else {
                    var win, props,
                        me = this;
                    win = new DE.Views.PageSizeDialog({
                        checkPageSize: _.bind(this.checkPageSize, this),
                        handler: function(dlg, result) {
                            if (result == 'ok') {
                                props = dlg.getSettings();
                                me.api.change_DocSize(props[0], props[1]);
                                Common.NotificationCenter.trigger('edit:complete', me.toolbar);
                            }
                        }
                    });
                    win.show();
                    win.setSettings(me.api.asc_GetSectionProps());
                }

                Common.component.Analytics.trackEvent('ToolBar', 'Page Size');
            }

            Common.NotificationCenter.trigger('edit:complete', this.toolbar);
        },

        onPageMarginsSelect: function(menu, item) {
            if (this.api) {
                this._state.pgmargins = undefined;
                if (item.value !== 'advanced') {
                    if (this.checkPageSize(undefined, undefined, item.value[1], item.value[3], item.value[0], item.value[2])) {
                        this.onSectionProps(this.api.asc_GetSectionProps());
                        return;
                    } else {
                        var props = new Asc.CDocumentSectionProps();
                        props.put_TopMargin(item.value[0]);
                        props.put_LeftMargin(item.value[1]);
                        props.put_BottomMargin(item.value[2]);
                        props.put_RightMargin(item.value[3]);
                        this.api.asc_SetSectionProps(props);
                    }
                } else {
                    var win, props,
                        me = this;
                    win = new DE.Views.PageMarginsDialog({
                        api: me.api,
                        handler: function(dlg, result) {
                            if (result == 'ok') {
                                props = dlg.getSettings();
                                Common.localStorage.setItem("de-pgmargins-top", props.get_TopMargin());
                                Common.localStorage.setItem("de-pgmargins-left", props.get_LeftMargin());
                                Common.localStorage.setItem("de-pgmargins-bottom", props.get_BottomMargin());
                                Common.localStorage.setItem("de-pgmargins-right", props.get_RightMargin());
                                Common.NotificationCenter.trigger('margins:update', props);

                                me.api.asc_SetSectionProps(props);
                                Common.NotificationCenter.trigger('edit:complete', me.toolbar);
                            }
                        }
                    });
                    win.show();
                    win.setSettings(me.api.asc_GetSectionProps());
                }

                Common.component.Analytics.trackEvent('ToolBar', 'Page Margins');
            }

            Common.NotificationCenter.trigger('edit:complete', this.toolbar);
        },

        checkPageSize: function(width, height, left, right, top, bottom) {
            var section = this.api.asc_GetSectionProps();
            (width===undefined) && (width = parseFloat(section.get_W().toFixed(4)));
            (height===undefined) && (height = parseFloat(section.get_H().toFixed(4)));
            (left===undefined) && (left = parseFloat(section.get_LeftMargin().toFixed(4)));
            (right===undefined) && (right = parseFloat(section.get_RightMargin().toFixed(4)));
            (top===undefined) && (top = parseFloat(section.get_TopMargin().toFixed(4)));
            (bottom===undefined) && (bottom = parseFloat(section.get_BottomMargin().toFixed(4)));
            var gutterLeft = section.get_GutterAtTop() ? 0 : parseFloat(section.get_Gutter().toFixed(4)),
                gutterTop = section.get_GutterAtTop() ? parseFloat(section.get_Gutter().toFixed(4)) : 0;

            var errmsg = null;
            if (left + right + gutterLeft > width-12.7 )
                errmsg = this.txtMarginsW;
            else if (top + bottom + gutterTop > height-2.6 )
                errmsg = this.txtMarginsH;
            if (errmsg) {
                Common.UI.warning({
                    title: this.notcriticalErrorTitle,
                    msg  : errmsg,
                    callback: function() {
                        Common.NotificationCenter.trigger('edit:complete', this.toolbar);
                    }
                });
                return true;
            }
        },

        onLineNumbersSelect: function(menu, item) {
            if (_.isUndefined(item.value))
                return;

            switch (item.value) {
                case 0:
                    this._state.linenum = undefined;
                    this.api.asc_SetLineNumbersProps(Asc.c_oAscSectionApplyType.Current, null);
                    break;
                case 1:
                case 2:
                case 3:
                    this._state.linenum = undefined;
                    if (this.api && item.checked) {
                        var props = new Asc.CSectionLnNumType();
                        props.put_Restart(item.value==1 ? Asc.c_oAscLineNumberRestartType.Continuous : (item.value==2 ? Asc.c_oAscLineNumberRestartType.NewPage : Asc.c_oAscLineNumberRestartType.NewSection));
                        !!this.api.asc_GetLineNumbersProps() && props.put_CountBy(undefined); 
                        this.api.asc_SetLineNumbersProps(Asc.c_oAscSectionApplyType.Current, props);
                    }
                    break;
                case 4:
                    this.api && this.api.asc_SetParagraphSuppressLineNumbers(item.checked);
                    break;
                case 5:
                    var win,
                        me = this;
                    win = new DE.Views.LineNumbersDialog({
                        applyTo: me._state.linenum_apply,
                        handler: function(dlg, result) {
                            if (result == 'ok') {
                                var settings = dlg.getSettings();
                                me.api.asc_SetLineNumbersProps(settings.type, settings.props);
                                me._state.linenum_apply = settings.type;
                                Common.NotificationCenter.trigger('edit:complete', me.toolbar);
                            }
                        }
                    });
                    win.show();
                    win.setSettings(me.api.asc_GetLineNumbersProps());
                    break;
            }
            Common.NotificationCenter.trigger('edit:complete', this.toolbar);
        },

        onLineNumbersProps: function(props) {
            var index = 0;
            if (props) {
                switch (props.get_Restart()) {
                    case Asc.c_oAscLineNumberRestartType.Continuous:   index = 1; break;
                    case Asc.c_oAscLineNumberRestartType.NewPage:   index = 2; break;
                    case Asc.c_oAscLineNumberRestartType.NewSection: index = 3; break;
                }
            }
            if (this._state.linenum === index)
                return;
            this.toolbar.btnLineNumbers.menu.items[index].setChecked(true);
            this._state.linenum = index;
        },

        onLineNumbersShow: function(menu) {
            menu.items[4].setChecked(this._state.suppress_num);
        },

        onHyphenationSelect: function(menu, item) {
            if (_.isUndefined(item.value))
                return;

            if (item.value==='custom') {
                var win,
                    me = this;
                win = new DE.Views.HyphenationDialog({
                    handler: function(dlg, result) {
                        if (result == 'ok') {
                            me.api.asc_setAutoHyphenationSettings(dlg.getSettings());
                            Common.NotificationCenter.trigger('edit:complete', me.toolbar);
                        }
                    }
                });
                win.show();
                me.api && win.setSettings(me.api.asc_getAutoHyphenationSettings());
            } else {
                this.api && this.api.asc_setAutoHyphenation(!!item.value);
            }
            Common.NotificationCenter.trigger('edit:complete', this.toolbar);
        },

        onHyphenationShow: function(menu) {
            this.api && menu.items[this.api.asc_isAutoHyphenation() ? 1 : 0].setChecked(true);
        },

        onColorSchemaClick: function(menu, item) {
            if (this.api) {
                this.api.asc_ChangeColorSchemeByIdx(item.value);

                Common.component.Analytics.trackEvent('ToolBar', 'Color Scheme');
            }

            Common.NotificationCenter.trigger('edit:complete', this.toolbar);
        },

        onColorSchemaShow: function(menu) {
            if (this.api) {
                var value = this.api.asc_GetCurrentColorSchemeIndex();
                var item = _.find(menu.getItems(true), function(item) { return item.value == value; });
                (item) ? item.setChecked(true) : menu.clearAll(true);
            }
        },

        onDropCapSelect: function(menu, item) {
            if (_.isUndefined(item.value))
                return;

            this._state.dropcap = undefined;
            if (this.api && item.checked) {
                if (item.value === Asc.c_oAscDropCap.None) {
                    this.api.removeDropcap(true);
                } else {
                    var SelectedObjects = this.api.getSelectedElements(),
                        i = -1;
                    while (++i < SelectedObjects.length) {
                        if (SelectedObjects[i].get_ObjectType() == Asc.c_oAscTypeSelectElement.Paragraph) {
                            var pr = SelectedObjects[i].get_ObjectValue();
                            var value = pr.get_FramePr();
                            if (!_.isUndefined(value)) {
                                value = new Asc.asc_CParagraphFrame();
                                value.put_FromDropCapMenu(true);
                                value.put_DropCap(item.value);
                                this.api.put_FramePr(value);
                            } else {
                                this.api.asc_addDropCap((item.value === Asc.c_oAscDropCap.Drop));
                            }
                            break;
                        }
                    }
                }
            }

            Common.NotificationCenter.trigger('edit:complete', this.toolbar);
            Common.component.Analytics.trackEvent('ToolBar', 'Drop Cap');
        },

        onDropCap: function(v) {
            if (this._state.dropcap === v)
                return;

            var index = -1;
            switch (v) {
                case Asc.c_oAscDropCap.None:   index = 0; break;
                case Asc.c_oAscDropCap.Drop:   index = 1; break;
                case Asc.c_oAscDropCap.Margin: index = 2; break;
            }
            if (index < 0)
                this.toolbar.btnDropCap.menu.clearAll(true);
            else
                this.toolbar.btnDropCap.menu.items[index].setChecked(true);

            this._state.dropcap = v;
        },

        onDropCapAdvancedClick: function(isFrame) {
            var win, props, text,
                me = this;

            if (!isFrame && _.isUndefined(me.fontstore)) {
                me.fontstore = new Common.Collections.Fonts();
                var fonts = me.toolbar.cmbFontName.store.toJSON();
                var arr = [];
                _.each(fonts, function(font, index){
                    if (!font.cloneid) {
                        arr.push(_.clone(font));
                    }
                });
                me.fontstore.add(arr);
            }

            if (me.api){
                var selectedElements = me.api.getSelectedElements(),
                    selectedElementsLenght = selectedElements.length;

                if (selectedElements && _.isArray(selectedElements)){
                    for (var i = 0; i < selectedElementsLenght; i++) {
                        if (selectedElements[i].get_ObjectType() == Asc.c_oAscTypeSelectElement.Paragraph) {
                            props = selectedElements[i].get_ObjectValue();
                            break;
                        }

                    }
                }

                if (props) {
                    (new DE.Views.DropcapSettingsAdvanced({
                        tableStylerRows: 2,
                        tableStylerColumns: 1,
                        fontStore: !isFrame ? me.fontstore : null,
                        paragraphProps: props,
                        borderProps: me.borderAdvancedProps,
                        api: me.api,
                        isFrame: !!isFrame,
                        handler: function(result, value) {
                            if (result == 'ok') {
                                me.borderAdvancedProps = value.borderProps;
                                if (value.paragraphProps &&
                                    ( !isFrame && value.paragraphProps.get_DropCap() === Asc.c_oAscDropCap.None ||
                                      isFrame && value.paragraphProps.get_Wrap() === c_oAscFrameWrap.None)) {
                                    me.api.removeDropcap(!isFrame);
                                } else
                                    me.api.put_FramePr(value.paragraphProps);
                            }

                            Common.NotificationCenter.trigger('edit:complete', me.toolbar);
                        }
                    })).show();
                }
            }
        },

        onControlsSelect: function(menu, item) {
            if (!(this.mode && this.mode.canFeatureContentControl)) return;

            if (item.value == 'settings' || item.value == 'remove') {
                if (this.api.asc_IsContentControl()) {
                    var props = this.api.asc_GetContentControlProperties();
                    if (props) {
                        var id = props.get_InternalId();
                        if (item.value == 'settings') {
                            var me = this;
                            (new DE.Views.ControlSettingsDialog({
                                props: props,
                                api: me.api,
                                controlLang: me._state.lang,
                                interfaceLang: me.mode.lang,
                                handler: function(result, value) {
                                    if (result == 'ok') {
                                        me.api.asc_SetContentControlProperties(value, id);
                                    }

                                    Common.NotificationCenter.trigger('edit:complete', me.toolbar);
                                }
                            })).show();

                        } else {
                            this.api.asc_RemoveContentControlWrapper(id);
                            Common.component.Analytics.trackEvent('ToolBar', 'Remove Content Control');
                        }
                    }
                }
            } else {
                var isnew = (item.value.indexOf('new-')==0),
                    oPr, oFormPr;
                if (isnew) {
                    oFormPr = new AscCommon.CSdtFormPr();
                    this.toolbar.fireEvent('insertcontrol', this.toolbar);
                }
                if (item.value == 'plain' || item.value == 'rich')
                    this.api.asc_AddContentControl((item.value=='plain') ? Asc.c_oAscSdtLevelType.Inline : Asc.c_oAscSdtLevelType.Block);
                else if (item.value.indexOf('picture')>=0)
                    this.api.asc_AddContentControlPicture(oFormPr);
                else if (item.value.indexOf('checkbox')>=0 || item.value.indexOf('radiobox')>=0) {
                    if (isnew) {
                        oPr = new AscCommon.CSdtCheckBoxPr();
                        (item.value.indexOf('radiobox')>=0) && oPr.put_GroupKey(this.textGroup + ' 1');
                    }
                    this.api.asc_AddContentControlCheckBox(oPr, oFormPr);
                } else if (item.value == 'date')
                    this.api.asc_AddContentControlDatePicker();
                else if (item.value.indexOf('combobox')>=0 || item.value.indexOf('dropdown')>=0)
                    this.api.asc_AddContentControlList(item.value.indexOf('combobox')>=0, oPr, oFormPr);
                else if (item.value == 'new-field') {
                    var props   = new AscCommon.CContentControlPr();
                    oPr = new AscCommon.CSdtTextFormPr();
                    props.put_TextFormPr(oPr);
                    props.put_FormPr(oFormPr);
                    this.api.asc_AddContentControlTextForm(props);
                }

                Common.component.Analytics.trackEvent('ToolBar', 'Add Content Control');
            }

            Common.NotificationCenter.trigger('edit:complete', this.toolbar);
        },

        onNewControlsColor: function(picker, color) {
            this.toolbar.mnuControlsColorPicker.addNewColor();
        },

        onNoControlsColor: function(item) {
            if (!item.isChecked())
                this.api.asc_SetGlobalContentControlShowHighlight(true, 220, 220, 220);
            else
                this.api.asc_SetGlobalContentControlShowHighlight(false);
        },

        onSelectControlsColor: function(picker, color) {
            var clr = Common.Utils.ThemeColor.getRgbColor(color);
            if (this.api) {
                this.api.asc_SetGlobalContentControlShowHighlight(true, clr.get_r(), clr.get_g(), clr.get_b());
            }

            Common.component.Analytics.trackEvent('ToolBar', 'Content Controls Color');
        },

        onColumnsSelect: function(menu, item) {
            if (_.isUndefined(item.value))
                return;

            this._state.columns = undefined;

            if (this.api) {
                if (item.value == 'advanced') {
                    var win,
                        me = this;
                    win = new DE.Views.CustomColumnsDialog({
                        handler: function(dlg, result) {
                            if (result == 'ok') {
                                props = dlg.getSettings();
                                me.api.asc_SetColumnsProps(props);
                                Common.NotificationCenter.trigger('edit:complete', me.toolbar);
                            }
                        }
                    });
                    win.show();
                    win.setSettings(me.api.asc_GetColumnsProps());
                } else if (item.checked) {
                    var props = new Asc.CDocumentColumnsProps(),
                        cols = item.value,
                        def_space = 12.5;
                    props.put_EqualWidth(cols<3);

                    if (cols<3) {
                        props.put_Num(cols+1);
                        props.put_Space(def_space);
                    } else {
                        var total = this.api.asc_GetColumnsProps().get_TotalWidth(),
                            left = (total - def_space*2)/3,
                            right = total - def_space - left;
                        props.put_ColByValue(0, (cols == 3) ? left : right, def_space);
                        props.put_ColByValue(1, (cols == 3) ? right : left, 0);
                    }
                    this.api.asc_SetColumnsProps(props);
                }
            }

            Common.NotificationCenter.trigger('edit:complete', this.toolbar);
            Common.component.Analytics.trackEvent('ToolBar', 'Insert Columns');
        },

        onColumnsProps: function(props) {
            if (props) {
                var equal = props.get_EqualWidth(),
                    num = (equal) ? props.get_Num() : props.get_ColsCount(),
                    def_space = 12.5,
                    index = -1;

                if (equal && num<4 && (num==1 ||  Math.abs(props.get_Space() - def_space)<0.1))
                    index = (num-1);
                else if (!equal && num==2) {
                    var left = props.get_Col(0).get_W(),
                        space = props.get_Col(0).get_Space(),
                        right = props.get_Col(1).get_W(),
                        total = props.get_TotalWidth();
                    if (Math.abs(space - def_space)<0.1) {
                        var width = (total - space*2)/3;
                        if ( left<right && Math.abs(left - width)<0.1 )
                            index = 3;
                        else if (left>right && Math.abs(right - width)<0.1)
                            index = 4;
                    }
                }
                if (this._state.columns === index)
                    return;

                if (index < 0)
                    this.toolbar.btnColumns.menu.clearAll(true);
                else
                    this.toolbar.btnColumns.menu.items[index].setChecked(true);
                this._state.columns = index;
            }
        },

        onSelectChart: function(type) {
            var me      = this,
                chart = false;

            var selectedElements = me.api.getSelectedElements();
            if (selectedElements && _.isArray(selectedElements)) {
                for (var i = 0; i< selectedElements.length; i++) {
                    if (Asc.c_oAscTypeSelectElement.Image == selectedElements[i].get_ObjectType()) {
                        var elValue = selectedElements[i].get_ObjectValue().get_ChartProperties();
                        if (elValue) {
                            chart = elValue;
                            break;
                        }
                    }
                }
            }

            if (chart) {
                var isCombo = (type==Asc.c_oAscChartTypeSettings.comboBarLine || type==Asc.c_oAscChartTypeSettings.comboBarLineSecondary ||
                               type==Asc.c_oAscChartTypeSettings.comboAreaBar || type==Asc.c_oAscChartTypeSettings.comboCustom);
                if (isCombo && chart.getSeries().length<2) {
                    Common.NotificationCenter.trigger('showerror', Asc.c_oAscError.ID.ComboSeriesError, Asc.c_oAscError.Level.NoCritical);
                } else
                    chart.changeType(type);
                Common.NotificationCenter.trigger('edit:complete', this.toolbar);
            } else {
                if (!this.diagramEditor)
                    this.diagramEditor = this.getApplication().getController('Common.Controllers.ExternalDiagramEditor').getView('Common.Views.ExternalDiagramEditor');

                if (this.diagramEditor && me.api) {
                    this.diagramEditor.setEditMode(false);
                    this.diagramEditor.show();

                    chart = me.api.asc_getChartObject(type);
                    if (chart) {
                        this.diagramEditor.setChartData(new Asc.asc_CChartBinary(chart));
                    }
                    me.toolbar.fireEvent('insertchart', me.toolbar);
                }
            }
        },

        onInsertTextart: function (data) {
            if (this.api) {
                this.toolbar.fireEvent('inserttextart', this.toolbar);
                this.api.AddTextArt(data);

                if (this.toolbar.btnInsertShape.pressed)
                    this.toolbar.btnInsertShape.toggle(false, true);

                Common.NotificationCenter.trigger('edit:complete', this.toolbar, this.toolbar.btnInsertTextArt);
                Common.component.Analytics.trackEvent('ToolBar', 'Add Text Art');
            }
        },

        onInsertPageNumberClick: function(picker, item, record, e) {
            if (this.api)
                this.api.put_PageNum(record.get('data').type, record.get('data').subtype);

            if (e.type !== 'click')
                this.toolbar.btnEditHeader.menu.hide();

            Common.NotificationCenter.trigger('edit:complete', this.toolbar);
            Common.component.Analytics.trackEvent('ToolBar', 'Page Number');
        },
        
        onInsertPageCountClick: function(item, e) {
            if (this.api)
                this.api.asc_AddPageCount();

            Common.NotificationCenter.trigger('edit:complete', this.toolbar);
            Common.component.Analytics.trackEvent('ToolBar', 'Pages Count');
        },

        onEditHeaderFooterClick: function(menu, item) {
            if (this.api) {
                if (item.value == 'header')
                    this.api.GoToHeader(this.api.getCurrentPage());
                else if (item.value == 'footer')
                    this.api.GoToFooter(this.api.getCurrentPage());
                else if (item.value == 'header-remove')
                    this.api.asc_RemoveHeader(this.api.getCurrentPage());
                else if (item.value == 'footer-remove')
                    this.api.asc_RemoveFooter(this.api.getCurrentPage());
                else
                    return;

                Common.NotificationCenter.trigger('edit:complete', this.toolbar);
                Common.component.Analytics.trackEvent('ToolBar', 'Edit ' + item.value);
            }
        },

        onPageNumCurrentPosClick: function(item, e) {
            if (this.api)
                this.api.put_PageNum(-1);

            if (e.type !== 'click')
                this.toolbar.btnEditHeader.menu.hide();
            Common.NotificationCenter.trigger('edit:complete', this.toolbar);
            Common.component.Analytics.trackEvent('ToolBar', 'Page Number');
        },

        onBtnBlankPageClick: function(btn) {
            if (this.api)
                this.api.asc_AddBlankPage();

            Common.NotificationCenter.trigger('edit:complete', this.toolbar);
            Common.component.Analytics.trackEvent('ToolBar', 'Blank Page');
        },

        onWatermarkSelect: function(menu, item) {
            if (this.api) {
                if (item.value == 'remove')
                    this.api.asc_WatermarkRemove();
                else {
                    var me = this;
                    if (_.isUndefined(me.fontstore)) {
                        me.fontstore = new Common.Collections.Fonts();
                        var fonts = me.toolbar.cmbFontName.store.toJSON();
                        var arr = [];
                        _.each(fonts, function(font, index){
                            if (!font.cloneid) {
                                arr.push(_.clone(font));
                            }
                        });
                        me.fontstore.add(arr);
                    }

                    (new DE.Views.WatermarkSettingsDialog({
                        props: me.api.asc_GetWatermarkProps(),
                        api: me.api,
                        lang: me.mode.lang,
                        disableNetworkFunctionality: me.mode.disableNetworkFunctionality,
                        storage: me.mode.canRequestInsertImage || me.mode.fileChoiceUrl && me.mode.fileChoiceUrl.indexOf("{documentType}")>-1,
                        fontStore: me.fontstore,
                        handler: function(result, value) {
                            if (result == 'ok') {
                                me.api.asc_SetWatermarkProps(value);
                            }
                            Common.NotificationCenter.trigger('edit:complete', me.toolbar);
                        }
                    })).show();
                }
                Common.NotificationCenter.trigger('edit:complete', this.toolbar);
                Common.component.Analytics.trackEvent('ToolBar', 'Edit ' + item.value);
            }
        },

        onListStyleSelect: function(combo, record) {
            this._state.prstyle = undefined;
            if (this.api)
                this.api.put_Style(record.get('title'));

            Common.NotificationCenter.trigger('edit:complete', this.toolbar);
            Common.component.Analytics.trackEvent('ToolBar', 'Style');
        },

        onListStyleBeforeHide: function(item, e) {
            this.toolbar.listStyles.isStylesNotClosable = false;
        },

        onListStyleContextMenu: function (combo, record, e) {
            if (!this.toolbar.mode.canEditStyles)
             return;

            var showPoint;
            var menu = this.toolbar.styleMenu;
            var api = this.api;

            var isAllCustomDeleted = true;
            var isAllDefailtNotModifaed = true;
            _.each(window.styles.get_MergedStyles(), function (style) {
                var isDefault = api.asc_IsStyleDefault(style.get_Name());
                if (isDefault) {
                    if (api.asc_IsDefaultStyleChanged(style.get_Name())) {
                        isAllDefailtNotModifaed = false;
                    }
                } else {
                    isAllCustomDeleted = false;
                }
            });
            menu.items[3].setDisabled(isAllDefailtNotModifaed);
            menu.items[4].setDisabled(isAllCustomDeleted);

            var parentOffset = Common.Utils.getOffset(this.toolbar.$el),
                top = e.clientY*Common.Utils.zoom();
            showPoint = [e.clientX*Common.Utils.zoom(), top - parentOffset.top];

            if (record != undefined) {
                //itemMenu
                var isDefault = this.api.asc_IsStyleDefault(record.get("title"));
                menu.items[0].setVisible(true);
                menu.items[1].setVisible(!isDefault);
                menu.items[2].setVisible(isDefault);
                menu.items[3].setVisible(isDefault);
                menu.items[4].setVisible(!isDefault);

                menu.items[2].setDisabled(!this.api.asc_IsDefaultStyleChanged(record.get("title")));

                for (var i in menu.items) {
                    menu.items[i].styleTitle = record.get("title");
                }

                var selectedElements = api.getSelectedElements(),
                    isParagraph = false;
                if (selectedElements && _.isArray(selectedElements)){
                    for (var i = 0; i <selectedElements.length; i++) {
                        if (Asc.c_oAscTypeSelectElement.Paragraph == selectedElements[i].get_ObjectType()) {
                            isParagraph = true; break;
                        }
                    }
                }
                menu.items[0].setDisabled(!isParagraph);
            } else {
                //comboMenu
                menu.items[0].setVisible(false);
                menu.items[1].setVisible(false);
                menu.items[2].setVisible(false);
                menu.items[3].setVisible(true);
                menu.items[4].setVisible(true);
            }

            if (showPoint != undefined) {
                var menuContainer = this.toolbar.$el.find('#menu-style-container');
                if (!menu.rendered) {
                    if (menuContainer.length < 1) {
                        menuContainer = $('<div id="menu-style-container" style="position: absolute; z-index: 10000;"><div class="dropdown-toggle" data-toggle="dropdown"></div></div>', menu.id);
                        $(this.toolbar.el).append(menuContainer);
                    }
                    menu.render(menuContainer);
                    menu.cmpEl.attr({tabindex: "-1"});
                }

                menuContainer.css({
                    left: showPoint[0],
                    top: showPoint[1]
                });

                var parent = $(menu.el);
                parent.trigger($.Event('show.bs.dropdown'));
                parent.trigger($.Event('hide.bs.dropdown'));
                if (menu.isVisible()) {
                    $(menu).toggleClass('open').trigger('shown.bs.dropdown');
                }


                this.toolbar.listStyles.isStylesNotClosable = true;
                menu.show();
            }
        },

        onSaveStyle: function (style) {
            if (!window.styles_loaded) return;

            var me = this, win;

            if (me.api) {
                var handlerDlg = function (dlg, result) {
                    if (result == 'ok') {
                        var title = dlg.getTitle(),
                            nextStyle = dlg.getNextStyle(),
                            characterStyle = style.get_Link();
                        me._state.prstyle = title;
                        style.put_Name(title);
                        characterStyle.put_Name(title + '_character');
                        style.put_Next((nextStyle) ? nextStyle.asc_getName() : null);
                        me.api.asc_AddNewStyle(style);
                        window.styles_loaded = false;
                        me.toolbar.lockToolbar(Common.enumLock.noStyles, !window.styles_loaded, {array: [me.toolbar.listStyles]});
                    }
                    Common.NotificationCenter.trigger('edit:complete', me.toolbar);
                };

                var formats = [],
                    mainController = me.getApplication().getController('Main');
                _.each(window.styles.get_MergedStyles(), function (style) {
                    formats.push({value: style, displayValue: mainController.translationTable[style.get_Name()] || style.get_Name()})
                });

                win = new DE.Views.StyleTitleDialog({
                    handler: handlerDlg,
                    formats: formats
                });
                win.show();
            }

            Common.component.Analytics.trackEvent('ToolBar', 'Save as Style');
        },

        onMenuSaveStyle: function(item, e) {
            var me = this;
            if (me.api && !me.toolbar.listStylesAdditionalMenuItem.isDisabled()) {
                me.onSaveStyle(me.api.asc_GetStyleFromFormatting());
            }
        },

//        onAfterKeydownMenu: function (e) {
//            if (e.keyCode == Common.UI.Keys.ESC)  {
//                if ($('#menu-style-container').hasClass("open")) {
//                    $('#menu-style-container').removeClass('open').trigger('hidden.bs.dropdown');
//                } else if ($(e.currentTarget).hasClass("open")) {
//                    $(e.currentTarget).removeClass('open').trigger('hidden.bs.dropdown');
//                }
//            }
//        },

        onUpdateStyle: function(newStyle) {
            if (this.api) {
                newStyle.put_Name(this._state.prstyle);
                this.api.asc_AddNewStyle(newStyle);
            }
        },

        _getApiTextSize: function () {
            var out_value   = 12,
                textPr      = this.api.get_TextProps();

            if (textPr && textPr.get_TextPr) {
                out_value = textPr.get_TextPr().get_FontSize();
            }

            return out_value;
        },

        onAutoFontColor: function(e) {
            this._state.clrtext = this._state.clrtext_asccolor = undefined;

            var color = new Asc.asc_CColor();
            color.put_auto(true);
            this.api.put_TextColor(color);

            this.toolbar.btnFontColor.currentColor = {color: color, isAuto: true};
            this.toolbar.mnuFontColorPicker.currentColor = {color: color, isAuto: true};
        },

        onSelectHighlightColor: function(picker, color) {
            this._setMarkerColor(color, 'menu');
        },

        onSelectFontColor: function(btn, color) {
            this._state.clrtext = this._state.clrtext_asccolor = undefined;

            this.toolbar.btnFontColor.currentColor = color;
            this.toolbar.btnFontColor.setColor((typeof(color) == 'object') ? (color.isAuto ? '000' : color.color) : color);

            this.toolbar.mnuFontColorPicker.currentColor = color;
            if (this.api)
                this.api.put_TextColor(color.isAuto ? color.color : Common.Utils.ThemeColor.getRgbColor(color));

            Common.component.Analytics.trackEvent('ToolBar', 'Text Color');
        },

        onParagraphColorPickerSelect: function(btn, color) {
            this._state.clrback = this._state.clrshd_asccolor = undefined;

            this.toolbar.btnParagraphColor.currentColor = color;
            this.toolbar.btnParagraphColor.setColor(color);

            this.toolbar.mnuParagraphColorPicker.currentColor = color;
            if (this.api) {
                if (color == 'transparent') {
                    this.api.put_ParagraphShade(false);
                } else {
                    this.api.put_ParagraphShade(true, Common.Utils.ThemeColor.getRgbColor(color));
                }
            }

            Common.NotificationCenter.trigger('edit:complete', this);
        },

        onSelectPageColor: function(btn, color) {
            if (this.api)
                this.api.asc_putPageColor(Common.Utils.ThemeColor.getRgbColor(color));

            Common.component.Analytics.trackEvent('ToolBar', 'Page Color');
        },

        onPageNoFillClick: function(item) {
            if (this.api && item.checked)
                this.api.asc_putPageColor(null);

            Common.component.Analytics.trackEvent('ToolBar', 'Page Color');
        },

        onNewBorderColor: function(picker, color) {
            this.toolbar.btnBorders.menu.hide();
            this.toolbar.btnBorders.toggle(false, true);
            this.toolbar.mnuBorderColorPicker.addNewColor();
        },

        onBorders: function(btn) {
            var menuItem;

            _.each(btn.menu.getItems(true), function(item) {
                if (btn.options.borderId == item.options.borderId) {
                    menuItem = item;
                    return false;
                }
            });

            if (menuItem) {
                this.onBordersMenu(btn.menu, menuItem);
            }
        },

        onBordersMenu: function(menu, item) {
            var me = this;
            if (me.api && !_.isUndefined(item.options.borderId)) {
                var btnBorders = me.toolbar.btnBorders,
                    bordersWidth = btnBorders.options.borderswidth || 0.5,
                    bordersColor = btnBorders.options.borderscolor;

                if ( btnBorders.rendered ) {
                    btnBorders.$icon.removeClass(btnBorders.options.icls).addClass(item.options.icls);
                    btnBorders.options.icls = item.options.icls;
                }

                btnBorders.options.borderId = item.options.borderId;

                var props;
                if (me.api){
                    var selectedElements = me.api.getSelectedElements(),
                        selectedElementsLenght = selectedElements.length;
    
                    if (selectedElements && _.isArray(selectedElements)){
                        for (var i = 0; i < selectedElementsLenght; i++) {
                            if (selectedElements[i].get_ObjectType() == Asc.c_oAscTypeSelectElement.Paragraph) {
                                props = selectedElements[i].get_ObjectValue();
                                break;
                            }
                        }
                    }
                }
                
                var paragraphProps = new Asc.asc_CParagraphProperty();
                var borders = new Asc.asc_CParagraphBorders(props.get_Borders());
                var borderStyle = new Asc.asc_CTextBorder();        
                var currentBorder = {};

                borderStyle.asc_putColor(bordersColor);
                borderStyle.asc_putSize(bordersWidth * 25.4 / 72);

                ['Left', 'Top', 'Right', 'Bottom', 'Between'].forEach(side => {
                    var border = borders[`get_${side}`]();
                    if (border) {
                        var currentSize = (border.asc_getValue() === -1) ? 0 : border.asc_getSize();
                        var sizePts = currentSize * 72 / 25.4;
                        currentBorder[side] = {
                            width: sizePts, 
                            color: border.asc_getColor(),
                            value: border.asc_getValue()
                        };
                    }
                });
        
                var borderSide = {
                    left: ['Left'],
                    top: ['Top'],
                    right: ['Right'],
                    bottom: ['Bottom'],
                    all: ['Left', 'Top', 'Right', 'Bottom', 'Between'],
                    outer: ['Left', 'Top', 'Right', 'Bottom'],
                    inner: ['Between'],
                    none: ['Left', 'Top', 'Right', 'Bottom', 'Between']
                };

                function toleranceError(a, b, t) {
                    t = 0.01;
                    return Math.abs(a - b) < t;
                }

                function compareColors(colorA, colorB) {
                    if (!colorA || !colorB) return false;
                    return colorA.get_r() === colorB.get_r() &&
                           colorA.get_g() === colorB.get_g() &&
                           colorA.get_b() === colorB.get_b();
                }
        
                var targetBorder = borderSide[item.options.borderId],
                    brd = new Asc.asc_CTextBorder();

                if (item.options.borderId === 'none') {
                    targetBorder.forEach(side => {
                        brd.put_Color(new Asc.asc_CColor());
                        brd.put_Value(0); 
                        borders[`put_${side}`](brd);
                    });
                } else if (item.options.borderId === 'all') {
                    targetBorder.forEach(side => {
                        brd.put_Color(bordersColor);
                        brd.put_Size(bordersWidth * 25.4 / 72);
                        brd.put_Value(1); 
                        borders[`put_${side}`](brd);
                    });
                } else if (item.options.borderId === 'outer') {
                    var outerSame = targetBorder.every(side => 
                        toleranceError(currentBorder[side].width, bordersWidth) &&
                        compareColors(currentBorder[side].color, bordersColor) && currentBorder[side].value === borderStyle.asc_getValue());
                    if (outerSame) {
                        targetBorder.forEach(side => {
                            brd.put_Color(new Asc.asc_CColor());
                            brd.put_Value(0); 
                            borders[`put_${side}`](brd);  
                        });
                    } else {
                        targetBorder.forEach(side => {
                            brd.put_Color(bordersColor);
                            brd.put_Size(bordersWidth * 25.4 / 72);
                            brd.put_Value(1); 
                            borders[`put_${side}`](brd);
                        });
                    }
                } else {
                    targetBorder.forEach(side => {
                        var same = toleranceError(currentBorder[side].width, bordersWidth) &&
                                   compareColors(currentBorder[side].color, bordersColor) && currentBorder[side].value === borderStyle.asc_getValue()                                 
                        if (same) {
                            brd.put_Color(new Asc.asc_CColor());
                            brd.put_Value(0); 
                            borders[`put_${side}`](brd);               
                        } else {
                            brd.put_Color(bordersColor);
                            brd.put_Size(bordersWidth * 25.4 / 72);
                            brd.put_Value(1); 
                            borders[`put_${side}`](brd);        
                        }
                    });
                }
                   
                paragraphProps.put_Borders(borders);
               
                if (me.api) {
                    me.api.paraApply(paragraphProps);
                }

                Common.NotificationCenter.trigger('edit:complete', me.toolbar);
                Common.component.Analytics.trackEvent('ToolBar', 'Borders');
            } 
        },

        onBordersWidth: function(menu, item, state) {
            if (state) {
                this.toolbar.btnBorders.options.borderswidth = item.value;

                Common.NotificationCenter.trigger('edit:complete', this.toolbar);
                Common.component.Analytics.trackEvent('ToolBar', 'Border Width');
            }
        },

        onBordersColor: function(picker, color) {
            $('#id-toolbar-mnu-item-border-color > a .menu-item-icon').css('border-color', '#' + ((typeof(color) == 'object') ? color.color : color));
            this.toolbar.mnuBorderColor.onUnHoverItem();
            this.toolbar.btnBorders.options.borderscolor = Common.Utils.ThemeColor.getRgbColor(color);
            this.toolbar.mnuBorderColorPicker.currentColor = color;
            var clr_item = this.toolbar.btnBorders.menu.$el.find('#id-toolbar-menu-auto-bordercolor > a');
            clr_item.hasClass('selected') && clr_item.removeClass('selected');

            Common.NotificationCenter.trigger('edit:complete', this.toolbar);
            Common.component.Analytics.trackEvent('ToolBar', 'Border Color');
        },

        onAutoBorderColor: function(e) {
            $('#id-toolbar-mnu-item-border-color > a .menu-item-icon').css('border-color', '#000');
            this.toolbar.mnuBorderColor.onUnHoverItem();
            var color = new Asc.asc_CColor();
            color.put_auto(true);
            this.toolbar.btnBorders.options.borderscolor = color;
            this.toolbar.mnuBorderColorPicker.clearSelection();
            this.toolbar.mnuBorderColorPicker.currentColor = {color: color, isAuto: true};
            var clr_item = this.toolbar.btnBorders.menu.$el.find('#id-toolbar-menu-auto-bordercolor > a');
            !clr_item.hasClass('selected') && clr_item.addClass('selected');

            Common.NotificationCenter.trigger('edit:complete', this.toolbar);
            Common.component.Analytics.trackEvent('ToolBar', 'Border Color');
        },

        eyedropperStart: function () {
            if (this.toolbar.btnCopyStyle.pressed) {
                this.toolbar.btnCopyStyle.toggle(false, true);
                this.api.SetPaintFormat(AscCommon.c_oAscFormatPainterState.kOff);
                this.modeAlwaysSetStyle = false;
            }
            if (this.toolbar.btnHighlightColor.pressed)
                this.toolbar.btnHighlightColor.toggle(false, true);
        },

        onEyedropperStart: function (btn) {
            this.toolbar._isEyedropperStart = true;
            this.api.asc_startEyedropper(_.bind(btn.eyedropperEnd, btn));
        },

        onEyedropperEnd: function () {
            this.toolbar._isEyedropperStart = false;
        },

        onBtnHighlightColor: function(btn) {
            if (btn.pressed) {
                this._setMarkerColor(btn.currentColor);
                Common.component.Analytics.trackEvent('ToolBar', 'Highlight Color');
            }
            else {
                this.api.SetMarkerFormat(false);
            }
        },

        onBtnFontColor: function() {
            this.toolbar.mnuFontColorPicker.trigger('select', this.toolbar.mnuFontColorPicker, this.toolbar.mnuFontColorPicker.currentColor);
        },

        onBtnParagraphColor: function() {
            this.toolbar.mnuParagraphColorPicker.trigger('select', this.toolbar.mnuParagraphColorPicker, this.toolbar.mnuParagraphColorPicker.currentColor);
        },

        onHighlightTransparentClick: function(item, e) {
            this._setMarkerColor('transparent', 'menu');
        },

        onParagraphColor: function(shd) {
            var picker = this.toolbar.mnuParagraphColorPicker, clr;
            if (shd!==null && shd!==undefined && shd.get_Value()===Asc.c_oAscShdClear) {
                var color = shd.get_Color();
                if (color) {
                    if (color.get_type() == Asc.c_oAscColor.COLOR_TYPE_SCHEME) {
                        clr = {color: Common.Utils.ThemeColor.getHexColor(color.get_r(), color.get_g(), color.get_b()), effectValue: color.get_value() };
                    } else {
                        clr = Common.Utils.ThemeColor.getHexColor(color.get_r(), color.get_g(), color.get_b());
                    }
                } else
                    clr= 'transparent';
            } else {
                clr = 'transparent';
            }

            var type1 = typeof(clr),
                type2 = typeof(this._state.clrback);
            if ( (type1 !== type2) || (type1=='object' &&
                (clr.effectValue!==this._state.clrback.effectValue || this._state.clrback.color.indexOf(clr.color)<0)) ||
                (type1!='object' && this._state.clrback.indexOf(clr)<0 )) {
                Common.Utils.ThemeColor.selectPickerColorByEffect(clr, picker);
                this._state.clrback = clr;
            }
            this._state.clrshd_asccolor = shd;
        },

        onApiTextColor: function(color) {
            if (color.get_auto()) {
                if (this._state.clrtext !== 'auto') {
                    this.toolbar.btnFontColor.setAutoColor(true);
                    this.toolbar.mnuFontColorPicker.clearSelection();
                    this._state.clrtext = 'auto';
                }
            } else {
                var picker = this.toolbar.mnuFontColorPicker, clr;

                if (color) {
                    color.get_type() == Asc.c_oAscColor.COLOR_TYPE_SCHEME ?
                        clr = {color: Common.Utils.ThemeColor.getHexColor(color.get_r(), color.get_g(), color.get_b()), effectValue: color.get_value()} :
                        clr = Common.Utils.ThemeColor.getHexColor(color.get_r(), color.get_g(), color.get_b());
                }

                var type1 = typeof(clr),
                    type2 = typeof(this._state.clrtext);

                if ( (this._state.clrtext == 'auto') || (type1 !== type2) || (type1=='object' &&
                    (clr.effectValue!==this._state.clrtext.effectValue || this._state.clrtext.color.indexOf(clr.color)<0)) ||
                    (type1!='object' && this._state.clrtext.indexOf(clr)<0 )) {

                    this.toolbar.btnFontColor.setAutoColor(false);
                    Common.Utils.ThemeColor.selectPickerColorByEffect(clr, picker);
                    this._state.clrtext = clr;
                }
            }
            this._state.clrtext_asccolor = color;
        },

        onApiAutoShapes: function() {
            var me = this;
            var onShowBefore = function(menu) {
                me.fillAutoShapes();
                menu.off('show:before', onShowBefore);
            };
            me.toolbar.btnInsertShape.menu.on('show:before', onShowBefore);
        },

        fillAutoShapes: function() {
            var me = this;

            var menuitem = new Common.UI.MenuItem({
                template: _.template('<div id="id-toolbar-menu-insertshape" class="menu-insertshape"></div>')
            });
            me.toolbar.btnInsertShape.menu.addItem(menuitem, true);

            var recents = Common.localStorage.getItem('de-recent-shapes');

            var shapePicker = new Common.UI.DataViewShape({
                el: $('#id-toolbar-menu-insertshape'),
                itemTemplate: _.template('<div class="item-shape" id="<%= id %>"><svg width="20" height="20" class=\"icon uni-scale\"><use xlink:href=\"#svg-icon-<%= data.shapeType %>\"></use></svg></div>'),
                groups: me.getApplication().getCollection('ShapeGroups'),
                parentMenu: me.toolbar.btnInsertShape.menu,
                outerMenu: {menu: me.toolbar.btnInsertShape.menu, index:0},
                restoreHeight: 652,
                textRecentlyUsed: me.textRecentlyUsed,
                recentShapes: recents ? JSON.parse(recents) : null
            });
            me.toolbar.btnInsertShape.menu.setInnerMenu([{menu: shapePicker, index: 0}]);
            shapePicker.on('item:click', function(picker, item, record, e) {
                if (me.api) {
                    if (record) {
                        me._addAutoshape(true, record.get('data').shapeType);
                        me._isAddingShape = true;
                    }

                    if (me.toolbar.btnInsertText.pressed) {
                        me.toolbar.btnInsertText.toggle(false, true);
                    }

                    if (e.type !== 'click')
                        me.toolbar.btnInsertShape.menu.hide();
                    Common.NotificationCenter.trigger('edit:complete', me.toolbar, me.toolbar.btnInsertShape);
                    Common.component.Analytics.trackEvent('ToolBar', 'Add Shape');
                }
            });
        },

        fillEquations: function() {
            if (!this.toolbar.btnInsertEquation.rendered || this.toolbar.btnInsertEquation.menu.getItemsLength(true)>0) return;

            var me = this, equationsStore = this.getApplication().getCollection('EquationGroups');
            var onShowAfter = function(menu) {
                for (var i = 0; i < equationsStore.length; ++i) {
                    var equationPicker = new Common.UI.DataViewSimple({
                        el: $('#id-toolbar-menu-equationgroup' + i, menu.items[i].$el),
                        parentMenu: menu.items[i].menu,
                        store: equationsStore.at(i).get('groupStore'),
                        scrollAlwaysVisible: true,
                        itemTemplate: _.template(
                            '<div class="item-equation" style="" >' +
                                '<div class="equation-icon" style="background-position:<%= posX %>px <%= posY %>px;width:<%= width %>px;height:<%= height %>px;" id="<%= id %>"></div>' +
                            '</div>')
                    });
                    equationPicker.on('item:click', function(picker, item, record, e) {
                        if (me.api) {
                            if (record)
                                me.api.asc_AddMath(record.get('data').equationType);

                            if (me.toolbar.btnInsertText.pressed) {
                                me.toolbar.btnInsertText.toggle(false, true);
                            }
                            if (me.toolbar.btnInsertShape.pressed) {
                                me.toolbar.btnInsertShape.toggle(false, true);
                            }

                            if (e.type !== 'click')
                                me.toolbar.btnInsertEquation.menu.hide();
                            Common.NotificationCenter.trigger('edit:complete', me.toolbar, me.toolbar.btnInsertEquation);
                            Common.component.Analytics.trackEvent('ToolBar', 'Add Equation');
                        }
                    });
                }
                menu.off('show:after', onShowAfter);
            };
            me.toolbar.btnInsertEquation.menu.on('show:after', onShowAfter);

            for (var i = 0; i < equationsStore.length; ++i) {
                var equationGroup = equationsStore.at(i);
                var menuItem = new Common.UI.MenuItem({
                    caption: equationGroup.get('groupName'),
                    menu: new Common.UI.Menu({
                        menuAlign: 'tl-tr',
                        items: [
                            { template: _.template('<div id="id-toolbar-menu-equationgroup' + i +
                                '" class="menu-shape margin-left-5" style="width:' + (equationGroup.get('groupWidth') + 8) + 'px; ' +
                                equationGroup.get('groupHeightStr') + '"></div>') }
                        ]
                    })
                });
                me.toolbar.btnInsertEquation.menu.addItem(menuItem, true);
            }
        },

        onInsertEquationClick: function() {
            if (this.api && !this._state.in_equation) {
                this.api.asc_AddMath();
                Common.component.Analytics.trackEvent('ToolBar', 'Add Equation');
            }
            Common.NotificationCenter.trigger('edit:complete', this.toolbar, this.toolbar.btnInsertEquation);
        },

        onInsertSymbolClick: function() {
            if (this.dlgSymbolTable && this.dlgSymbolTable.isVisible()) return;

            if (this.api) {
                var me = this,
                    selected = me.api.asc_GetSelectedText();
                me.dlgSymbolTable = new Common.Views.SymbolTableDialog({
                    api: me.api,
                    lang: me.mode.lang,
                    modal: false,
                    type: 1,
                    special: true,
                    showShortcutKey: true,
                    font: selected && selected.length>0 ? this.api.get_TextProps().get_TextPr().get_FontFamily().get_Name() : undefined,
                    symbol: selected && selected.length>0 ? selected.charAt(0) : undefined,
                    buttons: [{value: 'ok', caption: this.textInsert}, 'close'],
                    handler: function(dlg, result, settings) {
                        if (result == 'ok') {
                            me.insertSymbol(settings.font, settings.code, settings.special, settings.speccharacter);
                        } else
                            Common.NotificationCenter.trigger('edit:complete', me.toolbar);
                    }
                });
                me.dlgSymbolTable.show();
                me.dlgSymbolTable.on('symbol:dblclick', function(cmp, result, settings) {
                    me.insertSymbol(settings.font, settings.code, settings.special, settings.speccharacter);
                });
                me.dlgSymbolTable.on('close', function(obj){
                    Common.NotificationCenter.trigger('edit:complete', me.toolbar);
                });
            }
        },

        onInsertSymbolItemClick: function(picker, item, record, e) {
            if (this.api && record)
                this.insertSymbol(record.get('font'), record.get('symbol'), record.get('special'));
        },

        insertSymbol: function(fontRecord, symbol, special, specCharacter){
            var font = fontRecord ? fontRecord: this.api.get_TextProps().get_TextPr().get_FontFamily().get_Name();
            this.api.asc_insertSymbol(font, symbol, special);
            !specCharacter && this.toolbar.saveSymbol(symbol, font);
        },

        onApiMathTypes: function(equation) {
            this._equationTemp = equation;
            var me = this;
            var onShowBefore = function(menu) {
                me.onMathTypes(me._equationTemp);
                if (me._equationTemp && me._equationTemp.get_Data().length>0)
                    me.fillEquations();
                me.toolbar.btnInsertEquation.menu.off('show:before', onShowBefore);
            };
            me.toolbar.btnInsertEquation.menu.on('show:before', onShowBefore);
        },

        onMathTypes: function(equation) {
            equation = equation || this._equationTemp;

            var equationgrouparray = [],
                equationsStore = this.getCollection('EquationGroups');

            if (equationsStore.length>0)
                return;

            // equations groups

            var c_oAscMathMainTypeStrings = {};

            // [translate, count cells, scroll]

            c_oAscMathMainTypeStrings[Common.define.c_oAscMathMainType.Symbol       ] = [this.textSymbols, 11, false, 'svg-icon-symbols'];
            c_oAscMathMainTypeStrings[Common.define.c_oAscMathMainType.Fraction     ] = [this.textFraction, 4, false, 'svg-icon-fraction'];
            c_oAscMathMainTypeStrings[Common.define.c_oAscMathMainType.Script       ] = [this.textScript, 4, false, 'svg-icon-script'];
            c_oAscMathMainTypeStrings[Common.define.c_oAscMathMainType.Radical      ] = [this.textRadical, 4, false, 'svg-icon-radical'];
            c_oAscMathMainTypeStrings[Common.define.c_oAscMathMainType.Integral     ] = [this.textIntegral, 3, true, 'svg-icon-integral'];
            c_oAscMathMainTypeStrings[Common.define.c_oAscMathMainType.LargeOperator] = [this.textLargeOperator, 5, true, 'svg-icon-largeOperator'];
            c_oAscMathMainTypeStrings[Common.define.c_oAscMathMainType.Bracket      ] = [this.textBracket, 4, true, 'svg-icon-bracket'];
            c_oAscMathMainTypeStrings[Common.define.c_oAscMathMainType.Function     ] = [this.textFunction, 3, true, 'svg-icon-function'];
            c_oAscMathMainTypeStrings[Common.define.c_oAscMathMainType.Accent       ] = [this.textAccent, 4, false, 'svg-icon-accent'];
            c_oAscMathMainTypeStrings[Common.define.c_oAscMathMainType.LimitLog     ] = [this.textLimitAndLog, 3, false, 'svg-icon-limAndLog'];
            c_oAscMathMainTypeStrings[Common.define.c_oAscMathMainType.Operator     ] = [this.textOperator, 4, false, 'svg-icon-operator'];
            c_oAscMathMainTypeStrings[Common.define.c_oAscMathMainType.Matrix       ] = [this.textMatrix, 4, true, 'svg-icon-matrix'];

            // equations sub groups

            // equations types

            var translationTable = {}, name = '', translate = '';
            for (name in Common.define.c_oAscMathType) {
                if (Common.define.c_oAscMathType.hasOwnProperty(name)) {
                    var arr = name.split('_');
                    if (arr.length==2 && arr[0]=='Symbol') {
                        translate = 'txt' + arr[0] + '_' + arr[1].toLocaleLowerCase();
                    } else
                        translate = 'txt' + name;
                    translationTable[Common.define.c_oAscMathType[name]] = this[translate];
                }
            }
            var i,id = 0, count = 0, length = 0, width = 0, height = 0, store = null, list = null, eqStore = null, eq = null, data;

            if (equation) {
                data = equation.get_Data();
                count = data.length;
                if (count) {
                    for (var j = 0; j < count; ++j) {
                        var group = data[j];
                        id = group.get_Id();
                        width = group.get_W();
                        height = group.get_H();

                        store = new Backbone.Collection([], {
                            model: DE.Models.EquationModel
                        });

                        if (store) {
                            var allItemsCount = 0, itemsCount = 0, ids = 0, arr = [];
                            length = group.get_Data().length;
                            for (i = 0; i < length; ++i) {
                                eqStore = group.get_Data()[i];
                                itemsCount = eqStore.get_Data().length;
                                for (var p = 0; p < itemsCount; ++p) {
                                    eq = eqStore.get_Data()[p];
                                    ids = eq.get_Id();

                                    translate = '';

                                    if (translationTable.hasOwnProperty(ids)) {
                                        translate = translationTable[ids];
                                    }
                                    arr.push({
                                        data            : {equationType: ids},
                                        tip             : translate,
                                        allowSelected   : true,
                                        selected        : false,
                                        width           : eqStore.get_W(),
                                        height          : eqStore.get_H(),
                                        posX            : -eq.get_X(),
                                        posY            : -eq.get_Y()
                                    });
                                }

                                allItemsCount += itemsCount;
                            }
                            store.add(arr);
                            width = c_oAscMathMainTypeStrings[id][1] * (width + 10);  // 4px margin + 4px margin + 1px border + 1px border

                            var normHeight = parseInt(370 / (height + 10)) * (height + 10);
                            equationgrouparray.push({
                                groupName   : c_oAscMathMainTypeStrings[id][0],
                                groupStore  : store,
                                groupWidth  : width,
                                groupHeight : normHeight,
                                groupHeightStr : c_oAscMathMainTypeStrings[id][2] ? ' height:'+ normHeight +'px!important; ' : '',
                                groupIcon: c_oAscMathMainTypeStrings[id][3]
                            });
                        }
                    }
                    equationsStore.add(equationgrouparray);
                    // this.fillEquations();
                }
            }
        },

        activateControls: function() {
            this.toolbar.lockToolbar(Common.enumLock.disableOnStart, false);
            this.toolbar.lockToolbar(Common.enumLock.undoLock, this._state.can_undo!==true, {array: [this.toolbar.btnUndo]});
            this.toolbar.lockToolbar(Common.enumLock.redoLock, this._state.can_redo!==true, {array: [this.toolbar.btnRedo]});
            this.toolbar.lockToolbar(Common.enumLock.copyLock, this._state.can_copycut!==true, {array: [this.toolbar.btnCopy, this.toolbar.btnCut]});
            this._state.activated = true;

            var props = this.api.asc_GetSectionProps();
            this.onApiPageSize(props.get_W(), props.get_H());
        },

        updateThemeColors: function() {
            var updateColors = function(picker, defaultColorIndex) {
                if (picker) {
                    var clr;

                    var effectcolors = Common.Utils.ThemeColor.getEffectColors();
                    for (var i = 0; i < effectcolors.length; i++) {
                        if (typeof(picker.currentColor) == 'object' &&
                            clr === undefined &&
                            picker.currentColor.effectId == effectcolors[i].effectId)
                            clr = effectcolors[i];
                    }

                    picker.updateColors(effectcolors, Common.Utils.ThemeColor.getStandartColors());
                    if (picker.currentColor === undefined) {
                        picker.currentColor = effectcolors[defaultColorIndex];
                    } else if ( clr!==undefined ) {
                        picker.currentColor = clr;
                    }
                }
            };

            updateColors(this.toolbar.mnuFontColorPicker, 1);
            if (this.toolbar.btnFontColor.currentColor===undefined || !this.toolbar.btnFontColor.currentColor.isAuto) {
                this.toolbar.btnFontColor.currentColor = this.toolbar.mnuFontColorPicker.currentColor.color || this.toolbar.mnuFontColorPicker.currentColor;
                this.toolbar.btnFontColor.setColor(this.toolbar.btnFontColor.currentColor);
            }
            if (this._state.clrtext_asccolor!==undefined) {
                this._state.clrtext = undefined;
                this.onApiTextColor(this._state.clrtext_asccolor);
            }
            this._state.clrtext_asccolor = undefined;

            updateColors(this.toolbar.mnuParagraphColorPicker, 0);
            this.toolbar.btnParagraphColor.currentColor = this.toolbar.mnuParagraphColorPicker.currentColor.color || this.toolbar.mnuParagraphColorPicker.currentColor;
            this.toolbar.btnParagraphColor.setColor(this.toolbar.btnParagraphColor.currentColor);
            if (this._state.clrshd_asccolor!==undefined) {
                this._state.clrback = undefined;
                this.onParagraphColor(this._state.clrshd_asccolor);
            }
            this._state.clrshd_asccolor = undefined;

            updateColors(this.toolbar.mnuPageColorPicker, 1);

            if (this.toolbar.mnuBorderColorPicker) {
                updateColors(this.toolbar.mnuBorderColorPicker, { color: Common.Utils.ThemeColor.getRgbColor('#000000'), isAuto: true });
                var currentColor = { color: Common.Utils.ThemeColor.getRgbColor('#000000'), isAuto: true };
                if (currentColor.isAuto) {
                    var clr_item = this.toolbar.btnBorders.menu.$el.find('#id-toolbar-menu-auto-bordercolor > a');
                    !clr_item.hasClass('selected') && clr_item.addClass('selected');
                }
                this.toolbar.btnBorders.options.borderscolor = currentColor.color;
                $('#id-toolbar-mnu-item-border-color > a .menu-item-icon').css('border-color', '#' + this.toolbar.btnBorders.options.borderscolor);
            }
        },

        _onInitEditorStyles: function(styles) {
            window.styles_loaded = false;
            this.toolbar.lockToolbar(Common.enumLock.noStyles, !window.styles_loaded, {array: [this.toolbar.listStyles]});

            var self = this,
                listStyles = self.toolbar.listStyles;

            window.styles = styles;
            if (!listStyles) {
                self.styles = styles;
                return;
            }

            var arr = [];
            var mainController = this.getApplication().getController('Main');
            _.each(styles.get_MergedStyles(), function(style){
                arr.push({
                    imageUrl: style.asc_getImage(),
                    title   : style.get_Name(),
                    tip     : mainController.translationTable[style.get_Name()] || style.get_Name(),
                    id      : Common.UI.getId()
                });
            });
            listStyles.menuPicker.store.reset(arr); // remove all

            if (listStyles.menuPicker.store.length > 0 && listStyles.rendered){
                var styleRec;
                if (self._state.prstyle) styleRec = listStyles.menuPicker.store.findWhere({title: self._state.prstyle});
                listStyles.fillComboView((styleRec) ? styleRec : listStyles.menuPicker.store.at(0), true);
                Common.NotificationCenter.trigger('edit:complete', this);
            } else if (listStyles.rendered)
                listStyles.clearComboView();
            window.styles_loaded = true;
            this.toolbar.lockToolbar(Common.enumLock.noStyles, !window.styles_loaded, {array: [this.toolbar.listStyles]});
        },

        onHomeOpen: function() {
            var listStyles = this.toolbar.listStyles;
            if (listStyles && listStyles.needFillComboView &&  listStyles.menuPicker.store.length > 0 && listStyles.rendered){
                var styleRec;
                if (this._state.prstyle) styleRec = listStyles.menuPicker.store.findWhere({title: this._state.prstyle});
                listStyles.fillComboView((styleRec) ? styleRec : listStyles.menuPicker.store.at(0), true);
            }
        },

        _setMarkerColor: function(strcolor, h) {
            var me = this;

            if (h === 'menu') {
                me._state.clrhighlight = undefined;
                me.onApiHighlightColor();

                me.toolbar.btnHighlightColor.currentColor = strcolor;
                me.toolbar.btnHighlightColor.setColor(me.toolbar.btnHighlightColor.currentColor);
                me.toolbar.btnHighlightColor.toggle(true, true);
            }

            strcolor = strcolor || 'transparent';

            if (strcolor == 'transparent') {
                me.api.SetMarkerFormat(true, false);
            } else {
                var r = strcolor[0] + strcolor[1],
                    g = strcolor[2] + strcolor[3],
                    b = strcolor[4] + strcolor[5];
                me.api.SetMarkerFormat(true, true, parseInt(r, 16), parseInt(g, 16), parseInt(b, 16));
            }

            Common.NotificationCenter.trigger('edit:complete', me.toolbar, me.toolbar.btnHighlightColor);
            Common.component.Analytics.trackEvent('ToolBar', 'Highlight Color');
        },

        onHideMenus: function(e){
            Common.NotificationCenter.trigger('edit:complete', this.toolbar);
        },

        onSetupCopyStyleButton: function () {
            this.modeAlwaysSetStyle = false;

            var me = this;

            Common.NotificationCenter.on({
                'edit:complete': function () {
                    if (me.api && me.modeAlwaysSetStyle) {
                        me.api.SetPaintFormat(AscCommon.c_oAscFormatPainterState.kOff);
                        me.toolbar.btnCopyStyle.toggle(false, true);
                        me.modeAlwaysSetStyle = false;
                    }
                }
            });

            $(me.toolbar.btnCopyStyle.cmpEl).dblclick(function () {
                if (me.api) {
                    me.modeAlwaysSetStyle = true;
                    me.toolbar.btnCopyStyle.toggle(true, true);
                    me.api.SetPaintFormat(AscCommon.c_oAscFormatPainterState.kMultiple);
                }
            });
        },

        onApiCoAuthoringDisconnect: function(enableDownload) {
            this.mode.isEdit && this.toolbar.setMode({isDisconnected:true, enableDownload: !!enableDownload});
            this.editMode = false;
            this.DisableToolbar(true, true);
        },

        DisableToolbar: function(disable, viewMode, reviewmode, fillformmode, viewDocMode) {
            if (viewMode!==undefined) this.editMode = !viewMode;
            disable = disable || !this.editMode;

            var toolbar_mask = $('.toolbar-mask'),
                group_mask = $('.toolbar-group-mask'),
                mask = (reviewmode || fillformmode || viewDocMode) ? group_mask : toolbar_mask;
            if (disable && mask.length>0 || !disable && mask.length==0) return;

            var toolbar = this.toolbar;
            toolbar.hideMoreBtns();
            if (reviewmode)
                toolbar.lockToolbar(Common.enumLock.previewReviewMode, disable);
            else if (fillformmode)
                toolbar.lockToolbar(Common.enumLock.viewFormMode, disable);
            else if (viewDocMode)
                toolbar.lockToolbar(Common.enumLock.viewMode, disable);

            if(disable) {
                if (reviewmode || fillformmode || viewDocMode)
                    mask = $("<div class='toolbar-group-mask'>").appendTo(toolbar.$el.find('.toolbar'));
                else
                    mask = $("<div class='toolbar-mask'>").appendTo(toolbar.$el.find('.toolbar'));
            } else {
                mask.remove();
            }
            toolbar.$el.find('.toolbar').toggleClass('masked', $('.toolbar-mask').length>0);
            disable = disable || ((reviewmode || fillformmode || viewDocMode) ? toolbar_mask.length>0 : group_mask.length>0);
            if ( toolbar.synchTooltip )
                toolbar.synchTooltip.hide();

            toolbar._state.previewmode = (reviewmode || viewDocMode) && disable;
            if (reviewmode || viewDocMode) {
                toolbar._state.previewmode && toolbar.btnSave && toolbar.btnSave.setDisabled(true);

                if (toolbar.needShowSynchTip) {
                    toolbar.needShowSynchTip = false;
                    toolbar.onCollaborativeChanges();
                }
            }
            var hkComments = Common.Utils.isMac ? 'command+alt+a' : 'alt+h';
            disable ? Common.util.Shortcuts.suspendEvents(hkComments) : Common.util.Shortcuts.resumeEvents(hkComments);
        },

        onSelectRecepientsClick: function(type) {
            if (this._mailMergeDlg) return;

            var me = this;
            if (type === 'file') {
                this.api && this.api.asc_StartMailMerge();
            } else if (type === 'url') {
                (new Common.Views.ImageFromUrlDialog({
                    label: me.dataUrl,
                    handler: function(result, value) {
                        if (result == 'ok') {
                            if (me.api) {
                                var checkUrl = value.replace(/ /g, '');
                                if (!_.isEmpty(checkUrl)) {
                                    me.api.asc_StartMailMerge({ fileType: "csv", url: checkUrl });
                                } else {
                                    Common.UI.warning({
                                        msg: me.textEmptyMMergeUrl
                                    });
                                }
                            }

                            Common.NotificationCenter.trigger('edit:complete', me.toolbar);
                        }
                    }
                })).show();
            } else if (type === 'storage') {
                Common.NotificationCenter.trigger('storage:spreadsheet-load', 'mailmerge');
            }
        },

        setMailMergeRecipients: function(recepients) {
            recepients && (recepients.c = 'mailmerge');
            this.setRequestedSpreadsheet(recepients);
        },

        openSpreadsheetFromStorage: function(type) {
            var me = this;
            if (this.toolbar.mode.canRequestSelectSpreadsheet) {
                Common.Gateway.requestSelectSpreadsheet(type);
            } else if (this.toolbar.mode.canRequestMailMergeRecipients) {
                console.log("Obsolete: The 'onRequestMailMergeRecipients' event is deprecated. Please use 'onRequestSelectSpreadsheet' event instead.");
                Common.Gateway.requestMailMergeRecipients();
            } else {
                me._mailMergeDlg = new Common.Views.SelectFileDlg({
                    fileChoiceUrl: this.toolbar.mode.fileChoiceUrl.replace("{fileExt}", "xlsx").replace("{documentType}", "")
                });
                me._mailMergeDlg.on('selectfile', function(obj, recepients){
                    recepients && (recepients.c = type);
                    me.setRequestedSpreadsheet(recepients);
                }).on('close', function(obj){
                    me._mailMergeDlg = undefined;
                });
                me._mailMergeDlg.show();
            }
        },

        setRequestedSpreadsheet: function(data) { // gateway
            Common.NotificationCenter.trigger('storage:spreadsheet-insert', data);
        },

        insertSpreadsheetFromStorage: function(data) {
            if (data && (data.c==='mailmerge')) {
                this.api.asc_StartMailMerge(data);
                if (!this.mergeEditor)
                    this.mergeEditor = this.getApplication().getController('Common.Controllers.ExternalMergeEditor').getView('Common.Views.ExternalMergeEditor');
                if (this.mergeEditor)
                    this.mergeEditor.setEditMode(false);
            }
        },

        createDelayedElements: function() {
            this.toolbar.createDelayedElements();
            this.attachUIEvents(this.toolbar);
            this.onChangeProtectDocument();

            Common.Utils.injectSvgIcons();
        },

        createDelayedElementsRestrictedEditForms: function() {
            this.toolbar.createDelayedElementsRestrictedEditForms();
            this.attachRestrictedEditFormsUIEvents(this.toolbar);
        },

        createDelayedElementsViewer: function() {
            this.onBtnChangeState('print:disabled', null, !this.mode.canPrint);
        },

        onAppShowed: function (config) {
            var me = this,
                application = this.getApplication();

            var editmode = config.isEdit || config.isRestrictedEdit && config.canFillForms && config.isFormCreator,
                compactview = !editmode;
            if ( Common.localStorage.itemExists(editmode ? "de-compact-toolbar" : "de-view-compact-toolbar") ) {
                compactview = Common.localStorage.getBool(editmode ? "de-compact-toolbar" : "de-view-compact-toolbar");
            } else if (config.customization) {
                compactview = editmode ? !!config.customization.compactToolbar : config.customization.compactToolbar!==false;
            }
            Common.Utils.InternalSettings.set('toolbar-active-tab', !editmode && !compactview);

            me.toolbar.render(_.extend({isCompactView: editmode ? compactview : true}, config));

            var tab = {action: 'review', caption: me.toolbar.textTabCollaboration, dataHintTitle: 'U', layoutname: 'toolbar-collaboration'};
            var $panel = me.application.getController('Common.Controllers.ReviewChanges').createToolbarPanel();
            if ( $panel ) {
                me.toolbar.addTab(tab, $panel, 6);
                me.toolbar.setVisible('review', (config.isEdit || config.canCoAuthoring && config.canComments) && Common.UI.LayoutManager.isElementVisible('toolbar-collaboration') ); // use config.canViewReview in review controller. set visible review tab in view mode only when asc_HaveRevisionsChanges
            }

            if ( config.isEdit ) {
                me.toolbar.setMode(config);

                me.toolbar.btnSave.on('disabled', _.bind(me.onBtnChangeState, me, 'save:disabled'));

                if (!config.compactHeader) {
                    // hide 'print' and 'save' buttons group and next separator
                    me.toolbar.btnPrint.$el.parents('.group').hide().next().hide();

                    // hide 'undo' and 'redo' buttons and retrieve parent container
                    var $box = me.toolbar.btnUndo.$el.hide().next().hide().parent();

                    // move 'paste' button to the container instead of 'undo' and 'redo'
                    me.toolbar.btnPaste.$el.detach().appendTo($box);
                    me.toolbar.btnPaste.$el.find('button').attr('data-hint-direction', 'bottom');
                    me.toolbar.btnCopy.$el.removeClass('split');
                    me.toolbar.processPanelVisible(null, true);
                }

                // if ( config.isDesktopApp ) {
                //     if ( config.canProtect ) {
                //         tab = {action: 'protect', caption: me.toolbar.textTabProtect, dataHintTitle: 'T', layoutname: 'toolbar-protect'};
                //         $panel = application.getController('Common.Controllers.Protection').createToolbarPanel();
                //
                //         if ($panel) me.toolbar.addTab(tab, $panel, 6);
                //     }
                // }
                var drawtab = application.getController('Common.Controllers.Draw');
                drawtab.setApi(me.api).setMode(config);
                $panel = drawtab.createToolbarPanel();
                if ($panel) {
                    tab = {action: 'draw', caption: me.toolbar.textTabDraw, extcls: 'canedit', layoutname: 'toolbar-draw', dataHintTitle: 'C'};
                    me.toolbar.addTab(tab, $panel, 2);
                    me.toolbar.setVisible('draw', Common.UI.LayoutManager.isElementVisible('toolbar-draw'));
                    Array.prototype.push.apply(me.toolbar.lockControls, drawtab.getView().getButtons());
                    Array.prototype.push.apply(me.toolbar.paragraphControls, drawtab.getView().getButtons());
                }

                if ( config.canProtect ) {
                    tab = {action: 'protect', caption: me.toolbar.textTabProtect, layoutname: 'toolbar-protect', dataHintTitle: 'T'};
                    $panel = application.getController('Common.Controllers.Protection').createToolbarPanel();
                    if ($panel) {
                        (config.isSignatureSupport || config.isPasswordSupport) && $panel.append($('<div class="separator long"></div>'));
                        var doctab = application.getController('DocProtection');
                        $panel.append(doctab.createToolbarPanel());
                        me.toolbar.addTab(tab, $panel, 7);
                        me.toolbar.setVisible('protect', Common.UI.LayoutManager.isElementVisible('toolbar-protect'));
                        Array.prototype.push.apply(me.toolbar.lockControls, doctab.getView('DocProtection').getButtons());
                    }
                }

                var links = application.getController('Links');
                links.setApi(me.api).setConfig({toolbar: me});
                Array.prototype.push.apply(me.toolbar.lockControls, links.getView('Links').getButtons());

                me.toolbar.lockControls.push(application.getController('Viewport').getView('Common.Views.Header').getButton('mode'));
            } else if (config.isRestrictedEdit && config.canFillForms && config.isPDFForm) {
                me.toolbar.setMode(config);

                me.toolbar.btnSave.on('disabled', _.bind(me.onBtnChangeState, me, 'save:disabled'));

                // if (!(me.mode.canRequestEditRights && me.mode.isPDFForm && me.mode.canFillForms && me.mode.isRestrictedEdit))
                //     me.toolbar.btnEditMode && me.toolbar.btnEditMode.cmpEl.parents('.group').hide().next('.separator').hide();

                if (!config.compactHeader) {
                    // hide 'print' and 'save' buttons group and next separator
                    me.toolbar.btnPrint.$el.parents('.group').hide().next().hide();

                    // hide 'undo' and 'redo' buttons and retrieve parent container
                    var $box = me.toolbar.btnUndo.$el.hide().next().hide().parent();

                    // move 'paste' button to the container instead of 'undo' and 'redo'
                    me.toolbar.btnPaste.$el.detach().appendTo($box);
                    me.toolbar.btnPaste.$el.find('button').attr('data-hint-direction', 'bottom');
                    me.toolbar.btnCopy.$el.removeClass('split');
                    me.toolbar.processPanelVisible(null, true);
                }
            }

            if ( config.isEdit && config.canFeatureContentControl && config.canFeatureForms || config.isRestrictedEdit && config.canFillForms ) {
                if (config.isFormCreator) {
                    tab = {caption: config.isRestrictedEdit && config.canFillForms && config.isPDFForm ? me.toolbar.textTabHome : me.textTabForms, action: 'forms', dataHintTitle: 'M'};
                    var forms = application.getController('FormsTab');
                    forms.setApi(me.api).setConfig({toolbar: me, config: config});
                    $panel = forms.createToolbarPanel();
                    if ($panel) {
                        me.toolbar.addTab(tab, $panel, 5);
                        me.toolbar.setVisible('forms', true);
                        Array.prototype.push.apply(me.toolbar.lockControls, forms.getView('FormsTab').getButtons());
                        !compactview && (config.isFormCreator || config.isRestrictedEdit && config.canFillForms) && me.toolbar.setTab('forms');
                    }
                }
            }
            config.isEdit && config.canFeatureContentControl && me.onChangeSdtGlobalSettings();

            tab = {caption: me.toolbar.textTabView, action: 'view', extcls: config.isEdit ? 'canedit' : '', layoutname: 'toolbar-view', dataHintTitle: 'W'};
            var viewtab = application.getController('ViewTab');
            viewtab.setApi(me.api).setConfig({toolbar: me, mode: config});
            $panel = viewtab.createToolbarPanel();
            if ($panel) {
                var visible = Common.UI.LayoutManager.isElementVisible('toolbar-view');
                me.toolbar.addTab(tab, $panel, 8);
                me.toolbar.setVisible('view', visible);
                !editmode && !compactview && visible && Common.Utils.InternalSettings.set('toolbar-active-tab', 'view'); // need to activate later
            }
            config.isEdit && Array.prototype.push.apply(me.toolbar.lockControls, viewtab.getView('ViewTab').getButtons());
        },

        onAppReady: function (config) {
            var me = this;
            me.appOptions = config;

            var lang = config.lang ? config.lang.toLowerCase() : 'en',
                langPrefix = lang.split(/[\-_]/)[0];
            if (langPrefix === 'zh' && lang !== 'zh-tw' && lang !== 'zh_tw') {
                me._state.type_fontsize = Common.Utils.InternalSettings.get("de-settings-western-font-size") ? 'number' : 'string';
            }

            this.btnsComment = [];
            if ( config.canCoAuthoring && config.canComments ) {
                this.btnsComment = Common.Utils.injectButtons(this.toolbar.$el.find('.slot-comment'), 'tlbtn-addcomment-', 'toolbar__icon btn-big-add-comment', this.toolbar.capBtnComment,
                            [  Common.enumLock.paragraphLock, Common.enumLock.headerLock, Common.enumLock.richEditLock, Common.enumLock.plainEditLock, Common.enumLock.richDelLock, Common.enumLock.plainDelLock,
                                    Common.enumLock.cantAddQuotedComment, Common.enumLock.imageLock, Common.enumLock.inSpecificForm, Common.enumLock.inImage, Common.enumLock.lostConnect, Common.enumLock.disableOnStart,
                                    Common.enumLock.previewReviewMode, Common.enumLock.viewFormMode, Common.enumLock.docLockView, Common.enumLock.docLockForms, Common.enumLock.viewMode ],
                                 undefined, undefined, undefined, '1', 'bottom');
                if ( this.btnsComment.length ) {
                    var _comments = DE.getController('Common.Controllers.Comments').getView();
                    this.btnsComment.forEach(function (btn) {
                        btn.updateHint( _comments.textHintAddComment );
                        btn.on('click', function (btn, e) {
                            Common.NotificationCenter.trigger('app:comment:add', 'toolbar');
                        });
                        if (btn.cmpEl.closest('#review-changes-panel').length>0)
                            btn.setCaption(me.toolbar.capBtnAddComment);
                    }, this);
                    if (_comments.buttonAddNew) {
                        _comments.buttonAddNew.options.lock = [ Common.enumLock.paragraphLock, Common.enumLock.headerLock, Common.enumLock.richEditLock, Common.enumLock.plainEditLock, Common.enumLock.richDelLock, Common.enumLock.plainDelLock,
                                                                Common.enumLock.cantAddQuotedComment, Common.enumLock.imageLock, Common.enumLock.inSpecificForm, Common.enumLock.inImage, Common.enumLock.lostConnect, Common.enumLock.disableOnStart,
                                                                Common.enumLock.previewReviewMode, Common.enumLock.viewFormMode, Common.enumLock.docLockView, Common.enumLock.docLockForms, Common.enumLock.viewMode ];
                        this.btnsComment.add(_comments.buttonAddNew);
                    }
                }
                Array.prototype.push.apply(this.toolbar.paragraphControls, this.btnsComment);
                Array.prototype.push.apply(this.toolbar.lockControls, this.btnsComment);
                Common.UI.LayoutManager.addControls(this.btnsComment);
            }

            (new Promise(function(accept) {
                accept();
            })).then(function () {
                if ( config.isEdit ) {
                    me.controllers.pageLayout = new DE.Controllers.PageLayout({
                        id: 'ImageLayout',
                        application: me.getApplication()
                    });

                    me.controllers.pageLayout.onLaunch(me.toolbar)
                        .setApi(me.api)
                        .onAppReady(config);

                    !config.isPDFForm && Common.UI.TooltipManager.showTip('rtlDirection');
                } else if (config.isRestrictedEdit && config.canFillForms && config.isPDFForm) {
                    if (me.toolbar.btnHandTool) {
                        me.api.asc_setViewerTargetType('hand');
                    }
                }

                config.isOForm && config.canDownload && Common.UI.warning({
                    msg  : config.canRequestSaveAs || !!config.saveAsUrl || config.isOffline ? me.textConvertFormSave : me.textConvertFormDownload,
                    buttons: [{value: 'ok', caption: config.canRequestSaveAs || !!config.saveAsUrl || config.isOffline ? me.textSavePdf : me.textDownloadPdf}, 'cancel'],
                    callback: function(btn){
                        if (btn==='ok') {
                            me.isFromFormSaveAs = config.canRequestSaveAs || !!config.saveAsUrl;
                            var options = new Asc.asc_CDownloadOptions(Asc.c_oAscFileType.PDF, me.isFromFormSaveAs);
                            options.asc_setIsSaveAs(me.isFromFormSaveAs);
                            me.api.asc_DownloadAs(options);
                        }
                        Common.NotificationCenter.trigger('edit:complete');
                    }
                });
            });
        },

        onDownloadUrl: function(url, fileType) {
            if (this.isFromFormSaveAs) {
                var me = this,
                    defFileName = this.getApplication().getController('Viewport').getView('Common.Views.Header').getDocumentCaption();
                !defFileName && (defFileName = me.txtUntitled);

                var idx = defFileName.lastIndexOf('.');
                if (idx>0)
                    defFileName = defFileName.substring(0, idx) + '.pdf';

                if (me.mode.canRequestSaveAs) {
                    Common.Gateway.requestSaveAs(url, defFileName, fileType);
                } else {
                    me._saveCopyDlg = new Common.Views.SaveAsDlg({
                        saveFolderUrl: me.mode.saveAsUrl,
                        saveFileUrl: url,
                        defFileName: defFileName
                    });
                    me._saveCopyDlg.on('saveaserror', function(obj, err){
                        Common.UI.warning({
                            closable: false,
                            msg: err,
                            callback: function(btn){
                                Common.NotificationCenter.trigger('edit:complete', me);
                            }
                        });
                    }).on('close', function(obj){
                        me._saveCopyDlg = undefined;
                    });
                    me._saveCopyDlg.show();
                }
            }
            this.isFromFormSaveAs = false;
        },

        getView: function (name) {
            return !name ? this.toolbar : Backbone.Controller.prototype.getView.apply(this, arguments);
        },

        onFileMenu: function (opts) {
            if ( opts == 'show' ) {
                if ( !this.toolbar.isTabActive('file') )
                    this.toolbar.setTab('file');
            } else {
                if ( this.toolbar.isTabActive('file') )
                    this.toolbar.setTab();
            }
        },

        onTextLanguage: function(langId) {
            this._state.lang = langId;
        },

        onInsDateTimeClick: function() {
            //insert date time
            var me = this;
            (new DE.Views.DateTimeDialog({
                api: this.api,
                lang: this._state.lang,
                handler: function(result, value) {
                    if (result == 'ok') {
                        if (me.api) {
                            me.api.asc_addDateTime(value);
                        }
                    }
                    Common.NotificationCenter.trigger('edit:complete', me.toolbar);
                }
            })).show();
        },

        onInsFieldClick: function(type) {
            var me = this;
            (new Common.Views.TextInputDialog({
                width: 450,
                title: me.textFieldTitle,
                label: me.textFieldLabel,
                description: me.textFieldExample,
                value: type==='edit' ? me.api.asc_GetComplexFieldInstruction() : '',
                handler: function(result, value) {
                    if (result == 'ok') {
                        if (me.api) {
                            type==='edit' ? me.api.asc_EditComplexFieldInstruction(value) : me.api.asc_AddComplexFieldWithInstruction(value);
                        }
                    }
                    Common.NotificationCenter.trigger('edit:complete', me.toolbar);
                }
            })).show();
        },

        mouseenterSmartArt: function (groupName) {
            if (this.smartArtGenerating === undefined) {
                this.generateSmartArt(groupName);
            } else {
                this.delayedSmartArt = groupName;
            }
        },

        mouseleaveSmartArt: function (groupName) {
            if (this.delayedSmartArt === groupName) {
                this.delayedSmartArt = undefined;
            }
        },

        generateSmartArt: function (groupName) {
            this.api.asc_generateSmartArtPreviews(groupName);
        },

        onApiBeginSmartArtPreview: function (type) {
            this.smartArtGenerating = type;
            this.smartArtGroups = this.toolbar.btnInsertSmartArt.menu.getItems(true);
            var menuPicker = _.findWhere(this.smartArtGroups, {value: type}).menuPicker;
            menuPicker.loaded = true;
            this.smartArtData = Common.define.smartArt.getSmartArtData();
        },

        onApiAddSmartArtPreview: function (previews) {
            previews.forEach(_.bind(function (preview) {
                var image = preview.asc_getImage(),
                    sectionId = preview.asc_getSectionId(),
                    section = _.findWhere(this.smartArtData, {sectionId: sectionId}),
                    item = _.findWhere(section.items, {type: image.asc_getName()}),
                    menu = _.findWhere(this.smartArtGroups, {value: sectionId}),
                    menuPicker = menu.menuPicker,
                    pickerItem = menuPicker.store.findWhere({isLoading: true});
                if (pickerItem) {
                    pickerItem.set('isLoading', false, {silent: true});
                    pickerItem.set('value', item.type, {silent: true});
                    pickerItem.set('imageUrl', image.asc_getImage(), {silent: true});
                    pickerItem.set('tip', item.tip);
                }
                this.currentSmartArtMenu = menu;
            }, this));
        },

        onApiEndSmartArtPreview: function () {
            this.smartArtGenerating = undefined;
            if (this.currentSmartArtMenu) {
                this.currentSmartArtMenu.menu.alignPosition();
            }
            if (this.delayedSmartArt !== undefined) {
                var delayedSmartArt = this.delayedSmartArt;
                this.delayedSmartArt = undefined;
                this.generateSmartArt(delayedSmartArt);
            }
        },

        onInsertSmartArt: function (value) {
            if (this.api) {
                this.api.asc_createSmartArt(value);
            }
        },
        
        onChangeProtectDocument: function(props) {
            if (!props) {
                var docprotect = this.getApplication().getController('DocProtection');
                props = docprotect ? docprotect.getDocProps() : null;
            }
            if (props) {
                this._state.docProtection = props;
                this.toolbar.lockToolbar(Common.enumLock.docLockView, props.isReadOnly);
                this.toolbar.lockToolbar(Common.enumLock.docLockForms, props.isFormsOnly);
                this.toolbar.lockToolbar(Common.enumLock.docLockReview, props.isReviewOnly);
                this.toolbar.lockToolbar(Common.enumLock.docLockComments, props.isCommentsOnly);
                Common.NotificationCenter.trigger('doc:mode-changed', undefined, props.isReviewOnly);
                this.api && this.onApiFocusObject(this.api.getSelectedElements());
            }
        },

        onSelectTool: function (type, btn, state, e) {
            if (this.api && state) {
                this.api.asc_setViewerTargetType(type);
                Common.NotificationCenter.trigger('edit:complete', this.toolbar);
            }
        },

        onChangeViewerTargetType: function(isHandMode) {
            if (this.toolbar && this.toolbar.btnHandTool) {
                this.toolbar.btnHandTool.toggle(isHandMode, true);
                this.toolbar.btnSelectTool.toggle(!isHandMode, true);
            }
        },

        applySettings: function() {
            if (this.toolbar.cmbFontSize && Common.Utils.InternalSettings.get("de-settings-western-font-size")!==undefined) {
                this.toolbar.cmbFontSize.setData(Common.Utils.InternalSettings.get("de-settings-western-font-size") ? this.toolbar._fontSizeWestern.concat(this.toolbar._fontSizeChinese) :
                                                                                                                      this.toolbar._fontSizeChinese.concat(this.toolbar._fontSizeWestern));
                this._state.type_fontsize = Common.Utils.InternalSettings.get("de-settings-western-font-size") ? 'number' : 'string';
                if (this._state.fontsize!==undefined) {
                    var oldval = this._state.fontsize;
                    this._state.fontsize = undefined;
                    this.onApiFontSize(parseFloat(oldval));
                }
            }
        },
        onPluginToolbarMenu: function(data) {
            var api = this.api;
            this.toolbar && Array.prototype.push.apply(this.toolbar.lockControls, Common.UI.LayoutManager.addCustomControls(this.toolbar, data, function(guid, value, pressed) {
                api && api.onPluginToolbarMenuItemClick(guid, value, pressed);
            }));
        },

        onPluginToolbarCustomMenuItems: function(action, data) {
            if (!this._isDocReady) {
                this._state.customPluginData = (this._state.customPluginData || []).concat([{action: action, data: data}]);
                return;
            }
            var api = this.api;
            this.toolbar && Common.UI.LayoutManager.addCustomMenuItems(action, data, function(guid, value) {
                api && api.onPluginContextMenuItemClick(guid, value);
            });
        },

        onDocumentReady: function() {
            this._isDocReady = true;
            var me = this;
            this._state.customPluginData && this._state.customPluginData.forEach(function(plugin) {
                me.onPluginToolbarCustomMenuItems(plugin.action, plugin.data);
            });
            this._state.customPluginData = null;
        },

        onActiveTab: function(tab) {
            this.mode && this.mode.isPDFForm && (tab === 'home') && Common.UI.TooltipManager.showTip('rtlDirection');
            (tab !== 'home') && Common.UI.TooltipManager.closeTip('rtlDirection');
            if (tab !== 'layout')
                Common.UI.TooltipManager.closeTip('mergeShapes');
            else if (this.toolbar && this.toolbar.btnShapesMerge && !this.toolbar.btnShapesMerge.isDisabled())
                Common.UI.TooltipManager.showTip('mergeShapes');
        },

        onTabCollapse: function(tab) {
            Common.UI.TooltipManager.closeTip('rtlDirection');
            Common.UI.TooltipManager.closeTip('mergeShapes');
        }

    }, DE.Controllers.Toolbar || {}));
});<|MERGE_RESOLUTION|>--- conflicted
+++ resolved
@@ -1825,11 +1825,8 @@
                     next: newRtl ? 'btn-multilevels-rtl' : 'btn-multilevels',
                     curr: oldRtl ? 'btn-multilevels-rtl' : 'btn-multilevels'
                 });
-<<<<<<< HEAD
-=======
                 toolbar.btnDecLeftOffset.cmpEl && toolbar.btnDecLeftOffset.cmpEl[newRtl ? 'addClass' : 'removeClass']('icon-mirrored')
                 toolbar.btnIncLeftOffset.cmpEl && toolbar.btnIncLeftOffset.cmpEl[newRtl ? 'addClass' : 'removeClass']('icon-mirrored')
->>>>>>> 677771f5
                 toolbar.lblIndentsLeft.setCaption(newRtl ? toolbar.textIndBefore : toolbar.textIndLeft);
                 toolbar.lblIndentsRight.setCaption(newRtl ? toolbar.textIndAfter : toolbar.textIndRight);
                 toolbar.btnTextDir.options.dirRtl = !!isRtl;
