--- conflicted
+++ resolved
@@ -744,11 +744,7 @@
             need_disable = toolbar.mnuPageNumCurrentPos.isDisabled() && toolbar.mnuPageNumberPosPicker.isDisabled() || control_plain;
             toolbar.mnuInsertPageNum.setDisabled(need_disable);
 
-<<<<<<< HEAD
-            need_disable = paragraph_locked || header_locked || in_header || in_image || in_equation && !btn_eq_state || this.api.asc_IsCursorInFootnote();
-=======
-            need_disable = paragraph_locked || header_locked || in_header || in_equation && !btn_eq_state || this.api.asc_IsCursorInFootnote() || in_control;
->>>>>>> 0295612c
+            need_disable = paragraph_locked || header_locked || in_header || in_image || in_equation && !btn_eq_state || this.api.asc_IsCursorInFootnote() || in_control;
             toolbar.btnsPageBreak.disable(need_disable);
 
             need_disable = paragraph_locked || header_locked || !can_add_image || in_equation || control_plain;
