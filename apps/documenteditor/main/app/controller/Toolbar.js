--- conflicted
+++ resolved
@@ -805,7 +805,6 @@
             var rich_del_lock = (frame_pr) ? !frame_pr.can_DeleteBlockContentControl() : false,
                 rich_edit_lock = (frame_pr) ? !frame_pr.can_EditBlockContentControl() : false,
                 plain_del_lock = (frame_pr) ? !frame_pr.can_DeleteInlineContentControl() : false,
-<<<<<<< HEAD
                 plain_edit_lock = (frame_pr) ? !frame_pr.can_EditInlineContentControl() : false,
                 in_smart_art = shape_pr && shape_pr.asc_getFromSmartArt(),
                 in_smart_art_internal = shape_pr && shape_pr.asc_getFromSmartArtInternal();
@@ -825,19 +824,6 @@
             this.toolbar.lockToolbar(Common.enumLock.inSmartartInternal, in_smart_art_internal,    {array: toolbar.textOnlyControls.concat([toolbar.btnClearStyle, toolbar.btnDecLeftOffset, toolbar.btnIncLeftOffset])});
             this.toolbar.lockToolbar(Common.enumLock.inEquation,    in_equation,        {array: toolbar.btnsPageBreak.concat([toolbar.btnDropCap, toolbar.btnInsertTable, toolbar.btnBlankPage, toolbar.btnInsertShape,
                     toolbar.btnInsertText, toolbar.btnInsertTextArt, toolbar.btnInsertImage, toolbar.btnSuperscript, toolbar.btnSubscript, toolbar.btnEditHeader])});
-=======
-                plain_edit_lock = (frame_pr) ? !frame_pr.can_EditInlineContentControl() : false;
-            var need_disable = paragraph_locked || header_locked || rich_edit_lock || plain_edit_lock;
-
-            if (this._state.prcontrolsdisable != need_disable) {
-                if (this._state.activated) this._state.prcontrolsdisable = need_disable;
-                _.each (toolbar.paragraphControls, function(item){
-                    item.setDisabled(need_disable);
-                }, this);
-            }
-            toolbar.btnDecLeftOffset.setDisabled(need_disable || shape_pr && shape_pr.asc_getFromSmartArtInternal());
-            toolbar.btnIncLeftOffset.setDisabled(need_disable || shape_pr && shape_pr.asc_getFromSmartArtInternal());
->>>>>>> d2c5b7ff
 
             in_control = this.api.asc_IsContentControl();
             var control_props = in_control ? this.api.asc_GetContentControlProperties() : null,
@@ -855,23 +841,8 @@
                 toolbar.btnContentControls.menu.items[10].setDisabled(!in_control || if_form);
             }
 
-<<<<<<< HEAD
             this.toolbar.lockToolbar(Common.enumLock.controlPlain, control_plain, {array: [toolbar.btnInsertTable, toolbar.btnInsertImage,  toolbar.btnInsertChart,  toolbar.btnInsertText, toolbar.btnInsertTextArt,
                                                                                 toolbar.btnInsertShape, toolbar.btnInsertEquation, toolbar.btnDropCap, toolbar.btnColumns, toolbar.mnuInsertPageNum ]});
-=======
-            var need_text_disable = paragraph_locked || header_locked || in_chart || rich_edit_lock || plain_edit_lock || shape_pr && (shape_pr.asc_getFromSmartArt() || shape_pr.asc_getFromSmartArtInternal());
-            if (this._state.textonlycontrolsdisable != need_text_disable) {
-                if (this._state.activated) this._state.textonlycontrolsdisable = need_text_disable;
-                if (!need_disable) {
-                    _.each (toolbar.textOnlyControls, function(item){
-                        item.setDisabled(need_text_disable);
-                    }, this);
-                }
-                // toolbar.btnCopyStyle.setDisabled(need_text_disable);
-                toolbar.btnClearStyle.setDisabled(need_text_disable);
-            }
-
->>>>>>> d2c5b7ff
             if (enable_dropcap && frame_pr) {
                 var value = frame_pr.get_FramePr(),
                     drop_value = Asc.c_oAscDropCap.None;
@@ -2663,11 +2634,7 @@
                 itemTemplate: _.template('<div class="item-shape" id="<%= id %>"><svg width="20" height="20" class=\"icon\"><use xlink:href=\"#svg-icon-<%= data.shapeType %>\"></use></svg></div>'),
                 groups: me.getApplication().getCollection('ShapeGroups'),
                 parentMenu: me.toolbar.btnInsertShape.menu,
-<<<<<<< HEAD
-                restoreHeight: 640,
-=======
                 restoreHeight: 652,
->>>>>>> d2c5b7ff
                 textRecentlyUsed: me.textRecentlyUsed,
                 recentShapes: recents ? JSON.parse(recents) : null
             });
@@ -2900,22 +2867,11 @@
         },
 
         activateControls: function() {
-<<<<<<< HEAD
             this.toolbar.lockToolbar(Common.enumLock.disableOnStart, false);
             this.toolbar.lockToolbar(Common.enumLock.undoLock, this._state.can_undo!==true, {array: [this.toolbar.btnUndo]});
             this.toolbar.lockToolbar(Common.enumLock.redoLock, this._state.can_redo!==true, {array: [this.toolbar.btnRedo]});
             this.toolbar.lockToolbar(Common.enumLock.copyLock, this._state.can_copycut!==true, {array: [this.toolbar.btnCopy]});
             this.toolbar.lockToolbar(Common.enumLock.mmergeLock, !!this._state.mmdisable, {array: [this.toolbar.btnMailRecepients]});
-=======
-            _.each(this.toolbar.toolbarControls, function(item){
-                item.setDisabled(false);
-            }, this);
-            this.toolbar.btnUndo.setDisabled(this._state.can_undo!==true);
-            this.toolbar.btnRedo.setDisabled(this._state.can_redo!==true);
-            this.toolbar.btnCopy.setDisabled(this._state.can_copycut!==true);
-            this.toolbar.btnPrint.setDisabled(!this.toolbar.mode.canPrint);
-            this.toolbar.btnDarkDocument && this.toolbar.btnDarkDocument.setDisabled(!Common.UI.Themes.isDarkTheme());
->>>>>>> d2c5b7ff
             if (!this._state.mmdisable) {
                 this.toolbar.mnuMailRecepients.items[2].setVisible(this.toolbar.mode.fileChoiceUrl || this.toolbar.mode.canRequestMailMergeRecipients);
             }
@@ -3224,16 +3180,7 @@
 
                 var links = me.getApplication().getController('Links');
                 links.setApi(me.api).setConfig({toolbar: me});
-<<<<<<< HEAD
                 Array.prototype.push.apply(me.toolbar.lockControls, links.getView('Links').getButtons());
-=======
-                Array.prototype.push.apply(me.toolbar.toolbarControls, links.getView('Links').getButtons());
-
-                var viewtab = me.getApplication().getController('ViewTab');
-                viewtab.setApi(me.api).setConfig({toolbar: me, mode: config});
-                Array.prototype.push.apply(me.toolbar.toolbarControls, viewtab.getView('ViewTab').getButtons());
-                me.toolbar.btnDarkDocument = viewtab.getView('ViewTab').btnDarkDocument;
->>>>>>> d2c5b7ff
             }
 
             if ( config.isEdit && config.canFeatureContentControl && config.canFeatureForms || config.isRestrictedEdit && config.canFillForms ) {
