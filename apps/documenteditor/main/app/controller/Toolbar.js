--- conflicted
+++ resolved
@@ -3368,7 +3368,6 @@
             })).show();
         },
 
-<<<<<<< HEAD
         generateSmartArt: function (groupName) {
             this.api.asc_generateSmartArtPreviews(groupName);
         },
@@ -3411,7 +3410,9 @@
         onInsertSmartArt: function (value) {
             if (this.api) {
                 this.api.asc_createSmartArt(value);
-=======
+            }
+        },
+        
         onChangeProtectDocument: function(props) {
             if (!props) {
                 var docprotect = this.getApplication().getController('DocProtection');
@@ -3423,7 +3424,6 @@
                 this.toolbar.lockToolbar(Common.enumLock.docLockForms, props.isFormsOnly);
                 this.toolbar.lockToolbar(Common.enumLock.docLockReview, props.isReviewOnly);
                 this.toolbar.lockToolbar(Common.enumLock.docLockComments, props.isCommentsOnly);
->>>>>>> c739605f
             }
         },
 
