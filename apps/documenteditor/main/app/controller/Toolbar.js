/*
 *
 * (c) Copyright Ascensio System SIA 2010-2019
 *
 * This program is a free software product. You can redistribute it and/or
 * modify it under the terms of the GNU Affero General Public License (AGPL)
 * version 3 as published by the Free Software Foundation. In accordance with
 * Section 7(a) of the GNU AGPL its Section 15 shall be amended to the effect
 * that Ascensio System SIA expressly excludes the warranty of non-infringement
 * of any third-party rights.
 *
 * This program is distributed WITHOUT ANY WARRANTY; without even the implied
 * warranty of MERCHANTABILITY or FITNESS FOR A PARTICULAR  PURPOSE. For
 * details, see the GNU AGPL at: http://www.gnu.org/licenses/agpl-3.0.html
 *
 * You can contact Ascensio System SIA at 20A-12 Ernesta Birznieka-Upisha
 * street, Riga, Latvia, EU, LV-1050.
 *
 * The  interactive user interfaces in modified source and object code versions
 * of the Program must display Appropriate Legal Notices, as required under
 * Section 5 of the GNU AGPL version 3.
 *
 * Pursuant to Section 7(b) of the License you must retain the original Product
 * logo when distributing the program. Pursuant to Section 7(e) we decline to
 * grant you any rights under trademark law for use of our trademarks.
 *
 * All the Product's GUI elements, including illustrations and icon sets, as
 * well as technical writing content are licensed under the terms of the
 * Creative Commons Attribution-ShareAlike 4.0 International. See the License
 * terms at http://creativecommons.org/licenses/by-sa/4.0/legalcode
 *
*/
/**
 *  Toolbar.js
 *
 *  Toolbar Controller
 *
 *  Created by Alexander Yuzhin on 1/15/14
 *  Copyright (c) 2018 Ascensio System SIA. All rights reserved.
 *
 */

define([
    'core',
    'common/main/lib/component/Window',
    'common/main/lib/view/CopyWarningDialog',
    'common/main/lib/view/ImageFromUrlDialog',
    'common/main/lib/view/InsertTableDialog',
    'common/main/lib/view/SelectFileDlg',
    'common/main/lib/view/SymbolTableDialog',
    'common/main/lib/util/define',
    'documenteditor/main/app/view/Toolbar',
    'documenteditor/main/app/view/DropcapSettingsAdvanced',
    'documenteditor/main/app/view/StyleTitleDialog',
    'documenteditor/main/app/view/PageMarginsDialog',
    'documenteditor/main/app/view/PageSizeDialog',
    'documenteditor/main/app/controller/PageLayout',
    'documenteditor/main/app/view/CustomColumnsDialog',
    'documenteditor/main/app/view/ControlSettingsDialog',
    'documenteditor/main/app/view/WatermarkSettingsDialog',
    'documenteditor/main/app/view/CompareSettingsDialog',
<<<<<<< HEAD
    'documenteditor/main/app/view/ListSettingsDialog'
=======
    'documenteditor/main/app/view/DateTimeDialog'
>>>>>>> f628ca56
], function () {
    'use strict';

    DE.Controllers.Toolbar = Backbone.Controller.extend(_.extend({
        models: [],
        collections: [],
        controllers: [],
        views: [
            'Toolbar'
        ],

        initialize: function() {
            this._state = {
                activated: false,
                bullets: {
                    type: undefined,
                    subtype: undefined
                },
                prstyle: undefined,
                prcontrolsdisable:undefined,
                dropcap: Asc.c_oAscDropCap.None,
                clrhighlight: undefined,
                clrtext: undefined,
                pgsize: [0, 0],
                linespace: undefined,
                pralign: undefined,
                clrback: undefined,
                valign: undefined,
                can_undo: undefined,
                can_redo: undefined,
                bold: undefined,
                italic: undefined,
                strike: undefined,
                underline: undefined,
                pgorient: undefined,
                lock_doc: undefined,
                can_copycut: undefined,
                pgmargins: undefined,
                fontsize: undefined,
                in_equation: false,
                in_chart: false
            };
            this.flg = {};
            this.diagramEditor = null;
            this._isAddingShape = false;
            this.editMode = true;
            this.binding = {};

            this.addListeners({
                'Toolbar': {
                    'insert:break'      : this.onClickPageBreak,
                    'change:compact'    : this.onClickChangeCompact,
                    'home:open'         : this.onHomeOpen,
                    'add:chart'         : this.onSelectChart,
                    'insert:textart'    : this.onInsertTextart
                },
                'FileMenu': {
                    'menu:hide': this.onFileMenu.bind(this, 'hide'),
                    'menu:show': this.onFileMenu.bind(this, 'show')
                },
                'Common.Views.Header': {
                    'toolbar:setcompact': this.onChangeCompactView.bind(this),
                    'print': function (opts) {
                        var _main = this.getApplication().getController('Main');
                        _main.onPrint();
                    },
                    'save': function (opts) {
                        this.api.asc_Save();
                    },
                    'undo': this.onUndo,
                    'redo': this.onRedo,
                    'downloadas': function (opts) {
                        var _main = this.getApplication().getController('Main');
                        var _file_type = _main.document.fileType,
                            _format;
                        if ( !!_file_type ) {
                            if ( /^pdf|xps|djvu/i.test(_file_type) ) {
                                _main.api.asc_DownloadOrigin();
                                return;
                            } else {
                                _format = Asc.c_oAscFileType[ _file_type.toUpperCase() ];
                            }
                        }

                        var _supported = [
                            Asc.c_oAscFileType.TXT,
                            Asc.c_oAscFileType.RTF,
                            Asc.c_oAscFileType.ODT,
                            Asc.c_oAscFileType.DOCX,
                            Asc.c_oAscFileType.HTML,
                            Asc.c_oAscFileType.PDFA,
                            Asc.c_oAscFileType.DOTX,
                            Asc.c_oAscFileType.OTT
                        ];

                        if ( !_format || _supported.indexOf(_format) < 0 )
                            _format = Asc.c_oAscFileType.PDF;

                        _main.api.asc_DownloadAs(new Asc.asc_CDownloadOptions(_format));
                    },
                    'go:editor': function() {
                        Common.Gateway.requestEditRights();
                    }
                }
            });

            var me = this;

            var checkInsertAutoshape =  function(e) {
                var cmp = $(e.target),
                    cmp_sdk = cmp.closest('#editor_sdk'),
                    btn_id = cmp.closest('button').attr('id');
                if (btn_id===undefined)
                    btn_id = cmp.closest('.btn-group').attr('id');

                if (cmp.attr('id') != 'editor_sdk' && cmp_sdk.length<=0) {
                    if ( me.toolbar.btnInsertText.pressed && btn_id != me.toolbar.btnInsertText.id ||
                        me.toolbar.btnInsertShape.pressed && btn_id != me.toolbar.btnInsertShape.id) {
                        me._isAddingShape   = false;

                        me._addAutoshape(false);
                        me.toolbar.btnInsertShape.toggle(false, true);
                        me.toolbar.btnInsertText.toggle(false, true);

                        Common.NotificationCenter.trigger('edit:complete', me.toolbar);
                    } else if ( me.toolbar.btnInsertShape.pressed && btn_id == me.toolbar.btnInsertShape.id) {
                        _.defer(function(){
                            me.api.StartAddShape('', false);
                            Common.NotificationCenter.trigger('edit:complete', me.toolbar);
                        }, 100);
                    }
                }
            };

            this.onApiEndAddShape = function() {
                this.toolbar.fireEvent('insertshape', this.toolbar);

                if (this.toolbar.btnInsertShape.pressed)
                    this.toolbar.btnInsertShape.toggle(false, true);

                if (this.toolbar.btnInsertText.pressed)
                    this.toolbar.btnInsertText.toggle(false, true);

                $(document.body).off('mouseup', checkInsertAutoshape);
            };

            this._addAutoshape =  function(isstart, type) {
                if (this.api) {
                    if (isstart) {
                        this.api.StartAddShape(type, true);
                        $(document.body).on('mouseup', checkInsertAutoshape);
                    } else {
                        this.api.StartAddShape('', false);
                        $(document.body).off('mouseup', checkInsertAutoshape);
                    }
                }
            };

//            Common.NotificationCenter.on('menu:afterkeydown', _.bind(this.onAfterKeydownMenu, this));
            Common.NotificationCenter.on('style:commitsave', _.bind(this.onSaveStyle, this));
            Common.NotificationCenter.on('style:commitchange', _.bind(this.onUpdateStyle, this));
        },

        onLaunch: function() {
            var me = this;

            // Create toolbar view
            this.toolbar = this.createView('Toolbar');

            me.toolbar.on('render:before', function (cmp) {
            });

            Common.NotificationCenter.on('app:ready', me.onAppReady.bind(me));
            Common.NotificationCenter.on('app:face', me.onAppShowed.bind(me));
        },

        setMode: function(mode) {
            this.mode = mode;
            this.toolbar.applyLayout(mode);
        },

        attachUIEvents: function(toolbar) {
            /**
             * UI Events
             */

            toolbar.btnPrint.on('click',                                _.bind(this.onPrint, this));
            toolbar.btnPrint.on('disabled',                             _.bind(this.onBtnChangeState, this, 'print:disabled'));
            toolbar.btnSave.on('click',                                 _.bind(this.onSave, this));
            toolbar.btnUndo.on('click',                                 _.bind(this.onUndo, this));
            toolbar.btnUndo.on('disabled',                              _.bind(this.onBtnChangeState, this, 'undo:disabled'));
            toolbar.btnRedo.on('click',                                 _.bind(this.onRedo, this));
            toolbar.btnRedo.on('disabled',                              _.bind(this.onBtnChangeState, this, 'redo:disabled'));
            toolbar.btnCopy.on('click',                                 _.bind(this.onCopyPaste, this, true));
            toolbar.btnPaste.on('click',                                _.bind(this.onCopyPaste, this, false));
            toolbar.btnIncFontSize.on('click',                          _.bind(this.onIncrease, this));
            toolbar.btnDecFontSize.on('click',                          _.bind(this.onDecrease, this));
            toolbar.btnBold.on('click',                                 _.bind(this.onBold, this));
            toolbar.btnItalic.on('click',                               _.bind(this.onItalic, this));
            toolbar.btnUnderline.on('click',                            _.bind(this.onUnderline, this));
            toolbar.btnStrikeout.on('click',                            _.bind(this.onStrikeout, this));
            toolbar.btnSuperscript.on('click',                          _.bind(this.onSuperscript, this));
            toolbar.btnSubscript.on('click',                            _.bind(this.onSubscript, this));
            toolbar.btnAlignLeft.on('click',                            _.bind(this.onHorizontalAlign, this, 1));
            toolbar.btnAlignCenter.on('click',                          _.bind(this.onHorizontalAlign, this, 2));
            toolbar.btnAlignRight.on('click',                           _.bind(this.onHorizontalAlign, this, 0));
            toolbar.btnAlignJust.on('click',                            _.bind(this.onHorizontalAlign, this, 3));
            toolbar.btnDecLeftOffset.on('click',                        _.bind(this.onDecOffset, this));
            toolbar.btnIncLeftOffset.on('click',                        _.bind(this.onIncOffset, this));
            toolbar.btnMarkers.on('click',                              _.bind(this.onMarkers, this));
            toolbar.btnNumbers.on('click',                              _.bind(this.onNumbers, this));
            toolbar.cmbFontName.on('selected',                          _.bind(this.onFontNameSelect, this));
            toolbar.cmbFontName.on('show:after',                        _.bind(this.onComboOpen, this, true));
            toolbar.cmbFontName.on('hide:after',                        _.bind(this.onHideMenus, this));
            toolbar.cmbFontName.on('combo:blur',                        _.bind(this.onComboBlur, this));
            toolbar.cmbFontName.on('combo:focusin',                     _.bind(this.onComboOpen, this, false));
            toolbar.cmbFontSize.on('selected',                          _.bind(this.onFontSizeSelect, this));
            toolbar.cmbFontSize.on('changed:before',                    _.bind(this.onFontSizeChanged, this, true));
            toolbar.cmbFontSize.on('changed:after',                     _.bind(this.onFontSizeChanged, this, false));
            toolbar.cmbFontSize.on('combo:blur',                        _.bind(this.onComboBlur, this));
            toolbar.cmbFontSize.on('combo:focusin',                     _.bind(this.onComboOpen, this, false));
            toolbar.cmbFontSize.on('show:after',                        _.bind(this.onComboOpen, this, true));
            toolbar.cmbFontSize.on('hide:after',                        _.bind(this.onHideMenus, this));
            toolbar.mnuMarkersPicker.on('item:click',                   _.bind(this.onSelectBullets, this, toolbar.btnMarkers));
            toolbar.mnuNumbersPicker.on('item:click',                   _.bind(this.onSelectBullets, this, toolbar.btnNumbers));
            toolbar.mnuMultilevelPicker.on('item:click',                _.bind(this.onSelectBullets, this, toolbar.btnMultilevels));
            toolbar.mnuMarkerSettings.on('click',                       _.bind(this.onMarkerSettingsClick, this, 0));
            toolbar.mnuNumberSettings.on('click',                       _.bind(this.onMarkerSettingsClick, this, 1));
            toolbar.mnuMultilevelSettings.on('click',                   _.bind(this.onMarkerSettingsClick, this, 2));
            toolbar.btnHighlightColor.on('click',                       _.bind(this.onBtnHighlightColor, this));
            toolbar.btnFontColor.on('click',                            _.bind(this.onBtnFontColor, this));
            toolbar.btnParagraphColor.on('click',                       _.bind(this.onBtnParagraphColor, this));
            toolbar.mnuHighlightColorPicker.on('select',                _.bind(this.onSelectHighlightColor, this));
            toolbar.mnuFontColorPicker.on('select',                     _.bind(this.onSelectFontColor, this));
            toolbar.mnuParagraphColorPicker.on('select',                _.bind(this.onParagraphColorPickerSelect, this));
            toolbar.mnuHighlightTransparent.on('click',                 _.bind(this.onHighlightTransparentClick, this));
            $('#id-toolbar-menu-auto-fontcolor').on('click',            _.bind(this.onAutoFontColor, this));
            $('#id-toolbar-menu-new-fontcolor').on('click',             _.bind(this.onNewFontColor, this));
            $('#id-toolbar-menu-new-paracolor').on('click',             _.bind(this.onNewParagraphColor, this));
            toolbar.mnuLineSpace.on('item:toggle',                      _.bind(this.onLineSpaceToggle, this));
            toolbar.mnuNonPrinting.on('item:toggle',                    _.bind(this.onMenuNonPrintingToggle, this));
            toolbar.btnShowHidenChars.on('toggle',                      _.bind(this.onNonPrintingToggle, this));
            toolbar.mnuTablePicker.on('select',                         _.bind(this.onTablePickerSelect, this));
            toolbar.mnuInsertTable.on('item:click',                     _.bind(this.onInsertTableClick, this));
            toolbar.mnuInsertImage.on('item:click',                     _.bind(this.onInsertImageClick, this));
            toolbar.btnInsertText.on('click',                           _.bind(this.onBtnInsertTextClick, this));
            toolbar.btnInsertShape.menu.on('hide:after',                _.bind(this.onInsertShapeHide, this));
            toolbar.btnDropCap.menu.on('item:click',                    _.bind(this.onDropCapSelect, this));
            toolbar.btnContentControls.menu.on('item:click',            _.bind(this.onControlsSelect, this));
            toolbar.mnuDropCapAdvanced.on('click',                      _.bind(this.onDropCapAdvancedClick, this));
            toolbar.btnColumns.menu.on('item:click',                    _.bind(this.onColumnsSelect, this));
            toolbar.btnPageOrient.menu.on('item:click',                 _.bind(this.onPageOrientSelect, this));
            toolbar.btnPageMargins.menu.on('item:click',                _.bind(this.onPageMarginsSelect, this));
            toolbar.btnWatermark.menu.on('item:click',                  _.bind(this.onWatermarkSelect, this));
            toolbar.btnClearStyle.on('click',                           _.bind(this.onClearStyleClick, this));
            toolbar.btnCopyStyle.on('toggle',                           _.bind(this.onCopyStyleToggle, this));
            toolbar.mnuPageSize.on('item:click',                        _.bind(this.onPageSizeClick, this));
            toolbar.mnuColorSchema.on('item:click',                     _.bind(this.onColorSchemaClick, this));
            toolbar.mnuColorSchema.on('show:after',                     _.bind(this.onColorSchemaShow, this));
            toolbar.btnMailRecepients.on('click',                       _.bind(this.onSelectRecepientsClick, this));
            toolbar.mnuPageNumberPosPicker.on('item:click',             _.bind(this.onInsertPageNumberClick, this));
            toolbar.btnEditHeader.menu.on('item:click',                 _.bind(this.onEditHeaderFooterClick, this));
            toolbar.btnInsDateTime.on('click',                          _.bind(this.onInsDateTimeClick, this));
            toolbar.mnuPageNumCurrentPos.on('click',                    _.bind(this.onPageNumCurrentPosClick, this));
            toolbar.mnuInsertPageCount.on('click',                      _.bind(this.onInsertPageCountClick, this));
            toolbar.btnBlankPage.on('click',                            _.bind(this.onBtnBlankPageClick, this));
            toolbar.listStyles.on('click',                              _.bind(this.onListStyleSelect, this));
            toolbar.listStyles.on('contextmenu',                        _.bind(this.onListStyleContextMenu, this));
            toolbar.styleMenu.on('hide:before',                         _.bind(this.onListStyleBeforeHide, this));
            toolbar.btnInsertEquation.on('click',                       _.bind(this.onInsertEquationClick, this));
            toolbar.btnInsertSymbol.on('click',                         _.bind(this.onInsertSymbolClick, this));
            toolbar.mnuNoControlsColor.on('click',                      _.bind(this.onNoControlsColor, this));
            toolbar.mnuControlsColorPicker.on('select',                 _.bind(this.onSelectControlsColor, this));
            Common.Gateway.on('insertimage',                            _.bind(this.insertImage, this));
            Common.Gateway.on('setmailmergerecipients',                 _.bind(this.setMailMergeRecipients, this));
            $('#id-toolbar-menu-new-control-color').on('click',         _.bind(this.onNewControlsColor, this));

            $('#id-save-style-plus, #id-save-style-link', toolbar.$el).on('click', this.onMenuSaveStyle.bind(this));

            this.onSetupCopyStyleButton();
        },

        setApi: function(api) {
            this.api = api;

            if (this.mode.isEdit) {
                this.toolbar.setApi(api);

                this.api.asc_registerCallback('asc_onFontSize', _.bind(this.onApiFontSize, this));
                this.api.asc_registerCallback('asc_onBold', _.bind(this.onApiBold, this));
                this.api.asc_registerCallback('asc_onItalic', _.bind(this.onApiItalic, this));
                this.api.asc_registerCallback('asc_onUnderline', _.bind(this.onApiUnderline, this));
                this.api.asc_registerCallback('asc_onStrikeout', _.bind(this.onApiStrikeout, this));
                this.api.asc_registerCallback('asc_onVerticalAlign', _.bind(this.onApiVerticalAlign, this));
                this.api.asc_registerCallback('asc_onCanUndo', _.bind(this.onApiCanRevert, this, 'undo'));
                this.api.asc_registerCallback('asc_onCanRedo', _.bind(this.onApiCanRevert, this, 'redo'));
                this.api.asc_registerCallback('asc_onListType', _.bind(this.onApiBullets, this));
                this.api.asc_registerCallback('asc_onPrAlign', _.bind(this.onApiParagraphAlign, this));
                this.api.asc_registerCallback('asc_onTextColor', _.bind(this.onApiTextColor, this));
                this.api.asc_registerCallback('asc_onParaSpacingLine', _.bind(this.onApiLineSpacing, this));
                this.api.asc_registerCallback('asc_onFocusObject', _.bind(this.onApiFocusObject, this));
                this.api.asc_registerCallback('asc_onDocSize', _.bind(this.onApiPageSize, this));
                this.api.asc_registerCallback('asc_onPaintFormatChanged', _.bind(this.onApiStyleChange, this));
                this.api.asc_registerCallback('asc_onParaStyleName', _.bind(this.onApiParagraphStyleChange, this));
                this.api.asc_registerCallback('asc_onEndAddShape', _.bind(this.onApiEndAddShape, this)); //for shapes
                this.api.asc_registerCallback('asc_onPageOrient', _.bind(this.onApiPageOrient, this));
                this.api.asc_registerCallback('asc_onLockDocumentProps', _.bind(this.onApiLockDocumentProps, this));
                this.api.asc_registerCallback('asc_onUnLockDocumentProps', _.bind(this.onApiUnLockDocumentProps, this));
                this.api.asc_registerCallback('asc_onLockDocumentSchema', _.bind(this.onApiLockDocumentSchema, this));
                this.api.asc_registerCallback('asc_onUnLockDocumentSchema', _.bind(this.onApiUnLockDocumentSchema, this));
                this.api.asc_registerCallback('asc_onLockHeaderFooters', _.bind(this.onApiLockHeaderFooters, this));
                this.api.asc_registerCallback('asc_onUnLockHeaderFooters', _.bind(this.onApiUnLockHeaderFooters, this));
                this.api.asc_registerCallback('asc_onZoomChange', _.bind(this.onApiZoomChange, this));
                this.api.asc_registerCallback('asc_onMarkerFormatChanged', _.bind(this.onApiStartHighlight, this));
                this.api.asc_registerCallback('asc_onTextHighLight', _.bind(this.onApiHighlightColor, this));
                this.api.asc_registerCallback('asc_onInitEditorStyles', _.bind(this.onApiInitEditorStyles, this));
                this.api.asc_registerCallback('asc_onCoAuthoringDisconnect', _.bind(this.onApiCoAuthoringDisconnect, this));
                Common.NotificationCenter.on('api:disconnect', _.bind(this.onApiCoAuthoringDisconnect, this));
                this.api.asc_registerCallback('asc_onCanCopyCut', _.bind(this.onApiCanCopyCut, this));
                this.api.asc_registerCallback('asc_onMathTypes', _.bind(this.onApiMathTypes, this));
                this.api.asc_registerCallback('asc_onColumnsProps', _.bind(this.onColumnsProps, this));
                this.api.asc_registerCallback('asc_onSectionProps', _.bind(this.onSectionProps, this));
                this.api.asc_registerCallback('asc_onContextMenu', _.bind(this.onContextMenu, this));
                this.api.asc_registerCallback('asc_onShowParaMarks', _.bind(this.onShowParaMarks, this));
                this.api.asc_registerCallback('asc_onChangeSdtGlobalSettings', _.bind(this.onChangeSdtGlobalSettings, this));
                this.api.asc_registerCallback('asc_onTextLanguage',         _.bind(this.onTextLanguage, this));
                Common.NotificationCenter.on('fonts:change',                _.bind(this.onApiChangeFont, this));
                this.api.asc_registerCallback('asc_onTableDrawModeChanged', _.bind(this.onTableDraw, this));
                this.api.asc_registerCallback('asc_onTableEraseModeChanged', _.bind(this.onTableErase, this));
            } else if (this.mode.isRestrictedEdit) {
                this.api.asc_registerCallback('asc_onFocusObject', _.bind(this.onApiFocusObjectRestrictedEdit, this));
                this.api.asc_registerCallback('asc_onCoAuthoringDisconnect', _.bind(this.onApiCoAuthoringDisconnect, this));
                Common.NotificationCenter.on('api:disconnect', _.bind(this.onApiCoAuthoringDisconnect, this));
            }
        },

        onChangeCompactView: function(view, compact) {
            this.toolbar.setFolded(compact);
            this.toolbar.fireEvent('view:compact', [this, compact]);

            Common.localStorage.setBool('de-compact-toolbar', compact);
            Common.NotificationCenter.trigger('layout:changed', 'toolbar');
            Common.NotificationCenter.trigger('edit:complete', this.toolbar);
        },

        onClickChangeCompact: function (from) {
            if ( from != 'file' ) {
                var me = this;
                setTimeout(function () {
                    me.onChangeCompactView(null, !me.toolbar.isCompact());
                }, 0);
            }
        },

        onContextMenu: function() {
            this.toolbar.collapse();
        },

        onApiChangeFont: function(font) {
            !this.getApplication().getController('Main').isModalShowed && this.toolbar.cmbFontName.onApiChangeFont(font);
        },

        onApiFontSize: function(size) {
            if (this._state.fontsize !== size) {
                this.toolbar.cmbFontSize.setValue(size);
                this._state.fontsize = size;
            }
        },

        onApiBold: function(on) {
            if (this._state.bold !== on) {
                this.toolbar.btnBold.toggle(on === true, true);
                this._state.bold = on;
            }
        },

        onApiItalic: function(on) {
            if (this._state.italic !== on) {
                this.toolbar.btnItalic.toggle(on === true, true);
                this._state.italic = on;
            }
        },

        onApiUnderline: function(on) {
            if (this._state.underline !== on) {
                this.toolbar.btnUnderline.toggle(on === true, true);
                this._state.underline = on;
            }
        },

        onApiStrikeout: function(on) {
            if (this._state.strike !== on) {
                this.toolbar.btnStrikeout.toggle(on === true, true);
                this._state.strike = on;
            }
        },

        onApiVerticalAlign: function(typeBaseline) {
            if (this._state.valign !== typeBaseline) {
                this.toolbar.btnSuperscript.toggle(typeBaseline==1, true);
                this.toolbar.btnSubscript.toggle(typeBaseline==2, true);
                this._state.valign = typeBaseline;
            }
        },

        onApiCanRevert: function(which, can) {
            if (which=='undo') {
                if (this._state.can_undo !== can) {
                    this.toolbar.btnUndo.setDisabled(!can);
                    this._state.can_undo = can;
                }
            } else {
                if (this._state.can_redo !== can) {
                    this.toolbar.btnRedo.setDisabled(!can);
                    this._state.can_redo = can;
                }
            }
        },

        onApiCanCopyCut: function(can) {
            if (this._state.can_copycut !== can) {
                this.toolbar.btnCopy.setDisabled(!can);
                this._state.can_copycut = can;
            }
        },

        onApiBullets: function(v) {
            var type = v.get_ListType();
            if (this._state.bullets.type != type || this._state.bullets.subtype != v.get_ListSubType() ||
                this.toolbar.btnMarkers.pressed && (type!==0) || this.toolbar.btnNumbers.pressed && (type!==1) || this.toolbar.btnMultilevels.pressed && (type!==2) ) {
                this._state.bullets.type = type;
                this._state.bullets.subtype = v.get_ListSubType();

                this._clearBullets();

                switch(this._state.bullets.type) {
                    case 0:
                        this.toolbar.btnMarkers.toggle(true, true);
                        if (this._state.bullets.subtype>0)
                            this.toolbar.mnuMarkersPicker.selectByIndex(this._state.bullets.subtype, true);
                        else
                            this.toolbar.mnuMarkersPicker.deselectAll(true);
                        this.toolbar.mnuMultilevelPicker.deselectAll(true);
                        this.toolbar.mnuMarkerSettings && this.toolbar.mnuMarkerSettings.setDisabled(this._state.bullets.subtype<0);
                        this.toolbar.mnuMultilevelSettings && this.toolbar.mnuMultilevelSettings.setDisabled(this._state.bullets.subtype<0);
                        break;
                    case 1:
                        var idx;
                        switch(this._state.bullets.subtype) {
                            case 1:
                                idx = 4;
                                break;
                            case 2:
                                idx = 5;
                                break;
                            case 3:
                                idx = 6;
                                break;
                            case 4:
                                idx = 1;
                                break;
                            case 5:
                                idx = 2;
                                break;
                            case 6:
                                idx = 3;
                                break;
                            case 7:
                                idx = 7;
                                break;
                        }
                        this.toolbar.btnNumbers.toggle(true, true);
                        if (idx!==undefined)
                            this.toolbar.mnuNumbersPicker.selectByIndex(idx, true);
                        else
                            this.toolbar.mnuNumbersPicker.deselectAll(true);
                        this.toolbar.mnuMultilevelPicker.deselectAll(true);
                        this.toolbar.mnuNumberSettings && this.toolbar.mnuNumberSettings.setDisabled(idx==0);
                        this.toolbar.mnuMultilevelSettings && this.toolbar.mnuMultilevelSettings.setDisabled(idx==0);
                        break;
                    case 2:
                        this.toolbar.btnMultilevels.toggle(true, true);
                        this.toolbar.mnuMultilevelPicker.selectByIndex(this._state.bullets.subtype, true);
                        break;
                }
            }
        },

        onApiParagraphAlign: function(v) {
            if (this._state.pralign !== v) {
                this._state.pralign = v;

                var index = -1,
                    align,
                    toolbar = this.toolbar;

                switch (v) {
                    case 0: index = 2; align = 'btn-align-right'; break;
                    case 1: index = 0; align = 'btn-align-left'; break;
                    case 2: index = 1; align = 'btn-align-center'; break;
                    case 3: index = 3; align = 'btn-align-just'; break;
                    default:  index = -255; align = 'btn-align-left'; break;
                }

                if (v === null || v===undefined) {
                    toolbar.btnAlignRight.toggle(false, true);
                    toolbar.btnAlignLeft.toggle(false, true);
                    toolbar.btnAlignCenter.toggle(false, true);
                    toolbar.btnAlignJust.toggle(false, true);
                    return;
                }

                toolbar.btnAlignRight.toggle(v===0, true);
                toolbar.btnAlignLeft.toggle(v===1, true);
                toolbar.btnAlignCenter.toggle(v===2, true);
                toolbar.btnAlignJust.toggle(v===3, true);
            }
        },

        onApiLineSpacing: function(vc) {
            var line = (vc.get_Line() === null || vc.get_LineRule() === null || vc.get_LineRule() != 1) ? -1 : vc.get_Line();

            if (this._state.linespace !== line) {
                this._state.linespace = line;
                _.each(this.toolbar.mnuLineSpace.items, function(item){
                    item.setChecked(false, true);
                });
                if (line<0) return;

                if ( Math.abs(line-1.)<0.0001 )
                    this.toolbar.mnuLineSpace.items[0].setChecked(true, true);
                else if ( Math.abs(line-1.15)<0.0001 )
                    this.toolbar.mnuLineSpace.items[1].setChecked(true, true);
                else if ( Math.abs(line-1.5)<0.0001 )
                    this.toolbar.mnuLineSpace.items[2].setChecked(true, true);
                else if ( Math.abs(line-2)<0.0001 )
                    this.toolbar.mnuLineSpace.items[3].setChecked(true, true);
                else if ( Math.abs(line-2.5)<0.0001 )
                    this.toolbar.mnuLineSpace.items[4].setChecked(true, true);
                else if ( Math.abs(line-3)<0.0001 )
                    this.toolbar.mnuLineSpace.items[5].setChecked(true, true);
            }
        },

        onApiPageSize: function(w, h) {
            if (this._state.pgorient===undefined) return;

            var width = this._state.pgorient ? w : h,
                height = this._state.pgorient ? h : w;
            if (Math.abs(this._state.pgsize[0] - w) > 0.1 ||
                Math.abs(this._state.pgsize[1] - h) > 0.1) {
                this._state.pgsize = [w, h];
                if (this.toolbar.mnuPageSize) {
                    this.toolbar.mnuPageSize.clearAll();
                    _.each(this.toolbar.mnuPageSize.items, function(item){
                        if (item.value && typeof(item.value) == 'object' &&
                            Math.abs(item.value[0] - width) < 0.1 && Math.abs(item.value[1] - height) < 0.1) {
                            item.setChecked(true);
                            return false;
                        }
                    }, this);
                }
            }
        },

        onSectionProps: function(props) {
            if (props) {
                var left = props.get_LeftMargin(),
                    top = props.get_TopMargin(),
                    right = props.get_RightMargin(),
                    bottom = props.get_BottomMargin();

                if (!this._state.pgmargins || Math.abs(this._state.pgmargins[0] - top) > 0.1 ||
                    Math.abs(this._state.pgmargins[1] - left) > 0.1 || Math.abs(this._state.pgmargins[2] - bottom) > 0.1 ||
                    Math.abs(this._state.pgmargins[3] - right) > 0.1) {
                    this._state.pgmargins = [top, left, bottom, right];
                    if (this.toolbar.btnPageMargins.menu) {
                        this.toolbar.btnPageMargins.menu.clearAll();
                        _.each(this.toolbar.btnPageMargins.menu.items, function(item){
                            if (item.value && typeof(item.value) == 'object' &&
                                Math.abs(item.value[0] - top) < 0.1 && Math.abs(item.value[1] - left) < 0.1 &&
                                Math.abs(item.value[2] - bottom) < 0.1 && Math.abs(item.value[3] - right) < 0.1) {
                                item.setChecked(true);
                                return false;
                            }
                        }, this);
                    }
                }
            }
        },

        onShowParaMarks: function(v) {
            this.toolbar.mnuNonPrinting.items[0].setChecked(v, true);
            this.toolbar.btnShowHidenChars.toggle(v, true);
            Common.localStorage.setItem("de-show-hiddenchars", v);
        },

        onApiFocusObjectRestrictedEdit: function(selectedObjects) {
            if (!this.editMode) return;

            var i = -1, type,
                paragraph_locked = false,
                header_locked = false,
                image_locked = false,
                in_image = false,
                frame_pr = undefined;

            while (++i < selectedObjects.length) {
                type = selectedObjects[i].get_ObjectType();

                if (type === Asc.c_oAscTypeSelectElement.Paragraph) {
                    frame_pr = selectedObjects[i].get_ObjectValue();
                    paragraph_locked = selectedObjects[i].get_ObjectValue().get_Locked();
                } else if (type === Asc.c_oAscTypeSelectElement.Header) {
                    header_locked = selectedObjects[i].get_ObjectValue().get_Locked();
                } else if (type === Asc.c_oAscTypeSelectElement.Image) {
                    in_image = true;
                    image_locked = selectedObjects[i].get_ObjectValue().get_Locked();
                }
            }

            var rich_del_lock = (frame_pr) ? !frame_pr.can_DeleteBlockContentControl() : false,
                rich_edit_lock = (frame_pr) ? !frame_pr.can_EditBlockContentControl() : false,
                plain_del_lock = (frame_pr) ? !frame_pr.can_DeleteInlineContentControl() : false,
                plain_edit_lock = (frame_pr) ? !frame_pr.can_EditInlineContentControl() : false;

            var need_disable = !this.api.can_AddQuotedComment() || paragraph_locked || header_locked || image_locked || rich_del_lock || rich_edit_lock || plain_del_lock || plain_edit_lock;
            if (this.mode.compatibleFeatures) {
                need_disable = need_disable || in_image;
            }
            if (this.api.asc_IsContentControl()) {
                var control_props = this.api.asc_GetContentControlProperties(),
                    spectype = control_props ? control_props.get_SpecificType() : Asc.c_oAscContentControlSpecificType.None;
                need_disable = need_disable || spectype==Asc.c_oAscContentControlSpecificType.CheckBox || spectype==Asc.c_oAscContentControlSpecificType.Picture ||
                    spectype==Asc.c_oAscContentControlSpecificType.ComboBox || spectype==Asc.c_oAscContentControlSpecificType.DropDownList || spectype==Asc.c_oAscContentControlSpecificType.DateTime;
            }
            if ( this.btnsComment && this.btnsComment.length > 0 )
                this.btnsComment.setDisabled(need_disable);
        },

        onApiFocusObject: function(selectedObjects) {
            if (!this.editMode) return;

            var pr, sh, i = -1, type,
                paragraph_locked = false,
                header_locked = false,
                image_locked = false,
                can_add_table = false,
                can_add_image = false,
                enable_dropcap = undefined,
                disable_dropcapadv = true,
                frame_pr = undefined,
                toolbar = this.toolbar,
                in_header = false,
                in_chart = false,
                in_equation = false,
                btn_eq_state = false,
                in_image = false,
                in_control = false,
                in_para = false;

            while (++i < selectedObjects.length) {
                type = selectedObjects[i].get_ObjectType();
                pr   = selectedObjects[i].get_ObjectValue();

                if (type === Asc.c_oAscTypeSelectElement.Paragraph) {
                    paragraph_locked = pr.get_Locked();
                    can_add_table = pr.get_CanAddTable();
                    can_add_image = pr.get_CanAddImage();
                    frame_pr = pr;
                    sh = pr.get_Shade();
                    in_para = true;
                } else if (type === Asc.c_oAscTypeSelectElement.Header) {
                    header_locked = pr.get_Locked();
                    in_header = true;
                } else if (type === Asc.c_oAscTypeSelectElement.Image) {
                    in_image = true;
                    image_locked = pr.get_Locked();
                    if (pr && pr.get_ChartProperties())
                        in_chart = true;
                } else if (type === Asc.c_oAscTypeSelectElement.Math) {
                    in_equation = true;
                    if (Asc.c_oAscMathInterfaceType.Common === pr.get_Type())
                        btn_eq_state = true;
                }

                if (type === Asc.c_oAscTypeSelectElement.Table || type === Asc.c_oAscTypeSelectElement.Header || type === Asc.c_oAscTypeSelectElement.Image) {
                    enable_dropcap = false;
                }

                if (enable_dropcap!==false && type == Asc.c_oAscTypeSelectElement.Paragraph)
                    enable_dropcap = true;
            }

            if (sh)
                this.onParagraphColor(sh);

            var rich_del_lock = (frame_pr) ? !frame_pr.can_DeleteBlockContentControl() : false,
                rich_edit_lock = (frame_pr) ? !frame_pr.can_EditBlockContentControl() : false,
                plain_del_lock = (frame_pr) ? !frame_pr.can_DeleteInlineContentControl() : false,
                plain_edit_lock = (frame_pr) ? !frame_pr.can_EditInlineContentControl() : false;
            var need_disable = paragraph_locked || header_locked || rich_edit_lock || plain_edit_lock;

            if (this._state.prcontrolsdisable != need_disable) {
                if (this._state.activated) this._state.prcontrolsdisable = need_disable;
                _.each (toolbar.paragraphControls, function(item){
                    item.setDisabled(need_disable);
                }, this);
            }

            in_control = this.api.asc_IsContentControl();
            var control_props = in_control ? this.api.asc_GetContentControlProperties() : null,
                lock_type = (in_control&&control_props) ? control_props.get_Lock() : Asc.c_oAscSdtLockType.Unlocked,
                control_plain = (in_control&&control_props) ? (control_props.get_ContentControlType()==Asc.c_oAscSdtLevelType.Inline) : false;
            (lock_type===undefined) && (lock_type = Asc.c_oAscSdtLockType.Unlocked);
            var content_locked = lock_type==Asc.c_oAscSdtLockType.SdtContentLocked || lock_type==Asc.c_oAscSdtLockType.ContentLocked;

            toolbar.btnContentControls.setDisabled(paragraph_locked || header_locked);
            if (!(paragraph_locked || header_locked)) {
                var control_disable = control_plain || content_locked;
                for (var i=0; i<7; i++)
                    toolbar.btnContentControls.menu.items[i].setDisabled(control_disable);
                toolbar.btnContentControls.menu.items[8].setDisabled(!in_control || lock_type==Asc.c_oAscSdtLockType.SdtContentLocked || lock_type==Asc.c_oAscSdtLockType.SdtLocked);
                toolbar.btnContentControls.menu.items[10].setDisabled(!in_control);
            }

            var need_text_disable = paragraph_locked || header_locked || in_chart || rich_edit_lock || plain_edit_lock;
            if (this._state.textonlycontrolsdisable != need_text_disable) {
                if (this._state.activated) this._state.textonlycontrolsdisable = need_text_disable;
                if (!need_disable) {
                    _.each (toolbar.textOnlyControls, function(item){
                        item.setDisabled(need_text_disable);
                    }, this);
                }
                // toolbar.btnCopyStyle.setDisabled(need_text_disable);
                toolbar.btnClearStyle.setDisabled(need_text_disable);
            }

            if (enable_dropcap && frame_pr) {
                var value = frame_pr.get_FramePr(),
                    drop_value = Asc.c_oAscDropCap.None;

                if (value!==undefined) {
                    drop_value = value.get_DropCap();
                    enable_dropcap = ( drop_value === Asc.c_oAscDropCap.Drop || drop_value === Asc.c_oAscDropCap.Margin);
                    disable_dropcapadv = false;
                } else {
                    enable_dropcap = frame_pr.get_CanAddDropCap();
                }

                if (enable_dropcap)
                    this.onDropCap(drop_value);
            }

            need_disable = need_disable || !enable_dropcap || in_equation || control_plain;
            toolbar.btnDropCap.setDisabled(need_disable);

            if ( !toolbar.btnDropCap.isDisabled() )
                toolbar.mnuDropCapAdvanced.setDisabled(disable_dropcapadv);

            need_disable = !can_add_table || header_locked || in_equation || control_plain || rich_edit_lock || plain_edit_lock || rich_del_lock || plain_del_lock;
            toolbar.btnInsertTable.setDisabled(need_disable);

            need_disable = toolbar.mnuPageNumCurrentPos.isDisabled() && toolbar.mnuPageNumberPosPicker.isDisabled() || control_plain;
            toolbar.mnuInsertPageNum.setDisabled(need_disable);

            var in_footnote = this.api.asc_IsCursorInFootnote();
            need_disable = paragraph_locked || header_locked || in_header || in_image || in_equation && !btn_eq_state || in_footnote || in_control || rich_edit_lock || plain_edit_lock || rich_del_lock;
            toolbar.btnsPageBreak.setDisabled(need_disable);
            toolbar.btnBlankPage.setDisabled(need_disable);

            need_disable = paragraph_locked || header_locked || in_equation || control_plain || content_locked;
            toolbar.btnInsertShape.setDisabled(need_disable);
            toolbar.btnInsertText.setDisabled(need_disable);

            need_disable = paragraph_locked || header_locked  || in_para && !can_add_image || in_equation || control_plain || rich_del_lock || plain_del_lock || content_locked;
            toolbar.btnInsertImage.setDisabled(need_disable);
            toolbar.btnInsertTextArt.setDisabled(need_disable || in_footnote);

            if (in_chart !== this._state.in_chart) {
                toolbar.btnInsertChart.updateHint(in_chart ? toolbar.tipChangeChart : toolbar.tipInsertChart);
                this._state.in_chart = in_chart;
            }

            need_disable = in_chart && image_locked || !in_chart && need_disable || control_plain || rich_del_lock || plain_del_lock || content_locked;
            toolbar.btnInsertChart.setDisabled(need_disable);

            need_disable = paragraph_locked || header_locked || in_chart || !can_add_image&&!in_equation || control_plain || rich_edit_lock || plain_edit_lock || rich_del_lock || plain_del_lock;
            toolbar.btnInsertEquation.setDisabled(need_disable);

            toolbar.btnInsertSymbol.setDisabled(!in_para || paragraph_locked || header_locked || rich_edit_lock || plain_edit_lock || rich_del_lock || plain_del_lock);
            toolbar.btnInsDateTime.setDisabled(!in_para || paragraph_locked || header_locked || rich_edit_lock || plain_edit_lock || rich_del_lock || plain_del_lock);

            need_disable = paragraph_locked || header_locked || in_equation || rich_edit_lock || plain_edit_lock;
            toolbar.btnSuperscript.setDisabled(need_disable);
            toolbar.btnSubscript.setDisabled(need_disable);

            toolbar.btnEditHeader.setDisabled(in_equation);

            need_disable = paragraph_locked || header_locked || in_image || control_plain || rich_edit_lock || plain_edit_lock || this._state.lock_doc;
            if (need_disable != toolbar.btnColumns.isDisabled())
                toolbar.btnColumns.setDisabled(need_disable);

            if (toolbar.listStylesAdditionalMenuItem && (frame_pr===undefined) !== toolbar.listStylesAdditionalMenuItem.isDisabled())
                toolbar.listStylesAdditionalMenuItem.setDisabled(frame_pr===undefined);

            need_disable = !this.api.can_AddQuotedComment() || paragraph_locked || header_locked || image_locked || rich_del_lock || rich_edit_lock || plain_del_lock || plain_edit_lock;
            if (this.mode.compatibleFeatures) {
                need_disable = need_disable || in_image;
            }
            if (control_props) {
                var spectype = control_props.get_SpecificType();
                need_disable = need_disable || spectype==Asc.c_oAscContentControlSpecificType.CheckBox || spectype==Asc.c_oAscContentControlSpecificType.Picture ||
                                spectype==Asc.c_oAscContentControlSpecificType.ComboBox || spectype==Asc.c_oAscContentControlSpecificType.DropDownList || spectype==Asc.c_oAscContentControlSpecificType.DateTime;
            }
            if ( this.btnsComment && this.btnsComment.length > 0 )
                this.btnsComment.setDisabled(need_disable);

            toolbar.btnWatermark.setDisabled(header_locked);

            this._state.in_equation = in_equation;
        },

        onApiStyleChange: function(v) {
            this.toolbar.btnCopyStyle.toggle(v, true);
            this.modeAlwaysSetStyle = false;
        },

        onTableDraw: function(v) {
            this.toolbar.mnuInsertTable && this.toolbar.mnuInsertTable.items[2].setChecked(!!v, true);
        },
        onTableErase: function(v) {
            this.toolbar.mnuInsertTable && this.toolbar.mnuInsertTable.items[3].setChecked(!!v, true);
        },

        onApiParagraphStyleChange: function(name) {
            if (this._state.prstyle != name) {
                var listStyle = this.toolbar.listStyles,
                    listStylesVisible = (listStyle.rendered);

                if (listStylesVisible) {
                    listStyle.suspendEvents();
                    var styleRec = listStyle.menuPicker.store.findWhere({
                        title: name
                    });
                    this._state.prstyle = (listStyle.menuPicker.store.length>0 || window.styles_loaded) ? name : undefined;

                    listStyle.menuPicker.selectRecord(styleRec);
                    listStyle.resumeEvents();
                }
            }
        },

        onApiPageOrient: function(isportrait) {
            if (this._state.pgorient !== isportrait) {
                this.toolbar.btnPageOrient.menu.items[isportrait ? 0 : 1].setChecked(true);
                this._state.pgorient = isportrait;
            }
        },

        onApiLockDocumentProps: function() {
            if (this._state.lock_doc!==true) {
                this.toolbar.btnPageOrient.setDisabled(true);
                this.toolbar.btnPageSize.setDisabled(true);
                this.toolbar.btnPageMargins.setDisabled(true);
                if (this._state.activated) this._state.lock_doc = true;
            }
        },

        onApiUnLockDocumentProps: function() {
            if (this._state.lock_doc!==false) {
                this.toolbar.btnPageOrient.setDisabled(false);
                this.toolbar.btnPageSize.setDisabled(false);
                this.toolbar.btnPageMargins.setDisabled(false);
                if (this._state.activated) this._state.lock_doc = false;
            }
        },

        onApiLockDocumentSchema: function() {
            this.toolbar.btnColorSchemas.setDisabled(true);
        },

        onApiUnLockDocumentSchema: function() {
            this.toolbar.btnColorSchemas.setDisabled(false);
        },

        onApiLockHeaderFooters: function() {
            this.toolbar.mnuPageNumberPosPicker.setDisabled(true);
            this.toolbar.mnuInsertPageNum.setDisabled(this.toolbar.mnuPageNumCurrentPos.isDisabled());
        },

        onApiUnLockHeaderFooters: function() {
            this.toolbar.mnuPageNumberPosPicker.setDisabled(false);
            this.toolbar.mnuInsertPageNum.setDisabled(false);
        },

        onApiZoomChange: function(percent, type) {},

        onApiStartHighlight: function(pressed) {
            this.toolbar.btnHighlightColor.toggle(pressed, true);
        },

        onApiHighlightColor: function(c) {
            var textpr = this.api.get_TextProps().get_TextPr();
            if (textpr) {
                c = textpr.get_HighLight();
                if (c == -1) {
                    if (this._state.clrhighlight != -1) {
                        this.toolbar.mnuHighlightTransparent.setChecked(true, true);

                        if (this.toolbar.mnuHighlightColorPicker.cmpEl) {
                            this._state.clrhighlight = -1;
                            this.toolbar.mnuHighlightColorPicker.select(null, true);
                        }
                    }
                } else if (c !== null) {
                    if (this._state.clrhighlight != c.get_hex().toUpperCase()) {
                        this.toolbar.mnuHighlightTransparent.setChecked(false);
                        this._state.clrhighlight = c.get_hex().toUpperCase();

                        if ( _.contains(this.toolbar.mnuHighlightColorPicker.colors, this._state.clrhighlight) )
                            this.toolbar.mnuHighlightColorPicker.select(this._state.clrhighlight, true);
                    }
                }  else {
                    if ( this._state.clrhighlight !== c) {
                        this.toolbar.mnuHighlightTransparent.setChecked(false, true);
                        this.toolbar.mnuHighlightColorPicker.select(null, true);
                        this._state.clrhighlight = c;
                    }
                }
            }
        },

        onApiInitEditorStyles: function(styles) {
            this._onInitEditorStyles(styles);
        },

        onChangeSdtGlobalSettings: function() {
            var show = this.api.asc_GetGlobalContentControlShowHighlight();
            this.toolbar.mnuNoControlsColor.setChecked(!show, true);
            this.toolbar.mnuControlsColorPicker.clearSelection();
            if (show){
                var clr = this.api.asc_GetGlobalContentControlHighlightColor();
                if (clr) {
                    clr = Common.Utils.ThemeColor.getHexColor(clr.get_r(), clr.get_g(), clr.get_b());
                    this.toolbar.mnuControlsColorPicker.selectByRGB(clr, true);
                }
            }
        },

        onNewDocument: function(btn, e) {
            if (this.api)
                this.api.OpenNewDocument();

            Common.NotificationCenter.trigger('edit:complete', this.toolbar);
            Common.component.Analytics.trackEvent('ToolBar', 'New Document');
        },

        onOpenDocument: function(btn, e) {
            if (this.api)
                this.api.LoadDocumentFromDisk();

            Common.NotificationCenter.trigger('edit:complete', this.toolbar);
            Common.component.Analytics.trackEvent('ToolBar', 'Open Document');
        },

        onPrint: function(e) {
            if (this.api)
                this.api.asc_Print(new Asc.asc_CDownloadOptions(null, Common.Utils.isChrome || Common.Utils.isSafari || Common.Utils.isOpera)); // if isChrome or isSafari or isOpera == true use asc_onPrintUrl event

            Common.NotificationCenter.trigger('edit:complete', this.toolbar);

            Common.component.Analytics.trackEvent('Print');
            Common.component.Analytics.trackEvent('ToolBar', 'Print');
        },

        onSave: function(e) {
            var toolbar = this.toolbar;
            if (this.api) {
                var isModified = this.api.asc_isDocumentCanSave();
                var isSyncButton = toolbar.btnCollabChanges && toolbar.btnCollabChanges.cmpEl.hasClass('notify');
                if (!isModified && !isSyncButton && !toolbar.mode.forcesave)
                    return;

                this.api.asc_Save();
            }

            toolbar.btnSave.setDisabled(!toolbar.mode.forcesave);

            Common.NotificationCenter.trigger('edit:complete', toolbar);

            Common.component.Analytics.trackEvent('Save');
            Common.component.Analytics.trackEvent('ToolBar', 'Save');
        },

        onBtnChangeState: function(prop) {
            if ( /\:disabled$/.test(prop) ) {
                var _is_disabled = arguments[2];
                this.toolbar.fireEvent(prop, [_is_disabled]);
            }
        },

        onUndo: function(btn, e) {
            if (this.api)
                this.api.Undo();

            Common.NotificationCenter.trigger('edit:complete', this.toolbar);

            Common.component.Analytics.trackEvent('ToolBar', 'Undo');
        },

        onRedo: function(btn, e) {
            if (this.api)
                this.api.Redo();

            Common.NotificationCenter.trigger('edit:complete', this.toolbar);

            Common.component.Analytics.trackEvent('ToolBar', 'Redo');
        },

        onCopyPaste: function(copy, e) {
            var me = this;
            if (me.api) {
                var res = (copy) ? me.api.Copy() : me.api.Paste();
                if (!res) {
                    if (!Common.localStorage.getBool("de-hide-copywarning")) {
                        (new Common.Views.CopyWarningDialog({
                            handler: function(dontshow) {
                                if (dontshow) Common.localStorage.setItem("de-hide-copywarning", 1);
                                Common.NotificationCenter.trigger('edit:complete', me.toolbar);
                            }
                        })).show();
                    }
                } else
                    Common.component.Analytics.trackEvent('ToolBar', 'Copy Warning');
            }
            Common.NotificationCenter.trigger('edit:complete', me.toolbar);
        },

        onIncrease: function(e) {
            if (this.api)
                this.api.FontSizeIn();

            Common.NotificationCenter.trigger('edit:complete', this.toolbar);
            Common.component.Analytics.trackEvent('ToolBar', 'Font Size');
        },

        onDecrease: function(e) {
            if (this.api)
                this.api.FontSizeOut();

            Common.NotificationCenter.trigger('edit:complete', this.toolbar);
            Common.component.Analytics.trackEvent('ToolBar', 'Font Size');
        },

        onBold: function(btn, e) {
            this._state.bold = undefined;
            if (this.api)
                this.api.put_TextPrBold(btn.pressed);

            Common.NotificationCenter.trigger('edit:complete', this.toolbar);
            Common.component.Analytics.trackEvent('ToolBar', 'Bold');
        },

        onItalic: function(btn, e) {
            this._state.italic = undefined;
            if (this.api)
                this.api.put_TextPrItalic(btn.pressed);

            Common.NotificationCenter.trigger('edit:complete', this.toolbar);
            Common.component.Analytics.trackEvent('ToolBar', 'Italic');
        },

        onUnderline: function(btn, e) {
            this._state.underline = undefined;
            if (this.api)
                this.api.put_TextPrUnderline(btn.pressed);

            Common.NotificationCenter.trigger('edit:complete', this.toolbar);
            Common.component.Analytics.trackEvent('ToolBar', 'Underline');
        },

        onStrikeout: function(btn, e) {
            this._state.strike = undefined;
            if (this.api)
                this.api.put_TextPrStrikeout(btn.pressed);

            Common.NotificationCenter.trigger('edit:complete', this.toolbar);
            Common.component.Analytics.trackEvent('ToolBar', 'Strikeout');
        },

        onSuperscript: function(btn, e) {
            if (!this.toolbar.btnSubscript.pressed) {
                this._state.valign = undefined;
                if (this.api)
                    this.api.put_TextPrBaseline(btn.pressed ? 1 : 0);

                Common.NotificationCenter.trigger('edit:complete', this.toolbar);
                Common.component.Analytics.trackEvent('ToolBar', 'Superscript');
            }
        },

        onSubscript: function(btn, e) {
            if (!this.toolbar.btnSuperscript.pressed) {
                this._state.valign = undefined;
                if (this.api)
                    this.api.put_TextPrBaseline(btn.pressed ? 2 : 0);

                Common.NotificationCenter.trigger('edit:complete', this.toolbar);
                Common.component.Analytics.trackEvent('ToolBar', 'Subscript');
            }
        },

        onDecOffset: function(btn, e) {
            if (this.api)
                this.api.DecreaseIndent();

            Common.NotificationCenter.trigger('edit:complete', this.toolbar);
            Common.component.Analytics.trackEvent('ToolBar', 'Indent');
        },

        onIncOffset: function(btn, e) {
            if (this.api)
                this.api.IncreaseIndent();

            Common.NotificationCenter.trigger('edit:complete', this.toolbar);
            Common.component.Analytics.trackEvent('ToolBar', 'Indent');
        },

        onHorizontalAlign: function(type, btn, e) {
            this._state.pralign = undefined;
            if (this.api)
                this.api.put_PrAlign(type);

            Common.NotificationCenter.trigger('edit:complete', this.toolbar);
            Common.component.Analytics.trackEvent('ToolBar', 'Align');
        },


        onMarkers: function(btn, e) {
            var record = {
                data: {
                    type: 0,
                    subtype: btn.pressed ? 0: -1
                }
            };

            this.onSelectBullets(null, null, null, record);

            Common.NotificationCenter.trigger('edit:complete', this.toolbar);
        },

        onNumbers: function(btn, e) {
            var record = {
                data: {
                    type: 1,
                    subtype: btn.pressed ? 0: -1
                }
            };
            this.onSelectBullets(null, null, null, record);

            Common.NotificationCenter.trigger('edit:complete', this.toolbar);
        },

        onComboBlur: function() {
            Common.NotificationCenter.trigger('edit:complete', this.toolbar);
        },

        onFontNameSelect: function(combo, record) {
            if (this.api) {
                if (record.isNewFont) {
                    !this.getApplication().getController('Main').isModalShowed &&
                    Common.UI.warning({
                        width: 500,
                        closable: false,
                        msg: this.confirmAddFontName,
                        buttons: ['yes', 'no'],
                        primary: 'yes',
                        callback: _.bind(function(btn) {
                            if (btn == 'yes') {
                                this.api.put_TextPrFontName(record.name);
                                Common.component.Analytics.trackEvent('ToolBar', 'Font Name');
                            } else {
                                this.toolbar.cmbFontName.setValue(this.api.get_TextProps().get_TextPr().get_FontFamily().get_Name());
                            }
                            Common.NotificationCenter.trigger('edit:complete', this.toolbar);
                        }, this)
                    });
                } else {
                    this.api.put_TextPrFontName(record.name);
                    Common.component.Analytics.trackEvent('ToolBar', 'Font Name');
                }
            }
            Common.NotificationCenter.trigger('edit:complete', this.toolbar);
        },

        onComboOpen: function(needfocus, combo) {
            _.delay(function() {
                var input = $('input', combo.cmpEl).select();
                if (needfocus) input.focus();
                else if (!combo.isMenuOpen()) input.one('mouseup', function (e) { e.preventDefault(); });
            }, 10);
        },

        onFontSizeSelect: function(combo, record) {
            this._state.fontsize = undefined;
            if (this.api)
                this.api.put_TextPrFontSize(record.value);

            Common.NotificationCenter.trigger('edit:complete', this.toolbar);
            Common.component.Analytics.trackEvent('ToolBar', 'Font Size');
        },

        onFontSizeChanged: function(before, combo, record, e) {
            var value,
                me = this;

            if (before) {
                var item = combo.store.findWhere({
                    displayValue: record.value
                });

                if (!item) {
                    value = /^\+?(\d*\.?\d+)$|^\+?(\d+\.?\d*)$/.exec(record.value);

                    if (!value) {
                        value = this._getApiTextSize();

                        Common.UI.warning({
                            msg: this.textFontSizeErr,
                            callback: function() {
                                _.defer(function(btn) {
                                    $('input', combo.cmpEl).focus();
                                })
                            }
                        });

                        combo.setRawValue(value);

                        e.preventDefault();
                        return false;
                    }
                }
            } else {
                value = parseFloat(record.value);
                value = value > 100
                    ? 100
                    : value < 1
                        ? 1
                        : Math.floor((value+0.4)*2)/2;

                combo.setRawValue(value);

                this._state.fontsize = undefined;
                if (this.api)
                    this.api.put_TextPrFontSize(value);

                Common.NotificationCenter.trigger('edit:complete', this.toolbar);
            }
        },

        onSelectBullets: function(btn, picker, itemView, record) {
            var rawData = {},
                isPickerSelect = _.isFunction(record.toJSON);

            if (isPickerSelect){
                if (record.get('selected')) {
                    rawData = record.toJSON();
                } else {
                    // record deselected
                    return;
                }
            } else {
                rawData = record;
            }

            if (btn) {
                btn.toggle(rawData.data.subtype > -1, true);
            }

            this._state.bullets.type = undefined;
            this._state.bullets.subtype = undefined;
            if (this.api)
                this.api.put_ListType(rawData.data.type, rawData.data.subtype);

            Common.component.Analytics.trackEvent('ToolBar', 'List Type');
            Common.NotificationCenter.trigger('edit:complete', this.toolbar);
        },

        onMarkerSettingsClick: function(type) {
            var me      = this;
            var listId = me.api.asc_GetCurrentNumberingId(),
                level = me.api.asc_GetCurrentNumberingLvl(),
                props = (listId !== null) ? me.api.asc_GetNumberingPr(listId) : null;
            if (props) {
                (new DE.Views.ListSettingsDialog({
                    api: me.api,
                    props: props,
                    level: level,
                    type: type,
                    interfaceLang: me.mode.lang,
                    handler: function(result, value) {
                        if (result == 'ok') {
                            if (me.api) {
                                me.api.asc_ChangeNumberingLvl(listId, value.props, value.num);
                            }
                        }
                        Common.NotificationCenter.trigger('edit:complete', me.toolbar);
                    }
                })).show();
            }
        },

        onLineSpaceToggle: function(menu, item, state, e) {
            if (!!state) {
                this._state.linespace = undefined;
                if (this.api)
                    this.api.put_PrLineSpacing(c_paragraphLinerule.LINERULE_AUTO, item.value);

                Common.component.Analytics.trackEvent('ToolBar', 'Line Spacing');
                Common.NotificationCenter.trigger('edit:complete', this.toolbar);
            }
        },

        onMenuNonPrintingToggle: function(menu, item, state, e) {
            var me = this;
            if (item.value === 'characters') {
                Common.localStorage.setItem("de-show-hiddenchars", state);
                me.toolbar.btnShowHidenChars.toggle(state, true);

                if (me.api)
                    me.api.put_ShowParaMarks(state);

                Common.NotificationCenter.trigger('edit:complete', me);
                Common.component.Analytics.trackEvent('ToolBar', 'Hidden Characters');
            } else if (item.value === 'table') {
                Common.localStorage.setItem("de-show-tableline", state);
                me.api && me.api.put_ShowTableEmptyLine(state);
                Common.NotificationCenter.trigger('edit:complete', me);
            }
        },

        onNonPrintingToggle: function(btn, state) {
            var me = this;
            if (state) {
                me.toolbar.mnuNonPrinting.items[0].setChecked(true, true);

                Common.component.Analytics.trackEvent('ToolBar', 'Hidden Characters');
            } else {
                me.toolbar.mnuNonPrinting.items[0].setChecked(false, true);
            }

            if (me.api)
                me.api.put_ShowParaMarks(state);

            Common.localStorage.setItem("de-show-hiddenchars", state);
            Common.NotificationCenter.trigger('edit:complete', me);
        },

        onClickPageBreak: function(value, e) {
            if ( value === 'column' ) {
                this.api.put_AddColumnBreak();
                Common.component.Analytics.trackEvent('ToolBar', 'Column Break');
            } else
            if ( value == 'page' ) {
                this.api.put_AddPageBreak();
                Common.component.Analytics.trackEvent('ToolBar', 'Page Break');
            } else {
                this.api.add_SectionBreak( value );
                Common.component.Analytics.trackEvent('ToolBar', 'Section Break');
            }

            Common.NotificationCenter.trigger('edit:complete', this.toolbar);
        },

        onTablePickerSelect: function(picker, columns, rows, e) {
            if (this.api) {
                this.toolbar.fireEvent('inserttable', this.toolbar);
                this.api.put_Table(columns, rows);
            }

            Common.NotificationCenter.trigger('edit:complete', this.toolbar);
            Common.component.Analytics.trackEvent('ToolBar', 'Table');
        },

        onInsertTableClick: function(menu, item, e) {
            if (item.value === 'custom') {
                var me = this;

                (new Common.Views.InsertTableDialog({
                    handler: function(result, value) {
                        if (result == 'ok') {
                            if (me.api) {
                                me.toolbar.fireEvent('inserttable', me.toolbar);

                                me.api.put_Table(value.columns, value.rows);
                            }

                            Common.component.Analytics.trackEvent('ToolBar', 'Table');
                        }
                        Common.NotificationCenter.trigger('edit:complete', me.toolbar);
                    }
                })).show();
            } else if (item.value == 'draw') {
                item.isChecked() && menu.items[3].setChecked(false, true);
                this.api.SetTableDrawMode(item.isChecked());
            } else if (item.value == 'erase') {
                item.isChecked() && menu.items[2].setChecked(false, true);
                this.api.SetTableEraseMode(item.isChecked());
            }
        },

        onInsertImageClick: function(menu, item, e) {
            var me = this;
            if (item.value === 'file') {
                this.toolbar.fireEvent('insertimage', this.toolbar);

                if (this.api)
                    this.api.asc_addImage();

                Common.NotificationCenter.trigger('edit:complete', me.toolbar);
                Common.component.Analytics.trackEvent('ToolBar', 'Image');
            } else if (item.value === 'url') {
                (new Common.Views.ImageFromUrlDialog({
                    handler: function(result, value) {
                        if (result == 'ok') {
                            if (me.api) {
                                var checkUrl = value.replace(/ /g, '');
                                if (!_.isEmpty(checkUrl)) {
                                    me.toolbar.fireEvent('insertimage', me.toolbar);
                                    me.api.AddImageUrl(checkUrl);

                                    Common.component.Analytics.trackEvent('ToolBar', 'Image');
                                } else {
                                    Common.UI.warning({
                                        msg: this.textEmptyImgUrl
                                    });
                                }
                            }

                            Common.NotificationCenter.trigger('edit:complete', me.toolbar);
                        }
                    }
                })).show();
            } else if (item.value === 'storage') {
                if (this.toolbar.mode.canRequestInsertImage) {
                    Common.Gateway.requestInsertImage();
                } else {
                    (new Common.Views.SelectFileDlg({
                        fileChoiceUrl: this.toolbar.mode.fileChoiceUrl.replace("{fileExt}", "").replace("{documentType}", "ImagesOnly")
                    })).on('selectfile', function(obj, file){
                        me.insertImage(file);
                    }).show();
                }
            }
        },

        insertImage: function(data) {
            if (data && data.url) {
                this.toolbar.fireEvent('insertimage', this.toolbar);
                this.api.AddImageUrl(data.url, undefined, data.token);// for loading from storage
                Common.component.Analytics.trackEvent('ToolBar', 'Image');
            }
        },

        onBtnInsertTextClick: function(btn, e) {
            if (this.api)
                this._addAutoshape(btn.pressed, 'textRect');

            if (this.toolbar.btnInsertShape.pressed)
                this.toolbar.btnInsertShape.toggle(false, true);

            Common.NotificationCenter.trigger('edit:complete', this.toolbar, this.toolbar.btnInsertShape);
            Common.component.Analytics.trackEvent('ToolBar', 'Add Text');
        },

        onInsertShapeHide: function(btn, e) {
            if (this.toolbar.btnInsertShape.pressed && !this._isAddingShape) {
                this.toolbar.btnInsertShape.toggle(false, true);
            }
            this._isAddingShape = false;

            Common.NotificationCenter.trigger('edit:complete', this.toolbar, this.toolbar.btnInsertShape);
        },

        onPageOrientSelect: function(menu, item) {
            this._state.pgorient = undefined;
            if (this.api && item.checked) {
                this.api.change_PageOrient(item.value);
            }

            Common.NotificationCenter.trigger('edit:complete', this.toolbar);
            Common.component.Analytics.trackEvent('ToolBar', 'Page Orientation');
        },

        onClearStyleClick: function(btn, e) {
            if (this.api)
                this.api.ClearFormating();

            Common.NotificationCenter.trigger('edit:complete', this.toolbar);
        },

        onCopyStyleToggle: function(btn, state, e) {
            if (this.api)
                this.api.SetPaintFormat(state ? 1 : 0);
            Common.NotificationCenter.trigger('edit:complete', this.toolbar);
            this.modeAlwaysSetStyle = state;
        },

        onPageSizeClick: function(menu, item, state) {
            if (this.api && state) {
                this._state.pgsize = [0, 0];
                if (item.value !== 'advanced')
                    this.api.change_DocSize(item.value[0], item.value[1]);
                else {
                    var win, props,
                        me = this;
                    win = new DE.Views.PageSizeDialog({
                        handler: function(dlg, result) {
                            if (result == 'ok') {
                                props = dlg.getSettings();
                                me.api.change_DocSize(props[0], props[1]);
                                Common.NotificationCenter.trigger('edit:complete', me.toolbar);
                            }
                        }
                    });
                    win.show();
                    win.setSettings(me.api.asc_GetSectionProps());
                }

                Common.component.Analytics.trackEvent('ToolBar', 'Page Size');
            }

            Common.NotificationCenter.trigger('edit:complete', this.toolbar);
        },

        onPageMarginsSelect: function(menu, item) {
            if (this.api) {
                this._state.pgmargins = undefined;
                if (item.value !== 'advanced') {
                    var section = this.api.asc_GetSectionProps(),
                        errmsg = null,
                        me = this;
                    if (item.value[1] + item.value[3] > parseFloat(section.get_W().toFixed(4))-12.7 )
                        errmsg = this.txtMarginsW;
                    else if (item.value[0] + item.value[2] > parseFloat(section.get_H().toFixed(4))-2.6 )
                        errmsg = this.txtMarginsH;
                    if (errmsg) {
                        Common.UI.warning({
                            title: this.notcriticalErrorTitle,
                            msg  : errmsg,
                            callback: function() {
                                Common.NotificationCenter.trigger('edit:complete', me.toolbar);
                            }
                        });
                        this.onSectionProps(section);
                        return;
                    } else {
                        var props = new Asc.CDocumentSectionProps();
                        props.put_TopMargin(item.value[0]);
                        props.put_LeftMargin(item.value[1]);
                        props.put_BottomMargin(item.value[2]);
                        props.put_RightMargin(item.value[3]);
                        this.api.asc_SetSectionProps(props);
                    }
                } else {
                    var win, props,
                        me = this;
                    win = new DE.Views.PageMarginsDialog({
                        api: me.api,
                        handler: function(dlg, result) {
                            if (result == 'ok') {
                                props = dlg.getSettings();
                                var mnu = me.toolbar.btnPageMargins.menu.items[0];
                                mnu.setVisible(true);
                                mnu.setChecked(true);
                                mnu.options.value = mnu.value = [props.get_TopMargin(), props.get_LeftMargin(), props.get_BottomMargin(), props.get_RightMargin()];
                                $(mnu.el).html(mnu.template({id: Common.UI.getId(), caption : mnu.caption, options : mnu.options}));
                                Common.localStorage.setItem("de-pgmargins-top", props.get_TopMargin());
                                Common.localStorage.setItem("de-pgmargins-left", props.get_LeftMargin());
                                Common.localStorage.setItem("de-pgmargins-bottom", props.get_BottomMargin());
                                Common.localStorage.setItem("de-pgmargins-right", props.get_RightMargin());

                                me.api.asc_SetSectionProps(props);
                                Common.NotificationCenter.trigger('edit:complete', me.toolbar);
                            }
                        }
                    });
                    win.show();
                    win.setSettings(me.api.asc_GetSectionProps());
                }

                Common.component.Analytics.trackEvent('ToolBar', 'Page Margins');
            }

            Common.NotificationCenter.trigger('edit:complete', this.toolbar);
        },

        onColorSchemaClick: function(menu, item) {
            if (this.api) {
                this.api.asc_ChangeColorSchemeByIdx(item.value);

                Common.component.Analytics.trackEvent('ToolBar', 'Color Scheme');
            }

            Common.NotificationCenter.trigger('edit:complete', this.toolbar);
        },

        onColorSchemaShow: function(menu) {
            if (this.api) {
                var value = this.api.asc_GetCurrentColorSchemeIndex();
                var item = _.find(menu.items, function(item) { return item.value == value; });
                (item) ? item.setChecked(true) : menu.clearAll();
            }
        },

        onDropCapSelect: function(menu, item) {
            if (_.isUndefined(item.value))
                return;

            this._state.dropcap = undefined;
            if (this.api && item.checked) {
                if (item.value === Asc.c_oAscDropCap.None) {
                    this.api.removeDropcap(true);
                } else {
                    var SelectedObjects = this.api.getSelectedElements(),
                        i = -1;
                    while (++i < SelectedObjects.length) {
                        if (SelectedObjects[i].get_ObjectType() == Asc.c_oAscTypeSelectElement.Paragraph) {
                            var pr = SelectedObjects[i].get_ObjectValue();
                            var value = pr.get_FramePr();
                            if (!_.isUndefined(value)) {
                                value = new Asc.asc_CParagraphFrame();
                                value.put_FromDropCapMenu(true);
                                value.put_DropCap(item.value);
                                this.api.put_FramePr(value);
                            } else {
                                this.api.asc_addDropCap((item.value === Asc.c_oAscDropCap.Drop));
                            }
                            break;
                        }
                    }
                }
            }

            Common.NotificationCenter.trigger('edit:complete', this.toolbar);
            Common.component.Analytics.trackEvent('ToolBar', 'Drop Cap');
        },

        onDropCap: function(v) {
            if (this._state.dropcap === v)
                return;

            var index = -1;
            switch (v) {
                case Asc.c_oAscDropCap.None:   index = 0; break;
                case Asc.c_oAscDropCap.Drop:   index = 1; break;
                case Asc.c_oAscDropCap.Margin: index = 2; break;
            }
            if (index < 0)
                this.toolbar.btnDropCap.menu.clearAll();
            else
                this.toolbar.btnDropCap.menu.items[index].setChecked(true);

            this._state.dropcap = v;
        },

        onDropCapAdvancedClick: function() {
            var win, props, text,
                me = this;

            if (_.isUndefined(me.fontstore)) {
                me.fontstore = new Common.Collections.Fonts();
                var fonts = me.toolbar.cmbFontName.store.toJSON();
                var arr = [];
                _.each(fonts, function(font, index){
                    if (!font.cloneid) {
                        arr.push(_.clone(font));
                    }
                });
                me.fontstore.add(arr);
            }

            if (me.api){
                var selectedElements = me.api.getSelectedElements(),
                    selectedElementsLenght = selectedElements.length;

                if (selectedElements && _.isArray(selectedElements)){
                    for (var i = 0; i < selectedElementsLenght; i++) {
                        if (selectedElements[i].get_ObjectType() == Asc.c_oAscTypeSelectElement.Paragraph) {
                            props = selectedElements[i].get_ObjectValue();
                            break;
                        }

                    }
                }

                if (props) {
                    (new DE.Views.DropcapSettingsAdvanced({
                        tableStylerRows: 2,
                        tableStylerColumns: 1,
                        fontStore: me.fontstore,
                        paragraphProps: props,
                        borderProps: me.borderAdvancedProps,
                        api: me.api,
                        isFrame: false,
                        handler: function(result, value) {
                            if (result == 'ok') {
                                me.borderAdvancedProps = value.borderProps;
                                if (value.paragraphProps && value.paragraphProps.get_DropCap() === Asc.c_oAscDropCap.None) {
                                    me.api.removeDropcap(true);
                                } else
                                    me.api.put_FramePr(value.paragraphProps);
                            }

                            Common.NotificationCenter.trigger('edit:complete', me.toolbar);
                        }
                    })).show();
                }
            }
        },

        onControlsSelect: function(menu, item) {
            if (!(this.mode && this.mode.canFeatureContentControl)) return;

            if (item.value == 'settings' || item.value == 'remove') {
                if (this.api.asc_IsContentControl()) {
                    var props = this.api.asc_GetContentControlProperties();
                    if (props) {
                        var id = props.get_InternalId();
                        if (item.value == 'settings') {
                            var me = this;
                            (new DE.Views.ControlSettingsDialog({
                                props: props,
                                api: me.api,
                                controlLang: me._state.lang,
                                interfaceLang: me.mode.lang,
                                handler: function(result, value) {
                                    if (result == 'ok') {
                                        me.api.asc_SetContentControlProperties(value, id);
                                    }

                                    Common.NotificationCenter.trigger('edit:complete', me.toolbar);
                                }
                            })).show();

                        } else {
                            this.api.asc_RemoveContentControlWrapper(id);
                            Common.component.Analytics.trackEvent('ToolBar', 'Remove Content Control');
                        }
                    }
                }
            } else {
                if (item.value == 'plain' || item.value == 'rich')
                    this.api.asc_AddContentControl((item.value=='plain') ? Asc.c_oAscSdtLevelType.Inline : Asc.c_oAscSdtLevelType.Block);
                else if (item.value == 'picture')
                    this.api.asc_AddContentControlPicture();
                else if (item.value == 'checkbox')
                    this.api.asc_AddContentControlCheckBox();
                else if (item.value == 'date')
                    this.api.asc_AddContentControlDatePicker();
                else if (item.value == 'combobox' || item.value == 'dropdown')
                    this.api.asc_AddContentControlList(item.value == 'combobox');

                Common.component.Analytics.trackEvent('ToolBar', 'Add Content Control');
            }

            Common.NotificationCenter.trigger('edit:complete', this.toolbar);
        },

        onNewControlsColor: function(picker, color) {
            this.toolbar.mnuControlsColorPicker.addNewColor();
        },

        onNoControlsColor: function(item) {
            if (!item.isChecked())
                this.api.asc_SetGlobalContentControlShowHighlight(true, 220, 220, 220);
            else
                this.api.asc_SetGlobalContentControlShowHighlight(false);
        },

        onSelectControlsColor: function(picker, color) {
            var clr = Common.Utils.ThemeColor.getRgbColor(color);
            if (this.api) {
                this.api.asc_SetGlobalContentControlShowHighlight(true, clr.get_r(), clr.get_g(), clr.get_b());
            }

            Common.component.Analytics.trackEvent('ToolBar', 'Content Controls Color');
        },

        onColumnsSelect: function(menu, item) {
            if (_.isUndefined(item.value))
                return;

            this._state.columns = undefined;

            if (this.api) {
                if (item.value == 'advanced') {
                    var win, props = this.api.asc_GetSectionProps(),
                        me = this;
                    win = new DE.Views.CustomColumnsDialog({
                        handler: function(dlg, result) {
                            if (result == 'ok') {
                                props = dlg.getSettings();
                                me.api.asc_SetColumnsProps(props);
                                Common.NotificationCenter.trigger('edit:complete', me.toolbar);
                            }
                        }
                    });
                    win.show();
                    win.setSettings(me.api.asc_GetColumnsProps());
                } else if (item.checked) {
                    var props = new Asc.CDocumentColumnsProps(),
                        cols = item.value,
                        def_space = 12.5;
                    props.put_EqualWidth(cols<3);

                    if (cols<3) {
                        props.put_Num(cols+1);
                        props.put_Space(def_space);
                    } else {
                        var total = this.api.asc_GetColumnsProps().get_TotalWidth(),
                            left = (total - def_space*2)/3,
                            right = total - def_space - left;
                        props.put_ColByValue(0, (cols == 3) ? left : right, def_space);
                        props.put_ColByValue(1, (cols == 3) ? right : left, 0);
                    }
                    this.api.asc_SetColumnsProps(props);
                }
            }

            Common.NotificationCenter.trigger('edit:complete', this.toolbar);
            Common.component.Analytics.trackEvent('ToolBar', 'Insert Columns');
        },

        onColumnsProps: function(props) {
            if (props) {
                var equal = props.get_EqualWidth(),
                    num = (equal) ? props.get_Num() : props.get_ColsCount(),
                    def_space = 12.5,
                    index = -1;

                if (equal && num<4 && (num==1 ||  Math.abs(props.get_Space() - def_space)<0.1))
                    index = (num-1);
                else if (!equal && num==2) {
                    var left = props.get_Col(0).get_W(),
                        space = props.get_Col(0).get_Space(),
                        right = props.get_Col(1).get_W(),
                        total = props.get_TotalWidth();
                    if (Math.abs(space - def_space)<0.1) {
                        var width = (total - space*2)/3;
                        if ( left<right && Math.abs(left - width)<0.1 )
                            index = 3;
                        else if (left>right && Math.abs(right - width)<0.1)
                            index = 4;
                    }
                }
                if (this._state.columns === index)
                    return;

                if (index < 0)
                    this.toolbar.btnColumns.menu.clearAll();
                else
                    this.toolbar.btnColumns.menu.items[index].setChecked(true);
                this._state.columns = index;
            }
        },

        onSelectChart: function(type) {
            var me      = this,
                chart = false;

            var selectedElements = me.api.getSelectedElements();
            if (selectedElements && _.isArray(selectedElements)) {
                for (var i = 0; i< selectedElements.length; i++) {
                    if (Asc.c_oAscTypeSelectElement.Image == selectedElements[i].get_ObjectType()) {
                        var elValue = selectedElements[i].get_ObjectValue().get_ChartProperties();
                        if (elValue) {
                            chart = elValue;
                            break;
                        }
                    }
                }
            }

            if (chart) {
                var props = new Asc.asc_CImgProperty();
                chart.changeType(type);
                props.put_ChartProperties(chart);
                this.api.ImgApply(props);

                Common.NotificationCenter.trigger('edit:complete', this.toolbar);
            } else {
                if (!this.diagramEditor)
                    this.diagramEditor = this.getApplication().getController('Common.Controllers.ExternalDiagramEditor').getView('Common.Views.ExternalDiagramEditor');

                if (this.diagramEditor && me.api) {
                    this.diagramEditor.setEditMode(false);
                    this.diagramEditor.show();

                    chart = me.api.asc_getChartObject(type);
                    if (chart) {
                        this.diagramEditor.setChartData(new Asc.asc_CChartBinary(chart));
                    }
                    me.toolbar.fireEvent('insertchart', me.toolbar);
                }
            }
        },

        onInsertTextart: function (data) {
            if (this.api) {
                this.toolbar.fireEvent('inserttextart', this.toolbar);
                this.api.AddTextArt(data);

                if (this.toolbar.btnInsertShape.pressed)
                    this.toolbar.btnInsertShape.toggle(false, true);

                Common.NotificationCenter.trigger('edit:complete', this.toolbar, this.toolbar.btnInsertTextArt);
                Common.component.Analytics.trackEvent('ToolBar', 'Add Text Art');
            }
        },

        onInsertPageNumberClick: function(picker, item, record) {
            if (this.api)
                this.api.put_PageNum(record.get('data').type, record.get('data').subtype);

            Common.NotificationCenter.trigger('edit:complete', this.toolbar);
            Common.component.Analytics.trackEvent('ToolBar', 'Page Number');
        },
        
        onInsertPageCountClick: function(item, e) {
            if (this.api)
                this.api.asc_AddPageCount();

            Common.NotificationCenter.trigger('edit:complete', this.toolbar);
            Common.component.Analytics.trackEvent('ToolBar', 'Pages Count');
        },

        onEditHeaderFooterClick: function(menu, item) {
            if (this.api) {
                if (item.value == 'header')
                    this.api.GoToHeader(this.api.getCurrentPage());
                else if (item.value == 'footer')
                    this.api.GoToFooter(this.api.getCurrentPage());
                else
                    return;

                Common.NotificationCenter.trigger('edit:complete', this.toolbar);
                Common.component.Analytics.trackEvent('ToolBar', 'Edit ' + item.value);
            }
        },

        onPageNumCurrentPosClick: function(item, e) {
            if (this.api)
                this.api.put_PageNum(-1);

            if (e.type !== 'click')
                this.toolbar.btnEditHeader.menu.hide();
            Common.NotificationCenter.trigger('edit:complete', this.toolbar);
            Common.component.Analytics.trackEvent('ToolBar', 'Page Number');
        },

        onBtnBlankPageClick: function(btn) {
            if (this.api)
                this.api.asc_AddBlankPage();

            Common.NotificationCenter.trigger('edit:complete', this.toolbar);
            Common.component.Analytics.trackEvent('ToolBar', 'Blank Page');
        },

        onWatermarkSelect: function(menu, item) {
            if (this.api) {
                if (item.value == 'remove')
                    this.api.asc_WatermarkRemove();
                else {
                    var me = this;
                    if (_.isUndefined(me.fontstore)) {
                        me.fontstore = new Common.Collections.Fonts();
                        var fonts = me.toolbar.cmbFontName.store.toJSON();
                        var arr = [];
                        _.each(fonts, function(font, index){
                            if (!font.cloneid) {
                                arr.push(_.clone(font));
                            }
                        });
                        me.fontstore.add(arr);
                    }

                    (new DE.Views.WatermarkSettingsDialog({
                        props: me.api.asc_GetWatermarkProps(),
                        api: me.api,
                        lang: me.mode.lang,
                        fontStore: me.fontstore,
                        handler: function(result, value) {
                            if (result == 'ok') {
                                me.api.asc_SetWatermarkProps(value);
                            }
                            Common.NotificationCenter.trigger('edit:complete', me.toolbar);
                        }
                    })).show();
                }
                Common.NotificationCenter.trigger('edit:complete', this.toolbar);
                Common.component.Analytics.trackEvent('ToolBar', 'Edit ' + item.value);
            }
        },

        onListStyleSelect: function(combo, record) {
            this._state.prstyle = undefined;
            if (this.api)
                this.api.put_Style(record.get('title'));

            Common.NotificationCenter.trigger('edit:complete', this.toolbar);
            Common.component.Analytics.trackEvent('ToolBar', 'Style');
        },

        onListStyleBeforeHide: function(item, e) {
            this.toolbar.listStyles.isStylesNotClosable = false;
        },

        onListStyleContextMenu: function (combo, record, e) {
            if (!this.toolbar.mode.canEditStyles)
             return;

            var showPoint;
            var menu = this.toolbar.styleMenu;
            var api = this.api;

            var isAllCustomDeleted = true;
            var isAllDefailtNotModifaed = true;
            _.each(window.styles.get_MergedStyles(), function (style) {
                var isDefault = api.asc_IsStyleDefault(style.get_Name());
                if (isDefault) {
                    if (api.asc_IsDefaultStyleChanged(style.get_Name())) {
                        isAllDefailtNotModifaed = false;
                    }
                } else {
                    isAllCustomDeleted = false;
                }
            });
            menu.items[3].setDisabled(isAllDefailtNotModifaed);
            menu.items[4].setDisabled(isAllCustomDeleted);

            var parentOffset = this.toolbar.$el.offset(),
                top = e.clientY*Common.Utils.zoom();
            if ($('#header-container').is(":visible")) {
                top -= $('#header-container').height()
            }
            showPoint = [e.clientX*Common.Utils.zoom(), top - parentOffset.top];

            if (record != undefined) {
                //itemMenu
                var isDefault = this.api.asc_IsStyleDefault(record.get("title"));
                menu.items[0].setVisible(true);
                menu.items[1].setVisible(!isDefault);
                menu.items[2].setVisible(isDefault);
                menu.items[3].setVisible(isDefault);
                menu.items[4].setVisible(!isDefault);

                menu.items[2].setDisabled(!this.api.asc_IsDefaultStyleChanged(record.get("title")));

                for (var i in menu.items) {
                    menu.items[i].styleTitle = record.get("title");
                }

                var selectedElements = api.getSelectedElements(),
                    isParagraph = false;
                if (selectedElements && _.isArray(selectedElements)){
                    for (var i = 0; i <selectedElements.length; i++) {
                        if (Asc.c_oAscTypeSelectElement.Paragraph == selectedElements[i].get_ObjectType()) {
                            isParagraph = true; break;
                        }
                    }
                }
                menu.items[0].setDisabled(!isParagraph);
            } else {
                //comboMenu
                menu.items[0].setVisible(false);
                menu.items[1].setVisible(false);
                menu.items[2].setVisible(false);
                menu.items[3].setVisible(true);
                menu.items[4].setVisible(true);
            }

            if (showPoint != undefined) {
                var menuContainer = this.toolbar.$el.find('#menu-style-container');
                if (!menu.rendered) {
                    if (menuContainer.length < 1) {
                        menuContainer = $('<div id="menu-style-container" style="position: absolute; z-index: 10000;"><div class="dropdown-toggle" data-toggle="dropdown"></div></div>', menu.id);
                        $(this.toolbar.el).append(menuContainer);
                    }
                    menu.render(menuContainer);
                    menu.cmpEl.attr({tabindex: "-1"});
                }

                menuContainer.css({
                    left: showPoint[0],
                    top: showPoint[1]
                });

                var parent = $(menu.el);
                parent.trigger($.Event('show.bs.dropdown'));
                parent.trigger($.Event('hide.bs.dropdown'));
                if (menu.isVisible()) {
                    $(menu).toggleClass('open').trigger('shown.bs.dropdown');
                }


                this.toolbar.listStyles.isStylesNotClosable = true;
                menu.show();
            }
        },

        onSaveStyle: function (style) {
            window.styles_loaded = false;
            var me = this, win;

            if (me.api) {
                var handlerDlg = function (dlg, result) {
                    if (result == 'ok') {
                        var title = dlg.getTitle(),
                            nextStyle = dlg.getNextStyle(),
                            characterStyle = style.get_Link();
                        me._state.prstyle = title;
                        style.put_Name(title);
                        characterStyle.put_Name(title + '_character');
                        style.put_Next((nextStyle) ? nextStyle.asc_getName() : null);
                        me.api.asc_AddNewStyle(style);
                    }
                    Common.NotificationCenter.trigger('edit:complete', me.toolbar);
                };

                var formats = [],
                    mainController = me.getApplication().getController('Main');
                _.each(window.styles.get_MergedStyles(), function (style) {
                    formats.push({value: style, displayValue: mainController.translationTable[style.get_Name()] || style.get_Name()})
                });

                win = new DE.Views.StyleTitleDialog({
                    handler: handlerDlg,
                    formats: formats
                });
                win.show();
            }

            Common.component.Analytics.trackEvent('ToolBar', 'Save as Style');
        },

        onMenuSaveStyle: function(item, e) {
            var me = this;
            if (me.api && !me.toolbar.listStylesAdditionalMenuItem.isDisabled()) {
                me.onSaveStyle(me.api.asc_GetStyleFromFormatting());
            }
        },

//        onAfterKeydownMenu: function (e) {
//            if (e.keyCode == Common.UI.Keys.ESC)  {
//                if ($('#menu-style-container').hasClass("open")) {
//                    $('#menu-style-container').removeClass('open').trigger('hidden.bs.dropdown');
//                } else if ($(e.currentTarget).hasClass("open")) {
//                    $(e.currentTarget).removeClass('open').trigger('hidden.bs.dropdown');
//                }
//            }
//        },

        onUpdateStyle: function(newStyle) {
            if (this.api) {
                newStyle.put_Name(this._state.prstyle);
                this.api.asc_AddNewStyle(newStyle);
            }
        },

        _clearBullets: function() {
            this.toolbar.btnMarkers.toggle(false, true);
            this.toolbar.btnNumbers.toggle(false, true);
            this.toolbar.btnMultilevels.toggle(false, true);

            this.toolbar.mnuMarkersPicker.selectByIndex(0, true);
            this.toolbar.mnuNumbersPicker.selectByIndex(0, true);
            this.toolbar.mnuMultilevelPicker.selectByIndex(0, true);
            this.toolbar.mnuMarkerSettings && this.toolbar.mnuMarkerSettings.setDisabled(true);
            this.toolbar.mnuNumberSettings && this.toolbar.mnuNumberSettings.setDisabled(true);
            this.toolbar.mnuMultilevelSettings && this.toolbar.mnuMultilevelSettings.setDisabled(true);
        },

        _getApiTextSize: function () {
            var out_value   = 12,
                textPr      = this.api.get_TextProps();

            if (textPr && textPr.get_TextPr) {
                out_value = textPr.get_TextPr().get_FontSize();
            }

            return out_value;
        },

        onNewFontColor: function(picker, color) {
            this.toolbar.mnuFontColorPicker.addNewColor();
        },

        onAutoFontColor: function(e) {
            this._state.clrtext = this._state.clrtext_asccolor = undefined;

            var color = new Asc.asc_CColor();
            color.put_auto(true);
            this.api.put_TextColor(color);

            this.toolbar.btnFontColor.currentColor = {color: color, isAuto: true};
            $('.btn-color-value-line', this.toolbar.btnFontColor.cmpEl).css('background-color', '#000');

            this.toolbar.mnuFontColorPicker.clearSelection();
            this.toolbar.mnuFontColorPicker.currentColor = {color: color, isAuto: true};
        },

        onNewParagraphColor: function(picker, color) {
            this.toolbar.mnuParagraphColorPicker.addNewColor();
        },

        onSelectHighlightColor: function(picker, color) {
            this._setMarkerColor(color, 'menu');
        },

        onSelectFontColor: function(picker, color) {
            this._state.clrtext = this._state.clrtext_asccolor = undefined;

            var clr = (typeof(color) == 'object') ? (color.isAuto ? '#000' : color.color) : color;

            this.toolbar.btnFontColor.currentColor = color;
            $('.btn-color-value-line', this.toolbar.btnFontColor.cmpEl).css('background-color', '#' + clr);

            this.toolbar.mnuFontColorPicker.currentColor = color;
            if (this.api)
                this.api.put_TextColor(color.isAuto ? color.color : Common.Utils.ThemeColor.getRgbColor(color));

            Common.component.Analytics.trackEvent('ToolBar', 'Text Color');
        },

        onParagraphColorPickerSelect: function(picker, color) {
            this._state.clrback = this._state.clrshd_asccolor = undefined;

            var clr = (typeof(color) == 'object') ? color.color : color;

            this.toolbar.btnParagraphColor.currentColor = color;
            $('.btn-color-value-line', this.toolbar.btnParagraphColor.cmpEl).css('background-color', color!='transparent'?'#'+clr:clr);

            this.toolbar.mnuParagraphColorPicker.currentColor = color;
            if (this.api) {
                if (color == 'transparent') {
                    this.api.put_ParagraphShade(false);
                } else {
                    this.api.put_ParagraphShade(true, Common.Utils.ThemeColor.getRgbColor(color));
                }
            }

            Common.NotificationCenter.trigger('edit:complete', this);
        },

        onBtnHighlightColor: function(btn) {
            if (btn.pressed) {
                this._setMarkerColor(btn.currentColor);
                Common.component.Analytics.trackEvent('ToolBar', 'Highlight Color');
            }
            else {
                this.api.SetMarkerFormat(false);
            }
        },

        onBtnFontColor: function() {
            this.toolbar.mnuFontColorPicker.trigger('select', this.toolbar.mnuFontColorPicker, this.toolbar.mnuFontColorPicker.currentColor);
        },

        onBtnParagraphColor: function() {
            this.toolbar.mnuParagraphColorPicker.trigger('select', this.toolbar.mnuParagraphColorPicker, this.toolbar.mnuParagraphColorPicker.currentColor);
        },

        onHighlightTransparentClick: function(item, e) {
            this._setMarkerColor('transparent', 'menu');
            item.setChecked(true, true);
            this.toolbar.btnHighlightColor.currentColor = 'transparent';
            $('.btn-color-value-line', this.toolbar.btnHighlightColor.cmpEl).css('background-color', 'transparent');
        },

        onParagraphColor: function(shd) {
            var picker = this.toolbar.mnuParagraphColorPicker, clr;
            if (shd!==null && shd!==undefined && shd.get_Value()===Asc.c_oAscShdClear) {
                var color = shd.get_Color();
                if (color) {
                    if (color.get_type() == Asc.c_oAscColor.COLOR_TYPE_SCHEME) {
                        clr = {color: Common.Utils.ThemeColor.getHexColor(color.get_r(), color.get_g(), color.get_b()), effectValue: color.get_value() };
                    } else {
                        clr = Common.Utils.ThemeColor.getHexColor(color.get_r(), color.get_g(), color.get_b());
                    }
                } else
                    clr= 'transparent';
            } else {
                clr = 'transparent';
            }

            var type1 = typeof(clr),
                type2 = typeof(this._state.clrback);
            if ( (type1 !== type2) || (type1=='object' &&
                (clr.effectValue!==this._state.clrback.effectValue || this._state.clrback.color.indexOf(clr.color)<0)) ||
                (type1!='object' && this._state.clrback.indexOf(clr)<0 )) {

                if ( typeof(clr) == 'object' ) {
                    var isselected = false;
                    for (var i=0; i<10; i++) {
                        if ( Common.Utils.ThemeColor.ThemeValues[i] == clr.effectValue ) {
                            picker.select(clr,true);
                            isselected = true;
                            break;
                        }
                    }
                    if (!isselected) picker.clearSelection();
                } else
                    picker.select(clr,true);

                this._state.clrback = clr;
            }
            this._state.clrshd_asccolor = shd;
        },

        onApiTextColor: function(color) {
            if (color.get_auto()) {
                if (this._state.clrtext !== 'auto') {
                    this.toolbar.mnuFontColorPicker.clearSelection();
                    var clr_item = this.toolbar.btnFontColor.menu.$el.find('#id-toolbar-menu-auto-fontcolor > a');
                    !clr_item.hasClass('selected') && clr_item.addClass('selected');
                    this._state.clrtext = 'auto';
                }
            } else {
                var picker = this.toolbar.mnuFontColorPicker, clr;

                if (color) {
                    color.get_type() == Asc.c_oAscColor.COLOR_TYPE_SCHEME ?
                        clr = {color: Common.Utils.ThemeColor.getHexColor(color.get_r(), color.get_g(), color.get_b()), effectValue: color.get_value()} :
                        clr = Common.Utils.ThemeColor.getHexColor(color.get_r(), color.get_g(), color.get_b());
                }

                var type1 = typeof(clr),
                    type2 = typeof(this._state.clrtext);

                if ( (this._state.clrtext == 'auto') || (type1 !== type2) || (type1=='object' &&
                    (clr.effectValue!==this._state.clrtext.effectValue || this._state.clrtext.color.indexOf(clr.color)<0)) ||
                    (type1!='object' && this._state.clrtext.indexOf(clr)<0 )) {

                    var clr_item = this.toolbar.btnFontColor.menu.$el.find('#id-toolbar-menu-auto-fontcolor > a');
                    clr_item.hasClass('selected') && clr_item.removeClass('selected');
                    if ( typeof(clr) == 'object' ) {
                        var isselected = false;
                        for (var i=0; i<10; i++) {
                            if ( Common.Utils.ThemeColor.ThemeValues[i] == clr.effectValue ) {
                                picker.select(clr,true);
                                isselected = true;
                                break;
                            }
                        }
                        if (!isselected) picker.clearSelection();
                    } else {
                        picker.select(clr,true);
                    }
                    this._state.clrtext = clr;
                }
            }
            this._state.clrtext_asccolor = color;
        },

        onApiAutoShapes: function() {
            var me = this;
            var onShowBefore = function(menu) {
                me.fillAutoShapes();
                menu.off('show:before', onShowBefore);
            };
            me.toolbar.btnInsertShape.menu.on('show:before', onShowBefore);
        },

        fillAutoShapes: function() {
            var me = this,
                shapesStore = this.getApplication().getCollection('ShapeGroups');

            var onShowAfter = function(menu) {
                for (var i = 0; i < shapesStore.length; i++) {
                    var shapePicker = new Common.UI.DataViewSimple({
                        el: $('#id-toolbar-menu-shapegroup' + i, menu.items[i].$el),
                        store: shapesStore.at(i).get('groupStore'),
                        parentMenu: menu.items[i].menu,
                        itemTemplate: _.template('<div class="item-shape" id="<%= id %>"><svg width="20" height="20" class=\"icon\"><use xlink:href=\"#svg-icon-<%= data.shapeType %>\"></use></svg></div>')
                    });
                    shapePicker.on('item:click', function(picker, item, record, e) {
                        if (me.api) {
                            if (record) {
                                me._addAutoshape(true, record.get('data').shapeType);
                                me._isAddingShape = true;
                            }

                            if (me.toolbar.btnInsertText.pressed) {
                                me.toolbar.btnInsertText.toggle(false, true);
                            }

                            if (e.type !== 'click')
                                me.toolbar.btnInsertShape.menu.hide();
                            Common.NotificationCenter.trigger('edit:complete', me.toolbar, me.toolbar.btnInsertShape);
                            Common.component.Analytics.trackEvent('ToolBar', 'Add Shape');
                        }
                    });
                }
                menu.off('show:after', onShowAfter);
            };
            me.toolbar.btnInsertShape.menu.on('show:after', onShowAfter);

            for (var i = 0; i < shapesStore.length; i++) {
                var shapeGroup = shapesStore.at(i);

                var menuItem = new Common.UI.MenuItem({
                    caption: shapeGroup.get('groupName'),
                    menu: new Common.UI.Menu({
                        menuAlign: 'tl-tr',
                        items: [
                            { template: _.template('<div id="id-toolbar-menu-shapegroup' + i + '" class="menu-shape" style="width: ' + (shapeGroup.get('groupWidth') - 8) + 'px; margin-left: 5px;"></div>') }
                        ]
                    })
                });
                me.toolbar.btnInsertShape.menu.addItem(menuItem);
            }
        },

        fillEquations: function() {
            if (!this.toolbar.btnInsertEquation.rendered || this.toolbar.btnInsertEquation.menu.items.length>0) return;

            var me = this, equationsStore = this.getApplication().getCollection('EquationGroups');

            me.toolbar.btnInsertEquation.menu.removeAll();
            var onShowAfter = function(menu) {
                for (var i = 0; i < equationsStore.length; ++i) {
                    var equationPicker = new Common.UI.DataViewSimple({
                        el: $('#id-toolbar-menu-equationgroup' + i, menu.items[i].$el),
                        parentMenu: menu.items[i].menu,
                        store: equationsStore.at(i).get('groupStore'),
                        scrollAlwaysVisible: true,
                        itemTemplate: _.template('<div class="item-equation" '+
                            'style="background-position:<%= posX %>px <%= posY %>px;" >' +
                            '<div style="width:<%= width %>px;height:<%= height %>px;" id="<%= id %>"></div>' +
                            '</div>')
                    });
                    equationPicker.on('item:click', function(picker, item, record, e) {
                        if (me.api) {
                            if (record)
                                me.api.asc_AddMath(record.get('data').equationType);

                            if (me.toolbar.btnInsertText.pressed) {
                                me.toolbar.btnInsertText.toggle(false, true);
                            }
                            if (me.toolbar.btnInsertShape.pressed) {
                                me.toolbar.btnInsertShape.toggle(false, true);
                            }

                            if (e.type !== 'click')
                                me.toolbar.btnInsertEquation.menu.hide();
                            Common.NotificationCenter.trigger('edit:complete', me.toolbar, me.toolbar.btnInsertEquation);
                            Common.component.Analytics.trackEvent('ToolBar', 'Add Equation');
                        }
                    });
                }
                menu.off('show:after', onShowAfter);
            };
            me.toolbar.btnInsertEquation.menu.on('show:after', onShowAfter);

            for (var i = 0; i < equationsStore.length; ++i) {
                var equationGroup = equationsStore.at(i);
                var menuItem = new Common.UI.MenuItem({
                    caption: equationGroup.get('groupName'),
                    menu: new Common.UI.Menu({
                        menuAlign: 'tl-tr',
                        items: [
                            { template: _.template('<div id="id-toolbar-menu-equationgroup' + i +
                                '" class="menu-shape" style="width:' + (equationGroup.get('groupWidth') + 8) + 'px; ' +
                                equationGroup.get('groupHeight') + 'margin-left:5px;"></div>') }
                        ]
                    })
                });
                me.toolbar.btnInsertEquation.menu.addItem(menuItem);
            }
        },

        onInsertEquationClick: function() {
            if (this.api && !this._state.in_equation) {
                this.api.asc_AddMath();
                Common.component.Analytics.trackEvent('ToolBar', 'Add Equation');
            }
            Common.NotificationCenter.trigger('edit:complete', this.toolbar, this.toolbar.btnInsertEquation);
        },

        onInsertSymbolClick: function() {
            if (this.dlgSymbolTable && this.dlgSymbolTable.isVisible()) return;

            if (this.api) {
                var me = this;
                me.dlgSymbolTable = new Common.Views.SymbolTableDialog({
                    api: me.api,
                    lang: me.mode.lang,
                    modal: false,
                    type: 1,
                    buttons: [{value: 'ok', caption: this.textInsert}, 'close'],
                    handler: function(dlg, result, settings) {
                        if (result == 'ok') {
                            me.api.asc_insertSymbol(settings.font, settings.code);
                        } else
                            Common.NotificationCenter.trigger('edit:complete', me.toolbar);
                    }
                });
                me.dlgSymbolTable.show();
                me.dlgSymbolTable.on('symbol:dblclick', function(cmp, result, settings) {
                    me.api.asc_insertSymbol(settings.font, settings.code);
                });
            }
        },

        onApiMathTypes: function(equation) {
            this._equationTemp = equation;
            var me = this;
            var onShowBefore = function(menu) {
                me.onMathTypes(me._equationTemp);
                me.toolbar.btnInsertEquation.menu.off('show:before', onShowBefore);
            };
            me.toolbar.btnInsertEquation.menu.on('show:before', onShowBefore);
        },

        onMathTypes: function(equation) {
            var equationgrouparray = [],
                equationsStore = this.getCollection('EquationGroups');

            equationsStore.reset();

            // equations groups

            var c_oAscMathMainTypeStrings = {};

            // [translate, count cells, scroll]

            c_oAscMathMainTypeStrings[Common.define.c_oAscMathMainType.Symbol       ] = [this.textSymbols, 11];
            c_oAscMathMainTypeStrings[Common.define.c_oAscMathMainType.Fraction     ] = [this.textFraction, 4];
            c_oAscMathMainTypeStrings[Common.define.c_oAscMathMainType.Script       ] = [this.textScript, 4];
            c_oAscMathMainTypeStrings[Common.define.c_oAscMathMainType.Radical      ] = [this.textRadical, 4];
            c_oAscMathMainTypeStrings[Common.define.c_oAscMathMainType.Integral     ] = [this.textIntegral, 3, true];
            c_oAscMathMainTypeStrings[Common.define.c_oAscMathMainType.LargeOperator] = [this.textLargeOperator, 5, true];
            c_oAscMathMainTypeStrings[Common.define.c_oAscMathMainType.Bracket      ] = [this.textBracket, 4, true];
            c_oAscMathMainTypeStrings[Common.define.c_oAscMathMainType.Function     ] = [this.textFunction, 3, true];
            c_oAscMathMainTypeStrings[Common.define.c_oAscMathMainType.Accent       ] = [this.textAccent, 4];
            c_oAscMathMainTypeStrings[Common.define.c_oAscMathMainType.LimitLog     ] = [this.textLimitAndLog, 3];
            c_oAscMathMainTypeStrings[Common.define.c_oAscMathMainType.Operator     ] = [this.textOperator, 4];
            c_oAscMathMainTypeStrings[Common.define.c_oAscMathMainType.Matrix       ] = [this.textMatrix, 4, true];

            // equations sub groups

            // equations types

            var translationTable = {}, name = '', translate = '';
            for (name in Common.define.c_oAscMathType) {
                if (Common.define.c_oAscMathType.hasOwnProperty(name)) {
                    var arr = name.split('_');
                    if (arr.length==2 && arr[0]=='Symbol') {
                        translate = 'txt' + arr[0] + '_' + arr[1].toLocaleLowerCase();
                    } else
                        translate = 'txt' + name;
                    translationTable[Common.define.c_oAscMathType[name]] = this[translate];
                }
            }
            var i,id = 0, count = 0, length = 0, width = 0, height = 0, store = null, list = null, eqStore = null, eq = null, data;

            if (equation) {
                data = equation.get_Data();
                count = data.length;
                if (count) {
                    for (var j = 0; j < count; ++j) {
                        var group = data[j];
                        id = group.get_Id();
                        width = group.get_W();
                        height = group.get_H();

                        store = new Backbone.Collection([], {
                            model: DE.Models.EquationModel
                        });

                        if (store) {
                            var allItemsCount = 0, itemsCount = 0, ids = 0, arr = [];
                            length = group.get_Data().length;
                            for (i = 0; i < length; ++i) {
                                eqStore = group.get_Data()[i];
                                itemsCount = eqStore.get_Data().length;
                                for (var p = 0; p < itemsCount; ++p) {
                                    eq = eqStore.get_Data()[p];
                                    ids = eq.get_Id();

                                    translate = '';

                                    if (translationTable.hasOwnProperty(ids)) {
                                        translate = translationTable[ids];
                                    }
                                    arr.push({
                                        data            : {equationType: ids},
                                        tip             : translate,
                                        allowSelected   : true,
                                        selected        : false,
                                        width           : eqStore.get_W(),
                                        height          : eqStore.get_H(),
                                        posX            : -eq.get_X(),
                                        posY            : -eq.get_Y()
                                    });
                                }

                                allItemsCount += itemsCount;
                            }
                            store.add(arr);
                            width = c_oAscMathMainTypeStrings[id][1] * (width + 10);  // 4px margin + 4px margin + 1px border + 1px border

                            var normHeight = parseInt(370 / (height + 10)) * (height + 10);
                            equationgrouparray.push({
                                groupName   : c_oAscMathMainTypeStrings[id][0],
                                groupStore  : store,
                                groupWidth  : width,
                                groupHeight : c_oAscMathMainTypeStrings[id][2] ? ' height:'+ normHeight +'px!important; ' : ''
                            });
                        }
                    }
                    equationsStore.add(equationgrouparray);
                    this.fillEquations();
                }
            }
        },

        activateControls: function() {
            _.each(this.toolbar.toolbarControls, function(item){
                item.setDisabled(false);
            }, this);
            this.toolbar.btnUndo.setDisabled(this._state.can_undo!==true);
            this.toolbar.btnRedo.setDisabled(this._state.can_redo!==true);
            this.toolbar.btnCopy.setDisabled(this._state.can_copycut!==true);
            this.toolbar.btnPrint.setDisabled(!this.toolbar.mode.canPrint);
            if (!this._state.mmdisable && (this.toolbar.mode.fileChoiceUrl || this.toolbar.mode.canRequestMailMergeRecipients))
                this.toolbar.btnMailRecepients.setDisabled(false);
            this._state.activated = true;

            var props = this.api.asc_GetSectionProps();
            this.onApiPageSize(props.get_W(), props.get_H());
        },

        DisableMailMerge: function() {
            this._state.mmdisable = true;
            this.toolbar && this.toolbar.btnMailRecepients && this.toolbar.btnMailRecepients.setDisabled(true);
        },

        updateThemeColors: function() {
            var updateColors = function(picker, defaultColorIndex) {
                if (picker) {
                    var clr;

                    var effectcolors = Common.Utils.ThemeColor.getEffectColors();
                    for (var i = 0; i < effectcolors.length; i++) {
                        if (typeof(picker.currentColor) == 'object' &&
                            clr === undefined &&
                            picker.currentColor.effectId == effectcolors[i].effectId)
                            clr = effectcolors[i];
                    }

                    picker.updateColors(effectcolors, Common.Utils.ThemeColor.getStandartColors());
                    if (picker.currentColor === undefined) {
                        picker.currentColor = effectcolors[defaultColorIndex];
                    } else if ( clr!==undefined ) {
                        picker.currentColor = clr;
                    }
                }
            };

            updateColors(this.toolbar.mnuFontColorPicker, 1);
            if (this.toolbar.btnFontColor.currentColor===undefined || !this.toolbar.btnFontColor.currentColor.isAuto) {
                this.toolbar.btnFontColor.currentColor = this.toolbar.mnuFontColorPicker.currentColor.color || this.toolbar.mnuFontColorPicker.currentColor;
                $('.btn-color-value-line', this.toolbar.btnFontColor.cmpEl).css('background-color', '#' + this.toolbar.btnFontColor.currentColor);
            }
            if (this._state.clrtext_asccolor!==undefined) {
                this._state.clrtext = undefined;
                this.onApiTextColor(this._state.clrtext_asccolor);
            }
            this._state.clrtext_asccolor = undefined;

            updateColors(this.toolbar.mnuParagraphColorPicker, 0);
            this.toolbar.btnParagraphColor.currentColor = this.toolbar.mnuParagraphColorPicker.currentColor.color || this.toolbar.mnuParagraphColorPicker.currentColor;
            $('.btn-color-value-line', this.toolbar.btnParagraphColor.cmpEl).css('background-color', '#' + this.toolbar.btnParagraphColor.currentColor);
            if (this._state.clrshd_asccolor!==undefined) {
                this._state.clrback = undefined;
                this.onParagraphColor(this._state.clrshd_asccolor);
            }
            this._state.clrshd_asccolor = undefined;

            updateColors(this.toolbar.mnuControlsColorPicker, 1);
            this.onChangeSdtGlobalSettings();
        },

        _onInitEditorStyles: function(styles) {
            window.styles_loaded = false;

            var self = this,
                listStyles = self.toolbar.listStyles;

            window.styles = styles;
            if (!listStyles) {
                self.styles = styles;
                return;
            }

            var arr = [];
            var mainController = this.getApplication().getController('Main');
            _.each(styles.get_MergedStyles(), function(style){
                arr.push({
                    imageUrl: style.asc_getImage(),
                    title   : style.get_Name(),
                    tip     : mainController.translationTable[style.get_Name()] || style.get_Name(),
                    id      : Common.UI.getId()
                });
            });
            listStyles.menuPicker.store.reset(arr); // remove all

            if (listStyles.menuPicker.store.length > 0 && listStyles.rendered){
                var styleRec;
                if (self._state.prstyle) styleRec = listStyles.menuPicker.store.findWhere({title: self._state.prstyle});
                listStyles.fillComboView((styleRec) ? styleRec : listStyles.menuPicker.store.at(0), true);
                Common.NotificationCenter.trigger('edit:complete', this);
            } else if (listStyles.rendered)
                listStyles.clearComboView();
            window.styles_loaded = true;
        },

        onHomeOpen: function() {
            var listStyles = this.toolbar.listStyles;
            if (listStyles && listStyles.needFillComboView &&  listStyles.menuPicker.store.length > 0 && listStyles.rendered){
                var styleRec;
                if (this._state.prstyle) styleRec = listStyles.menuPicker.store.findWhere({title: this._state.prstyle});
                listStyles.fillComboView((styleRec) ? styleRec : listStyles.menuPicker.store.at(0), true);
            }
        },

        _setMarkerColor: function(strcolor, h) {
            var me = this;

            if (h === 'menu') {
                me.toolbar.mnuHighlightTransparent.setChecked(false);

                me.toolbar.btnHighlightColor.currentColor = strcolor;
                $('.btn-color-value-line', me.toolbar.btnHighlightColor.cmpEl).css('background-color', '#' + strcolor);

                me.toolbar.btnHighlightColor.toggle(true, true);
            }

            strcolor = strcolor || 'transparent';

            if (strcolor == 'transparent') {
                me.api.SetMarkerFormat(true, false);
            } else {
                var r = strcolor[0] + strcolor[1],
                    g = strcolor[2] + strcolor[3],
                    b = strcolor[4] + strcolor[5];
                me.api.SetMarkerFormat(true, true, parseInt(r, 16), parseInt(g, 16), parseInt(b, 16));
            }

            Common.NotificationCenter.trigger('edit:complete', me.toolbar, me.toolbar.btnHighlightColor);
            Common.component.Analytics.trackEvent('ToolBar', 'Highlight Color');
        },

        onHideMenus: function(e){
            Common.NotificationCenter.trigger('edit:complete', this.toolbar);
        },

        onSetupCopyStyleButton: function () {
            this.modeAlwaysSetStyle = false;

            var me = this;

            Common.NotificationCenter.on({
                'edit:complete': function () {
                    if (me.api && me.modeAlwaysSetStyle) {
                        me.api.SetPaintFormat(AscCommon.c_oAscFormatPainterState.kOff);
                        me.toolbar.btnCopyStyle.toggle(false, true);
                        me.modeAlwaysSetStyle = false;
                    }
                }
            });

            $(me.toolbar.btnCopyStyle.cmpEl).dblclick(function () {
                if (me.api) {
                    me.modeAlwaysSetStyle = true;
                    me.toolbar.btnCopyStyle.toggle(true, true);
                    me.api.SetPaintFormat(AscCommon.c_oAscFormatPainterState.kMultiple);
                }
            });
        },

        onApiCoAuthoringDisconnect: function(enableDownload) {
            this.mode.isEdit && this.toolbar.setMode({isDisconnected:true, enableDownload: !!enableDownload});
            this.editMode = false;
            this.DisableToolbar(true, true);
        },

        DisableToolbar: function(disable, viewMode, reviewmode) {
            if (viewMode!==undefined) this.editMode = !viewMode;
            disable = disable || !this.editMode;

            var toolbar_mask = $('.toolbar-mask'),
                group_mask = $('.toolbar-group-mask'),
                mask = reviewmode ? group_mask : toolbar_mask;
            if (disable && mask.length>0 || !disable && mask.length==0) return;

            var toolbar = this.toolbar;
            if(disable) {
                if (reviewmode) {
                    mask = $("<div class='toolbar-group-mask'>").appendTo(toolbar.$el.find('.toolbar section.panel .group:not(.no-mask):not(.no-group-mask)'));
                } else
                    mask = $("<div class='toolbar-mask'>").appendTo(toolbar.$el.find('.toolbar'));
            } else {
                mask.remove();
            }
            $('.no-group-mask').css('opacity', (reviewmode || !disable) ? 1 : 0.4);

            disable = disable || (reviewmode ? toolbar_mask.length>0 : group_mask.length>0);
            toolbar.$el.find('.toolbar').toggleClass('masked', disable);
            if ( toolbar.synchTooltip )
                toolbar.synchTooltip.hide();

            toolbar._state.previewmode = reviewmode && disable;
            if (reviewmode) {
                toolbar._state.previewmode && toolbar.btnSave && toolbar.btnSave.setDisabled(true);

                if (toolbar.needShowSynchTip) {
                    toolbar.needShowSynchTip = false;
                    toolbar.onCollaborativeChanges();
                }
            }
            disable ? Common.util.Shortcuts.suspendEvents('alt+h') : Common.util.Shortcuts.resumeEvents('alt+h');
        },

        onSelectRecepientsClick: function() {
            if (this._mailMergeDlg) return;

            if (this.toolbar.mode.canRequestMailMergeRecipients) {
                Common.Gateway.requestMailMergeRecipients();
            } else {
                var me = this;
                me._mailMergeDlg = new Common.Views.SelectFileDlg({
                    fileChoiceUrl: this.toolbar.mode.fileChoiceUrl.replace("{fileExt}", "xlsx").replace("{documentType}", "")
                });
                me._mailMergeDlg.on('selectfile', function(obj, recepients){
                    me.setMailMergeRecipients(recepients);
                }).on('close', function(obj){
                    me._mailMergeDlg = undefined;
                });
                me._mailMergeDlg.show();
            }
        },

        setMailMergeRecipients: function(recepients) {
            this.api.asc_StartMailMerge(recepients);
            if (!this.mergeEditor)
                this.mergeEditor = this.getApplication().getController('Common.Controllers.ExternalMergeEditor').getView('Common.Views.ExternalMergeEditor');
            if (this.mergeEditor)
                this.mergeEditor.setEditMode(false);
        },

        createDelayedElements: function() {
            this.toolbar.createDelayedElements();
            this.attachUIEvents(this.toolbar);
        },

        onAppShowed: function (config) {
            var me = this;

            var compactview = !config.isEdit;
            if ( config.isEdit ) {
                if ( Common.localStorage.itemExists("de-compact-toolbar") ) {
                    compactview = Common.localStorage.getBool("de-compact-toolbar");
                } else
                if ( config.customization && config.customization.compactToolbar )
                    compactview = true;
            }

            me.toolbar.render(_.extend({isCompactView: compactview}, config));

            var tab = {action: 'review', caption: me.toolbar.textTabCollaboration};
            var $panel = me.application.getController('Common.Controllers.ReviewChanges').createToolbarPanel();
            if ( $panel )
                me.toolbar.addTab(tab, $panel, 4);

            if ( config.isEdit ) {
                me.toolbar.setMode(config);

                me.toolbar.btnSave.on('disabled', _.bind(me.onBtnChangeState, me, 'save:disabled'));

                if (!(config.customization && config.customization.compactHeader)) {
                    // hide 'print' and 'save' buttons group and next separator
                    me.toolbar.btnPrint.$el.parents('.group').hide().next().hide();

                    // hide 'undo' and 'redo' buttons and retrieve parent container
                    var $box = me.toolbar.btnUndo.$el.hide().next().hide().parent();

                    // move 'paste' button to the container instead of 'undo' and 'redo'
                    me.toolbar.btnPaste.$el.detach().appendTo($box);
                    me.toolbar.btnCopy.$el.removeClass('split');
                }

                if ( config.isDesktopApp ) {
                    if ( config.canProtect ) {
                        tab = {action: 'protect', caption: me.toolbar.textTabProtect};
                        $panel = me.getApplication().getController('Common.Controllers.Protection').createToolbarPanel();

                        if ($panel) me.toolbar.addTab(tab, $panel, 5);
                    }
                }

                var links = me.getApplication().getController('Links');
                links.setApi(me.api).setConfig({toolbar: me});
                Array.prototype.push.apply(me.toolbar.toolbarControls, links.getView('Links').getButtons());
            }
        },

        onAppReady: function (config) {
            var me = this;
            me.appOptions = config;

            if ( config.canCoAuthoring && config.canComments ) {
                this.btnsComment = Common.Utils.injectButtons(this.toolbar.$el.find('.slot-comment'), 'tlbtn-addcomment-', 'toolbar__icon btn-menu-comments', this.toolbar.capBtnComment);
                if ( this.btnsComment.length ) {
                    var _comments = DE.getController('Common.Controllers.Comments').getView();
                    this.btnsComment.forEach(function (btn) {
                        btn.updateHint( _comments.textHintAddComment );
                        btn.on('click', function (btn, e) {
                            Common.NotificationCenter.trigger('app:comment:add', 'toolbar');
                        });
                        if (btn.cmpEl.closest('#review-changes-panel').length>0)
                            btn.setCaption(me.toolbar.capBtnAddComment);
                    }, this);
                }
            }

            (new Promise(function(accept) {
                accept();
            })).then(function () {
                if ( config.isEdit ) {
                    me.controllers.pageLayout = new DE.Controllers.PageLayout({
                        id: 'ImageLayout',
                        application: me.getApplication()
                    });

                    me.controllers.pageLayout.onLaunch(me.toolbar)
                        .setApi(me.api)
                        .onAppReady(config);
                }
            });
        },

        getView: function (name) {
            return !name ? this.toolbar : Backbone.Controller.prototype.getView.apply(this, arguments);
        },

        onFileMenu: function (opts) {
            if ( opts == 'show' ) {
                if ( !this.toolbar.isTabActive('file') )
                    this.toolbar.setTab('file');
            } else {
                if ( this.toolbar.isTabActive('file') )
                    this.toolbar.setTab();
            }
        },

        onTextLanguage: function(langId) {
            this._state.lang = langId;
        },

        onInsDateTimeClick: function() {
            //insert date time
            var me = this;
            (new DE.Views.DateTimeDialog({
                api: this.api,
                lang: this._state.lang,
                handler: function(result, value) {
                    if (result == 'ok') {
                        if (me.api) {
                            me.api.asc_addDateTime(value);
                        }
                    }
                    Common.NotificationCenter.trigger('edit:complete', me.toolbar);
                }
            })).show();
        },

        textEmptyImgUrl                            : 'You need to specify image URL.',
        textWarning                                : 'Warning',
        textFontSizeErr                            : 'The entered value is incorrect.<br>Please enter a numeric value between 1 and 100',
        textSymbols                                : 'Symbols',
        textFraction                               : 'Fraction',
        textScript                                 : 'Script',
        textRadical                                : 'Radical',
        textIntegral                               : 'Integral',
        textLargeOperator                          : 'Large Operator',
        textBracket                                : 'Bracket',
        textFunction                               : 'Function',
        textAccent                                 : 'Accent',
        textLimitAndLog                            : 'Limit And Log',
        textOperator                               : 'Operator',
        textMatrix                                 : 'Matrix',

        txtSymbol_pm                               : 'Plus Minus',
        txtSymbol_infinity                         : 'Infinity',
        txtSymbol_equals                           : 'Equal',
        txtSymbol_neq                              : 'Not Equal To',
        txtSymbol_about                            : 'Approximately',
        txtSymbol_times                            : 'Multiplication Sign',
        txtSymbol_div                              : 'Division Sign',
        txtSymbol_factorial                        : 'Factorial',
        txtSymbol_propto                           : 'Proportional To',
        txtSymbol_less                             : 'Less Than',
        txtSymbol_ll                               : 'Much Less Than',
        txtSymbol_greater                          : 'Greater Than',
        txtSymbol_gg                               : 'Much Greater Than',
        txtSymbol_leq                              : 'Less Than or Equal To',
        txtSymbol_geq                              : 'Greater Than or Equal To',
        txtSymbol_mp                               : 'Minus Plus',
        txtSymbol_cong                             : 'Approximately Equal To',
        txtSymbol_approx                           : 'Almost Equal To',
        txtSymbol_equiv                            : 'Identical To',
        txtSymbol_forall                           : 'For All',
        txtSymbol_additional                       : 'Complement',
        txtSymbol_partial                          : 'Partial Differential',
        txtSymbol_sqrt                             : 'Radical Sign',
        txtSymbol_cbrt                             : 'Cube Root',
        txtSymbol_qdrt                             : 'Fourth Root',
        txtSymbol_cup                              : 'Union',
        txtSymbol_cap                              : 'Intersection',
        txtSymbol_emptyset                         : 'Empty Set',
        txtSymbol_percent                          : 'Percentage',
        txtSymbol_degree                           : 'Degrees',
        txtSymbol_fahrenheit                       : 'Degrees Fahrenheit',
        txtSymbol_celsius                          : 'Degrees Celsius',
        txtSymbol_inc                              : 'Increment',
        txtSymbol_nabla                            : 'Nabla',
        txtSymbol_exists                           : 'There Exist',
        txtSymbol_notexists                        : 'There Does Not Exist',
        txtSymbol_in                               : 'Element Of',
        txtSymbol_ni                               : 'Contains as Member',
        txtSymbol_leftarrow                        : 'Left Arrow',
        txtSymbol_uparrow                          : 'Up Arrow',
        txtSymbol_rightarrow                       : 'Right Arrow',
        txtSymbol_downarrow                        : 'Down Arrow',
        txtSymbol_leftrightarrow                   : 'Left-Right Arrow',
        txtSymbol_therefore                        : 'Therefore',
        txtSymbol_plus                             : 'Plus',
        txtSymbol_minus                            : 'Minus',
        txtSymbol_not                              : 'Not Sign',
        txtSymbol_ast                              : 'Asterisk Operator',
        txtSymbol_bullet                           : 'Bulet Operator',
        txtSymbol_vdots                            : 'Vertical Ellipsis',
        txtSymbol_cdots                            : 'Midline Horizontal Ellipsis',
        txtSymbol_rddots                           : 'Up Right Diagonal Ellipsis',
        txtSymbol_ddots                            : 'Down Right Diagonal Ellipsis',
        txtSymbol_aleph                            : 'Alef',
        txtSymbol_beth                             : 'Bet',
        txtSymbol_qed                              : 'End of Proof',
        txtSymbol_alpha                            : 'Alpha',
        txtSymbol_beta                             : 'Beta',
        txtSymbol_gamma                            : 'Gamma',
        txtSymbol_delta                            : 'Delta',
        txtSymbol_varepsilon                       : 'Epsilon Variant',
        txtSymbol_epsilon                          : 'Epsilon',
        txtSymbol_zeta                             : 'Zeta',
        txtSymbol_eta                              : 'Eta',
        txtSymbol_theta                            : 'Theta',
        txtSymbol_vartheta                         : 'Theta Variant',
        txtSymbol_iota                             : 'Iota',
        txtSymbol_kappa                            : 'Kappa',
        txtSymbol_lambda                           : 'Lambda',
        txtSymbol_mu                               : 'Mu',
        txtSymbol_nu                               : 'Nu',
        txtSymbol_xsi                              : 'Xi',
        txtSymbol_o                                : 'Omicron',
        txtSymbol_pi                               : 'Pi',
        txtSymbol_varpi                            : 'Pi Variant',
        txtSymbol_rho                              : 'Rho',
        txtSymbol_varrho                           : 'Rho Variant',
        txtSymbol_sigma                            : 'Sigma',
        txtSymbol_varsigma                         : 'Sigma Variant',
        txtSymbol_tau                              : 'Tau',
        txtSymbol_upsilon                          : 'Upsilon',
        txtSymbol_varphi                           : 'Phi Variant',
        txtSymbol_phi                              : 'Phi',
        txtSymbol_chi                              : 'Chi',
        txtSymbol_psi                              : 'Psi',
        txtSymbol_omega                            : 'Omega',

        txtFractionVertical                        : 'Stacked Fraction',
        txtFractionDiagonal                        : 'Skewed Fraction',
        txtFractionHorizontal                      : 'Linear Fraction',
        txtFractionSmall                           : 'Small Fraction',
        txtFractionDifferential_1                  : 'Differential',
        txtFractionDifferential_2                  : 'Differential',
        txtFractionDifferential_3                  : 'Differential',
        txtFractionDifferential_4                  : 'Differential',
        txtFractionPi_2                            : 'Pi Over 2',

        txtScriptSup                               : 'Superscript',
        txtScriptSub                               : 'Subscript',
        txtScriptSubSup                            : 'Subscript-Superscript',
        txtScriptSubSupLeft                        : 'Left Subscript-Superscript',
        txtScriptCustom_1                          : 'Script',
        txtScriptCustom_2                          : 'Script',
        txtScriptCustom_3                          : 'Script',
        txtScriptCustom_4                          : 'Script',

        txtRadicalSqrt                             : 'Square Root',
        txtRadicalRoot_n                           : 'Radical With Degree',
        txtRadicalRoot_2                           : 'Square Root With Degree',
        txtRadicalRoot_3                           : 'Cubic Root',
        txtRadicalCustom_1                         : 'Radical',
        txtRadicalCustom_2                         : 'Radical',

        txtIntegral                                : 'Integral',
        txtIntegralSubSup                          : 'Integral',
        txtIntegralCenterSubSup                    : 'Integral',
        txtIntegralDouble                          : 'Double Integral',
        txtIntegralDoubleSubSup                    : 'Double Integral',
        txtIntegralDoubleCenterSubSup              : 'Double Integral',
        txtIntegralTriple                          : 'Triple Integral',
        txtIntegralTripleSubSup                    : 'Triple Integral',
        txtIntegralTripleCenterSubSup              : 'Triple Integral',
        txtIntegralOriented                        : 'Contour Integral',
        txtIntegralOrientedSubSup                  : 'Contour Integral',
        txtIntegralOrientedCenterSubSup            : 'Contour Integral',
        txtIntegralOrientedDouble                  : 'Surface Integral',
        txtIntegralOrientedDoubleSubSup            : 'Surface Integral',
        txtIntegralOrientedDoubleCenterSubSup      : 'Surface Integral',
        txtIntegralOrientedTriple                  : 'Volume Integral',
        txtIntegralOrientedTripleSubSup            : 'Volume Integral',
        txtIntegralOrientedTripleCenterSubSup      : 'Volume Integral',
        txtIntegral_dx                             : 'Differential x',
        txtIntegral_dy                             : 'Differential y',
        txtIntegral_dtheta                         : 'Differential theta',

        txtLargeOperator_Sum                       : 'Summation',
        txtLargeOperator_Sum_CenterSubSup          : 'Summation',
        txtLargeOperator_Sum_SubSup                : 'Summation',
        txtLargeOperator_Sum_CenterSub             : 'Summation',
        txtLargeOperator_Sum_Sub                   : 'Summation',
        txtLargeOperator_Prod                      : 'Product',
        txtLargeOperator_Prod_CenterSubSup         : 'Product',
        txtLargeOperator_Prod_SubSup               : 'Product',
        txtLargeOperator_Prod_CenterSub            : 'Product',
        txtLargeOperator_Prod_Sub                  : 'Product',
        txtLargeOperator_CoProd                    : 'Co-Product',
        txtLargeOperator_CoProd_CenterSubSup       : 'Co-Product',
        txtLargeOperator_CoProd_SubSup             : 'Co-Product',
        txtLargeOperator_CoProd_CenterSub          : 'Co-Product',
        txtLargeOperator_CoProd_Sub                : 'Co-Product',
        txtLargeOperator_Union                     : 'Union',
        txtLargeOperator_Union_CenterSubSup        : 'Union',
        txtLargeOperator_Union_SubSup              : 'Union',
        txtLargeOperator_Union_CenterSub           : 'Union',
        txtLargeOperator_Union_Sub                 : 'Union',
        txtLargeOperator_Intersection              : 'Intersection',
        txtLargeOperator_Intersection_CenterSubSup : 'Intersection',
        txtLargeOperator_Intersection_SubSup       : 'Intersection',
        txtLargeOperator_Intersection_CenterSub    : 'Intersection',
        txtLargeOperator_Intersection_Sub          : 'Intersection',
        txtLargeOperator_Disjunction               : 'Vee',
        txtLargeOperator_Disjunction_CenterSubSup  : 'Vee',
        txtLargeOperator_Disjunction_SubSup        : 'Vee',
        txtLargeOperator_Disjunction_CenterSub     : 'Vee',
        txtLargeOperator_Disjunction_Sub           : 'Vee',
        txtLargeOperator_Conjunction               : 'Wedge',
        txtLargeOperator_Conjunction_CenterSubSup  : 'Wedge',
        txtLargeOperator_Conjunction_SubSup        : 'Wedge',
        txtLargeOperator_Conjunction_CenterSub     : 'Wedge',
        txtLargeOperator_Conjunction_Sub           : 'Wedge',
        txtLargeOperator_Custom_1                  : 'Summation',
        txtLargeOperator_Custom_2                  : 'Summation',
        txtLargeOperator_Custom_3                  : 'Summation',
        txtLargeOperator_Custom_4                  : 'Product',
        txtLargeOperator_Custom_5                  : 'Union',

        txtBracket_Round                           : 'Brackets',
        txtBracket_Square                          : 'Brackets',
        txtBracket_Curve                           : 'Brackets',
        txtBracket_Angle                           : 'Brackets',
        txtBracket_LowLim                          : 'Brackets',
        txtBracket_UppLim                          : 'Brackets',
        txtBracket_Line                            : 'Brackets',
        txtBracket_LineDouble                      : 'Brackets',
        txtBracket_Square_OpenOpen                 : 'Brackets',
        txtBracket_Square_CloseClose               : 'Brackets',
        txtBracket_Square_CloseOpen                : 'Brackets',
        txtBracket_SquareDouble                    : 'Brackets',

        txtBracket_Round_Delimiter_2               : 'Brackets with Separators',
        txtBracket_Curve_Delimiter_2               : 'Brackets with Separators',
        txtBracket_Angle_Delimiter_2               : 'Brackets with Separators',
        txtBracket_Angle_Delimiter_3               : 'Brackets with Separators',
        txtBracket_Round_OpenNone                  : 'Single Bracket',
        txtBracket_Round_NoneOpen                  : 'Single Bracket',
        txtBracket_Square_OpenNone                 : 'Single Bracket',
        txtBracket_Square_NoneOpen                 : 'Single Bracket',
        txtBracket_Curve_OpenNone                  : 'Single Bracket',
        txtBracket_Curve_NoneOpen                  : 'Single Bracket',
        txtBracket_Angle_OpenNone                  : 'Single Bracket',
        txtBracket_Angle_NoneOpen                  : 'Single Bracket',
        txtBracket_LowLim_OpenNone                 : 'Single Bracket',
        txtBracket_LowLim_NoneNone                 : 'Single Bracket',
        txtBracket_UppLim_OpenNone                 : 'Single Bracket',
        txtBracket_UppLim_NoneOpen                 : 'Single Bracket',
        txtBracket_Line_OpenNone                   : 'Single Bracket',
        txtBracket_Line_NoneOpen                   : 'Single Bracket',
        txtBracket_LineDouble_OpenNone             : 'Single Bracket',
        txtBracket_LineDouble_NoneOpen             : 'Single Bracket',
        txtBracket_SquareDouble_OpenNone           : 'Single Bracket',
        txtBracket_SquareDouble_NoneOpen           : 'Single Bracket',
        txtBracket_Custom_1                        : 'Case (Two Conditions)',
        txtBracket_Custom_2                        : 'Cases (Three Conditions)',
        txtBracket_Custom_3                        : 'Stack Object',
        txtBracket_Custom_4                        : 'Stack Object',
        txtBracket_Custom_5                        : 'Cases Example',
        txtBracket_Custom_6                        : 'Binomial Coefficient',
        txtBracket_Custom_7                        : 'Binomial Coefficient',

        txtFunction_Sin                            : 'Sine Function',
        txtFunction_Cos                            : 'Cosine Function',
        txtFunction_Tan                            : 'Tangent Function',
        txtFunction_Csc                            : 'Cosecant Function',
        txtFunction_Sec                            : 'Secant Function',
        txtFunction_Cot                            : 'Cotangent Function',
        txtFunction_1_Sin                          : 'Inverse Sine Function',
        txtFunction_1_Cos                          : 'Inverse Cosine Function',
        txtFunction_1_Tan                          : 'Inverse Tangent Function',
        txtFunction_1_Csc                          : 'Inverse Cosecant Function',
        txtFunction_1_Sec                          : 'Inverse Secant Function',
        txtFunction_1_Cot                          : 'Inverse Cotangent Function',
        txtFunction_Sinh                           : 'Hyperbolic Sine Function',
        txtFunction_Cosh                           : 'Hyperbolic Cosine Function',
        txtFunction_Tanh                           : 'Hyperbolic Tangent Function',
        txtFunction_Csch                           : 'Hyperbolic Cosecant Function',
        txtFunction_Sech                           : 'Hyperbolic Secant Function',
        txtFunction_Coth                           : 'Hyperbolic Cotangent Function',
        txtFunction_1_Sinh                         : 'Hyperbolic Inverse Sine Function',
        txtFunction_1_Cosh                         : 'Hyperbolic Inverse Cosine Function',
        txtFunction_1_Tanh                         : 'Hyperbolic Inverse Tangent Function',
        txtFunction_1_Csch                         : 'Hyperbolic Inverse Cosecant Function',
        txtFunction_1_Sech                         : 'Hyperbolic Inverse Secant Function',
        txtFunction_1_Coth                         : 'Hyperbolic Inverse Cotangent Function',
        txtFunction_Custom_1                       : 'Sine theta',
        txtFunction_Custom_2                       : 'Cos 2x',
        txtFunction_Custom_3                       : 'Tangent formula',

        txtAccent_Dot                              : 'Dot',
        txtAccent_DDot                             : 'Double Dot',
        txtAccent_DDDot                            : 'Triple Dot',
        txtAccent_Hat                              : 'Hat',
        txtAccent_Check                            : 'Check',
        txtAccent_Accent                           : 'Acute',
        txtAccent_Grave                            : 'Grave',
        txtAccent_Smile                            : 'Breve',
        txtAccent_Tilde                            : 'Tilde',
        txtAccent_Bar                              : 'Bar',
        txtAccent_DoubleBar                        : 'Double Overbar',
        txtAccent_CurveBracketTop                  : 'Overbrace',
        txtAccent_CurveBracketBot                  : 'Underbrace',
        txtAccent_GroupTop                         : 'Grouping Character Above',
        txtAccent_GroupBot                         : 'Grouping Character Below',
        txtAccent_ArrowL                           : 'Leftwards Arrow Above',
        txtAccent_ArrowR                           : 'Rightwards Arrow Above',
        txtAccent_ArrowD                           : 'Right-Left Arrow Above',
        txtAccent_HarpoonL                         : 'Leftwards Harpoon Above',
        txtAccent_HarpoonR                         : 'Rightwards Harpoon Above',
        txtAccent_BorderBox                        : 'Boxed Formula (With Placeholder)',
        txtAccent_BorderBoxCustom                  : 'Boxed Formula (Example)',
        txtAccent_BarTop                           : 'Overbar',
        txtAccent_BarBot                           : 'Underbar',
        txtAccent_Custom_1                         : 'Vector A',
        txtAccent_Custom_2                         : 'ABC With Overbar',
        txtAccent_Custom_3                         : 'x XOR y With Overbar',

        txtLimitLog_LogBase                        : 'Logarithm',
        txtLimitLog_Log                            : 'Logarithm',
        txtLimitLog_Lim                            : 'Limit',
        txtLimitLog_Min                            : 'Minimum',
        txtLimitLog_Max                            : 'Maximum',
        txtLimitLog_Ln                             : 'Natural Logarithm',
        txtLimitLog_Custom_1                       : 'Limit Example',
        txtLimitLog_Custom_2                       : 'Maximum Example',

        txtOperator_ColonEquals                    : 'Colon Equal',
        txtOperator_EqualsEquals                   : 'Equal Equal',
        txtOperator_PlusEquals                     : 'Plus Equal',
        txtOperator_MinusEquals                    : 'Minus Equal',
        txtOperator_Definition                     : 'Equal to By Definition',
        txtOperator_UnitOfMeasure                  : 'Measured By',
        txtOperator_DeltaEquals                    : 'Delta Equal To',
        txtOperator_ArrowL_Top                     : 'Leftwards Arrow Above',
        txtOperator_ArrowR_Top                     : 'Rightwards Arrow Above',
        txtOperator_ArrowL_Bot                     : 'Leftwards Arrow Below',
        txtOperator_ArrowR_Bot                     : 'Rightwards Arrow Below',
        txtOperator_DoubleArrowL_Top               : 'Leftwards Arrow Above',
        txtOperator_DoubleArrowR_Top               : 'Rightwards Arrow Above',
        txtOperator_DoubleArrowL_Bot               : 'Leftwards Arrow Below',
        txtOperator_DoubleArrowR_Bot               : 'Rightwards Arrow Below',
        txtOperator_ArrowD_Top                     : 'Right-Left Arrow Above',
        txtOperator_ArrowD_Bot                     : 'Right-Left Arrow Above',
        txtOperator_DoubleArrowD_Top               : 'Right-Left Arrow Below',
        txtOperator_DoubleArrowD_Bot               : 'Right-Left Arrow Below',
        txtOperator_Custom_1                       : 'Yileds',
        txtOperator_Custom_2                       : 'Delta Yields',

        txtMatrix_1_2                              : '1x2 Empty Matrix',
        txtMatrix_2_1                              : '2x1 Empty Matrix',
        txtMatrix_1_3                              : '1x3 Empty Matrix',
        txtMatrix_3_1                              : '3x1 Empty Matrix',
        txtMatrix_2_2                              : '2x2 Empty Matrix',
        txtMatrix_2_3                              : '2x3 Empty Matrix',
        txtMatrix_3_2                              : '3x2 Empty Matrix',
        txtMatrix_3_3                              : '3x3 Empty Matrix',
        txtMatrix_Dots_Center                      : 'Midline Dots',
        txtMatrix_Dots_Baseline                    : 'Baseline Dots',
        txtMatrix_Dots_Vertical                    : 'Vertical Dots',
        txtMatrix_Dots_Diagonal                    : 'Diagonal Dots',
        txtMatrix_Identity_2                       : '2x2 Identity Matrix',
        txtMatrix_Identity_2_NoZeros               : '3x3 Identity Matrix',
        txtMatrix_Identity_3                       : '3x3 Identity Matrix',
        txtMatrix_Identity_3_NoZeros               : '3x3 Identity Matrix',
        txtMatrix_2_2_RoundBracket                 : 'Empty Matrix with Brackets',
        txtMatrix_2_2_SquareBracket                : 'Empty Matrix with Brackets',
        txtMatrix_2_2_LineBracket                  : 'Empty Matrix with Brackets',
        txtMatrix_2_2_DLineBracket                 : 'Empty Matrix with Brackets',
        txtMatrix_Flat_Round                       : 'Sparse Matrix',
        txtMatrix_Flat_Square                      : 'Sparse Matrix',
        confirmAddFontName: 'The font you are going to save is not available on the current device.<br>The text style will be displayed using one of the device fonts, the saved font will be used when it is available.<br>Do you want to continue?',
        notcriticalErrorTitle: 'Warning',
        txtMarginsW: 'Left and right margins are too high for a given page wight',
        txtMarginsH: 'Top and bottom margins are too high for a given page height',
        textInsert: 'Insert'

    }, DE.Controllers.Toolbar || {}));
});<|MERGE_RESOLUTION|>--- conflicted
+++ resolved
@@ -59,11 +59,8 @@
     'documenteditor/main/app/view/ControlSettingsDialog',
     'documenteditor/main/app/view/WatermarkSettingsDialog',
     'documenteditor/main/app/view/CompareSettingsDialog',
-<<<<<<< HEAD
-    'documenteditor/main/app/view/ListSettingsDialog'
-=======
+    'documenteditor/main/app/view/ListSettingsDialog',
     'documenteditor/main/app/view/DateTimeDialog'
->>>>>>> f628ca56
 ], function () {
     'use strict';
 
