--- conflicted
+++ resolved
@@ -2870,22 +2870,11 @@
         },
 
         activateControls: function() {
-<<<<<<< HEAD
-            _.each(this.toolbar.toolbarControls, function(item){
-                item.setDisabled(false);
-            }, this);
-            this.toolbar.btnUndo.setDisabled(this._state.can_undo!==true);
-            this.toolbar.btnRedo.setDisabled(this._state.can_redo!==true);
-            this.toolbar.btnCopy.setDisabled(this._state.can_copycut!==true);
-            this.toolbar.btnPrint.setDisabled(!this.toolbar.mode.canPrint);
-            this.toolbar.btnDarkDocument && this.toolbar.btnDarkDocument.setDisabled(!Common.UI.Themes.isDarkTheme());
-=======
             this.toolbar.lockToolbar(Common.enumLock.disableOnStart, false);
             this.toolbar.lockToolbar(Common.enumLock.undoLock, this._state.can_undo!==true, {array: [this.toolbar.btnUndo]});
             this.toolbar.lockToolbar(Common.enumLock.redoLock, this._state.can_redo!==true, {array: [this.toolbar.btnRedo]});
             this.toolbar.lockToolbar(Common.enumLock.copyLock, this._state.can_copycut!==true, {array: [this.toolbar.btnCopy]});
             this.toolbar.lockToolbar(Common.enumLock.mmergeLock, !!this._state.mmdisable, {array: [this.toolbar.btnMailRecepients]});
->>>>>>> 175a0934
             if (!this._state.mmdisable) {
                 this.toolbar.mnuMailRecepients.items[2].setVisible(this.toolbar.mode.fileChoiceUrl || this.toolbar.mode.canRequestMailMergeRecipients);
             }
@@ -3057,15 +3046,12 @@
             if (disable && mask.length>0 || !disable && mask.length==0) return;
 
             var toolbar = this.toolbar;
-<<<<<<< HEAD
             toolbar.hideMoreBtns();
-=======
             if (reviewmode)
-                this.toolbar.lockToolbar(Common.enumLock.previewReviewMode, disable);
+                toolbar.lockToolbar(Common.enumLock.previewReviewMode, disable);
             else if (fillformmode)
-                this.toolbar.lockToolbar(Common.enumLock.viewFormMode, disable);
-
->>>>>>> 175a0934
+                toolbar.lockToolbar(Common.enumLock.viewFormMode, disable);
+
             if(disable) {
                 if (reviewmode || fillformmode)
                     mask = $("<div class='toolbar-group-mask'>").appendTo(toolbar.$el.find('.toolbar'));
@@ -3201,12 +3187,7 @@
 
                 var viewtab = me.getApplication().getController('ViewTab');
                 viewtab.setApi(me.api).setConfig({toolbar: me, mode: config});
-<<<<<<< HEAD
-                Array.prototype.push.apply(me.toolbar.toolbarControls, viewtab.getView('ViewTab').getButtons());
-                me.toolbar.btnDarkDocument = viewtab.getView('ViewTab').btnDarkDocument;
-=======
                 Array.prototype.push.apply(me.toolbar.lockControls, viewtab.getView('ViewTab').getButtons());
->>>>>>> 175a0934
             }
             if ( config.isEdit && config.canFeatureContentControl && config.canFeatureForms || config.isRestrictedEdit && config.canFillForms ) {
                 if (config.isFormCreator) {
