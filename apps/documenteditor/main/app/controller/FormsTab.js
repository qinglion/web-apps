/*
 *
 * (c) Copyright Ascensio System SIA 2010-2020
 *
 * This program is a free software product. You can redistribute it and/or
 * modify it under the terms of the GNU Affero General Public License (AGPL)
 * version 3 as published by the Free Software Foundation. In accordance with
 * Section 7(a) of the GNU AGPL its Section 15 shall be amended to the effect
 * that Ascensio System SIA expressly excludes the warranty of non-infringement
 * of any third-party rights.
 *
 * This program is distributed WITHOUT ANY WARRANTY; without even the implied
 * warranty of MERCHANTABILITY or FITNESS FOR A PARTICULAR  PURPOSE. For
 * details, see the GNU AGPL at: http://www.gnu.org/licenses/agpl-3.0.html
 *
 * You can contact Ascensio System SIA at 20A-12 Ernesta Birznieka-Upisha
 * street, Riga, Latvia, EU, LV-1050.
 *
 * The  interactive user interfaces in modified source and object code versions
 * of the Program must display Appropriate Legal Notices, as required under
 * Section 5 of the GNU AGPL version 3.
 *
 * Pursuant to Section 7(b) of the License you must retain the original Product
 * logo when distributing the program. Pursuant to Section 7(e) we decline to
 * grant you any rights under trademark law for use of our trademarks.
 *
 * All the Product's GUI elements, including illustrations and icon sets, as
 * well as technical writing content are licensed under the terms of the
 * Creative Commons Attribution-ShareAlike 4.0 International. See the License
 * terms at http://creativecommons.org/licenses/by-sa/4.0/legalcode
 *
 */

/**
 *  FormsTab.js
 *
 *  Created by Julia Radzhabova on 06.10.2020
 *  Copyright (c) 2020 Ascensio System SIA. All rights reserved.
 *
 */

define([
    'core',
    'documenteditor/main/app/view/FormsTab',
    'documenteditor/main/app/view/RolesManagerDlg',
    'documenteditor/main/app/view/SaveFormDlg'
], function () {
    'use strict';

    DE.Controllers.FormsTab = Backbone.Controller.extend(_.extend({
        models : [],
        collections : [
        ],
        views : [
            'FormsTab'
        ],
        sdkViewName : '#id_main',

        initialize: function () {
        },
        onLaunch: function () {
            this._state = {};
            this.roles = [];
        },

        setApi: function (api) {
            if (api) {
                this.api = api;
                this.api.asc_registerCallback('asc_onFocusObject', this.onApiFocusObject.bind(this));
                this.api.asc_registerCallback('asc_onCoAuthoringDisconnect',_.bind(this.onCoAuthoringDisconnect, this));
                Common.NotificationCenter.on('api:disconnect', _.bind(this.onCoAuthoringDisconnect, this));
                // this.api.asc_registerCallback('asc_onChangeSpecialFormsGlobalSettings', _.bind(this.onChangeSpecialFormsGlobalSettings, this));
                Common.NotificationCenter.on('app:ready', this.onAppReady.bind(this));
                this.api.asc_registerCallback('asc_onStartAction', _.bind(this.onLongActionBegin, this));
                this.api.asc_registerCallback('asc_onEndAction', _.bind(this.onLongActionEnd, this));
                this.api.asc_registerCallback('asc_onError', _.bind(this.onError, this));
                this.api.asc_registerCallback('asc_onDownloadUrl', _.bind(this.onDownloadUrl, this));
                this.api.asc_registerCallback('asc_onRefreshRolesList', _.bind(this.onRefreshRolesList, this));

                // this.api.asc_registerCallback('asc_onShowContentControlsActions',_.bind(this.onShowContentControlsActions, this));
                // this.api.asc_registerCallback('asc_onHideContentControlsActions',_.bind(this.onHideContentControlsActions, this));
            }
            Common.NotificationCenter.on('protect:doclock', _.bind(this.onChangeProtectDocument, this));
            return this;
        },

        setConfig: function(config) {
            this.toolbar = config.toolbar;
            this.appConfig = config.config;
            this.view = this.createView('FormsTab', {
                toolbar: this.toolbar.toolbar,
                config: config.config
            });
            this.addListeners({
                'FormsTab': {
                    'forms:insert': this.onControlsSelect,
                    'forms:clear': this.onClearClick,
                    // 'forms:no-color': this.onNoControlsColor,
                    // 'forms:select-color': this.onSelectControlsColor,
                    'forms:mode': this.onModeClick,
                    'forms:goto': this.onGoTo,
                    'forms:submit': this.onSubmitClick,
                    'forms:save': this.onSaveFormClick,
                    'forms:manager': this.onManagerClick
                },
                'Toolbar': {
                    'tab:active': this.onActiveTab
                }
            });
        },

        SetDisabled: function(state) {
            this.view && this.view.SetDisabled(state);
        },

        createToolbarPanel: function() {
            return this.view.getPanel();
        },

        getView: function(name) {
            return !name && this.view ?
                this.view : Backbone.Controller.prototype.getView.call(this, name);
        },

        onCoAuthoringDisconnect: function() {
            this.SetDisabled(true);
        },

        onApiFocusObject: function(selectedObjects) {
            if (!this.toolbar.editMode || this.appConfig.isRestrictedEdit) return;

            var pr, i = -1, type,
                paragraph_locked = false,
                header_locked = false;

            while (++i < selectedObjects.length) {
                type = selectedObjects[i].get_ObjectType();
                pr   = selectedObjects[i].get_ObjectValue();

                if (type === Asc.c_oAscTypeSelectElement.Paragraph) {
                    paragraph_locked = pr.get_Locked();
                } else if (type === Asc.c_oAscTypeSelectElement.Header) {
                    header_locked = pr.get_Locked();
                }
            }
            var in_control = this.api.asc_IsContentControl();
            var control_props = in_control ? this.api.asc_GetContentControlProperties() : null,
                lock_type = (in_control&&control_props) ? control_props.get_Lock() : Asc.c_oAscSdtLockType.Unlocked,
                control_plain = (in_control&&control_props) ? (control_props.get_ContentControlType()===Asc.c_oAscSdtLevelType.Inline && !control_props.get_ComplexFormPr()) : false;
            (lock_type===undefined) && (lock_type = Asc.c_oAscSdtLockType.Unlocked);
            var content_locked = lock_type==Asc.c_oAscSdtLockType.SdtContentLocked || lock_type==Asc.c_oAscSdtLockType.ContentLocked;
            var arr = [ this.view.btnTextField, this.view.btnComboBox, this.view.btnDropDown, this.view.btnCheckBox,
                        this.view.btnRadioBox, this.view.btnImageField, this.view.btnEmailField, this.view.btnPhoneField, this.view.btnComplexField ];
            Common.Utils.lockControls(Common.enumLock.paragraphLock, paragraph_locked,   {array: arr});
            Common.Utils.lockControls(Common.enumLock.headerLock,    header_locked,      {array: arr});
            Common.Utils.lockControls(Common.enumLock.controlPlain,  control_plain,      {array: arr});
            Common.Utils.lockControls(Common.enumLock.contentLock,   content_locked,     {array: arr});
            Common.Utils.lockControls(Common.enumLock.complexForm,   in_control && !!control_props && !!control_props.get_ComplexFormPr(),     {array: [this.view.btnComplexField, this.view.btnImageField]});
        },

        // onChangeSpecialFormsGlobalSettings: function() {
        //     if (this.view && this.view.mnuFormsColorPicker) {
        //         var clr = this.api.asc_GetSpecialFormsHighlightColor(),
        //             show = !!clr;
        //         this.view.mnuNoFormsColor.setChecked(!show, true);
        //         this.view.mnuFormsColorPicker.clearSelection();
        //         if (clr) {
        //             clr = Common.Utils.ThemeColor.getHexColor(clr.get_r(), clr.get_g(), clr.get_b());
        //             this.view.mnuFormsColorPicker.selectByRGB(clr, true);
        //         }
        //         this.view.btnHighlight.currentColor = clr;
        //         this.view.btnHighlight.setColor(this.view.btnHighlight.currentColor || 'transparent');
        //     }
        // },

        onControlsSelect: function(type, options) {
            if (!(this.toolbar.mode && this.toolbar.mode.canFeatureContentControl && this.toolbar.mode.canFeatureForms)) return;

            var oPr,
                oFormPr = new AscCommon.CSdtFormPr();
            this.toolbar.toolbar.fireEvent('insertcontrol', this.toolbar.toolbar);
            if (type == 'picture')
                this.api.asc_AddContentControlPicture(oFormPr);
            else if (type == 'checkbox' || type == 'radiobox') {
                oPr = new AscCommon.CSdtCheckBoxPr();
                (type == 'radiobox') && oPr.put_GroupKey(this.toolbar.textGroup + ' 1');
                this.api.asc_AddContentControlCheckBox(oPr, oFormPr);
            } else if (type == 'combobox' || type == 'dropdown')
                this.api.asc_AddContentControlList(type == 'combobox', oPr, oFormPr);
            else if (type == 'text') {
                var props = new AscCommon.CContentControlPr();
                oPr = new AscCommon.CSdtTextFormPr();
                if (options) {
                    if (options.reg)
                        oPr.put_RegExpFormat(options.reg);
                    else if (options.mask)
                        oPr.put_MaskFormat(options.mask);
                    if (options.placeholder)
                        props.put_PlaceholderText(options.placeholder);
                }
                props.put_TextFormPr(oPr);
                props.put_FormPr(oFormPr);
                this.api.asc_AddContentControlTextForm(props);
            } else if (type == 'complex') {
                this.api.asc_AddComplexForm();
            }

            var me = this;
            setTimeout(function() {
                me.showSaveFormTip();
            }, 500);
            Common.NotificationCenter.trigger('edit:complete', this.toolbar);
        },

        onModeClick: function(state, lastRole) {
            if (this.api) {
                this.disableEditing(state);
                this.view && this.view.setPreviewMode(state); // sent role name - lastRole
                this.api.asc_setRestriction(state ? Asc.c_oAscRestrictionType.OnlyForms : Asc.c_oAscRestrictionType.None);
                this.api.asc_SetPerformContentControlActionByClick(state);
                this.api.asc_SetHighlightRequiredFields(state);
                state && (this._state.lastRole = lastRole);
            }
            Common.NotificationCenter.trigger('edit:complete', this.toolbar);
        },

        changeViewFormMode: function(state) {
            if (this.view && (state !== this.view.btnViewForm.isActive())) {
                this.view.btnViewForm.toggle(state, true);
                this.onModeClick(state);
            }
        },

        onClearClick: function() {
            if (this.api) {
                this.api.asc_ClearAllSpecialForms();
            }
            Common.NotificationCenter.trigger('edit:complete', this.toolbar);
        },

        // onNoControlsColor: function(item) {
        //     if (!item.isChecked())
        //         this.api.asc_SetSpecialFormsHighlightColor(201, 200, 255);
        //     else
        //         this.api.asc_SetSpecialFormsHighlightColor();
        //     Common.NotificationCenter.trigger('edit:complete', this.toolbar);
        // },

        // onSelectControlsColor: function(color) {
        //     var clr = Common.Utils.ThemeColor.getRgbColor(color);
        //     if (this.api) {
        //         this.api.asc_SetSpecialFormsHighlightColor(clr.get_r(), clr.get_g(), clr.get_b());
        //     }
        //     Common.NotificationCenter.trigger('edit:complete', this.toolbar);
        // },

        onGoTo: function(type) {
            if (this.api)
                this.api.asc_MoveToFillingForm(type=='next');
            Common.NotificationCenter.trigger('edit:complete', this.toolbar);
        },

        onSubmitClick: function() {
            if (!this.api.asc_IsAllRequiredFormsFilled()) {
                var me = this;
                Common.UI.warning({
                    msg: this.view.textRequired,
                    callback: function() {
                        me.api.asc_MoveToFillingForm(true, true, true);
                        Common.NotificationCenter.trigger('edit:complete', me.toolbar);
                    }
                });
                return;
            }

            this.api.asc_SendForm();
            Common.NotificationCenter.trigger('edit:complete', this.toolbar);
        },

        onSaveFormClick: function() {
            this.showRolesList(function() {
                this.isFromFormSaveAs = this.appConfig.canRequestSaveAs || !!this.appConfig.saveAsUrl;
                this.api.asc_DownloadAs(new Asc.asc_CDownloadOptions(Asc.c_oAscFileType.OFORM, this.isFromFormSaveAs));
            });
        },

        onDownloadUrl: function(url, fileType) {
            if (this.isFromFormSaveAs) {
                var me = this,
                    defFileName = this.getApplication().getController('Viewport').getView('Common.Views.Header').getDocumentCaption();
                !defFileName && (defFileName = me.view.txtUntitled);

                var idx = defFileName.lastIndexOf('.');
                if (idx>0)
                    defFileName = defFileName.substring(0, idx) + '.oform';

                if (me.appConfig.canRequestSaveAs) {
                    Common.Gateway.requestSaveAs(url, defFileName, fileType);
                } else {
                    me._saveCopyDlg = new Common.Views.SaveAsDlg({
                        saveFolderUrl: me.appConfig.saveAsUrl,
                        saveFileUrl: url,
                        defFileName: defFileName
                    });
                    me._saveCopyDlg.on('saveaserror', function(obj, err){
                        Common.UI.warning({
                            closable: false,
                            msg: err,
                            callback: function(btn){
                                Common.NotificationCenter.trigger('edit:complete', me);
                            }
                        });
                    }).on('close', function(obj){
                        me._saveCopyDlg = undefined;
                    });
                    me._saveCopyDlg.show();
                }
            }
            this.isFromFormSaveAs = false;
        },

        disableEditing: function(disable) {
            if (this._state.DisabledEditing != disable) {
                this._state.DisabledEditing = disable;

                Common.NotificationCenter.trigger('editing:disable', disable, {
                    viewMode: false,
                    reviewMode: false,
                    fillFormMode: true,
                    allowMerge: false,
                    allowSignature: false,
                    allowProtect: false,
                    rightMenu: {clear: disable, disable: true},
                    statusBar: true,
                    leftMenu: {disable: false, previewMode: true},
                    fileMenu: {info: true},
                    navigation: {disable: false, previewMode: true},
                    comments: {disable: false, previewMode: true},
                    chat: false,
                    review: true,
                    viewport: false,
                    documentHolder: true,
                    toolbar: true,
                    plugins: true,
                    protect: true
                }, 'forms');
                // if (this.view)
                //     this.view.$el.find('.no-group-mask.form-view').css('opacity', 1);
            }
        },

        onLongActionBegin: function(type, id) {
            if (id==Asc.c_oAscAsyncAction['Submit'] && this.view.btnSubmit) {
                this._submitFail = false;
                this.submitedTooltip && this.submitedTooltip.hide();
                this.view.btnSubmit.setDisabled(true);
            }
        },

        onLongActionEnd: function(type, id) {
            if (id==Asc.c_oAscAsyncAction['Submit'] && this.view.btnSubmit) {
                this.view.btnSubmit.setDisabled(false);
                if (!this.submitedTooltip) {
                    this.submitedTooltip = new Common.UI.SynchronizeTip({
                        text: this.view.textSubmited,
                        extCls: 'no-arrow',
                        showLink: false,
                        target: $('.toolbar'),
                        placement: 'bottom'
                    });
                    this.submitedTooltip.on('closeclick', function () {
                        this.submitedTooltip.hide();
                    }, this);
                }
                !this._submitFail && this.submitedTooltip.show();
            }
        },

        onError: function(id, level, errData) {
            if (id==Asc.c_oAscError.ID.Submit) {
                this._submitFail = true;
                this.submitedTooltip && this.submitedTooltip.hide();
            }
        },

        onAppReady: function (config) {
            var me = this;
            (new Promise(function (accept, reject) {
                accept();
            })).then(function(){
                // if (config.canEditContentControl && me.view.btnHighlight) {
                //     var clr = me.api.asc_GetSpecialFormsHighlightColor();
                //     clr && (clr = Common.Utils.ThemeColor.getHexColor(clr.get_r(), clr.get_g(), clr.get_b()));
                //     me.view.btnHighlight.currentColor = clr;
                // }
                config.isEdit && config.canFeatureContentControl && config.isFormCreator && me.showCreateFormTip(); // show tip only when create form in docxf
<<<<<<< HEAD

                // change to event asc_onRefreshRolesList
                me.onRefreshRolesList([
                    {name: 'employee 1', color: Common.Utils.ThemeColor.getRgbColor('ff0000'), fields: 5},
                    {name: 'employee 2', color: Common.Utils.ThemeColor.getRgbColor('00ff00'), fields: 1},
                    {name: 'manager', color: null, fields: 10}
                ]);
=======
                me.onChangeProtectDocument();
>>>>>>> 3cc7a739
            });
        },

        showCreateFormTip: function() {
            if (!Common.localStorage.getItem("de-hide-createform-tip")) {
                var target = $('.toolbar').find('.ribtab [data-tab=forms]').parent();
                var tip = new Common.UI.SynchronizeTip({
                    extCls: 'colored',
                    placement: 'bottom-right',
                    target: target,
                    text: this.view.textCreateForm,
                    showLink: false,
                    closable: false,
                    showButton: true,
                    textButton: this.view.textGotIt
                });
                tip.on({
                    'buttonclick': function() {
                        Common.localStorage.setItem("de-hide-createform-tip", 1);
                        tip.close();
                    }
                });
                tip.show();
            }
        },

        showSaveFormTip: function() {
            if (this.view.btnSaveForm && !Common.localStorage.getItem("de-hide-saveform-tip") && !this.tipSaveForm) {
                var me = this;
                me.tipSaveForm = new Common.UI.SynchronizeTip({
                    extCls: 'colored',
                    placement: 'bottom-right',
                    target: this.view.btnSaveForm.$el,
                    text: this.view.tipSaveForm,
                    showLink: false,
                    closable: false,
                    showButton: true,
                    textButton: this.view.textGotIt
                });
                me.tipSaveForm.on({
                    'buttonclick': function() {
                        Common.localStorage.setItem("de-hide-saveform-tip", 1);
                        me.tipSaveForm.close();
                    }
                });
                me.tipSaveForm.show();
            }
        },

        onRefreshRolesList: function(roles) {
            this.roles = roles;
            this.view && this.view.fillRolesMenu(roles, this._state.lastRole);
        },

        onManagerClick: function() {
            var me = this;
            (new DE.Views.RolesManagerDlg({
                api: me.api,
                handler: function(result, settings) {
                    me.roles = settings;
                    me.onRefreshRolesList(me.roles);
                    Common.component.Analytics.trackEvent('ToolBar', 'Roles Manager');
                    Common.NotificationCenter.trigger('edit:complete', me.toolbar);
                },
                roles: me.roles,
                props : undefined
            })).on('close', function(win){
            }).show();
        },

        showRolesList: function(callback) {
            var me = this;
            (new DE.Views.SaveFormDlg({
                handler: function(result, settings) {
                    if (result=='ok')
                        callback.call(me);
                    else
                        Common.NotificationCenter.trigger('edit:complete', me.toolbar);
                },
                roles: me.roles
            })).show();
        },


        onActiveTab: function(tab) {
            if (tab !== 'forms') {
                this.tipSaveForm && this.tipSaveForm.close();
            }
        },

        onChangeProtectDocument: function(props) {
            if (!props) {
                var docprotect = this.getApplication().getController('DocProtection');
                props = docprotect ? docprotect.getDocProps() : null;
            }
            if (props) {
                this._state.docProtection = props;
                if (this.view) {
                    var arr = this.view.getButtons();
                    Common.Utils.lockControls(Common.enumLock.docLockView, props.isReadOnly,   {array: arr});
                    Common.Utils.lockControls(Common.enumLock.docLockForms, props.isFormsOnly,   {array: arr});
                    Common.Utils.lockControls(Common.enumLock.docLockReview, props.isReviewOnly,   {array: arr});
                    Common.Utils.lockControls(Common.enumLock.docLockComments, props.isCommentsOnly,   {array: arr});
                }
            }
        }

    }, DE.Controllers.FormsTab || {}));
});<|MERGE_RESOLUTION|>--- conflicted
+++ resolved
@@ -225,8 +225,8 @@
         },
 
         changeViewFormMode: function(state) {
-            if (this.view && (state !== this.view.btnViewForm.isActive())) {
-                this.view.btnViewForm.toggle(state, true);
+            if (this.view && (state !== this.view.btnViewFormRoles.isActive())) {
+                this.view.btnViewFormRoles.toggle(state, true);
                 this.onModeClick(state);
             }
         },
@@ -394,17 +394,13 @@
                 //     me.view.btnHighlight.currentColor = clr;
                 // }
                 config.isEdit && config.canFeatureContentControl && config.isFormCreator && me.showCreateFormTip(); // show tip only when create form in docxf
-<<<<<<< HEAD
-
                 // change to event asc_onRefreshRolesList
                 me.onRefreshRolesList([
                     {name: 'employee 1', color: Common.Utils.ThemeColor.getRgbColor('ff0000'), fields: 5},
                     {name: 'employee 2', color: Common.Utils.ThemeColor.getRgbColor('00ff00'), fields: 1},
                     {name: 'manager', color: null, fields: 10}
                 ]);
-=======
                 me.onChangeProtectDocument();
->>>>>>> 3cc7a739
             });
         },
 
