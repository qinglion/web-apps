/*
 *
 * (c) Copyright Ascensio System Limited 2010-2018
 *
 * This program is a free software product. You can redistribute it and/or
 * modify it under the terms of the GNU Affero General Public License (AGPL)
 * version 3 as published by the Free Software Foundation. In accordance with
 * Section 7(a) of the GNU AGPL its Section 15 shall be amended to the effect
 * that Ascensio System SIA expressly excludes the warranty of non-infringement
 * of any third-party rights.
 *
 * This program is distributed WITHOUT ANY WARRANTY; without even the implied
 * warranty of MERCHANTABILITY or FITNESS FOR A PARTICULAR  PURPOSE. For
 * details, see the GNU AGPL at: http://www.gnu.org/licenses/agpl-3.0.html
 *
 * You can contact Ascensio System SIA at Lubanas st. 125a-25, Riga, Latvia,
 * EU, LV-1021.
 *
 * The  interactive user interfaces in modified source and object code versions
 * of the Program must display Appropriate Legal Notices, as required under
 * Section 5 of the GNU AGPL version 3.
 *
 * Pursuant to Section 7(b) of the License you must retain the original Product
 * logo when distributing the program. Pursuant to Section 7(e) we decline to
 * grant you any rights under trademark law for use of our trademarks.
 *
 * All the Product's GUI elements, including illustrations and icon sets, as
 * well as technical writing content are licensed under the terms of the
 * Creative Commons Attribution-ShareAlike 4.0 International. See the License
 * terms at http://creativecommons.org/licenses/by-sa/4.0/legalcode
 *
 */

/**
 *  Links.js
 *
 *  Created by Julia Radzhabova on 22.12.2017
 *  Copyright (c) 2018 Ascensio System SIA. All rights reserved.
 *
 */

define([
    'core',
    'documenteditor/main/app/view/Links',
    'documenteditor/main/app/view/NoteSettingsDialog',
    'documenteditor/main/app/view/HyperlinkSettingsDialog',
    'documenteditor/main/app/view/TableOfContentsSettings',
    'documenteditor/main/app/view/BookmarksDialog'
], function () {
    'use strict';

    DE.Controllers.Links = Backbone.Controller.extend(_.extend({
        models : [],
        collections : [
        ],
        views : [
            'Links'
        ],
        sdkViewName : '#id_main',

        initialize: function () {

            this.addListeners({
                'Links': {
                    'links:contents': this.onTableContents,
                    'links:update': this.onTableContentsUpdate,
                    'links:notes': this.onNotesClick,
                    'links:hyperlink': this.onHyperlinkClick,
                    'links:bookmarks': this.onBookmarksClick
                },
                'DocumentHolder': {
                    'links:contents': this.onTableContents,
                    'links:update': this.onTableContentsUpdate
                }
            });
        },
        onLaunch: function () {
            this._state = {
                prcontrolsdisable:undefined
            };
        },

        setApi: function (api) {
            if (api) {
                this.api = api;
                this.api.asc_registerCallback('asc_onFocusObject', this.onApiFocusObject.bind(this));
                this.api.asc_registerCallback('asc_onCanAddHyperlink',      _.bind(this.onApiCanAddHyperlink, this));
                this.api.asc_registerCallback('asc_onCoAuthoringDisconnect',_.bind(this.onCoAuthoringDisconnect, this));
                Common.NotificationCenter.on('api:disconnect', _.bind(this.onCoAuthoringDisconnect, this));
                this.api.asc_registerCallback('asc_onShowContentControlsActions',_.bind(this.onShowContentControlsActions, this));
                this.api.asc_registerCallback('asc_onHideContentControlsActions',_.bind(this.onHideContentControlsActions, this));

            }
            return this;
        },

        setConfig: function(config) {
            this.toolbar = config.toolbar;
            this.view = this.createView('Links', {
                toolbar: this.toolbar.toolbar
            });
        },

        SetDisabled: function(state) {
            this.view && this.view.SetDisabled(state);
        },

        getView: function(name) {
            return !name && this.view ?
                this.view : Backbone.Controller.prototype.getView.call(this, name);
        },

        onCoAuthoringDisconnect: function() {
            this.SetDisabled(true);
        },

        onApiFocusObject: function(selectedObjects) {
            if (!this.toolbar.editMode) return;

            var pr, i = -1, type,
                paragraph_locked = false,
                header_locked = false,
                in_header = false,
                in_equation = false,
                in_image = false;

            while (++i < selectedObjects.length) {
                type = selectedObjects[i].get_ObjectType();
                pr   = selectedObjects[i].get_ObjectValue();

                if (type === Asc.c_oAscTypeSelectElement.Paragraph) {
                    paragraph_locked = pr.get_Locked();
                } else if (type === Asc.c_oAscTypeSelectElement.Header) {
                    header_locked = pr.get_Locked();
                    in_header = true;
                } else if (type === Asc.c_oAscTypeSelectElement.Image) {
                    in_image = true;
                } else if (type === Asc.c_oAscTypeSelectElement.Math) {
                    in_equation = true;
                }
            }

            this._state.prcontrolsdisable = paragraph_locked || header_locked;

            var need_disable = paragraph_locked || in_equation || in_image || in_header;
            _.each (this.view.btnsNotes, function(item){
                item.setDisabled(need_disable);
            }, this);
        },

        onApiCanAddHyperlink: function(value) {
            var need_disable = !value || this._state.prcontrolsdisable;

            if ( this.toolbar.editMode ) {
                _.each (this.view.btnsHyperlink, function(item){
                    item.setDisabled(need_disable);
                }, this);
            }
        },

        onHyperlinkClick: function(btn) {
            var me = this,
                win, props, text;

            if (me.api){

                var handlerDlg = function(dlg, result) {
                    if (result == 'ok') {
                        props = dlg.getSettings();
                        (text!==false)
                            ? me.api.add_Hyperlink(props)
                            : me.api.change_Hyperlink(props);
                    }

                    Common.NotificationCenter.trigger('edit:complete', me.toolbar);
                };

                text = me.api.can_AddHyperlink();

                if (text !== false) {
                    win = new DE.Views.HyperlinkSettingsDialog({
                        api: me.api,
                        handler: handlerDlg
                    });

                    props = new Asc.CHyperlinkProperty();
                    props.put_Text(text);

                    win.show();
                    win.setSettings(props);
                } else {
                    var selectedElements = me.api.getSelectedElements();
                    if (selectedElements && _.isArray(selectedElements)){
                        _.each(selectedElements, function(el, i) {
                            if (selectedElements[i].get_ObjectType() == Asc.c_oAscTypeSelectElement.Hyperlink)
                                props = selectedElements[i].get_ObjectValue();
                        });
                    }
                    if (props) {
                        win = new DE.Views.HyperlinkSettingsDialog({
                            api: me.api,
                            handler: handlerDlg
                        });
                        win.show();
                        win.setSettings(props);
                    }
                }
            }

            Common.component.Analytics.trackEvent('ToolBar', 'Add Hyperlink');
        },

        onTableContents: function(type, currentTOC){
            currentTOC = !!currentTOC;
            var props = this.api.asc_GetTableOfContentsPr(currentTOC);
            switch (type) {
                case 0:
                    if (!props) {
                        props = new Asc.CTableOfContentsPr();
                        props.put_OutlineRange(1, 9);
                    }
                    props.put_Hyperlink(true);
                    props.put_ShowPageNumbers(true);
                    props.put_RightAlignTab(true);
                    props.put_TabLeader( Asc.c_oAscTabLeader.Dot);
                    (currentTOC) ? this.api.asc_SetTableOfContentsPr(props) : this.api.asc_AddTableOfContents(null, props);
                    break;
                case 1:
                    if (!props) {
                        props = new Asc.CTableOfContentsPr();
                        props.put_OutlineRange(1, 9);
                    }
                    props.put_Hyperlink(true);
                    props.put_ShowPageNumbers(false);
                    props.put_TabLeader( Asc.c_oAscTabLeader.None);
                    (currentTOC) ? this.api.asc_SetTableOfContentsPr(props) : this.api.asc_AddTableOfContents(null, props);
                    break;
                case 'settings':
                    var me = this,
                        win = new DE.Views.TableOfContentsSettings({
                        api: this.api,
                        props: props,
                        handler: function(result, value) {
                            if (result == 'ok') {
                                (props) ? me.api.asc_SetTableOfContentsPr(value) : me.api.asc_AddTableOfContents(null, value);
                            }
                            Common.NotificationCenter.trigger('edit:complete', me.toolbar);
                        }
                    });
                    win.show();
                    break;
                case 'remove':
                    if (currentTOC)
                        currentTOC = props.get_InternalClass();
                    this.api.asc_RemoveTableOfContents(currentTOC);
                    break;
            }
            Common.NotificationCenter.trigger('edit:complete', this.toolbar);
        },

        onTableContentsUpdate: function(type, currentTOC){
            if (currentTOC)
                currentTOC = this.api.asc_GetTableOfContentsPr(currentTOC).get_InternalClass();
            this.api.asc_UpdateTableOfContents(type == 'pages', currentTOC);
            Common.NotificationCenter.trigger('edit:complete', this.toolbar);
        },

        onNotesClick: function(type) {
            var me = this;
            switch (type) {
                case 'ins_footnote':
                    this.api.asc_AddFootnote();
                    break;
                case 'delele':
                    Common.UI.warning({
                        msg: this.view.confirmDeleteFootnotes,
                        buttons: ['yes', 'no'],
                        primary: 'yes',
                        callback: _.bind(function (btn) {
                            if (btn == 'yes') {
                                this.api.asc_RemoveAllFootnotes();
                            }
                            Common.NotificationCenter.trigger('edit:complete', this.toolbar);
                        }, this)
                    });
                    break;
                case 'settings':
                    (new DE.Views.NoteSettingsDialog({
                        api: me.api,
                        handler: function (result, settings) {
                            if (settings) {
                                me.api.asc_SetFootnoteProps(settings.props, settings.applyToAll);
                                if (result == 'insert')
                                    me.api.asc_AddFootnote(settings.custom);
                            }
                            Common.NotificationCenter.trigger('edit:complete', me.toolbar);
                        },
                        props: me.api.asc_GetFootnoteProps()
                    })).show();
                    break;
                case 'prev':
                    this.api.asc_GotoFootnote(false);
                    setTimeout(function() {
                        Common.NotificationCenter.trigger('edit:complete', me.toolbar);
                    }, 50);
                    break;
                case 'next':
                    this.api.asc_GotoFootnote(true);
                    setTimeout(function() {
                        Common.NotificationCenter.trigger('edit:complete', me.toolbar);
                    }, 50);
                    break;
            }
        },

<<<<<<< HEAD
        onBookmarksClick: function(btn) {
            var me = this;
            (new DE.Views.BookmarksDialog({
                handler: function (result, settings) {
                    if (settings) {
                    }
                    Common.NotificationCenter.trigger('edit:complete', me.toolbar);
                },
                props: {}
            })).show();
=======
        onShowContentControlsActions: function(action, x, y) {
            var menu = (action==1) ? this.view.contentsUpdateMenu : this.view.contentsMenu,
                documentHolderView  = this.getApplication().getController('DocumentHolder').documentHolder,
                menuContainer = documentHolderView.cmpEl.find(Common.Utils.String.format('#menu-container-{0}', menu.id)),
                me = this;

            if (!menu) return;
            this._fromShowContentControls = true;
            Common.UI.Menu.Manager.hideAll();

            if (!menu.rendered) {
                // Prepare menu container
                if (menuContainer.length < 1) {
                    menuContainer = $(Common.Utils.String.format('<div id="menu-container-{0}" style="position: absolute; z-index: 10000;"><div class="dropdown-toggle" data-toggle="dropdown"></div></div>', menu.id));
                    documentHolderView.cmpEl.append(menuContainer);
                }

                menu.render(menuContainer);
                menu.cmpEl.attr({tabindex: "-1"});
                menu.on('hide:after', function(){
                    if (!me._fromShowContentControls)
                        me.api.asc_UncheckContentControlButtons();
                });
            }

            menuContainer.css({left: x, top : y});
            menuContainer.attr('data-value', 'prevent-canvas-click');
            documentHolderView._preventClick = true;
            menu.show();

            menu.alignPosition();
            _.delay(function() {
                menu.cmpEl.focus();
            }, 10);
            this._fromShowContentControls = false;
        },

        onHideContentControlsActions: function() {
            this.view.contentsMenu && this.view.contentsMenu.hide();
            this.view.contentsUpdateMenu && this.view.contentsUpdateMenu.hide();
>>>>>>> edfdecff
        }

    }, DE.Controllers.Links || {}));
});<|MERGE_RESOLUTION|>--- conflicted
+++ resolved
@@ -313,7 +313,6 @@
             }
         },
 
-<<<<<<< HEAD
         onBookmarksClick: function(btn) {
             var me = this;
             (new DE.Views.BookmarksDialog({
@@ -324,7 +323,8 @@
                 },
                 props: {}
             })).show();
-=======
+        },
+
         onShowContentControlsActions: function(action, x, y) {
             var menu = (action==1) ? this.view.contentsUpdateMenu : this.view.contentsMenu,
                 documentHolderView  = this.getApplication().getController('DocumentHolder').documentHolder,
@@ -365,7 +365,6 @@
         onHideContentControlsActions: function() {
             this.view.contentsMenu && this.view.contentsMenu.hide();
             this.view.contentsUpdateMenu && this.view.contentsUpdateMenu.hide();
->>>>>>> edfdecff
         }
 
     }, DE.Controllers.Links || {}));
