/*
 *
 * (c) Copyright Ascensio System SIA 2010-2020
 *
 * This program is a free software product. You can redistribute it and/or
 * modify it under the terms of the GNU Affero General Public License (AGPL)
 * version 3 as published by the Free Software Foundation. In accordance with
 * Section 7(a) of the GNU AGPL its Section 15 shall be amended to the effect
 * that Ascensio System SIA expressly excludes the warranty of non-infringement
 * of any third-party rights.
 *
 * This program is distributed WITHOUT ANY WARRANTY; without even the implied
 * warranty of MERCHANTABILITY or FITNESS FOR A PARTICULAR  PURPOSE. For
 * details, see the GNU AGPL at: http://www.gnu.org/licenses/agpl-3.0.html
 *
 * You can contact Ascensio System SIA at 20A-12 Ernesta Birznieka-Upisha
 * street, Riga, Latvia, EU, LV-1050.
 *
 * The  interactive user interfaces in modified source and object code versions
 * of the Program must display Appropriate Legal Notices, as required under
 * Section 5 of the GNU AGPL version 3.
 *
 * Pursuant to Section 7(b) of the License you must retain the original Product
 * logo when distributing the program. Pursuant to Section 7(e) we decline to
 * grant you any rights under trademark law for use of our trademarks.
 *
 * All the Product's GUI elements, including illustrations and icon sets, as
 * well as technical writing content are licensed under the terms of the
 * Creative Commons Attribution-ShareAlike 4.0 International. See the License
 * terms at http://creativecommons.org/licenses/by-sa/4.0/legalcode
 *
 */

/**
 *  ViewTab.js
 *
 *  Created by Julia Svinareva on 09.02.2022
 *  Copyright (c) 2022 Ascensio System SIA. All rights reserved.
 *
 */

define([
    'core',
    'common/main/lib/view/SearchPanel'
], function () {
    'use strict';

    DE.Controllers.Search = Backbone.Controller.extend(_.extend({
        sdkViewName : '#id_main',

        views: [
            'Common.Views.SearchPanel'
        ],

        initialize: function () {
            this.addListeners({
                'SearchBar': {
                    'search:back': _.bind(this.onSearchNext, this, 'back'),
                    'search:next': _.bind(this.onSearchNext, this, 'next'),
                    'search:input': _.bind(function (text) {
                        if (this._state.searchText === text) {
                            Common.NotificationCenter.trigger('search:updateresults', this._state.currentResult, this._state.resultsNumber);
                            return;
                        }
                        this.onInputSearchChange(text);
                    }, this),
                    'search:keydown': _.bind(this.onSearchNext, this, 'keydown'),
                    'show': _.bind(this.onSelectSearchingResults, this, true),
                    'hide': _.bind(this.onSelectSearchingResults, this, false)
                },
                'Common.Views.SearchPanel': {
                    'search:back': _.bind(this.onSearchNext, this, 'back'),
                    'search:next': _.bind(this.onSearchNext, this, 'next'),
                    'search:replace': _.bind(this.onQueryReplace, this),
                    'search:replaceall': _.bind(this.onQueryReplaceAll, this),
                    'search:input': _.bind(this.onInputSearchChange, this),
                    'search:options': _.bind(this.onChangeSearchOption, this),
                    'search:keydown': _.bind(this.onSearchNext, this, 'keydown'),
                    'show': _.bind(this.onShowPanel, this),
                    'hide': _.bind(this.onHidePanel, this),
                },
                'LeftMenu': {
                    'search:aftershow': _.bind(this.onShowAfterSearch, this)
                }
            });
        },
        onLaunch: function () {
            this._state = {
                searchText: '',
                matchCase: false,
                matchWord: false,
                useRegExp: false,
                isHighlightedResults: false,
                isContentChanged: false
            };
        },

        setMode: function (mode) {
            this.view = this.createView('Common.Views.SearchPanel', { mode: mode });
        },

        setApi: function (api) {
            if (api) {
                this.api = api;
                this.api.asc_registerCallback('asc_onSetSearchCurrent', _.bind(this.onUpdateSearchCurrent, this));
                this.api.asc_registerCallback('asc_onStartTextAroundSearch', _.bind(this.onStartTextAroundSearch, this));
                this.api.asc_registerCallback('asc_onEndTextAroundSearch', _.bind(this.onEndTextAroundSearch, this));
                this.api.asc_registerCallback('asc_onGetTextAroundSearchPack', _.bind(this.onApiGetTextAroundSearch, this));
                this.api.asc_registerCallback('asc_onRemoveTextAroundSearch', _.bind(this.onApiRemoveTextAroundSearch, this));
                this.api.asc_registerCallback('asc_onSearchEnd', _.bind(this.onApiSearchEnd, this));
                this.api.asc_registerCallback('asc_onReplaceAll', _.bind(this.onApiTextReplaced, this));
            }
            return this;
        },

        getView: function(name) {
            return !name && this.view ?
                this.view : Backbone.Controller.prototype.getView.call(this, name);
        },

        checkPunctuation: function (text) {
            if (!!text) {
                var isPunctuation = false;
                for (var l = 0; l < text.length; l++) {
                    var charCode = text.charCodeAt(l),
                        char = text.charAt(l);
                    if (AscCommon.IsPunctuation(charCode) || char.trim() === '') {
                        isPunctuation = true;
                        break;
                    }
                }
                if (isPunctuation) {
                    if (this._state.matchWord) {
                        this.view.chMatchWord.setValue(false, true);
                        this._state.matchWord = false;
                    }
                    this.view.chMatchWord.setDisabled(true);
                } else if (this.view.chMatchWord.isDisabled()) {
                    this.view.chMatchWord.setDisabled(false);
                }
            }
        },

        onChangeSearchOption: function (option, checked) {
            switch (option) {
                case 'case-sensitive':
                    this._state.matchCase = checked;
                    break;
                case 'match-word':
                    this._state.matchWord = checked;
                    break;
                case 'regexp':
                    this._state.useRegExp = checked;
                    break;
            }
            if (this._state.searchText) {
                this.onQuerySearch();
            }
        },

        onSearchNext: function (type, text, e) {
            var isReturnKey = type === 'keydown' && e.keyCode === Common.UI.Keys.RETURN;
            if (text && text.length > 0 && (isReturnKey || type !== 'keydown')) {
                this.checkPunctuation(text);
                this._state.searchText = text;
                this.onQuerySearch(type, !(this.searchTimer || isReturnKey));
            }
        },

        onInputSearchChange: function (text) {
            var me = this;
            if ((text && this._state.searchText !== text) || (!text && this._state.newSearchText)) {
                this._state.newSearchText = text;
                this._lastInputChange = (new Date());
                if (this.searchTimer === undefined) {
                    this.searchTimer = setInterval(function(){
                        if ((new Date()) - me._lastInputChange < 400) return;

                        me.checkPunctuation(me._state.newSearchText);
                        me._state.searchText = me._state.newSearchText;
                        if (!(me._state.newSearchText !== '' && me.onQuerySearch()) && me._state.newSearchText === '') {
                            me.api.asc_endFindText();
                            me.hideResults();
                            me.view.updateResultsNumber('no-results');
                            me.view.disableNavButtons();
                            me.view.disableReplaceButtons(true);
                            clearInterval(me.searchTimer);
                            me.searchTimer = undefined;
                        }
                    }, 10);
                }
            }
        },

        onQuerySearch: function (d, noUpdate) {
            var update = !noUpdate || this._state.isContentChanged;
            this._state.isContentChanged = false;
            this.searchTimer && clearInterval(this.searchTimer);
            this.searchTimer = undefined;
            update && this.hideResults();

            var searchSettings = new AscCommon.CSearchSettings();
            searchSettings.put_Text(this._state.searchText);
            searchSettings.put_MatchCase(this._state.matchCase);
            searchSettings.put_WholeWords(this._state.matchWord);
            if (!this.api.asc_findText(searchSettings, d != 'back')) {
                this.resultItems = [];
                this.view.updateResultsNumber(undefined, 0);
                this.view.disableReplaceButtons(true);
                this._state.currentResult = 0;
                this._state.resultsNumber = 0;
                this.view.disableNavButtons();
                return false;
            }
            if (update && this.view.$el.is(':visible') && this.view.$resultsContainer.find('.many-results').length === 0) {
                this.api.asc_StartTextAroundSearch();
            }
            this.view.disableReplaceButtons(false);
            return true;
        },

        onQueryReplace: function(textSearch, textReplace) {
            if (textSearch !== '') {
                var me = this;
                var str = this.api.asc_GetErrorForReplaceString(textReplace);
                if (str) {
                    setTimeout(function() {
                        Common.UI.warning({
                            title: me.notcriticalErrorTitle,
                            msg: Common.Utils.String.format(me.warnReplaceString, str),
                            buttons: ['ok'],
                            callback: function(){
                                me.view.focus('replace');
                            }
                        });
                    }, 1);
                    return;
                }

                var searchSettings = new AscCommon.CSearchSettings();
                searchSettings.put_Text(textSearch);
                searchSettings.put_MatchCase(this._state.matchCase);
                searchSettings.put_WholeWords(this._state.matchWord);
                if (!this.api.asc_replaceText(searchSettings, textReplace, false)) {
                    this.removeResultItems();
                }
            }
        },

        onQueryReplaceAll: function(textSearch, textReplace) {
            if (textSearch !== '') {
                var me = this;
                var str = this.api.asc_GetErrorForReplaceString(textReplace);
                if (str) {
                    setTimeout(function() {
                        Common.UI.warning({
                            title: me.notcriticalErrorTitle,
                            msg: Common.Utils.String.format(me.warnReplaceString, str),
                            buttons: ['ok'],
                            callback: function(){
                                me.view.focus('replace');
                            }
                        });
                    }, 1);
                    return;
                }

                var searchSettings = new AscCommon.CSearchSettings();
                searchSettings.put_Text(textSearch);
                searchSettings.put_MatchCase(this._state.matchCase);
                searchSettings.put_WholeWords(this._state.matchWord);
                this.api.asc_replaceText(searchSettings, textReplace, true);

                this.removeResultItems('replace-all');
            }
        },

        removeResultItems: function (type) {
            this.resultItems = [];
            type !== 'replace-all' && this.view.updateResultsNumber(type, 0); // type === undefined, count === 0 -> no matches
            this.hideResults();
            this.view.disableReplaceButtons(true);
            this._state.currentResult = 0;
            this._state.resultsNumber = 0;
            this.view.disableNavButtons();
        },

        onUpdateSearchCurrent: function (current, all) {
            if (current === -1) return;
            this._state.currentResult = current;
            this._state.resultsNumber = all;
            if (this.view) {
                this.view.updateResultsNumber(current, all);
                this.view.disableNavButtons(current, all);
                if (this.resultItems && this.resultItems.length > 0) {
                    this.resultItems.forEach(function (item) {
                        item.selected = false;
                    });
                    if (this.resultItems[current]) {
                        this.resultItems[current].selected = true;
                        $('#search-results').find('.item').removeClass('selected');
                        $(this.resultItems[current].el).addClass('selected');
                        this.scrollToSelectedResult(current);
                    }
                }
            }
            Common.NotificationCenter.trigger('search:updateresults', current, all);
        },

        scrollToSelectedResult: function (ind) {
            var index = ind !== undefined ? ind : _.findIndex(this.resultItems, {selected: true});
            if (index !== -1) {
                var item = this.resultItems[index].$el,
                    itemHeight = item.outerHeight(),
                    itemTop = item.position().top,
                    container = this.view.$resultsContainer,
                    containerHeight = container.outerHeight(),
                    containerTop = container.scrollTop();
                if (itemTop < 0 || (containerTop === 0 && itemTop > containerHeight)) {
                    container.scroller.scrollTop(containerTop + itemTop - 12);
                } else if (itemTop + itemHeight > containerHeight) {
                    container.scroller.scrollTop(containerTop + itemHeight);
                }
            }
        },

        onStartTextAroundSearch: function () {
            if (this.view) {
                this._state.isStartedAddingResults = true;
            }
        },

        onEndTextAroundSearch: function () {
            if (this.view) {
<<<<<<< HEAD
                this._state.isStartedAddingResults = false;
=======
>>>>>>> b48123e4
                this.view.updateScrollers();
            }
        },

        onApiGetTextAroundSearch: function (data) {
            if (this.view && this._state.isStartedAddingResults) {
                this._state.isStartedAddingResults = false;
                if (data.length > 300 || !data.length) return;
                var me = this,
                    selectedInd;
                me.resultItems = [];
                data.forEach(function (item, ind) {
                    var el = document.createElement("div"),
                        isSelected = ind === me._state.currentResult;
                    el.className = 'item';
                    el.innerHTML = item[1].trim();
                    me.view.$resultsContainer.append(el);
                    if (isSelected) {
                        $(el).addClass('selected');
                        selectedInd = ind;
                    }

                    var resultItem = {id: item[0], $el: $(el), el: el, selected: isSelected};
                    me.resultItems.push(resultItem);
                    $(el).on('click', _.bind(function (el) {
                        if (me._state.isContentChanged) {
                            me.onQuerySearch();
                            return;
                        }
                        var id = item[0];
                        me.api.asc_SelectSearchElement(id);
                    }, me));
                });

                this.view.$resultsContainer.show();
                this.scrollToSelectedResult(selectedInd);
            }
        },

        onApiRemoveTextAroundSearch: function (arr) {
            var me = this;
            arr.forEach(function (id) {
                var ind = _.findIndex(me.resultItems, {id: id});
                if (ind !== -1) {
                    me.resultItems[ind].$el.remove();
                    me.resultItems.splice(ind, 1);
                }
            });
        },

        hideResults: function () {
            if (this.view) {
                if (this.view.$resultsContainer.find('.many-results').length === 0) {
                    this.view.$resultsContainer.hide();
                }
                this.view.$resultsContainer.find('.item').remove();
            }
        },

        onShowAfterSearch: function (findText) {
            var viewport = this.getApplication().getController('Viewport');
            if (viewport.isSearchBarVisible()) {
                viewport.searchBar.hide();
            }

            var selectedText = this.api.asc_GetSelectedText(),
                text = typeof findText === 'string' ? findText : (selectedText && selectedText.trim() || this._state.searchText);
            this.checkPunctuation(text);
            if (this.resultItems && this.resultItems.length > 0 &&
                (!this._state.matchCase && text && text.toLowerCase() === this.view.inputText.getValue().toLowerCase() ||
                    this._state.matchCase && text === this.view.inputText.getValue())) { // show old results
                return;
            }
            if (text) {
                this.view.setFindText(text);
            } else if (text !== undefined) { // panel was opened from empty searchbar, clear to start new search
                this.view.setFindText('');
                this._state.searchText = undefined;
            }

            this.hideResults();
            if (text && text !== '' && text === this._state.searchText) { // search was made
                this.view.disableReplaceButtons(false);
                if (this.view.$resultsContainer.find('.many-results').length === 0) {
                    this.api.asc_StartTextAroundSearch();
                }
            } else if (text && text !== '') { // search wasn't made
                this.onInputSearchChange(text);
            } else {
                this.resultItems = [];
                this.view.disableReplaceButtons(true);
                this.view.clearResultsNumber();
            }
            this.view.disableNavButtons(this._state.currentResult, this._state.resultsNumber);
        },

        onShowPanel: function () {
            this.onSelectSearchingResults(true);
            if (this.resultItems && this.resultItems.length > 0 && !this._state.isStartedAddingResults) {
                var me = this;
                this.view.$resultsContainer.show();
                this.resultItems.forEach(function (item) {
                    me.view.$resultsContainer.append(item.el);
                    $(item.el)[item.selected ? 'addClass' : 'removeClass']('selected');
                    $(item.el).on('click', function (el) {
                        me.api.asc_SelectSearchElement(item.id);
                        $('#search-results').find('.item').removeClass('selected');
                        $(el.currentTarget).addClass('selected');
                    });
                });
                this.scrollToSelectedResult();
            }
        },

        onHidePanel: function () {
            this.hideResults();
            this.onSelectSearchingResults(false);
        },

        onSelectSearchingResults: function (val) {
            if (!val && this.getApplication().getController('LeftMenu').isSearchPanelVisible()) return;

            if (this._state.isHighlightedResults !== val) {
                this.api.asc_selectSearchingResults(val);
                this._state.isHighlightedResults = val;
            }
        },

        onApiSearchEnd: function () {
            if (!this._state.isContentChanged) {
                this._state.isContentChanged = true;
                this.view.updateResultsNumber('content-changed');
                this.view.disableReplaceButtons(true);
            }
        },

        onApiTextReplaced: function(found, replaced) {
            if (found) {
                !(found - replaced > 0) ?
                    /*Common.UI.info( {msg: Common.Utils.String.format(this.textReplaceSuccess, replaced)} ) :
                    Common.UI.warning( {msg: Common.Utils.String.format(this.textReplaceSkipped, found-replaced)} );*/
                    this.view.updateResultsNumber('replace-all', replaced) :
                    this.view.updateResultsNumber('replace', [replaced, found, found-replaced]);
            } else {
                Common.UI.info({msg: this.textNoTextFound});
            }
        },

        getSearchText: function () {
            return this._state.searchText;
        },

        notcriticalErrorTitle: 'Warning',
        warnReplaceString: '{0} is not a valid special character for the Replace With box.',
        textReplaceSuccess: 'Search has been done. {0} occurrences have been replaced',
        textReplaceSkipped: 'The replacement has been made. {0} occurrences were skipped.',
        textNoTextFound: 'The data you have been searching for could not be found. Please adjust your search options.'

    }, DE.Controllers.Search || {}));
});<|MERGE_RESOLUTION|>--- conflicted
+++ resolved
@@ -332,10 +332,6 @@
 
         onEndTextAroundSearch: function () {
             if (this.view) {
-<<<<<<< HEAD
-                this._state.isStartedAddingResults = false;
-=======
->>>>>>> b48123e4
                 this.view.updateScrollers();
             }
         },
