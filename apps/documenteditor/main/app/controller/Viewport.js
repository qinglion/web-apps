--- conflicted
+++ resolved
@@ -130,12 +130,8 @@
 
             var config = {
                     'id-view'  : 'editor_sdk',
-<<<<<<< HEAD
-                    'translate': this.getApplication().getController('Main').translationTable
-=======
                     'translate': this.getApplication().getController('Main').translationTable,
                     'isRtlInterface': Common.UI.isRTL()
->>>>>>> 677771f5
                 },
                 hcolor = (/(?:&|^)headingsColor=([^&]+)&?/i).exec(window.location.search.substring(1));
             hcolor && (config['headings-color'] = '#' + hcolor[1]);
