--- conflicted
+++ resolved
@@ -114,11 +114,8 @@
                 if ( !this.leftMenu.panelHistory.isVisible() )
                     this.clickMenuFileItem(null, 'history');
             }, this));
-<<<<<<< HEAD
             Common.NotificationCenter.on('protect:doclock', _.bind(this.onChangeProtectDocument, this));
-=======
             Common.NotificationCenter.on('file:print', _.bind(this.clickToolbarPrint, this));
->>>>>>> f7eccb61
         },
 
         onLaunch: function() {
