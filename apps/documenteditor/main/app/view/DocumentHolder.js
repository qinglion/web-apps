/*
 *
 * (c) Copyright Ascensio System SIA 2010-2019
 *
 * This program is a free software product. You can redistribute it and/or
 * modify it under the terms of the GNU Affero General Public License (AGPL)
 * version 3 as published by the Free Software Foundation. In accordance with
 * Section 7(a) of the GNU AGPL its Section 15 shall be amended to the effect
 * that Ascensio System SIA expressly excludes the warranty of non-infringement
 * of any third-party rights.
 *
 * This program is distributed WITHOUT ANY WARRANTY; without even the implied
 * warranty of MERCHANTABILITY or FITNESS FOR A PARTICULAR  PURPOSE. For
 * details, see the GNU AGPL at: http://www.gnu.org/licenses/agpl-3.0.html
 *
 * You can contact Ascensio System SIA at 20A-12 Ernesta Birznieka-Upisha
 * street, Riga, Latvia, EU, LV-1050.
 *
 * The  interactive user interfaces in modified source and object code versions
 * of the Program must display Appropriate Legal Notices, as required under
 * Section 5 of the GNU AGPL version 3.
 *
 * Pursuant to Section 7(b) of the License you must retain the original Product
 * logo when distributing the program. Pursuant to Section 7(e) we decline to
 * grant you any rights under trademark law for use of our trademarks.
 *
 * All the Product's GUI elements, including illustrations and icon sets, as
 * well as technical writing content are licensed under the terms of the
 * Creative Commons Attribution-ShareAlike 4.0 International. See the License
 * terms at http://creativecommons.org/licenses/by-sa/4.0/legalcode
 *
*/
/**
 *  DocumentHolder.js
 *
 *  DocumentHolder view
 *
 *  Created by Alexander Yuzhin on 1/11/14
 *  Copyright (c) 2018 Ascensio System SIA. All rights reserved.
 *
 */

define([
    'jquery',
    'underscore',
    'backbone',
    'gateway',
    'common/main/lib/util/utils',
    'common/main/lib/component/Menu',
    'common/main/lib/component/Calendar',
    'common/main/lib/view/InsertTableDialog',
    'common/main/lib/view/CopyWarningDialog',
    'common/main/lib/view/OptionsDialog',
    'documenteditor/main/app/view/DropcapSettingsAdvanced',
    'documenteditor/main/app/view/HyperlinkSettingsDialog',
    'documenteditor/main/app/view/ParagraphSettingsAdvanced',
    'documenteditor/main/app/view/TableSettingsAdvanced',
    'documenteditor/main/app/view/ControlSettingsDialog',
    'documenteditor/main/app/view/NumberingValueDialog',
    'documenteditor/main/app/view/CellsAddDialog'
], function ($, _, Backbone, gateway) { 'use strict';

    DE.Views.DocumentHolder =  Backbone.View.extend(_.extend({
        el: '#editor_sdk',

        // Compile our stats template
        template: null,

        // Delegated events for creating new items, and clearing completed ones.
        events: {
        },

        initialize: function () {
            var me = this;

            /** coauthoring begin **/
            var usersStore = DE.getCollection('Common.Collections.Users');
            /** coauthoring end **/

            me._TtHeight        = 20;
            me._currentSpellObj = undefined;
            me._currLang        = {};
            me.usertips = [];
            me.fastcoauthtips = [];
            me._currentMathObj = undefined;
            me._currentParaObjDisabled = false;
            me._isDisabled = false;
            me._state = {};
            var showPopupMenu = function(menu, value, event, docElement, eOpts){
                if (!_.isUndefined(menu)  && menu !== null){
                    Common.UI.Menu.Manager.hideAll();

                    var showPoint = [event.get_X(), event.get_Y()],
                        menuContainer = $(me.el).find(Common.Utils.String.format('#menu-container-{0}', menu.id));

                    if (!menu.rendered) {
                        // Prepare menu container
                        if (menuContainer.length < 1) {
                            menuContainer = $(Common.Utils.String.format('<div id="menu-container-{0}" style="position: absolute; z-index: 10000;"><div class="dropdown-toggle" data-toggle="dropdown"></div></div>', menu.id));
                            $(me.el).append(menuContainer);
                        }

                        menu.render(menuContainer);
                        menu.cmpEl.attr({tabindex: "-1"});
                    }

                    menuContainer.css({
                        left: showPoint[0],
                        top : showPoint[1]
                    });

                    menu.show();

                    if (_.isFunction(menu.options.initMenu)) {
                        menu.options.initMenu(value);
                        menu.alignPosition();
                    }
                    _.delay(function() {
                        menu.cmpEl.focus();
                    }, 10);

                    me.currentMenu = menu;
                }
            };

            var fillMenuProps = function(selectedElements) {
                if (!selectedElements || !_.isArray(selectedElements)) return;
                var menu_props = {},
                    menu_to_show = me.textMenu,
                    noobject = true;
                for (var i = 0; i <selectedElements.length; i++) {
                    var elType = selectedElements[i].get_ObjectType();
                    var elValue = selectedElements[i].get_ObjectValue();
                    if (Asc.c_oAscTypeSelectElement.Image == elType) {
                        //image
                        menu_to_show = me.pictureMenu;
                        if (menu_props.imgProps===undefined)
                            menu_props.imgProps = {};
                        var shapeprops = elValue.get_ShapeProperties();
                        var chartprops = elValue.get_ChartProperties();
                        if (shapeprops) {
                            if (shapeprops.get_FromChart())
                                menu_props.imgProps.isChart = true;
                            else if (shapeprops.get_FromImage())
                                menu_props.imgProps.isOnlyImg = true;
                            else
                                menu_props.imgProps.isShape = true;
                        } else if ( chartprops )
                            menu_props.imgProps.isChart = true;
                        else
                            menu_props.imgProps.isImg = true;

                        menu_props.imgProps.value = elValue;
                        menu_props.imgProps.locked = (elValue) ? elValue.get_Locked() : false;

                        noobject = false;
                        if ( (shapeprops===undefined || shapeprops===null) && (chartprops===undefined || chartprops===null) )  // not shape and chart
                            break;
                    } else if (Asc.c_oAscTypeSelectElement.Table == elType)
                    {
                        menu_to_show = me.tableMenu;
                        menu_props.tableProps = {};
                        menu_props.tableProps.value = elValue;
                        menu_props.tableProps.locked = (elValue) ? elValue.get_Locked() : false;
                        noobject = false;
                    } else if (Asc.c_oAscTypeSelectElement.Paragraph == elType)
                    {
                        menu_props.paraProps = {};
                        menu_props.paraProps.value = elValue;
                        menu_props.paraProps.locked = (elValue) ? elValue.get_Locked() : false;
                        if ( menu_props.imgProps && (menu_props.imgProps.isChart || menu_props.imgProps.isShape) && // text in shape, need to show paragraph menu with vertical align
                            menu_props.tableProps===undefined )
                            menu_to_show = me.textMenu;
                        noobject = false;
                    } else if (Asc.c_oAscTypeSelectElement.Hyperlink == elType) {
                        if (menu_props.hyperProps)
                            menu_props.hyperProps.isSeveralLinks = true;
                        else
                            menu_props.hyperProps = {};
                        menu_props.hyperProps.value = elValue;
                    } else if (Asc.c_oAscTypeSelectElement.Header == elType) {
                        menu_props.headerProps = {};
                        menu_props.headerProps.locked = (elValue) ? elValue.get_Locked() : false;
                    } else if (Asc.c_oAscTypeSelectElement.SpellCheck == elType) {
                        menu_props.spellProps = {};
                        menu_props.spellProps.value = elValue;
                        me._currentSpellObj = elValue;
                    } else if (Asc.c_oAscTypeSelectElement.Math == elType) {
                        menu_props.mathProps = {};
                        menu_props.mathProps.value = elValue;
                        me._currentMathObj = elValue;
                    }
                }
                return (!noobject) ? {menu_to_show: menu_to_show, menu_props: menu_props} : null;
            };

            var fillViewMenuProps = function(selectedElements) {
                if (!selectedElements || !_.isArray(selectedElements)) return;

                if (!me.viewModeMenu)
                    me.createDelayedElementsViewer();
                var menu_props = {},
                    menu_to_show = me.viewModeMenu,
                    noobject = true;
                for (var i = 0; i <selectedElements.length; i++) {
                    var elType = selectedElements[i].get_ObjectType();
                    var elValue = selectedElements[i].get_ObjectValue();
                    if (Asc.c_oAscTypeSelectElement.Image == elType) {
                        //image
                        menu_props.imgProps = {};
                        menu_props.imgProps.value = elValue;
                        noobject = false;
                    } else if (Asc.c_oAscTypeSelectElement.Paragraph == elType)
                    {
                        menu_props.paraProps = {};
                        menu_props.paraProps.value = elValue;
                        menu_props.paraProps.locked = (elValue) ? elValue.get_Locked() : false;
                        noobject = false;
                    }
                }
                return (!noobject) ? {menu_to_show: menu_to_show, menu_props: menu_props} : null;
            };

            var showObjectMenu = function(event, docElement, eOpts){
                if (me.api){
                    var obj = (me.mode.isEdit && !me._isDisabled) ? fillMenuProps(me.api.getSelectedElements()) : fillViewMenuProps(me.api.getSelectedElements());
                    if (obj) showPopupMenu(obj.menu_to_show, obj.menu_props, event, docElement, eOpts);
                }
            };

            var onContextMenu = function(event){
                _.delay(function(){
                    if (event.get_Type() == 0) {
                        showObjectMenu.call(me, event);
                    } else {
                        showPopupMenu.call(me, me.hdrMenu, {Header: event.is_Header(), PageNum: event.get_PageNum()}, event);
                    }
                },10);
            };

            var onFocusObject = function(selectedElements) {
                if (me.currentMenu && me.currentMenu.isVisible() && me.currentMenu !== me.hdrMenu){
                    var obj = (me.mode.isEdit && !me._isDisabled) ? fillMenuProps(selectedElements) : fillViewMenuProps(selectedElements);
                    if (obj) {
                        if (obj.menu_to_show===me.currentMenu) {
                            me.currentMenu.options.initMenu(obj.menu_props);
                            me.currentMenu.alignPosition();
                        }
                    }
                }
            };
            
            var handleDocumentWheel = function(event) {
                if (me.api) {
                    var delta = (_.isUndefined(event.originalEvent)) ? event.wheelDelta : event.originalEvent.wheelDelta;
                    if (_.isUndefined(delta)) {
                        delta = event.deltaY;
                    }

                    if ((event.ctrlKey || event.metaKey) && !event.altKey) {
                        if (delta < 0) {
                            me.api.zoomOut();
                        } else if (delta > 0) {
                            me.api.zoomIn();
                        }

                        event.preventDefault();
                        event.stopPropagation();
                    }
                }
            };

            var handleDocumentKeyDown = function(event){
                if (me.api){
                    var key = event.keyCode;
                    if ((event.ctrlKey || event.metaKey) && !event.shiftKey && !event.altKey){
                        if (key === Common.UI.Keys.NUM_PLUS || key === Common.UI.Keys.EQUALITY || (Common.Utils.isGecko && key === Common.UI.Keys.EQUALITY_FF) || (Common.Utils.isOpera && key == 43)){
                            me.api.zoomIn();
                            event.preventDefault();
                            event.stopPropagation();
                            return false;
                        }
                        else if (key === Common.UI.Keys.NUM_MINUS || key === Common.UI.Keys.MINUS || (Common.Utils.isGecko && key === Common.UI.Keys.MINUS_FF) || (Common.Utils.isOpera && key == 45)){
                            me.api.zoomOut();
                            event.preventDefault();
                            event.stopPropagation();
                            return false;
                        } else if (key === 48 || key === 96) {// 0
                            me.api.zoom(100);
                            event.preventDefault();
                            event.stopPropagation();
                            return false;
                        }
                    }
                    if (me.currentMenu && me.currentMenu.isVisible()) {
                        if (key == Common.UI.Keys.UP ||
                            key == Common.UI.Keys.DOWN) {
                            $('ul.dropdown-menu', me.currentMenu.el).focus();
                        }
                    }

                    if (key == Common.UI.Keys.ESC) {
                        Common.UI.Menu.Manager.hideAll();
                        Common.NotificationCenter.trigger('leftmenu:change', 'hide');
                    }
                }
            };

            var onDocumentHolderResize = function(e){
                me._XY = [
                    me.cmpEl.offset().left - $(window).scrollLeft(),
                    me.cmpEl.offset().top - $(window).scrollTop()
                ];
                me._Height = me.cmpEl.height();
                me._BodyWidth = $('body').width();
            };

            var onAfterRender = function(ct){
                var meEl = me.cmpEl;
                if (meEl) {
                    meEl.on('contextmenu', function(e) {
                        e.preventDefault();
                        e.stopPropagation();
                        return false;
                    });
                    meEl.on('click', function(e){
                        if (e.target.localName == 'canvas') {
                            if (me._preventClick)
                                me._preventClick = false;
                            else
                                meEl.focus();
                        }
                    });
                    meEl.on('mousedown', function(e){
                        if (e.target.localName == 'canvas')
                            Common.UI.Menu.Manager.hideAll();
                    });

                    //NOTE: set mouse wheel handler

                    var addEvent = function( elem, type, fn ) {
                        elem.addEventListener ? elem.addEventListener( type, fn, false ) : elem.attachEvent( "on" + type, fn );
                    };

                    var eventname=(/Firefox/i.test(navigator.userAgent))? 'DOMMouseScroll' : 'mousewheel';
                    addEvent(me.el, eventname, handleDocumentWheel);
                }

                $(document).on('mousewheel', handleDocumentWheel);
                $(document).on('keydown', handleDocumentKeyDown);

                $(window).on('resize', onDocumentHolderResize);
                var viewport = DE.getController('Viewport').getView('Viewport');
                viewport.hlayout.on('layout:resizedrag', onDocumentHolderResize);
            };

            /** coauthoring begin **/
            var getUserName = function(id){
                if (usersStore){
                    var rec = usersStore.findUser(id);
                    if (rec)
                        return Common.Utils.UserInfoParser.getParsedName(rec.get('username'));
                }
                return me.guestText;
            };
            /** coauthoring end **/


            var screenTip = {
                toolTip: new Common.UI.Tooltip({
                    owner: this,
                    html: true,
                    title: '<br><b>Press Ctrl and click link</b>',
                    cls: 'link-tooltip'
//                    style: 'word-wrap: break-word;'
                }),
                strTip: '',
                isHidden: true,
                isVisible: false
            };

            /** coauthoring begin **/
            var userTooltip = true;

            var userTipMousover = function (evt, el, opt) {
                if (userTooltip===true) {
                    userTooltip = new Common.UI.Tooltip({
                        owner: evt.currentTarget,
                        title: me.tipIsLocked
                    });

                    userTooltip.show();
                }
            };

            var userTipHide = function () {
                if (typeof userTooltip == 'object') {
                    userTooltip.hide();
                    userTooltip = undefined;

                    for (var i=0; i<me.usertips.length; i++) {
                        me.usertips[i].off('mouseover', userTipMousover);
                        me.usertips[i].off('mouseout', userTipMousout);
                    }
                }
            };

            var userTipMousout = function (evt, el, opt) {
                if (typeof userTooltip == 'object') {
                    if (userTooltip.$element && evt.currentTarget === userTooltip.$element[0]) {
                        userTipHide();
                    }
                }
            };

            /** coauthoring end **/

            Common.NotificationCenter.on({
                'window:show': function(e){
                    screenTip.toolTip.hide();
                    screenTip.isVisible = false;
                    /** coauthoring begin **/
                    userTipHide();
                    /** coauthoring end **/
                    me.mode && me.mode.isDesktopApp && me.api && me.api.asc_onShowPopupWindow();

                },
                'modal:show': function(e){
                    me.hideTips();
                },
                'layout:changed': function(e){
                    screenTip.toolTip.hide();
                    screenTip.isVisible = false;
                    /** coauthoring begin **/
                    userTipHide();
                    /** coauthoring end **/
                    me.hideTips();
                    onDocumentHolderResize();
                }
            });

            var onHyperlinkClick = function(url) {
                if (url /*&& me.api.asc_getUrlType(url)>0*/) {
                    window.open(url);
                }
            };

            var onMouseMoveStart = function() {
                screenTip.isHidden = true;
                /** coauthoring begin **/
                if (me.usertips.length>0) {
                    if (typeof userTooltip == 'object') {
                        userTooltip.hide();
                        userTooltip = true;
                    }
                    _.each(me.usertips, function(item) {
                        item.remove();
                    });
                }
                me.usertips = [];
                me.usertipcount = 0;
                /** coauthoring end **/
            };

            var mouseMoveData = null,
                isTooltipHiding = false;

            var onMouseMoveEnd = function() {
                if (screenTip.isHidden && screenTip.isVisible) {
                    screenTip.isVisible = false;
                    isTooltipHiding = true;
                    screenTip.toolTip.hide(function(){
                        isTooltipHiding = false;
                        if (mouseMoveData) onMouseMove(mouseMoveData);
                        mouseMoveData = null;
                    });
                }
            };

            var onMouseMove = function(moveData) {
                if (me._XY === undefined) {
                    me._XY = [
                        me.cmpEl.offset().left - $(window).scrollLeft(),
                        me.cmpEl.offset().top - $(window).scrollTop()
                    ];
                    me._Height = me.cmpEl.height();
                    me._BodyWidth = $('body').width();
                }

                if (moveData) {
                    var showPoint, ToolTip,
                        type = moveData.get_Type();

                    if (type==Asc.c_oAscMouseMoveDataTypes.Hyperlink || type==Asc.c_oAscMouseMoveDataTypes.Footnote || type==Asc.c_oAscMouseMoveDataTypes.Form) { // 1 - hyperlink, 3 - footnote
                        if (isTooltipHiding) {
                            mouseMoveData = moveData;
                            return;
                        }

                        if (type==Asc.c_oAscMouseMoveDataTypes.Hyperlink) {
                            var hyperProps = moveData.get_Hyperlink();
                            if (!hyperProps) return;
                            ToolTip = (_.isEmpty(hyperProps.get_ToolTip())) ? hyperProps.get_Value() : hyperProps.get_ToolTip();
                        } else if (type == Asc.c_oAscMouseMoveDataTypes.Footnote) {
                            ToolTip = moveData.get_FootnoteText();
                            if (ToolTip.length>1000)
                                ToolTip = ToolTip.substr(0, 1000) + '...';
                        } else if (type==Asc.c_oAscMouseMoveDataTypes.Form) {
                            ToolTip = moveData.get_FormHelpText();
                            if (ToolTip.length>1000)
                                ToolTip = ToolTip.substr(0, 1000) + '...';
                        }

                        var recalc = false;
                        screenTip.isHidden = false;

                        ToolTip = Common.Utils.String.htmlEncode(ToolTip);

                        if (screenTip.tipType !== type || screenTip.tipLength !== ToolTip.length || screenTip.strTip.indexOf(ToolTip)<0 ) {
                            screenTip.toolTip.setTitle((type==Asc.c_oAscMouseMoveDataTypes.Hyperlink) ? (ToolTip + '<br><b>' + me.txtPressLink + '</b>') : ToolTip);
                            screenTip.tipLength = ToolTip.length;
                            screenTip.strTip = ToolTip;
                            screenTip.tipType = type;
                            recalc = true;
                        }

                        showPoint = [moveData.get_X(), moveData.get_Y()];
                        showPoint[1] += (me._XY[1]-15);
                        showPoint[0] += (me._XY[0]+5);

                        if (!screenTip.isVisible || recalc) {
                            screenTip.isVisible = true;
                            screenTip.toolTip.show([-10000, -10000]);
                        }

                        if ( recalc ) {
                            screenTip.tipHeight = screenTip.toolTip.getBSTip().$tip.height();
                            screenTip.tipWidth = screenTip.toolTip.getBSTip().$tip.width();
                        }

                        recalc = false;
                        if (showPoint[0] + screenTip.tipWidth > me._BodyWidth ) {
                            showPoint[0] = me._BodyWidth - screenTip.tipWidth;
                            recalc = true;
                        }
                        if (showPoint[1] - screenTip.tipHeight < 0) {
                            showPoint[1] = (recalc) ? showPoint[1]+30 : 0;
                        } else
                            showPoint[1] -= screenTip.tipHeight;

                        screenTip.toolTip.getBSTip().$tip.css({top: showPoint[1] + 'px', left: showPoint[0] + 'px'});
                    }
                    /** coauthoring begin **/
                    else if (moveData.get_Type()==Asc.c_oAscMouseMoveDataTypes.LockedObject && me.mode.isEdit) { // 2 - locked object
                        var src;
                        if (me.usertipcount >= me.usertips.length) {
                            src = $(document.createElement("div"));
                            src.addClass('username-tip');
                            src.css({height: me._TtHeight + 'px', position: 'absolute', zIndex: '900', visibility: 'visible'});
                            $(document.body).append(src);
                            if (userTooltip) {
                                src.on('mouseover', userTipMousover);
                                src.on('mouseout', userTipMousout);
                            }

                            me.usertips.push(src);
                        }
                        src = me.usertips[me.usertipcount];
                        me.usertipcount++;

                        ToolTip = getUserName(moveData.get_UserId());

                        showPoint = [moveData.get_X()+me._XY[0], moveData.get_Y()+me._XY[1]];
                        var maxwidth = showPoint[0];
                        showPoint[0] = me._BodyWidth - showPoint[0];
                        showPoint[1] -= ((moveData.get_LockedObjectType()==2) ? me._TtHeight : 0);

                        if (showPoint[1] > me._XY[1] && showPoint[1]+me._TtHeight < me._XY[1]+me._Height)  {
                            src.text(ToolTip);
                            src.css({visibility: 'visible', top: showPoint[1] + 'px', right: showPoint[0] + 'px', 'max-width': maxwidth + 'px'});
                        } else {
                            src.css({visibility: 'hidden'});
                        }
                    }
                    /** coauthoring end **/
                }
            };

            var onShowForeignCursorLabel = function(UserId, X, Y, color) {
                /** coauthoring begin **/
                var src;
                for (var i=0; i<me.fastcoauthtips.length; i++) {
                    if (me.fastcoauthtips[i].attr('userid') == UserId) {
                        src = me.fastcoauthtips[i];
                        break;
                    }
                }

                if (!src) {
                    src = $(document.createElement("div"));
                    src.addClass('username-tip');
                    src.attr('userid', UserId);
                    src.css({height: me._TtHeight + 'px', position: 'absolute', zIndex: '900', display: 'none', 'pointer-events': 'none',
                             'background-color': '#'+Common.Utils.ThemeColor.getHexColor(color.get_r(), color.get_g(), color.get_b())});
                    src.text(getUserName(UserId));
                    $('#id_main_view').append(src);
                    me.fastcoauthtips.push(src);
                    src.fadeIn(150);
                }
                src.css({top: (Y-me._TtHeight) + 'px', left: X + 'px'});
                /** coauthoring end **/
            };

            var onHideForeignCursorLabel = function(UserId) {
                /** coauthoring begin **/
                for (var i=0; i<me.fastcoauthtips.length; i++) {
                    if (me.fastcoauthtips[i].attr('userid') == UserId) {
                        var src = me.fastcoauthtips[i];
                        me.fastcoauthtips[i].fadeOut(150, function(){src.remove()});
                        me.fastcoauthtips.splice(i, 1);
                        break;
                    }
                }
                /** coauthoring end **/
            };

            var onShowSpecialPasteOptions = function(specialPasteShowOptions) {
                var coord  = specialPasteShowOptions.asc_getCellCoord(),
                    pasteContainer = me.cmpEl.find('#special-paste-container'),
                    pasteItems = specialPasteShowOptions.asc_getOptions();
                if (!pasteItems) return;

                // Prepare menu container
                if (pasteContainer.length < 1) {
                    me._arrSpecialPaste = [];
                    me._arrSpecialPaste[Asc.c_oSpecialPasteProps.paste] = me.textPaste;
                    me._arrSpecialPaste[Asc.c_oSpecialPasteProps.sourceformatting] = me.txtPasteSourceFormat;
                    me._arrSpecialPaste[Asc.c_oSpecialPasteProps.keepTextOnly] = me.txtKeepTextOnly;
                    me._arrSpecialPaste[Asc.c_oSpecialPasteProps.insertAsNestedTable] = me.textNest;
                    me._arrSpecialPaste[Asc.c_oSpecialPasteProps.overwriteCells] = me.txtOverwriteCells;

                    pasteContainer = $('<div id="special-paste-container" style="position: absolute;"><div id="id-document-holder-btn-special-paste"></div></div>');
                    me.cmpEl.append(pasteContainer);

                    me.btnSpecialPaste = new Common.UI.Button({
                        parentEl: $('#id-document-holder-btn-special-paste'),
                        cls         : 'btn-toolbar',
                        iconCls     : 'toolbar__icon btn-paste',
                        menu        : new Common.UI.Menu({items: []})
                    });
                }

                if (pasteItems.length>0) {
                    var menu = me.btnSpecialPaste.menu;
                    for (var i = 0; i < menu.items.length; i++) {
                        menu.removeItem(menu.items[i]);
                        i--;
                    }

                    var group_prev = -1;
                    _.each(pasteItems, function(menuItem, index) {
                        var mnu = new Common.UI.MenuItem({
                            caption: me._arrSpecialPaste[menuItem],
                            value: menuItem,
                            checkable: true,
                            toggleGroup : 'specialPasteGroup'
                        }).on('click', function(item, e) {
                            me.api.asc_SpecialPaste(item.value);
                            setTimeout(function(){menu.hide();}, 100);
                        });
                        menu.addItem(mnu);
                    });
                    (menu.items.length>0) && menu.items[0].setChecked(true, true);
                }
                if (coord.asc_getX()<0 || coord.asc_getY()<0) {
                    if (pasteContainer.is(':visible')) pasteContainer.hide();
                } else {
                    var showPoint = [coord.asc_getX() + coord.asc_getWidth() + 3, coord.asc_getY() + coord.asc_getHeight() + 3];
                    pasteContainer.css({left: showPoint[0], top : showPoint[1]});
                    pasteContainer.show();
                }
            };

            var onHideSpecialPasteOptions = function() {
                var pasteContainer = me.cmpEl.find('#special-paste-container');
                if (pasteContainer.is(':visible'))
                    pasteContainer.hide();
            };

            var onDialogAddHyperlink = function() {
                var win, props, text;
                if (me.api && me.mode.isEdit && !me._isDisabled && !DE.getController('LeftMenu').leftMenu.menuFile.isVisible()){
                    var handlerDlg = function(dlg, result) {
                        if (result == 'ok') {
                            props = dlg.getSettings();
                            (text!==false)
                                ? me.api.add_Hyperlink(props)
                                : me.api.change_Hyperlink(props);
                        }

                        me.fireEvent('editcomplete', me);
                    };

                    text = me.api.can_AddHyperlink();

                    if (text !== false) {
                        win = new DE.Views.HyperlinkSettingsDialog({
                            api: me.api,
                            handler: handlerDlg
                        });

                        props = new Asc.CHyperlinkProperty();
                        props.put_Text(text);

                        win.show();
                        win.setSettings(props);
                    } else {
                        var selectedElements = me.api.getSelectedElements();
                        if (selectedElements && _.isArray(selectedElements)){
                            _.each(selectedElements, function(el, i) {
                                if (selectedElements[i].get_ObjectType() == Asc.c_oAscTypeSelectElement.Hyperlink)
                                    props = selectedElements[i].get_ObjectValue();
                            });
                        }
                        if (props) {
                            win = new DE.Views.HyperlinkSettingsDialog({
                                api: me.api,
                                handler: handlerDlg
                            });
                            win.show();
                            win.setSettings(props);
                        }
                    }
                    Common.component.Analytics.trackEvent('DocumentHolder', 'Add Hyperlink');
                }
            };

            var onDoubleClickOnChart = function(chart) {
                if (me.mode.isEdit && !me._isDisabled) {
                    var diagramEditor = DE.getController('Common.Controllers.ExternalDiagramEditor').getView('Common.Views.ExternalDiagramEditor');
                    if (diagramEditor && chart) {
                        diagramEditor.setEditMode(true);
                        diagramEditor.show();
                        diagramEditor.setChartData(new Asc.asc_CChartBinary(chart));
                    }
                }
            };

            var onCoAuthoringDisconnect= function() {
                me.mode.isEdit = false;
            };

            var onTextLanguage = function(langid) {
                me._currLang.id = langid;
            };

            this.changeLanguageMenu = function(menu) {
                if (me._currLang.id===null || me._currLang.id===undefined) {
                    menu.clearAll();
                } else {
                    var index = _.findIndex(menu.items, {langid: me._currLang.id});
                    (index>-1) && !menu.items[index].checked && menu.setChecked(index, true);
                }
            };

            var onSpellCheckVariantsFound = function() {
                var selectedElements = me.api.getSelectedElements(true);
                var props;
                if (selectedElements && _.isArray(selectedElements)){
                    for (var i = 0; i <selectedElements.length; i++) {
                        if ( selectedElements[i].get_ObjectType() == Asc.c_oAscTypeSelectElement.SpellCheck) {
                            props = selectedElements[i].get_ObjectValue();
                            me._currentSpellObj = props;
                            break;
                        }
                    }
                }
                if (props && props.get_Checked()===false && props.get_Variants() !== null && props.get_Variants() !== undefined) {
                    me.addWordVariants();
                    if (me.textMenu && me.textMenu.isVisible()) {
                        me.textMenu.alignPosition();
                    }
                }
            };

            this.addWordVariants = function(isParagraph) {
                if (!me.textMenu || !me.textMenu.isVisible() && !me.tableMenu.isVisible()) return;

                if (_.isUndefined(isParagraph)) {
                    isParagraph = me.textMenu.isVisible();
                }

                me.clearWordVariants(isParagraph);

                var moreMenu  = (isParagraph) ? me.menuSpellMorePara : me.menuSpellMoreTable;
                var spellMenu = (isParagraph) ? me.menuSpellPara : me.menuSpellTable;
                var arr = [],
                    arrMore = [];
                var variants = me._currentSpellObj.get_Variants();

                if (variants.length > 0) {
                    moreMenu.setVisible(variants.length > 3);
                    moreMenu.setDisabled(me._currentParaObjDisabled);

                    _.each(variants, function(variant, index) {
                        var mnu = new Common.UI.MenuItem({
                            caption     : variant,
                            spellword   : true,
                            disabled    : me._currentParaObjDisabled
                        }).on('click', function(item, e) {
                            if (me.api) {
                                me.api.asc_replaceMisspelledWord(item.caption, me._currentSpellObj);
                                me.fireEvent('editcomplete', me);
                            }
                        });

                        (index < 3) ? arr.push(mnu) : arrMore.push(mnu);
                    });

                    if (arr.length > 0) {
                        if (isParagraph) {
                            _.each(arr, function(variant, index){
                                me.textMenu.insertItem(index, variant);
                            })
                        } else {
                            _.each(arr, function(variant, index){
                                me.menuSpellCheckTable.menu.insertItem(index, variant);
                            })
                        }
                    }

                    if (arrMore.length > 0) {
                        _.each(arrMore, function(variant, index){
                            moreMenu.menu.addItem(variant);
                        });
                    }

                    spellMenu.setVisible(false);
                } else {
                    moreMenu.setVisible(false);
                    spellMenu.setVisible(true);
                    spellMenu.setCaption(me.noSpellVariantsText, true);
                }
            };

            this.clearWordVariants  = function(isParagraph) {
                var spellMenu = (isParagraph) ? me.textMenu : me.menuSpellCheckTable.menu;

                for (var i = 0; i < spellMenu.items.length; i++) {
                    if (spellMenu.items[i].options.spellword) {
                        if (spellMenu.checkeditem == spellMenu.items[i]) {
                            spellMenu.checkeditem = undefined;
                            spellMenu.activeItem  = undefined;
                        }

                        spellMenu.removeItem(spellMenu.items[i]);
                        i--;
                    }
                }
                (isParagraph) ? me.menuSpellMorePara.menu.removeAll() : me.menuSpellMoreTable.menu.removeAll();

                me.menuSpellMorePara.menu.checkeditem   = undefined;
                me.menuSpellMorePara.menu.activeItem    = undefined;
                me.menuSpellMoreTable.menu.checkeditem  = undefined;
                me.menuSpellMoreTable.menu.activeItem   = undefined;
            };

            this.initEquationMenu = function() {
                if (!me._currentMathObj) return;
                var type = me._currentMathObj.get_Type(),
                    value = me._currentMathObj,
                    mnu, arr = [];

                switch (type) {
                    case Asc.c_oAscMathInterfaceType.Accent:
                        mnu = new Common.UI.MenuItem({
                            caption     : me.txtRemoveAccentChar,
                            equation    : true,
                            disabled    : me._currentParaObjDisabled,
                            equationProps: {type: type, callback: 'remove_AccentCharacter'}
                        });
                        arr.push(mnu);
                        break;
                    case Asc.c_oAscMathInterfaceType.BorderBox:
                        mnu = new Common.UI.MenuItem({
                            caption     : me.txtBorderProps,
                            equation    : true,
                            disabled    : me._currentParaObjDisabled,
                            menu        : new Common.UI.Menu({
                                cls: 'shifted-right',
                                menuAlign: 'tl-tr',
                                items   : [
                                    {
                                        caption: value.get_HideTop() ? me.txtAddTop : me.txtHideTop,
                                        equationProps: {type: type, callback: 'put_HideTop', value: !value.get_HideTop()}
                                    },
                                    {
                                        caption: value.get_HideBottom() ? me.txtAddBottom : me.txtHideBottom,
                                        equationProps: {type: type, callback: 'put_HideBottom', value: !value.get_HideBottom()}
                                    },
                                    {
                                        caption: value.get_HideLeft() ? me.txtAddLeft : me.txtHideLeft,
                                        equationProps: {type: type, callback: 'put_HideLeft', value: !value.get_HideLeft()}
                                    },
                                    {
                                        caption: value.get_HideRight() ? me.txtAddRight : me.txtHideRight,
                                        equationProps: {type: type, callback: 'put_HideRight', value: !value.get_HideRight()}
                                    },
                                    {
                                        caption: value.get_HideHor() ? me.txtAddHor : me.txtHideHor,
                                        equationProps: {type: type, callback: 'put_HideHor', value: !value.get_HideHor()}
                                    },
                                    {
                                        caption: value.get_HideVer() ? me.txtAddVer : me.txtHideVer,
                                        equationProps: {type: type, callback: 'put_HideVer', value: !value.get_HideVer()}
                                    },
                                    {
                                        caption: value.get_HideTopLTR() ? me.txtAddLT : me.txtHideLT,
                                        equationProps: {type: type, callback: 'put_HideTopLTR', value: !value.get_HideTopLTR()}
                                    },
                                    {
                                        caption: value.get_HideTopRTL() ? me.txtAddLB : me.txtHideLB,
                                        equationProps: {type: type, callback: 'put_HideTopRTL', value: !value.get_HideTopRTL()}
                                    }
                                ]
                            })
                        });
                        arr.push(mnu);
                        break;
                    case Asc.c_oAscMathInterfaceType.Bar:
                        mnu = new Common.UI.MenuItem({
                            caption     : me.txtRemoveBar,
                            equation    : true,
                            disabled    : me._currentParaObjDisabled,
                            equationProps: {type: type, callback: 'remove_Bar'}
                        });
                        arr.push(mnu);
                        mnu = new Common.UI.MenuItem({
                            caption     : (value.get_Pos()==Asc.c_oAscMathInterfaceBarPos.Top) ? me.txtUnderbar : me.txtOverbar,
                            equation    : true,
                            disabled    : me._currentParaObjDisabled,
                            equationProps: {type: type, callback: 'put_Pos', value: (value.get_Pos()==Asc.c_oAscMathInterfaceBarPos.Top) ? Asc.c_oAscMathInterfaceBarPos.Bottom : Asc.c_oAscMathInterfaceBarPos.Top}
                        });
                        arr.push(mnu);
                        break;
                    case Asc.c_oAscMathInterfaceType.Script:
                        var scripttype = value.get_ScriptType();
                        if (scripttype == Asc.c_oAscMathInterfaceScript.PreSubSup) {
                            mnu = new Common.UI.MenuItem({
                                caption     : me.txtScriptsAfter,
                                equation    : true,
                                disabled    : me._currentParaObjDisabled,
                                equationProps: {type: type, callback: 'put_ScriptType', value: Asc.c_oAscMathInterfaceScript.SubSup}
                            });
                            arr.push(mnu);
                            mnu = new Common.UI.MenuItem({
                                caption     : me.txtRemScripts,
                                equation    : true,
                                disabled    : me._currentParaObjDisabled,
                                equationProps: {type: type, callback: 'put_ScriptType', value: Asc.c_oAscMathInterfaceScript.None}
                            });
                            arr.push(mnu);
                        } else {
                            if (scripttype == Asc.c_oAscMathInterfaceScript.SubSup) {
                                mnu = new Common.UI.MenuItem({
                                    caption     : me.txtScriptsBefore,
                                    equation    : true,
                                    disabled    : me._currentParaObjDisabled,
                                    equationProps: {type: type, callback: 'put_ScriptType', value: Asc.c_oAscMathInterfaceScript.PreSubSup}
                                });
                                arr.push(mnu);
                            }
                            if (scripttype == Asc.c_oAscMathInterfaceScript.SubSup || scripttype == Asc.c_oAscMathInterfaceScript.Sub ) {
                                mnu = new Common.UI.MenuItem({
                                    caption     : me.txtRemSubscript,
                                    equation    : true,
                                    disabled    : me._currentParaObjDisabled,
                                    equationProps: {type: type, callback: 'put_ScriptType', value: (scripttype == Asc.c_oAscMathInterfaceScript.SubSup) ? Asc.c_oAscMathInterfaceScript.Sup : Asc.c_oAscMathInterfaceScript.None }
                                });
                                arr.push(mnu);
                            }
                            if (scripttype == Asc.c_oAscMathInterfaceScript.SubSup || scripttype == Asc.c_oAscMathInterfaceScript.Sup ) {
                                mnu = new Common.UI.MenuItem({
                                    caption     : me.txtRemSuperscript,
                                    equation    : true,
                                    disabled    : me._currentParaObjDisabled,
                                    equationProps: {type: type, callback: 'put_ScriptType', value: (scripttype == Asc.c_oAscMathInterfaceScript.SubSup) ? Asc.c_oAscMathInterfaceScript.Sub : Asc.c_oAscMathInterfaceScript.None }
                                });
                                arr.push(mnu);
                            }
                        }
                        break;
                    case Asc.c_oAscMathInterfaceType.Fraction:
                        var fraction = value.get_FractionType();
                        if (fraction==Asc.c_oAscMathInterfaceFraction.Skewed || fraction==Asc.c_oAscMathInterfaceFraction.Linear) {
                            mnu = new Common.UI.MenuItem({
                                caption     : me.txtFractionStacked,
                                equation    : true,
                                disabled    : me._currentParaObjDisabled,
                                equationProps: {type: type, callback: 'put_FractionType', value: Asc.c_oAscMathInterfaceFraction.Bar}
                            });
                            arr.push(mnu);
                        }
                        if (fraction==Asc.c_oAscMathInterfaceFraction.Bar || fraction==Asc.c_oAscMathInterfaceFraction.Linear) {
                            mnu = new Common.UI.MenuItem({
                                caption     : me.txtFractionSkewed,
                                equation    : true,
                                disabled    : me._currentParaObjDisabled,
                                equationProps: {type: type, callback: 'put_FractionType', value: Asc.c_oAscMathInterfaceFraction.Skewed}
                            });
                            arr.push(mnu);
                        }
                        if (fraction==Asc.c_oAscMathInterfaceFraction.Bar || fraction==Asc.c_oAscMathInterfaceFraction.Skewed) {
                            mnu = new Common.UI.MenuItem({
                                caption     : me.txtFractionLinear,
                                equation    : true,
                                disabled    : me._currentParaObjDisabled,
                                equationProps: {type: type, callback: 'put_FractionType', value: Asc.c_oAscMathInterfaceFraction.Linear}
                            });
                            arr.push(mnu);
                        }
                        if (fraction==Asc.c_oAscMathInterfaceFraction.Bar || fraction==Asc.c_oAscMathInterfaceFraction.NoBar) {
                            mnu = new Common.UI.MenuItem({
                                caption     : (fraction==Asc.c_oAscMathInterfaceFraction.Bar) ? me.txtRemFractionBar : me.txtAddFractionBar,
                                equation    : true,
                                disabled    : me._currentParaObjDisabled,
                                equationProps: {type: type, callback: 'put_FractionType', value: (fraction==Asc.c_oAscMathInterfaceFraction.Bar) ? Asc.c_oAscMathInterfaceFraction.NoBar : Asc.c_oAscMathInterfaceFraction.Bar}
                            });
                            arr.push(mnu);
                        }
                        break;
                    case Asc.c_oAscMathInterfaceType.Limit:
                        mnu = new Common.UI.MenuItem({
                            caption     : (value.get_Pos()==Asc.c_oAscMathInterfaceLimitPos.Top) ? me.txtLimitUnder : me.txtLimitOver,
                            equation    : true,
                            disabled    : me._currentParaObjDisabled,
                            equationProps: {type: type, callback: 'put_Pos', value: (value.get_Pos()==Asc.c_oAscMathInterfaceLimitPos.Top) ? Asc.c_oAscMathInterfaceLimitPos.Bottom : Asc.c_oAscMathInterfaceLimitPos.Top}
                        });
                        arr.push(mnu);
                        mnu = new Common.UI.MenuItem({
                            caption     : me.txtRemLimit,
                            equation    : true,
                            disabled    : me._currentParaObjDisabled,
                            equationProps: {type: type, callback: 'put_Pos', value: Asc.c_oAscMathInterfaceLimitPos.None}
                        });
                        arr.push(mnu);
                        break;
                    case Asc.c_oAscMathInterfaceType.Matrix:
                        mnu = new Common.UI.MenuItem({
                            caption     : value.get_HidePlaceholder() ? me.txtShowPlaceholder : me.txtHidePlaceholder,
                            equation    : true,
                            disabled    : me._currentParaObjDisabled,
                            equationProps: {type: type, callback: 'put_HidePlaceholder', value: !value.get_HidePlaceholder()}
                        });
                        arr.push(mnu);
                        mnu = new Common.UI.MenuItem({
                            caption     : me.insertText,
                            equation    : true,
                            disabled    : me._currentParaObjDisabled,
                            menu        : new Common.UI.Menu({
                                cls: 'shifted-right',
                                menuAlign: 'tl-tr',
                                items   : [
                                    {
                                        caption: me.insertRowAboveText,
                                        equationProps: {type: type, callback: 'insert_MatrixRow', value: true}
                                    },
                                    {
                                        caption: me.insertRowBelowText,
                                        equationProps: {type: type, callback: 'insert_MatrixRow', value: false}
                                    },
                                    {
                                        caption: me.insertColumnLeftText,
                                        equationProps: {type: type, callback: 'insert_MatrixColumn', value: true}
                                    },
                                    {
                                        caption: me.insertColumnRightText,
                                        equationProps: {type: type, callback: 'insert_MatrixColumn', value: false}
                                    }
                                ]
                            })
                        });
                        arr.push(mnu);
                        mnu = new Common.UI.MenuItem({
                            caption     : me.deleteText,
                            equation    : true,
                            disabled    : me._currentParaObjDisabled,
                            menu        : new Common.UI.Menu({
                                cls: 'shifted-right',
                                menuAlign: 'tl-tr',
                                items   : [
                                    {
                                        caption: me.deleteRowText,
                                        equationProps: {type: type, callback: 'delete_MatrixRow'}
                                    },
                                    {
                                        caption: me.deleteColumnText,
                                        equationProps: {type: type, callback: 'delete_MatrixColumn'}
                                    }
                                ]
                            })
                        });
                        arr.push(mnu);
                        mnu = new Common.UI.MenuItem({
                            caption     : me.txtMatrixAlign,
                            equation    : true,
                            disabled    : me._currentParaObjDisabled,
                            menu        : new Common.UI.Menu({
                                cls: 'shifted-right',
                                menuAlign: 'tl-tr',
                                items   : [
                                    {
                                        caption: me.txtTop,
                                        checkable   : true,
                                        checked     : (value.get_MatrixAlign()==Asc.c_oAscMathInterfaceMatrixMatrixAlign.Top),
                                        equationProps: {type: type, callback: 'put_MatrixAlign', value: Asc.c_oAscMathInterfaceMatrixMatrixAlign.Top}
                                    },
                                    {
                                        caption: me.centerText,
                                        checkable   : true,
                                        checked     : (value.get_MatrixAlign()==Asc.c_oAscMathInterfaceMatrixMatrixAlign.Center),
                                        equationProps: {type: type, callback: 'put_MatrixAlign', value: Asc.c_oAscMathInterfaceMatrixMatrixAlign.Center}
                                    },
                                    {
                                        caption: me.txtBottom,
                                        checkable   : true,
                                        checked     : (value.get_MatrixAlign()==Asc.c_oAscMathInterfaceMatrixMatrixAlign.Bottom),
                                        equationProps: {type: type, callback: 'put_MatrixAlign', value: Asc.c_oAscMathInterfaceMatrixMatrixAlign.Bottom}
                                    }
                                ]
                            })
                        });
                        arr.push(mnu);
                        mnu = new Common.UI.MenuItem({
                            caption     : me.txtColumnAlign,
                            equation    : true,
                            disabled    : me._currentParaObjDisabled,
                            menu        : new Common.UI.Menu({
                                cls: 'shifted-right',
                                menuAlign: 'tl-tr',
                                items   : [
                                    {
                                        caption: me.leftText,
                                        checkable   : true,
                                        checked     : (value.get_ColumnAlign()==Asc.c_oAscMathInterfaceMatrixColumnAlign.Left),
                                        equationProps: {type: type, callback: 'put_ColumnAlign', value: Asc.c_oAscMathInterfaceMatrixColumnAlign.Left}
                                    },
                                    {
                                        caption: me.centerText,
                                        checkable   : true,
                                        checked     : (value.get_ColumnAlign()==Asc.c_oAscMathInterfaceMatrixColumnAlign.Center),
                                        equationProps: {type: type, callback: 'put_ColumnAlign', value: Asc.c_oAscMathInterfaceMatrixColumnAlign.Center}
                                    },
                                    {
                                        caption: me.rightText,
                                        checkable   : true,
                                        checked     : (value.get_ColumnAlign()==Asc.c_oAscMathInterfaceMatrixColumnAlign.Right),
                                        equationProps: {type: type, callback: 'put_ColumnAlign', value: Asc.c_oAscMathInterfaceMatrixColumnAlign.Right}
                                    }
                                ]
                            })
                        });
                        arr.push(mnu);
                        break;
                    case Asc.c_oAscMathInterfaceType.EqArray:
                        mnu = new Common.UI.MenuItem({
                            caption     : me.txtInsertEqBefore,
                            equation    : true,
                            disabled    : me._currentParaObjDisabled,
                            equationProps: {type: type, callback: 'insert_Equation', value: true}
                        });
                        arr.push(mnu);
                        mnu = new Common.UI.MenuItem({
                            caption     : me.txtInsertEqAfter,
                            equation    : true,
                            disabled    : me._currentParaObjDisabled,
                            equationProps: {type: type, callback: 'insert_Equation', value: false}
                        });
                        arr.push(mnu);
                        mnu = new Common.UI.MenuItem({
                            caption     : me.txtDeleteEq,
                            equation    : true,
                            disabled    : me._currentParaObjDisabled,
                            equationProps: {type: type, callback: 'delete_Equation'}
                        });
                        arr.push(mnu);
                        mnu = new Common.UI.MenuItem({
                            caption     : me.alignmentText,
                            equation    : true,
                            disabled    : me._currentParaObjDisabled,
                            menu        : new Common.UI.Menu({
                                cls: 'shifted-right',
                                menuAlign: 'tl-tr',
                                items   : [
                                    {
                                        caption: me.txtTop,
                                        checkable   : true,
                                        checked     : (value.get_Align()==Asc.c_oAscMathInterfaceEqArrayAlign.Top),
                                        equationProps: {type: type, callback: 'put_Align', value: Asc.c_oAscMathInterfaceEqArrayAlign.Top}
                                    },
                                    {
                                        caption: me.centerText,
                                        checkable   : true,
                                        checked     : (value.get_Align()==Asc.c_oAscMathInterfaceEqArrayAlign.Center),
                                        equationProps: {type: type, callback: 'put_Align', value: Asc.c_oAscMathInterfaceEqArrayAlign.Center}
                                    },
                                    {
                                        caption: me.txtBottom,
                                        checkable   : true,
                                        checked     : (value.get_Align()==Asc.c_oAscMathInterfaceEqArrayAlign.Bottom),
                                        equationProps: {type: type, callback: 'put_Align', value: Asc.c_oAscMathInterfaceEqArrayAlign.Bottom}
                                    }
                                ]
                            })
                        });
                        arr.push(mnu);
                        break;
                    case Asc.c_oAscMathInterfaceType.LargeOperator:
                        mnu = new Common.UI.MenuItem({
                            caption     : me.txtLimitChange,
                            equation    : true,
                            disabled    : me._currentParaObjDisabled,
                            equationProps: {type: type, callback: 'put_LimitLocation', value: (value.get_LimitLocation() == Asc.c_oAscMathInterfaceNaryLimitLocation.UndOvr) ? Asc.c_oAscMathInterfaceNaryLimitLocation.SubSup : Asc.c_oAscMathInterfaceNaryLimitLocation.UndOvr}
                        });
                        arr.push(mnu);
                        if (value.get_HideUpper() !== undefined) {
                            mnu = new Common.UI.MenuItem({
                                caption     : value.get_HideUpper() ? me.txtShowTopLimit : me.txtHideTopLimit,
                                equation    : true,
                                disabled    : me._currentParaObjDisabled,
                                equationProps: {type: type, callback: 'put_HideUpper', value: !value.get_HideUpper()}
                            });
                            arr.push(mnu);
                        }
                        if (value.get_HideLower() !== undefined) {
                            mnu = new Common.UI.MenuItem({
                                caption     : value.get_HideLower() ? me.txtShowBottomLimit : me.txtHideBottomLimit,
                                equation    : true,
                                disabled    : me._currentParaObjDisabled,
                                equationProps: {type: type, callback: 'put_HideLower', value: !value.get_HideLower()}
                            });
                            arr.push(mnu);
                        }
                        break;
                    case Asc.c_oAscMathInterfaceType.Delimiter:
                        mnu = new Common.UI.MenuItem({
                            caption     : me.txtInsertArgBefore,
                            equation    : true,
                            disabled    : me._currentParaObjDisabled,
                            equationProps: {type: type, callback: 'insert_DelimiterArgument', value: true}
                        });
                        arr.push(mnu);
                        mnu = new Common.UI.MenuItem({
                            caption     : me.txtInsertArgAfter,
                            equation    : true,
                            disabled    : me._currentParaObjDisabled,
                            equationProps: {type: type, callback: 'insert_DelimiterArgument', value: false}
                        });
                        arr.push(mnu);
                        if (value.can_DeleteArgument()) {
                            mnu = new Common.UI.MenuItem({
                                caption     : me.txtDeleteArg,
                                equation    : true,
                                disabled    : me._currentParaObjDisabled,
                                equationProps: {type: type, callback: 'delete_DelimiterArgument'}
                            });
                            arr.push(mnu);
                        }
                        mnu = new Common.UI.MenuItem({
                            caption     : value.has_Separators() ? me.txtDeleteCharsAndSeparators : me.txtDeleteChars,
                            equation    : true,
                            disabled    : me._currentParaObjDisabled,
                            equationProps: {type: type, callback: 'remove_DelimiterCharacters'}
                        });
                        arr.push(mnu);
                        mnu = new Common.UI.MenuItem({
                            caption     : value.get_HideOpeningBracket() ? me.txtShowOpenBracket : me.txtHideOpenBracket,
                            equation    : true,
                            disabled    : me._currentParaObjDisabled,
                            equationProps: {type: type, callback: 'put_HideOpeningBracket', value: !value.get_HideOpeningBracket()}
                        });
                        arr.push(mnu);
                        mnu = new Common.UI.MenuItem({
                            caption     : value.get_HideClosingBracket() ? me.txtShowCloseBracket : me.txtHideCloseBracket,
                            equation    : true,
                            disabled    : me._currentParaObjDisabled,
                            equationProps: {type: type, callback: 'put_HideClosingBracket', value: !value.get_HideClosingBracket()}
                        });
                        arr.push(mnu);
                        mnu = new Common.UI.MenuItem({
                            caption     : me.txtStretchBrackets,
                            equation    : true,
                            disabled    : me._currentParaObjDisabled,
                            checkable   : true,
                            checked     : value.get_StretchBrackets(),
                            equationProps: {type: type, callback: 'put_StretchBrackets', value: !value.get_StretchBrackets()}
                        });
                        arr.push(mnu);
                        mnu = new Common.UI.MenuItem({
                            caption     : me.txtMatchBrackets,
                            equation    : true,
                            disabled    : (!value.get_StretchBrackets() || me._currentParaObjDisabled),
                            checkable   : true,
                            checked     : value.get_StretchBrackets() && value.get_MatchBrackets(),
                            equationProps: {type: type, callback: 'put_MatchBrackets', value: !value.get_MatchBrackets()}
                        });
                        arr.push(mnu);
                        break;
                    case Asc.c_oAscMathInterfaceType.GroupChar:
                        if (value.can_ChangePos()) {
                            mnu = new Common.UI.MenuItem({
                                caption     : (value.get_Pos()==Asc.c_oAscMathInterfaceGroupCharPos.Top) ? me.txtGroupCharUnder : me.txtGroupCharOver,
                                equation    : true,
                                disabled    : me._currentParaObjDisabled,
                                equationProps: {type: type, callback: 'put_Pos', value: (value.get_Pos()==Asc.c_oAscMathInterfaceGroupCharPos.Top) ? Asc.c_oAscMathInterfaceGroupCharPos.Bottom : Asc.c_oAscMathInterfaceGroupCharPos.Top}
                            });
                            arr.push(mnu);
                            mnu = new Common.UI.MenuItem({
                                caption     : me.txtDeleteGroupChar,
                                equation    : true,
                                disabled    : me._currentParaObjDisabled,
                                equationProps: {type: type, callback: 'put_Pos', value: Asc.c_oAscMathInterfaceGroupCharPos.None}
                            });
                            arr.push(mnu);
                        }
                        break;
                    case Asc.c_oAscMathInterfaceType.Radical:
                        if (value.get_HideDegree() !== undefined) {
                            mnu = new Common.UI.MenuItem({
                                caption     : value.get_HideDegree() ? me.txtShowDegree : me.txtHideDegree,
                                equation    : true,
                                disabled    : me._currentParaObjDisabled,
                                equationProps: {type: type, callback: 'put_HideDegree', value: !value.get_HideDegree()}
                            });
                            arr.push(mnu);
                        }
                        mnu = new Common.UI.MenuItem({
                            caption     : me.txtDeleteRadical,
                            equation    : true,
                            disabled    : me._currentParaObjDisabled,
                            equationProps: {type: type, callback: 'remove_Radical'}
                        });
                        arr.push(mnu);
                        break;
                }
                if (value.can_IncreaseArgumentSize()) {
                    mnu = new Common.UI.MenuItem({
                        caption     : me.txtIncreaseArg,
                        equation    : true,
                        disabled    : me._currentParaObjDisabled,
                        equationProps: {type: type, callback: 'increase_ArgumentSize'}
                    });
                    arr.push(mnu);
                }
                if (value.can_DecreaseArgumentSize()) {
                    mnu = new Common.UI.MenuItem({
                        caption     : me.txtDecreaseArg,
                        equation    : true,
                        disabled    : me._currentParaObjDisabled,
                        equationProps: {type: type, callback: 'decrease_ArgumentSize'}
                    });
                    arr.push(mnu);
                }
                if (value.can_InsertManualBreak()) {
                    mnu = new Common.UI.MenuItem({
                        caption     : me.txtInsertBreak,
                        equation    : true,
                        disabled    : me._currentParaObjDisabled,
                        equationProps: {type: type, callback: 'insert_ManualBreak'}
                    });
                    arr.push(mnu);
                }
                if (value.can_DeleteManualBreak()) {
                    mnu = new Common.UI.MenuItem({
                        caption     : me.txtDeleteBreak,
                        equation    : true,
                        disabled    : me._currentParaObjDisabled,
                        equationProps: {type: type, callback: 'delete_ManualBreak'}
                    });
                    arr.push(mnu);
                }
                if (value.can_AlignToCharacter()) {
                    mnu = new Common.UI.MenuItem({
                        caption     : me.txtAlignToChar,
                        equation    : true,
                        disabled    : me._currentParaObjDisabled,
                        equationProps: {type: type, callback: 'align_ToCharacter'}
                    });
                    arr.push(mnu);
                }
                return arr;
            };

            this.addEquationMenu = function(isParagraph, insertIdx) {
                if (_.isUndefined(isParagraph)) {
                    isParagraph = me.textMenu.isVisible();
                }

                me.clearEquationMenu(isParagraph, insertIdx);

                var equationMenu = (isParagraph) ? me.textMenu : me.tableMenu,
                    menuItems = me.initEquationMenu();

                if (menuItems.length > 0) {
                    _.each(menuItems, function(menuItem, index) {
                        if (menuItem.menu) {
                            _.each(menuItem.menu.items, function(item) {
                                item.on('click', _.bind(me.equationCallback, me, item.options.equationProps));
                            });
                        } else
                            menuItem.on('click', _.bind(me.equationCallback, me, menuItem.options.equationProps));
                        equationMenu.insertItem(insertIdx, menuItem);
                        insertIdx++;
                    });
                }
                return menuItems.length;
            };

            this.clearEquationMenu  = function(isParagraph, insertIdx) {
                var equationMenu = (isParagraph) ? me.textMenu : me.tableMenu;
                for (var i = insertIdx; i < equationMenu.items.length; i++) {
                    if (equationMenu.items[i].options.equation) {
                        if (equationMenu.items[i].menu) {
                            _.each(equationMenu.items[i].menu.items, function(item) {
                                item.off('click');
                            });
                        } else
                            equationMenu.items[i].off('click');
                        equationMenu.removeItem(equationMenu.items[i]);
                        i--;
                    } else
                        break;
                }
            };

            this.equationCallback  = function(eqProps) {
                if (eqProps) {
                    var eqObj;
                    switch (eqProps.type) {
                        case Asc.c_oAscMathInterfaceType.Accent:
                            eqObj = new CMathMenuAccent();
                            break;
                        case Asc.c_oAscMathInterfaceType.BorderBox:
                            eqObj = new CMathMenuBorderBox();
                            break;
                        case Asc.c_oAscMathInterfaceType.Box:
                            eqObj = new CMathMenuBox();
                            break;
                        case Asc.c_oAscMathInterfaceType.Bar:
                            eqObj = new CMathMenuBar();
                            break;
                        case Asc.c_oAscMathInterfaceType.Script:
                            eqObj = new CMathMenuScript();
                            break;
                        case Asc.c_oAscMathInterfaceType.Fraction:
                            eqObj = new CMathMenuFraction();
                            break;
                        case Asc.c_oAscMathInterfaceType.Limit:
                            eqObj = new CMathMenuLimit();
                            break;
                        case Asc.c_oAscMathInterfaceType.Matrix:
                            eqObj = new CMathMenuMatrix();
                            break;
                        case Asc.c_oAscMathInterfaceType.EqArray:
                            eqObj = new CMathMenuEqArray();
                            break;
                        case Asc.c_oAscMathInterfaceType.LargeOperator:
                            eqObj = new CMathMenuNary();
                            break;
                        case Asc.c_oAscMathInterfaceType.Delimiter:
                            eqObj = new CMathMenuDelimiter();
                            break;
                        case Asc.c_oAscMathInterfaceType.GroupChar:
                            eqObj = new CMathMenuGroupCharacter();
                            break;
                        case Asc.c_oAscMathInterfaceType.Radical:
                            eqObj = new CMathMenuRadical();
                            break;
                        case Asc.c_oAscMathInterfaceType.Common:
                            eqObj = new CMathMenuBase();
                            break;
                    }
                    if (eqObj) {
                        eqObj[eqProps.callback](eqProps.value);
                        me.api.asc_SetMathProps(eqObj);
                    }
                }
                me.fireEvent('editcomplete', me);
            };

            this.changePosition = function() {
                me._XY = [
                    me.cmpEl.offset().left - $(window).scrollLeft(),
                    me.cmpEl.offset().top  - $(window).scrollTop()
                ];
                me._Height = me.cmpEl.height();
                me._BodyWidth = $('body').width();
                onMouseMoveStart();
            };

            this.hideTips = function() {
                /** coauthoring begin **/
                if (typeof userTooltip == 'object') {
                    userTooltip.hide();
                    userTooltip = true;
                }
                _.each(me.usertips, function(item) {
                    item.remove();
                });
                me.usertips = [];
                me.usertipcount = 0;
                /** coauthoring end **/
            };

            /** coauthoring begin **/
            var keymap = {};
            var hkComments = 'alt+h';
            keymap[hkComments] = function() {
                if (me.api.can_AddQuotedComment()!==false) {
                    me.addComment();
                }
            };
            Common.util.Shortcuts.delegateShortcuts({shortcuts:keymap});
            /** coauthoring end **/

            this.setApi = function(o) {
                this.api = o;

                if (this.api) {
                    this.api.asc_registerCallback('asc_onContextMenu',                  _.bind(onContextMenu, this));
                    this.api.asc_registerCallback('asc_onMouseMoveStart',               _.bind(onMouseMoveStart, this));
                    this.api.asc_registerCallback('asc_onMouseMoveEnd',                 _.bind(onMouseMoveEnd, this));

                    //hyperlink
                    this.api.asc_registerCallback('asc_onHyperlinkClick',               _.bind(onHyperlinkClick, this));
                    this.api.asc_registerCallback('asc_onMouseMove',                    _.bind(onMouseMove, this));

                    if (this.mode.isEdit === true) {
                        this.api.asc_registerCallback('asc_onImgWrapStyleChanged',      _.bind(this.onImgWrapStyleChanged, this));
                        this.api.asc_registerCallback('asc_onDialogAddHyperlink',       onDialogAddHyperlink);
                        this.api.asc_registerCallback('asc_doubleClickOnChart',         onDoubleClickOnChart);
                        this.api.asc_registerCallback('asc_onSpellCheckVariantsFound',  _.bind(onSpellCheckVariantsFound, this));
                        this.api.asc_registerCallback('asc_onRulerDblClick',            _.bind(this.onRulerDblClick, this));
                        this.api.asc_registerCallback('asc_ChangeCropState',            _.bind(this.onChangeCropState, this));
                        this.api.asc_registerCallback('asc_onLockDocumentProps',        _.bind(this.onApiLockDocumentProps, this));
                        this.api.asc_registerCallback('asc_onUnLockDocumentProps',      _.bind(this.onApiUnLockDocumentProps, this));
                    }
                    this.api.asc_registerCallback('asc_onCoAuthoringDisconnect',        _.bind(onCoAuthoringDisconnect, this));
                    Common.NotificationCenter.on('api:disconnect',                      _.bind(onCoAuthoringDisconnect, this));
                    this.api.asc_registerCallback('asc_onTextLanguage',                 _.bind(onTextLanguage, this));
                    this.api.asc_registerCallback('asc_onParaStyleName',                _.bind(this.onApiParagraphStyleChange, this));

                    this.api.asc_registerCallback('asc_onShowForeignCursorLabel',       _.bind(onShowForeignCursorLabel, this));
                    this.api.asc_registerCallback('asc_onHideForeignCursorLabel',       _.bind(onHideForeignCursorLabel, this));
                    this.api.asc_registerCallback('asc_onFocusObject',                  _.bind(onFocusObject, this));
                    this.api.asc_registerCallback('asc_onShowSpecialPasteOptions',      _.bind(onShowSpecialPasteOptions, this));
                    this.api.asc_registerCallback('asc_onHideSpecialPasteOptions',      _.bind(onHideSpecialPasteOptions, this));
                    if (this.mode.isEdit || this.mode.isRestrictedEdit && this.mode.canFillForms) {
                        this.api.asc_registerCallback('asc_onShowContentControlsActions',_.bind(this.onShowContentControlsActions, this));
                        this.api.asc_registerCallback('asc_onHideContentControlsActions',_.bind(this.onHideContentControlsActions, this));
                    }
                }

                return this;
            };

            this.mode = {};
            this.setMode = function(m) {
                this.mode = m;
                /** coauthoring begin **/
                !(this.mode.canCoAuthoring && this.mode.canComments)
                    ? Common.util.Shortcuts.suspendEvents(hkComments)
                    : Common.util.Shortcuts.resumeEvents(hkComments);
                /** coauthoring end **/
                this.editorConfig = {user: m.user};
            };

            me.on('render:after', onAfterRender, me);
        },

        render: function () {
            this.fireEvent('render:before', this);

            this.cmpEl = $(this.el);

            this.fireEvent('render:after', this);
            return this;
        },

        onImgWrapStyleChanged: function(type){
            switch (type) {
                case Asc.c_oAscWrapStyle2.Inline:
                    this.menuImageWrap.menu.items[0].setChecked(true);
                    break;
                case Asc.c_oAscWrapStyle2.Square:
                    this.menuImageWrap.menu.items[1].setChecked(true);
                    break;
                case Asc.c_oAscWrapStyle2.Tight:
                    this.menuImageWrap.menu.items[2].setChecked(true);
                    break;
                case Asc.c_oAscWrapStyle2.Through:
                    this.menuImageWrap.menu.items[3].setChecked(true);
                    break;
                case Asc.c_oAscWrapStyle2.TopAndBottom:
                    this.menuImageWrap.menu.items[4].setChecked(true);
                    break;
                case Asc.c_oAscWrapStyle2.Behind:
                    this.menuImageWrap.menu.items[6].setChecked(true);
                    break;
                case Asc.c_oAscWrapStyle2.InFront:
                    this.menuImageWrap.menu.items[5].setChecked(true);
                    break;
            }
        },

        onChangeCropState: function(state) {
            this.menuImgCrop.menu.items[0].setChecked(state, true);
        },

        onApiParagraphStyleChange: function(name) {
            window.currentStyleName = name;
        },

        advancedParagraphClick: function(item, e, eOpt){
            var win, me = this;
            if (me.api){
                var selectedElements = me.api.getSelectedElements();
                if (selectedElements && _.isArray(selectedElements)){
                    for (var i = selectedElements.length - 1; i >= 0; i--) {
                        var elType, elValue;
                        elType  = selectedElements[i].get_ObjectType();
                        elValue = selectedElements[i].get_ObjectValue();

                        if (Asc.c_oAscTypeSelectElement.Paragraph == elType) {
                            win = new DE.Views.ParagraphSettingsAdvanced({
                                tableStylerRows     : 2,
                                tableStylerColumns  : 1,
                                paragraphProps      : elValue,
                                borderProps         : me.borderAdvancedProps,
                                isChart             : (item.isChart===true),
                                api             : me.api,
                                handler: function(result, value) {
                                    if (result == 'ok') {
                                        if (me.api) {
                                            me.borderAdvancedProps = value.borderProps;
                                            me.api.paraApply(value.paragraphProps);
                                        }
                                    }
                                    me.fireEvent('editcomplete', me);
                                }
                            });
                            break;
                        }
                    }
                }
            }

            if (win) {
                win.show();
                return win;
            }
        },

        advancedFrameClick: function(isFrame, item, e, eOpt){
            Common.NotificationCenter.trigger('dropcap:settings', isFrame);
        },

        advancedTableClick: function(item, e, eOpt){
            var win, me = this;
            if (me.api){
                var selectedElements = me.api.getSelectedElements();

                if (selectedElements && _.isArray(selectedElements)){
                    for (var i = selectedElements.length - 1; i >= 0; i--) {
                        var elType, elValue;

                        elType  = selectedElements[i].get_ObjectType();
                        elValue = selectedElements[i].get_ObjectValue();

                        if (Asc.c_oAscTypeSelectElement.Table == elType) {
                            win = new DE.Views.TableSettingsAdvanced({
                                tableStylerRows     : (elValue.get_CellBorders().get_InsideH()===null && elValue.get_CellSelect()==true) ? 1 : 2,
                                tableStylerColumns  : (elValue.get_CellBorders().get_InsideV()===null && elValue.get_CellSelect()==true) ? 1 : 2,
                                tableProps          : elValue,
                                borderProps         : me.borderAdvancedProps,
                                sectionProps        : me.api.asc_GetSectionProps(),
                                handler             : function(result, value) {
                                    if (result == 'ok') {
                                        if (me.api) {
                                            me.borderAdvancedProps = value.borderProps;
                                            me.api.tblApply(value.tableProps);
                                        }
                                    }
                                    me.fireEvent('editcomplete', me);
                                }
                            });
                            break;
                        }
                    }
                }
            }

            if (win) {
                win.show();
                return win;
            }
        },

        onRulerDblClick: function(type) {
            Common.UI.Menu.Manager.hideAll();

            var win, me = this;
            if (type == 'tables') {
                win = this.advancedTableClick();
                if (win)
                    win.setActiveCategory(4);
            } else if (type == 'indents' || type == 'tabs') {
                win = this.advancedParagraphClick({isChart: false});
                if (win)
                    win.setActiveCategory(type == 'indents' ? 0 : 3);
            } else if (type == 'margins') {
                if (me._state.lock_doc) return;
                win = new DE.Views.PageMarginsDialog({
                    api: me.api,
                    handler: function(dlg, result) {
                        if (result == 'ok') {
                            var props = dlg.getSettings();
                            var mnu = DE.getController('Toolbar').toolbar.btnPageMargins.menu.items[0];
                            mnu.setVisible(true);
                            mnu.setChecked(true);
                            mnu.options.value = mnu.value = [props.get_TopMargin(), props.get_LeftMargin(), props.get_BottomMargin(), props.get_RightMargin()];
                            $(mnu.el).html(mnu.template({id: Common.UI.getId(), caption : mnu.caption, options : mnu.options}));
                            Common.localStorage.setItem("de-pgmargins-top", props.get_TopMargin());
                            Common.localStorage.setItem("de-pgmargins-left", props.get_LeftMargin());
                            Common.localStorage.setItem("de-pgmargins-bottom", props.get_BottomMargin());
                            Common.localStorage.setItem("de-pgmargins-right", props.get_RightMargin());

                            me.api.asc_SetSectionProps(props);
                            me.fireEvent('editcomplete', me);
                        }
                    }
                });
                win.show();
                win.setSettings(me.api.asc_GetSectionProps());
            } else if (type == 'columns') {
                win = new DE.Views.CustomColumnsDialog({
                    handler: function(dlg, result) {
                        if (result == 'ok') {
                            me.api.asc_SetColumnsProps(dlg.getSettings());
                            me.fireEvent('editcomplete', me);
                        }
                    }
                });
                win.show();
                win.setSettings(me.api.asc_GetColumnsProps());
            }
        },

        editHyperlink: function(item, e, eOpt){
            var win, me = this;
            if (me.api){
                win = new DE.Views.HyperlinkSettingsDialog({
                    api: me.api,
                    handler: function(dlg, result) {
                        if (result == 'ok') {
                            me.api.change_Hyperlink(win.getSettings());
                        }
                        me.fireEvent('editcomplete', me);
                    }
                });
                win.show();
                win.setSettings(item.hyperProps.value);
            }
        },

        onMenuSaveStyle:function(item, e, eOpt){
            var me = this;
            if (me.api) {
                Common.NotificationCenter.trigger('style:commitsave', me.api.asc_GetStyleFromFormatting());
            }
        },

        onMenuUpdateStyle:function(item, e, eOpt){
            var me = this;
            if (me.api) {
                Common.NotificationCenter.trigger('style:commitchange', me.api.asc_GetStyleFromFormatting());
            }
        },

        /** coauthoring begin **/
        addComment: function(item, e, eOpt){
            if (this.api && this.mode.canCoAuthoring && this.mode.canComments) {
                this.suppressEditComplete = true;

                var controller = DE.getController('Common.Controllers.Comments');
                if (controller) {
                    controller.addDummyComment();
                }
            }
        },
        /** coauthoring end **/

        addHyperlink: function(item, e, eOpt){
            var win, me = this;
            if (me.api){
                win = new DE.Views.HyperlinkSettingsDialog({
                    api: me.api,
                    handler: function(dlg, result) {
                        if (result == 'ok') {
                            me.api.add_Hyperlink(dlg.getSettings());
                        }
                        me.fireEvent('editcomplete', me);
                    }
                });

                win.show();
                win.setSettings(item.hyperProps.value);

                Common.component.Analytics.trackEvent('DocumentHolder', 'Add Hyperlink');
            }
        },

        editChartClick: function(){
            var diagramEditor = DE.getController('Common.Controllers.ExternalDiagramEditor').getView('Common.Views.ExternalDiagramEditor');
            if (diagramEditor) {
                diagramEditor.setEditMode(true);
                diagramEditor.show();

                var chart = this.api.asc_getChartObject();
                if (chart) {
                    diagramEditor.setChartData(new Asc.asc_CChartBinary(chart));
                }
            }
        },

        onCutCopyPaste: function(item, e) {
            var me = this;
            if (me.api) {
                var res =  (item.value == 'cut') ? me.api.Cut() : ((item.value == 'copy') ? me.api.Copy() : me.api.Paste());
                if (!res) {
                    if (!Common.localStorage.getBool("de-hide-copywarning")) {
                        (new Common.Views.CopyWarningDialog({
                            handler: function(dontshow) {
                                if (dontshow) Common.localStorage.setItem("de-hide-copywarning", 1);
                                me.fireEvent('editcomplete', me);
                            }
                        })).show();
                    }
                } 
            }
            me.fireEvent('editcomplete', me);
        },

        onPrintSelection: function(item){
            if (this.api){
                var printopt = new Asc.asc_CAdjustPrint();
                printopt.asc_setPrintType(Asc.c_oAscPrintType.Selection);
                var opts = new Asc.asc_CDownloadOptions(null, Common.Utils.isChrome || Common.Utils.isSafari || Common.Utils.isOpera); // if isChrome or isSafari or isOpera == true use asc_onPrintUrl event
                opts.asc_setAdvancedOptions(printopt);
                this.api.asc_Print(opts);
                this.fireEvent('editcomplete', this);
                Common.component.Analytics.trackEvent('DocumentHolder', 'Print Selection');
            }
        },

        onControlsSelect: function(item, e) {
            var me = this;
            var props = this.api.asc_GetContentControlProperties();
            if (props) {
                if (item.value == 'settings') {
                    (new DE.Views.ControlSettingsDialog({
                        props: props,
                        api: me.api,
                        handler: function (result, value) {
                            if (result == 'ok') {
                                me.api.asc_SetContentControlProperties(value, props.get_InternalId());
                            }

                            me.fireEvent('editcomplete', me);
                        }
                    })).show();
                } else if (item.value == 'remove') {
                    this.api.asc_RemoveContentControlWrapper(props.get_InternalId());
                }
            }
            me.fireEvent('editcomplete', me);
        },

        onInsertCaption: function() {
            var me = this;
            (new DE.Views.CaptionDialog({
                isObject: true,
                handler: function (result, settings) {
                    if (result == 'ok') {
                        me.api.asc_AddObjectCaption(settings);
                    }
                    me.fireEvent('editcomplete', me);
                }
            })).show();
        },

        onContinueNumbering: function(item, e) {
            this.api.asc_ContinueNumbering();
            this.fireEvent('editcomplete', this);
        },

        onStartNumbering: function(startfrom, item, e) {
            if (startfrom == 1)
                this.api.asc_RestartNumbering(item.value.start);
            else {
                var me = this;
                (new DE.Views.NumberingValueDialog({
                    title: me.textNumberingValue,
                    props: item.value,
                    handler: function (result, value) {
                        if (result == 'ok')
                            me.api.asc_RestartNumbering(value);
                        me.fireEvent('editcomplete', me);
                    }
                })).show();
            }
            this.fireEvent('editcomplete', this);
        },

        onCellsRemove: function() {
            var me = this;
            (new Common.Views.OptionsDialog({
                title: me.textTitleCellsRemove,
                items: [
                    {caption: this.textLeft, value: 'left'},
                    {caption: this.textRow, value: 'row'},
                    {caption: this.textCol, value: 'col'}
                ],
                handler: function (dlg, result) {
                    if (result=='ok') {
                        var value = dlg.getSettings();
                        if (value == 'row')
                            me.api.remRow();
                        else if (value == 'col')
                            me.api.remColumn();
                        else
                            me.api.asc_RemoveTableCells();
                    }
                    me.fireEvent('editcomplete', me);
                }
            })).show();
            this.fireEvent('editcomplete', this);
        },

        onCellsAdd: function() {
            var me = this;
            (new DE.Views.CellsAddDialog({
                handler: function (result, settings) {
                    if (result == 'ok') {
                        if (settings.row) {
                            settings.before ? me.api.addRowAbove(settings.count) : me.api.addRowBelow(settings.count);
                        } else {
                            settings.before ? me.api.addColumnLeft(settings.count) : me.api.addColumnRight(settings.count);
                        }
                    }
                    me.fireEvent('editcomplete', me);
                }
            })).show();
            this.fireEvent('editcomplete', this);
        },

        createDelayedElementsViewer: function() {
            var me = this;

            var menuViewCopy = new Common.UI.MenuItem({
                iconCls: 'menu__icon btn-copy',
                caption: me.textCopy,
                value: 'copy'
            }).on('click', _.bind(me.onCutCopyPaste, me));

            var menuViewUndo = new Common.UI.MenuItem({
                iconCls: 'menu__icon btn-undo',
                caption: me.textUndo
            }).on('click', function () {
                me.api.Undo();
            });

            var menuViewCopySeparator = new Common.UI.MenuItem({
                caption: '--'
            });

            var menuViewAddComment = new Common.UI.MenuItem({
                iconCls: 'menu__icon btn-menu-comments',
                caption: me.addCommentText
            }).on('click', _.bind(me.addComment, me));

            var menuSignatureViewSign   = new Common.UI.MenuItem({caption: this.strSign,      value: 0 }).on('click', _.bind(me.onSignatureClick, me));
            var menuSignatureDetails    = new Common.UI.MenuItem({caption: this.strDetails,   value: 1 }).on('click', _.bind(me.onSignatureClick, me));
            var menuSignatureViewSetup  = new Common.UI.MenuItem({caption: this.strSetup,     value: 2 }).on('click', _.bind(me.onSignatureClick, me));
            var menuSignatureRemove     = new Common.UI.MenuItem({caption: this.strDelete,    value: 3 }).on('click', _.bind(me.onSignatureClick, me));
            var menuViewSignSeparator   = new Common.UI.MenuItem({caption: '--' });

            var menuViewPrint = new Common.UI.MenuItem({
                iconCls: 'menu__icon btn-print',
                caption : me.txtPrintSelection
            }).on('click', _.bind(me.onPrintSelection, me));

            this.viewModeMenu = new Common.UI.Menu({
                cls: 'shifted-right',
                initMenu: function (value) {
                    var isInChart = (value.imgProps && value.imgProps.value && !_.isNull(value.imgProps.value.get_ChartProperties())),
                        isInShape = (value.imgProps && value.imgProps.value && !_.isNull(value.imgProps.value.get_ShapeProperties())),
                        signGuid = (value.imgProps && value.imgProps.value && me.mode.isSignatureSupport) ? value.imgProps.value.asc_getSignatureId() : undefined,
                        signProps = (signGuid) ? me.api.asc_getSignatureSetup(signGuid) : null,
                        isInSign = !!signProps && me._canProtect,
                        control_lock = (value.paraProps) ? (!value.paraProps.value.can_DeleteBlockContentControl() || !value.paraProps.value.can_EditBlockContentControl() ||
                                                            !value.paraProps.value.can_DeleteInlineContentControl() || !value.paraProps.value.can_EditInlineContentControl()) : false,
                        canComment = !isInChart && me.api.can_AddQuotedComment() !== false && me.mode.canCoAuthoring && me.mode.canComments && !me._isDisabled && !control_lock;

                    if (me.mode.compatibleFeatures)
                        canComment = canComment && !isInShape;
                    if (me.api.asc_IsContentControl()) {
                        var control_props = me.api.asc_GetContentControlProperties(),
                            spectype = control_props ? control_props.get_SpecificType() : Asc.c_oAscContentControlSpecificType.None;
                        canComment = canComment && !(spectype==Asc.c_oAscContentControlSpecificType.CheckBox || spectype==Asc.c_oAscContentControlSpecificType.Picture ||
                                    spectype==Asc.c_oAscContentControlSpecificType.ComboBox || spectype==Asc.c_oAscContentControlSpecificType.DropDownList || spectype==Asc.c_oAscContentControlSpecificType.DateTime);
                    }

                    menuViewUndo.setVisible(me.mode.canCoAuthoring && me.mode.canComments && !me._isDisabled);
                    menuViewUndo.setDisabled(!me.api.asc_getCanUndo() && !me._isDisabled);
                    menuViewCopySeparator.setVisible(isInSign);

                    var isRequested = (signProps) ? signProps.asc_getRequested() : false;
                    menuSignatureViewSign.setVisible(isInSign && isRequested);
                    menuSignatureDetails.setVisible(isInSign && !isRequested);
                    menuSignatureViewSetup.setVisible(isInSign);
                    menuSignatureRemove.setVisible(isInSign && !isRequested);
                    menuViewSignSeparator.setVisible(canComment);

                    if (isInSign) {
                        menuSignatureViewSign.cmpEl.attr('data-value', signGuid); // sign
                        menuSignatureDetails.cmpEl.attr('data-value', signProps.asc_getId()); // view certificate
                        menuSignatureViewSetup.cmpEl.attr('data-value', signGuid); // view signature settings
                        menuSignatureRemove.cmpEl.attr('data-value', signGuid);
                    }

                    menuViewAddComment.setVisible(canComment);
                    menuViewAddComment.setDisabled(value.paraProps && value.paraProps.locked === true);

                    var cancopy = me.api && me.api.can_CopyCut();
                    menuViewCopy.setDisabled(!cancopy);
                    menuViewPrint.setVisible(me.mode.canPrint);
                    menuViewPrint.setDisabled(!cancopy);
                },
                items: [
                    menuViewCopy,
                    menuViewUndo,
                    menuViewPrint,
                    menuViewCopySeparator,
                    menuSignatureViewSign,
                    menuSignatureDetails,
                    menuSignatureViewSetup,
                    menuSignatureRemove,
                    menuViewSignSeparator,
                    menuViewAddComment
                ]
            }).on('hide:after', function (menu, e, isFromInputControl) {
                if (me.suppressEditComplete) {
                    me.suppressEditComplete = false;
                    return;
                }

                if (!isFromInputControl) me.fireEvent('editcomplete', me);
                me.currentMenu = null;
            });

        },

        createDelayedElements: function() {
            var me = this;

            var menuInsertCaption = new Common.UI.MenuItem({
                caption : me.txtInsertCaption
            }).on('click', _.bind(me.onInsertCaption, me));
            var menuInsertCaptionSeparator = new Common.UI.MenuItem({ caption: '--' });

            var menuEquationInsertCaption = new Common.UI.MenuItem({
                caption : me.txtInsertCaption
            }).on('click', _.bind(me.onInsertCaption, me));
            var menuEquationInsertCaptionSeparator = new Common.UI.MenuItem({ caption: '--' });

            var menuImageAlign = new Common.UI.MenuItem({
                caption     : me.textAlign,
                menu        : (function(){
                    function onItemClick(item, e) {
                        if (me.api) {
                            var alignto = Common.Utils.InternalSettings.get("de-img-align-to"),
                                value = (alignto==1) ? Asc.c_oAscObjectsAlignType.Page : ((me.api.asc_getSelectedDrawingObjectsCount()<2 && !alignto || alignto==2) ? Asc.c_oAscObjectsAlignType.Margin : Asc.c_oAscObjectsAlignType.Selected);
                            if (item.value < 6) {
                                me.api.put_ShapesAlign(item.value, value);
                                Common.component.Analytics.trackEvent('DocumentHolder', 'Shape Align');
                            } else if (item.value == 6) {
                                me.api.DistributeHorizontally(value);
                                Common.component.Analytics.trackEvent('DocumentHolder', 'Distribute Horizontally');
                            } else if (item.value == 7){
                                me.api.DistributeVertically(value);
                                Common.component.Analytics.trackEvent('DocumentHolder', 'Distribute Vertically');
                            }
                        }
                        me.fireEvent('editcomplete', me);
                    }
                    return new Common.UI.Menu({
                        cls: 'ppm-toolbar shifted-right',
                        menuAlign: 'tl-tr',
                        items: [
                            new Common.UI.MenuItem({
                                caption : me.textShapeAlignLeft,
                                iconCls : 'menu__icon shape-align-left',
                                value: Asc.c_oAscAlignShapeType.ALIGN_LEFT
                            }).on('click', onItemClick),
                            new Common.UI.MenuItem({
                                caption : me.textShapeAlignCenter,
                                iconCls : 'menu__icon shape-align-center',
                                value: Asc.c_oAscAlignShapeType.ALIGN_CENTER
                            }).on('click', onItemClick),
                            new Common.UI.MenuItem({
                                caption : me.textShapeAlignRight,
                                iconCls : 'menu__icon shape-align-right',
                                value: Asc.c_oAscAlignShapeType.ALIGN_RIGHT
                            }).on('click', onItemClick),
                            new Common.UI.MenuItem({
                                caption : me.textShapeAlignTop,
                                iconCls : 'menu__icon shape-align-top',
                                value: Asc.c_oAscAlignShapeType.ALIGN_TOP
                            }).on('click', onItemClick),
                            new Common.UI.MenuItem({
                                caption : me.textShapeAlignMiddle,
                                iconCls : 'menu__icon shape-align-middle',
                                value: Asc.c_oAscAlignShapeType.ALIGN_MIDDLE
                            }).on('click', onItemClick),
                            new Common.UI.MenuItem({
                                caption : me.textShapeAlignBottom,
                                iconCls : 'menu__icon shape-align-bottom',
                                value: Asc.c_oAscAlignShapeType.ALIGN_BOTTOM
                            }).on('click', onItemClick),
                            {caption    : '--'},
                            new Common.UI.MenuItem({
                                caption     : me.txtDistribHor,
                                iconCls     : 'menu__icon shape-distribute-hor',
                                value       : 6
                            }).on('click', onItemClick),
                            new Common.UI.MenuItem({
                                caption     : me.txtDistribVert,
                                iconCls     : 'menu__icon shape-distribute-vert',
                                value       : 7
                            }).on('click', onItemClick)
                        ]
                    })
                })()
            });

            var mnuGroup = new Common.UI.MenuItem({
                caption : this.txtGroup,
                iconCls : 'menu__icon shape-group'
            }).on('click', function(item, e) {
                if (me.api) {
                    var properties = new Asc.asc_CImgProperty();
                    properties.put_Group(1);
                    me.api.ImgApply(properties);
                }
                me.fireEvent('editcomplete', this);
            });

            var mnuUnGroup = new Common.UI.MenuItem({
                iconCls : 'menu__icon shape-ungroup',
                caption : this.txtUngroup
            }).on('click', function(item, e) {
                if (me.api) {
                    var properties = new Asc.asc_CImgProperty();
                    properties.put_Group(-1);
                    me.api.ImgApply(properties);
                }
                me.fireEvent('editcomplete', this);
            });

            var menuImageArrange = new Common.UI.MenuItem({
                caption : me.textArrange,
                menu    : (function(){
                    function onItemClick(item, e) {
                        if (me.api) {
                            var properties = new Asc.asc_CImgProperty();
                            properties.put_ChangeLevel(item.options.valign);
                            me.api.ImgApply(properties);
                        }
                        me.fireEvent('editcomplete', me);
                    }

                    return new Common.UI.Menu({
                        cls: 'ppm-toolbar shifted-right',
                        menuAlign: 'tl-tr',
                        items: [
                            new Common.UI.MenuItem({
                                caption : me.textArrangeFront,
                                iconCls : 'menu__icon arrange-front',
                                valign  : Asc.c_oAscChangeLevel.BringToFront
                            }).on('click', onItemClick),
                            new Common.UI.MenuItem({
                                caption : me.textArrangeBack,
                                iconCls : 'menu__icon arrange-back',
                                valign  : Asc.c_oAscChangeLevel.SendToBack
                            }).on('click', onItemClick),
                            new Common.UI.MenuItem({
                                caption : me.textArrangeForward,
                                iconCls : 'menu__icon arrange-forward',
                                valign  : Asc.c_oAscChangeLevel.BringForward
                            }).on('click', onItemClick),
                            new Common.UI.MenuItem({
                                caption : me.textArrangeBackward,
                                iconCls : 'menu__icon arrange-backward',
                                valign  : Asc.c_oAscChangeLevel.BringBackward
                            }).on('click', onItemClick),
                            { caption: '--' },
                            mnuGroup,
                            mnuUnGroup
                        ]
                    })
                })()
            });

            var menuWrapPolygon = new Common.UI.MenuItem({
                caption : me.textEditWrapBoundary,
                cls     : 'no-icon-wrap-item'
            }).on('click', function(item, e) {
                if (me.api) {
                    me.api.StartChangeWrapPolygon();
                }
                me.fireEvent('editcomplete', me);
            });

            this.menuImageWrap = new Common.UI.MenuItem({
                iconCls: 'menu__icon wrap-inline',
                caption : me.textWrap,
                menu    : (function(){
                    function onItemClick(item, e) {
                        if (me.api) {
                            var properties = new Asc.asc_CImgProperty();
                            properties.put_WrappingStyle(item.options.wrapType);

                            if (me.menuImageWrap._originalProps.get_WrappingStyle() === Asc.c_oAscWrapStyle2.Inline && item.wrapType !== Asc.c_oAscWrapStyle2.Inline ) {
                                properties.put_PositionH(new Asc.CImagePositionH());
                                properties.get_PositionH().put_UseAlign(false);
                                properties.get_PositionH().put_RelativeFrom(Asc.c_oAscRelativeFromH.Column);
                                var val = me.menuImageWrap._originalProps.get_Value_X(Asc.c_oAscRelativeFromH.Column);
                                properties.get_PositionH().put_Value(val);

                                properties.put_PositionV(new Asc.CImagePositionV());
                                properties.get_PositionV().put_UseAlign(false);
                                properties.get_PositionV().put_RelativeFrom(Asc.c_oAscRelativeFromV.Paragraph);
                                val = me.menuImageWrap._originalProps.get_Value_Y(Asc.c_oAscRelativeFromV.Paragraph);
                                properties.get_PositionV().put_Value(val);
                            }
                            me.api.ImgApply(properties);
                        }
                        me.fireEvent('editcomplete', me);
                    }

                    return new Common.UI.Menu({
                        cls: 'ppm-toolbar shifted-right',
                        menuAlign: 'tl-tr',
                        items: [
                            new Common.UI.MenuItem({
                                caption     : me.txtInline,
                                iconCls     : 'menu__icon wrap-inline',
                                toggleGroup : 'popuppicturewrapping',
                                wrapType    : Asc.c_oAscWrapStyle2.Inline,
                                checkmark   : false,
                                checkable   : true
                            }).on('click', onItemClick),
                            new Common.UI.MenuItem({
                                caption     : me.txtSquare,
                                iconCls     : 'menu__icon wrap-square',
                                toggleGroup : 'popuppicturewrapping',
                                wrapType    : Asc.c_oAscWrapStyle2.Square,
                                checkmark   : false,
                                checkable   : true
                            }).on('click', onItemClick),
                            new Common.UI.MenuItem({
                                caption     : me.txtTight,
                                iconCls     : 'menu__icon wrap-tight',
                                toggleGroup : 'popuppicturewrapping',
                                wrapType    : Asc.c_oAscWrapStyle2.Tight,
                                checkmark   : false,
                                checkable   : true
                            }).on('click', onItemClick),
                            new Common.UI.MenuItem({
                                caption     : me.txtThrough,
                                iconCls     : 'menu__icon wrap-through',
                                toggleGroup : 'popuppicturewrapping',
                                wrapType    : Asc.c_oAscWrapStyle2.Through,
                                checkmark   : false,
                                checkable   : true
                            }).on('click', onItemClick),
                            new Common.UI.MenuItem({
                                caption     : me.txtTopAndBottom,
                                iconCls     : 'menu__icon wrap-topandbottom',
                                toggleGroup : 'popuppicturewrapping',
                                wrapType    : Asc.c_oAscWrapStyle2.TopAndBottom,
                                checkmark   : false,
                                checkable   : true
                            }).on('click', onItemClick),
                            new Common.UI.MenuItem({
                                caption     : me.txtInFront,
                                iconCls     : 'menu__icon wrap-infront',
                                toggleGroup : 'popuppicturewrapping',
                                wrapType    : Asc.c_oAscWrapStyle2.InFront,
                                checkmark   : false,
                                checkable   : true
                            }).on('click', onItemClick),
                            new Common.UI.MenuItem({
                                caption     : me.txtBehind,
                                iconCls     : 'menu__icon wrap-behind',
                                toggleGroup : 'popuppicturewrapping',
                                wrapType    : Asc.c_oAscWrapStyle2.Behind,
                                checkmark   : false,
                                checkable   : true
                            }).on('click', onItemClick),
                            { caption: '--' },
                            menuWrapPolygon
                        ]
                    })
                })()
            });

            var menuImageAdvanced = new Common.UI.MenuItem({
                iconCls: 'menu__icon btn-menu-image',
                caption : me.advancedText
            }).on('click', function(item, e) {
                var elType, elValue;

                if (me.api){
                    var selectedElements = me.api.getSelectedElements();

                    if (selectedElements && _.isArray(selectedElements)) {
                        for (var i = selectedElements.length - 1; i >= 0; i--) {
                            elType  = selectedElements[i].get_ObjectType();
                            elValue = selectedElements[i].get_ObjectValue();

                            if (Asc.c_oAscTypeSelectElement.Image == elType) {
                                var imgsizeOriginal;
                                if ( !elValue.get_ChartProperties() && !elValue.get_ShapeProperties() && !me.menuOriginalSize.isDisabled() && me.menuOriginalSize.isVisible()) {
                                    imgsizeOriginal = me.api.get_OriginalSizeImage();
                                    if (imgsizeOriginal)
                                        imgsizeOriginal = {width:imgsizeOriginal.get_ImageWidth(), height:imgsizeOriginal.get_ImageHeight()};
                                }

                                var win = new DE.Views.ImageSettingsAdvanced({
                                    imageProps  : elValue,
                                    sizeOriginal: imgsizeOriginal,
                                    api         : me.api,
                                    sectionProps: me.api.asc_GetSectionProps(),
                                    handler     : function(result, value) {
                                        if (result == 'ok') {
                                            if (me.api) {
                                                me.api.ImgApply(value.imageProps);
                                            }
                                        }
                                        me.fireEvent('editcomplete', me);
                                    }
                                });
                                win.show();
                                win.btnOriginalSize.setVisible(me.menuOriginalSize.isVisible());
                                break;
                            }
                        }
                    }
                }
            });

            var menuChartEdit = new Common.UI.MenuItem({
                caption : me.editChartText
            }).on('click', _.bind(me.editChartClick, me));

            this.menuOriginalSize = new Common.UI.MenuItem({
                caption : me.originalSizeText
            }).on('click', function(item, e) {
                if (me.api){
                    var originalImageSize = me.api.get_OriginalSizeImage();

                    var properties = new Asc.asc_CImgProperty();
                    properties.put_Width(originalImageSize.get_ImageWidth());
                    properties.put_Height(originalImageSize.get_ImageHeight());
                    properties.put_ResetCrop(true);
                    me.api.ImgApply(properties);

                    me.fireEvent('editcomplete', this);
                }
            });

            var menuImgReplace = new Common.UI.MenuItem({
                caption     : me.textReplace,
                menu        : new Common.UI.Menu({
                    cls: 'shifted-right',
                    menuAlign: 'tl-tr',
                    items: [
                        new Common.UI.MenuItem({
                            caption     : this.textFromFile
                        }).on('click', function(item) {
                            setTimeout(function(){
                                if (me.api) me.api.ChangeImageFromFile();
                                me.fireEvent('editcomplete', me);
                            }, 10);
                        }),
                        new Common.UI.MenuItem({
                            caption     : this.textFromUrl
                        }).on('click', function(item) {
                            (new Common.Views.ImageFromUrlDialog({
                                handler: function(result, value) {
                                    if (result == 'ok') {
                                        if (me.api) {
                                            var checkUrl = value.replace(/ /g, '');
                                            if (!_.isEmpty(checkUrl)) {
                                                var props = new Asc.asc_CImgProperty();
                                                props.put_ImageUrl(checkUrl);
                                                me.api.ImgApply(props);
                                            }
                                        }
                                    }
                                    me.fireEvent('editcomplete', me);
                                }
                            })).show();
                        }),
                        new Common.UI.MenuItem({
                            caption     : this.textFromStorage
                        }).on('click', function(item) {
                            Common.NotificationCenter.trigger('storage:image-load', 'change');
                        })
                    ]
                })
            });

            var menuImgCopy = new Common.UI.MenuItem({
                iconCls: 'menu__icon btn-copy',
                caption : me.textCopy,
                value : 'copy'
            }).on('click', _.bind(me.onCutCopyPaste, me));

            var menuImgPaste = new Common.UI.MenuItem({
                iconCls: 'menu__icon btn-paste',
                caption : me.textPaste,
                value : 'paste'
            }).on('click', _.bind(me.onCutCopyPaste, me));

            var menuImgCut = new Common.UI.MenuItem({
                iconCls: 'menu__icon btn-cut',
                caption : me.textCut,
                value : 'cut'
            }).on('click', _.bind(me.onCutCopyPaste, me));

            var menuImgPrint = new Common.UI.MenuItem({
                iconCls: 'menu__icon btn-print',
                caption : me.txtPrintSelection
            }).on('click', _.bind(me.onPrintSelection, me));

            var menuSignatureEditSign   = new Common.UI.MenuItem({caption: this.strSign,      value: 0 }).on('click', _.bind(me.onSignatureClick, me));
            var menuSignatureEditSetup  = new Common.UI.MenuItem({caption: this.strSetup,     value: 2 }).on('click', _.bind(me.onSignatureClick, me));
            var menuEditSignSeparator = new Common.UI.MenuItem({ caption: '--' });

            var menuImgRotate = new Common.UI.MenuItem({
                caption     : me.textRotate,
                menu        : new Common.UI.Menu({
                    cls: 'shifted-right',
                    menuAlign: 'tl-tr',
                    items: [
                        new Common.UI.MenuItem({
                            iconCls: 'menu__icon btn-rotate-90',
                            caption: this.textRotate90,
                            value  : 1
                        }).on('click', _.bind(me.onImgRotate, me)),
                        new Common.UI.MenuItem({
                            iconCls: 'menu__icon btn-rotate-270',
                            caption: this.textRotate270,
                            value  : 0
                        }).on('click', _.bind(me.onImgRotate, me)),
                        { caption: '--' },
                        new Common.UI.MenuItem({
                            iconCls: 'menu__icon btn-flip-hor',
                            caption: this.textFlipH,
                            value  : 1
                        }).on('click', _.bind(me.onImgFlip, me)),
                        new Common.UI.MenuItem({
                            iconCls: 'menu__icon btn-flip-vert',
                            caption: this.textFlipV,
                            value  : 0
                        }).on('click', _.bind(me.onImgFlip, me))
                    ]
                })
            });

            me.menuImgCrop = new Common.UI.MenuItem({
                caption     : me.textCrop,
                menu        : new Common.UI.Menu({
                    cls: 'shifted-right',
                    menuAlign: 'tl-tr',
                    items: [
                        new Common.UI.MenuItem({
                            caption: me.textCrop,
                            checkable: true,
                            allowDepress: true,
                            value  : 0
                        }).on('click', _.bind(me.onImgCrop, me)),
                        new Common.UI.MenuItem({
                            caption: me.textCropFill,
                            value  : 1
                        }).on('click', _.bind(me.onImgCrop, me)),
                        new Common.UI.MenuItem({
                            caption: me.textCropFit,
                            value  : 2
                        }).on('click', _.bind(me.onImgCrop, me))
                    ]
                })
            });

            this.pictureMenu = new Common.UI.Menu({
                cls: 'shifted-right',
                initMenu: function(value){
                    if (_.isUndefined(value.imgProps))
                        return;

                    var notflow = !value.imgProps.value.get_CanBeFlow(),
                        wrapping = value.imgProps.value.get_WrappingStyle();

                    me.menuImageWrap._originalProps = value.imgProps.value;

                    var cls = 'menu__icon ';
                    if (notflow) {
                        for (var i = 0; i < 6; i++) {
                            me.menuImageWrap.menu.items[i].setChecked(false);
                        }
                        cls += 'wrap-inline';
                    } else {
                        switch (wrapping) {
                            case Asc.c_oAscWrapStyle2.Inline:
                                me.menuImageWrap.menu.items[0].setChecked(true);
                                cls += 'wrap-inline';
                                break;
                            case Asc.c_oAscWrapStyle2.Square:
                                me.menuImageWrap.menu.items[1].setChecked(true);
                                cls += 'wrap-square';
                                break;
                            case Asc.c_oAscWrapStyle2.Tight:
                                me.menuImageWrap.menu.items[2].setChecked(true);
                                cls += 'wrap-tight';
                                break;
                            case Asc.c_oAscWrapStyle2.Through:
                                me.menuImageWrap.menu.items[3].setChecked(true);
                                cls += 'wrap-through';
                                break;
                            case Asc.c_oAscWrapStyle2.TopAndBottom:
                                me.menuImageWrap.menu.items[4].setChecked(true);
                                cls += 'wrap-topandbottom';
                                break;
                            case Asc.c_oAscWrapStyle2.Behind:
                                me.menuImageWrap.menu.items[6].setChecked(true);
                                cls += 'wrap-behind';
                                break;
                            case Asc.c_oAscWrapStyle2.InFront:
                                me.menuImageWrap.menu.items[5].setChecked(true);
                                cls += 'wrap-infront';
                                break;
                            default:
                                for (var i = 0; i < 6; i++) {
                                    me.menuImageWrap.menu.items[i].setChecked(false);
                                }
                                cls += 'wrap-infront';
                                break;
                        }
                    }
                    me.menuImageWrap.setIconCls(cls);
                    _.each(me.menuImageWrap.menu.items, function(item) {
                        item.setDisabled(notflow);
                    });

                    var onlyCommonProps = ( value.imgProps.isImg && value.imgProps.isChart || value.imgProps.isImg && value.imgProps.isShape ||
                                                       value.imgProps.isShape && value.imgProps.isChart);
                    if (onlyCommonProps) {
                        menuImageAdvanced.setCaption(me.advancedText, true);
                        menuImageAdvanced.setIconCls('menu__icon btn-menu-image');
                    } else {
                        menuImageAdvanced.setCaption((value.imgProps.isImg) ? me.imageText : ((value.imgProps.isChart) ? me.chartText : me.shapeText), true);
                        menuImageAdvanced.setIconCls('menu__icon ' + (value.imgProps.isImg ? 'btn-menu-image' : (value.imgProps.isChart ? 'btn-menu-chart' : 'btn-menu-shape')));
                    }

                    menuChartEdit.setVisible(!_.isNull(value.imgProps.value.get_ChartProperties()) && !onlyCommonProps);

                    me.menuOriginalSize.setVisible(value.imgProps.isOnlyImg || !value.imgProps.isChart && !value.imgProps.isShape);

                    var control_props = me.api.asc_IsContentControl() ? me.api.asc_GetContentControlProperties() : null,
                        lock_type = (control_props) ? control_props.get_Lock() : Asc.c_oAscSdtLockType.Unlocked,
                        content_locked = lock_type==Asc.c_oAscSdtLockType.SdtContentLocked || lock_type==Asc.c_oAscSdtLockType.ContentLocked;

                    var islocked = value.imgProps.locked || (value.headerProps!==undefined && value.headerProps.locked) || content_locked;
                    var pluginGuid = value.imgProps.value.asc_getPluginGuid();
                    menuImgReplace.setVisible(value.imgProps.isOnlyImg && (pluginGuid===null || pluginGuid===undefined));
                    if (menuImgReplace.isVisible())
                        menuImgReplace.setDisabled(islocked || pluginGuid===null);
                    menuImgReplace.menu.items[2].setVisible(me.mode.canRequestInsertImage || me.mode.fileChoiceUrl && me.mode.fileChoiceUrl.indexOf("{documentType}")>-1);

                    menuImgRotate.setVisible(!value.imgProps.isChart && (pluginGuid===null || pluginGuid===undefined));
                    if (menuImgRotate.isVisible())
                        menuImgRotate.setDisabled(islocked);

                    me.menuImgCrop.setVisible(me.api.asc_canEditCrop());
                    if (me.menuImgCrop.isVisible())
                        me.menuImgCrop.setDisabled(islocked);

                    if (menuChartEdit.isVisible())
                        menuChartEdit.setDisabled(islocked || value.imgProps.value.get_SeveralCharts());

                    me.pictureMenu.items[19].setVisible(menuChartEdit.isVisible());

                    me.menuOriginalSize.setDisabled(islocked || value.imgProps.value.get_ImageUrl()===null || value.imgProps.value.get_ImageUrl()===undefined);
                    menuImageAdvanced.setDisabled(islocked);
                    menuImageAlign.setDisabled( islocked || (wrapping == Asc.c_oAscWrapStyle2.Inline) );
                    if (!(islocked || (wrapping == Asc.c_oAscWrapStyle2.Inline))) {
                        var objcount = me.api.asc_getSelectedDrawingObjectsCount(),
                            alignto = Common.Utils.InternalSettings.get("de-img-align-to"); // 1 - page, 2 - margin, 3 - selected
                        menuImageAlign.menu.items[7].setDisabled(objcount==2 && (!alignto || alignto==3));
                        menuImageAlign.menu.items[8].setDisabled(objcount==2 && (!alignto || alignto==3));
                    }
                    menuImageArrange.setDisabled( wrapping == Asc.c_oAscWrapStyle2.Inline || content_locked);

                    if (me.api) {
                        mnuUnGroup.setDisabled(islocked || !me.api.CanUnGroup());
                        mnuGroup.setDisabled(islocked || !me.api.CanGroup());
                        menuWrapPolygon.setDisabled(islocked || !me.api.CanChangeWrapPolygon());
                    }

                    me.menuImageWrap.setDisabled(islocked || value.imgProps.value.get_FromGroup() || (notflow && menuWrapPolygon.isDisabled()) ||
                                                (!!control_props && control_props.get_SpecificType()==Asc.c_oAscContentControlSpecificType.Picture));

                    var cancopy = me.api && me.api.can_CopyCut();
                    menuImgCopy.setDisabled(!cancopy);
                    menuImgCut.setDisabled(islocked || !cancopy);
                    menuImgPaste.setDisabled(islocked);
                    menuImgPrint.setVisible(me.mode.canPrint);
                    menuImgPrint.setDisabled(!cancopy);

                    var signGuid = (value.imgProps && value.imgProps.value && me.mode.isSignatureSupport) ? value.imgProps.value.asc_getSignatureId() : undefined,
                        isInSign = !!signGuid;
                    menuSignatureEditSign.setVisible(isInSign);
                    menuSignatureEditSetup.setVisible(isInSign);
                    menuEditSignSeparator.setVisible(isInSign);

                    if (isInSign) {
                        menuSignatureEditSign.cmpEl.attr('data-value', signGuid); // sign
                        menuSignatureEditSetup.cmpEl.attr('data-value', signGuid); // edit signature settings
                    }
                },
                items: [
                    menuImgCut,
                    menuImgCopy,
                    menuImgPaste,
                    menuImgPrint,
                    { caption: '--' },
                    menuSignatureEditSign,
                    menuSignatureEditSetup,
                    menuEditSignSeparator,
                    menuImageArrange,
                    menuImageAlign,
                    me.menuImageWrap,
                    menuImgRotate,
                    { caption: '--' },
                    menuInsertCaption,
                    menuInsertCaptionSeparator,
                    me.menuImgCrop,
                    me.menuOriginalSize,
                    menuImgReplace,
                    menuChartEdit,
                    { caption: '--' },
                    menuImageAdvanced
                ]
            }).on('hide:after', function(menu, e, isFromInputControl) {
                if (!isFromInputControl) me.fireEvent('editcomplete', me);
                me.currentMenu = null;
            });

            /* table menu*/

            var menuTableInsertCaption = new Common.UI.MenuItem({
                caption : me.txtInsertCaption
            }).on('click', _.bind(me.onInsertCaption, me));

            var mnuTableMerge = new Common.UI.MenuItem({
                iconCls: 'menu__icon btn-merge',
                caption     : me.mergeCellsText
            }).on('click', function(item) {
                if (me.api)
                    me.api.MergeCells();
            });

            var mnuTableSplit = new Common.UI.MenuItem({
                caption     : me.splitCellsText
            }).on('click', function(item) {
                if (me.api){
                    (new Common.Views.InsertTableDialog({
                        split: true,
                        handler: function(result, value) {
                            if (result == 'ok') {
                                if (me.api) {
                                    me.api.SplitCell(value.columns, value.rows);
                                }
                                Common.component.Analytics.trackEvent('DocumentHolder', 'Table');
                            }
                            me.fireEvent('editcomplete', me);
                        }
                    })).show();
                }
            });

            var tableCellsVAlign = function(item, e) {
                if (me.api) {
                    var properties = new Asc.CTableProp();
                    properties.put_CellsVAlign(item.options.valign);
                    me.api.tblApply(properties);
                }
            };

            var menuTableCellAlign = new Common.UI.MenuItem({
                iconCls: 'menu__icon btn-align-top',
                caption     : me.cellAlignText,
                menu        : new Common.UI.Menu({
                    cls: 'shifted-right',
                    menuAlign: 'tl-tr',
                    items   : [
                        me.menuTableCellTop = new Common.UI.MenuItem({
                            iconCls: 'menu__icon btn-align-top',
                            caption     : me.textShapeAlignTop,
                            toggleGroup : 'popuptablecellalign',
                            checkmark   : false,
                            checkable   : true,
                            checked     : false,
                            valign      : Asc.c_oAscVertAlignJc.Top
                        }).on('click', _.bind(tableCellsVAlign, me)),
                        me.menuTableCellCenter = new Common.UI.MenuItem({
                            iconCls: 'menu__icon btn-align-middle',
                            caption     : me.textShapeAlignMiddle,
                            toggleGroup : 'popuptablecellalign',
                            checkmark   : false,
                            checkable   : true,
                            checked     : false,
                            valign      : Asc.c_oAscVertAlignJc.Center
                        }).on('click', _.bind(tableCellsVAlign, me)),
                        me.menuTableCellBottom = new Common.UI.MenuItem({
                            iconCls: 'menu__icon btn-align-bottom',
                            caption     : me.textShapeAlignBottom,
                            toggleGroup : 'popuptablecellalign',
                            checkmark   : false,
                            checkable   : true,
                            checked     : false,
                            valign      : Asc.c_oAscVertAlignJc.Bottom
                        }).on('click', _.bind(tableCellsVAlign, me))
                    ]
                })
            });

            var menuTableAdvanced = new Common.UI.MenuItem({
                iconCls: 'menu__icon btn-menu-table',
                caption        : me.advancedTableText
            }).on('click', _.bind(me.advancedTableClick, me));

            var menuParagraphAdvancedInTable = new Common.UI.MenuItem({
                iconCls: 'menu__icon btn-paragraph',
                caption     : me.advancedParagraphText
            }).on('click', _.bind(me.advancedParagraphClick, me));

            var menuHyperlinkSeparator = new Common.UI.MenuItem({
                caption     : '--'
            });

            var menuEditHyperlinkTable = new Common.UI.MenuItem({
                caption     : me.editHyperlinkText
            }).on('click', _.bind(me.editHyperlink, me));

            var menuRemoveHyperlinkTable = new Common.UI.MenuItem({
                caption     : me.removeHyperlinkText
            }).on('click', function(item, e){
                me.api && me.api.remove_Hyperlink(item.hyperProps.value);
                me.fireEvent('editcomplete', me);
            });

            var menuHyperlinkTable = new Common.UI.MenuItem({
                iconCls: 'menu__icon btn-inserthyperlink',
                caption     : me.hyperlinkText,
                menu        : new Common.UI.Menu({
                    cls: 'shifted-right',
                    menuAlign: 'tl-tr',
                    items   : [
                        menuEditHyperlinkTable,
                        menuRemoveHyperlinkTable
                    ]
                })
            });

            var menuTableRemoveControl = new Common.UI.MenuItem({
                iconCls: 'menu__icon cc-remove',
                caption: me.textRemove,
                value: 'remove'
            }).on('click', _.bind(me.onControlsSelect, me));

            var menuTableControlSettings = new Common.UI.MenuItem({
                caption: me.textSettings,
                value: 'settings'
            }).on('click', _.bind(me.onControlsSelect, me));

            var menuTableControl = new Common.UI.MenuItem({
                caption: me.textContentControls,
                menu        : new Common.UI.Menu({
                    cls: 'shifted-right',
                    menuAlign: 'tl-tr',
                    items   : [
                        menuTableRemoveControl,
                        menuTableControlSettings
                    ]
                })
            });

            var menuTableTOC = new Common.UI.MenuItem({
                caption     : me.textTOC,
                menu        : new Common.UI.Menu({
                    cls: 'shifted-right',
                    menuAlign: 'tl-tr',
                    items   : [
                        {
                            caption: me.textSettings,
                            value: 'settings'
                        },
                        {
                            caption: me.textUpdateAll,
                            value: 'all'
                        },
                        {
                            caption: me.textUpdatePages,
                            value: 'pages'
                        }
                    ]
                })
            });
            menuTableTOC.menu.on('item:click', function (menu, item, e) {
                me.fireEvent((item.value=='settings') ? 'links:contents' : 'links:update', [item.value, true]);
            });

            /** coauthoring begin **/
            var menuAddCommentTable = new Common.UI.MenuItem({
                iconCls: 'menu__icon btn-menu-comments',
                caption     : me.addCommentText
            }).on('click', _.bind(me.addComment, me));
            /** coauthoring end **/

            var menuAddHyperlinkTable = new Common.UI.MenuItem({
                iconCls: 'menu__icon btn-inserthyperlink',
                caption     : me.hyperlinkText
            }).on('click', _.bind(me.addHyperlink, me));

            var menuTableFollow = new Common.UI.MenuItem({
                caption: me.textFollow
            }).on('click', _.bind(me.onFollowMove, me));

            me.menuSpellTable = new Common.UI.MenuItem({
                caption     : me.loadSpellText,
                disabled    : true
            });

            me.menuSpellMoreTable = new Common.UI.MenuItem({
                caption     : me.moreText,
                menu        : new Common.UI.Menu({
                    cls: 'shifted-right',
                    menuAlign: 'tl-tr',
                    restoreHeight: true,
                    items   : [
                    ]
                })
            });

            var langTemplate = _.template([
                '<a id="<%= id %>" tabindex="-1" type="menuitem" style="padding-left: 28px !important;" langval="<%= value %>" class="<% if (checked) { %> checked <% } %>">',
                '<i class="icon <% if (spellcheck) { %> toolbar__icon btn-ic-docspell spellcheck-lang <% } %>"></i>',
                '<%= caption %>',
                '</a>'
            ].join(''));

            me.langTableMenu = new Common.UI.MenuItem({
                iconCls: 'menu__icon btn-ic-doclang',
                caption     : me.langText,
                menu        : new Common.UI.MenuSimple({
                    cls: 'lang-menu',
                    menuAlign: 'tl-tr',
                    restoreHeight: 285,
                    items   : [],
                    itemTemplate: langTemplate,
                    search: true
                })
            });

            var menuIgnoreSpellTable = new Common.UI.MenuItem({
                caption     : me.ignoreSpellText
            }).on('click', function(item) {
                if (me.api) {
                    me.api.asc_ignoreMisspelledWord(me._currentSpellObj, false);
                    me.fireEvent('editcomplete', me);
                }
            });

            var menuIgnoreAllSpellTable = new Common.UI.MenuItem({
                caption     : me.ignoreAllSpellText
            }).on('click', function(menu) {
                if (me.api) {
                    me.api.asc_ignoreMisspelledWord(me._currentSpellObj, true);
                    me.fireEvent('editcomplete', me);
                }
            });

            var menuToDictionaryTable = new Common.UI.MenuItem({
                caption     : me.toDictionaryText
            }).on('click', function(item, e) {
                me.api.asc_spellCheckAddToDictionary(me._currentSpellObj);
                me.fireEvent('editcomplete', me);
            });

            var menuIgnoreSpellTableSeparator = new Common.UI.MenuItem({
                caption     : '--'
            });

            var menuSpellcheckTableSeparator = new Common.UI.MenuItem({
                caption     : '--'
            });

            me.menuSpellCheckTable = new Common.UI.MenuItem({
                iconCls: 'menu__icon btn-ic-docspell',
                caption     : me.spellcheckText,
                menu        : new Common.UI.Menu({
                    cls: 'shifted-right',
                    menuAlign: 'tl-tr',
                    items   : [
                        me.menuSpellTable,
                        me.menuSpellMoreTable,
                        menuIgnoreSpellTableSeparator,
                        menuIgnoreSpellTable,
                        menuIgnoreAllSpellTable,
                        menuToDictionaryTable,
                        { caption: '--' },
                        me.langTableMenu
                    ]
                })
            });

            var menuTableCopy = new Common.UI.MenuItem({
                iconCls: 'menu__icon btn-copy',
                caption : me.textCopy,
                value : 'copy'
            }).on('click', _.bind(me.onCutCopyPaste, me));

            var menuTablePaste = new Common.UI.MenuItem({
                iconCls: 'menu__icon btn-paste',
                caption : me.textPaste,
                value : 'paste'
            }).on('click', _.bind(me.onCutCopyPaste, me));

            var menuTableCut = new Common.UI.MenuItem({
                iconCls: 'menu__icon btn-cut',
                caption : me.textCut,
                value : 'cut'
            }).on('click', _.bind(me.onCutCopyPaste, me));

            var menuTablePrint = new Common.UI.MenuItem({
                iconCls: 'menu__icon btn-print',
                caption : me.txtPrintSelection
            }).on('click', _.bind(me.onPrintSelection, me));


            var menuEquationSeparatorInTable = new Common.UI.MenuItem({
                caption     : '--'
            });

            var menuTableDistRows = new Common.UI.MenuItem({
                caption : me.textDistributeRows
            }).on('click', _.bind(function(){
                 if (me.api)
                     me.api.asc_DistributeTableCells(false);
                me.fireEvent('editcomplete', me);
            }, me));

            var menuTableDistCols = new Common.UI.MenuItem({
                caption : me.textDistributeCols
            }).on('click', _.bind(function(){
                if (me.api)
                    me.api.asc_DistributeTableCells(true);
                me.fireEvent('editcomplete', me);
            }, me));

            var tableDirection = function(item, e) {
                if (me.api) {
                    var properties = new Asc.CTableProp();
                    properties.put_CellsTextDirection(item.options.direction);
                    me.api.tblApply(properties);
                }
            };

            var menuTableDirection = new Common.UI.MenuItem({
                iconCls: 'menu__icon text-orient-hor',
                caption     : me.directionText,
                menu        : new Common.UI.Menu({
                    cls: 'ppm-toolbar shifted-right',
                    menuAlign: 'tl-tr',
                    items   : [
                        me.menuTableDirectH = new Common.UI.MenuItem({
                            caption     : me.directHText,
                            iconCls     : 'menu__icon text-orient-hor',
                            checkable   : true,
                            checkmark   : false,
                            checked     : false,
                            toggleGroup : 'popuptabledirect',
                            direction      : Asc.c_oAscCellTextDirection.LRTB
                        }).on('click', _.bind(tableDirection, me)),
                        me.menuTableDirect90 = new Common.UI.MenuItem({
                            caption     : me.direct90Text,
                            iconCls     : 'menu__icon text-orient-rdown',
                            checkable   : true,
                            checkmark   : false,
                            checked     : false,
                            toggleGroup : 'popuptabledirect',
                            direction      : Asc.c_oAscCellTextDirection.TBRL
                        }).on('click', _.bind(tableDirection, me)),
                        me.menuTableDirect270 = new Common.UI.MenuItem({
                            caption     : me.direct270Text,
                            iconCls     : 'menu__icon text-orient-rup',
                            checkable   : true,
                            checkmark   : false,
                            checked     : false,
                            toggleGroup : 'popuptabledirect',
                            direction      : Asc.c_oAscCellTextDirection.BTLR
                        }).on('click', _.bind(tableDirection, me))
                    ]
                })
            });

            var menuTableStartNewList = new Common.UI.MenuItem({
                caption: me.textStartNewList
            }).on('click', _.bind(me.onStartNumbering, me, 1));

            var menuTableStartNumberingFrom = new Common.UI.MenuItem({
                caption: me.textStartNumberingFrom
            }).on('click', _.bind(me.onStartNumbering, me, 'advanced'));

            var menuTableContinueNumbering = new Common.UI.MenuItem({
                caption: me.textContinueNumbering
            }).on('click', _.bind(me.onContinueNumbering, me));

            var menuNumberingTable = new Common.UI.MenuItem({
                caption     : me.bulletsText,
                menu        : new Common.UI.Menu({
                    cls: 'shifted-right',
                    menuAlign: 'tl-tr',
                    items   : [
                        menuTableStartNewList,
                        menuTableStartNumberingFrom,
                        menuTableContinueNumbering
                    ]
                })
            });

            var menuTableRefreshField = new Common.UI.MenuItem({
                caption: me.textRefreshField
            }).on('click', function(item, e){
                me.api.asc_UpdateComplexField(item.options.fieldProps);
                me.fireEvent('editcomplete', me);
            });

            var menuTableFieldSeparator = new Common.UI.MenuItem({
                caption     : '--'
            });

            this.tableMenu = new Common.UI.Menu({
                cls: 'shifted-right',
                initMenu: function(value){
                    // table properties
                    if (_.isUndefined(value.tableProps))
                        return;

                    var isEquation= (value.mathProps && value.mathProps.value);

                    for (var i = 8; i < 27; i++) {
                        me.tableMenu.items[i].setVisible(!isEquation);
                    }

                    var align = value.tableProps.value.get_CellsVAlign();
                    var cls = '';
                    switch (align) {
                        case Asc.c_oAscVertAlignJc.Top:
                            cls = 'menu__icon btn-align-top';
                            break;
                        case Asc.c_oAscVertAlignJc.Center:
                            cls = 'menu__icon btn-align-middle';
                            break;
                        case Asc.c_oAscVertAlignJc.Bottom:
                            cls = 'menu__icon btn-align-bottom';
                            break;
                    }
                    menuTableCellAlign.setIconCls(cls);
                    me.menuTableCellTop.setChecked(align == Asc.c_oAscVertAlignJc.Top);
                    me.menuTableCellCenter.setChecked(align == Asc.c_oAscVertAlignJc.Center);
                    me.menuTableCellBottom.setChecked(align == Asc.c_oAscVertAlignJc.Bottom);

                    var dir = value.tableProps.value.get_CellsTextDirection();
                    cls = '';
                    switch (dir) {
                        case Asc.c_oAscCellTextDirection.LRTB:
                            cls = 'menu__icon text-orient-hor';
                            break;
                        case Asc.c_oAscCellTextDirection.TBRL:
                            cls = 'menu__icon text-orient-rdown';
                            break;
                        case Asc.c_oAscCellTextDirection.BTLR:
                            cls = 'menu__icon text-orient-rup';
                            break;
                    }
                    menuTableDirection.setIconCls(cls);
                    me.menuTableDirectH.setChecked(dir == Asc.c_oAscCellTextDirection.LRTB);
                    me.menuTableDirect90.setChecked(dir == Asc.c_oAscCellTextDirection.TBRL);
                    me.menuTableDirect270.setChecked(dir == Asc.c_oAscCellTextDirection.BTLR);

                    var disabled = value.tableProps.locked || (value.headerProps!==undefined && value.headerProps.locked);
                    me.tableMenu.items[11].setDisabled(disabled);
                    me.tableMenu.items[12].setDisabled(disabled);

                    if (me.api) {
                        mnuTableMerge.setDisabled(disabled || !me.api.CheckBeforeMergeCells());
                        mnuTableSplit.setDisabled(disabled || !me.api.CheckBeforeSplitCells());
                    }

                    menuTableDistRows.setDisabled(disabled);
                    menuTableDistCols.setDisabled(disabled);
                    menuTableCellAlign.setDisabled(disabled);
                    menuTableDirection.setDisabled(disabled);
                    menuTableAdvanced.setDisabled(disabled);

                    var cancopy = me.api && me.api.can_CopyCut();
                    menuTableCopy.setDisabled(!cancopy);
                    menuTableCut.setDisabled(disabled || !cancopy);
                    menuTablePaste.setDisabled(disabled);
                    menuTablePrint.setVisible(me.mode.canPrint);
                    menuTablePrint.setDisabled(!cancopy);

                    // bullets & numbering
                    var listId = me.api.asc_GetCurrentNumberingId(),
                        in_list = (listId !== null);
                    menuNumberingTable.setVisible(in_list);
                    if (in_list) {
                        var numLvl = me.api.asc_GetNumberingPr(listId).get_Lvl(me.api.asc_GetCurrentNumberingLvl()),
                            format = numLvl.get_Format(),
                            start = me.api.asc_GetCalculatedNumberingValue();
                        menuTableStartNewList.setVisible(numLvl.get_Start()!=start);
                        menuTableStartNewList.value = {start: numLvl.get_Start()};
                        menuTableStartNumberingFrom.setVisible(format != Asc.c_oAscNumberingFormat.Bullet);
                        menuTableStartNumberingFrom.value = {format: format, start: start};
                        menuTableStartNewList.setCaption((format == Asc.c_oAscNumberingFormat.Bullet) ? me.textSeparateList : me.textStartNewList);
                        menuTableContinueNumbering.setCaption((format == Asc.c_oAscNumberingFormat.Bullet) ? me.textJoinList : me.textContinueNumbering);
                    }

                    // hyperlink properties
                    var text = null;
                    if (me.api) {
                        text = me.api.can_AddHyperlink();
                    }
                    menuAddHyperlinkTable.setVisible(value.hyperProps===undefined && text!==false);
                    menuHyperlinkTable.setVisible(value.hyperProps!==undefined);

                    menuEditHyperlinkTable.hyperProps = value.hyperProps;
                    menuRemoveHyperlinkTable.hyperProps = value.hyperProps;

                    if (text!==false) {
                        menuAddHyperlinkTable.hyperProps = {};
                        menuAddHyperlinkTable.hyperProps.value = new Asc.CHyperlinkProperty();
                        menuAddHyperlinkTable.hyperProps.value.put_Text(text);
                    }

                    // review move
                    var data = me.api.asc_GetRevisionsChangesStack(),
                        move = false;
                    menuTableFollow.value = null;
                    _.each(data, function(item) {
                        if ((item.get_Type()==Asc.c_oAscRevisionsChangeType.TextAdd || item.get_Type() == Asc.c_oAscRevisionsChangeType.TextRem) &&
                            item.get_MoveType()!=Asc.c_oAscRevisionsMove.NoMove) {
                            menuTableFollow.value = item;
                            move = true;
                        }
                    });
                    menuTableFollow.setVisible(move);

                    menuHyperlinkSeparator.setVisible(menuAddHyperlinkTable.isVisible() || menuHyperlinkTable.isVisible() || menuNumberingTable.isVisible() || menuTableFollow.isVisible());

                    // paragraph properties
                    menuParagraphAdvancedInTable.setVisible(value.paraProps!==undefined);

                    me._currentParaObjDisabled = disabled = value.paraProps.locked || (value.headerProps!==undefined && value.headerProps.locked);
                    menuAddHyperlinkTable.setDisabled(disabled);
                    menuHyperlinkTable.setDisabled(disabled || value.hyperProps!==undefined && value.hyperProps.isSeveralLinks===true);
                    menuParagraphAdvancedInTable.setDisabled(disabled);

                    me.menuSpellCheckTable.setVisible(value.spellProps!==undefined && value.spellProps.value.get_Checked()===false);
                    menuToDictionaryTable.setVisible(me.mode.isDesktopApp);
                    menuSpellcheckTableSeparator.setVisible(value.spellProps!==undefined && value.spellProps.value.get_Checked()===false);
                    
                    me.langTableMenu.setDisabled(disabled);
                    if (value.spellProps!==undefined && value.spellProps.value.get_Checked()===false && value.spellProps.value.get_Variants() !== null && value.spellProps.value.get_Variants() !== undefined) {
                        me.addWordVariants(false);
                    } else {
                        me.menuSpellTable.setCaption(me.loadSpellText, true);
                        me.clearWordVariants(false);
                        me.menuSpellMoreTable.setVisible(false);
                    }

                    if (me.menuSpellCheckTable.isVisible() && me._currLang.id !== me._currLang.tableid) {
                        me.changeLanguageMenu(me.langTableMenu.menu);
                        me._currLang.tableid = me._currLang.id;
                    }

                    //equation menu
                    var eqlen = 0;
                    if (isEquation) {
                        eqlen = me.addEquationMenu(false, 7);
                    } else
                        me.clearEquationMenu(false, 7);
                    menuEquationSeparatorInTable.setVisible(isEquation && eqlen>0);

                    var control_lock = (value.paraProps) ? (!value.paraProps.value.can_DeleteBlockContentControl() || !value.paraProps.value.can_EditBlockContentControl() ||
                                                            !value.paraProps.value.can_DeleteInlineContentControl() || !value.paraProps.value.can_EditInlineContentControl()) : false;
                    var in_toc = me.api.asc_GetTableOfContentsPr(true),
                        in_control = !in_toc && me.api.asc_IsContentControl();
                    menuTableControl.setVisible(in_control);
                    if (in_control) {
                        var control_props = me.api.asc_GetContentControlProperties(),
                            lock_type = (control_props) ? control_props.get_Lock() : Asc.c_oAscSdtLockType.Unlocked,
                            is_form = control_props && control_props.get_FormPr();
                        menuTableRemoveControl.setDisabled(lock_type==Asc.c_oAscSdtLockType.SdtContentLocked || lock_type==Asc.c_oAscSdtLockType.SdtLocked);
                        menuTableRemoveControl.setCaption(is_form ? me.getControlLabel(control_props) : me.textRemoveControl);
                        menuTableControlSettings.setVisible(me.mode.canEditContentControl && !is_form);

                        var spectype = control_props ? control_props.get_SpecificType() : Asc.c_oAscContentControlSpecificType.None;
                        control_lock = control_lock || spectype==Asc.c_oAscContentControlSpecificType.CheckBox || spectype==Asc.c_oAscContentControlSpecificType.Picture ||
                                        spectype==Asc.c_oAscContentControlSpecificType.ComboBox || spectype==Asc.c_oAscContentControlSpecificType.DropDownList || spectype==Asc.c_oAscContentControlSpecificType.DateTime;
                    }
                    menuTableTOC.setVisible(in_toc);

                    /** coauthoring begin **/
                        // comments
                    menuAddCommentTable.setVisible(me.api.can_AddQuotedComment()!==false && me.mode.canCoAuthoring && me.mode.canComments && !control_lock);
                    menuAddCommentTable.setDisabled(value.paraProps!==undefined && value.paraProps.locked===true);
                    /** coauthoring end **/

                    var in_field = me.api.asc_GetCurrentComplexField();
                    menuTableRefreshField.setVisible(!!in_field);
                    menuTableRefreshField.setDisabled(disabled);
                    menuTableFieldSeparator.setVisible(!!in_field);
                    if (in_field) {
                        menuTableRefreshField.options.fieldProps = in_field;
                    }
                },
                items: [
                    me.menuSpellCheckTable,
                    menuSpellcheckTableSeparator,
                    menuTableCut,
                    menuTableCopy,
                    menuTablePaste,
                    menuTablePrint,
                    { caption: '--' },
                    menuEquationSeparatorInTable,
                    menuTableRefreshField,
                    menuTableFieldSeparator,
                    {
                        caption     : me.selectText,
                        menu        : new Common.UI.Menu({
                            cls: 'shifted-right',
                            menuAlign: 'tl-tr',
                            style   : 'width: 100px',
                            items   : [
                                new Common.UI.MenuItem({
                                    caption: me.rowText
                                }).on('click', function(item) {
                                    if (me.api)
                                        me.api.selectRow();
                                }),
                                new Common.UI.MenuItem({
                                    caption: me.columnText
                                }).on('click', function(item) {
                                    if (me.api)
                                        me.api.selectColumn();
                                }),
                                new Common.UI.MenuItem({
                                    caption: me.cellText
                                }).on('click', function(item) {
                                    if (me.api)
                                        me.api.selectCell();
                                }),
                                new Common.UI.MenuItem({
                                    caption: me.tableText
                                }).on('click', function(item) {
                                    if (me.api)
                                        me.api.selectTable();
                                })
                            ]
                        })
                    },
                    {
                        iconCls: 'menu__icon btn-addcell',
                        caption     : me.insertText,
                        menu        : new Common.UI.Menu({
                            cls: 'shifted-right',
                            menuAlign: 'tl-tr',
                            style   : 'width: 100px',
                            items   : [
                                new Common.UI.MenuItem({
                                    caption: me.insertColumnLeftText
                                }).on('click', function(item) {
                                    if (me.api)
                                        me.api.addColumnLeft();
                                }),
                                new Common.UI.MenuItem({
                                    caption: me.insertColumnRightText
                                }).on('click', function(item) {
                                    if (me.api)
                                        me.api.addColumnRight();
                                }),
                                new Common.UI.MenuItem({
                                    caption: me.insertRowAboveText
                                }).on('click', function(item) {
                                    if (me.api)
                                        me.api.addRowAbove();
                                }),
                                new Common.UI.MenuItem({
                                    caption: me.insertRowBelowText
                                }).on('click', function(item) {
                                    if (me.api)
                                        me.api.addRowBelow();
                                }),
                                new Common.UI.MenuItem({
                                    caption: me.textSeveral
                                }).on('click', function(item) {
                                    me.onCellsAdd();
                                })
                            ]
                        })
                    },
                    {
                        iconCls: 'menu__icon btn-delcell',
                        caption     : me.deleteText,
                        menu        : new Common.UI.Menu({
                            cls: 'shifted-right',
                            menuAlign: 'tl-tr',
                            style   : 'width: 100px',
                            items   : [
                                new Common.UI.MenuItem({
                                    caption: me.rowText
                                }).on('click', function(item) {
                                    if (me.api)
                                        me.api.remRow();
                                }),
                                new Common.UI.MenuItem({
                                    caption: me.columnText
                                }).on('click', function(item) {
                                    if (me.api)
                                        me.api.remColumn();
                                }),
                                new Common.UI.MenuItem({
                                    caption: me.tableText
                                }).on('click', function(item) {
                                    if (me.api)
                                        me.api.remTable();
                                }),
                                new Common.UI.MenuItem({
                                    caption: me.textCells
                                }).on('click', function(item) {
                                    me.onCellsRemove();
                                })
                            ]
                        })
                    },
                    { caption: '--' },
                    mnuTableMerge,
                    mnuTableSplit,
                    { caption: '--' },
                    menuTableDistRows,
                    menuTableDistCols,
                    { caption: '--' },
                    menuTableCellAlign,
                    menuTableDirection,
                    { caption: '--' },
                    menuTableInsertCaption,
                    { caption: '--' },
                    menuTableAdvanced,
                    { caption: '--' },
                /** coauthoring begin **/
                    menuAddCommentTable,
                /** coauthoring end **/
                    menuNumberingTable,
                    menuAddHyperlinkTable,
                    menuHyperlinkTable,
                    menuTableFollow,
                    menuHyperlinkSeparator,
                    menuTableControl,
                    menuTableTOC,
                    menuParagraphAdvancedInTable
                ]
            }).on('hide:after', function(menu, e, isFromInputControl) {
                if (me.suppressEditComplete) {
                    me.suppressEditComplete = false;
                    return;
                }

                if (!isFromInputControl) me.fireEvent('editcomplete', me);
                me.currentMenu = null;
            });

            /* text menu */

            var menuParagraphBreakBefore = new Common.UI.MenuItem({
                caption     : me.breakBeforeText,
                checkable   : true
            }).on('click', function(item, e) {
                    me.api.put_PageBreak(item.checked);
            });

            var menuParagraphKeepLines = new Common.UI.MenuItem({
                caption     : me.keepLinesText,
                checkable   : true
            }).on('click', function(item, e) {
                    me.api.put_KeepLines(item.checked);
            });

            var paragraphVAlign = function(item, e) {
                if (me.api) {
                    var properties = new Asc.asc_CImgProperty();
                    properties.put_VerticalTextAlign(item.options.valign);
                    me.api.ImgApply(properties);
                }
            };

            var menuParagraphVAlign = new Common.UI.MenuItem({
                iconCls: 'menu__icon btn-align-top',
                caption     : me.vertAlignText,
                menu        : new Common.UI.Menu({
                    cls: 'shifted-right',
                    menuAlign: 'tl-tr',
                    items   : [
                        me.menuParagraphTop = new Common.UI.MenuItem({
                            iconCls: 'menu__icon btn-align-top',
                            caption     : me.textShapeAlignTop,
                            checkmark   : false,
                            checkable   : true,
                            checked     : false,
                            toggleGroup : 'popupparagraphvalign',
                            valign      : Asc.c_oAscVAlign.Top
                        }).on('click', _.bind(paragraphVAlign, me)),
                        me.menuParagraphCenter = new Common.UI.MenuItem({
                            iconCls: 'menu__icon btn-align-middle',
                            caption     : me.textShapeAlignMiddle,
                            checkmark   : false,
                            checkable   : true,
                            checked     : false,
                            toggleGroup : 'popupparagraphvalign',
                            valign      : Asc.c_oAscVAlign.Center
                        }).on('click', _.bind(paragraphVAlign, me)),
                        me.menuParagraphBottom = new Common.UI.MenuItem({
                            iconCls: 'menu__icon btn-align-bottom',
                            caption     : me.textShapeAlignBottom,
                            checkmark   : false,
                            checkable   : true,
                            checked     : false,
                            toggleGroup : 'popupparagraphvalign',
                            valign      : Asc.c_oAscVAlign.Bottom
                        }).on('click', _.bind(paragraphVAlign, me))
                    ]
                })
            });

            var paragraphDirection = function(item, e) {
                if (me.api) {
                    var properties = new Asc.asc_CImgProperty();
                    properties.put_Vert(item.options.direction);
                    me.api.ImgApply(properties);
                }
            };

            var menuParagraphDirection = new Common.UI.MenuItem({
                iconCls: 'menu__icon text-orient-hor',
                caption     : me.directionText,
                menu        : new Common.UI.Menu({
                    cls: 'ppm-toolbar shifted-right',
                    menuAlign: 'tl-tr',
                    items   : [
                        me.menuParagraphDirectH = new Common.UI.MenuItem({
                            caption     : me.directHText,
                            iconCls     : 'menu__icon text-orient-hor',
                            checkable   : true,
                            checkmark   : false,
                            checked     : false,
                            toggleGroup : 'popupparagraphdirect',
                            direction      : Asc.c_oAscVertDrawingText.normal
                        }).on('click', _.bind(paragraphDirection, me)),
                        me.menuParagraphDirect90 = new Common.UI.MenuItem({
                            caption     : me.direct90Text,
                            iconCls     : 'menu__icon text-orient-rdown',
                            checkable   : true,
                            checkmark   : false,
                            checked     : false,
                            toggleGroup : 'popupparagraphdirect',
                            direction      : Asc.c_oAscVertDrawingText.vert
                        }).on('click', _.bind(paragraphDirection, me)),
                        me.menuParagraphDirect270 = new Common.UI.MenuItem({
                            caption     : me.direct270Text,
                            iconCls     : 'menu__icon text-orient-rup',
                            checkable   : true,
                            checkmark   : false,
                            checked     : false,
                            toggleGroup : 'popupparagraphdirect',
                            direction      : Asc.c_oAscVertDrawingText.vert270
                        }).on('click', _.bind(paragraphDirection, me))
                    ]
                })
            });

            var menuParagraphAdvanced = new Common.UI.MenuItem({
                iconCls: 'menu__icon btn-paragraph',
                caption     : me.advancedParagraphText
            }).on('click', _.bind(me.advancedParagraphClick, me));

            var menuFrameAdvanced = new Common.UI.MenuItem({
                caption     : me.advancedFrameText
            }).on('click', _.bind(me.advancedFrameClick, me, true));

            var menuDropCapAdvanced = new Common.UI.MenuItem({
                iconCls: 'menu__icon dropcap-intext',
                caption     : me.advancedDropCapText
            }).on('click', _.bind(me.advancedFrameClick, me, false));

            /** coauthoring begin **/
            var menuCommentSeparatorPara = new Common.UI.MenuItem({
                caption     : '--'
            });

            var menuAddCommentPara = new Common.UI.MenuItem({
                iconCls: 'menu__icon btn-menu-comments',
                caption     : me.addCommentText
            }).on('click', _.bind(me.addComment, me));
            /** coauthoring end **/

            var menuHyperlinkParaSeparator = new Common.UI.MenuItem({
                caption     : '--'
            });

            var menuAddHyperlinkPara = new Common.UI.MenuItem({
                iconCls: 'menu__icon btn-inserthyperlink',
                caption     : me.hyperlinkText
            }).on('click', _.bind(me.addHyperlink, me));

            var menuEditHyperlinkPara = new Common.UI.MenuItem({
                caption     : me.editHyperlinkText
            }).on('click', _.bind(me.editHyperlink, me));

            var menuRemoveHyperlinkPara = new Common.UI.MenuItem({
                caption     : me.removeHyperlinkText
            }).on('click', function(item, e) {
                me.api.remove_Hyperlink(item.hyperProps.value);
                me.fireEvent('editcomplete', me);
            });

            var menuHyperlinkPara = new Common.UI.MenuItem({
                iconCls: 'menu__icon btn-inserthyperlink',
                caption     : me.hyperlinkText,
                menu        : new Common.UI.Menu({
                    cls: 'shifted-right',
                    menuAlign: 'tl-tr',
                    items   : [
                        menuEditHyperlinkPara,
                        menuRemoveHyperlinkPara
                    ]
                })
            });

            var menuStyleSeparator = new Common.UI.MenuItemSeparator();
            var menuStyle = new Common.UI.MenuItem({
                caption: me.styleText,
                menu: new Common.UI.Menu({
                    cls: 'shifted-right',
                    menuAlign: 'tl-tr',
                    items: [
                        me.menuStyleSave = new Common.UI.MenuItem({
                            caption: me.saveStyleText
                        }).on('click', _.bind(me.onMenuSaveStyle, me)),
                        me.menuStyleUpdate = new Common.UI.MenuItem({
                            caption: me.updateStyleText.replace('%1', window.currentStyleName)
                        }).on('click', _.bind(me.onMenuUpdateStyle, me))
                    ]
                })
            });

            me.menuSpellPara = new Common.UI.MenuItem({
                caption     : me.loadSpellText,
                disabled    : true
            });

            me.menuSpellMorePara = new Common.UI.MenuItem({
                caption     : me.moreText,
                menu        : new Common.UI.Menu({
                    cls: 'shifted-right',
                    menuAlign: 'tl-tr',
                    restoreHeight: true,
                    items: []
                })
            });

            me.langParaMenu = new Common.UI.MenuItem({
                iconCls: 'menu__icon btn-ic-doclang',
                caption     : me.langText,
                menu        : new Common.UI.MenuSimple({
                    cls: 'lang-menu',
                    menuAlign: 'tl-tr',
                    restoreHeight: 285,
                    items   : [],
                    itemTemplate: langTemplate,
                    search: true
                })
            });

            var menuIgnoreSpellPara = new Common.UI.MenuItem({
                caption     : me.ignoreSpellText
            }).on('click', function(item, e) {
                me.api.asc_ignoreMisspelledWord(me._currentSpellObj, false);
                me.fireEvent('editcomplete', me);
            });

            var menuIgnoreAllSpellPara = new Common.UI.MenuItem({
                caption     : me.ignoreAllSpellText
            }).on('click', function(item, e) {
                me.api.asc_ignoreMisspelledWord(me._currentSpellObj, true);
                me.fireEvent('editcomplete', me);
            });

            var menuToDictionaryPara = new Common.UI.MenuItem({
                caption     : me.toDictionaryText
            }).on('click', function(item, e) {
                me.api.asc_spellCheckAddToDictionary(me._currentSpellObj);
                me.fireEvent('editcomplete', me);
            });

            var menuIgnoreSpellParaSeparator = new Common.UI.MenuItem({
                caption     : '--'
            });

            var menuSpellcheckParaSeparator = new Common.UI.MenuItem({
                caption     : '--'
            });

            var menuParaCopy = new Common.UI.MenuItem({
                iconCls: 'menu__icon btn-copy',
                caption : me.textCopy,
                value : 'copy'
            }).on('click', _.bind(me.onCutCopyPaste, me));

            var menuParaPaste = new Common.UI.MenuItem({
                iconCls: 'menu__icon btn-paste',
                caption : me.textPaste,
                value : 'paste'
            }).on('click', _.bind(me.onCutCopyPaste, me));

            var menuParaCut = new Common.UI.MenuItem({
                iconCls: 'menu__icon btn-cut',
                caption : me.textCut,
                value : 'cut'
            }).on('click', _.bind(me.onCutCopyPaste, me));

            var menuParaPrint = new Common.UI.MenuItem({
                iconCls: 'menu__icon btn-print',
                caption : me.txtPrintSelection
            }).on('click', _.bind(me.onPrintSelection, me));

            var menuEquationSeparator = new Common.UI.MenuItem({
                caption     : '--'
            });

            var menuParaRemoveControl = new Common.UI.MenuItem({
                iconCls: 'menu__icon cc-remove',
                caption: me.textRemoveControl,
                value: 'remove'
            }).on('click', _.bind(me.onControlsSelect, me));

            var menuParaControlSettings = new Common.UI.MenuItem(
            {
                caption: me.textEditControls,
                value: 'settings'
            }).on('click', _.bind(me.onControlsSelect, me));

            var menuParaControlSeparator = new Common.UI.MenuItem({
                caption     : '--'
            });

            var menuParaTOCSettings = new Common.UI.MenuItem({
                caption: me.textTOCSettings,
                value: 'settings'
            }).on('click', function (item, e) {
                me.fireEvent('links:contents', [item.value, true]);
            });

            var menuParaTOCRefresh = new Common.UI.MenuItem({
                caption     : me.textUpdateTOC,
                menu        : new Common.UI.Menu({
                    cls: 'shifted-right',
                    menuAlign: 'tl-tr',
                    items   : [
                        {
                            caption: me.textUpdateAll,
                            value: 'all'
                        },
                        {
                            caption: me.textUpdatePages,
                            value: 'pages'
                        }
                    ]
                })
            });
            menuParaTOCRefresh.menu.on('item:click', function (menu, item, e) {
                me.fireEvent('links:update', [item.value, true]);
            });

            var menuParaTOCSeparator = new Common.UI.MenuItem({
                caption     : '--'
            });

            var menuParaRefreshField = new Common.UI.MenuItem({
                caption: me.textRefreshField
            }).on('click', function(item, e){
                me.api.asc_UpdateComplexField(item.options.fieldProps);
                me.fireEvent('editcomplete', me);
            });

            var menuParaFieldSeparator = new Common.UI.MenuItem({
                caption     : '--'
            });

            var menuParaStartNewList = new Common.UI.MenuItem({
                caption: me.textStartNewList
            }).on('click', _.bind(me.onStartNumbering, me, 1));

            var menuParaStartNumberingFrom = new Common.UI.MenuItem({
                caption: me.textStartNumberingFrom
            }).on('click', _.bind(me.onStartNumbering, me, 'advanced'));

            var menuParaContinueNumbering = new Common.UI.MenuItem({
                caption: me.textContinueNumbering
            }).on('click', _.bind(me.onContinueNumbering, me));

            var menuParaNumberingSeparator = new Common.UI.MenuItem({
                caption     : '--'
            });

            var menuParaFollow = new Common.UI.MenuItem({
                caption: me.textFollow
            }).on('click', _.bind(me.onFollowMove, me));

            var menuParaFollowSeparator = new Common.UI.MenuItem({
                caption     : '--'
            });

            this.textMenu = new Common.UI.Menu({
                cls: 'shifted-right',
                initMenu: function(value){
                    var isInShape = (value.imgProps && value.imgProps.value && !_.isNull(value.imgProps.value.get_ShapeProperties()));
                    var isInChart = (value.imgProps && value.imgProps.value && !_.isNull(value.imgProps.value.get_ChartProperties()));
                    var isEquation= (value.mathProps && value.mathProps.value);

                    menuParagraphVAlign.setVisible(isInShape && !isInChart && !isEquation); // после того, как заголовок можно будет растягивать по вертикали, вернуть "|| isInChart" !!
                    menuParagraphDirection.setVisible(isInShape && !isInChart && !isEquation); // после того, как заголовок можно будет растягивать по вертикали, вернуть "|| isInChart" !!
                    if ( isInShape || isInChart ) {
                        var align = value.imgProps.value.get_VerticalTextAlign();
                        var cls = '';
                        switch (align) {
                            case Asc.c_oAscVAlign.Top:
                                cls = 'menu__icon btn-align-top';
                                break;
                            case Asc.c_oAscVAlign.Center:
                                cls = 'menu__icon btn-align-middle';
                                break;
                            case Asc.c_oAscVAlign.Bottom:
                                cls = 'menu__icon btn-align-bottom';
                                break;
                        }
                        menuParagraphVAlign.setIconCls(cls);
                        me.menuParagraphTop.setChecked(align == Asc.c_oAscVAlign.Top);
                        me.menuParagraphCenter.setChecked(align == Asc.c_oAscVAlign.Center);
                        me.menuParagraphBottom.setChecked(align == Asc.c_oAscVAlign.Bottom);

                        var dir = value.imgProps.value.get_Vert();
                        cls = '';
                        switch (dir) {
                            case Asc.c_oAscVertDrawingText.normal:
                                cls = 'menu__icon text-orient-hor';
                                break;
                            case Asc.c_oAscVertDrawingText.vert:
                                cls = 'menu__icon text-orient-rdown';
                                break;
                            case Asc.c_oAscVertDrawingText.vert270:
                                cls = 'menu__icon text-orient-rup';
                                break;
                        }
                        menuParagraphDirection.setIconCls(cls);
                        me.menuParagraphDirectH.setChecked(dir == Asc.c_oAscVertDrawingText.normal);
                        me.menuParagraphDirect90.setChecked(dir == Asc.c_oAscVertDrawingText.vert);
                        me.menuParagraphDirect270.setChecked(dir == Asc.c_oAscVertDrawingText.vert270);
                    }
                    menuParagraphAdvanced.isChart = (value.imgProps && value.imgProps.isChart);
                    menuParagraphBreakBefore.setVisible(!isInShape && !isInChart && !isEquation);
                    menuParagraphKeepLines.setVisible(!isInShape && !isInChart && !isEquation);
                    if (value.paraProps) {
                        menuParagraphBreakBefore.setChecked(value.paraProps.value.get_PageBreakBefore());
                        menuParagraphKeepLines.setChecked(value.paraProps.value.get_KeepLines());
                    }

                    var text = null;
                    if (me.api) {
                        text = me.api.can_AddHyperlink();
                    }
                    menuAddHyperlinkPara.setVisible(value.hyperProps===undefined && text!==false);
                    menuHyperlinkPara.setVisible(value.hyperProps!==undefined);
                    menuHyperlinkParaSeparator.setVisible(menuAddHyperlinkPara.isVisible() || menuHyperlinkPara.isVisible());
                    menuEditHyperlinkPara.hyperProps = value.hyperProps;
                    menuRemoveHyperlinkPara.hyperProps = value.hyperProps;
                    if (text!==false) {
                        menuAddHyperlinkPara.hyperProps = {};
                        menuAddHyperlinkPara.hyperProps.value = new Asc.CHyperlinkProperty();
                        menuAddHyperlinkPara.hyperProps.value.put_Text(text);
                    }
                    var disabled = value.paraProps.locked || (value.headerProps!==undefined && value.headerProps.locked);
                    me._currentParaObjDisabled = disabled;
                    menuAddHyperlinkPara.setDisabled(disabled);
                    menuHyperlinkPara.setDisabled(disabled || value.hyperProps!==undefined && value.hyperProps.isSeveralLinks===true);

                    // review move
                    var data = me.api.asc_GetRevisionsChangesStack(),
                        move = false;
                    menuParaFollow.value = null;
                    _.each(data, function(item) {
                        if ((item.get_Type()==Asc.c_oAscRevisionsChangeType.TextAdd || item.get_Type() == Asc.c_oAscRevisionsChangeType.TextRem) &&
                            item.get_MoveType()!=Asc.c_oAscRevisionsMove.NoMove) {
                            menuParaFollow.value = item;
                            move = true;
                        }
                    });
                    menuParaFollow.setVisible(move);
                    menuParaFollowSeparator.setVisible(move);

                    menuParagraphBreakBefore.setDisabled(disabled || !_.isUndefined(value.headerProps) || !_.isUndefined(value.imgProps));
                    menuParagraphKeepLines.setDisabled(disabled);
                    menuParagraphAdvanced.setDisabled(disabled);
                    menuFrameAdvanced.setDisabled(disabled);
                    menuDropCapAdvanced.setDisabled(disabled);
                    menuParagraphVAlign.setDisabled(disabled);
                    menuParagraphDirection.setDisabled(disabled);

                    var cancopy = me.api && me.api.can_CopyCut();
                    menuParaCopy.setDisabled(!cancopy);
                    menuParaCut.setDisabled(disabled || !cancopy);
                    menuParaPaste.setDisabled(disabled);
                    menuParaPrint.setVisible(me.mode.canPrint);
                    menuParaPrint.setDisabled(!cancopy);

                    // spellCheck
                    var spell = (value.spellProps!==undefined && value.spellProps.value.get_Checked()===false);
                    me.menuSpellPara.setVisible(spell);
                    menuSpellcheckParaSeparator.setVisible(spell);
                    menuIgnoreSpellPara.setVisible(spell);
                    menuIgnoreAllSpellPara.setVisible(spell);
                    menuToDictionaryPara.setVisible(spell && me.mode.isDesktopApp);
                    me.langParaMenu.setVisible(spell);
                    me.langParaMenu.setDisabled(disabled);
                    menuIgnoreSpellParaSeparator.setVisible(spell);

                    if (spell && value.spellProps.value.get_Variants() !== null && value.spellProps.value.get_Variants() !== undefined) {
                        me.addWordVariants(true);
                    } else {
                        me.menuSpellPara.setCaption(me.loadSpellText, true);
                        me.clearWordVariants(true);
                        me.menuSpellMorePara.setVisible(false);
                    }
                    if (me.langParaMenu.isVisible() && me._currLang.id !== me._currLang.paraid) {
                        me.changeLanguageMenu(me.langParaMenu.menu);
                        me._currLang.paraid = me._currLang.id;
                    }

                    //equation menu
                    var eqlen = 0;
                    if (isEquation) {
                        eqlen = me.addEquationMenu(true, 15);
                    } else
                        me.clearEquationMenu(true, 15);
                    menuEquationSeparator.setVisible(isEquation && eqlen>0);
                    menuEquationInsertCaption.setVisible(isEquation);
                    menuEquationInsertCaptionSeparator.setVisible(isEquation);

                    var frame_pr = value.paraProps.value.get_FramePr();
                    menuFrameAdvanced.setVisible(frame_pr !== undefined);
                    menuDropCapAdvanced.setVisible(frame_pr !== undefined);
                    if (frame_pr)
                        menuDropCapAdvanced.setIconCls(frame_pr.get_DropCap()===Asc.c_oAscDropCap.Drop ? 'menu__icon dropcap-intext' : 'menu__icon dropcap-inmargin');

                    menuStyleSeparator.setVisible(me.mode.canEditStyles && !isInChart);
                    menuStyle.setVisible(me.mode.canEditStyles && !isInChart);
                    if (me.mode.canEditStyles && !isInChart) {
                        me.menuStyleUpdate.setCaption(me.updateStyleText.replace('%1', DE.getController('Main').translationTable[window.currentStyleName] || window.currentStyleName));
                    }

                    var control_lock = (value.paraProps) ? (!value.paraProps.value.can_DeleteBlockContentControl() || !value.paraProps.value.can_EditBlockContentControl() ||
                                                            !value.paraProps.value.can_DeleteInlineContentControl() || !value.paraProps.value.can_EditInlineContentControl()) : false;

                    var in_toc = me.api.asc_GetTableOfContentsPr(true),
                        in_control = !in_toc && me.api.asc_IsContentControl(),
                        control_props = in_control ? me.api.asc_GetContentControlProperties() : null,
                        is_form = control_props && control_props.get_FormPr();
                    menuParaRemoveControl.setVisible(in_control);
                    menuParaControlSettings.setVisible(in_control && me.mode.canEditContentControl && !is_form);
                    menuParaControlSeparator.setVisible(in_control);
                    if (in_control) {
                        var lock_type = (control_props) ? control_props.get_Lock() : Asc.c_oAscSdtLockType.Unlocked;
                        menuParaRemoveControl.setDisabled(lock_type==Asc.c_oAscSdtLockType.SdtContentLocked || lock_type==Asc.c_oAscSdtLockType.SdtLocked);
                        menuParaRemoveControl.setCaption(is_form ? me.getControlLabel(control_props) : me.textRemoveControl);

                        var spectype = control_props ? control_props.get_SpecificType() : Asc.c_oAscContentControlSpecificType.None;
                        control_lock = control_lock || spectype==Asc.c_oAscContentControlSpecificType.CheckBox || spectype==Asc.c_oAscContentControlSpecificType.Picture ||
                                        spectype==Asc.c_oAscContentControlSpecificType.ComboBox || spectype==Asc.c_oAscContentControlSpecificType.DropDownList || spectype==Asc.c_oAscContentControlSpecificType.DateTime;
                    }
                    menuParaTOCSettings.setVisible(in_toc);
                    menuParaTOCRefresh.setVisible(in_toc);
                    menuParaTOCSeparator.setVisible(in_toc);

                    /** coauthoring begin **/
                    var isVisible = !isInChart && me.api.can_AddQuotedComment()!==false && me.mode.canCoAuthoring && me.mode.canComments && !control_lock;
                    if (me.mode.compatibleFeatures)
                        isVisible = isVisible && !isInShape;
                    menuCommentSeparatorPara.setVisible(isVisible);
                    menuAddCommentPara.setVisible(isVisible);
                    menuAddCommentPara.setDisabled(value.paraProps && value.paraProps.locked === true);
                    /** coauthoring end **/

                    var in_field = me.api.asc_GetCurrentComplexField();
                    menuParaRefreshField.setVisible(!!in_field);
                    menuParaRefreshField.setDisabled(disabled);
                    menuParaFieldSeparator.setVisible(!!in_field);
                    if (in_field) {
                        menuParaRefreshField.options.fieldProps = in_field;
                    }

                    var listId = me.api.asc_GetCurrentNumberingId(),
                        in_list = (listId !== null);
                    menuParaNumberingSeparator.setVisible(in_list); // hide when first item is selected
                    menuParaStartNewList.setVisible(in_list);
                    menuParaStartNumberingFrom.setVisible(in_list);
                    menuParaContinueNumbering.setVisible(in_list);
                    if (in_list) {
                        var numLvl = me.api.asc_GetNumberingPr(listId).get_Lvl(me.api.asc_GetCurrentNumberingLvl()),
                            format = numLvl.get_Format(),
                            start = me.api.asc_GetCalculatedNumberingValue();
                        menuParaStartNewList.setVisible(numLvl.get_Start()!=start);
                        menuParaStartNewList.value = {start: numLvl.get_Start()};
                        menuParaStartNumberingFrom.setVisible(format != Asc.c_oAscNumberingFormat.Bullet);
                        menuParaStartNumberingFrom.value = {format: format, start: start};
                        menuParaStartNewList.setCaption((format == Asc.c_oAscNumberingFormat.Bullet) ? me.textSeparateList : me.textStartNewList);
                        menuParaContinueNumbering.setCaption((format == Asc.c_oAscNumberingFormat.Bullet) ? me.textJoinList : me.textContinueNumbering);
                    }
                },
                items: [
                    me.menuSpellPara,
                    me.menuSpellMorePara,
                    menuSpellcheckParaSeparator,
                    menuIgnoreSpellPara,
                    menuIgnoreAllSpellPara,
                    menuToDictionaryPara,
                    me.langParaMenu,
                    menuIgnoreSpellParaSeparator,
                    menuParaCut,
                    menuParaCopy,
                    menuParaPaste,
                    menuParaPrint,
                    menuEquationInsertCaptionSeparator,
                    menuEquationInsertCaption,
                    { caption: '--' },
                    menuEquationSeparator,
                    menuParaRemoveControl,
                    menuParaControlSettings,
                    menuParaControlSeparator,
                    menuParaRefreshField,
                    menuParaFieldSeparator,
                    menuParaTOCSettings,
                    menuParaTOCRefresh,
                    menuParaTOCSeparator,
                    menuParagraphBreakBefore,
                    menuParagraphKeepLines,
                    menuParagraphVAlign,
                    menuParagraphDirection,
                    menuParagraphAdvanced,
                    menuFrameAdvanced,
                    menuDropCapAdvanced,
                /** coauthoring begin **/
                    menuCommentSeparatorPara,
                    menuAddCommentPara,
                /** coauthoring end **/
                    menuHyperlinkParaSeparator,
                    menuAddHyperlinkPara,
                    menuHyperlinkPara,
                    menuParaFollowSeparator,
                    menuParaFollow,
                    menuParaNumberingSeparator,
                    menuParaStartNewList,
                    menuParaStartNumberingFrom,
                    menuParaContinueNumbering,
                    menuStyleSeparator,
                    menuStyle
                ]
            }).on('hide:after', function(menu, e, isFromInputControl) {
                if (me.suppressEditComplete) {
                    me.suppressEditComplete = false;
                    return;
                }

                if (!isFromInputControl) me.fireEvent('editcomplete', me);
                me.currentMenu = null;
            });

            /* header/footer menu */
            var menuEditHeaderFooter = new Common.UI.MenuItem({
                caption: me.editHeaderText
            });

            this.hdrMenu = new Common.UI.Menu({
                cls: 'shifted-right',
                initMenu: function(value){
                    menuEditHeaderFooter.setCaption(value.Header ? me.editHeaderText : me.editFooterText, true);
                    menuEditHeaderFooter.off('click').on('click', function(item) {
                        if (me.api){
                            if (value.Header) {
                                me.api.GoToHeader(value.PageNum);
                            }
                            else
                                me.api.GoToFooter(value.PageNum);
                            me.fireEvent('editcomplete', me);
                        }
                    });
                },
                items: [
                    menuEditHeaderFooter
                ]
            }).on('hide:after', function(menu, e, isFromInputControl) {
                if (!isFromInputControl) me.fireEvent('editcomplete', me);
                me.currentMenu = null;
            });

            var nextpage = $('#id_buttonNextPage');
            nextpage.attr('data-toggle', 'tooltip');
            nextpage.tooltip({
                title       : me.textNextPage + Common.Utils.String.platformKey('Alt+PgDn'),
                placement   : 'top-right'
            });

            var prevpage = $('#id_buttonPrevPage');
            prevpage.attr('data-toggle', 'tooltip');
            prevpage.tooltip({
                title       : me.textPrevPage + Common.Utils.String.platformKey('Alt+PgUp'),
                placement   : 'top-right'
            });
        },

        setLanguages: function(langs){
            var me = this;

            if (langs && langs.length > 0 && me.langParaMenu && me.langTableMenu) {
                var arrPara = [], arrTable = [];
                _.each(langs, function(lang) {
                    var item = {
                        caption     : lang.displayValue,
                        value       : lang.value,
                        checkable   : true,
                        langid      : lang.code,
                        spellcheck   : lang.spellcheck
                    };
                    arrPara.push(item);
                    arrTable.push(_.clone(item));
                });
                me.langParaMenu.menu.resetItems(arrPara);
                me.langTableMenu.menu.resetItems(arrTable);

                me.langParaMenu.menu.on('item:click', function(menu, item){
                    if (me.api){
                        if (!_.isUndefined(item.langid))
                            me.api.put_TextPrLang(item.langid);

                        me._currLang.paraid = item.langid;
                        me.fireEvent('editcomplete', me);
                    }
                });

                me.langTableMenu.menu.on('item:click', function(menu, item, e){
                    if (me.api){
                        if (!_.isUndefined(item.langid))
                            me.api.put_TextPrLang(item.langid);

                        me._currLang.tableid = item.langid;
                        me.fireEvent('editcomplete', me);
                    }
                });
            }
        },

        onSignatureClick: function(item) {
            var datavalue = item.cmpEl.attr('data-value');
            switch (item.value) {
                case 0:
                    Common.NotificationCenter.trigger('protect:sign', datavalue); //guid
                    break;
                case 1:
                    this.api.asc_ViewCertificate(datavalue); //certificate id
                    break;
                case 2:
                    Common.NotificationCenter.trigger('protect:signature', 'visible', this._isDisabled, datavalue);//guid, can edit settings for requested signature
                    break;
                case 3:
                    this.api.asc_RemoveSignature(datavalue); //guid
                    break;
            }
        },

        onImgRotate: function(item) {
            var properties = new Asc.asc_CImgProperty();
            properties.asc_putRotAdd((item.value==1 ? 90 : 270) * 3.14159265358979 / 180);
            this.api.ImgApply(properties);
            this.fireEvent('editcomplete', this);
        },

        onImgFlip: function(item) {
            var properties = new Asc.asc_CImgProperty();
            if (item.value==1)
                properties.asc_putFlipHInvert(true);
            else
                properties.asc_putFlipVInvert(true);
            this.api.ImgApply(properties);
            this.fireEvent('editcomplete', this);
        },

        onImgCrop: function(item) {
            if (item.value == 1) {
                this.api.asc_cropFill();
            } else if (item.value == 2) {
                this.api.asc_cropFit();
            } else {
                item.checked ? this.api.asc_startEditCrop() : this.api.asc_endEditCrop();
            }
            this.fireEvent('editcomplete', this);
        },

        onFollowMove: function(item) {
            if (this.api) {
                this.api.asc_FollowRevisionMove(item.value);
            }
            this.fireEvent('editcomplete', this);
        },

        onHideContentControlsActions: function() {
            this.listControlMenu && this.listControlMenu.isVisible() && this.listControlMenu.hide();
            var controlsContainer = this.cmpEl.find('#calendar-control-container');
            if (controlsContainer.is(':visible'))
                controlsContainer.hide();
        },

        onShowDateActions: function(obj, x, y) {
            var props = obj.pr,
                specProps = props.get_DateTimePr(),
                controlsContainer = this.cmpEl.find('#calendar-control-container'),
                me = this;

            this._dateObj = props;

            if (controlsContainer.length < 1) {
                controlsContainer = $('<div id="calendar-control-container" style="position: absolute;z-index: 1000;"><div id="id-document-calendar-control" style="position: fixed; left: -1000px; top: -1000px;"></div></div>');
                this.cmpEl.append(controlsContainer);
            }

            Common.UI.Menu.Manager.hideAll();

            controlsContainer.css({left: x, top : y});
            controlsContainer.show();

            if (!this.cmpCalendar) {
                this.cmpCalendar = new Common.UI.Calendar({
                    el: this.cmpEl.find('#id-document-calendar-control'),
                    enableKeyEvents: true,
                    firstday: 1
                });
                this.cmpCalendar.on('date:click', function (cmp, date) {
                    var specProps = me._dateObj.get_DateTimePr();
                    specProps.put_FullDate(new  Date(date));
                    me.api.asc_SetContentControlDatePickerDate(specProps);
                    controlsContainer.hide();
                    me.api.asc_UncheckContentControlButtons();
                    me.fireEvent('editcomplete', me);
                });
                this.cmpCalendar.on('calendar:keydown', function (cmp, e) {
                    if (e.keyCode==Common.UI.Keys.ESC) {
                        controlsContainer.hide();
                        me.api.asc_UncheckContentControlButtons();
                    }
                });
                $(document).on('mousedown', function(e) {
                    if (e.target.localName !== 'canvas' && controlsContainer.is(':visible') && controlsContainer.find(e.target).length==0) {
                        controlsContainer.hide();
                        me.api.asc_UncheckContentControlButtons();
                    }
                });

            }
            this.cmpCalendar.setDate(new Date(specProps ? specProps.get_FullDate() : undefined));

            // align
            var offset  = controlsContainer.offset(),
                docW    = Common.Utils.innerWidth(),
                docH    = Common.Utils.innerHeight() - 10, // Yep, it's magic number
                menuW   = this.cmpCalendar.cmpEl.outerWidth(),
                menuH   = this.cmpCalendar.cmpEl.outerHeight(),
                buttonOffset = 22,
                left = offset.left - menuW,
                top  = offset.top;
            if (top + menuH > docH) {
                top = docH - menuH;
                left -= buttonOffset;
            }
            if (top < 0)
                top = 0;
            if (left + menuW > docW)
                left = docW - menuW;
            this.cmpCalendar.cmpEl.css({left: left, top : top});

            this._preventClick = true;
        },

        onShowListActions: function(obj, x, y) {
            var type = obj.type,
                props = obj.pr,
                specProps = (type == Asc.c_oAscContentControlSpecificType.ComboBox) ? props.get_ComboBoxPr() : props.get_DropDownListPr(),
                isForm = !!props.get_FormPr(),
                menu = this.listControlMenu,
                menuContainer = menu ? this.cmpEl.find(Common.Utils.String.format('#menu-container-{0}', menu.id)) : null,
                me = this;

            this._listObj = props;

            this._fromShowContentControls = true;
            Common.UI.Menu.Manager.hideAll();

            if (!menu) {
                this.listControlMenu = menu = new Common.UI.Menu({
                    maxHeight: 207,
                    menuAlign: 'tr-bl',
                    items: []
                });
                menu.on('item:click', function(menu, item) {
                    setTimeout(function(){
                        (item.value!==-1) && me.api.asc_SelectContentControlListItem(item.value, me._listObj.get_InternalId());
                    }, 1);
                });

                // Prepare menu container
                if (!menuContainer || menuContainer.length < 1) {
                    menuContainer = $(Common.Utils.String.format('<div id="menu-container-{0}" style="position: absolute; z-index: 10000;"><div class="dropdown-toggle" data-toggle="dropdown"></div></div>', menu.id));
                    this.cmpEl.append(menuContainer);
                }

                menu.render(menuContainer);
                menu.cmpEl.attr({tabindex: "-1"});
                menu.on('hide:after', function(){
                    me.listControlMenu.removeAll();
                    if (!me._fromShowContentControls)
                        me.api.asc_UncheckContentControlButtons();
                });
            }
            if (specProps) {
                if (isForm){ // for dropdown and combobox form control always add placeholder item
                    menu.addItem(new Common.UI.MenuItem({
                        caption     : props.get_PlaceholderText(),
                        value       : '',
                        template    : _.template([
                            '<a id="<%= id %>" tabindex="-1" type="menuitem" style="<% if (options.value=="") { %> opacity: 0.6 <% } %>">',
                            '<%= caption %>',
                            '</a>'
                        ].join(''))
                    }));
                }
                var count = specProps.get_ItemsCount();
                for (var i=0; i<count; i++) {
                    (specProps.get_ItemValue(i)!=='' || !isForm) && menu.addItem(new Common.UI.MenuItem({
                        caption     : specProps.get_ItemDisplayText(i),
                        value       : specProps.get_ItemValue(i)
                    }));
                }
                if (!isForm && menu.items.length<1) {
                    menu.addItem(new Common.UI.MenuItem({
                        caption     : this.txtEmpty,
                        value       : -1
                    }));
                }
            }

            menuContainer.css({left: x, top : y});
            menuContainer.attr('data-value', 'prevent-canvas-click');
            this._preventClick = true;
            menu.show();

            _.delay(function() {
                menu.cmpEl.focus();
            }, 10);
            this._fromShowContentControls = false;
        },

        onShowContentControlsActions: function(obj, x, y) {
            var type = obj.type;
            switch (type) {
                case Asc.c_oAscContentControlSpecificType.DateTime:
                    this.onShowDateActions(obj, x, y);
                    break;
                case Asc.c_oAscContentControlSpecificType.Picture:
                    if (obj.pr && obj.pr.get_Lock) {
                        var lock = obj.pr.get_Lock();
                        if (lock == Asc.c_oAscSdtLockType.SdtContentLocked || lock==Asc.c_oAscSdtLockType.ContentLocked)
                            return;
                    }
                    this.api.asc_addImage(obj);
                    break;
                case Asc.c_oAscContentControlSpecificType.DropDownList:
                case Asc.c_oAscContentControlSpecificType.ComboBox:
                    this.onShowListActions(obj, x, y);
                    break;
            }
        },

        onApiLockDocumentProps: function() {
            this._state.lock_doc = true;
        },

        onApiUnLockDocumentProps: function() {
            this._state.lock_doc = false;
        },

        getControlLabel: function(props) {
            var type = props ? props.get_SpecificType() : Asc.c_oAscContentControlSpecificType.None;
            switch (type) {
                case Asc.c_oAscContentControlSpecificType.CheckBox:
                    var specProps = props.get_CheckBoxPr();
                    return (typeof specProps.get_GroupKey() !== 'string') ? this.textRemCheckBox : this.textRemRadioBox;
                case Asc.c_oAscContentControlSpecificType.ComboBox:
                    return this.textRemComboBox;
                case Asc.c_oAscContentControlSpecificType.DropDownList:
                    return this.textRemDropdown;
                case Asc.c_oAscContentControlSpecificType.Picture:
                    return this.textRemPicture;
                default:
                    return this.textRemField;
            }
        },

        focus: function() {
            var me = this;
            _.defer(function(){  me.cmpEl.focus(); }, 50);
        },

        SetDisabled: function(state, canProtect) {
            this._isDisabled = state;
            this._canProtect = canProtect;
        },

        alignmentText           : 'Alignment',
        leftText                : 'Left',
        rightText               : 'Right',
        centerText              : 'Center',
        selectRowText           : 'Select Row',
        selectColumnText        : 'Select Column',
        selectCellText          : 'Select Cell',
        selectTableText         : 'Select Table',
        insertRowAboveText      : 'Row Above',
        insertRowBelowText      : 'Row Below',
        insertColumnLeftText    : 'Column Left',
        insertColumnRightText   : 'Column Right',
        deleteText              : 'Delete',
        deleteRowText           : 'Delete Row',
        deleteColumnText        : 'Delete Column',
        deleteTableText         : 'Delete Table',
        mergeCellsText          : 'Merge Cells',
        splitCellsText          : 'Split Cell...',
        splitCellTitleText      : 'Split Cell',
        originalSizeText        : 'Actual Size',
        advancedText            : 'Advanced Settings',
        breakBeforeText         : 'Page break before',
        keepLinesText           : 'Keep lines together',
        editHeaderText          : 'Edit header',
        editFooterText          : 'Edit footer',
        hyperlinkText           : 'Hyperlink',
        editHyperlinkText       : 'Edit Hyperlink',
        removeHyperlinkText     : 'Remove Hyperlink',
        styleText               : 'Formatting as Style',
        saveStyleText           : 'Create new style',
        updateStyleText         : 'Update %1 style',
        txtPressLink            : 'Press CTRL and click link',
        selectText              : 'Select',
        insertRowText           : 'Insert Row',
        insertColumnText        : 'Insert Column',
        rowText                 : 'Row',
        columnText              : 'Column',
        cellText                : 'Cell',
        tableText               : 'Table',
        aboveText               : 'Above',
        belowText               : 'Below',
        advancedTableText       : 'Table Advanced Settings',
        advancedParagraphText   : 'Paragraph Advanced Settings',
        paragraphText           : 'Paragraph',
        guestText               : 'Guest',
        editChartText           : 'Edit Data',
        /** coauthoring begin **/
        addCommentText          : 'Add Comment',
        /** coauthoring end **/
        cellAlignText:          'Cell Vertical Alignment',
        txtInline: 'Inline',
        txtSquare: 'Square',
        txtTight: 'Tight',
        txtThrough: 'Through',
        txtTopAndBottom: 'Top and bottom',
        txtBehind: 'Behind',
        txtInFront: 'In front',
        textWrap:       'Wrapping Style',
        textAlign: 'Align',
        textArrange              : 'Arrange',
        textShapeAlignLeft      : 'Align Left',
        textShapeAlignRight     : 'Align Right',
        textShapeAlignCenter    : 'Align Center',
        textShapeAlignTop       : 'Align Top',
        textShapeAlignBottom    : 'Align Bottom',
        textShapeAlignMiddle    : 'Align Middle',
        textArrangeFront        : 'Bring To Front',
        textArrangeBack         : 'Send To Back',
        textArrangeForward      : 'Bring Forward',
        textArrangeBackward     : 'Send Backward',
        txtGroup                : 'Group',
        txtUngroup              : 'Ungroup',
        textEditWrapBoundary: 'Edit Wrap Boundary',
        vertAlignText: 'Vertical Alignment',
        loadSpellText: 'Loading variants...',
        ignoreAllSpellText: 'Ignore All',
        ignoreSpellText: 'Ignore',
        noSpellVariantsText: 'No variants',
        moreText: 'More variants...',
        spellcheckText: 'Spellcheck',
        langText: 'Select Language',
        advancedFrameText: 'Frame Advanced Settings',
        tipIsLocked             : 'This element is being edited by another user.',
        textNextPage: 'Next Page',
        textPrevPage: 'Previous Page',
        imageText: 'Image Advanced Settings',
        shapeText: 'Shape Advanced Settings',
        chartText: 'Chart Advanced Settings',
        insertText: 'Insert',
        textCopy: 'Copy',
        textPaste: 'Paste',
        textCut: 'Cut',
        directionText: 'Text Direction',
        directHText: 'Horizontal',
        direct90Text: 'Rotate Text Down',
        direct270Text: 'Rotate Text Up°',
        txtRemoveAccentChar: 'Remove accent character',
        txtBorderProps: 'Borders property',
        txtHideTop: 'Hide top border',
        txtHideBottom: 'Hide bottom border',
        txtHideLeft: 'Hide left border',
        txtHideRight: 'Hide right border',
        txtHideHor: 'Hide horizontal line',
        txtHideVer: 'Hide vertical line',
        txtHideLT: 'Hide left top line',
        txtHideLB: 'Hide left bottom line',
        txtAddTop: 'Add top border',
        txtAddBottom: 'Add bottom border',
        txtAddLeft: 'Add left border',
        txtAddRight: 'Add right border',
        txtAddHor: 'Add horizontal line',
        txtAddVer: 'Add vertical line',
        txtAddLT: 'Add left top line',
        txtAddLB: 'Add left bottom line',
        txtRemoveBar: 'Remove bar',
        txtOverbar: 'Bar over text',
        txtUnderbar: 'Bar under text',
        txtRemScripts: 'Remove scripts',
        txtRemSubscript: 'Remove subscript',
        txtRemSuperscript: 'Remove superscript',
        txtScriptsAfter: 'Scripts after text',
        txtScriptsBefore: 'Scripts before text',
        txtFractionStacked: 'Change to stacked fraction',
        txtFractionSkewed: 'Change to skewed fraction',
        txtFractionLinear: 'Change to linear fraction',
        txtRemFractionBar: 'Remove fraction bar',
        txtAddFractionBar: 'Add fraction bar',
        txtRemLimit: 'Remove limit',
        txtLimitOver: 'Limit over text',
        txtLimitUnder: 'Limit under text',
        txtHidePlaceholder: 'Hide placeholder',
        txtShowPlaceholder: 'Show placeholder',
        txtMatrixAlign: 'Matrix alignment',
        txtColumnAlign: 'Column alignment',
        txtTop: 'Top',
        txtBottom: 'Bottom',
        txtInsertEqBefore: 'Insert equation before',
        txtInsertEqAfter: 'Insert equation after',
        txtDeleteEq: 'Delete equation',
        txtLimitChange: 'Change limits location',
        txtHideTopLimit: 'Hide top limit',
        txtShowTopLimit: 'Show top limit',
        txtHideBottomLimit: 'Hide bottom limit',
        txtShowBottomLimit: 'Show bottom limit',
        txtInsertArgBefore: 'Insert argument before',
        txtInsertArgAfter: 'Insert argument after',
        txtDeleteArg: 'Delete argument',
        txtHideOpenBracket: 'Hide opening bracket',
        txtShowOpenBracket: 'Show opening bracket',
        txtHideCloseBracket: 'Hide closing bracket',
        txtShowCloseBracket: 'Show closing bracket',
        txtStretchBrackets: 'Stretch brackets',
        txtMatchBrackets: 'Match brackets to argument height',
        txtGroupCharOver: 'Char over text',
        txtGroupCharUnder: 'Char under text',
        txtDeleteGroupChar: 'Delete char',
        txtHideDegree: 'Hide degree',
        txtShowDegree: 'Show degree',
        txtIncreaseArg: 'Increase argument size',
        txtDecreaseArg: 'Decrease argument size',
        txtInsertBreak: 'Insert manual break',
        txtDeleteBreak: 'Delete manual break',
        txtAlignToChar: 'Align to character',
        txtDeleteRadical: 'Delete radical',
        txtDeleteChars: 'Delete enclosing characters',
        txtDeleteCharsAndSeparators: 'Delete enclosing characters and separators',
        txtKeepTextOnly: 'Keep text only',
        textUndo: 'Undo',
        strSign: 'Sign',
        strDetails: 'Signature Details',
        strSetup: 'Signature Setup',
        strDelete: 'Remove Signature',
        txtOverwriteCells: 'Overwrite cells',
        textNest: 'Nest table',
        textContentControls: 'Content control',
        textRemove: 'Remove',
        textSettings: 'Settings',
        textRemoveControl: 'Remove content control',
        textEditControls: 'Content control settings',
        textDistributeRows: 'Distribute rows',
        textDistributeCols: 'Distribute columns',
        textUpdateTOC: 'Refresh table of contents',
        textUpdateAll: 'Refresh entire table',
        textUpdatePages: 'Refresh page numbers only',
        textTOCSettings: 'Table of contents settings',
        textTOC: 'Table of contents',
        textRefreshField: 'Refresh field',
        txtPasteSourceFormat: 'Keep source formatting',
        textReplace:    'Replace image',
        textFromUrl:    'From URL',
        textFromFile:   'From File',
        textStartNumberingFrom: 'Set numbering value',
        textStartNewList: 'Start new list',
        textContinueNumbering: 'Continue numbering',
        textSeparateList: 'Separate list',
        textJoinList: 'Join to previous list',
        textNumberingValue: 'Numbering Value',
        bulletsText: 'Bullets and Numbering',
        txtDistribHor           : 'Distribute Horizontally',
        txtDistribVert          : 'Distribute Vertically',
        textRotate270: 'Rotate 90° Counterclockwise',
        textRotate90: 'Rotate 90° Clockwise',
        textFlipV: 'Flip Vertically',
        textFlipH: 'Flip Horizontally',
        textRotate: 'Rotate',
        textCrop: 'Crop',
        textCropFill: 'Fill',
        textCropFit: 'Fit',
        textFollow: 'Follow move',
        toDictionaryText: 'Add to Dictionary',
        txtPrintSelection: 'Print Selection',
        textCells: 'Cells',
        textSeveral: 'Several Rows/Columns',
        txtInsertCaption: 'Insert Caption',
        txtEmpty: '(Empty)',
        textFromStorage: 'From Storage',
        advancedDropCapText: 'Drop Cap Settings',
<<<<<<< HEAD
        textTitleCellsRemove: 'Delete Cells',
        textLeft: 'Shift cells left',
        textRow: 'Delete entire row',
        textCol: 'Delete entire column'
=======
        textRemCheckBox: 'Remove Checkbox',
        textRemRadioBox: 'Remove Radio Button',
        textRemComboBox: 'Remove Combo Box',
        textRemDropdown: 'Remove Dropdown',
        textRemPicture: 'Remove Image',
        textRemField: 'Remove Text Field'

>>>>>>> 7115adc5

}, DE.Views.DocumentHolder || {}));
});<|MERGE_RESOLUTION|>--- conflicted
+++ resolved
@@ -4593,20 +4593,15 @@
         txtEmpty: '(Empty)',
         textFromStorage: 'From Storage',
         advancedDropCapText: 'Drop Cap Settings',
-<<<<<<< HEAD
         textTitleCellsRemove: 'Delete Cells',
         textLeft: 'Shift cells left',
         textRow: 'Delete entire row',
-        textCol: 'Delete entire column'
-=======
+        textCol: 'Delete entire column',
         textRemCheckBox: 'Remove Checkbox',
         textRemRadioBox: 'Remove Radio Button',
         textRemComboBox: 'Remove Combo Box',
         textRemDropdown: 'Remove Dropdown',
         textRemPicture: 'Remove Image',
         textRemField: 'Remove Text Field'
-
->>>>>>> 7115adc5
-
 }, DE.Views.DocumentHolder || {}));
 });