/*
 *
 * (c) Copyright Ascensio System Limited 2010-2017
 *
 * This program is a free software product. You can redistribute it and/or
 * modify it under the terms of the GNU Affero General Public License (AGPL)
 * version 3 as published by the Free Software Foundation. In accordance with
 * Section 7(a) of the GNU AGPL its Section 15 shall be amended to the effect
 * that Ascensio System SIA expressly excludes the warranty of non-infringement
 * of any third-party rights.
 *
 * This program is distributed WITHOUT ANY WARRANTY; without even the implied
 * warranty of MERCHANTABILITY or FITNESS FOR A PARTICULAR  PURPOSE. For
 * details, see the GNU AGPL at: http://www.gnu.org/licenses/agpl-3.0.html
 *
 * You can contact Ascensio System SIA at Lubanas st. 125a-25, Riga, Latvia,
 * EU, LV-1021.
 *
 * The  interactive user interfaces in modified source and object code versions
 * of the Program must display Appropriate Legal Notices, as required under
 * Section 5 of the GNU AGPL version 3.
 *
 * Pursuant to Section 7(b) of the License you must retain the original Product
 * logo when distributing the program. Pursuant to Section 7(e) we decline to
 * grant you any rights under trademark law for use of our trademarks.
 *
 * All the Product's GUI elements, including illustrations and icon sets, as
 * well as technical writing content are licensed under the terms of the
 * Creative Commons Attribution-ShareAlike 4.0 International. See the License
 * terms at http://creativecommons.org/licenses/by-sa/4.0/legalcode
 *
*/
/**
 *  DocumentHolder.js
 *
 *  DocumentHolder view
 *
 *  Created by Alexander Yuzhin on 1/11/14
 *  Copyright (c) 2014 Ascensio System SIA. All rights reserved.
 *
 */

define([
    'jquery',
    'underscore',
    'backbone',
    'gateway',
    'common/main/lib/util/utils',
    'common/main/lib/component/Menu',
    'common/main/lib/view/InsertTableDialog',
    'common/main/lib/view/CopyWarningDialog',
    'documenteditor/main/app/view/DropcapSettingsAdvanced',
    'documenteditor/main/app/view/HyperlinkSettingsDialog',
    'documenteditor/main/app/view/ParagraphSettingsAdvanced',
    'documenteditor/main/app/view/TableSettingsAdvanced',
    'documenteditor/main/app/view/ControlSettingsDialog'
], function ($, _, Backbone, gateway) { 'use strict';

    DE.Views.DocumentHolder =  Backbone.View.extend(_.extend({
        el: '#editor_sdk',

        // Compile our stats template
        template: null,

        // Delegated events for creating new items, and clearing completed ones.
        events: {
        },

        initialize: function () {
            var me = this;

            /** coauthoring begin **/
            var usersStore = DE.getCollection('Common.Collections.Users');
            /** coauthoring end **/

            me._TtHeight        = 20;
            me._currentSpellObj = undefined;
            me._currLang        = {};
            me.usertips = [];
            me.fastcoauthtips = [];
            me._currentMathObj = undefined;
            me._currentParaObjDisabled = false;
            me._isDisabled = false;

            var showPopupMenu = function(menu, value, event, docElement, eOpts){
                if (!_.isUndefined(menu)  && menu !== null){
                    Common.UI.Menu.Manager.hideAll();

                    var showPoint = [event.get_X(), event.get_Y()],
                        menuContainer = $(me.el).find(Common.Utils.String.format('#menu-container-{0}', menu.id));

                    if (!menu.rendered) {
                        // Prepare menu container
                        if (menuContainer.length < 1) {
                            menuContainer = $(Common.Utils.String.format('<div id="menu-container-{0}" style="position: absolute; z-index: 10000;"><div class="dropdown-toggle" data-toggle="dropdown"></div></div>', menu.id));
                            $(me.el).append(menuContainer);
                        }

                        menu.render(menuContainer);
                        menu.cmpEl.attr({tabindex: "-1"});
                    }

                    menuContainer.css({
                        left: showPoint[0],
                        top : showPoint[1]
                    });

                    menu.show();

                    if (_.isFunction(menu.options.initMenu)) {
                        menu.options.initMenu(value);
                        menu.alignPosition();
                    }
                    _.delay(function() {
                        menu.cmpEl.focus();
                    }, 10);

                    me.currentMenu = menu;
                }
            };

            var fillMenuProps = function(selectedElements) {
                if (!selectedElements || !_.isArray(selectedElements)) return;
                var menu_props = {},
                    menu_to_show = me.textMenu,
                    noobject = true;
                for (var i = 0; i <selectedElements.length; i++) {
                    var elType = selectedElements[i].get_ObjectType();
                    var elValue = selectedElements[i].get_ObjectValue();
                    if (Asc.c_oAscTypeSelectElement.Image == elType) {
                        //image
                        menu_to_show = me.pictureMenu;
                        if (menu_props.imgProps===undefined)
                            menu_props.imgProps = {};
                        var shapeprops = elValue.get_ShapeProperties();
                        var chartprops = elValue.get_ChartProperties();
                        if (shapeprops) {
                            if (shapeprops.get_FromChart())
                                menu_props.imgProps.isChart = true;
                            else
                                menu_props.imgProps.isShape = true;
                        } else if ( chartprops )
                            menu_props.imgProps.isChart = true;
                        else
                            menu_props.imgProps.isImg = true;

                        menu_props.imgProps.value = elValue;
                        menu_props.imgProps.locked = (elValue) ? elValue.get_Locked() : false;

                        noobject = false;
                        if ( (shapeprops===undefined || shapeprops===null) && (chartprops===undefined || chartprops===null) )  // not shape and chart
                            break;
                    } else if (Asc.c_oAscTypeSelectElement.Table == elType)
                    {
                        menu_to_show = me.tableMenu;
                        menu_props.tableProps = {};
                        menu_props.tableProps.value = elValue;
                        menu_props.tableProps.locked = (elValue) ? elValue.get_Locked() : false;
                        noobject = false;
                    } else if (Asc.c_oAscTypeSelectElement.Paragraph == elType)
                    {
                        menu_props.paraProps = {};
                        menu_props.paraProps.value = elValue;
                        menu_props.paraProps.locked = (elValue) ? elValue.get_Locked() : false;
                        if ( menu_props.imgProps && (menu_props.imgProps.isChart || menu_props.imgProps.isShape) && // text in shape, need to show paragraph menu with vertical align
                            menu_props.tableProps===undefined )
                            menu_to_show = me.textMenu;
                        noobject = false;
                    } else if (Asc.c_oAscTypeSelectElement.Hyperlink == elType) {
                        if (menu_props.hyperProps)
                            menu_props.hyperProps.isSeveralLinks = true;
                        else
                            menu_props.hyperProps = {};
                        menu_props.hyperProps.value = elValue;
                    } else if (Asc.c_oAscTypeSelectElement.Header == elType) {
                        menu_props.headerProps = {};
                        menu_props.headerProps.locked = (elValue) ? elValue.get_Locked() : false;
                    } else if (Asc.c_oAscTypeSelectElement.SpellCheck == elType) {
                        menu_props.spellProps = {};
                        menu_props.spellProps.value = elValue;
                        me._currentSpellObj = elValue;
                    } else if (Asc.c_oAscTypeSelectElement.Math == elType) {
                        menu_props.mathProps = {};
                        menu_props.mathProps.value = elValue;
                        me._currentMathObj = elValue;
                    }
                }
                return (!noobject) ? {menu_to_show: menu_to_show, menu_props: menu_props} : null;
            };

            var fillViewMenuProps = function(selectedElements) {
                if (!selectedElements || !_.isArray(selectedElements)) return;

                if (!me.viewModeMenu)
                    me.createDelayedElementsViewer();
                var menu_props = {},
                    menu_to_show = me.viewModeMenu,
                    noobject = true;
                for (var i = 0; i <selectedElements.length; i++) {
                    var elType = selectedElements[i].get_ObjectType();
                    var elValue = selectedElements[i].get_ObjectValue();
                    if (Asc.c_oAscTypeSelectElement.Image == elType) {
                        //image
                        menu_props.imgProps = {};
                        menu_props.imgProps.value = elValue;
                        noobject = false;
                    } else if (Asc.c_oAscTypeSelectElement.Paragraph == elType)
                    {
                        menu_props.paraProps = {};
                        menu_props.paraProps.value = elValue;
                        menu_props.paraProps.locked = (elValue) ? elValue.get_Locked() : false;
                        noobject = false;
                    }
                }
                return (!noobject) ? {menu_to_show: menu_to_show, menu_props: menu_props} : null;
            };

            var showObjectMenu = function(event, docElement, eOpts){
                if (me.api){
                    var obj = (me.mode.isEdit && !me._isDisabled) ? fillMenuProps(me.api.getSelectedElements()) : fillViewMenuProps(me.api.getSelectedElements());
                    if (obj) showPopupMenu(obj.menu_to_show, obj.menu_props, event, docElement, eOpts);
                }
            };

            var onContextMenu = function(event){
                _.delay(function(){
                    if (event.get_Type() == 0) {
                        showObjectMenu.call(me, event);
                    } else {
                        showPopupMenu.call(me, me.hdrMenu, {Header: event.is_Header(), PageNum: event.get_PageNum()}, event);
                    }
                },10);
            };

            var onFocusObject = function(selectedElements) {
                if (me.currentMenu && me.currentMenu.isVisible() && me.currentMenu !== me.hdrMenu){
                    var obj = (me.mode.isEdit && !me._isDisabled) ? fillMenuProps(selectedElements) : fillViewMenuProps(selectedElements);
                    if (obj) {
                        if (obj.menu_to_show===me.currentMenu) {
                            me.currentMenu.options.initMenu(obj.menu_props);
                            me.currentMenu.alignPosition();
                        }
                    }
                }
            };
            
            var handleDocumentWheel = function(event) {
                if (me.api) {
                    var delta = (_.isUndefined(event.originalEvent)) ? event.wheelDelta : event.originalEvent.wheelDelta;
                    if (_.isUndefined(delta)) {
                        delta = event.deltaY;
                    }

                    if ((event.ctrlKey || event.metaKey) && !event.altKey) {
                        if (delta < 0) {
                            me.api.zoomOut();
                        } else if (delta > 0) {
                            me.api.zoomIn();
                        }

                        event.preventDefault();
                        event.stopPropagation();
                    }
                }
            };

            var handleDocumentKeyDown = function(event){
                if (me.api){
                    var key = event.keyCode;
                    if ((event.ctrlKey || event.metaKey) && !event.shiftKey && !event.altKey){
                        if (key === Common.UI.Keys.NUM_PLUS || key === Common.UI.Keys.EQUALITY || (Common.Utils.isGecko && key === Common.UI.Keys.EQUALITY_FF) || (Common.Utils.isOpera && key == 43)){
                            me.api.zoomIn();
                            event.preventDefault();
                            event.stopPropagation();
                            return false;
                        }
                        else if (key === Common.UI.Keys.NUM_MINUS || key === Common.UI.Keys.MINUS || (Common.Utils.isGecko && key === Common.UI.Keys.MINUS_FF) || (Common.Utils.isOpera && key == 45)){
                            me.api.zoomOut();
                            event.preventDefault();
                            event.stopPropagation();
                            return false;
                        }
                    }
                    if (me.currentMenu && me.currentMenu.isVisible()) {
                        if (key == Common.UI.Keys.UP ||
                            key == Common.UI.Keys.DOWN) {
                            $('ul.dropdown-menu', me.currentMenu.el).focus();
                        }
                    }

                    if (key == Common.UI.Keys.ESC) {
                        Common.UI.Menu.Manager.hideAll();
                        Common.NotificationCenter.trigger('leftmenu:change', 'hide');
                    }
                }
            };

            var onDocumentHolderResize = function(e){
                me._XY = [
                    me.cmpEl.offset().left - $(window).scrollLeft(),
                    me.cmpEl.offset().top - $(window).scrollTop()
                ];
                me._Height = me.cmpEl.height();
                me._BodyWidth = $('body').width();
            };

            var onAfterRender = function(ct){
                var meEl = me.cmpEl;
                if (meEl) {
                    meEl.on('contextmenu', function(e) {
                        e.preventDefault();
                        e.stopPropagation();
                        return false;
                    });
                    meEl.on('click', function(e){
                        if (e.target.localName == 'canvas') {
                            meEl.focus();
                        }
                    });
                    meEl.on('mousedown', function(e){
                        if (e.target.localName == 'canvas')
                            Common.UI.Menu.Manager.hideAll();
                    });

                    //NOTE: set mouse wheel handler

                    var addEvent = function( elem, type, fn ) {
                        elem.addEventListener ? elem.addEventListener( type, fn, false ) : elem.attachEvent( "on" + type, fn );
                    };

                    var eventname=(/Firefox/i.test(navigator.userAgent))? 'DOMMouseScroll' : 'mousewheel';
                    addEvent(me.el, eventname, handleDocumentWheel);
                }

                $(document).on('mousewheel', handleDocumentWheel);
                $(document).on('keydown', handleDocumentKeyDown);

                $(window).on('resize', onDocumentHolderResize);
                var viewport = DE.getController('Viewport').getView('Viewport');
                viewport.hlayout.on('layout:resizedrag', onDocumentHolderResize);
            };

            /** coauthoring begin **/
            var getUserName = function(id){
                if (usersStore){
                    var rec = usersStore.findUser(id);
                    if (rec)
                        return rec.get('username');
                }
                return me.guestText;
            };
            /** coauthoring end **/


            var screenTip = {
                toolTip: new Common.UI.Tooltip({
                    owner: this,
                    html: true,
                    title: '<br><b>Press Ctrl and click link</b>',
                    cls: 'link-tooltip'
//                    style: 'word-wrap: break-word;'
                }),
                strTip: '',
                isHidden: true,
                isVisible: false
            };

            /** coauthoring begin **/
            var userTooltip = true;

            var userTipMousover = function (evt, el, opt) {
                if (userTooltip===true) {
                    userTooltip = new Common.UI.Tooltip({
                        owner: evt.currentTarget,
                        title: me.tipIsLocked
                    });

                    userTooltip.show();
                }
            };

            var userTipHide = function () {
                if (typeof userTooltip == 'object') {
                    userTooltip.hide();
                    userTooltip = undefined;

                    for (var i=0; i<me.usertips.length; i++) {
                        me.usertips[i].off('mouseover', userTipMousover);
                        me.usertips[i].off('mouseout', userTipMousout);
                    }
                }
            };

            var userTipMousout = function (evt, el, opt) {
                if (typeof userTooltip == 'object') {
                    if (userTooltip.$element && evt.currentTarget === userTooltip.$element[0]) {
                        userTipHide();
                    }
                }
            };

            /** coauthoring end **/

            Common.NotificationCenter.on({
                'window:show': function(e){
                    screenTip.toolTip.hide();
                    screenTip.isVisible = false;
                    /** coauthoring begin **/
                    userTipHide();
                    /** coauthoring end **/
                },
                'modal:show': function(e){
                    me.hideTips();
                },
                'layout:changed': function(e){
                    screenTip.toolTip.hide();
                    screenTip.isVisible = false;
                    /** coauthoring begin **/
                    userTipHide();
                    /** coauthoring end **/
                    me.hideTips();
                    onDocumentHolderResize();
                }
            });

            var onHyperlinkClick = function(url) {
                if (url && me.api.asc_getUrlType(url)>0) {
                    window.open(url);
                }
            };

            var onMouseMoveStart = function() {
                screenTip.isHidden = true;
                /** coauthoring begin **/
                if (me.usertips.length>0) {
                    if (typeof userTooltip == 'object') {
                        userTooltip.hide();
                        userTooltip = true;
                    }
                    _.each(me.usertips, function(item) {
                        item.remove();
                    });
                }
                me.usertips = [];
                me.usertipcount = 0;
                /** coauthoring end **/
            };

            var mouseMoveData = null,
                isTooltipHiding = false;

            var onMouseMoveEnd = function() {
                if (screenTip.isHidden && screenTip.isVisible) {
                    screenTip.isVisible = false;
                    isTooltipHiding = true;
                    screenTip.toolTip.hide(function(){
                        isTooltipHiding = false;
                        if (mouseMoveData) onMouseMove(mouseMoveData);
                        mouseMoveData = null;
                    });
                }
            };

            var onMouseMove = function(moveData) {
                if (me._XY === undefined) {
                    me._XY = [
                        me.cmpEl.offset().left - $(window).scrollLeft(),
                        me.cmpEl.offset().top - $(window).scrollTop()
                    ];
                    me._Height = me.cmpEl.height();
                    me._BodyWidth = $('body').width();
                }

                if (moveData) {
                    var showPoint, ToolTip,
                        type = moveData.get_Type();

                    if (type==1 || type==3) { // 1 - hyperlink, 3 - footnote
                        if (isTooltipHiding) {
                            mouseMoveData = moveData;
                            return;
                        }

                        if (type==1) {
                            var hyperProps = moveData.get_Hyperlink();
                            if (!hyperProps) return;
                            ToolTip = (_.isEmpty(hyperProps.get_ToolTip())) ? hyperProps.get_Value() : hyperProps.get_ToolTip();
                        } else {
                            ToolTip = moveData.get_FootnoteText();
                            if (ToolTip.length>1000)
                                ToolTip = ToolTip.substr(0, 1000) + '...';
                        }

                        var recalc = false;
                        screenTip.isHidden = false;

                        ToolTip = Common.Utils.String.htmlEncode(ToolTip);

                        if (screenTip.tipType !== type || screenTip.tipLength !== ToolTip.length || screenTip.strTip.indexOf(ToolTip)<0 ) {
                            screenTip.toolTip.setTitle((type==1) ? (ToolTip + '<br><b>' + me.txtPressLink + '</b>') : ToolTip);
                            screenTip.tipLength = ToolTip.length;
                            screenTip.strTip = ToolTip;
                            screenTip.tipType = type;
                            recalc = true;
                        }

                        showPoint = [moveData.get_X(), moveData.get_Y()];
                        showPoint[1] += (me._XY[1]-15);
                        showPoint[0] += (me._XY[0]+5);

                        if (!screenTip.isVisible || recalc) {
                            screenTip.isVisible = true;
                            screenTip.toolTip.show([-10000, -10000]);
                        }

                        if ( recalc ) {
                            screenTip.tipHeight = screenTip.toolTip.getBSTip().$tip.height();
                            screenTip.tipWidth = screenTip.toolTip.getBSTip().$tip.width();
                        }

                        recalc = false;
                        if (showPoint[0] + screenTip.tipWidth > me._BodyWidth ) {
                            showPoint[0] = me._BodyWidth - screenTip.tipWidth;
                            recalc = true;
                        }
                        if (showPoint[1] - screenTip.tipHeight < 0) {
                            showPoint[1] = (recalc) ? showPoint[1]+30 : 0;
                        } else
                            showPoint[1] -= screenTip.tipHeight;

                        screenTip.toolTip.getBSTip().$tip.css({top: showPoint[1] + 'px', left: showPoint[0] + 'px'});
                    }
                    /** coauthoring begin **/
                    else if (moveData.get_Type()==2 && me.mode.isEdit) { // 2 - locked object
                        var src;
                        if (me.usertipcount >= me.usertips.length) {
                            src = $(document.createElement("div"));
                            src.addClass('username-tip');
                            src.css({height: me._TtHeight + 'px', position: 'absolute', zIndex: '900', visibility: 'visible'});
                            $(document.body).append(src);
                            if (userTooltip) {
                                src.on('mouseover', userTipMousover);
                                src.on('mouseout', userTipMousout);
                            }

                            me.usertips.push(src);
                        }
                        src = me.usertips[me.usertipcount];
                        me.usertipcount++;

                        ToolTip = getUserName(moveData.get_UserId());

                        showPoint = [moveData.get_X()+me._XY[0], moveData.get_Y()+me._XY[1]];
                        showPoint[0] = me._BodyWidth - showPoint[0];
                        showPoint[1] -= ((moveData.get_LockedObjectType()==2) ? me._TtHeight : 0);

                        if (showPoint[1] > me._XY[1] && showPoint[1]+me._TtHeight < me._XY[1]+me._Height)  {
                            src.text(ToolTip);
                            src.css({visibility: 'visible', top: showPoint[1] + 'px', right: showPoint[0] + 'px'});
                        } else {
                            src.css({visibility: 'hidden'});
                        }
                    }
                    /** coauthoring end **/
                }
            };

            var onShowForeignCursorLabel = function(UserId, X, Y, color) {
                /** coauthoring begin **/
                var src;
                for (var i=0; i<me.fastcoauthtips.length; i++) {
                    if (me.fastcoauthtips[i].attr('userid') == UserId) {
                        src = me.fastcoauthtips[i];
                        break;
                    }
                }

                if (!src) {
                    src = $(document.createElement("div"));
                    src.addClass('username-tip');
                    src.attr('userid', UserId);
                    src.css({height: me._TtHeight + 'px', position: 'absolute', zIndex: '900', display: 'none', 'pointer-events': 'none',
                             'background-color': '#'+Common.Utils.ThemeColor.getHexColor(color.get_r(), color.get_g(), color.get_b())});
                    src.text(getUserName(UserId));
                    $('#id_main_view').append(src);
                    me.fastcoauthtips.push(src);
                    src.fadeIn(150);
                }
                src.css({top: (Y-me._TtHeight) + 'px', left: X + 'px'});
                /** coauthoring end **/
            };

            var onHideForeignCursorLabel = function(UserId) {
                /** coauthoring begin **/
                for (var i=0; i<me.fastcoauthtips.length; i++) {
                    if (me.fastcoauthtips[i].attr('userid') == UserId) {
                        var src = me.fastcoauthtips[i];
                        me.fastcoauthtips[i].fadeOut(150, function(){src.remove()});
                        me.fastcoauthtips.splice(i, 1);
                        break;
                    }
                }
                /** coauthoring end **/
            };

            var onShowSpecialPasteOptions = function(specialPasteShowOptions) {
                var coord  = specialPasteShowOptions.asc_getCellCoord(),
                    pasteContainer = me.cmpEl.find('#special-paste-container'),
                    pasteItems = specialPasteShowOptions.asc_getOptions();

                // Prepare menu container
                if (pasteContainer.length < 1) {
                    me._arrSpecialPaste = [];
                    me._arrSpecialPaste[Asc.c_oSpecialPasteProps.paste] = me.textPaste;
                    me._arrSpecialPaste[Asc.c_oSpecialPasteProps.keepTextOnly] = me.txtKeepTextOnly;
                    me._arrSpecialPaste[Asc.c_oSpecialPasteProps.insertAsNestedTable] = me.textNest;
                    me._arrSpecialPaste[Asc.c_oSpecialPasteProps.overwriteCells] = me.txtOverwriteCells;

                    pasteContainer = $('<div id="special-paste-container" style="position: absolute;"><div id="id-document-holder-btn-special-paste"></div></div>');
                    me.cmpEl.append(pasteContainer);

                    me.btnSpecialPaste = new Common.UI.Button({
                        cls         : 'btn-toolbar',
                        iconCls     : 'btn-paste',
                        menu        : new Common.UI.Menu({items: []})
                    });
                    me.btnSpecialPaste.render($('#id-document-holder-btn-special-paste')) ;
                }

                if (pasteItems.length>0) {
                    var menu = me.btnSpecialPaste.menu;
                    for (var i = 0; i < menu.items.length; i++) {
                        menu.removeItem(menu.items[i]);
                        i--;
                    }

                    var group_prev = -1;
                    _.each(pasteItems, function(menuItem, index) {
                        var mnu = new Common.UI.MenuItem({
                            caption: me._arrSpecialPaste[menuItem],
                            value: menuItem,
                            checkable: true,
                            toggleGroup : 'specialPasteGroup'
                        }).on('click', function(item, e) {
                            me.api.asc_SpecialPaste(item.value);
                            setTimeout(function(){menu.hide();}, 100);
                        });
                        menu.addItem(mnu);
                    });
                    (menu.items.length>0) && menu.items[0].setChecked(true, true);
                }
                if (coord.asc_getX()<0 || coord.asc_getY()<0) {
                    if (pasteContainer.is(':visible')) pasteContainer.hide();
                } else {
                    var showPoint = [coord.asc_getX() + coord.asc_getWidth() + 3, coord.asc_getY() + coord.asc_getHeight() + 3];
                    pasteContainer.css({left: showPoint[0], top : showPoint[1]});
                    pasteContainer.show();
                }
            };

            var onHideSpecialPasteOptions = function() {
                var pasteContainer = me.cmpEl.find('#special-paste-container');
                if (pasteContainer.is(':visible'))
                    pasteContainer.hide();
            };

            var onDialogAddHyperlink = function() {
                var win, props, text;
                if (me.api && me.mode.isEdit && !me._isDisabled){
                    var handlerDlg = function(dlg, result) {
                        if (result == 'ok') {
                            props = dlg.getSettings();
                            (text!==false)
                                ? me.api.add_Hyperlink(props)
                                : me.api.change_Hyperlink(props);
                        }

                        me.fireEvent('editcomplete', me);
                    };

                    text = me.api.can_AddHyperlink();

                    if (text !== false) {
                        win = new DE.Views.HyperlinkSettingsDialog({
                            api: me.api,
                            handler: handlerDlg
                        });

                        props = new Asc.CHyperlinkProperty();
                        props.put_Text(text);

                        win.show();
                        win.setSettings(props);
                    } else {
                        var selectedElements = me.api.getSelectedElements();
                        if (selectedElements && _.isArray(selectedElements)){
                            _.each(selectedElements, function(el, i) {
                                if (selectedElements[i].get_ObjectType() == Asc.c_oAscTypeSelectElement.Hyperlink)
                                    props = selectedElements[i].get_ObjectValue();
                            });
                        }
                        if (props) {
                            win = new DE.Views.HyperlinkSettingsDialog({
                                api: me.api,
                                handler: handlerDlg
                            });
                            win.show();
                            win.setSettings(props);
                        }
                    }
                    Common.component.Analytics.trackEvent('DocumentHolder', 'Add Hyperlink');
                }
            };

            var onDoubleClickOnChart = function(chart) {
                if (me.mode.isEdit && !me._isDisabled) {
                    var diagramEditor = DE.getController('Common.Controllers.ExternalDiagramEditor').getView('Common.Views.ExternalDiagramEditor');
                    if (diagramEditor && chart) {
                        diagramEditor.setEditMode(true);
                        diagramEditor.show();
                        diagramEditor.setChartData(new Asc.asc_CChartBinary(chart));
                    }
                }
            };

            var onCoAuthoringDisconnect= function() {
                me.mode.isEdit = false;
            };

            var onTextLanguage = function(langid) {
                me._currLang.id = langid;
            };

            this.changeLanguageMenu = function(menu) {
                var i;
                if (me._currLang.id===null || me._currLang.id===undefined) {
                    for (i=0; i<menu.items.length; i++)
                        menu.items[i].setChecked(false);
                    menu.currentCheckedItem = undefined;
                } else {
                    for (i=0; i<menu.items.length; i++) {
                        if (menu.items[i].options.langid === me._currLang.id) {
                            menu.currentCheckedItem = menu.items[i];
                            if (!menu.items[i].checked)
                                menu.items[i].setChecked(true);
                            break;
                        } else if (menu.items[i].checked)
                            menu.items[i].setChecked(false);
                    }
                }
            };

            var onSpellCheckVariantsFound = function() {
                var selectedElements = me.api.getSelectedElements(true);
                var props;
                if (selectedElements && _.isArray(selectedElements)){
                    for (var i = 0; i <selectedElements.length; i++) {
                        if ( selectedElements[i].get_ObjectType() == Asc.c_oAscTypeSelectElement.SpellCheck) {
                            props = selectedElements[i].get_ObjectValue();
                            me._currentSpellObj = props;
                            break;
                        }
                    }
                }
                if (props && props.get_Checked()===false && props.get_Variants() !== null && props.get_Variants() !== undefined) {
                    me.addWordVariants();
                    if (me.textMenu.isVisible()) {
                        me.textMenu.alignPosition();
                    }
                }
            };

            this.addWordVariants = function(isParagraph) {
                if (_.isUndefined(isParagraph)) {
                    isParagraph = me.textMenu.isVisible();
                }

                me.clearWordVariants(isParagraph);

                var moreMenu  = (isParagraph) ? me.menuSpellMorePara : me.menuSpellMoreTable;
                var spellMenu = (isParagraph) ? me.menuSpellPara : me.menuSpellTable;
                var arr = [],
                    arrMore = [];
                var variants = me._currentSpellObj.get_Variants();

                if (variants.length > 0) {
                    moreMenu.setVisible(variants.length > 3);
                    moreMenu.setDisabled(me._currentParaObjDisabled);

                    _.each(variants, function(variant, index) {
                        var mnu = new Common.UI.MenuItem({
                            caption     : variant,
                            spellword   : true,
                            disabled    : me._currentParaObjDisabled
                        }).on('click', function(item, e) {
                            if (me.api) {
                                me.api.asc_replaceMisspelledWord(item.caption, me._currentSpellObj);
                                me.fireEvent('editcomplete', me);
                            }
                        });

                        (index < 3) ? arr.push(mnu) : arrMore.push(mnu);
                    });

                    if (arr.length > 0) {
                        if (isParagraph) {
                            _.each(arr, function(variant){
                                me.textMenu.insertItem(0, variant);
                            })
                        } else {
                            _.each(arr, function(variant){
                                me.menuSpellCheckTable.menu.insertItem(0, variant);
                            })
                        }
                    }

                    if (arrMore.length > 0) {
                        _.each(arrMore, function(variant){
                            moreMenu.menu.insertItem(0, variant);
                        });
                    }

                    spellMenu.setVisible(false);
                } else {
                    moreMenu.setVisible(false);
                    spellMenu.setVisible(true);
                    spellMenu.setCaption(me.noSpellVariantsText, true);
                }
            };

            this.clearWordVariants  = function(isParagraph) {
                var spellMenu = (isParagraph) ? me.textMenu : me.menuSpellCheckTable.menu;

                for (var i = 0; i < spellMenu.items.length; i++) {
                    if (spellMenu.items[i].options.spellword) {
                        if (spellMenu.checkeditem == spellMenu.items[i]) {
                            spellMenu.checkeditem = undefined;
                            spellMenu.activeItem  = undefined;
                        }

                        spellMenu.removeItem(spellMenu.items[i]);
                        i--;
                    }
                }
                (isParagraph) ? me.menuSpellMorePara.menu.removeAll() : me.menuSpellMoreTable.menu.removeAll();

                me.menuSpellMorePara.menu.checkeditem   = undefined;
                me.menuSpellMorePara.menu.activeItem    = undefined;
                me.menuSpellMoreTable.menu.checkeditem  = undefined;
                me.menuSpellMoreTable.menu.activeItem   = undefined;
            };

            this.initEquationMenu = function() {
                if (!me._currentMathObj) return;
                var type = me._currentMathObj.get_Type(),
                    value = me._currentMathObj,
                    mnu, arr = [];

                switch (type) {
                    case Asc.c_oAscMathInterfaceType.Accent:
                        mnu = new Common.UI.MenuItem({
                            caption     : me.txtRemoveAccentChar,
                            equation    : true,
                            disabled    : me._currentParaObjDisabled,
                            equationProps: {type: type, callback: 'remove_AccentCharacter'}
                        });
                        arr.push(mnu);
                        break;
                    case Asc.c_oAscMathInterfaceType.BorderBox:
                        mnu = new Common.UI.MenuItem({
                            caption     : me.txtBorderProps,
                            equation    : true,
                            disabled    : me._currentParaObjDisabled,
                            menu        : new Common.UI.Menu({
                                menuAlign: 'tl-tr',
                                items   : [
                                    {
                                        caption: value.get_HideTop() ? me.txtAddTop : me.txtHideTop,
                                        equationProps: {type: type, callback: 'put_HideTop', value: !value.get_HideTop()}
                                    },
                                    {
                                        caption: value.get_HideBottom() ? me.txtAddBottom : me.txtHideBottom,
                                        equationProps: {type: type, callback: 'put_HideBottom', value: !value.get_HideBottom()}
                                    },
                                    {
                                        caption: value.get_HideLeft() ? me.txtAddLeft : me.txtHideLeft,
                                        equationProps: {type: type, callback: 'put_HideLeft', value: !value.get_HideLeft()}
                                    },
                                    {
                                        caption: value.get_HideRight() ? me.txtAddRight : me.txtHideRight,
                                        equationProps: {type: type, callback: 'put_HideRight', value: !value.get_HideRight()}
                                    },
                                    {
                                        caption: value.get_HideHor() ? me.txtAddHor : me.txtHideHor,
                                        equationProps: {type: type, callback: 'put_HideHor', value: !value.get_HideHor()}
                                    },
                                    {
                                        caption: value.get_HideVer() ? me.txtAddVer : me.txtHideVer,
                                        equationProps: {type: type, callback: 'put_HideVer', value: !value.get_HideVer()}
                                    },
                                    {
                                        caption: value.get_HideTopLTR() ? me.txtAddLT : me.txtHideLT,
                                        equationProps: {type: type, callback: 'put_HideTopLTR', value: !value.get_HideTopLTR()}
                                    },
                                    {
                                        caption: value.get_HideTopRTL() ? me.txtAddLB : me.txtHideLB,
                                        equationProps: {type: type, callback: 'put_HideTopRTL', value: !value.get_HideTopRTL()}
                                    }
                                ]
                            })
                        });
                        arr.push(mnu);
                        break;
                    case Asc.c_oAscMathInterfaceType.Bar:
                        mnu = new Common.UI.MenuItem({
                            caption     : me.txtRemoveBar,
                            equation    : true,
                            disabled    : me._currentParaObjDisabled,
                            equationProps: {type: type, callback: 'remove_Bar'}
                        });
                        arr.push(mnu);
                        mnu = new Common.UI.MenuItem({
                            caption     : (value.get_Pos()==Asc.c_oAscMathInterfaceBarPos.Top) ? me.txtUnderbar : me.txtOverbar,
                            equation    : true,
                            disabled    : me._currentParaObjDisabled,
                            equationProps: {type: type, callback: 'put_Pos', value: (value.get_Pos()==Asc.c_oAscMathInterfaceBarPos.Top) ? Asc.c_oAscMathInterfaceBarPos.Bottom : Asc.c_oAscMathInterfaceBarPos.Top}
                        });
                        arr.push(mnu);
                        break;
                    case Asc.c_oAscMathInterfaceType.Script:
                        var scripttype = value.get_ScriptType();
                        if (scripttype == Asc.c_oAscMathInterfaceScript.PreSubSup) {
                            mnu = new Common.UI.MenuItem({
                                caption     : me.txtScriptsAfter,
                                equation    : true,
                                disabled    : me._currentParaObjDisabled,
                                equationProps: {type: type, callback: 'put_ScriptType', value: Asc.c_oAscMathInterfaceScript.SubSup}
                            });
                            arr.push(mnu);
                            mnu = new Common.UI.MenuItem({
                                caption     : me.txtRemScripts,
                                equation    : true,
                                disabled    : me._currentParaObjDisabled,
                                equationProps: {type: type, callback: 'put_ScriptType', value: Asc.c_oAscMathInterfaceScript.None}
                            });
                            arr.push(mnu);
                        } else {
                            if (scripttype == Asc.c_oAscMathInterfaceScript.SubSup) {
                                mnu = new Common.UI.MenuItem({
                                    caption     : me.txtScriptsBefore,
                                    equation    : true,
                                    disabled    : me._currentParaObjDisabled,
                                    equationProps: {type: type, callback: 'put_ScriptType', value: Asc.c_oAscMathInterfaceScript.PreSubSup}
                                });
                                arr.push(mnu);
                            }
                            if (scripttype == Asc.c_oAscMathInterfaceScript.SubSup || scripttype == Asc.c_oAscMathInterfaceScript.Sub ) {
                                mnu = new Common.UI.MenuItem({
                                    caption     : me.txtRemSubscript,
                                    equation    : true,
                                    disabled    : me._currentParaObjDisabled,
                                    equationProps: {type: type, callback: 'put_ScriptType', value: (scripttype == Asc.c_oAscMathInterfaceScript.SubSup) ? Asc.c_oAscMathInterfaceScript.Sup : Asc.c_oAscMathInterfaceScript.None }
                                });
                                arr.push(mnu);
                            }
                            if (scripttype == Asc.c_oAscMathInterfaceScript.SubSup || scripttype == Asc.c_oAscMathInterfaceScript.Sup ) {
                                mnu = new Common.UI.MenuItem({
                                    caption     : me.txtRemSuperscript,
                                    equation    : true,
                                    disabled    : me._currentParaObjDisabled,
                                    equationProps: {type: type, callback: 'put_ScriptType', value: (scripttype == Asc.c_oAscMathInterfaceScript.SubSup) ? Asc.c_oAscMathInterfaceScript.Sub : Asc.c_oAscMathInterfaceScript.None }
                                });
                                arr.push(mnu);
                            }
                        }
                        break;
                    case Asc.c_oAscMathInterfaceType.Fraction:
                        var fraction = value.get_FractionType();
                        if (fraction==Asc.c_oAscMathInterfaceFraction.Skewed || fraction==Asc.c_oAscMathInterfaceFraction.Linear) {
                            mnu = new Common.UI.MenuItem({
                                caption     : me.txtFractionStacked,
                                equation    : true,
                                disabled    : me._currentParaObjDisabled,
                                equationProps: {type: type, callback: 'put_FractionType', value: Asc.c_oAscMathInterfaceFraction.Bar}
                            });
                            arr.push(mnu);
                        }
                        if (fraction==Asc.c_oAscMathInterfaceFraction.Bar || fraction==Asc.c_oAscMathInterfaceFraction.Linear) {
                            mnu = new Common.UI.MenuItem({
                                caption     : me.txtFractionSkewed,
                                equation    : true,
                                disabled    : me._currentParaObjDisabled,
                                equationProps: {type: type, callback: 'put_FractionType', value: Asc.c_oAscMathInterfaceFraction.Skewed}
                            });
                            arr.push(mnu);
                        }
                        if (fraction==Asc.c_oAscMathInterfaceFraction.Bar || fraction==Asc.c_oAscMathInterfaceFraction.Skewed) {
                            mnu = new Common.UI.MenuItem({
                                caption     : me.txtFractionLinear,
                                equation    : true,
                                disabled    : me._currentParaObjDisabled,
                                equationProps: {type: type, callback: 'put_FractionType', value: Asc.c_oAscMathInterfaceFraction.Linear}
                            });
                            arr.push(mnu);
                        }
                        if (fraction==Asc.c_oAscMathInterfaceFraction.Bar || fraction==Asc.c_oAscMathInterfaceFraction.NoBar) {
                            mnu = new Common.UI.MenuItem({
                                caption     : (fraction==Asc.c_oAscMathInterfaceFraction.Bar) ? me.txtRemFractionBar : me.txtAddFractionBar,
                                equation    : true,
                                disabled    : me._currentParaObjDisabled,
                                equationProps: {type: type, callback: 'put_FractionType', value: (fraction==Asc.c_oAscMathInterfaceFraction.Bar) ? Asc.c_oAscMathInterfaceFraction.NoBar : Asc.c_oAscMathInterfaceFraction.Bar}
                            });
                            arr.push(mnu);
                        }
                        break;
                    case Asc.c_oAscMathInterfaceType.Limit:
                        mnu = new Common.UI.MenuItem({
                            caption     : (value.get_Pos()==Asc.c_oAscMathInterfaceLimitPos.Top) ? me.txtLimitUnder : me.txtLimitOver,
                            equation    : true,
                            disabled    : me._currentParaObjDisabled,
                            equationProps: {type: type, callback: 'put_Pos', value: (value.get_Pos()==Asc.c_oAscMathInterfaceLimitPos.Top) ? Asc.c_oAscMathInterfaceLimitPos.Bottom : Asc.c_oAscMathInterfaceLimitPos.Top}
                        });
                        arr.push(mnu);
                        mnu = new Common.UI.MenuItem({
                            caption     : me.txtRemLimit,
                            equation    : true,
                            disabled    : me._currentParaObjDisabled,
                            equationProps: {type: type, callback: 'put_Pos', value: Asc.c_oAscMathInterfaceLimitPos.None}
                        });
                        arr.push(mnu);
                        break;
                    case Asc.c_oAscMathInterfaceType.Matrix:
                        mnu = new Common.UI.MenuItem({
                            caption     : value.get_HidePlaceholder() ? me.txtShowPlaceholder : me.txtHidePlaceholder,
                            equation    : true,
                            disabled    : me._currentParaObjDisabled,
                            equationProps: {type: type, callback: 'put_HidePlaceholder', value: !value.get_HidePlaceholder()}
                        });
                        arr.push(mnu);
                        mnu = new Common.UI.MenuItem({
                            caption     : me.insertText,
                            equation    : true,
                            disabled    : me._currentParaObjDisabled,
                            menu        : new Common.UI.Menu({
                                menuAlign: 'tl-tr',
                                items   : [
                                    {
                                        caption: me.insertRowAboveText,
                                        equationProps: {type: type, callback: 'insert_MatrixRow', value: true}
                                    },
                                    {
                                        caption: me.insertRowBelowText,
                                        equationProps: {type: type, callback: 'insert_MatrixRow', value: false}
                                    },
                                    {
                                        caption: me.insertColumnLeftText,
                                        equationProps: {type: type, callback: 'insert_MatrixColumn', value: true}
                                    },
                                    {
                                        caption: me.insertColumnRightText,
                                        equationProps: {type: type, callback: 'insert_MatrixColumn', value: false}
                                    }
                                ]
                            })
                        });
                        arr.push(mnu);
                        mnu = new Common.UI.MenuItem({
                            caption     : me.deleteText,
                            equation    : true,
                            disabled    : me._currentParaObjDisabled,
                            menu        : new Common.UI.Menu({
                                menuAlign: 'tl-tr',
                                items   : [
                                    {
                                        caption: me.deleteRowText,
                                        equationProps: {type: type, callback: 'delete_MatrixRow'}
                                    },
                                    {
                                        caption: me.deleteColumnText,
                                        equationProps: {type: type, callback: 'delete_MatrixColumn'}
                                    }
                                ]
                            })
                        });
                        arr.push(mnu);
                        mnu = new Common.UI.MenuItem({
                            caption     : me.txtMatrixAlign,
                            equation    : true,
                            disabled    : me._currentParaObjDisabled,
                            menu        : new Common.UI.Menu({
                                menuAlign: 'tl-tr',
                                items   : [
                                    {
                                        caption: me.txtTop,
                                        checkable   : true,
                                        checked     : (value.get_MatrixAlign()==Asc.c_oAscMathInterfaceMatrixMatrixAlign.Top),
                                        equationProps: {type: type, callback: 'put_MatrixAlign', value: Asc.c_oAscMathInterfaceMatrixMatrixAlign.Top}
                                    },
                                    {
                                        caption: me.centerText,
                                        checkable   : true,
                                        checked     : (value.get_MatrixAlign()==Asc.c_oAscMathInterfaceMatrixMatrixAlign.Center),
                                        equationProps: {type: type, callback: 'put_MatrixAlign', value: Asc.c_oAscMathInterfaceMatrixMatrixAlign.Center}
                                    },
                                    {
                                        caption: me.txtBottom,
                                        checkable   : true,
                                        checked     : (value.get_MatrixAlign()==Asc.c_oAscMathInterfaceMatrixMatrixAlign.Bottom),
                                        equationProps: {type: type, callback: 'put_MatrixAlign', value: Asc.c_oAscMathInterfaceMatrixMatrixAlign.Bottom}
                                    }
                                ]
                            })
                        });
                        arr.push(mnu);
                        mnu = new Common.UI.MenuItem({
                            caption     : me.txtColumnAlign,
                            equation    : true,
                            disabled    : me._currentParaObjDisabled,
                            menu        : new Common.UI.Menu({
                                menuAlign: 'tl-tr',
                                items   : [
                                    {
                                        caption: me.leftText,
                                        checkable   : true,
                                        checked     : (value.get_ColumnAlign()==Asc.c_oAscMathInterfaceMatrixColumnAlign.Left),
                                        equationProps: {type: type, callback: 'put_ColumnAlign', value: Asc.c_oAscMathInterfaceMatrixColumnAlign.Left}
                                    },
                                    {
                                        caption: me.centerText,
                                        checkable   : true,
                                        checked     : (value.get_ColumnAlign()==Asc.c_oAscMathInterfaceMatrixColumnAlign.Center),
                                        equationProps: {type: type, callback: 'put_ColumnAlign', value: Asc.c_oAscMathInterfaceMatrixColumnAlign.Center}
                                    },
                                    {
                                        caption: me.rightText,
                                        checkable   : true,
                                        checked     : (value.get_ColumnAlign()==Asc.c_oAscMathInterfaceMatrixColumnAlign.Right),
                                        equationProps: {type: type, callback: 'put_ColumnAlign', value: Asc.c_oAscMathInterfaceMatrixColumnAlign.Right}
                                    }
                                ]
                            })
                        });
                        arr.push(mnu);
                        break;
                    case Asc.c_oAscMathInterfaceType.EqArray:
                        mnu = new Common.UI.MenuItem({
                            caption     : me.txtInsertEqBefore,
                            equation    : true,
                            disabled    : me._currentParaObjDisabled,
                            equationProps: {type: type, callback: 'insert_Equation', value: true}
                        });
                        arr.push(mnu);
                        mnu = new Common.UI.MenuItem({
                            caption     : me.txtInsertEqAfter,
                            equation    : true,
                            disabled    : me._currentParaObjDisabled,
                            equationProps: {type: type, callback: 'insert_Equation', value: false}
                        });
                        arr.push(mnu);
                        mnu = new Common.UI.MenuItem({
                            caption     : me.txtDeleteEq,
                            equation    : true,
                            disabled    : me._currentParaObjDisabled,
                            equationProps: {type: type, callback: 'delete_Equation'}
                        });
                        arr.push(mnu);
                        mnu = new Common.UI.MenuItem({
                            caption     : me.alignmentText,
                            equation    : true,
                            disabled    : me._currentParaObjDisabled,
                            menu        : new Common.UI.Menu({
                                menuAlign: 'tl-tr',
                                items   : [
                                    {
                                        caption: me.txtTop,
                                        checkable   : true,
                                        checked     : (value.get_Align()==Asc.c_oAscMathInterfaceEqArrayAlign.Top),
                                        equationProps: {type: type, callback: 'put_Align', value: Asc.c_oAscMathInterfaceEqArrayAlign.Top}
                                    },
                                    {
                                        caption: me.centerText,
                                        checkable   : true,
                                        checked     : (value.get_Align()==Asc.c_oAscMathInterfaceEqArrayAlign.Center),
                                        equationProps: {type: type, callback: 'put_Align', value: Asc.c_oAscMathInterfaceEqArrayAlign.Center}
                                    },
                                    {
                                        caption: me.txtBottom,
                                        checkable   : true,
                                        checked     : (value.get_Align()==Asc.c_oAscMathInterfaceEqArrayAlign.Bottom),
                                        equationProps: {type: type, callback: 'put_Align', value: Asc.c_oAscMathInterfaceEqArrayAlign.Bottom}
                                    }
                                ]
                            })
                        });
                        arr.push(mnu);
                        break;
                    case Asc.c_oAscMathInterfaceType.LargeOperator:
                        mnu = new Common.UI.MenuItem({
                            caption     : me.txtLimitChange,
                            equation    : true,
                            disabled    : me._currentParaObjDisabled,
                            equationProps: {type: type, callback: 'put_LimitLocation', value: (value.get_LimitLocation() == Asc.c_oAscMathInterfaceNaryLimitLocation.UndOvr) ? Asc.c_oAscMathInterfaceNaryLimitLocation.SubSup : Asc.c_oAscMathInterfaceNaryLimitLocation.UndOvr}
                        });
                        arr.push(mnu);
                        if (value.get_HideUpper() !== undefined) {
                            mnu = new Common.UI.MenuItem({
                                caption     : value.get_HideUpper() ? me.txtShowTopLimit : me.txtHideTopLimit,
                                equation    : true,
                                disabled    : me._currentParaObjDisabled,
                                equationProps: {type: type, callback: 'put_HideUpper', value: !value.get_HideUpper()}
                            });
                            arr.push(mnu);
                        }
                        if (value.get_HideLower() !== undefined) {
                            mnu = new Common.UI.MenuItem({
                                caption     : value.get_HideLower() ? me.txtShowBottomLimit : me.txtHideBottomLimit,
                                equation    : true,
                                disabled    : me._currentParaObjDisabled,
                                equationProps: {type: type, callback: 'put_HideLower', value: !value.get_HideLower()}
                            });
                            arr.push(mnu);
                        }
                        break;
                    case Asc.c_oAscMathInterfaceType.Delimiter:
                        mnu = new Common.UI.MenuItem({
                            caption     : me.txtInsertArgBefore,
                            equation    : true,
                            disabled    : me._currentParaObjDisabled,
                            equationProps: {type: type, callback: 'insert_DelimiterArgument', value: true}
                        });
                        arr.push(mnu);
                        mnu = new Common.UI.MenuItem({
                            caption     : me.txtInsertArgAfter,
                            equation    : true,
                            disabled    : me._currentParaObjDisabled,
                            equationProps: {type: type, callback: 'insert_DelimiterArgument', value: false}
                        });
                        arr.push(mnu);
                        if (value.can_DeleteArgument()) {
                            mnu = new Common.UI.MenuItem({
                                caption     : me.txtDeleteArg,
                                equation    : true,
                                disabled    : me._currentParaObjDisabled,
                                equationProps: {type: type, callback: 'delete_DelimiterArgument'}
                            });
                            arr.push(mnu);
                        }
                        mnu = new Common.UI.MenuItem({
                            caption     : value.has_Separators() ? me.txtDeleteCharsAndSeparators : me.txtDeleteChars,
                            equation    : true,
                            disabled    : me._currentParaObjDisabled,
                            equationProps: {type: type, callback: 'remove_DelimiterCharacters'}
                        });
                        arr.push(mnu);
                        mnu = new Common.UI.MenuItem({
                            caption     : value.get_HideOpeningBracket() ? me.txtShowOpenBracket : me.txtHideOpenBracket,
                            equation    : true,
                            disabled    : me._currentParaObjDisabled,
                            equationProps: {type: type, callback: 'put_HideOpeningBracket', value: !value.get_HideOpeningBracket()}
                        });
                        arr.push(mnu);
                        mnu = new Common.UI.MenuItem({
                            caption     : value.get_HideClosingBracket() ? me.txtShowCloseBracket : me.txtHideCloseBracket,
                            equation    : true,
                            disabled    : me._currentParaObjDisabled,
                            equationProps: {type: type, callback: 'put_HideClosingBracket', value: !value.get_HideClosingBracket()}
                        });
                        arr.push(mnu);
                        mnu = new Common.UI.MenuItem({
                            caption     : me.txtStretchBrackets,
                            equation    : true,
                            disabled    : me._currentParaObjDisabled,
                            checkable   : true,
                            checked     : value.get_StretchBrackets(),
                            equationProps: {type: type, callback: 'put_StretchBrackets', value: !value.get_StretchBrackets()}
                        });
                        arr.push(mnu);
                        mnu = new Common.UI.MenuItem({
                            caption     : me.txtMatchBrackets,
                            equation    : true,
                            disabled    : (!value.get_StretchBrackets() || me._currentParaObjDisabled),
                            checkable   : true,
                            checked     : value.get_StretchBrackets() && value.get_MatchBrackets(),
                            equationProps: {type: type, callback: 'put_MatchBrackets', value: !value.get_MatchBrackets()}
                        });
                        arr.push(mnu);
                        break;
                    case Asc.c_oAscMathInterfaceType.GroupChar:
                        if (value.can_ChangePos()) {
                            mnu = new Common.UI.MenuItem({
                                caption     : (value.get_Pos()==Asc.c_oAscMathInterfaceGroupCharPos.Top) ? me.txtGroupCharUnder : me.txtGroupCharOver,
                                equation    : true,
                                disabled    : me._currentParaObjDisabled,
                                equationProps: {type: type, callback: 'put_Pos', value: (value.get_Pos()==Asc.c_oAscMathInterfaceGroupCharPos.Top) ? Asc.c_oAscMathInterfaceGroupCharPos.Bottom : Asc.c_oAscMathInterfaceGroupCharPos.Top}
                            });
                            arr.push(mnu);
                            mnu = new Common.UI.MenuItem({
                                caption     : me.txtDeleteGroupChar,
                                equation    : true,
                                disabled    : me._currentParaObjDisabled,
                                equationProps: {type: type, callback: 'put_Pos', value: Asc.c_oAscMathInterfaceGroupCharPos.None}
                            });
                            arr.push(mnu);
                        }
                        break;
                    case Asc.c_oAscMathInterfaceType.Radical:
                        if (value.get_HideDegree() !== undefined) {
                            mnu = new Common.UI.MenuItem({
                                caption     : value.get_HideDegree() ? me.txtShowDegree : me.txtHideDegree,
                                equation    : true,
                                disabled    : me._currentParaObjDisabled,
                                equationProps: {type: type, callback: 'put_HideDegree', value: !value.get_HideDegree()}
                            });
                            arr.push(mnu);
                        }
                        mnu = new Common.UI.MenuItem({
                            caption     : me.txtDeleteRadical,
                            equation    : true,
                            disabled    : me._currentParaObjDisabled,
                            equationProps: {type: type, callback: 'remove_Radical'}
                        });
                        arr.push(mnu);
                        break;
                }
                if (value.can_IncreaseArgumentSize()) {
                    mnu = new Common.UI.MenuItem({
                        caption     : me.txtIncreaseArg,
                        equation    : true,
                        disabled    : me._currentParaObjDisabled,
                        equationProps: {type: type, callback: 'increase_ArgumentSize'}
                    });
                    arr.push(mnu);
                }
                if (value.can_DecreaseArgumentSize()) {
                    mnu = new Common.UI.MenuItem({
                        caption     : me.txtDecreaseArg,
                        equation    : true,
                        disabled    : me._currentParaObjDisabled,
                        equationProps: {type: type, callback: 'decrease_ArgumentSize'}
                    });
                    arr.push(mnu);
                }
                if (value.can_InsertManualBreak()) {
                    mnu = new Common.UI.MenuItem({
                        caption     : me.txtInsertBreak,
                        equation    : true,
                        disabled    : me._currentParaObjDisabled,
                        equationProps: {type: type, callback: 'insert_ManualBreak'}
                    });
                    arr.push(mnu);
                }
                if (value.can_DeleteManualBreak()) {
                    mnu = new Common.UI.MenuItem({
                        caption     : me.txtDeleteBreak,
                        equation    : true,
                        disabled    : me._currentParaObjDisabled,
                        equationProps: {type: type, callback: 'delete_ManualBreak'}
                    });
                    arr.push(mnu);
                }
                if (value.can_AlignToCharacter()) {
                    mnu = new Common.UI.MenuItem({
                        caption     : me.txtAlignToChar,
                        equation    : true,
                        disabled    : me._currentParaObjDisabled,
                        equationProps: {type: type, callback: 'align_ToCharacter'}
                    });
                    arr.push(mnu);
                }
                return arr;
            };

            this.addEquationMenu = function(isParagraph, insertIdx) {
                if (_.isUndefined(isParagraph)) {
                    isParagraph = me.textMenu.isVisible();
                }

                me.clearEquationMenu(isParagraph, insertIdx);

                var equationMenu = (isParagraph) ? me.textMenu : me.tableMenu,
                    menuItems = me.initEquationMenu();

                if (menuItems.length > 0) {
                    _.each(menuItems, function(menuItem, index) {
                        if (menuItem.menu) {
                            _.each(menuItem.menu.items, function(item) {
                                item.on('click', _.bind(me.equationCallback, me, item.options.equationProps));
                            });
                        } else
                            menuItem.on('click', _.bind(me.equationCallback, me, menuItem.options.equationProps));
                        equationMenu.insertItem(insertIdx, menuItem);
                        insertIdx++;
                    });
                }
                return menuItems.length;
            };

            this.clearEquationMenu  = function(isParagraph, insertIdx) {
                var equationMenu = (isParagraph) ? me.textMenu : me.tableMenu;
                for (var i = insertIdx; i < equationMenu.items.length; i++) {
                    if (equationMenu.items[i].options.equation) {
                        if (equationMenu.items[i].menu) {
                            _.each(equationMenu.items[i].menu.items, function(item) {
                                item.off('click');
                            });
                        } else
                            equationMenu.items[i].off('click');
                        equationMenu.removeItem(equationMenu.items[i]);
                        i--;
                    } else
                        break;
                }
            };

            this.equationCallback  = function(eqProps) {
                if (eqProps) {
                    var eqObj;
                    switch (eqProps.type) {
                        case Asc.c_oAscMathInterfaceType.Accent:
                            eqObj = new CMathMenuAccent();
                            break;
                        case Asc.c_oAscMathInterfaceType.BorderBox:
                            eqObj = new CMathMenuBorderBox();
                            break;
                        case Asc.c_oAscMathInterfaceType.Box:
                            eqObj = new CMathMenuBox();
                            break;
                        case Asc.c_oAscMathInterfaceType.Bar:
                            eqObj = new CMathMenuBar();
                            break;
                        case Asc.c_oAscMathInterfaceType.Script:
                            eqObj = new CMathMenuScript();
                            break;
                        case Asc.c_oAscMathInterfaceType.Fraction:
                            eqObj = new CMathMenuFraction();
                            break;
                        case Asc.c_oAscMathInterfaceType.Limit:
                            eqObj = new CMathMenuLimit();
                            break;
                        case Asc.c_oAscMathInterfaceType.Matrix:
                            eqObj = new CMathMenuMatrix();
                            break;
                        case Asc.c_oAscMathInterfaceType.EqArray:
                            eqObj = new CMathMenuEqArray();
                            break;
                        case Asc.c_oAscMathInterfaceType.LargeOperator:
                            eqObj = new CMathMenuNary();
                            break;
                        case Asc.c_oAscMathInterfaceType.Delimiter:
                            eqObj = new CMathMenuDelimiter();
                            break;
                        case Asc.c_oAscMathInterfaceType.GroupChar:
                            eqObj = new CMathMenuGroupCharacter();
                            break;
                        case Asc.c_oAscMathInterfaceType.Radical:
                            eqObj = new CMathMenuRadical();
                            break;
                        case Asc.c_oAscMathInterfaceType.Common:
                            eqObj = new CMathMenuBase();
                            break;
                    }
                    if (eqObj) {
                        eqObj[eqProps.callback](eqProps.value);
                        me.api.asc_SetMathProps(eqObj);
                    }
                }
                me.fireEvent('editcomplete', me);
            };

            this.changePosition = function() {
                me._XY = [
                    me.cmpEl.offset().left - $(window).scrollLeft(),
                    me.cmpEl.offset().top  - $(window).scrollTop()
                ];
                me._Height = me.cmpEl.height();
                me._BodyWidth = $('body').width();
                onMouseMoveStart();
            };

            this.hideTips = function() {
                /** coauthoring begin **/
                if (typeof userTooltip == 'object') {
                    userTooltip.hide();
                    userTooltip = true;
                }
                _.each(me.usertips, function(item) {
                    item.remove();
                });
                me.usertips = [];
                me.usertipcount = 0;
                /** coauthoring end **/
            };

            /** coauthoring begin **/
            var keymap = {};
            var hkComments = 'alt+h';
            keymap[hkComments] = function() {
                if (me.api.can_AddQuotedComment()!==false) {
                    me.addComment();
                }
            };
            Common.util.Shortcuts.delegateShortcuts({shortcuts:keymap});
            /** coauthoring end **/

            this.setApi = function(o) {
                this.api = o;

                if (this.api) {
                    this.api.asc_registerCallback('asc_onContextMenu',                  _.bind(onContextMenu, this));
                    this.api.asc_registerCallback('asc_onMouseMoveStart',               _.bind(onMouseMoveStart, this));
                    this.api.asc_registerCallback('asc_onMouseMoveEnd',                 _.bind(onMouseMoveEnd, this));

                    //hyperlink
                    this.api.asc_registerCallback('asc_onHyperlinkClick',               _.bind(onHyperlinkClick, this));
                    this.api.asc_registerCallback('asc_onMouseMove',                    _.bind(onMouseMove, this));

                    if (this.mode.isEdit === true) {
                        this.api.asc_registerCallback('asc_onImgWrapStyleChanged',      _.bind(this.onImgWrapStyleChanged, this));
                        this.api.asc_registerCallback('asc_onDialogAddHyperlink',       onDialogAddHyperlink);
                        this.api.asc_registerCallback('asc_doubleClickOnChart',         onDoubleClickOnChart);
                        this.api.asc_registerCallback('asc_onSpellCheckVariantsFound',  _.bind(onSpellCheckVariantsFound, this));
                    }
                    this.api.asc_registerCallback('asc_onCoAuthoringDisconnect',        _.bind(onCoAuthoringDisconnect, this));
                    Common.NotificationCenter.on('api:disconnect',                      _.bind(onCoAuthoringDisconnect, this));
                    this.api.asc_registerCallback('asc_onTextLanguage',                 _.bind(onTextLanguage, this));
                    this.api.asc_registerCallback('asc_onParaStyleName',                _.bind(this.onApiParagraphStyleChange, this));

                    this.api.asc_registerCallback('asc_onShowForeignCursorLabel',       _.bind(onShowForeignCursorLabel, this));
                    this.api.asc_registerCallback('asc_onHideForeignCursorLabel',       _.bind(onHideForeignCursorLabel, this));
                    this.api.asc_registerCallback('asc_onFocusObject',                  _.bind(onFocusObject, this));
                    this.api.asc_registerCallback('asc_onShowSpecialPasteOptions',      _.bind(onShowSpecialPasteOptions, this));
                    this.api.asc_registerCallback('asc_onHideSpecialPasteOptions',      _.bind(onHideSpecialPasteOptions, this));
                }

                return this;
            };

            this.mode = {};
            this.setMode = function(m) {
                if (this.api && m.isEdit) {
                    this.api.asc_registerCallback('asc_onImgWrapStyleChanged',          _.bind(this.onImgWrapStyleChanged, this));
                    this.api.asc_registerCallback('asc_onDialogAddHyperlink',           onDialogAddHyperlink);
                    this.api.asc_registerCallback('asc_doubleClickOnChart',             onDoubleClickOnChart);
                    this.api.asc_registerCallback('asc_onSpellCheckVariantsFound',      _.bind(onSpellCheckVariantsFound, this));
                }

                this.mode = m;
                /** coauthoring begin **/
                !(this.mode.canCoAuthoring && this.mode.canComments)
                    ? Common.util.Shortcuts.suspendEvents(hkComments)
                    : Common.util.Shortcuts.resumeEvents(hkComments);
                /** coauthoring end **/
                this.editorConfig = {user: m.user};
            };

            me.on('render:after', onAfterRender, me);
        },

        render: function () {
            this.fireEvent('render:before', this);

            this.cmpEl = $(this.el);

            this.fireEvent('render:after', this);
            return this;
        },

        onImgWrapStyleChanged: function(type){
            switch (type) {
                case Asc.c_oAscWrapStyle2.Inline:
                    this.menuImageWrap.menu.items[0].setChecked(true);
                    break;
                case Asc.c_oAscWrapStyle2.Square:
                    this.menuImageWrap.menu.items[1].setChecked(true);
                    break;
                case Asc.c_oAscWrapStyle2.Tight:
                    this.menuImageWrap.menu.items[2].setChecked(true);
                    break;
                case Asc.c_oAscWrapStyle2.Through:
                    this.menuImageWrap.menu.items[3].setChecked(true);
                    break;
                case Asc.c_oAscWrapStyle2.TopAndBottom:
                    this.menuImageWrap.menu.items[4].setChecked(true);
                    break;
                case Asc.c_oAscWrapStyle2.Behind:
                    this.menuImageWrap.menu.items[6].setChecked(true);
                    break;
                case Asc.c_oAscWrapStyle2.InFront:
                    this.menuImageWrap.menu.items[5].setChecked(true);
                    break;
            }
        },

        onApiParagraphStyleChange: function(name) {
            window.currentStyleName = name;
        },

        _applyTableWrap: function(wrap, align){
            var selectedElements = this.api.getSelectedElements();
            if (selectedElements && _.isArray(selectedElements)){
                for (var i = selectedElements.length - 1; i >= 0; i--) {
                    var elType, elValue;
                    elType = selectedElements[i].get_ObjectType();
                    elValue = selectedElements[i].get_ObjectValue();
                    if (Asc.c_oAscTypeSelectElement.Table == elType) {
                        var properties = new Asc.CTableProp();
                        properties.put_TableWrap(wrap);
                        if (wrap == c_tableWrap.TABLE_WRAP_NONE) {
                            properties.put_TableAlignment(align);
                            properties.put_TableIndent(0);
                        }
                        this.api.tblApply(properties);
                        break;
                    }
                }
            }
        },

        advancedParagraphClick: function(item, e, eOpt){
            var win, me = this;
            if (me.api){
                var selectedElements = me.api.getSelectedElements();
                if (selectedElements && _.isArray(selectedElements)){
                    for (var i = selectedElements.length - 1; i >= 0; i--) {
                        var elType, elValue;
                        elType  = selectedElements[i].get_ObjectType();
                        elValue = selectedElements[i].get_ObjectValue();

                        if (Asc.c_oAscTypeSelectElement.Paragraph == elType) {
                            win = new DE.Views.ParagraphSettingsAdvanced({
                                tableStylerRows     : 2,
                                tableStylerColumns  : 1,
                                paragraphProps      : elValue,
                                borderProps         : me.borderAdvancedProps,
                                isChart             : (item.isChart===true),
                                api             : me.api,
                                handler: function(result, value) {
                                    if (result == 'ok') {
                                        if (me.api) {
                                            me.borderAdvancedProps = value.borderProps;
                                            me.api.paraApply(value.paragraphProps);
                                        }
                                    }
                                    me.fireEvent('editcomplete', me);
                                }
                            });
                            break;
                        }
                    }
                }
            }

            if (win) {
                win.show();
            }
        },

        advancedFrameClick: function(item, e, eOpt){
            var win, me = this;
            if (me.api){
                var selectedElements = me.api.getSelectedElements();
                if (selectedElements && _.isArray(selectedElements)){
                    for (var i = selectedElements.length - 1; i >= 0; i--) {
                        var elType, elValue;
                        elType = selectedElements[i].get_ObjectType();
                        elValue = selectedElements[i].get_ObjectValue(); // заменить на свойства рамки
                        if (Asc.c_oAscTypeSelectElement.Paragraph == elType) {
                            win = new DE.Views.DropcapSettingsAdvanced({
                                tableStylerRows     : 2,
                                tableStylerColumns  : 1,
                                paragraphProps      : elValue,
                                borderProps         : me.borderAdvancedProps,
                                api                 : me.api,
                                isFrame             : true,
                                handler: function(result, value) {
                                    if (result == 'ok') {
                                        me.borderAdvancedProps = value.borderProps;
                                        if (value.paragraphProps && value.paragraphProps.get_Wrap() === c_oAscFrameWrap.None) {
                                            me.api.removeDropcap(false);
                                        } else
                                            me.api.put_FramePr(value.paragraphProps);
                                    }
                                    me.fireEvent('editcomplete', me);
                                }
                            });
                            break;
                        }
                    }
                }
            }

            if (win) {
                win.show();
            }
        },

        editHyperlink: function(item, e, eOpt){
            var win, me = this;
            if (me.api){
                win = new DE.Views.HyperlinkSettingsDialog({
                    api: me.api,
                    handler: function(dlg, result) {
                        if (result == 'ok') {
                            me.api.change_Hyperlink(win.getSettings());
                        }
                        me.fireEvent('editcomplete', me);
                    }
                });
                win.show();
                win.setSettings(item.hyperProps.value);
            }
        },

        onMenuSaveStyle:function(item, e, eOpt){
            var me = this;
            if (me.api) {
                Common.NotificationCenter.trigger('style:commitsave', me.api.asc_GetStyleFromFormatting());
            }
        },

        onMenuUpdateStyle:function(item, e, eOpt){
            var me = this;
            if (me.api) {
                Common.NotificationCenter.trigger('style:commitchange', me.api.asc_GetStyleFromFormatting());
            }
        },

        /** coauthoring begin **/
        addComment: function(item, e, eOpt){
            if (this.api && this.mode.canCoAuthoring && this.mode.canComments) {
                this.suppressEditComplete = true;

                var controller = DE.getController('Common.Controllers.Comments');
                if (controller) {
                    controller.addDummyComment();
                }
            }
        },
        /** coauthoring end **/

        addHyperlink: function(item, e, eOpt){
            var win, me = this;
            if (me.api){
                win = new DE.Views.HyperlinkSettingsDialog({
                    api: me.api,
                    handler: function(dlg, result) {
                        if (result == 'ok') {
                            me.api.add_Hyperlink(dlg.getSettings());
                        }
                        me.fireEvent('editcomplete', me);
                    }
                });

                win.show();
                win.setSettings(item.hyperProps.value);

                Common.component.Analytics.trackEvent('DocumentHolder', 'Add Hyperlink');
            }
        },

        editChartClick: function(){
            var diagramEditor = DE.getController('Common.Controllers.ExternalDiagramEditor').getView('Common.Views.ExternalDiagramEditor');
            if (diagramEditor) {
                diagramEditor.setEditMode(true);
                diagramEditor.show();

                var chart = this.api.asc_getChartObject();
                if (chart) {
                    diagramEditor.setChartData(new Asc.asc_CChartBinary(chart));
                }
            }
        },

        updateThemeColors: function() {
            this.effectcolors   = Common.Utils.ThemeColor.getEffectColors();
            this.standartcolors = Common.Utils.ThemeColor.getStandartColors();
        },

        onCutCopyPaste: function(item, e) {
            var me = this;
            if (me.api) {
                var res =  (item.value == 'cut') ? me.api.Cut() : ((item.value == 'copy') ? me.api.Copy() : me.api.Paste());
                if (!res) {
                    if (!Common.localStorage.getBool("de-hide-copywarning")) {
                        (new Common.Views.CopyWarningDialog({
                            handler: function(dontshow) {
                                if (dontshow) Common.localStorage.setItem("de-hide-copywarning", 1);
                                me.fireEvent('editcomplete', me);
                            }
                        })).show();
                    }
                } 
            }
            me.fireEvent('editcomplete', me);
        },

        onControlsSelect: function(item, e) {
            var props = this.api.asc_GetContentControlProperties();
            if (props) {
                if (item.value == 'settings') {
                    var me = this;
                    (new DE.Views.ControlSettingsDialog({
                        props: props,
                        handler: function (result, value) {
                            if (result == 'ok') {
                                me.api.asc_SetContentControlProperties(value, props.get_InternalId());
                            }

                            Common.NotificationCenter.trigger('edit:complete', me.toolbar);
                        }
                    })).show();
                } else if (item.value == 'remove') {
                    this.api.asc_RemoveContentControlWrapper(props.get_InternalId());
                }
            }
            Common.NotificationCenter.trigger('edit:complete', this.toolbar);
        },

        createDelayedElementsViewer: function() {
            var me = this;

            var menuViewCopy = new Common.UI.MenuItem({
                caption: me.textCopy,
                value: 'copy'
            }).on('click', _.bind(me.onCutCopyPaste, me));

            var menuViewUndo = new Common.UI.MenuItem({
                caption: me.textUndo
            }).on('click', function () {
                me.api.Undo();
            });

            var menuViewCopySeparator = new Common.UI.MenuItem({
                caption: '--'
            });

            var menuViewAddComment = new Common.UI.MenuItem({
                caption: me.addCommentText
            }).on('click', _.bind(me.addComment, me));

            var menuSignatureViewSign   = new Common.UI.MenuItem({caption: this.strSign,      value: 0 }).on('click', _.bind(me.onSignatureClick, me));
            var menuSignatureDetails    = new Common.UI.MenuItem({caption: this.strDetails,   value: 1 }).on('click', _.bind(me.onSignatureClick, me));
            var menuSignatureViewSetup  = new Common.UI.MenuItem({caption: this.strSetup,     value: 2 }).on('click', _.bind(me.onSignatureClick, me));
            var menuSignatureRemove     = new Common.UI.MenuItem({caption: this.strDelete,    value: 3 }).on('click', _.bind(me.onSignatureClick, me));
            var menuViewSignSeparator   = new Common.UI.MenuItem({caption: '--' });

            this.viewModeMenu = new Common.UI.Menu({
                initMenu: function (value) {
                    var isInChart = (value.imgProps && value.imgProps.value && !_.isNull(value.imgProps.value.get_ChartProperties())),
                        signGuid = (value.imgProps && value.imgProps.value && me.mode.canProtect) ? value.imgProps.value.asc_getSignatureId() : undefined,
                        signProps = (signGuid) ? me.api.asc_getSignatureSetup(signGuid) : null,
                        isInSign = !!signProps && me._canProtect,
                        canComment = !isInChart && me.api.can_AddQuotedComment() !== false && me.mode.canCoAuthoring && me.mode.canComments && !me._isDisabled;

                    menuViewUndo.setVisible(me.mode.canCoAuthoring && me.mode.canComments && !me._isDisabled);
                    menuViewUndo.setDisabled(!me.api.asc_getCanUndo() && !me._isDisabled);
                    menuViewCopySeparator.setVisible(isInSign);

                    var isRequested = (signProps) ? signProps.asc_getRequested() : false;
                    menuSignatureViewSign.setVisible(isInSign && isRequested);
                    menuSignatureDetails.setVisible(isInSign && !isRequested);
                    menuSignatureViewSetup.setVisible(isInSign);
                    menuSignatureRemove.setVisible(isInSign && !isRequested);
                    menuViewSignSeparator.setVisible(canComment);

                    if (isInSign) {
                        menuSignatureViewSign.cmpEl.attr('data-value', signGuid); // sign
                        menuSignatureDetails.cmpEl.attr('data-value', signProps.asc_getId()); // view certificate
                        menuSignatureViewSetup.cmpEl.attr('data-value', signGuid); // view signature settings
                        menuSignatureRemove.cmpEl.attr('data-value', signGuid);
                    }

                    menuViewAddComment.setVisible(canComment);
                    menuViewAddComment.setDisabled(value.paraProps && value.paraProps.locked === true);

                    var cancopy = me.api && me.api.can_CopyCut();
                    menuViewCopy.setDisabled(!cancopy);
                },
                items: [
                    menuViewCopy,
                    menuViewUndo,
                    menuViewCopySeparator,
                    menuSignatureViewSign,
                    menuSignatureDetails,
                    menuSignatureViewSetup,
                    menuSignatureRemove,
                    menuViewSignSeparator,
                    menuViewAddComment
                ]
            }).on('hide:after', function (menu, e, isFromInputControl) {
                if (me.suppressEditComplete) {
                    me.suppressEditComplete = false;
                    return;
                }

                if (!isFromInputControl) me.fireEvent('editcomplete', me);
                me.currentMenu = null;
            });

        },

        createDelayedElements: function() {
            var me = this;

            var menuImageAlign = new Common.UI.MenuItem({
                caption     : me.textAlign,
                menu        : (function(){
                    function onItemClick(item, e) {
                        if (me.api) {
                            var properties = new Asc.asc_CImgProperty();
                            if (!_.isUndefined(item.options.halign)) {
                                properties.put_PositionH(new Asc.CImagePositionH());
                                properties.get_PositionH().put_UseAlign(true);
                                properties.get_PositionH().put_Align(item.options.halign);
                                properties.get_PositionH().put_RelativeFrom(Asc.c_oAscRelativeFromH.Margin);
                            } else {
                                properties.put_PositionV(new Asc.CImagePositionV());
                                properties.get_PositionV().put_UseAlign(true);
                                properties.get_PositionV().put_Align(item.options.valign);
                                properties.get_PositionV().put_RelativeFrom(Asc.c_oAscRelativeFromV.Margin);
                            }
                            me.api.ImgApply(properties);
                        }
                        me.fireEvent('editcomplete', me);
                    }
                    return new Common.UI.Menu({
                        cls: 'ppm-toolbar',
                        menuAlign: 'tl-tr',
                        items: [
                            new Common.UI.MenuItem({
                                caption : me.textShapeAlignLeft,
                                iconCls : 'mnu-img-align-left',
                                halign  : Asc.c_oAscAlignH.Left
                            }).on('click', onItemClick),
                            new Common.UI.MenuItem({
                                caption : me.textShapeAlignCenter,
                                iconCls : 'mnu-img-align-center',
                                halign  : Asc.c_oAscAlignH.Center
                            }).on('click', onItemClick),
                            new Common.UI.MenuItem({
                                caption : me.textShapeAlignRight,
                                iconCls : 'mnu-img-align-right',
                                halign  : Asc.c_oAscAlignH.Right
                            }).on('click', onItemClick),
                            new Common.UI.MenuItem({
                                caption : me.textShapeAlignTop,
                                iconCls : 'mnu-img-align-top',
                                valign  : Asc.c_oAscAlignV.Top
                            }).on('click', onItemClick),
                            new Common.UI.MenuItem({
                                caption : me.textShapeAlignMiddle,
                                iconCls : 'mnu-img-align-middle',
                                valign  : Asc.c_oAscAlignV.Center
                            }).on('click', onItemClick),
                            new Common.UI.MenuItem({
                                caption : me.textShapeAlignBottom,
                                iconCls : 'mnu-img-align-bottom',
                                valign  : Asc.c_oAscAlignV.Bottom
                            }).on('click', onItemClick)
                        ]
                    })
                })()
            });

            var mnuGroup = new Common.UI.MenuItem({
                caption : this.txtGroup,
                iconCls : 'mnu-arrange-group'
            }).on('click', function(item, e) {
                if (me.api) {
                    var properties = new Asc.asc_CImgProperty();
                    properties.put_Group(1);
                    me.api.ImgApply(properties);
                }
                me.fireEvent('editcomplete', this);
            });

            var mnuUnGroup = new Common.UI.MenuItem({
                iconCls : 'mnu-arrange-ungroup',
                caption : this.txtUngroup
            }).on('click', function(item, e) {
                if (me.api) {
                    var properties = new Asc.asc_CImgProperty();
                    properties.put_Group(-1);
                    me.api.ImgApply(properties);
                }
                me.fireEvent('editcomplete', this);
            });

            var menuImageArrange = new Common.UI.MenuItem({
                caption : me.textArrange,
                menu    : (function(){
                    function onItemClick(item, e) {
                        if (me.api) {
                            var properties = new Asc.asc_CImgProperty();
                            properties.put_ChangeLevel(item.options.valign);
                            me.api.ImgApply(properties);
                        }
                        me.fireEvent('editcomplete', me);
                    }

                    return new Common.UI.Menu({
                        cls: 'ppm-toolbar',
                        menuAlign: 'tl-tr',
                        items: [
                            new Common.UI.MenuItem({
                                caption : me.textArrangeFront,
                                iconCls : 'mnu-arrange-front',
                                valign  : Asc.c_oAscChangeLevel.BringToFront
                            }).on('click', onItemClick),
                            new Common.UI.MenuItem({
                                caption : me.textArrangeBack,
                                iconCls : 'mnu-arrange-back',
                                valign  : Asc.c_oAscChangeLevel.SendToBack
                            }).on('click', onItemClick),
                            new Common.UI.MenuItem({
                                caption : me.textArrangeForward,
                                iconCls : 'mnu-arrange-forward',
                                valign  : Asc.c_oAscChangeLevel.BringForward
                            }).on('click', onItemClick),
                            new Common.UI.MenuItem({
                                caption : me.textArrangeBackward,
                                iconCls : 'mnu-arrange-backward',
                                valign  : Asc.c_oAscChangeLevel.BringBackward
                            }).on('click', onItemClick),
                            { caption: '--' },
                            mnuGroup,
                            mnuUnGroup
                        ]
                    })
                })()
            });

            var menuWrapPolygon = new Common.UI.MenuItem({
                caption : me.textEditWrapBoundary,
                cls     : 'no-icon-wrap-item'
            }).on('click', function(item, e) {
                if (me.api) {
                    me.api.StartChangeWrapPolygon();
                }
                me.fireEvent('editcomplete', me);
            });

            this.menuImageWrap = new Common.UI.MenuItem({
                caption : me.textWrap,
                menu    : (function(){
                    function onItemClick(item, e) {
                        if (me.api) {
                            var properties = new Asc.asc_CImgProperty();
                            properties.put_WrappingStyle(item.options.wrapType);

                            if (me.menuImageWrap._originalProps.get_WrappingStyle() === Asc.c_oAscWrapStyle2.Inline && item.wrapType !== Asc.c_oAscWrapStyle2.Inline ) {
                                properties.put_PositionH(new Asc.CImagePositionH());
                                properties.get_PositionH().put_UseAlign(false);
                                properties.get_PositionH().put_RelativeFrom(Asc.c_oAscRelativeFromH.Column);
                                var val = me.menuImageWrap._originalProps.get_Value_X(Asc.c_oAscRelativeFromH.Column);
                                properties.get_PositionH().put_Value(val);

                                properties.put_PositionV(new Asc.CImagePositionV());
                                properties.get_PositionV().put_UseAlign(false);
                                properties.get_PositionV().put_RelativeFrom(Asc.c_oAscRelativeFromV.Paragraph);
                                val = me.menuImageWrap._originalProps.get_Value_Y(Asc.c_oAscRelativeFromV.Paragraph);
                                properties.get_PositionV().put_Value(val);
                            }
                            me.api.ImgApply(properties);
                        }
                        me.fireEvent('editcomplete', me);
                    }

                    return new Common.UI.Menu({
                        cls: 'ppm-toolbar',
                        menuAlign: 'tl-tr',
                        items: [
                            new Common.UI.MenuItem({
                                caption     : me.txtInline,
                                iconCls     : 'mnu-wrap-inline',
                                toggleGroup : 'popuppicturewrapping',
                                wrapType    : Asc.c_oAscWrapStyle2.Inline,
                                checkable   : true
                            }).on('click', onItemClick),
                            new Common.UI.MenuItem({
                                caption     : me.txtSquare,
                                iconCls     : 'mnu-wrap-square',
                                toggleGroup : 'popuppicturewrapping',
                                wrapType    : Asc.c_oAscWrapStyle2.Square,
                                checkable   : true
                            }).on('click', onItemClick),
                            new Common.UI.MenuItem({
                                caption     : me.txtTight,
                                iconCls     : 'mnu-wrap-tight',
                                toggleGroup : 'popuppicturewrapping',
                                wrapType    : Asc.c_oAscWrapStyle2.Tight,
                                checkable   : true
                            }).on('click', onItemClick),
                            new Common.UI.MenuItem({
                                caption     : me.txtThrough,
                                iconCls     : 'mnu-wrap-through',
                                toggleGroup : 'popuppicturewrapping',
                                wrapType    : Asc.c_oAscWrapStyle2.Through,
                                checkable   : true
                            }).on('click', onItemClick),
                            new Common.UI.MenuItem({
                                caption     : me.txtTopAndBottom,
                                iconCls     : 'mnu-wrap-topAndBottom',
                                toggleGroup : 'popuppicturewrapping',
                                wrapType    : Asc.c_oAscWrapStyle2.TopAndBottom,
                                checkable   : true
                            }).on('click', onItemClick),
                            new Common.UI.MenuItem({
                                caption     : me.txtInFront,
                                iconCls     : 'mnu-wrap-inFront',
                                toggleGroup : 'popuppicturewrapping',
                                wrapType    : Asc.c_oAscWrapStyle2.InFront,
                                checkable   : true
                            }).on('click', onItemClick),
                            new Common.UI.MenuItem({
                                caption     : me.txtBehind,
                                iconCls     : 'mnu-wrap-behind',
                                toggleGroup : 'popuppicturewrapping',
                                wrapType    : Asc.c_oAscWrapStyle2.Behind,
                                checkable   : true
                            }).on('click', onItemClick),
                            { caption: '--' },
                            menuWrapPolygon
                        ]
                    })
                })()
            });

            var menuImageAdvanced = new Common.UI.MenuItem({
                caption : me.advancedText
            }).on('click', function(item, e) {
                var elType, elValue;

                if (me.api){
                    var selectedElements = me.api.getSelectedElements();

                    if (selectedElements && _.isArray(selectedElements)) {
                        for (var i = selectedElements.length - 1; i >= 0; i--) {
                            elType  = selectedElements[i].get_ObjectType();
                            elValue = selectedElements[i].get_ObjectValue();

                            if (Asc.c_oAscTypeSelectElement.Image == elType) {
                                var imgsizeOriginal;
                                if ( !elValue.get_ChartProperties() && !elValue.get_ShapeProperties() && !me.menuOriginalSize.isDisabled() && me.menuOriginalSize.isVisible()) {
                                    imgsizeOriginal = me.api.get_OriginalSizeImage();
                                    if (imgsizeOriginal)
                                        imgsizeOriginal = {width:imgsizeOriginal.get_ImageWidth(), height:imgsizeOriginal.get_ImageHeight()};
                                }

                                var win = new DE.Views.ImageSettingsAdvanced({
                                    imageProps  : elValue,
                                    sizeOriginal: imgsizeOriginal,
                                    sectionProps: me.api.asc_GetSectionProps(),
                                    handler     : function(result, value) {
                                        if (result == 'ok') {
                                            if (me.api) {
                                                me.api.ImgApply(value.imageProps);
                                            }
                                        }
                                        me.fireEvent('editcomplete', me);
                                    }
                                });
                                win.show();
                                win.btnOriginalSize.setVisible(me.menuOriginalSize.isVisible());
                                break;
                            }
                        }
                    }
                }
            });

            var menuChartEdit = new Common.UI.MenuItem({
                caption : me.editChartText
            }).on('click', _.bind(me.editChartClick, me));

            this.menuOriginalSize = new Common.UI.MenuItem({
                caption : me.originalSizeText
            }).on('click', function(item, e) {
                if (me.api){
                    var originalImageSize = me.api.get_OriginalSizeImage();

                    var properties = new Asc.asc_CImgProperty();
                    properties.put_Width(originalImageSize.get_ImageWidth());
                    properties.put_Height(originalImageSize.get_ImageHeight());

                    me.api.ImgApply(properties);

                    me.fireEvent('editcomplete', this);
                }
            });

            var menuImgCopy = new Common.UI.MenuItem({
                caption : me.textCopy,
                value : 'copy'
            }).on('click', _.bind(me.onCutCopyPaste, me));

            var menuImgPaste = new Common.UI.MenuItem({
                caption : me.textPaste,
                value : 'paste'
            }).on('click', _.bind(me.onCutCopyPaste, me));

            var menuImgCut = new Common.UI.MenuItem({
                caption : me.textCut,
                value : 'cut'
            }).on('click', _.bind(me.onCutCopyPaste, me));

            var menuSignatureEditSign   = new Common.UI.MenuItem({caption: this.strSign,      value: 0 }).on('click', _.bind(me.onSignatureClick, me));
            var menuSignatureEditSetup  = new Common.UI.MenuItem({caption: this.strSetup,     value: 2 }).on('click', _.bind(me.onSignatureClick, me));
            var menuEditSignSeparator = new Common.UI.MenuItem({ caption: '--' });

            this.pictureMenu = new Common.UI.Menu({
                initMenu: function(value){
                    if (_.isUndefined(value.imgProps))
                        return;

                    var notflow = !value.imgProps.value.get_CanBeFlow(),
                        wrapping = value.imgProps.value.get_WrappingStyle();

                    me.menuImageWrap._originalProps = value.imgProps.value;

                    if (notflow) {
                        for (var i = 0; i < 6; i++) {
                            me.menuImageWrap.menu.items[i].setChecked(false);
                        }
                    } else {
                        switch (wrapping) {
                            case Asc.c_oAscWrapStyle2.Inline:
                                me.menuImageWrap.menu.items[0].setChecked(true);
                                break;
                            case Asc.c_oAscWrapStyle2.Square:
                                me.menuImageWrap.menu.items[1].setChecked(true);
                                break;
                            case Asc.c_oAscWrapStyle2.Tight:
                                me.menuImageWrap.menu.items[2].setChecked(true);
                                break;
                            case Asc.c_oAscWrapStyle2.Through:
                                me.menuImageWrap.menu.items[3].setChecked(true);
                                break;
                            case Asc.c_oAscWrapStyle2.TopAndBottom:
                                me.menuImageWrap.menu.items[4].setChecked(true);
                                break;
                            case Asc.c_oAscWrapStyle2.Behind:
                                me.menuImageWrap.menu.items[6].setChecked(true);
                                break;
                            case Asc.c_oAscWrapStyle2.InFront:
                                me.menuImageWrap.menu.items[5].setChecked(true);
                                break;
                            default:
                                for (var i = 0; i < 6; i++) {
                                    me.menuImageWrap.menu.items[i].setChecked(false);
                                }
                                break;
                        }
                    }
                    _.each(me.menuImageWrap.menu.items, function(item) {
                        item.setDisabled(notflow);
                    });

                    var onlyCommonProps = ( value.imgProps.isImg && value.imgProps.isChart || value.imgProps.isImg && value.imgProps.isShape ||
                                                       value.imgProps.isShape && value.imgProps.isChart);
                    if (onlyCommonProps)
                        menuImageAdvanced.setCaption(me.advancedText, true);
                    else {
                        menuImageAdvanced.setCaption((value.imgProps.isImg) ? me.imageText : ((value.imgProps.isChart) ? me.chartText : me.shapeText), true);
                    }

                    menuChartEdit.setVisible(!_.isNull(value.imgProps.value.get_ChartProperties()) && !onlyCommonProps);

                    me.menuOriginalSize.setVisible(_.isNull(value.imgProps.value.get_ChartProperties()) && _.isNull(value.imgProps.value.get_ShapeProperties()) &&
                                                  !onlyCommonProps);
                    me.pictureMenu.items[10].setVisible(menuChartEdit.isVisible() || me.menuOriginalSize.isVisible());

                    var islocked = value.imgProps.locked || (value.headerProps!==undefined && value.headerProps.locked);
                    if (menuChartEdit.isVisible())
                        menuChartEdit.setDisabled(islocked || value.imgProps.value.get_SeveralCharts());

                    me.menuOriginalSize.setDisabled(islocked || value.imgProps.value.get_ImageUrl()===null || value.imgProps.value.get_ImageUrl()===undefined);
                    menuImageAdvanced.setDisabled(islocked);
                    menuImageAlign.setDisabled( islocked || (wrapping == Asc.c_oAscWrapStyle2.Inline) );
                    menuImageArrange.setDisabled( wrapping == Asc.c_oAscWrapStyle2.Inline );

                    if (me.api) {
                        mnuUnGroup.setDisabled(islocked || !me.api.CanUnGroup());
                        mnuGroup.setDisabled(islocked || !me.api.CanGroup());
                        menuWrapPolygon.setDisabled(islocked || !me.api.CanChangeWrapPolygon());
                    }

                    me.menuImageWrap.setDisabled(islocked || value.imgProps.value.get_FromGroup() || (notflow && menuWrapPolygon.isDisabled()));

                    var cancopy = me.api && me.api.can_CopyCut();
                    menuImgCopy.setDisabled(!cancopy);
                    menuImgCut.setDisabled(islocked || !cancopy);
                    menuImgPaste.setDisabled(islocked);

                    var signGuid = (value.imgProps && value.imgProps.value && me.mode.canProtect) ? value.imgProps.value.asc_getSignatureId() : undefined,
                        isInSign = !!signGuid;
                    menuSignatureEditSign.setVisible(isInSign);
                    menuSignatureEditSetup.setVisible(isInSign);
                    menuEditSignSeparator.setVisible(isInSign);

                    if (isInSign) {
                        menuSignatureEditSign.cmpEl.attr('data-value', signGuid); // sign
                        menuSignatureEditSetup.cmpEl.attr('data-value', signGuid); // edit signature settings
                    }
                },
                items: [
                    menuImgCut,
                    menuImgCopy,
                    menuImgPaste,
                    { caption: '--' },
                    menuSignatureEditSign,
                    menuSignatureEditSetup,
                    menuEditSignSeparator,
                    menuImageArrange,
                    menuImageAlign,
                    me.menuImageWrap,
                    { caption: '--' },
                    me.menuOriginalSize,
                    menuChartEdit,
                    { caption: '--' },
                    menuImageAdvanced
                ]
            }).on('hide:after', function(menu, e, isFromInputControl) {
                if (!isFromInputControl) me.fireEvent('editcomplete', me);
                me.currentMenu = null;
            });

            /* table menu*/

            var tableAlign = function(item, e) {
                me._applyTableWrap(c_tableWrap.TABLE_WRAP_NONE, item.options.align);
            };

            var menuTableWrapInline = new Common.UI.MenuItem({
                caption     : me.inlineText,
                toggleGroup : 'popuptablewrapping',
                checkable   : true,
                menu        : new Common.UI.Menu({
                    menuAlign: 'tl-tr',
                    items   : [
                        me.menuTableAlignLeft = new Common.UI.MenuItem({
                            caption     : me.textShapeAlignLeft,
                            toggleGroup : 'popuptablealign',
                            checkable   : true,
                            checked     : false,
                            align      : c_tableAlign.TABLE_ALIGN_LEFT
                        }).on('click', _.bind(tableAlign, me)),
                        me.menuTableAlignCenter = new Common.UI.MenuItem({
                            caption     : me.textShapeAlignCenter,
                            toggleGroup : 'popuptablealign',
                            checkable   : true,
                            checked     : false,
                            align      : c_tableAlign.TABLE_ALIGN_CENTER
                        }).on('click', _.bind(tableAlign, me)),
                        me.menuTableAlignRight = new Common.UI.MenuItem({
                            caption     : me.textShapeAlignRight,
                            toggleGroup : 'popuptablealign',
                            checkable   : true,
                            checked     : false,
                            align      : c_tableAlign.TABLE_ALIGN_RIGHT
                        }).on('click', _.bind(tableAlign, me))
                    ]
                })
            });

            var menuTableWrapFlow = new Common.UI.MenuItem({
                caption     : me.flowoverText,
                toggleGroup : 'popuptablewrapping',
                checkable   : true,
                checked     : true
            }).on('click', function(item) {
                me._applyTableWrap(c_tableWrap.TABLE_WRAP_PARALLEL);
            });

            var mnuTableMerge = new Common.UI.MenuItem({
                caption     : me.mergeCellsText
            }).on('click', function(item) {
                if (me.api)
                    me.api.MergeCells();
            });

            var mnuTableSplit = new Common.UI.MenuItem({
                caption     : me.splitCellsText
            }).on('click', function(item) {
                if (me.api){
                    (new Common.Views.InsertTableDialog({
                        split: true,
                        handler: function(result, value) {
                            if (result == 'ok') {
                                if (me.api) {
                                    me.api.SplitCell(value.columns, value.rows);
                                }
                                Common.component.Analytics.trackEvent('DocumentHolder', 'Table');
                            }
                            me.fireEvent('editcomplete', me);
                        }
                    })).show();
                }
            });

            var tableCellsVAlign = function(item, e) {
                if (me.api) {
                    var properties = new Asc.CTableProp();
                    properties.put_CellsVAlign(item.options.valign);
                    me.api.tblApply(properties);
                }
            };

            var menuTableCellAlign = new Common.UI.MenuItem({
                caption     : me.cellAlignText,
                menu        : new Common.UI.Menu({
                    menuAlign: 'tl-tr',
                    items   : [
                        me.menuTableCellTop = new Common.UI.MenuItem({
                            caption     : me.textShapeAlignTop,
                            toggleGroup : 'popuptablecellalign',
                            checkable   : true,
                            checked     : false,
                            valign      : Asc.c_oAscVertAlignJc.Top
                        }).on('click', _.bind(tableCellsVAlign, me)),
                        me.menuTableCellCenter = new Common.UI.MenuItem({
                            caption     : me.textShapeAlignMiddle,
                            toggleGroup : 'popuptablecellalign',
                            checkable   : true,
                            checked     : false,
                            valign      : Asc.c_oAscVertAlignJc.Center
                        }).on('click', _.bind(tableCellsVAlign, me)),
                        me.menuTableCellBottom = new Common.UI.MenuItem({
                            caption     : me.textShapeAlignBottom,
                            toggleGroup : 'popuptablecellalign',
                            checkable   : true,
                            checked     : false,
                            valign      : Asc.c_oAscVertAlignJc.Bottom
                        }).on('click', _.bind(tableCellsVAlign, me))
                    ]
                })
            });

            var menuTableAdvanced = new Common.UI.MenuItem({
                caption        : me.advancedTableText
            }).on('click', function(item, e, eOpt){
                var win;
                if (me.api){
                    var selectedElements = me.api.getSelectedElements();

                    if (selectedElements && _.isArray(selectedElements)){
                        for (var i = selectedElements.length - 1; i >= 0; i--) {
                            var elType, elValue;

                            elType  = selectedElements[i].get_ObjectType();
                            elValue = selectedElements[i].get_ObjectValue();

                            if (Asc.c_oAscTypeSelectElement.Table == elType) {
                                win = new DE.Views.TableSettingsAdvanced({
                                    tableStylerRows     : (elValue.get_CellBorders().get_InsideH()===null && elValue.get_CellSelect()==true) ? 1 : 2,
                                    tableStylerColumns  : (elValue.get_CellBorders().get_InsideV()===null && elValue.get_CellSelect()==true) ? 1 : 2,
                                    tableProps          : elValue,
                                    borderProps         : me.borderAdvancedProps,
                                    sectionProps        : me.api.asc_GetSectionProps(),
                                    handler             : function(result, value) {
                                        if (result == 'ok') {
                                            if (me.api) {
                                                me.borderAdvancedProps = value.borderProps;
                                                me.api.tblApply(value.tableProps);
                                            }
                                        }
                                        me.fireEvent('editcomplete', me);
                                    }
                                });
                                break;
                            }
                        }
                    }
                }

                if (win) {
                    win.show();
                }
            });

            var menuParagraphAdvancedInTable = new Common.UI.MenuItem({
                caption     : me.advancedParagraphText
            }).on('click', _.bind(me.advancedParagraphClick, me));

            var menuHyperlinkSeparator = new Common.UI.MenuItem({
                caption     : '--'
            });

            var menuEditHyperlinkTable = new Common.UI.MenuItem({
                caption     : me.editHyperlinkText
            }).on('click', _.bind(me.editHyperlink, me));

            var menuRemoveHyperlinkTable = new Common.UI.MenuItem({
                caption     : me.removeHyperlinkText
            }).on('click', function(item, e){
                me.api && me.api.remove_Hyperlink(item.hyperProps.value);
                me.fireEvent('editcomplete', me);
            });

            var menuHyperlinkTable = new Common.UI.MenuItem({
                caption     : me.hyperlinkText,
                menu        : new Common.UI.Menu({
                    menuAlign: 'tl-tr',
                    items   : [
                        menuEditHyperlinkTable,
                        menuRemoveHyperlinkTable
                    ]
                })
            });

            var menuTableRemoveControl = new Common.UI.MenuItem({
                caption: me.textRemove,
                value: 'remove'
            }).on('click', _.bind(me.onControlsSelect, me));

            var menuTableControlSettings = new Common.UI.MenuItem({
                    caption: me.textSettings,
                    value: 'settings'
            }).on('click', _.bind(me.onControlsSelect, me));

            var menuTableControl = new Common.UI.MenuItem({
                caption: me.textContentControls,
                menu        : new Common.UI.Menu({
                    menuAlign: 'tl-tr',
                    items   : [
                        menuTableRemoveControl,
                        menuTableControlSettings
                    ]
                })
            });

            /** coauthoring begin **/
            var menuAddCommentTable = new Common.UI.MenuItem({
                caption     : me.addCommentText
            }).on('click', _.bind(me.addComment, me));
            /** coauthoring end **/

            var menuAddHyperlinkTable = new Common.UI.MenuItem({
                caption     : me.hyperlinkText
            }).on('click', _.bind(me.addHyperlink, me));

            me.menuSpellTable = new Common.UI.MenuItem({
                caption     : me.loadSpellText,
                disabled    : true
            });

            me.menuSpellMoreTable = new Common.UI.MenuItem({
                caption     : me.moreText,
                menu        : new Common.UI.Menu({
                    menuAlign: 'tl-tr',
                    items   : [
                    ]
                })
            });

            me.langTableMenu = new Common.UI.MenuItem({
                caption     : me.langText,
                menu        : new Common.UI.Menu({
                    menuAlign: 'tl-tr',
                    maxHeight: 300,
                    items   : [
                    ]
                }).on('show:after', function(menu) {
                    var self = this;

                    // TODO: scroll to checked item
//                    self.el.show();
//                    self.callParent(arguments);
//                    if (self.floating && self.constrain) {
//                        var y = self.el.getY();
//                        self.doConstrain();
//                        var h = self.getHeight();
//                        var maxHeight = Ext.Element.getViewportHeight();
//                        if (y+h > maxHeight)
//                            y = maxHeight-h;
//                        self.el.setY(y);
//                        if (self.currentCheckedItem!== undefined)
//                            self.currentCheckedItem.getEl().scrollIntoView(self.layout.getRenderTarget());
//                    }
                })
            });

            var menuIgnoreSpellTable = new Common.UI.MenuItem({
                caption     : me.ignoreSpellText
            }).on('click', function(item) {
                if (me.api) {
                    me.api.asc_ignoreMisspelledWord(me._currentSpellObj, false);
                    me.fireEvent('editcomplete', me);
                }
            });

            var menuIgnoreAllSpellTable = new Common.UI.MenuItem({
                caption     : me.ignoreAllSpellText
            }).on('click', function(menu) {
                if (me.api) {
                    me.api.asc_ignoreMisspelledWord(me._currentSpellObj, true);
                    me.fireEvent('editcomplete', me);
                }
            });

            var menuIgnoreSpellTableSeparator = new Common.UI.MenuItem({
                caption     : '--'
            });

            var menuSpellcheckTableSeparator = new Common.UI.MenuItem({
                caption     : '--'
            });

            me.menuSpellCheckTable = new Common.UI.MenuItem({
                caption     : me.spellcheckText,
                menu        : new Common.UI.Menu({
                    menuAlign: 'tl-tr',
                    items   : [
                        me.menuSpellTable,
                        me.menuSpellMoreTable,
                        menuIgnoreSpellTableSeparator,
                        menuIgnoreSpellTable,
                        menuIgnoreAllSpellTable,
                        { caption: '--' },
                        me.langTableMenu
                    ]
                })
            });

            var menuTableCopy = new Common.UI.MenuItem({
                caption : me.textCopy,
                value : 'copy'
            }).on('click', _.bind(me.onCutCopyPaste, me));

            var menuTablePaste = new Common.UI.MenuItem({
                caption : me.textPaste,
                value : 'paste'
            }).on('click', _.bind(me.onCutCopyPaste, me));

            var menuTableCut = new Common.UI.MenuItem({
                caption : me.textCut,
                value : 'cut'
            }).on('click', _.bind(me.onCutCopyPaste, me));

            var menuEquationSeparatorInTable = new Common.UI.MenuItem({
                caption     : '--'
            });

            var tableDirection = function(item, e) {
                if (me.api) {
                    var properties = new Asc.CTableProp();
                    properties.put_CellsTextDirection(item.options.direction);
                    me.api.tblApply(properties);
                }
            };

            var menuTableDirection = new Common.UI.MenuItem({
                caption     : me.directionText,
                menu        : new Common.UI.Menu({
                    cls: 'ppm-toolbar',
                    menuAlign: 'tl-tr',
                    items   : [
                        me.menuTableDirectH = new Common.UI.MenuItem({
                            caption     : me.directHText,
                            iconCls     : 'mnu-direct-horiz',
                            checkable   : true,
                            checked     : false,
                            toggleGroup : 'popuptabledirect',
                            direction      : Asc.c_oAscCellTextDirection.LRTB
                        }).on('click', _.bind(tableDirection, me)),
                        me.menuTableDirect90 = new Common.UI.MenuItem({
                            caption     : me.direct90Text,
                            iconCls     : 'mnu-direct-rdown',
                            checkable   : true,
                            checked     : false,
                            toggleGroup : 'popuptabledirect',
                            direction      : Asc.c_oAscCellTextDirection.TBRL
                        }).on('click', _.bind(tableDirection, me)),
                        me.menuTableDirect270 = new Common.UI.MenuItem({
                            caption     : me.direct270Text,
                            iconCls     : 'mnu-direct-rup',
                            checkable   : true,
                            checked     : false,
                            toggleGroup : 'popuptabledirect',
                            direction      : Asc.c_oAscCellTextDirection.BTLR
                        }).on('click', _.bind(tableDirection, me))
                    ]
                })
            });

            this.tableMenu = new Common.UI.Menu({
                initMenu: function(value){
                    // table properties
                    if (_.isUndefined(value.tableProps))
                        return;

                    var isEquation= (value.mathProps && value.mathProps.value);

                    for (var i = 7; i < 22; i++) {
                        me.tableMenu.items[i].setVisible(!isEquation);
                    }

                    var align = value.tableProps.value.get_CellsVAlign();
                    me.menuTableCellTop.setChecked(align == Asc.c_oAscVertAlignJc.Top);
                    me.menuTableCellCenter.setChecked(align == Asc.c_oAscVertAlignJc.Center);
                    me.menuTableCellBottom.setChecked(align == Asc.c_oAscVertAlignJc.Bottom);

                    var flow = (value.tableProps.value.get_TableWrap() == c_tableWrap.TABLE_WRAP_PARALLEL);
                    (flow) ? menuTableWrapFlow.setChecked(true) : menuTableWrapInline.setChecked(true);

                    align = value.tableProps.value.get_TableAlignment();
                    me.menuTableAlignLeft.setChecked((flow) ? false : (align === c_tableAlign.TABLE_ALIGN_LEFT));
                    me.menuTableAlignCenter.setChecked((flow) ? false : (align === c_tableAlign.TABLE_ALIGN_CENTER));
                    me.menuTableAlignRight.setChecked((flow) ? false : (align === c_tableAlign.TABLE_ALIGN_RIGHT));

                    var dir = value.tableProps.value.get_CellsTextDirection();
                    me.menuTableDirectH.setChecked(dir == Asc.c_oAscCellTextDirection.LRTB);
                    me.menuTableDirect90.setChecked(dir == Asc.c_oAscCellTextDirection.TBRL);
                    me.menuTableDirect270.setChecked(dir == Asc.c_oAscCellTextDirection.BTLR);

                    var disabled = value.tableProps.locked || (value.headerProps!==undefined && value.headerProps.locked);
                    me.tableMenu.items[8].setDisabled(disabled);
                    me.tableMenu.items[9].setDisabled(disabled);

                    if (me.api) {
                        mnuTableMerge.setDisabled(disabled || !me.api.CheckBeforeMergeCells());
                        mnuTableSplit.setDisabled(disabled || !me.api.CheckBeforeSplitCells());
                    }

                    menuTableCellAlign.setDisabled(disabled);
                    menuTableDirection.setDisabled(disabled);

                    menuTableWrapInline.setDisabled(disabled);
                    menuTableWrapFlow.setDisabled(disabled || !value.tableProps.value.get_CanBeFlow());
                    menuTableAdvanced.setDisabled(disabled);

                    var cancopy = me.api && me.api.can_CopyCut();
                    menuTableCopy.setDisabled(!cancopy);
                    menuTableCut.setDisabled(disabled || !cancopy);
                    menuTablePaste.setDisabled(disabled);

                    // hyperlink properties
                    var text = null;
                    if (me.api) {
                        text = me.api.can_AddHyperlink();
                    }
                    menuAddHyperlinkTable.setVisible(value.hyperProps===undefined && text!==false);
                    menuHyperlinkTable.setVisible(value.hyperProps!==undefined);
                    menuHyperlinkSeparator.setVisible(menuAddHyperlinkTable.isVisible() || menuHyperlinkTable.isVisible());

                    menuEditHyperlinkTable.hyperProps = value.hyperProps;
                    menuRemoveHyperlinkTable.hyperProps = value.hyperProps;

                    if (text!==false) {
                        menuAddHyperlinkTable.hyperProps = {};
                        menuAddHyperlinkTable.hyperProps.value = new Asc.CHyperlinkProperty();
                        menuAddHyperlinkTable.hyperProps.value.put_Text(text);
                    }
                    /** coauthoring begin **/
                        // comments
                    menuAddCommentTable.setVisible(me.api.can_AddQuotedComment()!==false && me.mode.canCoAuthoring && me.mode.canComments);
                    menuAddCommentTable.setDisabled(value.paraProps!==undefined && value.paraProps.locked===true);
                    /** coauthoring end **/
                        // paragraph properties
                    menuParagraphAdvancedInTable.setVisible(value.paraProps!==undefined);

                    me._currentParaObjDisabled = disabled = value.paraProps.locked || (value.headerProps!==undefined && value.headerProps.locked);
                    menuAddHyperlinkTable.setDisabled(disabled);
                    menuHyperlinkTable.setDisabled(disabled || value.hyperProps!==undefined && value.hyperProps.isSeveralLinks===true);
                    menuParagraphAdvancedInTable.setDisabled(disabled);

                    me.menuSpellCheckTable.setVisible(value.spellProps!==undefined && value.spellProps.value.get_Checked()===false);
                    menuSpellcheckTableSeparator.setVisible(value.spellProps!==undefined && value.spellProps.value.get_Checked()===false);
                    
                    me.langTableMenu.setDisabled(disabled);
                    if (value.spellProps!==undefined && value.spellProps.value.get_Checked()===false && value.spellProps.value.get_Variants() !== null && value.spellProps.value.get_Variants() !== undefined) {
                        me.addWordVariants(false);
                    } else {
                        me.menuSpellTable.setCaption(me.loadSpellText, true);
                        me.clearWordVariants(false);
                        me.menuSpellMoreTable.setVisible(false);
                    }

                    if (me.menuSpellCheckTable.isVisible() && me._currLang.id !== me._currLang.tableid) {
                        me.changeLanguageMenu(me.langTableMenu.menu);
                        me._currLang.tableid = me._currLang.id;
                    }

                    //equation menu
                    var eqlen = 0;
                    if (isEquation) {
                        eqlen = me.addEquationMenu(false, 6);
                    } else
                        me.clearEquationMenu(false, 6);
                    menuEquationSeparatorInTable.setVisible(isEquation && eqlen>0);

                    var in_control = me.api.asc_IsContentControl();
                    menuTableControl.setVisible(in_control);
                    if (in_control) {
                        var control_props = me.api.asc_GetContentControlProperties(),
                            lock_type = (control_props) ? control_props.get_Lock() : Asc.c_oAscSdtLockType.Unlocked;
                        menuTableRemoveControl.setDisabled(lock_type==Asc.c_oAscSdtLockType.SdtContentLocked || lock_type==Asc.c_oAscSdtLockType.SdtLocked);
                    }
                },
                items: [
                    me.menuSpellCheckTable,
                    menuSpellcheckTableSeparator,
                    menuTableCut,
                    menuTableCopy,
                    menuTablePaste,
                    { caption: '--' },
                    menuEquationSeparatorInTable,
                    {
                        caption     : me.selectText,
                        menu        : new Common.UI.Menu({
                            menuAlign: 'tl-tr',
                            style   : 'width: 100px',
                            items   : [
                                new Common.UI.MenuItem({
                                    caption: me.rowText
                                }).on('click', function(item) {
                                    if (me.api)
                                        me.api.selectRow();
                                }),
                                new Common.UI.MenuItem({
                                    caption: me.columnText
                                }).on('click', function(item) {
                                    if (me.api)
                                        me.api.selectColumn();
                                }),
                                new Common.UI.MenuItem({
                                    caption: me.cellText
                                }).on('click', function(item) {
                                    if (me.api)
                                        me.api.selectCell();
                                }),
                                new Common.UI.MenuItem({
                                    caption: me.tableText
                                }).on('click', function(item) {
                                    if (me.api)
                                        me.api.selectTable();
                                })
                            ]
                        })
                    },
                    {
                        caption     : me.insertText,
                        menu        : new Common.UI.Menu({
                            menuAlign: 'tl-tr',
                            style   : 'width: 100px',
                            items   : [
                                new Common.UI.MenuItem({
                                    caption: me.insertColumnLeftText
                                }).on('click', function(item) {
                                    if (me.api)
                                        me.api.addColumnLeft();
                                }),
                                new Common.UI.MenuItem({
                                    caption: me.insertColumnRightText
                                }).on('click', function(item) {
                                    if (me.api)
                                        me.api.addColumnRight();
                                }),
                                new Common.UI.MenuItem({
                                    caption: me.insertRowAboveText
                                }).on('click', function(item) {
                                    if (me.api)
                                        me.api.addRowAbove();
                                }),
                                new Common.UI.MenuItem({
                                    caption: me.insertRowBelowText
                                }).on('click', function(item) {
                                    if (me.api)
                                        me.api.addRowBelow();
                                })
                            ]
                        })
                    },
                    {
                        caption     : me.deleteText,
                        menu        : new Common.UI.Menu({
                            menuAlign: 'tl-tr',
                            style   : 'width: 100px',
                            items   : [
                                new Common.UI.MenuItem({
                                    caption: me.rowText
                                }).on('click', function(item) {
                                    if (me.api)
                                        me.api.remRow();
                                }),
                                new Common.UI.MenuItem({
                                    caption: me.columnText
                                }).on('click', function(item) {
                                    if (me.api)
                                        me.api.remColumn();
                                }),
                                new Common.UI.MenuItem({
                                    caption: me.tableText
                                }).on('click', function(item) {
                                    if (me.api)
                                        me.api.remTable();
                                })
                            ]
                        })
                    },
                    { caption: '--' },
                    mnuTableMerge,
                    mnuTableSplit,
                    { caption: '--' },
                    menuTableCellAlign,
                    menuTableDirection,
                    { caption: '--' },
                    menuTableWrapInline,
                    menuTableWrapFlow,
                    { caption: '--' },
                    menuTableAdvanced,
                    { caption: '--' },
                /** coauthoring begin **/
                    menuAddCommentTable,
                /** coauthoring end **/
                    menuAddHyperlinkTable,
                    menuHyperlinkTable,
                    menuHyperlinkSeparator,
                    menuTableControl,
                    menuParagraphAdvancedInTable
                ]
            }).on('hide:after', function(menu, e, isFromInputControl) {
                if (me.suppressEditComplete) {
                    me.suppressEditComplete = false;
                    return;
                }

                if (!isFromInputControl) me.fireEvent('editcomplete', me);
                me.currentMenu = null;
            });

            /* text menu */

            var menuParagraphBreakBefore = new Common.UI.MenuItem({
                caption     : me.breakBeforeText,
                checkable   : true
            }).on('click', function(item, e) {
                    me.api.put_PageBreak(item.checked);
            });

            var menuParagraphKeepLines = new Common.UI.MenuItem({
                caption     : me.keepLinesText,
                checkable   : true
            }).on('click', function(item, e) {
                    me.api.put_KeepLines(item.checked);
            });

            var paragraphVAlign = function(item, e) {
                if (me.api) {
                    var properties = new Asc.asc_CImgProperty();
                    properties.put_VerticalTextAlign(item.options.valign);
                    me.api.ImgApply(properties);
                }
            };

            var menuParagraphVAlign = new Common.UI.MenuItem({
                caption     : me.vertAlignText,
                menu        : new Common.UI.Menu({
                    menuAlign: 'tl-tr',
                    items   : [
                        me.menuParagraphTop = new Common.UI.MenuItem({
                            caption     : me.textShapeAlignTop,
                            checkable   : true,
                            checked     : false,
                            toggleGroup : 'popupparagraphvalign',
                            valign      : Asc.c_oAscVAlign.Top
                        }).on('click', _.bind(paragraphVAlign, me)),
                        me.menuParagraphCenter = new Common.UI.MenuItem({
                            caption     : me.textShapeAlignMiddle,
                            checkable   : true,
                            checked     : false,
                            toggleGroup : 'popupparagraphvalign',
                            valign      : Asc.c_oAscVAlign.Center
                        }).on('click', _.bind(paragraphVAlign, me)),
                        me.menuParagraphBottom = new Common.UI.MenuItem({
                            caption     : me.textShapeAlignBottom,
                            checkable   : true,
                            checked     : false,
                            toggleGroup : 'popupparagraphvalign',
                            valign      : Asc.c_oAscVAlign.Bottom
                        }).on('click', _.bind(paragraphVAlign, me))
                    ]
                })
            });

            var paragraphDirection = function(item, e) {
                if (me.api) {
                    var properties = new Asc.asc_CImgProperty();
                    properties.put_Vert(item.options.direction);
                    me.api.ImgApply(properties);
                }
            };

            var menuParagraphDirection = new Common.UI.MenuItem({
                caption     : me.directionText,
                menu        : new Common.UI.Menu({
                    cls: 'ppm-toolbar',
                    menuAlign: 'tl-tr',
                    items   : [
                        me.menuParagraphDirectH = new Common.UI.MenuItem({
                            caption     : me.directHText,
                            iconCls     : 'mnu-direct-horiz',
                            checkable   : true,
                            checked     : false,
                            toggleGroup : 'popupparagraphdirect',
                            direction      : Asc.c_oAscVertDrawingText.normal
                        }).on('click', _.bind(paragraphDirection, me)),
                        me.menuParagraphDirect90 = new Common.UI.MenuItem({
                            caption     : me.direct90Text,
                            iconCls     : 'mnu-direct-rdown',
                            checkable   : true,
                            checked     : false,
                            toggleGroup : 'popupparagraphdirect',
                            direction      : Asc.c_oAscVertDrawingText.vert
                        }).on('click', _.bind(paragraphDirection, me)),
                        me.menuParagraphDirect270 = new Common.UI.MenuItem({
                            caption     : me.direct270Text,
                            iconCls     : 'mnu-direct-rup',
                            checkable   : true,
                            checked     : false,
                            toggleGroup : 'popupparagraphdirect',
                            direction      : Asc.c_oAscVertDrawingText.vert270
                        }).on('click', _.bind(paragraphDirection, me))
                    ]
                })
            });

            var menuParagraphAdvanced = new Common.UI.MenuItem({
                caption     : me.advancedParagraphText
            }).on('click', _.bind(me.advancedParagraphClick, me));

            var menuFrameAdvanced = new Common.UI.MenuItem({
                caption     : me.advancedFrameText
            }).on('click', _.bind(me.advancedFrameClick, me));

            /** coauthoring begin **/
            var menuCommentSeparatorPara = new Common.UI.MenuItem({
                caption     : '--'
            });

            var menuAddCommentPara = new Common.UI.MenuItem({
                caption     : me.addCommentText
            }).on('click', _.bind(me.addComment, me));
            /** coauthoring end **/

            var menuHyperlinkParaSeparator = new Common.UI.MenuItem({
                caption     : '--'
            });

            var menuAddHyperlinkPara = new Common.UI.MenuItem({
                caption     : me.hyperlinkText
            }).on('click', _.bind(me.addHyperlink, me));

            var menuEditHyperlinkPara = new Common.UI.MenuItem({
                caption     : me.editHyperlinkText
            }).on('click', _.bind(me.editHyperlink, me));

            var menuRemoveHyperlinkPara = new Common.UI.MenuItem({
                caption     : me.removeHyperlinkText
            }).on('click', function(item, e) {
                me.api.remove_Hyperlink(item.hyperProps.value);
                me.fireEvent('editcomplete', me);
            });

            var menuHyperlinkPara = new Common.UI.MenuItem({
                caption     : me.hyperlinkText,
                menu        : new Common.UI.Menu({
                    menuAlign: 'tl-tr',
                    items   : [
                        menuEditHyperlinkPara,
                        menuRemoveHyperlinkPara
                    ]
                })
            });

            var menuStyleSeparator = new Common.UI.MenuItemSeparator();
            var menuStyle = new Common.UI.MenuItem({
                caption: me.styleText,
                menu: new Common.UI.Menu({
                    menuAlign: 'tl-tr',
                    items: [
                        me.menuStyleSave = new Common.UI.MenuItem({
                            caption: me.saveStyleText
                        }).on('click', _.bind(me.onMenuSaveStyle, me)),
                        me.menuStyleUpdate = new Common.UI.MenuItem({
                            caption: me.updateStyleText.replace('%1', window.currentStyleName)
                        }).on('click', _.bind(me.onMenuUpdateStyle, me))
                    ]
                })
            });

            me.menuSpellPara = new Common.UI.MenuItem({
                caption     : me.loadSpellText,
                disabled    : true
            });

            me.menuSpellMorePara = new Common.UI.MenuItem({
                caption     : me.moreText,
                menu        : new Common.UI.Menu({
                    menuAlign: 'tl-tr',
                    style   : 'max-height: 300px;',
                    items: [
                    ]
                })
            });

            me.langParaMenu = new Common.UI.MenuItem({
                caption     : me.langText,
                menu        : new Common.UI.Menu({
                    menuAlign: 'tl-tr',
                    maxHeight: 300,
                    items   : [
                    ]
                }).on('show:after', function(menu) {
                    // TODO: scroll to checked item
//                    var self = this;
//
//                    self.el.show();
//                    self.callParent(arguments);
//                    if (self.floating && self.constrain) {
//                        var y = self.el.getY();
//                        self.doConstrain();
//                        var h = self.getHeight();
//                        var maxHeight = Ext.Element.getViewportHeight();
//                        if (y+h > maxHeight)
//                            y = maxHeight-h;
//                        self.el.setY(y);
//                        if (self.currentCheckedItem!== undefined)
//                            self.currentCheckedItem.getEl().scrollIntoView(self.layout.getRenderTarget());
//                    }
                })
            });

            var menuIgnoreSpellPara = new Common.UI.MenuItem({
                caption     : me.ignoreSpellText
            }).on('click', function(item, e) {
                me.api.asc_ignoreMisspelledWord(me._currentSpellObj, false);
                me.fireEvent('editcomplete', me);
            });

            var menuIgnoreAllSpellPara = new Common.UI.MenuItem({
                caption     : me.ignoreAllSpellText
            }).on('click', function(item, e) {
                me.api.asc_ignoreMisspelledWord(me._currentSpellObj, true);
                me.fireEvent('editcomplete', me);
            });

            var menuIgnoreSpellParaSeparator = new Common.UI.MenuItem({
                caption     : '--'
            });

            var menuSpellcheckParaSeparator = new Common.UI.MenuItem({
                caption     : '--'
            });

            var menuParaCopy = new Common.UI.MenuItem({
                caption : me.textCopy,
                value : 'copy'
            }).on('click', _.bind(me.onCutCopyPaste, me));

            var menuParaPaste = new Common.UI.MenuItem({
                caption : me.textPaste,
                value : 'paste'
            }).on('click', _.bind(me.onCutCopyPaste, me));

            var menuParaCut = new Common.UI.MenuItem({
                caption : me.textCut,
                value : 'cut'
            }).on('click', _.bind(me.onCutCopyPaste, me));

            var menuEquationSeparator = new Common.UI.MenuItem({
                caption     : '--'
            });

            var menuParaRemoveControl = new Common.UI.MenuItem({
                caption: me.textRemoveControl,
                value: 'remove'
            }).on('click', _.bind(me.onControlsSelect, me));

            var menuParaControlSettings = new Common.UI.MenuItem(
            {
                caption: me.textEditControls,
                value: 'settings'
            }).on('click', _.bind(me.onControlsSelect, me));

            var menuParaControlSeparator = new Common.UI.MenuItem({
                caption     : '--'
            });

            this.textMenu = new Common.UI.Menu({
                initMenu: function(value){
                    var isInShape = (value.imgProps && value.imgProps.value && !_.isNull(value.imgProps.value.get_ShapeProperties()));
                    var isInChart = (value.imgProps && value.imgProps.value && !_.isNull(value.imgProps.value.get_ChartProperties()));
                    var isEquation= (value.mathProps && value.mathProps.value);

                    menuParagraphVAlign.setVisible(isInShape && !isInChart && !isEquation); // после того, как заголовок можно будет растягивать по вертикали, вернуть "|| isInChart" !!
                    menuParagraphDirection.setVisible(isInShape && !isInChart && !isEquation); // после того, как заголовок можно будет растягивать по вертикали, вернуть "|| isInChart" !!
                    if ( isInShape || isInChart ) {
                        var align = value.imgProps.value.get_VerticalTextAlign();
                        me.menuParagraphTop.setChecked(align == Asc.c_oAscVAlign.Top);
                        me.menuParagraphCenter.setChecked(align == Asc.c_oAscVAlign.Center);
                        me.menuParagraphBottom.setChecked(align == Asc.c_oAscVAlign.Bottom);

                        var dir = value.imgProps.value.get_Vert();
                        me.menuParagraphDirectH.setChecked(dir == Asc.c_oAscVertDrawingText.normal);
                        me.menuParagraphDirect90.setChecked(dir == Asc.c_oAscVertDrawingText.vert);
                        me.menuParagraphDirect270.setChecked(dir == Asc.c_oAscVertDrawingText.vert270);
                    }
                    menuParagraphAdvanced.isChart = (value.imgProps && value.imgProps.isChart);
                    menuParagraphBreakBefore.setVisible(!isInShape && !isInChart && !isEquation);
                    menuParagraphKeepLines.setVisible(!isInShape && !isInChart && !isEquation);
                    if (value.paraProps) {
                        menuParagraphBreakBefore.setChecked(value.paraProps.value.get_PageBreakBefore());
                        menuParagraphKeepLines.setChecked(value.paraProps.value.get_KeepLines());
                    }

                    var text = null;
                    if (me.api) {
                        text = me.api.can_AddHyperlink();
                    }
                    /** coauthoring begin **/
                    menuCommentSeparatorPara.setVisible(!isInChart && me.api.can_AddQuotedComment()!==false && me.mode.canCoAuthoring && me.mode.canComments);
                    menuAddCommentPara.setVisible(!isInChart && me.api.can_AddQuotedComment()!==false && me.mode.canCoAuthoring && me.mode.canComments);
                    menuAddCommentPara.setDisabled(value.paraProps && value.paraProps.locked === true);
                    /** coauthoring end **/

                    menuAddHyperlinkPara.setVisible(value.hyperProps===undefined && text!==false);
                    menuHyperlinkPara.setVisible(value.hyperProps!==undefined);
                    menuHyperlinkParaSeparator.setVisible(menuAddHyperlinkPara.isVisible() || menuHyperlinkPara.isVisible());
                    menuEditHyperlinkPara.hyperProps = value.hyperProps;
                    menuRemoveHyperlinkPara.hyperProps = value.hyperProps;
                    if (text!==false) {
                        menuAddHyperlinkPara.hyperProps = {};
                        menuAddHyperlinkPara.hyperProps.value = new Asc.CHyperlinkProperty();
                        menuAddHyperlinkPara.hyperProps.value.put_Text(text);
                    }
                    var disabled = value.paraProps.locked || (value.headerProps!==undefined && value.headerProps.locked);
                    me._currentParaObjDisabled = disabled;
                    menuAddHyperlinkPara.setDisabled(disabled);
                    menuHyperlinkPara.setDisabled(disabled || value.hyperProps!==undefined && value.hyperProps.isSeveralLinks===true);

                    menuParagraphBreakBefore.setDisabled(disabled || !_.isUndefined(value.headerProps) || !_.isUndefined(value.imgProps));
                    menuParagraphKeepLines.setDisabled(disabled);
                    menuParagraphAdvanced.setDisabled(disabled);
                    menuFrameAdvanced.setDisabled(disabled);
                    menuParagraphVAlign.setDisabled(disabled);
                    menuParagraphDirection.setDisabled(disabled);

                    var cancopy = me.api && me.api.can_CopyCut();
                    menuParaCopy.setDisabled(!cancopy);
                    menuParaCut.setDisabled(disabled || !cancopy);
                    menuParaPaste.setDisabled(disabled);

                    // spellCheck
                    me.menuSpellPara.setVisible(value.spellProps!==undefined && value.spellProps.value.get_Checked()===false);
                    menuSpellcheckParaSeparator.setVisible(value.spellProps!==undefined && value.spellProps.value.get_Checked()===false);
                    menuIgnoreSpellPara.setVisible(value.spellProps!==undefined && value.spellProps.value.get_Checked()===false);
                    menuIgnoreAllSpellPara.setVisible(value.spellProps!==undefined && value.spellProps.value.get_Checked()===false);
                    me.langParaMenu.setVisible(value.spellProps!==undefined && value.spellProps.value.get_Checked()===false);
                    me.langParaMenu.setDisabled(disabled);
                    menuIgnoreSpellParaSeparator.setVisible(value.spellProps!==undefined && value.spellProps.value.get_Checked()===false);

                    if (value.spellProps!==undefined && value.spellProps.value.get_Checked()===false && value.spellProps.value.get_Variants() !== null && value.spellProps.value.get_Variants() !== undefined) {
                        me.addWordVariants(true);
                    } else {
                        me.menuSpellPara.setCaption(me.loadSpellText, true);
                        me.clearWordVariants(true);
                        me.menuSpellMorePara.setVisible(false);
                    }
                    if (me.langParaMenu.isVisible() && me._currLang.id !== me._currLang.paraid) {
                        me.changeLanguageMenu(me.langParaMenu.menu);
                        me._currLang.paraid = me._currLang.id;
                    }

                    //equation menu
                    var eqlen = 0;
                    if (isEquation) {
                        eqlen = me.addEquationMenu(true, 11);
                    } else
                        me.clearEquationMenu(true, 11);
                    menuEquationSeparator.setVisible(isEquation && eqlen>0);

                    menuFrameAdvanced.setVisible(value.paraProps.value.get_FramePr() !== undefined);

                    menuStyleSeparator.setVisible(me.mode.canEditStyles && !isInChart);
                    menuStyle.setVisible(me.mode.canEditStyles && !isInChart);
                    if (me.mode.canEditStyles && !isInChart) {
                        me.menuStyleUpdate.setCaption(me.updateStyleText.replace('%1', DE.getController('Main').translationTable[window.currentStyleName] || window.currentStyleName));
                    }

                    var in_control = me.api.asc_IsContentControl();
                    menuParaRemoveControl.setVisible(in_control);
                    menuParaControlSettings.setVisible(in_control);
                    menuParaControlSeparator.setVisible(in_control);
                    if (in_control) {
                        var control_props = me.api.asc_GetContentControlProperties(),
                            lock_type = (control_props) ? control_props.get_Lock() : Asc.c_oAscSdtLockType.Unlocked;
                        menuParaRemoveControl.setDisabled(lock_type==Asc.c_oAscSdtLockType.SdtContentLocked || lock_type==Asc.c_oAscSdtLockType.SdtLocked);
                    }
                },
                items: [
                    me.menuSpellPara,
                    me.menuSpellMorePara,
                    menuSpellcheckParaSeparator,
                    menuIgnoreSpellPara,
                    menuIgnoreAllSpellPara,
                    me.langParaMenu,
                    menuIgnoreSpellParaSeparator,
                    menuParaCut,
                    menuParaCopy,
                    menuParaPaste,
                    { caption: '--' },
                    menuEquationSeparator,
                    menuParaRemoveControl,
                    menuParaControlSettings,
                    menuParaControlSeparator,
                    menuParagraphBreakBefore,
                    menuParagraphKeepLines,
                    menuParagraphVAlign,
                    menuParagraphDirection,
                    menuParagraphAdvanced,
                    menuFrameAdvanced,
                /** coauthoring begin **/
                    menuCommentSeparatorPara,
                    menuAddCommentPara,
                /** coauthoring end **/
                    menuHyperlinkParaSeparator,
                    menuAddHyperlinkPara,
                    menuHyperlinkPara,
                    menuStyleSeparator,
                    menuStyle
                ]
            }).on('hide:after', function(menu, e, isFromInputControl) {
                if (me.suppressEditComplete) {
                    me.suppressEditComplete = false;
                    return;
                }

                if (!isFromInputControl) me.fireEvent('editcomplete', me);
                me.currentMenu = null;
            });

            /* header/footer menu */
            var menuEditHeaderFooter = new Common.UI.MenuItem({
                caption: me.editHeaderText
            });

            this.hdrMenu = new Common.UI.Menu({
                initMenu: function(value){
                    menuEditHeaderFooter.setCaption(value.Header ? me.editHeaderText : me.editFooterText, true);
                    menuEditHeaderFooter.off('click').on('click', function(item) {
                        if (me.api){
                            if (value.Header) {
                                me.api.GoToHeader(value.PageNum);
                            }
                            else
                                me.api.GoToFooter(value.PageNum);
                            me.fireEvent('editcomplete', me);
                        }
                    });
                },
                items: [
                    menuEditHeaderFooter
                ]
            }).on('hide:after', function(menu, e, isFromInputControl) {
                if (!isFromInputControl) me.fireEvent('editcomplete', me);
                me.currentMenu = null;
            });

            var nextpage = $('#id_buttonNextPage');
            nextpage.attr('data-toggle', 'tooltip');
            nextpage.tooltip({
                title       : me.textNextPage + Common.Utils.String.platformKey('Alt+PgDn'),
                placement   : 'top-right'
            });

            var prevpage = $('#id_buttonPrevPage');
            prevpage.attr('data-toggle', 'tooltip');
            prevpage.tooltip({
                title       : me.textPrevPage + Common.Utils.String.platformKey('Alt+PgUp'),
                placement   : 'top-right'
            });
        },

        setLanguages: function(langs){
            var me = this;

            if (langs && langs.length > 0 && me.langParaMenu && me.langTableMenu) {
                me.langParaMenu.menu.removeAll();
                me.langTableMenu.menu.removeAll();
                _.each(langs, function(lang, index){
                    me.langParaMenu.menu.addItem(new Common.UI.MenuItem({
                        caption     : lang.title,
                        checkable   : true,
                        toggleGroup : 'popupparalang',
                        langid      : lang.code
                    }).on('click', function(item, e){
                        if (me.api){
                            if (!_.isUndefined(item.options.langid))
                                me.api.put_TextPrLang(item.options.langid);

                            me._currLang.paraid = item.options.langid;
                            me.langParaMenu.menu.currentCheckedItem = item;

                            me.fireEvent('editcomplete', me);
                        }
                    }));

                    me.langTableMenu.menu.addItem(new Common.UI.MenuItem({
                        caption     : lang.title,
                        checkable   : true,
                        toggleGroup : 'popuptablelang',
                        langid      : lang.code
                    }).on('click', function(item, e){
                        if (me.api){
                            if (!_.isUndefined(item.options.langid))
                                me.api.put_TextPrLang(item.options.langid);

                            me._currLang.tableid = item.options.langid;
                            me.langTableMenu.menu.currentCheckedItem = item;

                            me.fireEvent('editcomplete', me);
                        }
                    }));
                });

                me.langTableMenu.menu.doLayout();
                me.langParaMenu.menu.doLayout();
            }
        },

        onSignatureClick: function(item) {
            var datavalue = item.cmpEl.attr('data-value');
            switch (item.value) {
                case 0:
                    Common.NotificationCenter.trigger('protect:sign', datavalue); //guid
                    break;
                case 1:
                    this.api.asc_ViewCertificate(datavalue); //certificate id
                    break;
                case 2:
                    Common.NotificationCenter.trigger('protect:signature', 'visible', this._isDisabled, datavalue);//guid, can edit settings for requested signature
                    break;
                case 3:
                    this.api.asc_RemoveSignature(datavalue); //guid
                    break;
            }
        },

        focus: function() {
            var me = this;
            _.defer(function(){  me.cmpEl.focus(); }, 50);
        },

        SetDisabled: function(state, canProtect) {
            this._isDisabled = state;
            this._canProtect = canProtect;
        },

        alignmentText           : 'Alignment',
        leftText                : 'Left',
        rightText               : 'Right',
        centerText              : 'Center',
        selectRowText           : 'Select Row',
        selectColumnText        : 'Select Column',
        selectCellText          : 'Select Cell',
        selectTableText         : 'Select Table',
        insertRowAboveText      : 'Row Above',
        insertRowBelowText      : 'Row Below',
        insertColumnLeftText    : 'Column Left',
        insertColumnRightText   : 'Column Right',
        deleteText              : 'Delete',
        deleteRowText           : 'Delete Row',
        deleteColumnText        : 'Delete Column',
        deleteTableText         : 'Delete Table',
        mergeCellsText          : 'Merge Cells',
        splitCellsText          : 'Split Cell...',
        splitCellTitleText      : 'Split Cell',
        flowoverText            : 'Wrapping Style - Flow',
        inlineText              : 'Wrapping Style - Inline',
        originalSizeText        : 'Default Size',
        advancedText            : 'Advanced Settings',
        breakBeforeText         : 'Page break before',
        keepLinesText           : 'Keep lines together',
        editHeaderText          : 'Edit header',
        editFooterText          : 'Edit footer',
        hyperlinkText           : 'Hyperlink',
        editHyperlinkText       : 'Edit Hyperlink',
        removeHyperlinkText     : 'Remove Hyperlink',
        styleText               : 'Formatting as Style',
        saveStyleText           : 'Create new style',
        updateStyleText         : 'Update %1 style',
        txtPressLink            : 'Press CTRL and click link',
        selectText              : 'Select',
        insertRowText           : 'Insert Row',
        insertColumnText        : 'Insert Column',
        rowText                 : 'Row',
        columnText              : 'Column',
        cellText                : 'Cell',
        tableText               : 'Table',
        aboveText               : 'Above',
        belowText               : 'Below',
        advancedTableText       : 'Table Advanced Settings',
        advancedParagraphText   : 'Paragraph Advanced Settings',
        paragraphText           : 'Paragraph',
        guestText               : 'Guest',
        editChartText           : 'Edit Data',
        /** coauthoring begin **/
        addCommentText          : 'Add Comment',
        /** coauthoring end **/
        cellAlignText:          'Cell Vertical Alignment',
        txtInline: 'Inline',
        txtSquare: 'Square',
        txtTight: 'Tight',
        txtThrough: 'Through',
        txtTopAndBottom: 'Top and bottom',
        txtBehind: 'Behind',
        txtInFront: 'In front',
        textWrap:       'Wrapping Style',
        textAlign: 'Align',
        textArrange              : 'Arrange',
        textShapeAlignLeft      : 'Align Left',
        textShapeAlignRight     : 'Align Right',
        textShapeAlignCenter    : 'Align Center',
        textShapeAlignTop       : 'Align Top',
        textShapeAlignBottom    : 'Align Bottom',
        textShapeAlignMiddle    : 'Align Middle',
        textArrangeFront        : 'Bring To Front',
        textArrangeBack         : 'Send To Back',
        textArrangeForward      : 'Bring Forward',
        textArrangeBackward     : 'Send Backward',
        txtGroup                : 'Group',
        txtUngroup              : 'Ungroup',
        textEditWrapBoundary: 'Edit Wrap Boundary',
        vertAlignText: 'Vertical Alignment',
        loadSpellText: 'Loading variants...',
        ignoreAllSpellText: 'Ignore All',
        ignoreSpellText: 'Ignore',
        noSpellVariantsText: 'No variants',
        moreText: 'More variants...',
        spellcheckText: 'Spellcheck',
        langText: 'Select Language',
        advancedFrameText: 'Frame Advanced Settings',
        tipIsLocked             : 'This element is being edited by another user.',
        textNextPage: 'Next Page',
        textPrevPage: 'Previous Page',
        imageText: 'Image Advanced Settings',
        shapeText: 'Shape Advanced Settings',
        chartText: 'Chart Advanced Settings',
        insertText: 'Insert',
        textCopy: 'Copy',
        textPaste: 'Paste',
        textCut: 'Cut',
        directionText: 'Text Direction',
        directHText: 'Horizontal',
        direct90Text: 'Rotate Text Down',
        direct270Text: 'Rotate Text Up°',
        txtRemoveAccentChar: 'Remove accent character',
        txtBorderProps: 'Borders property',
        txtHideTop: 'Hide top border',
        txtHideBottom: 'Hide bottom border',
        txtHideLeft: 'Hide left border',
        txtHideRight: 'Hide right border',
        txtHideHor: 'Hide horizontal line',
        txtHideVer: 'Hide vertical line',
        txtHideLT: 'Hide left top line',
        txtHideLB: 'Hide left bottom line',
        txtAddTop: 'Add top border',
        txtAddBottom: 'Add bottom border',
        txtAddLeft: 'Add left border',
        txtAddRight: 'Add right border',
        txtAddHor: 'Add horizontal line',
        txtAddVer: 'Add vertical line',
        txtAddLT: 'Add left top line',
        txtAddLB: 'Add left bottom line',
        txtRemoveBar: 'Remove bar',
        txtOverbar: 'Bar over text',
        txtUnderbar: 'Bar under text',
        txtRemScripts: 'Remove scripts',
        txtRemSubscript: 'Remove subscript',
        txtRemSuperscript: 'Remove superscript',
        txtScriptsAfter: 'Scripts after text',
        txtScriptsBefore: 'Scripts before text',
        txtFractionStacked: 'Change to stacked fraction',
        txtFractionSkewed: 'Change to skewed fraction',
        txtFractionLinear: 'Change to linear fraction',
        txtRemFractionBar: 'Remove fraction bar',
        txtAddFractionBar: 'Add fraction bar',
        txtRemLimit: 'Remove limit',
        txtLimitOver: 'Limit over text',
        txtLimitUnder: 'Limit under text',
        txtHidePlaceholder: 'Hide placeholder',
        txtShowPlaceholder: 'Show placeholder',
        txtMatrixAlign: 'Matrix alignment',
        txtColumnAlign: 'Column alignment',
        txtTop: 'Top',
        txtBottom: 'Bottom',
        txtInsertEqBefore: 'Insert equation before',
        txtInsertEqAfter: 'Insert equation after',
        txtDeleteEq: 'Delete equation',
        txtLimitChange: 'Change limits location',
        txtHideTopLimit: 'Hide top limit',
        txtShowTopLimit: 'Show top limit',
        txtHideBottomLimit: 'Hide bottom limit',
        txtShowBottomLimit: 'Show bottom limit',
        txtInsertArgBefore: 'Insert argument before',
        txtInsertArgAfter: 'Insert argument after',
        txtDeleteArg: 'Delete argument',
        txtHideOpenBracket: 'Hide opening bracket',
        txtShowOpenBracket: 'Show opening bracket',
        txtHideCloseBracket: 'Hide closing bracket',
        txtShowCloseBracket: 'Show closing bracket',
        txtStretchBrackets: 'Stretch brackets',
        txtMatchBrackets: 'Match brackets to argument height',
        txtGroupCharOver: 'Char over text',
        txtGroupCharUnder: 'Char under text',
        txtDeleteGroupChar: 'Delete char',
        txtHideDegree: 'Hide degree',
        txtShowDegree: 'Show degree',
        txtIncreaseArg: 'Increase argument size',
        txtDecreaseArg: 'Decrease argument size',
        txtInsertBreak: 'Insert manual break',
        txtDeleteBreak: 'Delete manual break',
        txtAlignToChar: 'Align to character',
        txtDeleteRadical: 'Delete radical',
        txtDeleteChars: 'Delete enclosing characters',
        txtDeleteCharsAndSeparators: 'Delete enclosing characters and separators',
        txtKeepTextOnly: 'Keep text only',
        textUndo: 'Undo',
        strSign: 'Sign',
        strDetails: 'Signature Details',
        strSetup: 'Signature Setup',
        strDelete: 'Remove Signature',
<<<<<<< HEAD
        txtOverwriteCells: 'Overwrite cells',
        textNest: 'Nest table'
=======
        textContentControls: 'Content control',
        textRemove: 'Remove',
        textSettings: 'Settings',
        textRemoveControl: 'Remove content control',
        textEditControls: 'Content control settings'
>>>>>>> 0295612c

    }, DE.Views.DocumentHolder || {}));
});<|MERGE_RESOLUTION|>--- conflicted
+++ resolved
@@ -3631,16 +3631,13 @@
         strDetails: 'Signature Details',
         strSetup: 'Signature Setup',
         strDelete: 'Remove Signature',
-<<<<<<< HEAD
         txtOverwriteCells: 'Overwrite cells',
-        textNest: 'Nest table'
-=======
+        textNest: 'Nest table',
         textContentControls: 'Content control',
         textRemove: 'Remove',
         textSettings: 'Settings',
         textRemoveControl: 'Remove content control',
         textEditControls: 'Content control settings'
->>>>>>> 0295612c
 
     }, DE.Views.DocumentHolder || {}));
 });