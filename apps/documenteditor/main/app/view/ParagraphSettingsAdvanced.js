/*
 *
 * (c) Copyright Ascensio System SIA 2010-2019
 *
 * This program is a free software product. You can redistribute it and/or
 * modify it under the terms of the GNU Affero General Public License (AGPL)
 * version 3 as published by the Free Software Foundation. In accordance with
 * Section 7(a) of the GNU AGPL its Section 15 shall be amended to the effect
 * that Ascensio System SIA expressly excludes the warranty of non-infringement
 * of any third-party rights.
 *
 * This program is distributed WITHOUT ANY WARRANTY; without even the implied
 * warranty of MERCHANTABILITY or FITNESS FOR A PARTICULAR  PURPOSE. For
 * details, see the GNU AGPL at: http://www.gnu.org/licenses/agpl-3.0.html
 *
 * You can contact Ascensio System SIA at 20A-12 Ernesta Birznieka-Upisha
 * street, Riga, Latvia, EU, LV-1050.
 *
 * The  interactive user interfaces in modified source and object code versions
 * of the Program must display Appropriate Legal Notices, as required under
 * Section 5 of the GNU AGPL version 3.
 *
 * Pursuant to Section 7(b) of the License you must retain the original Product
 * logo when distributing the program. Pursuant to Section 7(e) we decline to
 * grant you any rights under trademark law for use of our trademarks.
 *
 * All the Product's GUI elements, including illustrations and icon sets, as
 * well as technical writing content are licensed under the terms of the
 * Creative Commons Attribution-ShareAlike 4.0 International. See the License
 * terms at http://creativecommons.org/licenses/by-sa/4.0/legalcode
 *
*/
/**
 *  ParagraphSettingsAdvanced.js
 *
 *  Created by Julia Radzhabova on 2/21/14
 *  Copyright (c) 2018 Ascensio System SIA. All rights reserved.
 *
 */

define([    'text!documenteditor/main/app/template/ParagraphSettingsAdvanced.template',
    'common/main/lib/view/AdvancedSettingsWindow',
    'common/main/lib/component/MetricSpinner',
    'common/main/lib/component/CheckBox',
    'common/main/lib/component/ThemeColorPalette',
    'common/main/lib/component/ColorButton',
    'common/main/lib/component/ListView',
    'common/main/lib/component/TableStyler'
], function (contentTemplate) {
    'use strict';

    DE.Views.ParagraphSettingsAdvanced = Common.Views.AdvancedSettingsWindow.extend(_.extend({
        options: {
            contentWidth: 370,
            height: 394,
            toggleGroup: 'paragraph-adv-settings-group',
            storageName: 'de-para-settings-adv-category'
        },

        initialize : function(options) {
            var me = this;
            _.extend(this.options, {
                title: this.textTitle,
                items: [
                    {panelId: 'id-adv-paragraph-indents', panelCaption: this.strParagraphIndents},
                    {panelId: 'id-adv-paragraph-line',    panelCaption: this.strParagraphLine},
                    {panelId: 'id-adv-paragraph-borders', panelCaption: this.strBorders},
                    {panelId: 'id-adv-paragraph-font',    panelCaption: this.strParagraphFont},
                    {panelId: 'id-adv-paragraph-tabs',    panelCaption: this.strTabs},
                    {panelId: 'id-adv-paragraph-margins', panelCaption: this.strMargins}
                ],
                contentTemplate: _.template(contentTemplate)({
                    scope: this
                })
            }, options);
            Common.Views.AdvancedSettingsWindow.prototype.initialize.call(this, this.options);

            this.Borders = {};
            this.BorderSize = {ptValue: 0, pxValue: 0};
            this.paragraphShade = 'transparent';
            this._changedProps = null;
            this.ChangedBorders = undefined; // undefined - не менялись, null - применялись пресеты, отправлять Borders, object - менялись отдельные границы, отправлять ChangedBorders
            this.checkGroup = 0; // 1-strike, 2-sub/super-script, 3-caps
            this._noApply = true;
            this._tabListChanged = false;
            this.Margins = undefined;
            this.FirstLine = undefined;
            this.LeftIndent = undefined;
            this.Spacing = null;
            this.spinners = [];

            this.tableStylerRows = this.options.tableStylerRows;
            this.tableStylerColumns = this.options.tableStylerColumns;
            this.borderProps = this.options.borderProps;
            this.api = this.options.api;
            this._originalProps = new Asc.asc_CParagraphProperty(this.options.paragraphProps);
            this.isChart = this.options.isChart;

            this.CurLineRuleIdx = this._originalProps.get_Spacing().get_LineRule();

            this._arrLineRule = [
                {displayValue: this.textAtLeast,defaultValue: 5, value: c_paragraphLinerule.LINERULE_LEAST, minValue: 0.03,   step: 0.01, defaultUnit: 'cm'},
                {displayValue: this.textAuto,   defaultValue: 1, value: c_paragraphLinerule.LINERULE_AUTO, minValue: 0.5,    step: 0.01, defaultUnit: ''},
                {displayValue: this.textExact,  defaultValue: 5, value: c_paragraphLinerule.LINERULE_EXACT, minValue: 0.03,   step: 0.01, defaultUnit: 'cm'}
            ];

            this._arrSpecial = [
                {displayValue: this.textNoneSpecial, value: c_paragraphSpecial.NONE_SPECIAL, defaultValue: 0},
                {displayValue: this.textFirstLine, value: c_paragraphSpecial.FIRST_LINE, defaultValue: 12.7},
                {displayValue: this.textHanging, value: c_paragraphSpecial.HANGING, defaultValue: 12.7}
            ];
            this.CurSpecial = undefined;

            this._arrTextAlignment = [
                {displayValue: this.textTabLeft, value: c_paragraphTextAlignment.LEFT},
                {displayValue: this.textTabCenter, value: c_paragraphTextAlignment.CENTERED},
                {displayValue: this.textTabRight, value: c_paragraphTextAlignment.RIGHT},
                {displayValue: this.textJustified, value: c_paragraphTextAlignment.JUSTIFIED}
            ];

            this._arrOutlinelevel = [{displayValue: this.textBodyText, value: -1}];
            for (var i=0; i<9; i++) {
                this._arrOutlinelevel.push({displayValue: this.textLevel + ' ' + (i+1), value: i});
            }

            this._arrTabAlign = [
                { value: Asc.c_oAscTabType.Left, displayValue: this.textTabLeft },
                { value: Asc.c_oAscTabType.Center, displayValue: this.textTabCenter },
                { value: Asc.c_oAscTabType.Right, displayValue: this.textTabRight }
            ];
            this._arrKeyTabAlign = [];
            this._arrTabAlign.forEach(function(item) {
                me._arrKeyTabAlign[item.value] = item.displayValue;
            });

            this._arrTabLeader = [
                { value: Asc.c_oAscTabLeader.None,      displayValue: this.textNone },
                { value: Asc.c_oAscTabLeader.Dot,       displayValue: '....................' },
                { value: Asc.c_oAscTabLeader.Hyphen,    displayValue: '-----------------' },
                { value: Asc.c_oAscTabLeader.MiddleDot, displayValue: '·················' },
                { value: Asc.c_oAscTabLeader.Underscore,displayValue: '__________' }
            ];
            this._arrKeyTabLeader = [];
            this._arrTabLeader.forEach(function(item) {
                me._arrKeyTabLeader[item.value] = item.displayValue;
            });
        },

        render: function() {
            Common.Views.AdvancedSettingsWindow.prototype.render.call(this);

            var me = this;

            // Indents & Placement

            this.numIndentsLeft = new Common.UI.MetricSpinner({
                el: $('#paragraphadv-spin-indent-left'),
                step: .1,
                width: 85,
                defaultUnit : "cm",
                defaultValue : 0,
                value: '0 cm',
                maxValue: 55.87,
                minValue: -55.87
            });
            this.numIndentsLeft.on('change', _.bind(function(field, newValue, oldValue, eOpts){
                if (this._changedProps) {
                    if (this._changedProps.get_Ind()===null || this._changedProps.get_Ind()===undefined)
                        this._changedProps.put_Ind(new Asc.asc_CParagraphInd());
                    this._changedProps.get_Ind().put_Left(Common.Utils.Metric.fnRecalcToMM(field.getNumberValue()));
                }
            }, this));
            this.spinners.push(this.numIndentsLeft);

            this.numIndentsRight = new Common.UI.MetricSpinner({
                el: $('#paragraphadv-spin-indent-right'),
                step: .1,
                width: 85,
                defaultUnit : "cm",
                defaultValue : 0,
                value: '0 cm',
                maxValue: 55.87,
                minValue: -55.87
            });
            this.numIndentsRight.on('change', _.bind(function(field, newValue, oldValue, eOpts){
                if (this._changedProps) {
                    if (this._changedProps.get_Ind()===null || this._changedProps.get_Ind()===undefined)
                        this._changedProps.put_Ind(new Asc.asc_CParagraphInd());
                    this._changedProps.get_Ind().put_Right(Common.Utils.Metric.fnRecalcToMM(field.getNumberValue()));
                }
            }, this));
            this.spinners.push(this.numIndentsRight);

            this.numSpacingBefore = new Common.UI.MetricSpinner({
                el: $('#paragraphadv-spin-spacing-before'),
                step: .1,
                width: 85,
                value: '',
                defaultUnit : "cm",
                maxValue: 55.88,
                minValue: 0,
                allowAuto   : true,
                autoText    : this.txtAutoText
            });
            this.numSpacingBefore.on('change', _.bind(function (field, newValue, oldValue, eOpts) {
                if (this.Spacing === null) {
                    var properties = (this._originalProps) ? this._originalProps : new Asc.asc_CParagraphProperty();
                    this.Spacing = properties.get_Spacing();
                }
                var value = field.getNumberValue();
                this.Spacing.put_Before(value<0 ? -1 : Common.Utils.Metric.fnRecalcToMM(value));
            }, this));
            this.spinners.push(this.numSpacingBefore);

            this.numSpacingAfter = new Common.UI.MetricSpinner({
                el: $('#paragraphadv-spin-spacing-after'),
                step: .1,
                width: 85,
                value: '',
                defaultUnit : "cm",
                maxValue: 55.88,
                minValue: 0,
                allowAuto   : true,
                autoText    : this.txtAutoText
            });
            this.numSpacingAfter.on('change', _.bind(function (field, newValue, oldValue, eOpts) {
                if (this.Spacing === null) {
                    var properties = (this._originalProps) ? this._originalProps : new Asc.asc_CParagraphProperty();
                    this.Spacing = properties.get_Spacing();
                }
                var value = field.getNumberValue();
                this.Spacing.put_After(value<0 ? -1 : Common.Utils.Metric.fnRecalcToMM(value));
            }, this));
            this.spinners.push(this.numSpacingAfter);

            this.cmbLineRule = new Common.UI.ComboBox({
                el: $('#paragraphadv-spin-line-rule'),
                cls: 'input-group-nr',
                editable: false,
                data: this._arrLineRule,
                style: 'width: 85px;',
                menuStyle   : 'min-width: 85px;',
                takeFocusOnClose: true
            });
            this.cmbLineRule.setValue(this.CurLineRuleIdx);
            this.cmbLineRule.on('selected', _.bind(this.onLineRuleSelect, this));

            this.numLineHeight = new Common.UI.MetricSpinner({
                el: $('#paragraphadv-spin-line-height'),
                step: .01,
                width: 85,
                value: '',
                defaultUnit : "",
                maxValue: 132,
                minValue: 0.5
            });
            this.spinners.push(this.numLineHeight);
            this.numLineHeight.on('change', _.bind(this.onNumLineHeightChange, this));

            this.chAddInterval = new Common.UI.CheckBox({
                el: $('#paragraphadv-checkbox-add-interval'),
                labelText: this.strSomeParagraphSpace
            });

            this.cmbSpecial = new Common.UI.ComboBox({
                el: $('#paragraphadv-spin-special'),
                cls: 'input-group-nr',
                editable: false,
                data: this._arrSpecial,
                style: 'width: 85px;',
                menuStyle   : 'min-width: 85px;',
                takeFocusOnClose: true
            });
            this.cmbSpecial.setValue('');
            this.cmbSpecial.on('selected', _.bind(this.onSpecialSelect, this));

            this.numSpecialBy = new Common.UI.MetricSpinner({
                el: $('#paragraphadv-spin-special-by'),
                step: .1,
                width: 85,
                defaultUnit : "cm",
                defaultValue : 0,
                value: '0 cm',
                maxValue: 55.87,
                minValue: 0
            });
            this.spinners.push(this.numSpecialBy);
            this.numSpecialBy.on('change', _.bind(this.onFirstLineChange, this));

            this.cmbTextAlignment = new Common.UI.ComboBox({
                el: $('#paragraphadv-spin-text-alignment'),
                cls: 'input-group-nr',
                editable: false,
                data: this._arrTextAlignment,
                style: 'width: 173px;',
                menuStyle   : 'min-width: 173px;',
                takeFocusOnClose: true
            });
            this.cmbTextAlignment.setValue('');

            this.cmbOutlinelevel = new Common.UI.ComboBox({
                el: $('#paragraphadv-spin-outline-level'),
                cls: 'input-group-nr',
                editable: false,
                data: this._arrOutlinelevel,
                style: 'width: 174px;',
                menuStyle   : 'min-width: 174px;',
                takeFocusOnClose: true
            });
            this.cmbOutlinelevel.setValue(-1);
            this.cmbOutlinelevel.on('selected', _.bind(this.onOutlinelevelSelect, this));

            // Line & Page Breaks

            this.chBreakBefore = new Common.UI.CheckBox({
                el: $('#paragraphadv-checkbox-break-before'),
                labelText: this.strBreakBefore
            });
            this.chBreakBefore.on('change', _.bind(function(field, newValue, oldValue, eOpts){
                if (this._changedProps) {
                    this._changedProps.put_PageBreakBefore(field.getValue()=='checked');
                }
            }, this));

            this.chKeepLines = new Common.UI.CheckBox({
                el: $('#paragraphadv-checkbox-keep-lines'),
                labelText: this.strKeepLines
            });
            this.chKeepLines.on('change', _.bind(function(field, newValue, oldValue, eOpts){
                if (this._changedProps) {
                    this._changedProps.put_KeepLines(field.getValue()=='checked');
                }
            }, this));

            this.chOrphan = new Common.UI.CheckBox({
                el: $('#paragraphadv-checkbox-orphan'),
                labelText: this.strOrphan
            });
            this.chOrphan.on('change', _.bind(function(field, newValue, oldValue, eOpts){
                if (this._changedProps) {
                    this._changedProps.put_WidowControl(field.getValue()=='checked');
                }
            }, this));

            this.chKeepNext = new Common.UI.CheckBox({
                el: $('#paragraphadv-checkbox-keep-next'),
                labelText: this.strKeepNext
            });
            this.chKeepNext.on('change', _.bind(function(field, newValue, oldValue, eOpts){
                if (this._changedProps) {
                    this._changedProps.put_KeepNext(field.getValue()=='checked');
                }
            }, this));

            this.chLineNumbers = new Common.UI.CheckBox({
                el: $('#paragraphadv-checkbox-suppress-line-numbers'),
                labelText: this.strSuppressLineNumbers
            });
            this.chLineNumbers.on('change', _.bind(function(field, newValue, oldValue, eOpts){
                if (this._changedProps) {
                    this._changedProps.put_SuppressLineNumbers(field.getValue()=='checked');
                }
            }, this));

            // Borders

            this.cmbBorderSize = new Common.UI.ComboBorderSize({
                el: $('#paragraphadv-combo-border-size'),
                style: "width: 93px;"
            });
            var rec = this.cmbBorderSize.store.at(2);
            this.BorderSize = {ptValue: rec.get('value'), pxValue: rec.get('pxValue')};
            this.cmbBorderSize.setValue(this.BorderSize.ptValue);
            this.cmbBorderSize.on('selected', _.bind(this.onBorderSizeSelect, this));

            this.btnBorderColor = new Common.UI.ColorButton({
                parentEl: $('#paragraphadv-border-color-btn'),
                additionalAlign: this.menuAddAlign,
                color: 'auto',
                auto: true
            });
            this.colorsBorder = this.btnBorderColor.getPicker();
            this.btnBorderColor.on('color:select', _.bind(this.onColorsBorderSelect, this));
            this.btnBorderColor.on('auto:select', _.bind(this.onColorsBorderSelect, this));

            this.BordersImage = new Common.UI.TableStyler({
                el: $('#id-deparagraphstyler'),
                width: 200,
                height: 170,
                rows: this.tableStylerRows,
                columns: this.tableStylerColumns,
                spacingMode: false
            });

            var _arrBorderPresets = [
                ['lrtb',    'btn-borders-large toolbar__icon toolbar__icon-big paragraph-borders-outer',    'paragraphadv-button-border-outer', this.tipOuter],
                ['lrtbm',   'btn-borders-large toolbar__icon toolbar__icon-big paragraph-borders-all',      'paragraphadv-button-border-all',    this.tipAll],
                ['',        'btn-borders-large toolbar__icon toolbar__icon-big paragraph-borders-none',     'paragraphadv-button-border-none',       this.tipNone],
                ['l',       'btn-borders-large toolbar__icon toolbar__icon-big paragraph-borders-left',     'paragraphadv-button-border-left',      this.tipLeft],
                ['r',       'btn-borders-large toolbar__icon toolbar__icon-big paragraph-borders-right',    'paragraphadv-button-border-right',     this.tipRight],
                ['t',       'btn-borders-large toolbar__icon toolbar__icon-big paragraph-borders-top',      'paragraphadv-button-border-top',         this.tipTop],
                ['m',       'btn-borders-large toolbar__icon toolbar__icon-big paragraph-borders-inner',    'paragraphadv-button-border-inner-hor', this.tipInner],
                ['b',       'btn-borders-large toolbar__icon toolbar__icon-big paragraph-borders-bottom',   'paragraphadv-button-border-bottom',  this.tipBottom]
            ];

            this._btnsBorderPosition = [];
            _.each(_arrBorderPresets, function(item, index, list){
                var _btn = new Common.UI.Button({
                    parentEl: $('#'+item[2]),
                    style: 'margin-left: 5px; margin-bottom: 4px;',
                    cls: 'btn-options large',
                    iconCls: item[1],
                    strId   :item[0],
                    hint: item[3]
                });
                _btn.on('click', _.bind(this._ApplyBorderPreset, this));
                this._btnsBorderPosition.push( _btn );
            }, this);

            this.btnBackColor = new Common.UI.ColorButton({
                parentEl: $('#paragraphadv-back-color-btn'),
                transparent: true,
                additionalAlign: this.menuAddAlign
            });
            this.colorsBack = this.btnBackColor.getPicker();
            this.btnBackColor.on('color:select', _.bind(this.onColorsBackSelect, this));

            // Font

            this.chStrike = new Common.UI.CheckBox({
                el: $('#paragraphadv-checkbox-strike'),
                labelText: this.strStrike
            });
            this.chStrike.on('change', _.bind(this.onStrikeChange, this));

            this.chDoubleStrike = new Common.UI.CheckBox({
                el: $('#paragraphadv-checkbox-double-strike'),
                labelText: this.strDoubleStrike
            });
            this.chDoubleStrike.on('change', _.bind(this.onDoubleStrikeChange, this));

            this.chSuperscript = new Common.UI.CheckBox({
                el: $('#paragraphadv-checkbox-superscript'),
                labelText: this.strSuperscript
            });
            this.chSuperscript.on('change', _.bind(this.onSuperscriptChange, this));

            this.chSubscript = new Common.UI.CheckBox({
                el: $('#paragraphadv-checkbox-subscript'),
                labelText: this.strSubscript
            });
            this.chSubscript.on('change', _.bind(this.onSubscriptChange, this));

            this.chSmallCaps = new Common.UI.CheckBox({
                el: $('#paragraphadv-checkbox-small-caps'),
                labelText: this.strSmallCaps
            });
            this.chSmallCaps.on('change', _.bind(this.onSmallCapsChange, this));

            this.chAllCaps = new Common.UI.CheckBox({
                el: $('#paragraphadv-checkbox-all-caps'),
                labelText: this.strAllCaps
            });
            this.chAllCaps.on('change', _.bind(this.onAllCapsChange, this));

            this.numSpacing = new Common.UI.MetricSpinner({
                el: $('#paragraphadv-spin-spacing'),
                step: .01,
                width: 90,
                defaultUnit : "cm",
                defaultValue : 0,
                value: '0 cm',
                maxValue: 55.87,
                minValue: -55.87
            });
            this.numSpacing.on('change', _.bind(function(field, newValue, oldValue, eOpts){
                if (this._changedProps) {
                    this._changedProps.put_TextSpacing(Common.Utils.Metric.fnRecalcToMM(field.getNumberValue()));
                }
                if (this.api && !this._noApply) {
                    var properties = (this._originalProps) ? this._originalProps : new Asc.asc_CParagraphProperty();
                    properties.put_TextSpacing(Common.Utils.Metric.fnRecalcToMM(field.getNumberValue()));
                    this.api.SetDrawImagePlaceParagraph('paragraphadv-font-img', properties);
                }
            }, this));
            this.spinners.push(this.numSpacing);

            this.numPosition = new Common.UI.MetricSpinner({
                el: $('#paragraphadv-spin-position'),
                step: .01,
                width: 90,
                defaultUnit : "cm",
                defaultValue : 0,
                value: '0 cm',
                maxValue: 55.87,
                minValue: -55.87
            });
            this.numPosition.on('change', _.bind(function(field, newValue, oldValue, eOpts){
                if (this._changedProps) {
                    this._changedProps.put_Position(Common.Utils.Metric.fnRecalcToMM(field.getNumberValue()));
                }
                if (this.api && !this._noApply) {
                    var properties = (this._originalProps) ? this._originalProps : new Asc.asc_CParagraphProperty();
                    properties.put_Position(Common.Utils.Metric.fnRecalcToMM(field.getNumberValue()));
                    this.api.SetDrawImagePlaceParagraph('paragraphadv-font-img', properties);
                }
            }, this));
            this.spinners.push(this.numPosition);

            // Tabs
            this.numTab = new Common.UI.MetricSpinner({
                el: $('#paraadv-spin-tab'),
                step: .1,
                width: 108,
                defaultUnit : "cm",
                value: '1.25 cm',
                maxValue: 55.87,
                minValue: 0
            });
            this.spinners.push(this.numTab);

            this.numDefaultTab = new Common.UI.MetricSpinner({
                el: $('#paraadv-spin-default-tab'),
                step: .1,
                width: 108,
                defaultUnit : "cm",
                value: '1.25 cm',
                maxValue: 55.87,
                minValue: 0
            });
            this.numDefaultTab.on('change', _.bind(function(field, newValue, oldValue, eOpts){
                if (this._changedProps) {
                    this._changedProps.put_DefaultTab(parseFloat(Common.Utils.Metric.fnRecalcToMM(field.getNumberValue()).toFixed(1)));
                }
            }, this));
            this.spinners.push(this.numDefaultTab);

            this.tabList = new Common.UI.ListView({
                el: $('#paraadv-list-tabs'),
                emptyText: this.noTabs,
                store: new Common.UI.DataViewStore(),
                template: _.template(['<div class="listview inner" style=""></div>'].join('')),
                itemTemplate: _.template([
                    '<div id="<%= id %>" class="list-item" style="width: 100%;display:inline-block;">',
                    '<div style="width:117px;display: inline-block;"><%= value %></div>',
                    '<div style="width:121px;display: inline-block;"><%= displayTabAlign %></div>',
                    '<div style="width:96px;display: inline-block;"><%= displayTabLeader %></div>',
                    '</div>'
                ].join('')),
                tabindex: 1
            });
            this.tabList.store.comparator = function(rec) {
                return rec.get("tabPos");
            };
            this.tabList.on('item:select', _.bind(this.onSelectTab, this));

            var storechanged = function() {
                if (!me._noApply)
                    me._tabListChanged = true;
            };
            this.listenTo(this.tabList.store, 'add',    storechanged);
            this.listenTo(this.tabList.store, 'remove', storechanged);
            this.listenTo(this.tabList.store, 'reset',  storechanged);

            this.cmbAlign = new Common.UI.ComboBox({
                el          : $('#paraadv-cmb-align'),
                style       : 'width: 108px;',
                menuStyle   : 'min-width: 108px;',
                editable    : false,
                cls         : 'input-group-nr',
                data        : this._arrTabAlign,
                takeFocusOnClose: true
            });
            this.cmbAlign.setValue(Asc.c_oAscTabType.Left);

            this.cmbLeader = new Common.UI.ComboBox({
                el          : $('#paraadv-cmb-leader'),
                style       : 'width: 108px;',
                menuStyle   : 'min-width: 108px;',
                editable    : false,
                cls         : 'input-group-nr',
                data        : this._arrTabLeader,
                takeFocusOnClose: true
            });
            this.cmbLeader.setValue(Asc.c_oAscTabLeader.None);

            this.btnAddTab = new Common.UI.Button({
                el: $('#paraadv-button-add-tab')
            });
            this.btnAddTab.on('click', _.bind(this.addTab, this));

            this.btnRemoveTab = new Common.UI.Button({
                el: $('#paraadv-button-remove-tab')
            });
            this.btnRemoveTab.on('click', _.bind(this.removeTab, this));

            this.btnRemoveAll = new Common.UI.Button({
                el: $('#paraadv-button-remove-all')
            });
            this.btnRemoveAll.on('click', _.bind(this.removeAllTabs, this));

            // Margins
            this.spnMarginTop = new Common.UI.MetricSpinner({
                el: $('#paraadv-number-margin-top'),
                step: .1,
                width: 100,
                defaultUnit : "cm",
                value: '0 cm',
                maxValue: 55.87,
                minValue: 0
            });
            this.spnMarginTop.on('change', _.bind(function(field, newValue, oldValue, eOpts){
                if (!this._noApply) {
                    if (this.Margins===undefined)
                        this.Margins = {};
                    this.Margins.Top = Common.Utils.Metric.fnRecalcToMM(field.getNumberValue());
                }
            }, this));
            this.spinners.push(this.spnMarginTop);

            this.spnMarginBottom = new Common.UI.MetricSpinner({
                el: $('#paraadv-number-margin-bottom'),
                step: .1,
                width: 100,
                defaultUnit : "cm",
                value: '0 cm',
                maxValue: 55.87,
                minValue: 0
            });
            this.spnMarginBottom.on('change', _.bind(function(field, newValue, oldValue, eOpts){
                if (!this._noApply) {
                    if (this.Margins===undefined)
                        this.Margins = {};
                    this.Margins.Bottom = Common.Utils.Metric.fnRecalcToMM(field.getNumberValue());
                }
            }, this));
            this.spinners.push(this.spnMarginBottom);

            this.spnMarginLeft = new Common.UI.MetricSpinner({
                el: $('#paraadv-number-margin-left'),
                step: .1,
                width: 100,
                defaultUnit : "cm",
                value: '0.19 cm',
                maxValue: 9.34,
                minValue: 0
            });
            this.spnMarginLeft.on('change', _.bind(function(field, newValue, oldValue, eOpts){
                if (!this._noApply) {
                    if (this.Margins===undefined)
                        this.Margins = {};
                    this.Margins.Left = Common.Utils.Metric.fnRecalcToMM(field.getNumberValue());
                }
            }, this));
            this.spinners.push(this.spnMarginLeft);

            this.spnMarginRight = new Common.UI.MetricSpinner({
                el: $('#paraadv-number-margin-right'),
                step: .1,
                width: 100,
                defaultUnit : "cm",
                value: '0.19 cm',
                maxValue: 9.34,
                minValue: 0
            });
            this.spnMarginRight.on('change', _.bind(function(field, newValue, oldValue, eOpts){
                if (!this._noApply) {
                    if (this.Margins===undefined)
                        this.Margins = {};
                    this.Margins.Right = Common.Utils.Metric.fnRecalcToMM(field.getNumberValue());
                }
            }, this));
            this.spinners.push(this.spnMarginRight);

            this.TextOnlySettings = $('.text-only');

            this.afterRender();
        },

        getFocusedComponents: function() {
            return [
                this.cmbTextAlignment, this.cmbOutlinelevel, this.numIndentsLeft, this.numIndentsRight, this.cmbSpecial, this.numSpecialBy,
                this.numSpacingBefore, this.numSpacingAfter, this.cmbLineRule, this.numLineHeight, this.chAddInterval, // 0 tab
                this.chBreakBefore, this.chKeepLines, this.chOrphan, this.chKeepNext, this.chLineNumbers, // 1 tab
                this.chStrike, this.chSubscript, this.chDoubleStrike, this.chSmallCaps, this.chSuperscript, this.chAllCaps, this.numSpacing, this.numPosition, // 3 tab
                this.numDefaultTab, this.numTab, this.cmbAlign, this.cmbLeader, this.tabList, this.btnAddTab, this.btnRemoveTab, this.btnRemoveAll,// 4 tab
                this.spnMarginTop, this.spnMarginLeft, this.spnMarginBottom, this.spnMarginRight // 5 tab
            ];
        },

        onCategoryClick: function(btn, index, cmp, e) {
            Common.Views.AdvancedSettingsWindow.prototype.onCategoryClick.call(this, btn, index);

            var me = this;
            setTimeout(function(){
                switch (index) {
                    case 0:
                        me.cmbTextAlignment.focus();
                        break;
                    case 1:
                        me.chBreakBefore.focus();
                        break;
                    case 3:
<<<<<<< HEAD
                        me.chStrike.focus();
=======
                        me.numSpacing.focus();
                        if (e && (e instanceof jQuery.Event))
                            me.api.SetDrawImagePlaceParagraph('paragraphadv-font-img', me._originalProps || new Asc.asc_CParagraphProperty());
>>>>>>> 02b6ec8a
                        break;
                    case 4:
                        me.numDefaultTab.focus();
                        break;
                    case 5:
                        me.spnMarginTop.focus();
                        break;
                }
            }, 10);
        },

        onAnimateAfter: function() {
            (this.getActiveCategory()==3) && this.api.SetDrawImagePlaceParagraph('paragraphadv-font-img', this._originalProps || new Asc.asc_CParagraphProperty());
        },

        getSettings: function() {
            if ( this.ChangedBorders === null ) {
                this._changedProps.put_Borders(this.Borders);
            } else if (this.ChangedBorders !== undefined) {
                this._changedProps.put_Borders(this.ChangedBorders);
            }
            if (this.Margins) {
                var borders = this._changedProps.get_Borders();
                if (borders===undefined || borders===null)  {
                    this._changedProps.put_Borders(new Asc.asc_CParagraphBorders());
                    borders = this._changedProps.get_Borders();
                }
                if (this.Margins.Left!==undefined) {
                    if (borders.get_Left()===undefined || borders.get_Left()===null)
                        borders.put_Left(new Asc.asc_CTextBorder(this.Borders.get_Left()));
                    borders.get_Left().put_Space(this.Margins.Left);
                }
                if (this.Margins.Top!==undefined) {
                    if (borders.get_Top()===undefined || borders.get_Top()===null)
                        borders.put_Top(new Asc.asc_CTextBorder(this.Borders.get_Top()));
                    borders.get_Top().put_Space(this.Margins.Top);
                }
                if (this.Margins.Right!==undefined) {
                    if (borders.get_Right()===undefined || borders.get_Right()===null)
                        borders.put_Right(new Asc.asc_CTextBorder(this.Borders.get_Right()));
                    borders.get_Right().put_Space(this.Margins.Right);
                }
                if (this.Margins.Bottom!==undefined) {
                    if (borders.get_Bottom()===undefined || borders.get_Bottom()===null)
                        borders.put_Bottom(new Asc.asc_CTextBorder(this.Borders.get_Bottom()));
                    borders.get_Bottom().put_Space(this.Margins.Bottom);
                    if (borders.get_Between()===undefined || borders.get_Between()===null)
                        borders.put_Between(new Asc.asc_CTextBorder(this.Borders.get_Between()));
                    borders.get_Between().put_Space(this.Margins.Bottom);
                }
            }
            if ( this._tabListChanged ) {
                if (this._changedProps.get_Tabs()===null || this._changedProps.get_Tabs()===undefined)
                    this._changedProps.put_Tabs(new Asc.asc_CParagraphTabs());
                this.tabList.store.each(function (item, index) {
                    var tab = new Asc.asc_CParagraphTab(Common.Utils.Metric.fnRecalcToMM(item.get('tabPos')), item.get('tabAlign'), item.get('tabLeader'));
                    this._changedProps.get_Tabs().add_Tab(tab);
                }, this);
            }
            if (this._changedProps.get_Ind()!==null && this._changedProps.get_Ind()!==undefined) {
                var left = this._changedProps.get_Ind().get_Left(),
                    first = this._changedProps.get_Ind().get_FirstLine();
                if ((left!==undefined || first!==undefined) && (first<0 || this.FirstLine<0)) {
                    if (first<0 || first===undefined || first===null) {
                        if (first === undefined || first === null)
                            first = this.FirstLine;
                        if (left === undefined || left === null)
                            left = this.LeftIndent;
                        if (left !== undefined && left !== null)
                            this._changedProps.get_Ind().put_Left(left-first);
                    } else {
                        if (left === undefined || left === null)
                            left = this.LeftIndent;
                        if (left !== undefined && left !== null)
                            this._changedProps.get_Ind().put_Left(left);
                    }
                }
            }

            if (this.Spacing !== null) {
                this._changedProps.asc_putSpacing(this.Spacing);
            }

            var spaceBetweenPrg = this.chAddInterval.getValue();
            this._changedProps.asc_putContextualSpacing(spaceBetweenPrg == 'checked');

            var horizontalAlign = this.cmbTextAlignment.getValue();
            this._changedProps.asc_putJc((horizontalAlign !== undefined && horizontalAlign !== null) ? horizontalAlign : c_paragraphTextAlignment.LEFT);

            return { paragraphProps: this._changedProps, borderProps: {borderSize: this.BorderSize, borderColor: this.btnBorderColor.isAutoColor() ? 'auto' : this.btnBorderColor.color} };
        },

        _setDefaults: function(props) {
            if (props ){
                this._originalProps = new Asc.asc_CParagraphProperty(props);

                this.hideTextOnlySettings(this.isChart);

                this.FirstLine = (props.get_Ind() !== null) ? props.get_Ind().get_FirstLine() : null;
                this.LeftIndent = (props.get_Ind() !== null) ? props.get_Ind().get_Left() : null;
                if (this.FirstLine<0 && this.LeftIndent !== null)
                    this.LeftIndent = this.LeftIndent + this.FirstLine;
                this.numIndentsLeft.setValue(this.LeftIndent!==null ? Common.Utils.Metric.fnRecalcFromMM(this.LeftIndent) : '', true);
                this.numIndentsRight.setValue((props.get_Ind() !== null && props.get_Ind().get_Right() !== null) ? Common.Utils.Metric.fnRecalcFromMM(props.get_Ind().get_Right()) : '', true);

                var value = props.get_Spacing() ? props.get_Spacing().get_Before() : null;
                this.numSpacingBefore.setValue((value !== null) ? (value<0 ? value : Common.Utils.Metric.fnRecalcFromMM(value)) : '', true);
                value = props.get_Spacing() ? props.get_Spacing().get_After() : null;
                this.numSpacingAfter.setValue((value !== null) ? (value<0 ? value : Common.Utils.Metric.fnRecalcFromMM(value)) : '', true);

                var linerule = props.get_Spacing().get_LineRule();
                this.cmbLineRule.setValue((linerule !== null) ? linerule : '', true);

                if(props.get_Spacing() !== null && props.get_Spacing().get_Line() !== null) {
                    this.numLineHeight.setValue((linerule==c_paragraphLinerule.LINERULE_AUTO) ? props.get_Spacing().get_Line() : Common.Utils.Metric.fnRecalcFromMM(props.get_Spacing().get_Line()), true);
                } else {
                    this.numLineHeight.setValue('', true);
                }

                this.chAddInterval.setValue((props.get_ContextualSpacing() !== null && props.get_ContextualSpacing() !== undefined) ? props.get_ContextualSpacing() : 'indeterminate', true);

                if(this.CurSpecial === undefined) {
                    this.CurSpecial = (props.get_Ind().get_FirstLine() === 0) ? c_paragraphSpecial.NONE_SPECIAL : ((props.get_Ind().get_FirstLine() > 0) ? c_paragraphSpecial.FIRST_LINE : c_paragraphSpecial.HANGING);
                }
                this.cmbSpecial.setValue(this.CurSpecial);
                this.numSpecialBy.setValue(this.FirstLine!== null ? Math.abs(Common.Utils.Metric.fnRecalcFromMM(this.FirstLine)) : '', true);

                this.cmbTextAlignment.setValue((props.get_Jc() !== undefined && props.get_Jc() !== null) ? props.get_Jc() : c_paragraphTextAlignment.LEFT, true);

                this.chKeepLines.setValue((props.get_KeepLines() !== null && props.get_KeepLines() !== undefined) ? props.get_KeepLines() : 'indeterminate', true);
                this.chBreakBefore.setValue((props.get_PageBreakBefore() !== null && props.get_PageBreakBefore() !== undefined) ? props.get_PageBreakBefore() : 'indeterminate', true);

                this.chKeepNext.setValue((props.get_KeepNext() !== null && props.get_KeepNext() !== undefined) ? props.get_KeepNext() : 'indeterminate', true);
                this.chOrphan.setValue((props.get_WidowControl() !== null && props.get_WidowControl() !== undefined) ? props.get_WidowControl() : 'indeterminate', true);

                this.chLineNumbers.setValue((props.get_SuppressLineNumbers() !== null && props.get_SuppressLineNumbers() !== undefined) ? props.get_SuppressLineNumbers() : 'indeterminate', true);

                this.Borders = new Asc.asc_CParagraphBorders(props.get_Borders());

                // Margins
                if (this.Borders) {
                    var brd = this.Borders.get_Left();
                    var val = (null !== brd && undefined !== brd && null !== brd.get_Space() && undefined !== brd.get_Space()) ? Common.Utils.Metric.fnRecalcFromMM(brd.get_Space()) : '';
                    this.spnMarginLeft.setValue(val, true);
                    brd = this.Borders.get_Top();
                    val = (null !== brd && undefined !== brd && null !== brd.get_Space() && undefined !== brd.get_Space()) ? Common.Utils.Metric.fnRecalcFromMM(brd.get_Space()) : '';
                    this.spnMarginTop.setValue(val, true);
                    brd = this.Borders.get_Right();
                    val = (null !== brd && undefined !== brd && null !== brd.get_Space() && undefined !== brd.get_Space()) ? Common.Utils.Metric.fnRecalcFromMM(brd.get_Space()) : '';
                    this.spnMarginRight.setValue(val, true);
                    brd = this.Borders.get_Bottom();
                    val = (null !== brd && undefined !== brd && null !== brd.get_Space() && undefined !== brd.get_Space()) ? Common.Utils.Metric.fnRecalcFromMM(brd.get_Space()) : '';
                    this.spnMarginBottom.setValue(val, true);
                }

                // Borders
                var shd = props.get_Shade();
                if (shd!==null && shd!==undefined && shd.get_Value()===Asc.c_oAscShdClear) {
                    var color = shd.get_Color();
                    if (color) {
                        if (color.get_type() == Asc.c_oAscColor.COLOR_TYPE_SCHEME) {
                            this.paragraphShade = {color: Common.Utils.ThemeColor.getHexColor(color.get_r(), color.get_g(), color.get_b()), effectValue: color.get_value()};
                        } else {
                            this.paragraphShade = Common.Utils.ThemeColor.getHexColor(color.get_r(), color.get_g(), color.get_b());
                        }
                    } else
                        this.paragraphShade = 'transparent';
                } else {
                    this.paragraphShade = 'transparent';
                }
                this.btnBackColor.setColor(this.paragraphShade);
                if ( typeof(this.paragraphShade) == 'object' ) {
                    var isselected = false;
                    for (var i=0; i<10; i++) {
                        if ( Common.Utils.ThemeColor.ThemeValues[i] == this.paragraphShade.effectValue ) {
                            this.colorsBack.select(this.paragraphShade,true);
                            isselected = true;
                            break;
                        }
                    }
                    if (!isselected) this.colorsBack.clearSelection();
                } else
                    this.colorsBack.select(this.paragraphShade,true);

                this._UpdateBorders();

                // Font
                this._noApply = true;
                this.chStrike.setValue((props.get_Strikeout() !== null && props.get_Strikeout() !== undefined) ? props.get_Strikeout() : 'indeterminate', true);
                this.chDoubleStrike.setValue((props.get_DStrikeout() !== null && props.get_DStrikeout() !== undefined) ? props.get_DStrikeout() : 'indeterminate', true);
                this.chSubscript.setValue((props.get_Subscript() !== null && props.get_Subscript() !== undefined) ? props.get_Subscript() : 'indeterminate', true);
                this.chSuperscript.setValue((props.get_Superscript() !== null && props.get_Superscript() !== undefined) ? props.get_Superscript() : 'indeterminate', true);
                this.chSmallCaps.setValue((props.get_SmallCaps() !== null && props.get_SmallCaps() !== undefined) ? props.get_SmallCaps() : 'indeterminate', true);
                this.chAllCaps.setValue((props.get_AllCaps() !== null && props.get_AllCaps() !== undefined) ? props.get_AllCaps() : 'indeterminate', true);

                this.numSpacing.setValue((props.get_TextSpacing() !== null && props.get_TextSpacing() !== undefined) ? Common.Utils.Metric.fnRecalcFromMM(props.get_TextSpacing()) : '', true);
                this.numPosition.setValue((props.get_Position() !== null && props.get_Position() !== undefined) ? Common.Utils.Metric.fnRecalcFromMM(props.get_Position()) : '', true);

                // Tabs
                this.numDefaultTab.setValue((props.get_DefaultTab() !== null && props.get_DefaultTab() !== undefined) ? Common.Utils.Metric.fnRecalcFromMM(parseFloat(props.get_DefaultTab().toFixed(1))) : '', true);

                var store = this.tabList.store;
                var tabs = props.get_Tabs();
                if (tabs) {
                    var arr = [];
                    var count = tabs.get_Count();
                    for (var i=0; i<count; i++) {
                        var tab = tabs.get_Tab(i);
                        var pos = Common.Utils.Metric.fnRecalcFromMM(parseFloat(tab.get_Pos().toFixed(1)));
                        var rec = new Common.UI.DataViewModel();
                        rec.set({
                            tabPos: pos,
                            value: parseFloat(pos.toFixed(3)) + ' ' + Common.Utils.Metric.getCurrentMetricName(),
                            tabAlign: tab.get_Value(),
                            tabLeader: tab.get_Leader(),
                            displayTabLeader: this._arrKeyTabLeader[tab.get_Leader()],
                            displayTabAlign: this._arrKeyTabAlign[tab.get_Value()]
                        });
                        arr.push(rec);
                    }

                    store.reset(arr, {silent: false});
                    this.tabList.selectByIndex(0);
                }

                this.cmbOutlinelevel.setValue((props.get_OutlineLvl() === undefined || props.get_OutlineLvl()===null) ? -1 : props.get_OutlineLvl());
                this.cmbOutlinelevel.setDisabled(!!props.get_OutlineLvlStyle());

                this._noApply = false;

                this._changedProps = new Asc.asc_CParagraphProperty();
                this.ChangedBorders = undefined;
            }
        },

        updateMetricUnit: function() {
            if (this.spinners) {
                for (var i=0; i<this.spinners.length; i++) {
                    var spinner = this.spinners[i];
                    spinner.setDefaultUnit(Common.Utils.Metric.getCurrentMetricName());
                    if (spinner.el.id == 'paragraphadv-spin-spacing' || spinner.el.id == 'paragraphadv-spin-position' || spinner.el.id == 'paragraphadv-spin-spacing-before' || spinner.el.id == 'paragraphadv-spin-spacing-after')
                        spinner.setStep(Common.Utils.Metric.getCurrentMetric()==Common.Utils.Metric.c_MetricUnits.pt ? 1 : 0.01);
                    else
                        spinner.setStep(Common.Utils.Metric.getCurrentMetric()==Common.Utils.Metric.c_MetricUnits.pt ? 1 : 0.1);
                }
            }
            this._arrLineRule[2].defaultUnit =  this._arrLineRule[0].defaultUnit = Common.Utils.Metric.getCurrentMetricName();
            this._arrLineRule[2].minValue =  this._arrLineRule[0].minValue = parseFloat(Common.Utils.Metric.fnRecalcFromMM(0.3).toFixed(2));
            this._arrLineRule[2].step =  this._arrLineRule[0].step = (Common.Utils.Metric.getCurrentMetric()==Common.Utils.Metric.c_MetricUnits.pt) ? 1 : 0.01;
            if (this.CurLineRuleIdx !== null) {
                this.numLineHeight.setDefaultUnit(this._arrLineRule[this.CurLineRuleIdx].defaultUnit);
                this.numLineHeight.setStep(this._arrLineRule[this.CurLineRuleIdx].step);
            }
        },

        updateThemeColors: function() {
            this.colorsBorder.updateColors(Common.Utils.ThemeColor.getEffectColors(), Common.Utils.ThemeColor.getStandartColors());
            this.colorsBack.updateColors(Common.Utils.ThemeColor.getEffectColors(), Common.Utils.ThemeColor.getStandartColors());
        },

        afterRender: function() {
            this.updateMetricUnit();
            this.updateThemeColors();

            this._setDefaults(this._originalProps);

            if (this.borderProps !== undefined) {
                this.btnBorderColor.setColor(this.borderProps.borderColor);
                this.btnBorderColor.setAutoColor(this.borderProps.borderColor=='auto');
                this.BordersImage.setVirtualBorderColor((typeof(this.btnBorderColor.color) == 'object') ? this.btnBorderColor.color.color : this.btnBorderColor.color);

                if (this.borderProps.borderColor=='auto')
                    this.colorsBorder.clearSelection();
                else
                    this.colorsBorder.select(this.borderProps.borderColor,true);

                this.cmbBorderSize.setValue(this.borderProps.borderSize.ptValue);
                var rec = this.cmbBorderSize.getSelectedRecord();
                if (rec)
                    this.onBorderSizeSelect(this.cmbBorderSize, rec);
            }

            for (var i=0; i<this.BordersImage.rows; i++) {
                for (var j=0; j<this.BordersImage.columns; j++) {
                    this.BordersImage.getCell(j, i).on('borderclick', function(ct, border, size, color){
                        if (this.ChangedBorders===undefined) {
                            this.ChangedBorders = new Asc.asc_CParagraphBorders();
                        }
                        this._UpdateCellBordersStyle(ct, border, size, color, this.Borders);
                    }, this);
                }
            }
            this.BordersImage.on('borderclick', function(ct, border, size, color){
                if (this.ChangedBorders===undefined) {
                    this.ChangedBorders = new Asc.asc_CParagraphBorders();
                }
                this._UpdateTableBordersStyle(ct, border, size, color, this.Borders);
            }, this);

            var colorstr = (typeof(this.paragraphShade) == 'object') ? this.paragraphShade.color : this.paragraphShade;
            this.BordersImage.setCellsColor(colorstr);

            if (this.storageName) {
                var value = Common.localStorage.getItem(this.storageName);
                this.setActiveCategory((value!==null) ? parseInt(value) : 0);
            }
        },

        onStrikeChange: function(field, newValue, oldValue, eOpts){
            if (this._changedProps && this.checkGroup!=1) {
                this._changedProps.put_Strikeout(field.getValue()=='checked');
            }
            this.checkGroup = 0;
            if (field.getValue()=='checked') {
                this.checkGroup = 1;
                this.chDoubleStrike.setValue(0);
                if (this._changedProps)
                    this._changedProps.put_DStrikeout(false);
                this.checkGroup = 0;
            }
            if (this.api && !this._noApply) {
                var properties = (this._originalProps) ? this._originalProps : new Asc.asc_CParagraphProperty();
                properties.put_Strikeout(field.getValue()=='checked');
                properties.put_DStrikeout(this.chDoubleStrike.getValue()=='checked');
                this.api.SetDrawImagePlaceParagraph('paragraphadv-font-img', properties);
            }
        },

        onDoubleStrikeChange: function(field, newValue, oldValue, eOpts){
            if (this._changedProps && this.checkGroup!=1) {
                this._changedProps.put_DStrikeout(field.getValue()=='checked');
            }
            this.checkGroup = 0;
            if (field.getValue()=='checked') {
                this.checkGroup = 1;
                this.chStrike.setValue(0);
                if (this._changedProps)
                    this._changedProps.put_Strikeout(false);
                this.checkGroup = 0;
            }
            if (this.api && !this._noApply) {
                var properties = (this._originalProps) ? this._originalProps : new Asc.asc_CParagraphProperty();
                properties.put_DStrikeout(field.getValue()=='checked');
                properties.put_Strikeout(this.chStrike.getValue()=='checked');
                this.api.SetDrawImagePlaceParagraph('paragraphadv-font-img', properties);
            }
        },

        onSuperscriptChange: function(field, newValue, oldValue, eOpts){
            if (this._changedProps && this.checkGroup!=2) {
                this._changedProps.put_Superscript(field.getValue()=='checked');
            }
            this.checkGroup = 0;
            if (field.getValue()=='checked') {
                this.checkGroup = 2;
                this.chSubscript.setValue(0);
                if (this._changedProps)
                    this._changedProps.put_Subscript(false);
                this.checkGroup = 0;
            }
            if (this.api && !this._noApply) {
                var properties = (this._originalProps) ? this._originalProps : new Asc.asc_CParagraphProperty();
                properties.put_Superscript(field.getValue()=='checked');
                properties.put_Subscript(this.chSubscript.getValue()=='checked');
                this.api.SetDrawImagePlaceParagraph('paragraphadv-font-img', properties);
            }
        },

        onSubscriptChange: function(field, newValue, oldValue, eOpts){
            if (this._changedProps && this.checkGroup!=2) {
                this._changedProps.put_Subscript(field.getValue()=='checked');
            }
            this.checkGroup = 0;
            if (field.getValue()=='checked') {
                this.checkGroup = 2;
                this.chSuperscript.setValue(0);
                if (this._changedProps)
                    this._changedProps.put_Superscript(false);
                this.checkGroup = 0;
            }
            if (this.api && !this._noApply) {
                var properties = (this._originalProps) ? this._originalProps : new Asc.asc_CParagraphProperty();
                properties.put_Subscript(field.getValue()=='checked');
                properties.put_Superscript(this.chSuperscript.getValue()=='checked');
                this.api.SetDrawImagePlaceParagraph('paragraphadv-font-img', properties);
            }
        },

        onSmallCapsChange: function(field, newValue, oldValue, eOpts){
            if (this._changedProps && this.checkGroup!=3) {
                this._changedProps.put_SmallCaps(field.getValue()=='checked');
            }
            this.checkGroup = 0;
            if (field.getValue()=='checked') {
                this.checkGroup = 3;
                this.chAllCaps.setValue(0);
                if (this._changedProps)
                    this._changedProps.put_AllCaps(false);
                this.checkGroup = 0;
            }
            if (this.api && !this._noApply) {
                var properties = (this._originalProps) ? this._originalProps : new Asc.asc_CParagraphProperty();
                properties.put_SmallCaps(field.getValue()=='checked');
                properties.put_AllCaps(this.chAllCaps.getValue()=='checked');
                this.api.SetDrawImagePlaceParagraph('paragraphadv-font-img', properties);
            }
        },

        onAllCapsChange: function(field, newValue, oldValue, eOpts){
            if (this._changedProps && this.checkGroup!=3) {
                this._changedProps.put_AllCaps(field.getValue()=='checked');
            }
            this.checkGroup = 0;
            if (field.getValue()=='checked') {
                this.checkGroup = 3;
                this.chSmallCaps.setValue(0);
                if (this._changedProps)
                    this._changedProps.put_SmallCaps(false);
                this.checkGroup = 0;
            }
            if (this.api && !this._noApply) {
                var properties = (this._originalProps) ? this._originalProps : new Asc.asc_CParagraphProperty();
                properties.put_AllCaps(field.getValue()=='checked');
                properties.put_SmallCaps(this.chSmallCaps.getValue()=='checked');
                this.api.SetDrawImagePlaceParagraph('paragraphadv-font-img', properties);
            }
        },

        onBorderSizeSelect: function(combo, record) {
            this.BorderSize = {ptValue: record.value, pxValue: record.pxValue};
            this.BordersImage.setVirtualBorderSize( this.BorderSize.pxValue );
        },

        onColorsBorderSelect: function(btn, color) {
            this.BordersImage.setVirtualBorderColor((typeof(color) == 'object') ? color.color : color);
        },

        onColorsBackSelect: function(btn, color) {
            this.paragraphShade = color;

            if (this._changedProps) {
                if (this._changedProps.get_Shade()===undefined || this._changedProps.get_Shade()===null) {
                    this._changedProps.put_Shade(new Asc.asc_CParagraphShd());
                }
                if (this.paragraphShade=='transparent') {
                    this._changedProps.get_Shade().put_Value(Asc.c_oAscShdNil);
                } else {
                    this._changedProps.get_Shade().put_Value(Asc.c_oAscShdClear);
                    this._changedProps.get_Shade().put_Color(Common.Utils.ThemeColor.getRgbColor(this.paragraphShade));
                }
            }
            var colorstr = (typeof(color) == 'object') ? color.color : color;
            this.BordersImage.setCellsColor(colorstr);
        },


        _ApplyBorderPreset: function(btn){
            var border = btn.options.strId;
            this.ChangedBorders = null;

            this.Borders.put_Left(this._UpdateBorderStyle(this.Borders.get_Left(),    (border.indexOf('l') > -1)));
            this.Borders.put_Top(this._UpdateBorderStyle(this.Borders.get_Top(),    (border.indexOf('t') > -1)));
            this.Borders.put_Right(this._UpdateBorderStyle(this.Borders.get_Right(),    (border.indexOf('r') > -1)));
            this.Borders.put_Bottom(this._UpdateBorderStyle(this.Borders.get_Bottom(),    (border.indexOf('b') > -1)));
            this.Borders.put_Between(this._UpdateBorderStyle(this.Borders.get_Between(),    (border.indexOf('m') > -1)));

            this._UpdateBorders();
        },

        _UpdateBorderStyle: function(border, visible) {
            if (null == border)
                border = new Asc.asc_CTextBorder();

            if (visible && this.BorderSize.ptValue > 0){
                var size = parseFloat(this.BorderSize.ptValue);
                border.put_Value(1);
                border.put_Size(size * 25.4 / 72.0);
                var color;
                if (this.btnBorderColor.isAutoColor()) {
                    color = new Asc.asc_CColor();
                    color.put_auto(true);
                } else {
                    color = Common.Utils.ThemeColor.getRgbColor(this.btnBorderColor.color);
                }
                border.put_Color(color);
            }
            else {
                border.put_Color(new Asc.asc_CColor());
                border.put_Value(0);
            }
            return border;
        },

        _UpdateCellBordersStyle: function(ct, border, size, color, destination) {
            var updateBorders = destination;

            if ( ct.col==0 && border.indexOf('l') > -1 ) {
                updateBorders.put_Left(this._UpdateBorderStyle(updateBorders.get_Left(), (size>0)));
                if (this.ChangedBorders) {
                    this.ChangedBorders.put_Left(new Asc.asc_CTextBorder(updateBorders.get_Left()));
                }
            }

            if ( ct.col== this.tableStylerColumns-1 && border.indexOf('r') > -1 )  {
                updateBorders.put_Right(this._UpdateBorderStyle(updateBorders.get_Right(), (size>0)));
                if (this.ChangedBorders) {
                    this.ChangedBorders.put_Right(new Asc.asc_CTextBorder(updateBorders.get_Right()));
                }
            }

            if ( ct.row==0 && border.indexOf('t') > -1 ) {
                updateBorders.put_Top(this._UpdateBorderStyle(updateBorders.get_Top(), (size>0)));
                if (this.ChangedBorders) {
                    this.ChangedBorders.put_Top(new Asc.asc_CTextBorder(updateBorders.get_Top()));
                }
            }

            if ( ct.row== this.tableStylerRows-1 && border.indexOf('b') > -1 ) {
                updateBorders.put_Bottom(this._UpdateBorderStyle(updateBorders.get_Bottom(), (size>0)));
                if (this.ChangedBorders) {
                    this.ChangedBorders.put_Bottom(new Asc.asc_CTextBorder(updateBorders.get_Bottom()));
                }
            }

            if ( ct.row==0 && border.indexOf('b') > -1 ||
                ct.row== this.tableStylerRows-1 && border.indexOf('t') > -1) {
                updateBorders.put_Between(this._UpdateBorderStyle(updateBorders.get_Between(), (size>0)));
                if (this.ChangedBorders) {
                    this.ChangedBorders.put_Between(new Asc.asc_CTextBorder(updateBorders.get_Between()));
                }
            }
        },

        _UpdateTableBordersStyle: function(ct, border, size, color, destination) {
            var updateBorders = destination;

            if (border.indexOf('l') > -1)  {
                updateBorders.put_Left(this._UpdateBorderStyle(updateBorders.get_Left(), (size>0)));
                if (this.ChangedBorders) {
                    this.ChangedBorders.put_Left(new Asc.asc_CTextBorder(updateBorders.get_Left()));
                }
            }
            if (border.indexOf('t') > -1) {
                updateBorders.put_Top(this._UpdateBorderStyle(updateBorders.get_Top(), (size>0)));
                if (this.ChangedBorders) {
                    this.ChangedBorders.put_Top(new Asc.asc_CTextBorder(updateBorders.get_Top()));
                }
            }
            if (border.indexOf('r') > -1) {
                updateBorders.put_Right(this._UpdateBorderStyle(updateBorders.get_Right(), (size>0)));
                if (this.ChangedBorders) {
                    this.ChangedBorders.put_Right(new Asc.asc_CTextBorder(updateBorders.get_Right()));
                }
            }
            if (border.indexOf('b') > -1) {
                updateBorders.put_Bottom(this._UpdateBorderStyle(updateBorders.get_Bottom(), (size>0)));
                if (this.ChangedBorders) {
                    this.ChangedBorders.put_Bottom(new Asc.asc_CTextBorder(updateBorders.get_Bottom()));
                }
            }
        },

        _UpdateBorders: function (){
            var oldSize = this.BorderSize;
            var oldColor = this.btnBorderColor.color;

            this._UpdateBorder(this.Borders.get_Left(), 'l');
            this._UpdateBorder(this.Borders.get_Top(), 't');
            this._UpdateBorder(this.Borders.get_Right(), 'r');
            this._UpdateBorder(this.Borders.get_Bottom(), 'b');

            if (this.Borders.get_Between() !== null) {
                for (var i=0; i<this.BordersImage.columns; i++) {
                    this._UpdateCellBorder(this.Borders.get_Between(), 'b', this.BordersImage.getCell(i, 0));
                    this._UpdateCellBorder(this.Borders.get_Between(), 't', this.BordersImage.getCell(i, 1));
                }
            }

            this.BordersImage.setVirtualBorderSize(oldSize.pxValue);
            this.BordersImage.setVirtualBorderColor((typeof(oldColor) == 'object') ? oldColor.color : oldColor);
        },

        _UpdateCellBorder: function(BorderParam, borderName, cell){
            if (null !== BorderParam && undefined !== BorderParam){
                if (null !== BorderParam.get_Value() && null !== BorderParam.get_Size() && null !== BorderParam.get_Color() && 1 == BorderParam.get_Value()){
                    cell.setBordersSize(borderName, this._BorderPt2Px(BorderParam.get_Size() * 72 / 25.4));
                    cell.setBordersColor(borderName, 'rgb(' + BorderParam.get_Color().get_r() + ',' + BorderParam.get_Color().get_g() + ',' + BorderParam.get_Color().get_b() + ')');
                } else
                    cell.setBordersSize(borderName, 0);
            }
            else {
                cell.setBordersSize(borderName, 0);
            }
        },

        _UpdateBorder: function(BorderParam, borderName){
            if (null !== BorderParam && undefined !== BorderParam){
                if (null !== BorderParam.get_Value() && null !== BorderParam.get_Size() && null !== BorderParam.get_Color() && 1 == BorderParam.get_Value()){
                    this.BordersImage.setBordersSize(borderName, this._BorderPt2Px(BorderParam.get_Size() * 72 / 25.4));
                    this.BordersImage.setBordersColor(borderName, 'rgb(' + BorderParam.get_Color().get_r() + ',' + BorderParam.get_Color().get_g() + ',' + BorderParam.get_Color().get_b() + ')');
                } else
                    this.BordersImage.setBordersSize(borderName, 0);
            }
            else {
                this.BordersImage.setBordersSize(borderName, 0);
            }
        },

        _BorderPt2Px: function(value) {
            if (value==0) return 0;
            if (value <0.6) return 0.5;
            if (value <=1) return 1;
            if (value <=1.5) return 2;
            if (value <=2.25) return 3;
            if (value <=3) return 4;
            if (value <=4.5) return 5;
            return 6;
        },

        addTab: function(btn, eOpts){
            var val = this.numTab.getNumberValue(),
                align = this.cmbAlign.getValue(),
                leader = this.cmbLeader.getValue(),
                displayAlign = this._arrKeyTabAlign[align],
                displayLeader = this._arrKeyTabLeader[leader];

            var store = this.tabList.store;
            var rec = store.find(function(record){
                return (Math.abs(record.get('tabPos')-val)<0.001);
            });
            if (rec) {
                rec.set('tabAlign', align);
                rec.set('tabLeader', leader);
                rec.set('displayTabAlign', displayAlign);
                rec.set('displayTabLeader', displayLeader);
                this._tabListChanged = true;
            } else {
                rec = new Common.UI.DataViewModel();
                rec.set({
                    tabPos: val,
                    value: val + ' ' + Common.Utils.Metric.getCurrentMetricName(),
                    tabAlign: align,
                    tabLeader: leader,
                    displayTabLeader: displayLeader,
                    displayTabAlign: displayAlign
                });
                store.add(rec);
            }
            this.tabList.selectRecord(rec);
            this.tabList.scrollToRecord(rec);
        },

        removeTab: function(btn, eOpts){
            var rec = this.tabList.getSelectedRec();
            if (rec) {
                var store = this.tabList.store;
                var idx = _.indexOf(store.models, rec);
                store.remove(rec);
                if (idx>store.length-1) idx = store.length-1;
                if (store.length>0) {
                    this.tabList.selectByIndex(idx);
                    this.tabList.scrollToRecord(store.at(idx));
                }
            }
        },

        removeAllTabs: function(btn, eOpts){
            this.tabList.store.reset();
        },

        onSelectTab: function(lisvView, itemView, record) {
            var rawData = {},
                isViewSelect = _.isFunction(record.toJSON);

            if (isViewSelect){
                if (record.get('selected')) {
                    rawData = record.toJSON();
                } else {
                    // record deselected
                    return;
                }
            } else {
                rawData = record;
            }
            this.numTab.setValue(rawData.tabPos);
            this.cmbAlign.setValue(rawData.tabAlign);
            this.cmbLeader.setValue(rawData.tabLeader);
        },

        hideTextOnlySettings: function(value) {
            this.TextOnlySettings.toggleClass('hidden', value==true);
            this.btnsCategory[1].setVisible(!value);   // Line & Page Breaks
            this.btnsCategory[2].setVisible(!value);   // Borders
            this.btnsCategory[5].setVisible(!value);   // Paddings
        },

        onLineRuleSelect: function(combo, record) {
            if (this.Spacing === null) {
                var properties = (this._originalProps) ? this._originalProps : new Asc.asc_CParagraphProperty();
                this.Spacing = properties.get_Spacing();
            }
            this.Spacing.put_LineRule(record.value);
            if ( this.CurLineRuleIdx !== this.Spacing.get_LineRule() ) {
                this.numLineHeight.setDefaultUnit(this._arrLineRule[record.value].defaultUnit);
                this.numLineHeight.setMinValue(this._arrLineRule[record.value].minValue);
                this.numLineHeight.setStep(this._arrLineRule[record.value].step);
                var value = this.numLineHeight.getNumberValue();
                if (this.Spacing.get_LineRule() === c_paragraphLinerule.LINERULE_AUTO) {
                    this.numLineHeight.setValue(this._arrLineRule[record.value].defaultValue);
                } else if (this.CurLineRuleIdx === c_paragraphLinerule.LINERULE_AUTO) {
                    this.numLineHeight.setValue(Common.Utils.Metric.fnRecalcFromMM(this._arrLineRule[record.value].defaultValue));
                } else {
                    this.numLineHeight.setValue(value);
                }
                this.CurLineRuleIdx = record.value;
            }
        },

        onNumLineHeightChange: function(field, newValue, oldValue, eOpts) {
            if ( this.cmbLineRule.getRawValue() === '' )
                return;
            if (this.Spacing === null) {
                var properties = (this._originalProps) ? this._originalProps : new Asc.asc_CParagraphProperty();
                this.Spacing = properties.get_Spacing();
            }
            this.Spacing.put_Line((this.cmbLineRule.getValue()==c_paragraphLinerule.LINERULE_AUTO) ? field.getNumberValue() : Common.Utils.Metric.fnRecalcToMM(field.getNumberValue()));
        },

        onSpecialSelect: function(combo, record) {
            this.CurSpecial = record.value;
            if (this.CurSpecial === c_paragraphSpecial.NONE_SPECIAL) {
                this.numSpecialBy.setValue(0, true);
            }
            if (this._changedProps) {
                if (this._changedProps.get_Ind()===null || this._changedProps.get_Ind()===undefined)
                    this._changedProps.put_Ind(new Asc.asc_CParagraphInd());
                var value = Common.Utils.Metric.fnRecalcToMM(this.numSpecialBy.getNumberValue());
                if (value === 0) {
                    this.numSpecialBy.setValue(Common.Utils.Metric.fnRecalcFromMM(this._arrSpecial[record.value].defaultValue), true);
                    value = this._arrSpecial[record.value].defaultValue;
                }
                if (this.CurSpecial === c_paragraphSpecial.HANGING) {
                    value = -value;
                }
                this._changedProps.get_Ind().put_FirstLine(value);
            }
        },

        onFirstLineChange: function(field, newValue, oldValue, eOpts){
            if (this._changedProps) {
                if (this._changedProps.get_Ind()===null || this._changedProps.get_Ind()===undefined)
                    this._changedProps.put_Ind(new Asc.asc_CParagraphInd());
                var value = Common.Utils.Metric.fnRecalcToMM(field.getNumberValue());
                if (this.CurSpecial === c_paragraphSpecial.NONE_SPECIAL && value > 0 )  {
                    this.CurSpecial = c_paragraphSpecial.FIRST_LINE;
                    this.cmbSpecial.setValue(c_paragraphSpecial.FIRST_LINE);
                } else if (value === 0) {
                    this.CurSpecial = c_paragraphSpecial.NONE_SPECIAL;
                    this.cmbSpecial.setValue(c_paragraphSpecial.NONE_SPECIAL);
                } else if (this.CurSpecial === c_paragraphSpecial.HANGING) {
                    value = -value;
                }
                this._changedProps.get_Ind().put_FirstLine(value);
            }
        },

        onOutlinelevelSelect: function(combo, record) {
            if (this._changedProps) {
                this._changedProps.put_OutlineLvl(record.value>-1 ? record.value: null);
            }
        },

        textTitle:      'Paragraph - Advanced Settings',
        strIndentsLeftText:     'Left',
        strIndentsRightText:    'Right',
        strParagraphIndents:    'Indents & Spacing',
        strParagraphPosition:   'Placement',
        strParagraphFont:   'Font',
        strBreakBefore:         'Page break before',
        strKeepLines:           'Keep lines together',
        strBorders:             'Borders & Fill',
        textBorderWidth:        'Border Size',
        textBorderColor:        'Border Color',
        textBackColor:          'Background Color',
        textBorderDesc:         'Click on diagramm or use buttons to select borders',
        txtNoBorders:           'No borders',
        textEffects: 'Effects',
        textCharacterSpacing: 'Character Spacing',
        textSpacing: 'Spacing',
        textPosition: 'Position',
        strDoubleStrike: 'Double strikethrough',
        strStrike: 'Strikethrough',
        strSuperscript: 'Superscript',
        strSubscript: 'Subscript',
        strSmallCaps: 'Small caps',
        strAllCaps: 'All caps',
        strOrphan: 'Orphan control',
        strKeepNext: 'Keep with next',
        strTabs: 'Tab',
        textSet: 'Specify',
        textRemove: 'Remove',
        textRemoveAll: 'Remove All',
        textTabLeft: 'Left',
        textTabRight: 'Right',
        textTabCenter: 'Center',
        textAlign: 'Alignment',
        textTabPosition: 'Tab Position',
        textDefault: 'Default Tab',
        textTop:            'Top',
        textLeft:           'Left',
        textBottom:         'Bottom',
        textRight:          'Right',
        strMargins: 'Margins',
        tipTop:             'Set Top Border Only',
        tipLeft:            'Set Left Border Only',
        tipBottom:          'Set Bottom Border Only',
        tipRight:           'Set Right Border Only',
        tipAll:             'Set Outer Border and All Inner Lines',
        tipNone:            'Set No Borders',
        tipInner:           'Set Horizontal Inner Lines Only',
        tipOuter:           'Set Outer Border Only',
        noTabs:             'The specified tabs will appear in this field',
        textLeader: 'Leader',
        textNone: 'None',
        strParagraphLine: 'Line & Page Breaks',
        strIndentsSpacingBefore: 'Before',
        strIndentsSpacingAfter: 'After',
        strIndentsLineSpacing: 'Line Spacing',
        txtAutoText: 'Auto',
        textAuto: 'Multiple',
        textAtLeast: 'At least',
        textExact: 'Exactly',
        strSomeParagraphSpace: 'Don\'t add interval between paragraphs of the same style',
        strIndentsSpecial: 'Special',
        textNoneSpecial: '(none)',
        textFirstLine: 'First line',
        textHanging: 'Hanging',
        textJustified: 'Justified',
        textBodyText: 'Basic Text',
        textLevel: 'Level',
        strIndentsOutlinelevel: 'Outline level',
        strIndent: 'Indents',
        strSpacing: 'Spacing',
        strSuppressLineNumbers: 'Suppress line numbers'

    }, DE.Views.ParagraphSettingsAdvanced || {}));
});<|MERGE_RESOLUTION|>--- conflicted
+++ resolved
@@ -701,13 +701,9 @@
                         me.chBreakBefore.focus();
                         break;
                     case 3:
-<<<<<<< HEAD
                         me.chStrike.focus();
-=======
-                        me.numSpacing.focus();
                         if (e && (e instanceof jQuery.Event))
                             me.api.SetDrawImagePlaceParagraph('paragraphadv-font-img', me._originalProps || new Asc.asc_CParagraphProperty());
->>>>>>> 02b6ec8a
                         break;
                     case 4:
                         me.numDefaultTab.focus();
