--- conflicted
+++ resolved
@@ -236,12 +236,9 @@
             this.api = o;
             if (o) {
                 this.api.asc_registerCallback('asc_onInitTableTemplates', _.bind(this.onInitTableTemplates, this));
-<<<<<<< HEAD
-=======
                 this.api.asc_registerCallback('asc_onBeginTableStylesPreview', _.bind(this.onBeginTableStylesPreview, this));
                 this.api.asc_registerCallback('asc_onAddTableStylesPreview', _.bind(this.onAddTableStylesPreview, this));
                 this.api.asc_registerCallback('asc_onEndTableStylesPreview', _.bind(this.onEndTableStylesPreview, this));
->>>>>>> d2c5b7ff
             }
             return this;
         },
@@ -742,8 +739,6 @@
              !this.btnBorderColor.isAutoColor() && this.btnBorderColor.setColor(this.borderColor.getColor());
         },
 
-<<<<<<< HEAD
-=======
         selectCurrentTableStyle: function() {
             if (!this.mnuTableTemplatePicker || this._state.beginPreviewStyles) return;
 
@@ -805,7 +800,6 @@
             !this._state.currentStyleFound && this.selectCurrentTableStyle();
         },
 
->>>>>>> d2c5b7ff
         onInitTableTemplates: function(){
             if (this._initSettings) {
                 this._tableTemplates = true;
@@ -815,10 +809,6 @@
         },
 
         _onInitTemplates: function(){
-<<<<<<< HEAD
-            var Templates = this.api.asc_getTableStylesPreviews();
-=======
->>>>>>> d2c5b7ff
             var self = this;
             this._isTemplatesChanged = true;
 
