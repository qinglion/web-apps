--- conflicted
+++ resolved
@@ -2432,16 +2432,13 @@
             textSurface: 'Surface',
             textTabCollaboration: 'Collaboration',
             textTabProtect: 'Protection',
-<<<<<<< HEAD
-            textTabLinks: 'Links'
-=======
+            textTabLinks: 'Links',
             capBtnInsControls: 'Content Control',
             textRichControl: 'Rich text',
             textPlainControl: 'Plain text',
             textRemoveControl: 'Remove',
             mniEditControls: 'Settings',
             tipControls: 'Insert content control'
->>>>>>> 7959ab87
         }
     })(), DE.Views.Toolbar || {}));
 });