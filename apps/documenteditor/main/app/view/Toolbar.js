/*
 * (c) Copyright Ascensio System SIA 2010-2023
 *
 * This program is a free software product. You can redistribute it and/or
 * modify it under the terms of the GNU Affero General Public License (AGPL)
 * version 3 as published by the Free Software Foundation. In accordance with
 * Section 7(a) of the GNU AGPL its Section 15 shall be amended to the effect
 * that Ascensio System SIA expressly excludes the warranty of non-infringement
 * of any third-party rights.
 *
 * This program is distributed WITHOUT ANY WARRANTY; without even the implied
 * warranty of MERCHANTABILITY or FITNESS FOR A PARTICULAR  PURPOSE. For
 * details, see the GNU AGPL at: http://www.gnu.org/licenses/agpl-3.0.html
 *
 * You can contact Ascensio System SIA at 20A-6 Ernesta Birznieka-Upish
 * street, Riga, Latvia, EU, LV-1050.
 *
 * The  interactive user interfaces in modified source and object code versions
 * of the Program must display Appropriate Legal Notices, as required under
 * Section 5 of the GNU AGPL version 3.
 *
 * Pursuant to Section 7(b) of the License you must retain the original Product
 * logo when distributing the program. Pursuant to Section 7(e) we decline to
 * grant you any rights under trademark law for use of our trademarks.
 *
 * All the Product's GUI elements, including illustrations and icon sets, as
 * well as technical writing content are licensed under the terms of the
 * Creative Commons Attribution-ShareAlike 4.0 International. See the License
 * terms at http://creativecommons.org/licenses/by-sa/4.0/legalcode
 *
 */
/**
 *  Toolbar.js
 *
 *  Toolbar view
 *
 *  Created by Maxim.Kadushkin on 2/13/17
 *  Copyright (c) 2018 Ascensio System SIA. All rights reserved.
 *
 */
if (Common === undefined)
    var Common = {};

define([
    'jquery',
    'underscore',
    'backbone',
    'text!documenteditor/main/app/template/Toolbar.template',
    'text!documenteditor/main/app/template/ToolbarView.template',
    'common/main/lib/collection/Fonts',
    'common/main/lib/component/Button',
    'common/main/lib/component/ComboBox',
    'common/main/lib/component/DataView',
    'common/main/lib/component/ColorPalette',
    'common/main/lib/component/ThemeColorPalette',
    'common/main/lib/component/Menu',
    'common/main/lib/component/DimensionPicker',
    'common/main/lib/component/Window',
    'common/main/lib/component/ComboBoxFonts',
    'common/main/lib/component/ComboDataView'
    ,'common/main/lib/component/SynchronizeTip'
    ,'common/main/lib/component/Mixtbar'
], function ($, _, Backbone, template, template_view) {
    'use strict';

    if (!Common.enumLock)
        Common.enumLock = {};

    var enumLock = {
        undoLock:       'can-undo',
        redoLock:       'can-redo',
        copyLock:       'can-copy',
        paragraphLock:  'para-lock',
        headerLock:     'header-lock',
        headerFooterLock: 'header-footer-lock',
        chartLock:      'chart-lock',
        imageLock:      'image-lock',
        richEditLock:   'rich-edit-lock',
        plainEditLock:  'plain-edit-lock',
        richDelLock:    'rich-del-lock',
        plainDelLock:   'plain-del-lock',
        contentLock:    'content-lock',
        mmergeLock:     'mmerge-lock',
        dropcapLock:    'dropcap-lock',
        docPropsLock:   'doc-props-lock',
        docSchemaLock:  'doc-schema-lock',
        hyperlinkLock:  'can-hyperlink',
        inSmartart:     'in-smartart',
        inSmartartInternal: 'in-smartart-internal',
        inSpecificForm: 'in-specific-form',
        inChart:        'in-chart',
        inEquation:     'in-equation',
        inHeader:       'in-header',
        inImage:        'in-image',
        inImagePara:    'in-image-para',
        inImageInline:  'in-image-inline',
        inFootnote:     'in-footnote',
        inControl:      'in-control',
        inLightTheme:   'light-theme',
        controlPlain:   'control-plain',
        noParagraphSelected:  'no-paragraph',
        cantAddTable:   'cant-add-table',
        cantAddQuotedComment: 'cant-add-quoted-comment',
        cantPrint:      'cant-print',
        cantAddImagePara: 'cant-add-image-para',
        cantAddEquation: 'cant-add-equation',
        cantAddChart:   'cant-add-chart',
        cantAddPageNum: 'cant-add-page-num',
        cantPageBreak:  'cant-page-break',
        cantUpdateTOF:  'cant-update-tof',
        cantAddTextTOF: 'cant-addtext-tof',
        cantGroup:      'cant-group',
        cantWrap:       'cant-wrap',
        cantArrange:    'cant-arrange',
        noObjectSelected:  'no-object',
        lostConnect:    'disconnect',
        disableOnStart: 'on-start',
        complexForm:    'complex-form',
        formsNoRoles:   'no-roles',
        fixedForm:      'fixed-form'
    };
    for (var key in enumLock) {
        if (enumLock.hasOwnProperty(key)) {
            Common.enumLock[key] = enumLock[key];
        }
    }

    DE.Views.Toolbar =  Common.UI.Mixtbar.extend(_.extend((function(){

        return {
            el: '#toolbar',

            // Compile our stats template
            // template: _.template(template),

            // Delegated events for creating new items, and clearing completed ones.
            events: {
                //
            },

            initialize: function () {
                var me = this;

                /**
                 * UI Components
                 */

                this.SchemeNames = [ this.txtScheme22,
                    this.txtScheme1, this.txtScheme2, this.txtScheme3, this.txtScheme4, this.txtScheme5,
                    this.txtScheme6, this.txtScheme7, this.txtScheme8, this.txtScheme9, this.txtScheme10,
                    this.txtScheme11, this.txtScheme12, this.txtScheme13, this.txtScheme14, this.txtScheme15,
                    this.txtScheme16, this.txtScheme17, this.txtScheme18, this.txtScheme19, this.txtScheme20,
                    this.txtScheme21
                ];

                this.paragraphControls = [];
                this.toolbarControls = [];
                this.textOnlyControls = [];
                this._state = {
                    hasCollaborativeChanges: undefined,
                    previewmode: false
                };

                Common.NotificationCenter.on('app:ready', me.onAppReady.bind(this));
                return this;
            },

            applyLayout: function (config) {
                var me = this;
                me.lockControls = [];
                var _set = Common.enumLock;
                if ( config.isEdit ) {
                    Common.UI.Mixtbar.prototype.initialize.call(this, {
                            template: _.template(template),
                            tabs: [
                                {caption: me.textTabFile, action: 'file', extcls: 'canedit', layoutname: 'toolbar-file', haspanel:false, dataHintTitle: 'F'},
                                {caption: me.textTabHome, action: 'home', extcls: 'canedit', dataHintTitle: 'H'},
                                {caption: me.textTabInsert, action: 'ins', extcls: 'canedit', dataHintTitle: 'I'},
                                {caption: me.textTabLayout, action: 'layout', extcls: 'canedit', layoutname: 'toolbar-layout', dataHintTitle: 'L'},
                                {caption: me.textTabLinks, action: 'links', extcls: 'canedit', layoutname: 'toolbar-references', dataHintTitle: 'N'}
                                // undefined, undefined, undefined, undefined,
                            ]
                        }
                    );

                    this.btnSaveCls = 'btn-save';
                    this.btnSaveTip = this.tipSave + Common.Utils.String.platformKey('Ctrl+S');

                    this.btnPrint = new Common.UI.Button({
                        id: 'id-toolbar-btn-print',
                        cls: 'btn-toolbar',
                        iconCls: 'toolbar__icon btn-print no-mask',
                        lock: [_set.cantPrint, _set.disableOnStart],
                        signals: ['disabled'],
                        split: config.canQuickPrint,
                        menu: config.canQuickPrint,
                        dataHint: '1',
                        dataHintDirection: 'bottom',
                        dataHintTitle: 'P',
                        printType: 'print'
                    });
                    this.toolbarControls.push(this.btnPrint);

                    this.btnSave = new Common.UI.Button({
                        id: 'id-toolbar-btn-save',
                        cls: 'btn-toolbar',
                        iconCls: 'toolbar__icon no-mask ' + this.btnSaveCls,
                        lock: [_set.lostConnect, _set.disableOnStart],
                        signals: ['disabled'],
                        dataHint: '1',
                        dataHintDirection: 'top',
                        dataHintTitle: 'S'
                    });
                    this.toolbarControls.push(this.btnSave);
                    this.btnCollabChanges = this.btnSave;

                    this.btnUndo = new Common.UI.Button({
                        id: 'id-toolbar-btn-undo',
                        cls: 'btn-toolbar',
                        iconCls: 'toolbar__icon btn-undo',
                        lock: [_set.undoLock, _set.previewReviewMode, _set.lostConnect, _set.disableOnStart, _set.docLockView],
                        signals: ['disabled'],
                        dataHint: '1',
                        dataHintDirection: 'bottom',
                        dataHintTitle: 'Z'
                    });
                    this.toolbarControls.push(this.btnUndo);

                    this.btnRedo = new Common.UI.Button({
                        id: 'id-toolbar-btn-redo',
                        cls: 'btn-toolbar',
                        iconCls: 'toolbar__icon btn-redo',
                        lock: [_set.redoLock, _set.previewReviewMode, _set.lostConnect, _set.disableOnStart, _set.docLockView],
                        signals: ['disabled'],
                        dataHint: '1',
                        dataHintDirection: 'bottom',
                        dataHintTitle: 'Y'
                    });
                    this.toolbarControls.push(this.btnRedo);

                    this.btnCopy = new Common.UI.Button({
                        id: 'id-toolbar-btn-copy',
                        cls: 'btn-toolbar',
                        iconCls: 'toolbar__icon btn-copy',
                        lock: [_set.copyLock, _set.previewReviewMode, _set.viewFormMode, _set.lostConnect, _set.disableOnStart],
                        dataHint: '1',
                        dataHintDirection: 'top',
                        dataHintTitle: 'C'
                    });
                    this.toolbarControls.push(this.btnCopy);

                    this.btnPaste = new Common.UI.Button({
                        id: 'id-toolbar-btn-paste',
                        cls: 'btn-toolbar',
                        iconCls: 'toolbar__icon btn-paste',
                        lock: [_set.paragraphLock, _set.headerLock, _set.richEditLock, _set.plainEditLock, _set.previewReviewMode, _set.viewFormMode, _set.lostConnect, _set.disableOnStart, _set.docLockView, _set.docLockComments],
                        dataHint: '1',
                        dataHintDirection: 'top',
                        dataHintTitle: 'V'
                    });
                    this.paragraphControls.push(this.btnPaste);

                    this.btnCut = new Common.UI.Button({
                        id: 'id-toolbar-btn-cut',
                        cls: 'btn-toolbar',
                        iconCls: 'toolbar__icon btn-cut',
                        lock: [_set.copyLock, _set.paragraphLock, _set.headerLock, _set.richEditLock, _set.plainEditLock, _set.imageLock, _set.previewReviewMode, _set.viewFormMode, _set.lostConnect, _set.disableOnStart, _set.docLockView, _set.docLockComments],
                        dataHint: '1',
                        dataHintDirection: 'top',
                        dataHintTitle: 'X'
                    });
                    this.paragraphControls.push(this.btnCut);

                    this.btnSelectAll = new Common.UI.Button({
                        id: 'id-toolbar-btn-select-all',
                        cls: 'btn-toolbar',
                        iconCls: 'toolbar__icon btn-select-all',
                        lock: [_set.viewFormMode, _set.disableOnStart],
                        dataHint: '1',
                        dataHintDirection: 'bottom'
                    });
                    this.toolbarControls.push(this.btnSelectAll);

                    this.btnIncFontSize = new Common.UI.Button({
                        id: 'id-toolbar-btn-incfont',
                        cls: 'btn-toolbar',
                        iconCls: 'toolbar__icon btn-incfont',
                        lock: [_set.paragraphLock, _set.headerLock, _set.richEditLock, _set.plainEditLock, _set.previewReviewMode, _set.viewFormMode, _set.lostConnect, _set.disableOnStart, _set.docLockView, _set.docLockForms, _set.docLockComments],
                        dataHint: '1',
                        dataHintDirection: 'top'
                    });
                    this.paragraphControls.push(this.btnIncFontSize);

                    this.btnDecFontSize = new Common.UI.Button({
                        id: 'id-toolbar-btn-decfont',
                        cls: 'btn-toolbar',
                        iconCls: 'toolbar__icon btn-decfont',
                        lock: [_set.paragraphLock, _set.headerLock, _set.richEditLock, _set.plainEditLock, _set.previewReviewMode, _set.viewFormMode, _set.lostConnect, _set.disableOnStart, _set.docLockView, _set.docLockForms, _set.docLockComments],
                        dataHint: '1',
                        dataHintDirection: 'top'
                    });
                    this.paragraphControls.push(this.btnDecFontSize);

                    this.btnBold = new Common.UI.Button({
                        id: 'id-toolbar-btn-bold',
                        cls: 'btn-toolbar',
                        iconCls: 'toolbar__icon btn-bold',
                        lock: [_set.paragraphLock, _set.headerLock, _set.richEditLock, _set.plainEditLock, _set.previewReviewMode, _set.viewFormMode, _set.lostConnect, _set.disableOnStart, _set.docLockView, _set.docLockForms, _set.docLockComments],
                        enableToggle: true,
                        dataHint: '1',
                        dataHintDirection: 'bottom'
                    });
                    this.paragraphControls.push(this.btnBold);

                    this.btnItalic = new Common.UI.Button({
                        id: 'id-toolbar-btn-italic',
                        cls: 'btn-toolbar',
                        iconCls: 'toolbar__icon btn-italic',
                        lock: [_set.paragraphLock, _set.headerLock, _set.richEditLock, _set.plainEditLock, _set.previewReviewMode, _set.viewFormMode, _set.lostConnect, _set.disableOnStart, _set.docLockView, _set.docLockForms, _set.docLockComments],
                        enableToggle: true,
                        dataHint: '1',
                        dataHintDirection: 'bottom'
                    });
                    this.paragraphControls.push(this.btnItalic);

                    this.btnUnderline = new Common.UI.Button({
                        id: 'id-toolbar-btn-underline',
                        cls: 'btn-toolbar',
                        iconCls: 'toolbar__icon btn-underline',
                        lock: [_set.paragraphLock, _set.headerLock, _set.richEditLock, _set.plainEditLock, _set.previewReviewMode, _set.viewFormMode, _set.lostConnect, _set.disableOnStart, _set.docLockView, _set.docLockForms, _set.docLockComments],
                        enableToggle: true,
                        dataHint: '1',
                        dataHintDirection: 'bottom'
                    });
                    this.paragraphControls.push(this.btnUnderline);

                    this.btnStrikeout = new Common.UI.Button({
                        id: 'id-toolbar-btn-strikeout',
                        cls: 'btn-toolbar',
                        iconCls: 'toolbar__icon btn-strikeout',
                        lock: [_set.paragraphLock, _set.headerLock, _set.richEditLock, _set.plainEditLock, _set.previewReviewMode, _set.viewFormMode, _set.lostConnect, _set.disableOnStart, _set.docLockView, _set.docLockForms, _set.docLockComments],
                        enableToggle: true,
                        dataHint: '1',
                        dataHintDirection: 'bottom'
                    });
                    this.paragraphControls.push(this.btnStrikeout);

                    this.btnSuperscript = new Common.UI.Button({
                        id: 'id-toolbar-btn-superscript',
                        cls: 'btn-toolbar',
                        iconCls: 'toolbar__icon btn-superscript',
                        lock: [_set.paragraphLock, _set.headerLock, _set.richEditLock, _set.plainEditLock, _set.inEquation, _set.previewReviewMode, _set.viewFormMode, _set.lostConnect, _set.disableOnStart, _set.docLockView, _set.docLockForms, _set.docLockComments],
                        enableToggle: true,
                        toggleGroup: 'superscriptGroup',
                        dataHint: '1',
                        dataHintDirection: 'bottom'
                    });
                    this.paragraphControls.push(this.btnSuperscript);

                    this.btnSubscript = new Common.UI.Button({
                        id: 'id-toolbar-btn-subscript',
                        cls: 'btn-toolbar',
                        iconCls: 'toolbar__icon btn-subscript',
                        lock: [_set.paragraphLock, _set.headerLock, _set.richEditLock, _set.plainEditLock, _set.inEquation, _set.previewReviewMode, _set.viewFormMode, _set.lostConnect, _set.disableOnStart, _set.docLockView, _set.docLockForms, _set.docLockComments],
                        enableToggle: true,
                        toggleGroup: 'superscriptGroup',
                        dataHint: '1',
                        dataHintDirection: 'bottom'
                    });
                    this.paragraphControls.push(this.btnSubscript);

                    this.btnHighlightColor = new Common.UI.ButtonColored({
                        id: 'id-toolbar-btn-highlight',
                        cls: 'btn-toolbar',
                        iconCls: 'toolbar__icon btn-highlight',
                        lock: [_set.paragraphLock, _set.headerLock, _set.richEditLock, _set.plainEditLock, _set.inChart, _set.inSmartart, _set.inSmartartInternal, _set.previewReviewMode, _set.viewFormMode,
                                _set.lostConnect, _set.disableOnStart, _set.docLockView, _set.docLockForms, _set.docLockComments],
                        enableToggle: true,
                        allowDepress: true,
                        split: true,
                        menu: new Common.UI.Menu({
                            style: 'min-width: 100px;',
                            items: [
                                {template: _.template('<div id="id-toolbar-menu-highlight" style="width: 145px; display: inline-block;" class="palette-large"></div>')},
                                {caption: '--'},
                                this.mnuHighlightTransparent = new Common.UI.MenuItem({
                                    caption: this.strMenuNoFill,
                                    checkable: true
                                })
                            ]
                        }),
                        dataHint: '1',
                        dataHintDirection: 'bottom',
                        dataHintOffset: '0, -16'
                    });
                    this.paragraphControls.push(this.btnHighlightColor);

                    this.btnFontColor = new Common.UI.ButtonColored({
                        id: 'id-toolbar-btn-fontcolor',
                        cls: 'btn-toolbar',
                        iconCls: 'toolbar__icon btn-fontcolor',
                        lock: [_set.paragraphLock, _set.headerLock, _set.richEditLock, _set.plainEditLock, _set.previewReviewMode, _set.viewFormMode, _set.lostConnect, _set.disableOnStart, _set.docLockView, _set.docLockForms, _set.docLockComments],
                        split: true,
                        menu: true,
                        auto: true,
                        eyeDropper: true,
                        dataHint: '1',
                        dataHintDirection: 'bottom',
                        dataHintOffset: '0, -16'
                    });
                    this.paragraphControls.push(this.btnFontColor);

                    this.btnParagraphColor = new Common.UI.ButtonColored({
                        id: 'id-toolbar-btn-paracolor',
                        cls: 'btn-toolbar',
                        iconCls: 'toolbar__icon btn-paracolor',
                        lock: [_set.paragraphLock, _set.headerLock, _set.richEditLock, _set.plainEditLock, _set.inChart, _set.inSmartart, _set.inSmartartInternal, _set.previewReviewMode, _set.viewFormMode,
                                _set.lostConnect, _set.disableOnStart, _set.docLockView, _set.docLockForms, _set.docLockComments],
                        split: true,
                        transparent: true,
                        menu: true,
                        eyeDropper: true,
                        dataHint: '1',
                        dataHintDirection: 'bottom',
                        dataHintOffset: '0, -16'
                    });
                    this.paragraphControls.push(this.btnParagraphColor);
                    this.textOnlyControls.push(this.btnParagraphColor);

                    this.btnChangeCase = new Common.UI.Button({
                        id: 'id-toolbar-btn-case',
                        cls: 'btn-toolbar',
                        iconCls: 'toolbar__icon btn-change-case',
                        lock: [_set.paragraphLock, _set.headerLock, _set.richEditLock, _set.plainEditLock, _set.previewReviewMode, _set.viewFormMode, _set.lostConnect, _set.disableOnStart, _set.docLockView, _set.docLockForms, _set.docLockComments],
                        menu: new Common.UI.Menu({
                            items: [
                                {caption: this.mniSentenceCase, value: Asc.c_oAscChangeTextCaseType.SentenceCase},
                                {caption: this.mniLowerCase, value: Asc.c_oAscChangeTextCaseType.LowerCase},
                                {caption: this.mniUpperCase, value: Asc.c_oAscChangeTextCaseType.UpperCase},
                                {caption: this.mniCapitalizeWords, value: Asc.c_oAscChangeTextCaseType.CapitalizeWords},
                                {caption: this.mniToggleCase, value: Asc.c_oAscChangeTextCaseType.ToggleCase}
                            ]
                        }),
                        dataHint: '1',
                        dataHintDirection: 'top'
                    });
                    this.paragraphControls.push(this.btnChangeCase);

                    this.btnAlignLeft = new Common.UI.Button({
                        id: 'id-toolbar-btn-align-left',
                        cls: 'btn-toolbar',
                        iconCls: 'toolbar__icon btn-align-left',
                        lock: [_set.paragraphLock, _set.headerLock, _set.richEditLock, _set.plainEditLock, _set.previewReviewMode, _set.viewFormMode, _set.lostConnect, _set.disableOnStart, _set.docLockView, _set.docLockForms, _set.docLockComments, _set.fixedForm],
                        enableToggle: true,
                        toggleGroup: 'alignGroup',
                        dataHint: '1',
                        dataHintDirection: 'bottom'
                    });
                    this.paragraphControls.push(this.btnAlignLeft);

                    this.btnAlignCenter = new Common.UI.Button({
                        id: 'id-toolbar-btn-align-center',
                        cls: 'btn-toolbar',
                        iconCls: 'toolbar__icon btn-align-center',
                        lock: [_set.paragraphLock, _set.headerLock, _set.richEditLock, _set.plainEditLock, _set.previewReviewMode, _set.viewFormMode, _set.lostConnect, _set.disableOnStart, _set.docLockView, _set.docLockForms, _set.docLockComments, _set.fixedForm],
                        enableToggle: true,
                        toggleGroup: 'alignGroup',
                        dataHint: '1',
                        dataHintDirection: 'bottom'
                    });
                    this.paragraphControls.push(this.btnAlignCenter);

                    this.btnAlignRight = new Common.UI.Button({
                        id: 'id-toolbar-btn-align-right',
                        cls: 'btn-toolbar',
                        iconCls: 'toolbar__icon btn-align-right',
                        lock: [_set.paragraphLock, _set.headerLock, _set.richEditLock, _set.plainEditLock, _set.previewReviewMode, _set.viewFormMode, _set.lostConnect, _set.disableOnStart, _set.docLockView, _set.docLockForms, _set.docLockComments, _set.fixedForm],
                        enableToggle: true,
                        toggleGroup: 'alignGroup',
                        dataHint: '1',
                        dataHintDirection: 'bottom'
                    });
                    this.paragraphControls.push(this.btnAlignRight);

                    this.btnAlignJust = new Common.UI.Button({
                        id: 'id-toolbar-btn-align-just',
                        cls: 'btn-toolbar',
                        iconCls: 'toolbar__icon btn-align-just',
                        lock: [_set.paragraphLock, _set.headerLock, _set.richEditLock, _set.plainEditLock, _set.previewReviewMode, _set.viewFormMode, _set.lostConnect, _set.disableOnStart, _set.docLockView, _set.docLockForms, _set.docLockComments, _set.fixedForm],
                        enableToggle: true,
                        toggleGroup: 'alignGroup',
                        dataHint: '1',
                        dataHintDirection: 'bottom'
                    });
                    this.paragraphControls.push(this.btnAlignJust);

                    this.btnDecLeftOffset = new Common.UI.Button({
                        id: 'id-toolbar-btn-decoffset',
                        cls: 'btn-toolbar',
                        iconCls: 'toolbar__icon btn-decoffset',
                        lock: [_set.paragraphLock, _set.headerLock, _set.richEditLock, _set.plainEditLock, _set.inSmartartInternal, _set.previewReviewMode, _set.viewFormMode, _set.lostConnect, _set.disableOnStart, _set.docLockView, _set.docLockForms, _set.docLockComments, _set.fixedForm],
                        dataHint: '1',
                        dataHintDirection: 'top'
                    });
                    this.paragraphControls.push(this.btnDecLeftOffset);

                    this.btnIncLeftOffset = new Common.UI.Button({
                        id: 'id-toolbar-btn-incoffset',
                        cls: 'btn-toolbar',
                        iconCls: 'toolbar__icon btn-incoffset',
                        lock: [_set.paragraphLock, _set.headerLock, _set.richEditLock, _set.plainEditLock, _set.inSmartartInternal, _set.previewReviewMode, _set.viewFormMode, _set.lostConnect, _set.disableOnStart, _set.docLockView, _set.docLockForms, _set.docLockComments, _set.fixedForm],
                        dataHint: '1',
                        dataHintDirection: 'top'
                    });
                    this.paragraphControls.push(this.btnIncLeftOffset);

                    this.btnLineSpace = new Common.UI.Button({
                        id: 'id-toolbar-btn-linespace',
                        cls: 'btn-toolbar',
                        iconCls: 'toolbar__icon btn-linespace',
                        lock: [_set.paragraphLock, _set.headerLock, _set.richEditLock, _set.plainEditLock, _set.previewReviewMode, _set.viewFormMode, _set.lostConnect, _set.disableOnStart, _set.docLockView, _set.docLockForms, _set.docLockComments, _set.fixedForm],
                        menu: new Common.UI.Menu({
                            style: 'min-width: 60px;',
                            items: [
                                {caption: '1.0', value: 1.0, checkable: true, toggleGroup: 'linesize'},
                                {caption: '1.15', value: 1.15, checkable: true, toggleGroup: 'linesize'},
                                {caption: '1.5', value: 1.5, checkable: true, toggleGroup: 'linesize'},
                                {caption: '2.0', value: 2.0, checkable: true, toggleGroup: 'linesize'},
                                {caption: '2.5', value: 2.5, checkable: true, toggleGroup: 'linesize'},
                                {caption: '3.0', value: 3.0, checkable: true, toggleGroup: 'linesize'}
                            ]
                        }),
                        dataHint: '1',
                        dataHintDirection: 'top',
                        dataHintOffset: '0, -6'
                    });
                    this.paragraphControls.push(this.btnLineSpace);

                    this.btnShowHidenChars = new Common.UI.Button({
                        id: 'id-toolbar-btn-hidenchars',
                        cls: 'btn-toolbar',
                        iconCls: 'toolbar__icon btn-paragraph',
                        lock: [ _set.previewReviewMode, _set.viewFormMode, _set.lostConnect, _set.disableOnStart, _set.docLockView, _set.docLockForms, _set.docLockComments],
                        enableToggle: true,
                        split: true,
                        menu: new Common.UI.Menu({
                            style: 'min-width: 60px;',
                            items: [
                                {caption: this.mniHiddenChars, value: 'characters', checkable: true},
                                {caption: this.mniHiddenBorders, value: 'table', checkable: true}
                            ]
                        }),
                        dataHint: '1',
                        dataHintDirection: 'bottom',
                        dataHintOffset: '0, -16'
                    });
                    this.toolbarControls.push(this.btnShowHidenChars);

                    this.btnMarkers = new Common.UI.Button({
                        id: 'id-toolbar-btn-markers',
                        cls: 'btn-toolbar',
                        iconCls: 'toolbar__icon ' + (!Common.UI.isRTL() ? 'btn-setmarkers' : 'btn-setmarkers-rtl'),
                        lock: [_set.paragraphLock, _set.headerLock, _set.richEditLock, _set.plainEditLock, _set.inChart, _set.inSmartart, _set.inSmartartInternal, _set.previewReviewMode, _set.viewFormMode,
                            _set.lostConnect, _set.disableOnStart, _set.docLockView, _set.docLockForms, _set.docLockComments, _set.fixedForm],
                        enableToggle: true,
                        toggleGroup: 'markersGroup',
                        split: true,
                        menu: true,
                        dataHint: '1',
                        dataHintDirection: 'top',
                        dataHintOffset: '0, -16'
                    });
                    this.paragraphControls.push(this.btnMarkers);
                    this.textOnlyControls.push(this.btnMarkers);

                    this.btnNumbers = new Common.UI.Button({
                        id: 'id-toolbar-btn-numbering',
                        cls: 'btn-toolbar',
                        iconCls: 'toolbar__icon ' + (!Common.UI.isRTL() ? 'btn-numbering' : 'btn-numbering-rtl'),
                        lock: [_set.paragraphLock, _set.headerLock, _set.richEditLock, _set.plainEditLock, _set.inChart, _set.inSmartart, _set.inSmartartInternal,  _set.previewReviewMode, _set.viewFormMode,
                            _set.lostConnect, _set.disableOnStart, _set.docLockView, _set.docLockForms, _set.docLockComments, _set.fixedForm],
                        enableToggle: true,
                        toggleGroup: 'markersGroup',
                        split: true,
                        menu: true,
                        dataHint: '1',
                        dataHintDirection: 'top',
                        dataHintOffset: '0, -16'
                    });
                    this.paragraphControls.push(this.btnNumbers);
                    this.textOnlyControls.push(this.btnNumbers);

                    this.btnMultilevels = new Common.UI.Button({
                        id: 'id-toolbar-btn-multilevels',
                        cls: 'btn-toolbar',
                        iconCls: 'toolbar__icon ' + (!Common.UI.isRTL() ? 'btn-multilevels' : 'btn-multilevels-rtl'),
                        lock: [_set.paragraphLock, _set.headerLock, _set.richEditLock, _set.plainEditLock, _set.inChart, _set.inSmartart, _set.inSmartartInternal, _set.previewReviewMode, _set.viewFormMode,
                                _set.lostConnect, _set.disableOnStart, _set.docLockView, _set.docLockForms, _set.docLockComments, _set.fixedForm],
                        menu: true,
                        dataHint: '1',
                        dataHintDirection: 'top',
                        dataHintOffset: '0, -6'
                    });
                    this.paragraphControls.push(this.btnMultilevels);
                    this.textOnlyControls.push(this.btnMultilevels);

                    var clone = function (source) {
                        var obj = {};
                        for (var prop in source)
                            obj[prop] = (typeof(source[prop]) == 'object') ? clone(source[prop]) : source[prop];
                        return obj;
                    };

                    this.mnuMarkersPicker = {
                        conf: {index: 0},
                        selectByIndex: function (idx) {
                            this.conf.index = idx;
                        },
                        deselectAll: function () {
                            this.conf.index = -1;
                        }
                    };
                    this.mnuNumbersPicker = clone(this.mnuMarkersPicker);
                    this.mnuMultilevelPicker = clone(this.mnuMarkersPicker);

                    this.btnInsertTable = new Common.UI.Button({
                        id: 'tlbtn-inserttable',
                        cls: 'btn-toolbar x-huge icon-top',
                        iconCls: 'toolbar__icon btn-inserttable',
                        lock: [_set.headerLock, _set.richEditLock, _set.plainEditLock, _set.inEquation, _set.controlPlain, _set.richDelLock, _set.plainDelLock, _set.cantAddTable, _set.previewReviewMode,
                            _set.viewFormMode, _set.lostConnect, _set.disableOnStart, _set.docLockView, _set.docLockForms, _set.docLockComments],
                        caption: me.capBtnInsTable,
                        menu: new Common.UI.Menu({
                            items: [
                                {template: _.template('<div id="id-toolbar-menu-tablepicker" class="dimension-picker" style="margin: 5px 10px;"></div>')},
                                {caption: this.mniCustomTable, value: 'custom'},
                                {caption: this.mniDrawTable, value: 'draw', checkable: true},
                                {caption: this.mniEraseTable, value: 'erase', checkable: true},
                                {caption: this.mniTextToTable, value: 'convert'},
                                {caption: this.mniInsertSSE, value: 'sse'}
                            ]
                        }),
                        dataHint: '1',
                        dataHintDirection: 'bottom',
                        dataHintOffset: 'small'
                    });
                    this.paragraphControls.push(this.btnInsertTable);

                    this.btnInsertImage = new Common.UI.Button({
                        id: 'tlbtn-insertimage',
                        cls: 'btn-toolbar x-huge icon-top',
                        iconCls: 'toolbar__icon btn-insertimage',
                        lock: [_set.paragraphLock, _set.headerLock, _set.inEquation, _set.controlPlain, _set.richDelLock, _set.plainDelLock,  _set.contentLock,  _set.cantAddImagePara,
                                _set.previewReviewMode, _set.viewFormMode, _set.lostConnect, _set.disableOnStart, _set.docLockView, _set.docLockForms, _set.docLockComments],
                        caption: me.capBtnInsImage,
                        menu: new Common.UI.Menu({
                            items: [
                                {caption: this.mniImageFromFile, value: 'file'},
                                {caption: this.mniImageFromUrl, value: 'url'},
                                {caption: this.mniImageFromStorage, value: 'storage'}
                            ]
                        }),
                        dataHint: '1',
                        dataHintDirection: 'bottom',
                        dataHintOffset: 'small'
                    });
                    this.paragraphControls.push(this.btnInsertImage);

                    this.btnInsertChart = new Common.UI.Button({
                        id: 'tlbtn-insertchart',
                        cls: 'btn-toolbar x-huge icon-top',
                        caption: me.capBtnInsChart,
                        iconCls: 'toolbar__icon btn-insertchart',
                        lock: [ _set.paragraphLock, _set.headerLock, _set.richEditLock, _set.plainEditLock, _set.controlPlain, _set.richDelLock, _set.plainDelLock, _set.contentLock,
                                _set.chartLock, _set.cantAddChart, _set.previewReviewMode, _set.viewFormMode, _set.lostConnect, _set.disableOnStart, _set.docLockView, _set.docLockForms, _set.docLockComments],
                        menu: true,
                        dataHint: '1',
                        dataHintDirection: 'bottom',
                        dataHintOffset: 'small'
                    });
                    this.paragraphControls.push(this.btnInsertChart);

                    this.btnInsertText = new Common.UI.Button({
                        id: 'tlbtn-inserttext',
                        cls: 'btn-toolbar x-huge icon-top',
                        iconCls: 'toolbar__icon btn-big-text',
                        lock: [_set.paragraphLock, _set.headerLock, _set.inEquation, _set.controlPlain, _set.contentLock, _set.inFootnote, _set.previewReviewMode, _set.viewFormMode,
                            _set.lostConnect, _set.disableOnStart, _set.docLockView, _set.docLockForms, _set.docLockComments],
                        caption: me.capBtnInsTextbox,
                        enableToggle: true,
                        split: true,
                        dataHint: '1',
                        dataHintDirection: 'bottom',
                        dataHintOffset: 'small',
                        textboxType: 'textRect'
                    });
                    this.paragraphControls.push(this.btnInsertText);

                    this.btnInsertTextArt = new Common.UI.Button({
                        id: 'tlbtn-inserttextart',
                        cls: 'btn-toolbar x-huge icon-top',
                        iconCls: 'toolbar__icon btn-textart',
                        lock: [_set.paragraphLock, _set.headerLock, _set.inEquation, _set.controlPlain, _set.richDelLock, _set.plainDelLock, _set.contentLock, _set.inFootnote, _set.cantAddImagePara,
                            _set.previewReviewMode, _set.viewFormMode, _set.lostConnect, _set.disableOnStart, _set.docLockView, _set.docLockForms, _set.docLockComments],
                        caption: me.capBtnInsTextart,
                        menu: new Common.UI.Menu({
                            cls: 'menu-shapes',
                            items: [
                                {template: _.template('<div id="id-toolbar-menu-insart" class="margin-left-5" style="width: 239px;"></div>')}
                            ]
                        }),
                        dataHint: '1',
                        dataHintDirection: 'bottom',
                        dataHintOffset: 'small'
                    });
                    this.paragraphControls.push(this.btnInsertTextArt);

                    this.btnEditHeader = new Common.UI.Button({
                        id: 'id-toolbar-btn-editheader',
                        cls: 'btn-toolbar x-huge icon-top',
                        iconCls: 'toolbar__icon btn-editheader',
                        lock: [ _set.previewReviewMode, _set.viewFormMode, _set.inEquation, _set.lostConnect, _set.disableOnStart, _set.docLockView, _set.docLockForms, _set.docLockComments],
                        caption: me.capBtnInsHeader,
                        menu: true,
                        dataHint: '1',
                        dataHintDirection: 'bottom',
                        dataHintOffset: 'small'
                    });
                    this.toolbarControls.push(this.btnEditHeader);

                    this.mnuPageNumberPosPicker = {
                        conf: {disabled: false},
                        isDisabled: function () {
                            return this.conf.disabled;
                        },
                        setDisabled: function (val) {
                            this.conf.disabled = val;
                        },
                        options: {}
                    };
                    this.mnuPageNumCurrentPos = clone(this.mnuPageNumberPosPicker);
                    this.mnuPageNumCurrentPos.options.lock = [_set.paragraphLock, _set.headerLock, _set.richEditLock, _set.plainEditLock];
                    this.paragraphControls.push(this.mnuPageNumCurrentPos);
                    this.mnuInsertPageCount = clone(this.mnuPageNumberPosPicker);
                    this.mnuInsertPageCount.options.lock = [_set.paragraphLock, _set.headerLock, _set.richEditLock, _set.plainEditLock];
                    this.paragraphControls.push(this.mnuInsertPageCount);
                    this.mnuInsertPageNum = clone(this.mnuPageNumberPosPicker);
                    this.mnuInsertPageNum.options.lock = [_set.cantAddPageNum, _set.controlPlain];
                    this.mnuPageNumberPosPicker.options.lock = [_set.headerFooterLock];

                    this.btnInsDateTime = new Common.UI.Button({
                        id: 'id-toolbar-btn-datetime',
                        cls: 'btn-toolbar x-huge icon-top',
                        iconCls: 'toolbar__icon btn-datetime',
                        lock: [_set.paragraphLock, _set.headerLock, _set.richEditLock, _set.plainEditLock, _set.richDelLock, _set.plainDelLock, _set.noParagraphSelected, _set.previewReviewMode,
                            _set.viewFormMode, _set.lostConnect, _set.disableOnStart, _set.docLockView, _set.docLockForms, _set.docLockComments],
                        caption: me.capBtnDateTime,
                        dataHint: '1',
                        dataHintDirection: 'bottom',
                        dataHintOffset: 'small'
                    });
                    this.paragraphControls.push(this.btnInsDateTime);

                    this.btnBlankPage = new Common.UI.Button({
                        id: 'id-toolbar-btn-blankpage',
                        cls: 'btn-toolbar x-huge icon-top',
                        iconCls: 'toolbar__icon btn-blankpage',
                        lock: [_set.paragraphLock, _set.headerLock, _set.richEditLock, _set.plainEditLock, _set.inEquation, _set.richDelLock, _set.plainDelLock, _set.inHeader,  _set.inFootnote,  _set.inControl,
                            _set.cantPageBreak, _set.previewReviewMode, _set.viewFormMode, _set.lostConnect, _set.disableOnStart, _set.docLockView, _set.docLockForms, _set.docLockComments],
                        caption: me.capBtnBlankPage,
                        dataHint: '1',
                        dataHintDirection: 'bottom',
                        dataHintOffset: 'small'
                    });
                    this.paragraphControls.push(this.btnBlankPage);

                    this.btnInsertShape = new Common.UI.Button({
                        id: 'tlbtn-insertshape',
                        cls: 'btn-toolbar x-huge icon-top',
                        iconCls: 'toolbar__icon btn-insertshape',
                        lock: [_set.paragraphLock, _set.headerLock, _set.inEquation, _set.controlPlain,  _set.contentLock,  _set.inFootnote, _set.previewReviewMode, _set.viewFormMode,
                                _set.lostConnect, _set.disableOnStart, _set.docLockView, _set.docLockForms, _set.docLockComments],
                        caption: me.capBtnInsShape,
                        enableToggle: true,
                        menu: new Common.UI.Menu({cls: 'menu-shapes menu-insert-shape'}),
                        dataHint: '1',
                        dataHintDirection: 'bottom',
                        dataHintOffset: 'small'
                    });
                    this.paragraphControls.push(this.btnInsertShape);

                    this.btnInsertSmartArt = new Common.UI.Button({
                        id: 'tlbtn-insertsmartart',
                        cls: 'btn-toolbar x-huge icon-top',
                        iconCls: 'toolbar__icon btn-smart-art',
                        lock: [_set.paragraphLock, _set.headerLock, _set.inEquation, _set.controlPlain,  _set.contentLock,  _set.inFootnote, _set.previewReviewMode, _set.viewFormMode,
                            _set.lostConnect, _set.disableOnStart, _set.docLockView, _set.docLockForms, _set.docLockComments],
                        caption: me.capBtnInsSmartArt,
                        menu: true,
                        dataHint: '1',
                        dataHintDirection: 'bottom',
                        dataHintOffset: 'small'
                    });
                    this.paragraphControls.push(this.btnInsertSmartArt);

                    this.btnInsertEquation = new Common.UI.Button({
                        id: 'tlbtn-insertequation',
                        cls: 'btn-toolbar x-huge icon-top',
                        iconCls: 'toolbar__icon btn-insertequation',
                        lock: [_set.paragraphLock, _set.headerLock, _set.richEditLock, _set.plainEditLock, _set.inChart, _set.controlPlain, _set.richDelLock, _set.plainDelLock, _set.cantAddEquation,
                            _set.previewReviewMode, _set.viewFormMode, _set.lostConnect, _set.disableOnStart, _set.docLockView, _set.docLockForms, _set.docLockComments],
                        caption: me.capBtnInsEquation,
                        split: true,
                        menu: new Common.UI.Menu({cls: 'menu-shapes'}),
                        dataHint: '1',
                        dataHintDirection: 'bottom',
                        dataHintOffset: 'small'
                    });
                    this.paragraphControls.push(this.btnInsertEquation);

                    this.btnInsertSymbol = new Common.UI.Button({
                        id: 'tlbtn-insertsymbol',
                        cls: 'btn-toolbar x-huge icon-top',
                        iconCls: 'toolbar__icon btn-symbol',
                        lock: [_set.paragraphLock, _set.headerLock, _set.richEditLock, _set.plainEditLock, _set.richDelLock, _set.plainDelLock, _set.noParagraphSelected, _set.previewReviewMode,
                            _set.viewFormMode, _set.lostConnect, _set.disableOnStart, _set.docLockView, _set.docLockForms, _set.docLockComments],
                        caption: me.capBtnInsSymbol,
                        menu: new Common.UI.Menu({
                            style: 'min-width: 100px;',
                            items: [
                                {template: _.template('<div id="id-toolbar-menu-symbols"></div>')},
                                {caption: '--'},
                                new Common.UI.MenuItem({
                                    caption: this.textMoreSymbols
                                })
                            ]
                        }),
                        dataHint: '1',
                        dataHintDirection: 'bottom',
                        dataHintOffset: 'small'
                    });
                    this.paragraphControls.push(this.btnInsertSymbol);

                    this.btnDropCap = new Common.UI.Button({
                        id: 'tlbtn-dropcap',
                        cls: 'btn-toolbar x-huge icon-top',
                        iconCls: 'toolbar__icon btn-dropcap',
                        lock: [_set.paragraphLock, _set.headerLock, _set.richEditLock, _set.plainEditLock, _set.inEquation, _set.controlPlain, _set.dropcapLock, _set.previewReviewMode, _set.viewFormMode,
                            _set.lostConnect, _set.disableOnStart, _set.docLockView, _set.docLockForms, _set.docLockComments],
                        caption: me.capBtnInsDropcap,
                        menu: new Common.UI.Menu({
                            cls: 'ppm-toolbar shifted-right',
                            items: [
                                {
                                    caption: this.textNone,
                                    iconCls: 'menu__icon btn-columns-one',
                                    checkable: true,
                                    checkmark: false,
                                    toggleGroup: 'menuDropCap',
                                    value: Asc.c_oAscDropCap.None,
                                    checked: true
                                },
                                {
                                    caption: this.textInText,
                                    iconCls: 'menu__icon btn-dropcap-intext',
                                    checkable: true,
                                    checkmark: false,
                                    toggleGroup: 'menuDropCap',
                                    value: Asc.c_oAscDropCap.Drop
                                },
                                {
                                    caption: this.textInMargin,
                                    iconCls: 'menu__icon btn-dropcap-inmargin',
                                    checkable: true,
                                    checkmark: false,
                                    toggleGroup: 'menuDropCap',
                                    value: Asc.c_oAscDropCap.Margin
                                },
                                {caption: '--'},
                                this.mnuDropCapAdvanced = new Common.UI.MenuItem({caption: this.mniEditDropCap})
                            ]
                        }),
                        dataHint: '1',
                        dataHintDirection: 'bottom',
                        dataHintOffset: 'small'
                    });
                    this.paragraphControls.push(this.btnDropCap);

                    this.btnContentControls = new Common.UI.Button({
                        id: 'tlbtn-controls',
                        cls: 'btn-toolbar x-huge icon-top',
                        iconCls: 'toolbar__icon btn-controls',
                        lock: [_set.paragraphLock, _set.headerLock, _set.previewReviewMode, _set.viewFormMode, _set.lostConnect, _set.disableOnStart, _set.docLockView, _set.docLockForms, _set.docLockComments, _set.inSmartart, _set.inSmartartInternal],
                        caption: me.capBtnInsControls,
                        menu: new Common.UI.Menu({
                            cls: 'ppm-toolbar shifted-right',
                            items: [
                                {
                                    caption: this.textPlainControl,
                                    iconCls: 'menu__icon btn-cc-plaintext',
                                    value: 'plain'
                                },
                                {
                                    caption: this.textRichControl,
                                    iconCls: 'menu__icon btn-cc-richtext',
                                    value: 'rich'
                                },
                                {
                                    caption: this.textPictureControl,
                                    iconCls: 'menu__icon btn-menu-image',
                                    value: 'picture'
                                },
                                {
                                    caption: this.textComboboxControl,
                                    // iconCls: 'mnu-control-rich',
                                    value: 'combobox'
                                },
                                {
                                    caption: this.textDropdownControl,
                                    // iconCls: 'mnu-control-rich',
                                    value: 'dropdown'
                                },
                                {
                                    caption: this.textDateControl,
                                    // iconCls: 'mnu-control-rich',
                                    value: 'date'
                                },
                                {
                                    caption: this.textCheckboxControl,
                                    // iconCls: 'mnu-control-rich',
                                    value: 'checkbox'
                                },
                                {caption: '--'},
                                {
                                    caption: this.textRemoveControl,
                                    iconCls: 'menu__icon btn-cc-remove',
                                    value: 'remove'
                                },
                                {caption: '--'},
                                {
                                    caption: this.mniEditControls,
                                    value: 'settings'
                                },
                                {
                                    caption: this.mniHighlightControls,
                                    value: 'highlight',
                                    menu: this.mnuHighlightControls = new Common.UI.Menu({
                                        menuAlign   : 'tl-tr',
                                        items: [
                                            this.mnuNoControlsColor = new Common.UI.MenuItem({
                                                id: 'id-toolbar-menu-no-highlight-controls',
                                                caption: this.textNoHighlight,
                                                checkable: true
                                            }),
                                            {caption: '--'},
                                            {template: _.template('<div id="id-toolbar-menu-controls-color" style="width: 164px; display: inline-block;"></div>')},
                                            {caption: '--'},
                                            {
                                                id: 'id-toolbar-menu-new-control-color',
                                                template: _.template('<a tabindex="-1" type="menuitem" style="' + (Common.UI.isRTL() ? 'padding-right:12px;' : 'padding-left:12px;') + '">' + this.textNewColor + '</a>')
                                            }
                                        ]
                                    })
                                }
                            ]
                        }),
                        dataHint: '1',
                        dataHintDirection: 'bottom',
                        dataHintOffset: 'small'
                    });
                    this.toolbarControls.push(this.btnContentControls);
                    // this.paragraphControls.push(this.btnContentControls);

                    this.btnColumns = new Common.UI.Button({
                        id: 'tlbtn-columns',
                        cls: 'btn-toolbar x-huge icon-top',
                        iconCls: 'toolbar__icon btn-columns',
                        lock: [_set.paragraphLock, _set.headerLock, _set.richEditLock, _set.plainEditLock, _set.controlPlain, _set.inImage, _set.docPropsLock, _set.previewReviewMode, _set.viewFormMode,
                            _set.lostConnect, _set.disableOnStart, _set.docLockView, _set.docLockForms, _set.docLockComments],
                        caption: me.capBtnColumns,
                        menu: new Common.UI.Menu({
                            cls: 'ppm-toolbar shifted-right',
                            items: [
                                {
                                    caption: this.textColumnsOne,
                                    iconCls: 'menu__icon btn-columns-one',
                                    checkable: true,
                                    checkmark: false,
                                    toggleGroup: 'menuColumns',
                                    value: 0
                                },
                                {
                                    caption: this.textColumnsTwo,
                                    iconCls: 'menu__icon btn-columns-two',
                                    checkable: true,
                                    checkmark: false,
                                    toggleGroup: 'menuColumns',
                                    value: 1
                                },
                                {
                                    caption: this.textColumnsThree,
                                    iconCls: 'menu__icon btn-columns-three',
                                    checkable: true,
                                    checkmark: false,
                                    toggleGroup: 'menuColumns',
                                    value: 2
                                },
                                {
                                    caption: this.textColumnsLeft,
                                    iconCls: 'menu__icon btn-columns-left',
                                    checkmark: false,
                                    checkable: true,
                                    toggleGroup: 'menuColumns',
                                    value: 3
                                },
                                {
                                    caption: this.textColumnsRight,
                                    iconCls: 'menu__icon btn-columns-right',
                                    checkmark: false,
                                    checkable: true,
                                    toggleGroup: 'menuColumns',
                                    value: 4
                                },
                                {caption: '--'},
                                {caption: this.textColumnsCustom, value: 'advanced'}
                            ]
                        }),
                        dataHint: '1',
                        dataHintDirection: 'bottom',
                        dataHintOffset: 'small'
                    });
                    this.paragraphControls.push(this.btnColumns);

                    this.btnPageOrient = new Common.UI.Button({
                        id: 'tlbtn-pageorient',
                        cls: 'btn-toolbar x-huge icon-top',
                        iconCls: 'toolbar__icon btn-pageorient',
                        lock: [_set.docPropsLock, _set.previewReviewMode, _set.viewFormMode, _set.lostConnect, _set.disableOnStart, _set.docLockView, _set.docLockForms, _set.docLockComments],
                        caption: me.capBtnPageOrient,
                        menu: new Common.UI.Menu({
                            cls: 'ppm-toolbar',
                            items: [
                                {
                                    caption: this.textPortrait,
                                    iconCls: 'menu__icon btn-page-portrait',
                                    checkable: true,
                                    checkmark: false,
                                    toggleGroup: 'menuOrient',
                                    value: true
                                },
                                {
                                    caption: this.textLandscape,
                                    iconCls: 'menu__icon btn-page-landscape',
                                    checkable: true,
                                    checkmark: false,
                                    toggleGroup: 'menuOrient',
                                    value: false
                                }
                            ]
                        }),
                        dataHint: '1',
                        dataHintDirection: 'bottom',
                        dataHintOffset: 'small'
                    });
                    this.toolbarControls.push(this.btnPageOrient);


                    var pageMarginsTemplate = !Common.UI.isRTL() ? _.template('<a id="<%= id %>" tabindex="-1" type="menuitem"><div><b><%= caption %></b></div>' +
                        '<% if (options.value !== null) { %><div class="margin-vertical">' +
                        '<label>' + this.textTop + '<%= parseFloat(Common.Utils.Metric.fnRecalcFromMM(options.value[0]).toFixed(2)) %> <%= Common.Utils.Metric.getCurrentMetricName() %></label>' +
                        '<label>' + this.textLeft + '<%= parseFloat(Common.Utils.Metric.fnRecalcFromMM(options.value[1]).toFixed(2)) %> <%= Common.Utils.Metric.getCurrentMetricName() %></label></div>' +
                        '<div class="margin-horizontal">' +
                        '<label>' + this.textBottom + '<%= parseFloat(Common.Utils.Metric.fnRecalcFromMM(options.value[2]).toFixed(2)) %> <%= Common.Utils.Metric.getCurrentMetricName() %></label>' +
                        '<label>' + this.textRight + '<%= parseFloat(Common.Utils.Metric.fnRecalcFromMM(options.value[3]).toFixed(2)) %> <%= Common.Utils.Metric.getCurrentMetricName() %></label></div>' +
                        '<% } %></a>') :
                        _.template('<a id="<%= id %>" tabindex="-1" type="menuitem"><div><b><%= caption %></b></div>' +
                        '<% if (options.value !== null) { %><div class="margin-vertical">' +
                        '<label><%= Common.Utils.Metric.getCurrentMetricName() %> <%= parseFloat(Common.Utils.Metric.fnRecalcFromMM(options.value[0]).toFixed(2)) %>' + this.textTop + '</label>' +
                        '<label><%= Common.Utils.Metric.getCurrentMetricName() %> <%= parseFloat(Common.Utils.Metric.fnRecalcFromMM(options.value[1]).toFixed(2)) %>' + this.textLeft + '</label></div>' +
                        '<div class="margin-horizontal">' +
                        '<label><%= Common.Utils.Metric.getCurrentMetricName() %> <%= parseFloat(Common.Utils.Metric.fnRecalcFromMM(options.value[2]).toFixed(2)) %>' + this.textBottom + '</label>' +
                        '<label><%= Common.Utils.Metric.getCurrentMetricName() %> <%= parseFloat(Common.Utils.Metric.fnRecalcFromMM(options.value[3]).toFixed(2)) %>' + this.textRight + '</label></div>' +
                        '<% } %></a>');

                    this.btnPageMargins = new Common.UI.Button({
                        id: 'tlbtn-pagemargins',
                        cls: 'btn-toolbar x-huge icon-top',
                        iconCls: 'toolbar__icon btn-pagemargins',
                        lock: [_set.docPropsLock, _set.previewReviewMode, _set.viewFormMode, _set.lostConnect, _set.disableOnStart, _set.docLockView, _set.docLockForms, _set.docLockComments],
                        caption: me.capBtnMargins,
                        menu: new Common.UI.Menu({
                            cls: 'menu-margins',
                            items: [
                                {
                                    caption: this.textMarginsLast,
                                    checkable: true,
                                    template: pageMarginsTemplate,
                                    toggleGroup: 'menuPageMargins'
                                }, //top,left,bottom,right
                                {
                                    caption: this.textMarginsNormal,
                                    checkable: true,
                                    template: pageMarginsTemplate,
                                    toggleGroup: 'menuPageMargins',
                                    value: [20, 30, 20, 15]
                                },
                                {
                                    caption: this.textMarginsUsNormal,
                                    checkable: true,
                                    template: pageMarginsTemplate,
                                    toggleGroup: 'menuPageMargins',
                                    value: [25.4, 25.4, 25.4, 25.4]
                                },
                                {
                                    caption: this.textMarginsNarrow,
                                    checkable: true,
                                    template: pageMarginsTemplate,
                                    toggleGroup: 'menuPageMargins',
                                    value: [12.7, 12.7, 12.7, 12.7]
                                },
                                {
                                    caption: this.textMarginsModerate,
                                    checkable: true,
                                    template: pageMarginsTemplate,
                                    toggleGroup: 'menuPageMargins',
                                    value: [25.4, 19.1, 25.4, 19.1]
                                },
                                {
                                    caption: this.textMarginsWide,
                                    checkable: true,
                                    template: pageMarginsTemplate,
                                    toggleGroup: 'menuPageMargins',
                                    value: [25.4, 50.8, 25.4, 50.8]
                                },
                                {caption: '--'},
                                {caption: this.textPageMarginsCustom, value: 'advanced'}
                            ]
                        }),
                        dataHint: '1',
                        dataHintDirection: 'bottom',
                        dataHintOffset: 'small'
                    });
                    this.toolbarControls.push(this.btnPageMargins);

                    var pageSizeTemplate = !Common.UI.isRTL() ? _.template('<a id="<%= id %>" tabindex="-1" type="menuitem"><div><b><%= caption %></b></div>' +
                        '<div dir="ltr"><%= parseFloat(Common.Utils.Metric.fnRecalcFromMM(options.value[0]).toFixed(2)) %> <%= Common.Utils.Metric.getCurrentMetricName() %> x ' +
                        '<%= parseFloat(Common.Utils.Metric.fnRecalcFromMM(options.value[1]).toFixed(2)) %> <%= Common.Utils.Metric.getCurrentMetricName() %></div></a>') :
                        _.template('<a id="<%= id %>" tabindex="-1" type="menuitem"><div><b><%= caption %></b></div>' +
                        '<div dir="ltr"><%= Common.Utils.Metric.getCurrentMetricName() %> <%= parseFloat(Common.Utils.Metric.fnRecalcFromMM(options.value[1]).toFixed(2)) %> x ' +
                        '<%= Common.Utils.Metric.getCurrentMetricName() %> <%= parseFloat(Common.Utils.Metric.fnRecalcFromMM(options.value[0]).toFixed(2)) %></div></a>');

                    this.btnPageSize = new Common.UI.Button({
                        id: 'tlbtn-pagesize',
                        cls: 'btn-toolbar x-huge icon-top',
                        iconCls: 'toolbar__icon btn-pagesize',
                        lock: [_set.docPropsLock, _set.previewReviewMode, _set.viewFormMode, _set.lostConnect, _set.disableOnStart, _set.docLockView, _set.docLockForms, _set.docLockComments],
                        caption: me.capBtnPageSize,
                        menu: new Common.UI.Menu({
                            restoreHeight: true,
                            items: [
                                {
                                    caption: 'US Letter',
                                    subtitle: '21,59cm x 27,94cm',
                                    template: pageSizeTemplate,
                                    checkable: true,
                                    toggleGroup: 'menuPageSize',
                                    value: [215.9, 279.4]
                                },
                                {
                                    caption: 'US Legal',
                                    subtitle: '21,59cm x 35,56cm',
                                    template: pageSizeTemplate,
                                    checkable: true,
                                    toggleGroup: 'menuPageSize',
                                    value: [215.9, 355.6]
                                },
                                {
                                    caption: 'A4',
                                    subtitle: '21cm x 29,7cm',
                                    template: pageSizeTemplate,
                                    checkable: true,
                                    toggleGroup: 'menuPageSize',
                                    value: [210, 297],
                                    checked: true
                                },
                                {
                                    caption: 'A5',
                                    subtitle: '14,81cm x 20,99cm',
                                    template: pageSizeTemplate,
                                    checkable: true,
                                    toggleGroup: 'menuPageSize',
                                    value: [148, 210]
                                },
                                {
                                    caption: 'B5',
                                    subtitle: '17,6cm x 25,01cm',
                                    template: pageSizeTemplate,
                                    checkable: true,
                                    toggleGroup: 'menuPageSize',
                                    value: [176, 250]
                                },
                                {
                                    caption: 'Envelope #10',
                                    subtitle: '10,48cm x 24,13cm',
                                    template: pageSizeTemplate,
                                    checkable: true,
                                    toggleGroup: 'menuPageSize',
                                    value: [104.8, 241.3]
                                },
                                {
                                    caption: 'Envelope DL',
                                    subtitle: '11,01cm x 22,01cm',
                                    template: pageSizeTemplate,
                                    checkable: true,
                                    toggleGroup: 'menuPageSize',
                                    value: [110, 220]
                                },
                                {
                                    caption: 'Tabloid',
                                    subtitle: '27,94cm x 43,17cm',
                                    template: pageSizeTemplate,
                                    checkable: true,
                                    toggleGroup: 'menuPageSize',
                                    value: [279.4, 431.8]
                                },
                                {
                                    caption: 'A3',
                                    subtitle: '29,7cm x 42,01cm',
                                    template: pageSizeTemplate,
                                    checkable: true,
                                    toggleGroup: 'menuPageSize',
                                    value: [297, 420]
                                },
                                {
                                    caption: 'Tabloid Oversize',
                                    subtitle: '30,48cm x 45,71cm',
                                    template: pageSizeTemplate,
                                    checkable: true,
                                    toggleGroup: 'menuPageSize',
                                    value: [304.8, 457.1]
                                },
                                {
                                    caption: 'ROC 16K',
                                    subtitle: '19,68cm x 27,3cm',
                                    template: pageSizeTemplate,
                                    checkable: true,
                                    toggleGroup: 'menuPageSize',
                                    value: [196.8, 273]
                                },
                                {
                                    caption: 'Envelope Choukei 3',
                                    subtitle: '11,99cm x 23,49cm',
                                    template: pageSizeTemplate,
                                    checkable: true,
                                    toggleGroup: 'menuPageSize',
                                    value: [119.9, 234.9]
                                },
                                {
                                    caption: 'Super B/A3',
                                    subtitle: '33,02cm x 48,25cm',
                                    template: pageSizeTemplate,
                                    checkable: true,
                                    toggleGroup: 'menuPageSize',
                                    value: [330.2, 482.5]
                                },
                                {caption: '--'},
                                {caption: this.textPageSizeCustom, value: 'advanced'}
                            ]
                        }),
                        dataHint: '1',
                        dataHintDirection: 'bottom',
                        dataHintOffset: 'small'
                    });
                    this.toolbarControls.push(this.btnPageSize);

                    this.btnLineNumbers = new Common.UI.Button({
                        id: 'tlbtn-line-numbers',
                        cls: 'btn-toolbar x-huge icon-top',
                        iconCls: 'toolbar__icon btn-line-numbering',
                        lock: [_set.docPropsLock, _set.inImagePara, _set.previewReviewMode, _set.viewFormMode, _set.lostConnect, _set.disableOnStart, _set.docLockView, _set.docLockForms, _set.docLockComments],
                        caption: me.capBtnLineNumbers,
                        menu: new Common.UI.Menu({
                            cls: 'ppm-toolbar',
                            items: [
                                {
                                    caption: this.textNone,
                                    checkable: true,
                                    toggleGroup: 'menuLineNumbers',
                                    value: 0
                                },
                                {
                                    caption: this.textContinuous,
                                    checkable: true,
                                    toggleGroup: 'menuLineNumbers',
                                    value: 1
                                },
                                {
                                    caption: this.textRestartEachPage,
                                    checkable: true,
                                    toggleGroup: 'menuLineNumbers',
                                    value: 2
                                },
                                {
                                    caption: this.textRestartEachSection,
                                    checkable: true,
                                    toggleGroup: 'menuLineNumbers',
                                    value: 3
                                },
                                {
                                    caption: this.textSuppressForCurrentParagraph,
                                    checkable: true,
                                    allowDepress: true,
                                    value: 4
                                },
                                {caption: '--'},
                                {
                                    caption: this.textCustomLineNumbers,
                                    value: 5
                                }
                            ]
                        }),
                        dataHint: '1',
                        dataHintDirection: 'bottom',
                        dataHintOffset: 'small'
                    });
                    this.toolbarControls.push(this.btnLineNumbers);

                    this.btnClearStyle = new Common.UI.Button({
                        id: 'id-toolbar-btn-clearstyle',
                        cls: 'btn-toolbar',
                        iconCls: 'toolbar__icon btn-clearstyle',
                        lock: [_set.paragraphLock, _set.headerLock, _set.richEditLock, _set.plainEditLock, _set.inChart, _set.inSmartart, _set.inSmartartInternal, _set.previewReviewMode, _set.viewFormMode,
                            _set.lostConnect, _set.disableOnStart, _set.docLockView, _set.docLockForms, _set.docLockComments],
                        dataHint: '1',
                        dataHintDirection: 'top'
                    });
                    this.toolbarControls.push(this.btnClearStyle);

                    this.btnCopyStyle = new Common.UI.Button({
                        id: 'id-toolbar-btn-copystyle',
                        cls: 'btn-toolbar',
                        iconCls: 'toolbar__icon btn-copystyle',
                        lock: [ _set.previewReviewMode, _set.viewFormMode, _set.lostConnect, _set.disableOnStart, _set.docLockView, _set.docLockForms, _set.docLockComments],
                        enableToggle: true,
                        dataHint: '1',
                        dataHintDirection: 'bottom'
                    });
                    this.toolbarControls.push(this.btnCopyStyle);

                    this.btnColorSchemas = new Common.UI.Button({
                        id: 'id-toolbar-btn-colorschemas',
                        cls: 'btn-toolbar',
                        iconCls: 'toolbar__icon btn-colorschemas',
                        lock: [_set.docSchemaLock, _set.previewReviewMode, _set.viewFormMode, _set.lostConnect, _set.disableOnStart, _set.docLockView, _set.docLockForms, _set.docLockComments],
                        menu: new Common.UI.Menu({
                            cls: 'shifted-left',
                            items: [],
                            restoreHeight: true
                        }),
                        dataHint: '1',
                        dataHintDirection: 'top',
                        dataHintOffset: '0, -6'
                    });
                    this.toolbarControls.push(this.btnColorSchemas);

                    this.btnMailRecepients = new Common.UI.Button({
                        id: 'id-toolbar-btn-mailrecepients',
                        cls: 'btn-toolbar',
                        iconCls: 'toolbar__icon btn-mailmerge',
                        lock: [_set.mmergeLock, _set.previewReviewMode, _set.viewFormMode, _set.lostConnect, _set.disableOnStart, _set.docLockView, _set.docLockForms, _set.docLockComments],
                        dataHint: '1',
                        dataHintDirection: 'bottom',
                        menu: new Common.UI.Menu({
                            items: [
                                {caption: this.mniFromFile, value: 'file'},
                                {caption: this.mniFromUrl, value: 'url'},
                                {caption: this.mniFromStorage, value: 'storage'}
                            ]
                        })
                    });
                    this.toolbarControls.push(this.btnMailRecepients);

                    me.btnImgAlign = new Common.UI.Button({
                        cls: 'btn-toolbar x-huge icon-top',
                        iconCls: 'toolbar__icon btn-img-align',
                        lock: [_set.imageLock, _set.contentLock, _set.inImageInline, _set.noObjectSelected, _set.previewReviewMode, _set.viewFormMode, _set.lostConnect, _set.disableOnStart, _set.docLockView, _set.docLockForms, _set.docLockComments],
                        caption: me.capImgAlign,
                        menu: true,
                        dataHint: '1',
                        dataHintDirection: 'bottom',
                        dataHintOffset: 'small'
                    });

                    me.btnImgGroup = new Common.UI.Button({
                        cls: 'btn-toolbar x-huge icon-top',
                        iconCls: 'toolbar__icon btn-img-group',
                        lock: [_set.imageLock, _set.contentLock, _set.inImageInline, _set.noObjectSelected, _set.cantGroup, _set.previewReviewMode, _set.viewFormMode, _set.lostConnect, _set.disableOnStart, _set.docLockView, _set.docLockForms, _set.docLockComments],
                        caption: me.capImgGroup,
                        menu: true,
                        dataHint: '1',
                        dataHintDirection: 'bottom',
                        dataHintOffset: 'small'
                    });
                    me.btnImgForward = new Common.UI.Button({
                        cls: 'btn-toolbar x-huge icon-top',
                        iconCls: 'toolbar__icon btn-img-frwd',
                        lock: [_set.cantArrange, _set.lostConnect, _set.contentLock, _set.noObjectSelected, _set.inSmartartInternal, _set.previewReviewMode, _set.viewFormMode, _set.disableOnStart, _set.docLockView, _set.docLockForms, _set.docLockComments],
                        caption: me.capImgForward,
                        split: true,
                        menu: true,
                        dataHint: '1',
                        dataHintDirection: 'bottom',
                        dataHintOffset: 'small'
                    });
                    me.btnImgBackward = new Common.UI.Button({
                        cls: 'btn-toolbar x-huge icon-top',
                        iconCls: 'toolbar__icon btn-img-bkwd',
                        lock: [_set.cantArrange, _set.lostConnect, _set.contentLock, _set.noObjectSelected, _set.inSmartartInternal, _set.previewReviewMode, _set.viewFormMode, _set.disableOnStart, _set.docLockView, _set.docLockForms, _set.docLockComments],
                        caption: me.capImgBackward,
                        split: true,
                        menu: true,
                        dataHint: '1',
                        dataHintDirection: 'bottom',
                        dataHintOffset: 'small'
                    });
                    me.btnImgWrapping = new Common.UI.Button({
                        cls: 'btn-toolbar x-huge icon-top',
                        iconCls: 'toolbar__icon btn-img-wrap',
                        lock: [_set.cantWrap, _set.imageLock, _set.contentLock, _set.noObjectSelected, _set.lostConnect, _set.previewReviewMode, _set.viewFormMode, _set.disableOnStart, _set.docLockView, _set.docLockForms, _set.docLockComments],
                        caption: me.capImgWrapping,
                        menu: true,
                        dataHint: '1',
                        dataHintDirection: 'bottom',
                        dataHintOffset: 'small'
                    });

                    me.btnWatermark = new Common.UI.Button({
                        cls: 'btn-toolbar x-huge icon-top',
                        iconCls: 'toolbar__icon btn-watermark',
                        lock: [_set.headerLock, _set.previewReviewMode, _set.viewFormMode, _set.lostConnect, _set.disableOnStart, _set.docLockView, _set.docLockForms, _set.docLockComments],
                        caption: me.capBtnWatermark,
                        menu: new Common.UI.Menu({
                            cls: 'ppm-toolbar',
                            items: [
                                {
                                    caption: this.textEditWatermark,
                                    value: 'edit'
                                },
                                {
                                    caption: this.textRemWatermark,
                                    value: 'remove'
                                }
                            ]
                        }),
                        dataHint: '1',
                        dataHintDirection: 'bottom',
                        dataHintOffset: 'small'
                    });

                    me.toolbarControls.push(me.btnImgAlign,
                        me.btnImgGroup, me.btnImgForward, me.btnImgBackward, me.btnImgWrapping, me.btnWatermark);

                    //
                    // Menus
                    //

                    this.mnuLineSpace = this.btnLineSpace.menu;
                    this.mnuNonPrinting = this.btnShowHidenChars.menu;
                    this.mnuInsertTable = this.btnInsertTable.menu;
                    this.mnuInsertImage = this.btnInsertImage.menu;
                    this.mnuPageSize = this.btnPageSize.menu;
                    this.mnuColorSchema = this.btnColorSchemas.menu;
                    this.mnuChangeCase = this.btnChangeCase.menu;
                    this.mnuMailRecepients = this.btnMailRecepients.menu;

                    this.cmbFontSize = new Common.UI.ComboBox({
                        cls: 'input-group-nr',
                        menuCls: 'scrollable-menu',
                        menuStyle: 'min-width: 55px;max-height: 454px;',
                        lock: [_set.paragraphLock, _set.headerLock, _set.richEditLock, _set.plainEditLock, _set.previewReviewMode, _set.viewFormMode, _set.lostConnect, _set.disableOnStart, _set.docLockView, _set.docLockForms, _set.docLockComments],
                        hint: this.tipFontSize,
                        dataHint: '1',
                        dataHintDirection: 'top'
                    });
                    this.paragraphControls.push(this.cmbFontSize);

                    this.cmbFontName = new Common.UI.ComboBoxFonts({
                        cls: 'input-group-nr',
                        menuCls: 'scrollable-menu',
                        menuStyle: 'min-width: 325px;',
                        lock: [_set.paragraphLock, _set.headerLock, _set.richEditLock, _set.plainEditLock, _set.previewReviewMode, _set.viewFormMode, _set.lostConnect, _set.disableOnStart, _set.docLockView, _set.docLockForms, _set.docLockComments],
                        hint: this.tipFontName,
                        store: new Common.Collections.Fonts(),
                        dataHint: '1',
                        dataHintDirection: 'top'
                    });
                    this.paragraphControls.push(this.cmbFontName);

                    this.listStylesAdditionalMenuItem = new Common.UI.MenuItem({
                        cls: 'save-style-container',
                        iconCls: 'menu__icon btn-zoomup',
                        caption: me.textStyleMenuNew
                    });

                    var itemWidth = 104,
                        itemHeight = 40;
                    this.listStyles = new Common.UI.ComboDataView({
                        cls: 'combo-styles',
                        lock: [_set.paragraphLock, _set.headerLock, _set.richEditLock, _set.plainEditLock, _set.inChart, _set.inSmartart, _set.inSmartartInternal, _set.previewReviewMode,
                            _set.viewFormMode, _set.lostConnect, _set.disableOnStart, _set.docLockView, _set.docLockForms, _set.docLockComments],
                        itemWidth: itemWidth,
                        itemHeight: itemHeight,
                        style: 'min-width:139px;',
//                hint        : this.tipParagraphStyle,
                        dataHint: '1',
                        dataHintDirection: 'bottom',
                        dataHintOffset: '-16, -4',
                        enableKeyEvents: true,
                        additionalMenuItems: [this.listStylesAdditionalMenuItem],
                        delayRenderTips: true,
                        autoWidth:       true,
                        itemTemplate: _.template([
                            '<div class="style" id="<%= id %>">',
                                '<div style="background-image: url(<%= imageUrl %>); width: ' + itemWidth + 'px; height: ' + itemHeight + 'px;"></div>',
                            '</div>'
                        ].join('')),
                        beforeOpenHandler: function (e) {
                            var cmp = this,
                                menu = cmp.openButton.menu,
                                minMenuColumn = 6;

                            if (menu.cmpEl) {
                                var itemEl = $(cmp.cmpEl.find('.dataview.inner .style').get(0)).parent();
                                var itemMargin = /*parseInt($(itemEl.get(0)).parent().css('margin-right'))*/-1;
                                Common.Utils.applicationPixelRatio() > 1 && Common.Utils.applicationPixelRatio() < 2 && (itemMargin = -1 / Common.Utils.applicationPixelRatio());
                                var _width = itemEl.is(':visible') ? parseFloat(itemEl.css('width')) :
                                    (cmp.itemWidth + parseFloat(itemEl.css('padding-left')) + parseFloat(itemEl.css('padding-right')) +
                                        parseFloat(itemEl.css('border-left-width')) + parseFloat(itemEl.css('border-right-width')));

                                var minCount = cmp.menuPicker.store.length >= minMenuColumn ? minMenuColumn : cmp.menuPicker.store.length,
                                    columnCount = Math.min(cmp.menuPicker.store.length, Math.round($('.dataview', $(cmp.fieldPicker.el)).width() / (itemMargin + _width) + 0.5));

                                columnCount = columnCount < minCount ? minCount : columnCount;
                                menu.menuAlignEl = cmp.cmpEl;

                                menu.menuAlign = 'tl-tl';
                                var menuWidth = columnCount * (itemMargin + _width),
                                    buttonOffsetLeft = cmp.openButton.$el.offset().left;
                                // if (menuWidth>buttonOffsetLeft)
                                //     menuWidth = Math.max(Math.floor(buttonOffsetLeft/(itemMargin + _width)), 2) * (itemMargin + _width);
                                if (menuWidth>Common.Utils.innerWidth())
                                    menuWidth = Math.max(Math.floor(Common.Utils.innerWidth()/(itemMargin + _width)), 2) * (itemMargin + _width);
                                var offset = cmp.cmpEl.width() - cmp.openButton.$el.width() - Math.min(menuWidth, buttonOffsetLeft);
                                if (Common.UI.isRTL()) {
                                    offset = cmp.openButton.$el.width();
                                }
                                menu.setOffset(Common.UI.isRTL() ? offset : Math.min(offset, 0));

                                menu.cmpEl.css({
                                    'width': menuWidth,
                                    'min-height': cmp.cmpEl.height()
                                });
                            }

                            if (cmp.menuPicker.scroller) {
                                cmp.menuPicker.scroller.update({
                                    includePadding: true,
                                    suppressScrollX: true
                                });
                            }

                            cmp.removeTips();
                        }
                    });

                    this.paragraphControls.push(this.listStyles);
                    this.textOnlyControls.push(this.listStyles);

                    // Disable all components before load document
                    this.lockControls = me.toolbarControls.concat(me.paragraphControls);
                    this.lockToolbar(Common.enumLock.disableOnStart, true, {array: this.lockControls});

                    var editStyleMenuUpdate = new Common.UI.MenuItem({
                        caption: me.textStyleMenuUpdate
                    }).on('click', _.bind(me.onStyleMenuUpdate, me));

                    var editStyleMenuRestore = new Common.UI.MenuItem({
                        caption: me.textStyleMenuDelete
                    }).on('click', _.bind(me.onStyleMenuDelete, me));

                    var editStyleMenuDelete = new Common.UI.MenuItem({
                        caption: me.textStyleMenuRestore
                    }).on('click', _.bind(me.onStyleMenuDelete, me));

                    var editStyleMenuRestoreAll = new Common.UI.MenuItem({
                        caption: me.textStyleMenuRestoreAll
                    }).on('click', _.bind(me.onStyleMenuRestoreAll, me));

                    var editStyleMenuDeleteAll = new Common.UI.MenuItem({
                        caption: me.textStyleMenuDeleteAll
                    }).on('click', _.bind(me.onStyleMenuDeleteAll, me));

                    if (this.styleMenu == null) {
                        this.styleMenu = new Common.UI.Menu({
                            items: [
                                editStyleMenuUpdate,
                                editStyleMenuRestore,
                                editStyleMenuDelete,
                                editStyleMenuRestoreAll,
                                editStyleMenuDeleteAll
                            ]
                        });
                    }
                    this.on('render:after', _.bind(this.onToolbarAfterRender, this));
                } else {
                    Common.UI.Mixtbar.prototype.initialize.call(this, {
                            template: _.template(template_view),
                            tabs: [
                                {caption: me.textTabFile, action: 'file', layoutname: 'toolbar-file', haspanel: false, dataHintTitle: 'F'}
                            ]
                        }
                    );
                }
                return this;
            },

            render: function (mode) {
                var me = this;

                /**
                 * Render UI layout
                 */

                this.fireEvent('render:before', [this]);

                me.isCompactView = mode.isCompactView;
                if ( mode.isEdit ) {
                    me.$el.html(me.rendererComponents(me.$layout));
                } else {
                    me.$layout.find('.canedit').hide();
                    me.isCompactView && me.$layout.addClass('folded');
                    me.$el.html(me.$layout);
                }

                this.fireEvent('render:after', [this]);
                Common.UI.Mixtbar.prototype.afterRender.call(this);

                Common.NotificationCenter.on({
                    'window:resize': function() {
                        Common.UI.Mixtbar.prototype.onResize.apply(me, arguments);
                    }
                });

                if ( mode.isEdit ) {
                    /** coauthoring begin **/
                    this.showSynchTip = !Common.localStorage.getBool("de-hide-synch");
                    this.needShowSynchTip = false;
                    /** coauthoring end **/

                    me.setTab('home');

                    me.onUpdateLastCustomMargins();
                    Common.NotificationCenter.on('margins:update', _.bind(me.onUpdateLastCustomMargins, me));

                    Common.NotificationCenter.on('eyedropper:start', function () {
                        if (me.btnCopyStyle.pressed)
                            me.btnCopyStyle.toggle(false, true);
                        if (me.btnHighlightColor.pressed)
                            me.btnHighlightColor.toggle(false, true);
                    });
                }

                if ( me.isCompactView )
                    me.setFolded(true);

                return this;
            },

            onTabClick: function (e) {
                var me = this,
                    tab = $(e.currentTarget).find('> a[data-tab]').data('tab'),
                    is_file_active = me.isTabActive('file');

                Common.UI.Mixtbar.prototype.onTabClick.apply(me, arguments);

                if ( is_file_active ) {
                    me.fireEvent('file:close');
                } else
                if ( tab == 'file' ) {
                    me.fireEvent('file:open');
                    me.setTab(tab);
                }

                if ( me.isTabActive('home'))
                    me.fireEvent('home:open');
            },

            rendererComponents: function (html) {
                var $host = $(html);
                var _injectComponent = function (id, cmp) {
                    Common.Utils.injectComponent($host.findById(id), cmp);
                };

                _injectComponent('#slot-field-fontname', this.cmbFontName);
                _injectComponent('#slot-field-fontsize', this.cmbFontSize);
                _injectComponent('#slot-btn-print', this.btnPrint);
                _injectComponent('#slot-btn-save', this.btnSave);
                _injectComponent('#slot-btn-undo', this.btnUndo);
                _injectComponent('#slot-btn-redo', this.btnRedo);
                _injectComponent('#slot-btn-copy', this.btnCopy);
                _injectComponent('#slot-btn-paste', this.btnPaste);
                _injectComponent('#slot-btn-cut', this.btnCut);
                _injectComponent('#slot-btn-select-all', this.btnSelectAll);
                _injectComponent('#slot-btn-incfont', this.btnIncFontSize);
                _injectComponent('#slot-btn-decfont', this.btnDecFontSize);
                _injectComponent('#slot-btn-bold', this.btnBold);
                _injectComponent('#slot-btn-italic', this.btnItalic);
                _injectComponent('#slot-btn-underline', this.btnUnderline);
                _injectComponent('#slot-btn-strikeout', this.btnStrikeout);
                _injectComponent('#slot-btn-superscript', this.btnSuperscript);
                _injectComponent('#slot-btn-subscript', this.btnSubscript);
                _injectComponent('#slot-btn-highlight', this.btnHighlightColor);
                _injectComponent('#slot-btn-fontcolor', this.btnFontColor);
                _injectComponent('#slot-btn-changecase', this.btnChangeCase);
                _injectComponent('#slot-btn-align-left', this.btnAlignLeft);
                _injectComponent('#slot-btn-align-center', this.btnAlignCenter);
                _injectComponent('#slot-btn-align-right', this.btnAlignRight);
                _injectComponent('#slot-btn-align-just', this.btnAlignJust);
                _injectComponent('#slot-btn-incoffset', this.btnIncLeftOffset);
                _injectComponent('#slot-btn-decoffset', this.btnDecLeftOffset);
                _injectComponent('#slot-btn-linespace', this.btnLineSpace);
                _injectComponent('#slot-btn-hidenchars', this.btnShowHidenChars);
                _injectComponent('#slot-btn-markers', this.btnMarkers);
                _injectComponent('#slot-btn-numbering', this.btnNumbers);
                _injectComponent('#slot-btn-multilevels', this.btnMultilevels);
                _injectComponent('#slot-btn-instable', this.btnInsertTable);
                _injectComponent('#slot-btn-insimage', this.btnInsertImage);
                _injectComponent('#slot-btn-inschart', this.btnInsertChart);
                _injectComponent('#slot-btn-instext', this.btnInsertText);
                _injectComponent('#slot-btn-instextart', this.btnInsertTextArt);
                _injectComponent('#slot-btn-dropcap', this.btnDropCap);
                _injectComponent('#slot-btn-controls', this.btnContentControls);
                _injectComponent('#slot-btn-columns', this.btnColumns);
                _injectComponent('#slot-btn-line-numbers', this.btnLineNumbers);
                _injectComponent('#slot-btn-editheader', this.btnEditHeader);
                _injectComponent('#slot-btn-datetime', this.btnInsDateTime);
                _injectComponent('#slot-btn-blankpage', this.btnBlankPage);
                _injectComponent('#slot-btn-insshape', this.btnInsertShape);
                _injectComponent('#slot-btn-inssmartart', this.btnInsertSmartArt);
                _injectComponent('#slot-btn-insequation', this.btnInsertEquation);
                _injectComponent('#slot-btn-inssymbol', this.btnInsertSymbol);
                _injectComponent('#slot-btn-pageorient', this.btnPageOrient);
                _injectComponent('#slot-btn-pagemargins', this.btnPageMargins);
                _injectComponent('#slot-btn-pagesize', this.btnPageSize);
                _injectComponent('#slot-btn-clearstyle', this.btnClearStyle);
                _injectComponent('#slot-btn-copystyle', this.btnCopyStyle);
                _injectComponent('#slot-btn-colorschemas', this.btnColorSchemas);
                _injectComponent('#slot-btn-paracolor', this.btnParagraphColor);
                _injectComponent('#slot-field-styles', this.listStyles);
                _injectComponent('#slot-btn-mailrecepients', this.btnMailRecepients);
                _injectComponent('#slot-img-align', this.btnImgAlign);
                _injectComponent('#slot-img-group', this.btnImgGroup);
                _injectComponent('#slot-img-movefrwd', this.btnImgForward);
                _injectComponent('#slot-img-movebkwd', this.btnImgBackward);
                _injectComponent('#slot-img-wrapping', this.btnImgWrapping);
                _injectComponent('#slot-btn-watermark', this.btnWatermark);

                this.btnsPageBreak = Common.Utils.injectButtons($host.find('.btn-slot.btn-pagebreak'), '', 'toolbar__icon btn-pagebreak', this.capBtnInsPagebreak,
                    [Common.enumLock.paragraphLock, Common.enumLock.headerLock, Common.enumLock.richEditLock, Common.enumLock.plainEditLock, Common.enumLock.inEquation, Common.enumLock.richDelLock,
                        Common.enumLock.plainDelLock, Common.enumLock.inHeader, Common.enumLock.inFootnote, Common.enumLock.inControl, Common.enumLock.cantPageBreak, Common.enumLock.previewReviewMode,
                        Common.enumLock.viewFormMode, Common.enumLock.lostConnect, Common.enumLock.disableOnStart, Common.enumLock.docLockView, Common.enumLock.docLockForms, Common.enumLock.docLockComments],
                        true, true, undefined, '1', 'bottom', 'small');
                Array.prototype.push.apply(this.paragraphControls, this.btnsPageBreak);
                Array.prototype.push.apply(this.lockControls, this.btnsPageBreak);
                this.btnPrint.menu && this.btnPrint.$el.addClass('split');
                return $host;
            },

            onAppReady: function (config) {
                var me = this;
                if (me.cmbFontSize) {
                    var lang = config.lang ? config.lang.toLowerCase() : 'en',
                        langPrefix = lang.split(/[\-_]/)[0];
                    var fontSizeData = (langPrefix === 'zh' && lang !== 'zh-tw' && lang !== 'zh_tw') ? [
                        {value: '42_str', displayValue: "初号"},
                        {value: '36_str', displayValue: "小初"},
                        {value: '26_str', displayValue: "一号"},
                        {value: '24_str', displayValue: "小一"},
                        {value: '22_str', displayValue: "二号"},
                        {value: '18_str', displayValue: "小二"},
                        {value: '16_str', displayValue: "三号"},
                        {value: '15_str', displayValue: "小三"},
                        {value: '14_str', displayValue: "四号"},
                        {value: '12_str', displayValue: "小四"},
                        {value: '10.5_str', displayValue: "五号"},
                        {value: '9_str', displayValue: "小五"},
                        {value: '7.5_str', displayValue: "六号"},
                        {value: '6.5_str', displayValue: "小六"},
                        {value: '5.5_str', displayValue: "七号"},
                        {value: '5_str', displayValue: "八号"},
                        {value: 5, displayValue: "5"},
                        {value: 5.5, displayValue: "5.5"},
                        {value: 6.5, displayValue: "6.5"},
                        {value: 7.5, displayValue: "7.5"},
                        {value: 8, displayValue: "8"},
                        {value: 9, displayValue: "9"},
                        {value: 10, displayValue: "10"},
                        {value: 10.5, displayValue: "10.5"},
                        {value: 11, displayValue: "11"},
                        {value: 12, displayValue: "12"},
                        {value: 14, displayValue: "14"},
                        {value: 15, displayValue: "15"},
                        {value: 16, displayValue: "16"},
                        {value: 18, displayValue: "18"},
                        {value: 20, displayValue: "20"},
                        {value: 22, displayValue: "22"},
                        {value: 24, displayValue: "24"},
                        {value: 26, displayValue: "26"},
                        {value: 28, displayValue: "28"},
                        {value: 36, displayValue: "36"},
                        {value: 42, displayValue: "42"},
                        {value: 48, displayValue: "48"},
                        {value: 72, displayValue: "72"},
                        {value: 96, displayValue: "96"}
                    ] : [
                        {value: 8, displayValue: "8"},
                        {value: 9, displayValue: "9"},
                        {value: 10, displayValue: "10"},
                        {value: 11, displayValue: "11"},
                        {value: 12, displayValue: "12"},
                        {value: 14, displayValue: "14"},
                        {value: 16, displayValue: "16"},
                        {value: 18, displayValue: "18"},
                        {value: 20, displayValue: "20"},
                        {value: 22, displayValue: "22"},
                        {value: 24, displayValue: "24"},
                        {value: 26, displayValue: "26"},
                        {value: 28, displayValue: "28"},
                        {value: 36, displayValue: "36"},
                        {value: 48, displayValue: "48"},
                        {value: 72, displayValue: "72"},
                        {value: 96, displayValue: "96"}
                    ];
                    me.cmbFontSize.setData(fontSizeData);
                }
                (new Promise( function(resolve, reject) {
                    resolve();
                })).then(function () {
                    if ( !config.isEdit ) return;

                    if(me.btnPrint.menu){
                        me.btnPrint.setMenu(
                            new Common.UI.Menu({
                                items:[
                                    {
                                        caption:            me.tipPrint,
                                        iconCls:            'menu__icon btn-print',
                                        toggleGroup:        'viewPrint',
                                        value:              'print',
                                        iconClsForMainBtn:  'btn-print',
                                        platformKey:         Common.Utils.String.platformKey('Ctrl+P')
                                    },
                                    {
                                        caption:            me.tipPrintQuick,
                                        iconCls:            'menu__icon btn-quick-print',
                                        toggleGroup:        'viewPrint',
                                        value:              'print-quick',
                                        iconClsForMainBtn:  'btn-quick-print',
                                        platformKey:        ''
                                    }
                                ]
                            }));
                    }

                    me.btnsPageBreak.forEach( function(btn) {
                        btn.updateHint( [me.textInsPageBreak, me.tipPageBreak] );

                        var _menu_section_break = new Common.UI.Menu({
                            menuAlign: 'tl-tr',
                            items: [
                                {caption: me.textNextPage, value: Asc.c_oAscSectionBreakType.NextPage},
                                {caption: me.textContPage, value: Asc.c_oAscSectionBreakType.Continuous},
                                {caption: me.textEvenPage, value: Asc.c_oAscSectionBreakType.EvenPage},
                                {caption: me.textOddPage, value: Asc.c_oAscSectionBreakType.OddPage}
                            ]
                        });

                        var _menu = new Common.UI.Menu({
                            items: [
                                {caption: me.textInsPageBreak, value: 'page'},
                                {caption: me.textInsColumnBreak, value: 'column'},
                                {caption: me.textInsSectionBreak, value: 'section', menu: _menu_section_break}
                            ]
                        });

                        btn.setMenu(_menu);
                    });

                    var _holder_view = DE.getController('DocumentHolder').getView();
                    me.btnImgForward.updateHint(me.tipSendForward);
                    me.btnImgForward.setMenu(new Common.UI.Menu({
                        items: [{
                                caption : _holder_view.textArrangeFront,
                                iconCls : 'menu__icon btn-arrange-front',
                                valign  : Asc.c_oAscChangeLevel.BringToFront
                            }, {
                                caption : _holder_view.textArrangeForward,
                                iconCls : 'menu__icon btn-arrange-forward',
                                valign  : Asc.c_oAscChangeLevel.BringForward
                            }
                        ]})
                    );

                    me.btnImgBackward.updateHint(me.tipSendBackward);
                    me.btnImgBackward.setMenu(new Common.UI.Menu({
                        items: [{
                                caption : _holder_view.textArrangeBack,
                                iconCls : 'menu__icon btn-arrange-back',
                                valign  : Asc.c_oAscChangeLevel.SendToBack
                            }, {
                                caption : _holder_view.textArrangeBackward,
                                iconCls : 'menu__icon btn-arrange-backward',
                                valign  : Asc.c_oAscChangeLevel.BringBackward
                            }]
                    }));

                    me.btnImgAlign.updateHint(me.tipImgAlign);

                    me.mniAlignToPage = new Common.UI.MenuItem({
                        caption: me.txtPageAlign,
                        checkable: true,
                        toggleGroup: 'imgalign',
                        value: -1
                    }).on('click', function (mnu) {
                        Common.Utils.InternalSettings.set("de-img-align-to", 1);
                    });
                    me.mniAlignToMargin = new Common.UI.MenuItem({
                        caption: me.txtMarginAlign,
                        checkable: true,
                        toggleGroup: 'imgalign',
                        value: -1
                    }).on('click', function (mnu) {
                        Common.Utils.InternalSettings.set("de-img-align-to", 2);
                    });
                    me.mniAlignObjects = new Common.UI.MenuItem({
                        caption: me.txtObjectsAlign,
                        checkable: true,
                        toggleGroup: 'imgalign',
                        value: -1
                    }).on('click', function (mnu) {
                        Common.Utils.InternalSettings.set("de-img-align-to", 3);
                    });

                    me.mniDistribHor = new Common.UI.MenuItem({
                        caption: me.txtDistribHor,
                        iconCls: 'menu__icon btn-shape-distribute-hor',
                        value: 6
                    });
                    me.mniDistribVert = new Common.UI.MenuItem({
                        caption: me.txtDistribVert,
                        iconCls: 'menu__icon btn-shape-distribute-vert',
                        value: 7
                    });

                    me.btnImgAlign.setMenu(new Common.UI.Menu({
                        cls: 'shifted-right',
                        items: [{
                                caption : _holder_view.textShapeAlignLeft,
                                iconCls : 'menu__icon btn-shape-align-left',
                                value: Asc.c_oAscAlignShapeType.ALIGN_LEFT
                            }, {
                                caption : _holder_view.textShapeAlignCenter,
                                iconCls : 'menu__icon btn-shape-align-center',
                                value: Asc.c_oAscAlignShapeType.ALIGN_CENTER
                            }, {
                                caption : _holder_view.textShapeAlignRight,
                                iconCls : 'menu__icon btn-shape-align-right',
                                value: Asc.c_oAscAlignShapeType.ALIGN_RIGHT
                            }, {
                                caption : _holder_view.textShapeAlignTop,
                                iconCls : 'menu__icon btn-shape-align-top',
                                value: Asc.c_oAscAlignShapeType.ALIGN_TOP
                            }, {
                                caption : _holder_view.textShapeAlignMiddle,
                                iconCls : 'menu__icon btn-shape-align-middle',
                                value: Asc.c_oAscAlignShapeType.ALIGN_MIDDLE
                            }, {
                                caption : _holder_view.textShapeAlignBottom,
                                iconCls : 'menu__icon btn-shape-align-bottom',
                                value: Asc.c_oAscAlignShapeType.ALIGN_BOTTOM
                            },
                            {caption: '--'},
                            me.mniDistribHor,
                            me.mniDistribVert,
                            {caption: '--'},
                            me.mniAlignToPage,
                            me.mniAlignToMargin,
                            me.mniAlignObjects
                        ]
                    }));

                    me.btnImgGroup.updateHint(me.tipImgGroup);
                    me.btnImgGroup.setMenu(new Common.UI.Menu({
                        items: [{
                            caption : _holder_view.txtGroup,
                            iconCls : 'menu__icon btn-shape-group',
                            groupval: 1
                        }, {
                            caption : _holder_view.txtUngroup,
                            iconCls : 'menu__icon btn-shape-ungroup',
                            groupval: -1
                        }]
                    }));

                    me.btnImgWrapping.updateHint(me.tipImgWrapping);
                    me.btnImgWrapping.setMenu(new Common.UI.Menu({
                        cls: 'ppm-toolbar shifted-right',
                        items: [{
                                caption     : _holder_view.txtInline,
                                iconCls     : 'menu__icon btn-small-wrap-inline',
                                toggleGroup : 'imgwrapping',
                                wrapType    : Asc.c_oAscWrapStyle2.Inline,
                                checkmark   : false,
                                checkable   : true
                            },
                            { caption: '--' },
                            {
                                caption     : _holder_view.txtSquare,
                                iconCls     : 'menu__icon btn-small-wrap-square',
                                toggleGroup : 'imgwrapping',
                                wrapType    : Asc.c_oAscWrapStyle2.Square,
                                checkmark   : false,
                                checkable   : true
                            }, {
                                caption     : _holder_view.txtTight,
                                iconCls     : 'menu__icon btn-small-wrap-tight',
                                toggleGroup : 'imgwrapping',
                                wrapType    : Asc.c_oAscWrapStyle2.Tight,
                                checkmark   : false,
                                checkable   : true
                            }, {
                                caption     : _holder_view.txtThrough,
                                iconCls     : 'menu__icon btn-small-wrap-through',
                                toggleGroup : 'imgwrapping',
                                wrapType    : Asc.c_oAscWrapStyle2.Through,
                                checkmark   : false,
                                checkable   : true
                            }, {
                                caption     : _holder_view.txtTopAndBottom,
                                iconCls     : 'menu__icon btn-small-wrap-topandbottom',
                                toggleGroup : 'imgwrapping',
                                wrapType    : Asc.c_oAscWrapStyle2.TopAndBottom,
                                checkmark   : false,
                                checkable   : true
                            },
                            { caption: '--' },
                            {
                                caption     : _holder_view.txtInFront,
                                iconCls     : 'menu__icon btn-small-wrap-infront',
                                toggleGroup : 'imgwrapping',
                                wrapType    : Asc.c_oAscWrapStyle2.InFront,
                                checkmark   : false,
                                checkable   : true
                            }, {
                                caption     : _holder_view.txtBehind,
                                iconCls     : 'menu__icon btn-small-wrap-behind',
                                toggleGroup : 'imgwrapping',
                                wrapType    : Asc.c_oAscWrapStyle2.Behind,
                                checkmark   : false,
                                checkable   : true
                            },
                            { caption: '--' },
                            {
                                caption     : _holder_view.textEditWrapBoundary,
                                wrapType    : 'edit'
                            }
                        ]
                    }));

                    me.btnWatermark.updateHint(me.tipWatermark);

                    if (!config.canFeatureContentControl && me.btnContentControls.cmpEl) {
                        me.btnContentControls.cmpEl.parents('.group').hide().prev('.separator').hide();
                    }
                });
            },

            createDelayedElements: function () {
                if (this.api) {
                    this.mnuNonPrinting.items[0].setChecked(this.api.get_ShowParaMarks(), true);
                    this.mnuNonPrinting.items[1].setChecked(this.api.get_ShowTableEmptyLine(), true);
                    this.btnShowHidenChars.toggle(this.mnuNonPrinting.items[0].checked, true);

                    this.updateMetricUnit();
                }

                // set hints
                this.btnPrint.updateHint(this.tipPrint + Common.Utils.String.platformKey('Ctrl+P'));
                this.btnSave.updateHint(this.btnSaveTip);
                this.btnUndo.updateHint(this.tipUndo + Common.Utils.String.platformKey('Ctrl+Z'));
                this.btnRedo.updateHint(this.tipRedo + Common.Utils.String.platformKey('Ctrl+Y'));
                this.btnCopy.updateHint(this.tipCopy + Common.Utils.String.platformKey('Ctrl+C'));
                this.btnPaste.updateHint(this.tipPaste + Common.Utils.String.platformKey('Ctrl+V'));
                this.btnCut.updateHint(this.tipCut + Common.Utils.String.platformKey('Ctrl+X'));
                this.btnSelectAll.updateHint(this.tipSelectAll + Common.Utils.String.platformKey('Ctrl+A'));
                this.btnIncFontSize.updateHint(this.tipIncFont + Common.Utils.String.platformKey('Ctrl+]'));
                this.btnDecFontSize.updateHint(this.tipDecFont + Common.Utils.String.platformKey('Ctrl+['));
                this.btnBold.updateHint(this.textBold + Common.Utils.String.platformKey('Ctrl+B'));
                this.btnItalic.updateHint(this.textItalic + Common.Utils.String.platformKey('Ctrl+I'));
                this.btnUnderline.updateHint(this.textUnderline + Common.Utils.String.platformKey('Ctrl+U'));
                this.btnStrikeout.updateHint(this.textStrikeout);
                this.btnSuperscript.updateHint(this.textSuperscript);
                this.btnSubscript.updateHint(this.textSubscript);
                this.btnHighlightColor.updateHint(this.tipHighlightColor);
                this.btnFontColor.updateHint(this.tipFontColor);
                this.btnParagraphColor.updateHint(this.tipPrColor);
                this.btnChangeCase.updateHint(this.tipChangeCase);
                this.btnAlignLeft.updateHint(this.tipAlignLeft + Common.Utils.String.platformKey('Ctrl+L'));
                this.btnAlignCenter.updateHint(this.tipAlignCenter + Common.Utils.String.platformKey('Ctrl+E'));
                this.btnAlignRight.updateHint(this.tipAlignRight + Common.Utils.String.platformKey('Ctrl+R'));
                this.btnAlignJust.updateHint(this.tipAlignJust + Common.Utils.String.platformKey('Ctrl+J'));
                this.btnDecLeftOffset.updateHint(this.tipDecPrLeft + Common.Utils.String.platformKey('Ctrl+Shift+M'));
                this.btnIncLeftOffset.updateHint(this.tipIncPrLeft + Common.Utils.String.platformKey('Ctrl+M'));
                this.btnLineSpace.updateHint(this.tipLineSpace);
                this.btnShowHidenChars.updateHint(this.tipShowHiddenChars + Common.Utils.String.platformKey('Ctrl+*'));
                this.btnMarkers.updateHint(this.tipMarkers);
                this.btnNumbers.updateHint(this.tipNumbers);
                this.btnMultilevels.updateHint(this.tipMultilevels);
                this.btnInsertTable.updateHint(this.tipInsertTable);
                this.btnInsertImage.updateHint(this.tipInsertImage);
                this.btnInsertChart.updateHint(this.tipInsertChart);
                this.btnInsertText.updateHint([this.tipInsertHorizontalText ,this.tipInsertText]);
                this.btnInsertTextArt.updateHint(this.tipInsertTextArt);
                this.btnEditHeader.updateHint(this.tipEditHeader);
                this.btnInsDateTime.updateHint(this.tipDateTime);
                this.btnBlankPage.updateHint(this.tipBlankPage);
                this.btnInsertShape.updateHint(this.tipInsertShape);
                this.btnInsertSmartArt.updateHint(this.tipInsertSmartArt);
                this.btnInsertEquation.updateHint(this.tipInsertEquation);
                this.btnInsertSymbol.updateHint(this.tipInsertSymbol);
                this.btnDropCap.updateHint(this.tipDropCap);
                this.btnContentControls.updateHint(this.tipControls);
                this.btnColumns.updateHint(this.tipColumns);
                this.btnPageOrient.updateHint(this.tipPageOrient);
                this.btnPageSize.updateHint(this.tipPageSize);
                this.btnPageMargins.updateHint(this.tipPageMargins);
                this.btnLineNumbers.updateHint(this.tipLineNumbers);
                this.btnClearStyle.updateHint(this.tipClearStyle);
                this.btnCopyStyle.updateHint(this.tipCopyStyle + Common.Utils.String.platformKey('Alt+Ctrl+C'));
                this.btnColorSchemas.updateHint(this.tipColorSchemas);
                this.btnMailRecepients.updateHint(this.tipMailRecepients);

                // set menus

                var me = this;
                var levelTemplate = _.template('<a id="<%= id %>" tabindex="-1" type="menuitem"><div id="<%= options.previewId %>" class="menu-list-preview" style="width: 200px; height: 30px;"></div></a>');
                var items = [], ids = [];
                for (var i=0; i<9; i++) {
                    ids.push('id-toolbar-menu-markers-level-' + i);
                    items.push({template: levelTemplate, previewId: ids[i], level: i, checkable: true });
                }

                this.btnMarkers.setMenu(
                    new Common.UI.Menu({
                        cls: 'shifted-left',
                        style: 'min-width: 145px',
                        items: [
                            {template: _.template('<div id="id-toolbar-menu-markers" class="menu-markers" style="width: 153px;"></div>')},
                            {caption: '--'},
                            this.mnuMarkerChangeLevel = new Common.UI.MenuItem({
                                cls: 'list-level',
                                caption: this.textChangeLevel,
                                disabled: (this.mnuMarkersPicker.conf.index || 0)==0,
                                menu: new Common.UI.Menu({
                                    cls: 'list-settings-level',
                                    menuAlign: 'tl-tr',
                                    items: items,
                                    previewIds: ids
                                })
                            }),
                            this.mnuMarkerSettings = new Common.UI.MenuItem({
                                caption: this.textListSettings,
                                value: 'settings'
                            })
                        ]
                    })
                );

                items = []; ids = [];
                for (var i=0; i<9; i++) {
                    ids.push('id-toolbar-menu-numbering-level-' + i);
                    items.push({template: levelTemplate, previewId: ids[i], level: i, checkable: true });
                }
                this.btnNumbers.setMenu(
                    new Common.UI.Menu({
                        cls: 'shifted-left',
                        items: [
                            {template: _.template('<div id="id-toolbar-menu-numbering" class="menu-markers" style="width: 361px;"></div>')},
                            {caption: '--'},
                            this.mnuNumberChangeLevel = new Common.UI.MenuItem({
                                cls: 'list-level',
                                caption: this.textChangeLevel,
                                disabled: (this.mnuNumbersPicker.conf.index || 0)==0,
                                menu: new Common.UI.Menu({
                                    cls: 'list-settings-level',
                                    menuAlign: 'tl-tr',
                                    items: items,
                                    previewIds: ids
                                })
                            }),
                            this.mnuNumberSettings = new Common.UI.MenuItem({
                                caption: this.textListSettings,
                                value: 'settings'
                            })
                        ]
                    })
                );
                items = []; ids = [];
                for (var i=0; i<9; i++) {
                    ids.push('id-toolbar-menu-multilevels-level-' + i);
                    items.push({template: levelTemplate, previewId: ids[i], level: i, checkable: true });
                }
                this.btnMultilevels.setMenu(
                    new Common.UI.Menu({
                        cls: 'shifted-left',
                        style: 'min-width: 177px',
                        items: [
                            {template: _.template('<div id="id-toolbar-menu-multilevels" class="menu-markers" style="width: 362px;"></div>')},
                            {caption: '--'},
                            this.mnuMultiChangeLevel = new Common.UI.MenuItem({
                                cls: 'list-level',
                                caption: this.textChangeLevel,
                                disabled: (this.mnuMultilevelPicker.conf.index || 0)==0,
                                menu: new Common.UI.Menu({
                                    cls: 'list-settings-level',
                                    menuAlign: 'tl-tr',
                                    items: items,
                                    previewIds: ids
                                })
                            }),
                            this.mnuMultilevelSettings = new Common.UI.MenuItem({
                                caption: this.textListSettings,
                                value: 'settings'
                            })
                        ]
                    })
                );

                var keepStateCurr = this.mnuPageNumCurrentPos.keepState,
                    keepStateCount = this.mnuInsertPageCount.keepState,
                    keepStateNum = this.mnuInsertPageNum.keepState;
                this.btnEditHeader.setMenu(
                    new Common.UI.Menu({
                        items: [
                            {caption: this.mniEditHeader, value: 'header'},
                            {caption: this.mniEditFooter, value: 'footer'},
                            {caption: '--'},
                            {caption: this.mniRemoveHeader, value: 'header-remove'},
                            {caption: this.mniRemoveFooter, value: 'footer-remove'},
                            {caption: '--'},
                            this.mnuInsertPageNum = new Common.UI.MenuItem({
                                caption: this.textInsertPageNumber,
                                lock: this.mnuInsertPageNum.options.lock,
                                disabled: this.mnuInsertPageNum.isDisabled(),
                                menu: new Common.UI.Menu({
                                    cls: 'shifted-left',
                                    menuAlign: 'tl-tr',
                                    style: 'min-width: 90px;',
                                    items: [
                                        {template: _.template('<div id="id-toolbar-menu-pageposition" class="menu-pageposition"></div>')},
                                        this.mnuPageNumCurrentPos = new Common.UI.MenuItem({
                                            caption: this.textToCurrent,
                                            lock: this.mnuPageNumCurrentPos.options.lock,
                                            disabled: this.mnuPageNumCurrentPos.isDisabled(),
                                            value: 'current'
                                        })
                                    ]
                                })
                            }),
                            this.mnuInsertPageCount = new Common.UI.MenuItem({
                                caption: this.textInsertPageCount,
                                    lock: this.mnuInsertPageCount.options.lock,
                                disabled: this.mnuInsertPageCount.isDisabled()
                            })
                        ]
                    })
                );
                this.mnuInsertPageNum.keepState = keepStateNum;
                this.mnuPageNumCurrentPos.keepState = keepStateCurr;
                this.paragraphControls.push(this.mnuPageNumCurrentPos);
                this.lockControls.push(this.mnuPageNumCurrentPos);
                this.mnuInsertPageCount.keepState = keepStateCount;
                this.paragraphControls.push(this.mnuInsertPageCount);
                this.lockControls.push(this.mnuInsertPageCount);

                this.btnInsertChart.setMenu( new Common.UI.Menu({
                    style: 'width: 364px;padding-top: 12px;',
                    items: [
                        {template: _.template('<div id="id-toolbar-menu-insertchart" class="menu-insertchart"></div>')}
                    ]
                }));

                var onShowBefore = function(menu) {
                    var picker = new Common.UI.DataView({
                        el: $('#id-toolbar-menu-insertchart'),
                        parentMenu: menu,
                        showLast: false,
                        restoreHeight: 535,
                        groups: new Common.UI.DataViewGroupStore(Common.define.chartData.getChartGroupData()),
                        store: new Common.UI.DataViewStore(Common.define.chartData.getChartData()),
                        itemTemplate: _.template('<div id="<%= id %>" class="item-chartlist"><svg width="40" height="40" class=\"icon uni-scale\"><use xlink:href=\"#chart-<%= iconCls %>\"></use></svg></div>')
                    });
                    picker.on('item:click', function (picker, item, record, e) {
                        if (record)
                            me.fireEvent('add:chart', [record.get('type')]);
                    });
                    menu.off('show:before', onShowBefore);
                };
                this.btnInsertChart.menu.on('show:before', onShowBefore);

                this.btnInsertSmartArt.setMenu(new Common.UI.Menu({
                    cls: 'shifted-right',
                    items: []
                }));

                var smartArtData = Common.define.smartArt.getSmartArtData();
                smartArtData.forEach(function (item, index) {
                    var length = item.items.length,
                        width = 399;
                    if (length < 5) {
                        width = length * (70 + 8) + 9; // 4px margin + 4px margin
                    }
                    me.btnInsertSmartArt.menu.addItem({
                        caption: item.caption,
                        value: item.sectionId,
                        itemId: item.id,
                        iconCls: item.icon ? 'menu__icon ' + item.icon : undefined,
                        menu: new Common.UI.Menu({
                            items: [
                                {template: _.template('<div id="' + item.id + '" class="menu-add-smart-art margin-left-5" style="width: ' + width + 'px; height: 500px;"></div>')}
                            ],
                            menuAlign: 'tl-tr',
                        })});
                });
                var onShowBeforeSmartArt = function (menu) { // + <% if(typeof imageUrl === "undefined" || imageUrl===null || imageUrl==="") { %> style="visibility: hidden;" <% } %>/>',
                    me.btnInsertSmartArt.menu.items.forEach(function (item, index) {
                        item.$el.one('mouseenter', function () {
                            me.fireEvent('generate:smartart', [item.value]);
                            item.$el.mouseenter();
                        });
                        item.menuPicker = new Common.UI.DataView({
                            el: $('#' + item.options.itemId),
                            parentMenu: me.btnInsertSmartArt.menu.items[index].menu,
                            itemTemplate: _.template([
                                '<div>',
                                '<img src="<%= imageUrl %>" width="' + 70 + '" height="' + 70 + '" />',
                                '</div>'
                            ].join('')),
                            store: new Common.UI.DataViewStore(),
                            delayRenderTips: true,
                            scrollAlwaysVisible: true,
                            showLast: false
                        });
                        item.menuPicker.on('item:click', function(picker, item, record, e) {
                            if (record) {
                                me.fireEvent('insert:smartart', [record.get('value')]);
                            }
                            Common.NotificationCenter.trigger('edit:complete', me);
                        });
                    });
                    menu.off('show:before', onShowBeforeSmartArt);
                };
                this.btnInsertSmartArt.menu.on('show:before', onShowBeforeSmartArt);

                var onShowBeforeTextArt = function (menu) {
                    var collection = DE.getCollection('Common.Collections.TextArt');
                    if (collection.length<1)
                        DE.getController('Main').fillTextArt(me.api.asc_getTextArtPreviews());
                    var picker = new Common.UI.DataView({
                        el: $('#id-toolbar-menu-insart'),
                        store: collection,
                        parentMenu: menu,
                        showLast: false,
                        itemTemplate: _.template('<div class="item-art"><img src="<%= imageUrl %>" id="<%= id %>" style="width:50px;height:50px;"></div>')
                    });
                    picker.on('item:click', function (picker, item, record, e) {
                        if (record)
                            me.fireEvent('insert:textart', [record.get('data')]);
                        if (e.type !== 'click') menu.hide();
                    });
                    menu.off('show:before', onShowBeforeTextArt);
                };
                this.btnInsertTextArt.menu.on('show:before', onShowBeforeTextArt);

                this.btnInsertText.setMenu(new Common.UI.Menu({
                    items: [
                        {
                            caption: this.tipInsertHorizontalText,
                            checkable: true,
                            checkmark: false,
                            iconCls     : 'menu__icon btn-text',
                            toggleGroup: 'textbox',
                            value: 'textRect',
                            iconClsForMainBtn: 'btn-big-text'
                        },
                        {
                            caption: this.tipInsertVerticalText,
                            checkable: true,
                            checkmark: false,
                            iconCls     : 'menu__icon btn-text-vertical',
                            toggleGroup: 'textbox',
                            value: 'textRectVertical',
                            iconClsForMainBtn: 'btn-big-text-vertical'
                        },
                    ]
                }));

                // set dataviews
                this.specSymbols = [
                    {symbol: 8226,     description: this.textBullet},
                    {symbol: 8364,     description: this.textEuro},
                    {symbol: 65284,    description: this.textDollar},
                    {symbol: 165,      description: this.textYen},
                    {symbol: 169,      description: this.textCopyright},
                    {symbol: 174,      description: this.textRegistered},
                    {symbol: 189,      description: this.textOneHalf},
                    {symbol: 188,      description: this.textOneQuarter},
                    {symbol: 8800,     description: this.textNotEqualTo},
                    {symbol: 177,      description: this.textPlusMinus},
                    {symbol: 247,      description: this.textDivision},
                    {symbol: 8730,     description: this.textSquareRoot},
                    {symbol: 8804,     description: this.textLessEqual},
                    {symbol: 8805,     description: this.textGreaterEqual},
                    {symbol: 8482,     description: this.textTradeMark},
                    {symbol: 8734,     description: this.textInfinity},
                    {symbol: 126,      description: this.textTilde},
                    {symbol: 176,      description: this.textDegree},
                    {symbol: 167,      description: this.textSection},
                    {symbol: 945,      description: this.textAlpha},
                    {symbol: 946,      description: this.textBetta},
                    {symbol: 960,      description: this.textLetterPi},
                    {symbol: 916,      description: this.textDelta},
                    {symbol: 9786,     description: this.textSmile},
                    {symbol: 9829,     description: this.textBlackHeart}
                ];
                this.mnuInsertSymbolsPicker = new Common.UI.DataView({
                    el: $('#id-toolbar-menu-symbols'),
                    parentMenu: this.btnInsertSymbol.menu,
                    outerMenu: {menu: this.btnInsertSymbol.menu, index:0},
                    restoreHeight: 290,
                    delayRenderTips: true,
                    scrollAlwaysVisible: true,
                    store: new Common.UI.DataViewStore(this.loadRecentSymbolsFromStorage()),
                    itemTemplate: _.template('<div class="item-symbol" <% if (typeof font !== "undefined" && font !=="") { %> style ="font-family: <%= font %>"<% } %>>&#<%= symbol %></div>')
                });
                this.btnInsertSymbol.menu.setInnerMenu([{menu: this.mnuInsertSymbolsPicker, index: 0}]);
                this.btnInsertSymbol.menu.on('show:before',  _.bind(function() {
                    this.mnuInsertSymbolsPicker.deselectAll();
                }, this));

                var _conf = this.mnuMarkersPicker.conf;
                this._markersArr = [
                    '{"Type":"remove"}',
                    '{"Type":"bullet","Lvl":[{"lvlJc":"left","suff":"tab","numFmt":{"val":"bullet"},"lvlText":"·","rPr":{"rFonts":{"ascii":"Symbol","cs":"Symbol","eastAsia":"Symbol","hAnsi":"Symbol"}}}]}',
                    '{"Type":"bullet","Lvl":[{"lvlJc":"left","suff":"tab","numFmt":{"val":"bullet"},"lvlText":"o","rPr":{"rFonts":{"ascii":"Courier New","cs":"Courier New","eastAsia":"Courier New","hAnsi":"Courier New"}}}]}',
                    '{"Type":"bullet","Lvl":[{"lvlJc":"left","suff":"tab","numFmt":{"val":"bullet"},"lvlText":"§","rPr":{"rFonts":{"ascii":"Wingdings","cs":"Wingdings","eastAsia":"Wingdings","hAnsi":"Wingdings"}}}]}',
                    '{"Type":"bullet","Lvl":[{"lvlJc":"left","suff":"tab","numFmt":{"val":"bullet"},"lvlText":"v","rPr":{"rFonts":{"ascii":"Wingdings","cs":"Wingdings","eastAsia":"Wingdings","hAnsi":"Wingdings"}}}]}',
                    '{"Type":"bullet","Lvl":[{"lvlJc":"left","suff":"tab","numFmt":{"val":"bullet"},"lvlText":"Ø","rPr":{"rFonts":{"ascii":"Wingdings","cs":"Wingdings","eastAsia":"Wingdings","hAnsi":"Wingdings"}}}]}',
                    '{"Type":"bullet","Lvl":[{"lvlJc":"left","suff":"tab","numFmt":{"val":"bullet"},"lvlText":"ü","rPr":{"rFonts":{"ascii":"Wingdings","cs":"Wingdings","eastAsia":"Wingdings","hAnsi":"Wingdings"}}}]}',
                    '{"Type":"bullet","Lvl":[{"lvlJc":"left","suff":"tab","numFmt":{"val":"bullet"},"lvlText":"¨","rPr":{"rFonts":{"ascii":"Symbol","cs":"Symbol","eastAsia":"Symbol","hAnsi":"Symbol"}}}]}',
                    '{"Type":"bullet","Lvl":[{"lvlJc":"left","suff":"tab","numFmt":{"val":"bullet"},"lvlText":"–","rPr":{"rFonts":{"ascii":"Arial","cs":"Arial","eastAsia":"Arial","hAnsi":"Arial"}}}]}'
                ];

                var listSettings = {recentPath: 'de-recent-bullets', recentCount: 6, recentGroup: 'menu-bullets-group-recent', docGroup: 'menu-bullets-group-doc', docName: this.txtGroupBulletDoc},
                    recents = this.loadListPresetsFromStorage(listSettings.recentPath, listSettings.recentGroup, listSettings.recentCount),
                    groups = (recents.length>0) ? [{id: listSettings.recentGroup, caption: this.txtGroupRecent, type: 0}] : [],
                    libGroup = 'menu-bullets-group-lib';
                groups.push({id: libGroup, caption: this.txtGroupBulletLib, type: 1});

                this.mnuMarkersPicker = new Common.UI.DataView({
                    el: $('#id-toolbar-menu-markers'),
                    parentMenu: this.btnMarkers.menu,
                    outerMenu:  {menu: this.btnMarkers.menu, index: 0},
                    restoreHeight: 290,
                    delayRenderTips: true,
                    scrollAlwaysVisible: true,
                    listSettings: listSettings,
                    groups: new Common.UI.DataViewGroupStore(groups),
                    store: new Common.UI.DataViewStore(recents.concat([
                        {id: 'id-markers-' + Common.UI.getId(), numberingInfo: me._markersArr[0], skipRenderOnChange: true, tip: this.textNone, group : libGroup, type: 1},
                        {id: 'id-markers-' + Common.UI.getId(), numberingInfo: me._markersArr[1], skipRenderOnChange: true, tip: this.tipMarkersFRound, group : libGroup, type: 1},
                        {id: 'id-markers-' + Common.UI.getId(), numberingInfo: me._markersArr[2], skipRenderOnChange: true, tip: this.tipMarkersHRound, group : libGroup, type: 1},
                        {id: 'id-markers-' + Common.UI.getId(), numberingInfo: me._markersArr[3], skipRenderOnChange: true, tip: this.tipMarkersFSquare, group : libGroup, type: 1},
                        {id: 'id-markers-' + Common.UI.getId(), numberingInfo: me._markersArr[4], skipRenderOnChange: true, tip: this.tipMarkersStar, group : libGroup, type: 1},
                        {id: 'id-markers-' + Common.UI.getId(), numberingInfo: me._markersArr[5], skipRenderOnChange: true, tip: this.tipMarkersArrow, group : libGroup, type: 1},
                        {id: 'id-markers-' + Common.UI.getId(), numberingInfo: me._markersArr[6], skipRenderOnChange: true, tip: this.tipMarkersCheckmark, group : libGroup, type: 1},
                        {id: 'id-markers-' + Common.UI.getId(), numberingInfo: me._markersArr[7], skipRenderOnChange: true, tip: this.tipMarkersFRhombus, group : libGroup, type: 1},
                        {id: 'id-markers-' + Common.UI.getId(), numberingInfo: me._markersArr[8], skipRenderOnChange: true, tip: this.tipMarkersDash, group : libGroup, type: 1}
                    ])),
                    itemTemplate: _.template('<div id="<%= id %>" class="item-markerlist"></div>')
                });
                this.btnMarkers.menu.setInnerMenu([{menu: this.mnuMarkersPicker, index: 0}]);
                _conf && this.mnuMarkersPicker.selectByIndex(_conf.index, true);

                _conf = this.mnuNumbersPicker.conf;
                this._numbersArr = [
                    '{"Type":"remove"}',
                    '{"Type":"number","Lvl":[{"lvlJc":"left","suff":"tab","numFmt":{"val":"upperLetter"},"lvlText":"%1."}]}',
                    '{"Type":"number","Lvl":[{"lvlJc":"left","suff":"tab","numFmt":{"val":"lowerLetter"},"lvlText":"%1)"}]}',
                    '{"Type":"number","Lvl":[{"lvlJc":"left","suff":"tab","numFmt":{"val":"lowerLetter"},"lvlText":"%1."}]}',
                    '{"Type":"number","Lvl":[{"lvlJc":"right","suff":"tab","numFmt":{"val":"decimal"},"lvlText":"%1."}]}',
                    '{"Type":"number","Lvl":[{"lvlJc":"right","suff":"tab","numFmt":{"val":"decimal"},"lvlText":"%1)"}]}',
                    '{"Type":"number","Lvl":[{"lvlJc":"right","suff":"tab","numFmt":{"val":"upperRoman"},"lvlText":"%1."}]}',
                    '{"Type":"number","Lvl":[{"lvlJc":"right","suff":"tab","numFmt":{"val":"lowerRoman"},"lvlText":"%1."}]}',
                    '{"Type":"number","Lvl":[{"lvlJc":"left","numFmt":{"val":"russianUpper"},"lvlText":"%1."}]}',
                    '{"Type":"number","Lvl":[{"lvlJc":"left","numFmt":{"val":"russianUpper"},"lvlText":"%1)"}]}',
                    '{"Type":"number","Lvl":[{"lvlJc":"left","numFmt":{"val":"russianLower"},"lvlText":"%1."}]}',
                    '{"Type":"number","Lvl":[{"lvlJc":"left","numFmt":{"val":"russianLower"},"lvlText":"%1)"}]}'
                ];

                listSettings = {recentPath: 'de-recent-numbering', recentCount: 8, recentGroup: 'menu-numbering-group-recent', docGroup: 'menu-numbering-group-doc', docName: this.txtGroupNumDoc};
                recents = this.loadListPresetsFromStorage(listSettings.recentPath, listSettings.recentGroup, listSettings.recentCount);
                libGroup = 'menu-numbering-group-lib';
                groups = (recents.length>0) ? [{id: listSettings.recentGroup, caption: this.txtGroupRecent, type: 0}] : [];
                groups.push({id: libGroup, caption: this.txtGroupNumLib, type: 1});
                var items = [
                    {id: 'id-numbers-' + Common.UI.getId(), numberingInfo: this._numbersArr[0], skipRenderOnChange: true, tip: this.textNone, group : libGroup, type: 1},
                    {id: 'id-numbers-' + Common.UI.getId(), numberingInfo: this._numbersArr[1], skipRenderOnChange: true, tip: this.tipNumCapitalLetters, group : libGroup, type: 1},
                    {id: 'id-numbers-' + Common.UI.getId(), numberingInfo: this._numbersArr[2], skipRenderOnChange: true, tip: this.tipNumLettersParentheses, group : libGroup, type: 1},
                    {id: 'id-numbers-' + Common.UI.getId(), numberingInfo: this._numbersArr[3], skipRenderOnChange: true, tip: this.tipNumLettersPoints, group : libGroup, type: 1},
                    {id: 'id-numbers-' + Common.UI.getId(), numberingInfo: this._numbersArr[4], skipRenderOnChange: true, tip: this.tipNumNumbersPoint, group : libGroup, type: 1},
                    {id: 'id-numbers-' + Common.UI.getId(), numberingInfo: this._numbersArr[5], skipRenderOnChange: true, tip: this.tipNumNumbersParentheses, group : libGroup, type: 1},
                    {id: 'id-numbers-' + Common.UI.getId(), numberingInfo: this._numbersArr[6], skipRenderOnChange: true, tip: this.tipNumRoman, group : libGroup, type: 1},
                    {id: 'id-numbers-' + Common.UI.getId(), numberingInfo: this._numbersArr[7], skipRenderOnChange: true, tip: this.tipNumRomanSmall, group : libGroup, type: 1}
                ];
                if (Common.Locale.getDefaultLanguage() === 'ru') {
                    items = items.concat([
                        {id: 'id-numbers-' + Common.UI.getId(), numberingInfo: this._numbersArr[8], skipRenderOnChange: true, tip: this.tipRusUpperPoints, group : libGroup, type: 1},
                        {id: 'id-numbers-' + Common.UI.getId(), numberingInfo: this._numbersArr[9], skipRenderOnChange: true, tip: this.tipRusUpperParentheses, group : libGroup, type: 1},
                        {id: 'id-numbers-' + Common.UI.getId(), numberingInfo: this._numbersArr[10], skipRenderOnChange: true, tip: this.tipRusLowerPoints, group : libGroup, type: 1},
                        {id: 'id-numbers-' + Common.UI.getId(), numberingInfo: this._numbersArr[11], skipRenderOnChange: true, tip: this.tipRusLowerParentheses, group : libGroup, type: 1}
                    ]);
                }
                this.mnuNumbersPicker = new Common.UI.DataView({
                    el: $('#id-toolbar-menu-numbering'),
                    parentMenu: this.btnNumbers.menu,
                    outerMenu:  {menu: this.btnNumbers.menu, index: 0},
                    restoreHeight: 403,
                    delayRenderTips: true,
                    scrollAlwaysVisible: true,
                    listSettings: listSettings,
                    groups: new Common.UI.DataViewGroupStore(groups),
                    store: new Common.UI.DataViewStore(recents.concat(items)),
                    itemTemplate: _.template('<div id="<%= id %>" class="item-multilevellist"></div>')
                });
                this.btnNumbers.menu.setInnerMenu([{menu: this.mnuNumbersPicker, index: 0}]);
                _conf && this.mnuNumbersPicker.selectByIndex(_conf.index, true);

                _conf = this.mnuMultilevelPicker.conf;
                listSettings = {recentPath: 'de-recent-multilevels', recentCount: 8, recentGroup: 'menu-multilevels-group-recent', docGroup: 'menu-multilevels-group-doc', docName: this.txtGroupMultiDoc};
                recents = this.loadListPresetsFromStorage(listSettings.recentPath, listSettings.recentGroup, listSettings.recentCount);
                libGroup = 'menu-multilevels-group-lib';
                groups = (recents.length>0) ? [{id: listSettings.recentGroup, caption: this.txtGroupRecent, type: 0}] : [];
                groups.push({id: libGroup, caption: this.txtGroupMultiLib, type: 1});
                var txtArticle = (Common.Locale.getDefaultLanguage() === 'ru') ? 'Статья' : 'Article',
                    txtSection = (Common.Locale.getDefaultLanguage() === 'ru') ? 'Раздел' : 'Section',
                    txtChapter = (Common.Locale.getDefaultLanguage() === 'ru') ? 'Глава' : 'Chapter';
                this._multilevelArr = [
                    '{"Type":"remove"}',
                    '{"Type":"number","Lvl":[{"lvlJc":"left","suff":"tab","numFmt":{"val":"decimal"},"lvlText":"%1)","pPr":{"ind":{"left":360,"firstLine":-360}}},{"lvlJc":"left","suff":"tab","numFmt":{"val":"lowerLetter"},"lvlText":"%2)","pPr":{"ind":{"left":720,"firstLine":-360}}},{"lvlJc":"left","suff":"tab","numFmt":{"val":"lowerRoman"},"lvlText":"%3)","pPr":{"ind":{"left":1080,"firstLine":-360}}},{"lvlJc":"left","suff":"tab","numFmt":{"val":"decimal"},"lvlText":"%4)","pPr":{"ind":{"left":1440,"firstLine":-360}}},{"lvlJc":"left","suff":"tab","numFmt":{"val":"lowerLetter"},"lvlText":"%5)","pPr":{"ind":{"left":1800,"firstLine":-360}}},{"lvlJc":"left","suff":"tab","numFmt":{"val":"lowerRoman"},"lvlText":"%6)","pPr":{"ind":{"left":2160,"firstLine":-360}}},{"lvlJc":"left","suff":"tab","numFmt":{"val":"decimal"},"lvlText":"%7)","pPr":{"ind":{"left":2520,"firstLine":-360}}},{"lvlJc":"left","suff":"tab","numFmt":{"val":"lowerLetter"},"lvlText":"%8)","pPr":{"ind":{"left":2880,"firstLine":-360}}},{"lvlJc":"left","suff":"tab","numFmt":{"val":"lowerRoman"},"lvlText":"%9)","pPr":{"ind":{"left":3240,"firstLine":-360}}}]}',
                    '{"Type":"number","Lvl":[{"lvlJc":"left","suff":"tab","numFmt":{"val":"decimal"},"lvlText":"%1.","pPr":{"ind":{"left":360,"firstLine":-360}}},{"lvlJc":"left","suff":"tab","numFmt":{"val":"decimal"},"lvlText":"%1.%2.","pPr":{"ind":{"left":792,"firstLine":-432}}},{"lvlJc":"left","suff":"tab","numFmt":{"val":"decimal"},"lvlText":"%1.%2.%3.","pPr":{"ind":{"left":1224,"firstLine":-504}}},{"lvlJc":"left","suff":"tab","numFmt":{"val":"decimal"},"lvlText":"%1.%2.%3.%4.","pPr":{"ind":{"left":1728,"firstLine":-648}}},{"lvlJc":"left","suff":"tab","numFmt":{"val":"decimal"},"lvlText":"%1.%2.%3.%4.%5.","pPr":{"ind":{"left":2232,"firstLine":-792}}},{"lvlJc":"left","suff":"tab","numFmt":{"val":"decimal"},"lvlText":"%1.%2.%3.%4.%5.%6.","pPr":{"ind":{"left":2736,"firstLine":-936}}},{"lvlJc":"left","suff":"tab","numFmt":{"val":"decimal"},"lvlText":"%1.%2.%3.%4.%5.%6.%7.","pPr":{"ind":{"left":3240,"firstLine":-1080}}},{"lvlJc":"left","suff":"tab","numFmt":{"val":"decimal"},"lvlText":"%1.%2.%3.%4.%5.%6.%7.%8.","pPr":{"ind":{"left":3744,"firstLine":-1224}}},{"lvlJc":"left","suff":"tab","numFmt":{"val":"decimal"},"lvlText":"%1.%2.%3.%4.%5.%6.%7.%8.%9.","pPr":{"ind":{"left":4320,"firstLine":-1440}}}]}',
                    '{"Type":"bullet","Lvl":[{"lvlJc":"left","suff":"tab","numFmt":{"val":"bullet"},"lvlText":"v","pPr":{"ind":{"left":360,"firstLine":-360}},"rPr":{"rFonts":{"ascii":"Wingdings","cs":"Wingdings","eastAsia":"Wingdings","hAnsi":"Wingdings"}}},{"lvlJc":"left","suff":"tab","numFmt":{"val":"bullet"},"lvlText":"Ø","pPr":{"ind":{"left":720,"firstLine":-360}},"rPr":{"rFonts":{"ascii":"Wingdings","cs":"Wingdings","eastAsia":"Wingdings","hAnsi":"Wingdings"}}},{"lvlJc":"left","suff":"tab","numFmt":{"val":"bullet"},"lvlText":"§","pPr":{"ind":{"left":1080,"firstLine":-360}},"rPr":{"rFonts":{"ascii":"Wingdings","cs":"Wingdings","eastAsia":"Wingdings","hAnsi":"Wingdings"}}},{"lvlJc":"left","suff":"tab","numFmt":{"val":"bullet"},"lvlText":"·","pPr":{"ind":{"left":1440,"firstLine":-360}},"rPr":{"rFonts":{"ascii":"Symbol","cs":"Symbol","eastAsia":"Symbol","hAnsi":"Symbol"}}},{"lvlJc":"left","suff":"tab","numFmt":{"val":"bullet"},"lvlText":"¨","pPr":{"ind":{"left":1800,"firstLine":-360}},"rPr":{"rFonts":{"ascii":"Symbol","cs":"Symbol","eastAsia":"Symbol","hAnsi":"Symbol"}}},{"lvlJc":"left","suff":"tab","numFmt":{"val":"bullet"},"lvlText":"Ø","pPr":{"ind":{"left":2160,"firstLine":-360}},"rPr":{"rFonts":{"ascii":"Wingdings","cs":"Wingdings","eastAsia":"Wingdings","hAnsi":"Wingdings"}}},{"lvlJc":"left","suff":"tab","numFmt":{"val":"bullet"},"lvlText":"§","pPr":{"ind":{"left":2520,"firstLine":-360}},"rPr":{"rFonts":{"ascii":"Wingdings","cs":"Wingdings","eastAsia":"Wingdings","hAnsi":"Wingdings"}}},{"lvlJc":"left","suff":"tab","numFmt":{"val":"bullet"},"lvlText":"·","pPr":{"ind":{"left":2880,"firstLine":-360}},"rPr":{"rFonts":{"ascii":"Symbol","cs":"Symbol","eastAsia":"Symbol","hAnsi":"Symbol"}}},{"lvlJc":"left","suff":"tab","numFmt":{"val":"bullet"},"lvlText":"¨","pPr":{"ind":{"left":3240,"firstLine":-360}},"rPr":{"rFonts":{"ascii":"Symbol","cs":"Symbol","eastAsia":"Symbol","hAnsi":"Symbol"}}}]}',
                    '{"Type":"number","Headings":true,"Lvl":[{"lvlJc":"left","suff":"tab","numFmt":{"val":"upperRoman"},"lvlText":"' + txtArticle + ' %1.","pPr":{"ind":{"left":0,"firstLine":0}}},{"lvlJc":"left","suff":"tab","numFmt":{"val":"decimalZero"},"lvlText":"' + txtSection + ' %1.%2","pPr":{"ind":{"left":0,"firstLine":0}}},{"lvlJc":"left","suff":"tab","numFmt":{"val":"lowerLetter"},"lvlText":"(%3)","pPr":{"ind":{"left":720,"firstLine":-432}}},{"lvlJc":"right","suff":"tab","numFmt":{"val":"lowerRoman"},"lvlText":"(%4)","pPr":{"ind":{"left":864,"firstLine":-144}}},{"lvlJc":"left","suff":"tab","numFmt":{"val":"decimal"},"lvlText":"%5)","pPr":{"ind":{"left":1008,"firstLine":-432}}},{"lvlJc":"left","suff":"tab","numFmt":{"val":"lowerLetter"},"lvlText":"%6)","pPr":{"ind":{"left":1152,"firstLine":-432}}},{"lvlJc":"right","suff":"tab","numFmt":{"val":"lowerRoman"},"lvlText":"%7)","pPr":{"ind":{"left":1296,"firstLine":-288}}},{"lvlJc":"left","suff":"tab","numFmt":{"val":"lowerLetter"},"lvlText":"%8.","pPr":{"ind":{"left":1440,"firstLine":-432}}},{"lvlJc":"right","suff":"tab","numFmt":{"val":"lowerRoman"},"lvlText":"%9.","pPr":{"ind":{"left":1584,"firstLine":-144}}}]}',
                    '{"Type":"number","Headings":true,"Lvl":[{"lvlJc":"left","suff":"space","numFmt":{"val":"decimal"},"lvlText":"' + txtChapter + ' %1","pPr":{"ind":{"left":0,"firstLine":0}}},{"lvlJc":"left","suff":"nothing","numFmt":{"val":"none"},"lvlText":"","pPr":{"ind":{"left":0,"firstLine":0}}},{"lvlJc":"left","suff":"nothing","numFmt":{"val":"none"},"lvlText":"","pPr":{"ind":{"left":0,"firstLine":0}}},{"lvlJc":"left","suff":"nothing","numFmt":{"val":"none"},"lvlText":"","pPr":{"ind":{"left":0,"firstLine":0}}},{"lvlJc":"left","suff":"nothing","numFmt":{"val":"none"},"lvlText":"","pPr":{"ind":{"left":0,"firstLine":0}}},{"lvlJc":"left","suff":"nothing","numFmt":{"val":"none"},"lvlText":"","pPr":{"ind":{"left":0,"firstLine":0}}},{"lvlJc":"left","suff":"nothing","numFmt":{"val":"none"},"lvlText":"","pPr":{"ind":{"left":0,"firstLine":0}}},{"lvlJc":"left","suff":"nothing","numFmt":{"val":"none"},"lvlText":"","pPr":{"ind":{"left":0,"firstLine":0}}},{"lvlJc":"left","suff":"nothing","numFmt":{"val":"none"},"lvlText":"","pPr":{"ind":{"left":0,"firstLine":0}}}]}',
                    '{"Type":"number","Headings":true,"Lvl":[{"lvlJc":"left","suff":"tab","numFmt":{"val":"upperRoman"},"lvlText":"%1.","pPr":{"ind":{"left":0,"firstLine":0}}},{"lvlJc":"left","suff":"tab","numFmt":{"val":"upperLetter"},"lvlText":"%2.","pPr":{"ind":{"left":720,"firstLine":0}}},{"lvlJc":"left","suff":"tab","numFmt":{"val":"decimal"},"lvlText":"%3.","pPr":{"ind":{"left":1440,"firstLine":0}}},{"lvlJc":"left","suff":"tab","numFmt":{"val":"lowerLetter"},"lvlText":"%4)","pPr":{"ind":{"left":2160,"firstLine":0}}},{"lvlJc":"left","suff":"tab","numFmt":{"val":"decimal"},"lvlText":"(%5)","pPr":{"ind":{"left":2880,"firstLine":0}}},{"lvlJc":"left","suff":"tab","numFmt":{"val":"lowerLetter"},"lvlText":"(%6)","pPr":{"ind":{"left":3600,"firstLine":0}}},{"lvlJc":"left","suff":"tab","numFmt":{"val":"lowerRoman"},"lvlText":"(%7)","pPr":{"ind":{"left":4320,"firstLine":0}}},{"lvlJc":"left","suff":"tab","numFmt":{"val":"lowerLetter"},"lvlText":"(%8)","pPr":{"ind":{"left":5040,"firstLine":0}}},{"lvlJc":"left","suff":"tab","numFmt":{"val":"lowerRoman"},"lvlText":"(%9)","pPr":{"ind":{"left":5760,"firstLine":0}}}]}',
                    '{"Type":"number","Headings":true,"Lvl":[{"lvlJc":"left","suff":"tab","numFmt":{"val":"decimal"},"lvlText":"%1.","pPr":{"ind":{"left":432,"firstLine":-432}}},{"lvlJc":"left","suff":"tab","numFmt":{"val":"decimal"},"lvlText":"%1.%2.","pPr":{"ind":{"left":576,"firstLine":-576}}},{"lvlJc":"left","suff":"tab","numFmt":{"val":"decimal"},"lvlText":"%1.%2.%3.","pPr":{"ind":{"left":720,"firstLine":-720}}},{"lvlJc":"left","suff":"tab","numFmt":{"val":"decimal"},"lvlText":"%1.%2.%3.%4.","pPr":{"ind":{"left":864,"firstLine":-864}}},{"lvlJc":"left","suff":"tab","numFmt":{"val":"decimal"},"lvlText":"%1.%2.%3.%4.%5.","pPr":{"ind":{"left":1008,"firstLine":-1008}}},{"lvlJc":"left","suff":"tab","numFmt":{"val":"decimal"},"lvlText":"%1.%2.%3.%4.%5.%6.","pPr":{"ind":{"left":1152,"firstLine":-1152}}},{"lvlJc":"left","suff":"tab","numFmt":{"val":"decimal"},"lvlText":"%1.%2.%3.%4.%5.%6.%7.","pPr":{"ind":{"left":1296,"firstLine":-1296}}},{"lvlJc":"left","suff":"tab","numFmt":{"val":"decimal"},"lvlText":"%1.%2.%3.%4.%5.%6.%7.%8.","pPr":{"ind":{"left":1440,"firstLine":-1440}}},{"lvlJc":"left","suff":"tab","numFmt":{"val":"decimal"},"lvlText":"%1.%2.%3.%4.%5.%6.%7.%8.%9.","pPr":{"ind":{"left":1584,"firstLine":-1584}}}]}'
                ];
                this.mnuMultilevelPicker = new Common.UI.DataView({
                    el: $('#id-toolbar-menu-multilevels'),
                    parentMenu: this.btnMultilevels.menu,
                    outerMenu:  {menu: this.btnMultilevels.menu, index: 0},
                    restoreHeight: 403,
                    delayRenderTips: true,
                    scrollAlwaysVisible: true,
                    listSettings: listSettings,
                    groups: new Common.UI.DataViewGroupStore(groups),
                    store: new Common.UI.DataViewStore(recents.concat([
                        {id: 'id-multilevels-' + Common.UI.getId(), numberingInfo: this._multilevelArr[0], skipRenderOnChange: true, tip: this.textNone, group : libGroup, type: 1},
                        {id: 'id-multilevels-' + Common.UI.getId(), numberingInfo: this._multilevelArr[1], skipRenderOnChange: true, tip: this.tipMultiLevelVarious, group : libGroup, type: 1},
                        {id: 'id-multilevels-' + Common.UI.getId(), numberingInfo: this._multilevelArr[2], skipRenderOnChange: true, tip: this.tipMultiLevelNumbered, group : libGroup, type: 1},
                        {id: 'id-multilevels-' + Common.UI.getId(), numberingInfo: this._multilevelArr[3], skipRenderOnChange: true, tip: this.tipMultiLevelSymbols, group : libGroup, type: 1},
                        {id: 'id-multilevels-' + Common.UI.getId(), numberingInfo: this._multilevelArr[4], skipRenderOnChange: true, tip: this.tipMultiLevelArticl, group : libGroup, type: 1},
                        {id: 'id-multilevels-' + Common.UI.getId(), numberingInfo: this._multilevelArr[5], skipRenderOnChange: true, tip: this.tipMultiLevelChapter, group : libGroup, type: 1},
                        {id: 'id-multilevels-' + Common.UI.getId(), numberingInfo: this._multilevelArr[6], skipRenderOnChange: true, tip: this.tipMultiLevelHeadings, group : libGroup, type: 1},
                        {id: 'id-multilevels-' + Common.UI.getId(), numberingInfo: this._multilevelArr[7], skipRenderOnChange: true, tip: this.tipMultiLevelHeadVarious, group : libGroup, type: 1}
                    ])),
                    itemTemplate: _.template('<div id="<%= id %>" class="item-multilevellist"></div>')
                });
                this.btnMultilevels.menu.setInnerMenu([{menu: this.mnuMultilevelPicker, index: 0}]);
                _conf && this.mnuMultilevelPicker.selectByIndex(_conf.index, true);

                _conf = this.mnuPageNumberPosPicker ? this.mnuPageNumberPosPicker.conf : undefined;
                var keepState = this.mnuPageNumberPosPicker ? this.mnuPageNumberPosPicker.keepState : undefined;
                this.mnuPageNumberPosPicker = new Common.UI.DataView({
                    el: $('#id-toolbar-menu-pageposition'),
                    lock: this.mnuPageNumberPosPicker.options.lock,
                    allowScrollbar: false,
                    parentMenu:  this.mnuInsertPageNum.menu,
                    outerMenu:  {menu: this.mnuInsertPageNum.menu, index: 0},
                    showLast: false,
                    store: new Common.UI.DataViewStore([
                        {
                            iconname: 'btn-page-number-top-left',
                            data: {
                                type: c_pageNumPosition.PAGE_NUM_POSITION_TOP,
                                subtype: c_pageNumPosition.PAGE_NUM_POSITION_LEFT
                            }
                        },
                        {
                            iconname: 'btn-page-number-top-center',
                            data: {
                                type: c_pageNumPosition.PAGE_NUM_POSITION_TOP,
                                subtype: c_pageNumPosition.PAGE_NUM_POSITION_CENTER
                            }
                        },
                        {
                            iconname: 'btn-page-number-top-right',
                            data: {
                                type: c_pageNumPosition.PAGE_NUM_POSITION_TOP,
                                subtype: c_pageNumPosition.PAGE_NUM_POSITION_RIGHT
                            }
                        },
                        {
                            iconname: 'btn-page-number-bottom-left',
                            data: {
                                type: c_pageNumPosition.PAGE_NUM_POSITION_BOTTOM,
                                subtype: c_pageNumPosition.PAGE_NUM_POSITION_LEFT
                            }
                        },
                        {
                            iconname: 'btn-page-number-bottom-center',
                            data: {
                                type: c_pageNumPosition.PAGE_NUM_POSITION_BOTTOM,
                                subtype: c_pageNumPosition.PAGE_NUM_POSITION_CENTER
                            }
                        },
                        {
                            iconname: 'btn-page-number-bottom-right',
                            data: {
                                type: c_pageNumPosition.PAGE_NUM_POSITION_BOTTOM,
                                subtype: c_pageNumPosition.PAGE_NUM_POSITION_RIGHT
                            }
                        }
                    ]),
                    itemTemplate: _.template('<div id="<%= id %>" class="item-pagenumber options__icon options__icon-huge <%= iconname %>"></div>')
                });
                this.mnuPageNumberPosPicker.keepState = keepState;
                _conf && this.mnuPageNumberPosPicker.setDisabled(_conf.disabled);
                this.mnuInsertPageNum.menu.setInnerMenu([{menu: this.mnuPageNumberPosPicker, index: 0}]);

                this.mnuTablePicker = new Common.UI.DimensionPicker({
                    el: $('#id-toolbar-menu-tablepicker'),
                    minRows: 8,
                    minColumns: 10,
                    maxRows: 8,
                    maxColumns: 10
                });
            },

            onToolbarAfterRender: function(toolbar) {
                // DataView and pickers
                //
                var colorVal;
                if (this.btnHighlightColor.cmpEl) {
                    this.btnHighlightColor.currentColor = 'FFFF00';
                    this.btnHighlightColor.setColor(this.btnHighlightColor.currentColor);
                    this.mnuHighlightColorPicker = new Common.UI.ThemeColorPalette({
                        el: $('#id-toolbar-menu-highlight'),
                        colors: [
                            'FFFF00', '00FF00', '00FFFF', 'FF00FF', '0000FF', 'FF0000', '00008B', '008B8B',
                            '006400', '800080', '8B0000', '808000', 'FFFFFF', 'D3D3D3', 'A9A9A9', '000000'
                        ],
                        colorHints: [
                            Common.Utils.ThemeColor.txtYellow, Common.Utils.ThemeColor.txtBrightGreen, Common.Utils.ThemeColor.txtTurquosie, Common.Utils.ThemeColor.txtPink,
                            Common.Utils.ThemeColor.txtBlue, Common.Utils.ThemeColor.txtRed, Common.Utils.ThemeColor.txtDarkBlue, Common.Utils.ThemeColor.txtTeal,
                            Common.Utils.ThemeColor.txtGreen, Common.Utils.ThemeColor.txtViolet, Common.Utils.ThemeColor.txtDarkRed, Common.Utils.ThemeColor.txtDarkYellow,
                            Common.Utils.ThemeColor.txtWhite, Common.Utils.ThemeColor.txtGray + '-25%', Common.Utils.ThemeColor.txtGray + '-50%', Common.Utils.ThemeColor.txtBlack
                        ],
                        value: 'FFFF00',
                        dynamiccolors: 0,
                        themecolors: 0,
                        effects: 0,
                        columns: 4,
                        outerMenu: {menu: this.btnHighlightColor.menu, index: 0, focusOnShow: true}
                    });
                    this.btnHighlightColor.setPicker(this.mnuHighlightColorPicker);
                    this.btnHighlightColor.menu.setInnerMenu([{menu: this.mnuHighlightColorPicker, index: 0}]);
                }

                if (this.btnFontColor.cmpEl) {
                    this.btnFontColor.setMenu();
                    this.mnuFontColorPicker = this.btnFontColor.getPicker();
                    this.btnFontColor.setColor(this.btnFontColor.currentColor || 'transparent');
                }

                if (this.btnParagraphColor.cmpEl) {
                    this.btnParagraphColor.setMenu();
                    this.mnuParagraphColorPicker = this.btnParagraphColor.getPicker();
                    this.btnParagraphColor.setColor(this.btnParagraphColor.currentColor || 'transparent');
                }

                if (this.btnContentControls.cmpEl) {
                    this.mnuControlsColorPicker = new Common.UI.ThemeColorPalette({
                        el: $('#id-toolbar-menu-controls-color'),
                        colors: ['000000', '993300', '333300', '003300', '003366', '000080', '333399', '333333', '800000', 'FF6600',
                            '808000', '00FF00', '008080', '0000FF', '666699', '808080', 'FF0000', 'FF9900', '99CC00', '339966',
                            '33CCCC', '3366FF', '800080', '999999', 'FF00FF', 'FFCC00', 'FFFF00', '00FF00', '00FFFF', '00CCFF',
                            '993366', 'C0C0C0', 'FF99CC', 'FFCC99', 'FFFF99', 'CCFFCC', 'CCFFFF', 'C9C8FF', 'CC99FF', 'FFFFFF'
                        ],
                        themecolors: 0,
                        effects: 0,
                        outerMenu: {menu: this.mnuHighlightControls, index: 2}
                    });
                    this.mnuHighlightControls.setInnerMenu([{menu: this.mnuControlsColorPicker, index: 2}]);
                }
            },

            updateMetricUnit: function () {
                var items = this.btnPageMargins.menu.items;
                for (var i = 0; i < items.length; i++) {
                    var mnu = items[i];
                    if (mnu.checkable) {
                        var checked = mnu.checked;
                        $(mnu.el).html(mnu.template({
                            id: Common.UI.getId(),
                            caption: mnu.caption,
                            options: mnu.options
                        }));
                        if (checked) mnu.setChecked(checked);
                    }
                }
                items = this.btnPageSize.menu.items;
                for (var i = 0; i < items.length; i++) {
                    var mnu = items[i];
                    if (mnu.checkable) {
                        var checked = mnu.checked;
                        $(mnu.el).html(mnu.template({
                            id: Common.UI.getId(),
                            caption: mnu.caption,
                            options: mnu.options
                        }));
                        if (checked) mnu.setChecked(checked);
                    }
                }
            },

            setApi: function (api) {
                this.api = api;
                /** coauthoring begin **/
                this.api.asc_registerCallback('asc_onSendThemeColorSchemes', _.bind(this.onSendThemeColorSchemes, this));
                this.api.asc_registerCallback('asc_onCollaborativeChanges', _.bind(this.onCollaborativeChanges, this));
                this.api.asc_registerCallback('asc_onAuthParticipantsChanged', _.bind(this.onApiUsersChanged, this));
                this.api.asc_registerCallback('asc_onParticipantsChanged', _.bind(this.onApiUsersChanged, this));
                /** coauthoring end **/
                return this;
            },

            setMode: function (mode) {
                if (mode.isDisconnected) {
                    this.lockToolbar(Common.enumLock.lostConnect, true);
                    if ( this.synchTooltip )
                        this.synchTooltip.hide();
                    if (!mode.enableDownload)
                        this.lockToolbar(Common.enumLock.cantPrint, true, {array: [this.btnPrint]});
                } else {
                    this.lockToolbar(Common.enumLock.cantPrint, !mode.canPrint, {array: [this.btnPrint]});
                    !mode.canPrint && this.btnPrint.hide();
                }


                this.mode = mode;

                this.btnMailRecepients.setVisible(mode.canCoAuthoring == true && mode.canUseMailMerge);
                this.listStylesAdditionalMenuItem.setVisible(mode.canEditStyles);
                this.btnContentControls.menu.items[10].setVisible(mode.canEditContentControl);
                this.mnuInsertImage.items[2].setVisible(this.mode.canRequestInsertImage || this.mode.fileChoiceUrl && this.mode.fileChoiceUrl.indexOf("{documentType}")>-1);
            },

            onSendThemeColorSchemes: function (schemas) {
                var me = this;

                if (this.mnuColorSchema && this.mnuColorSchema.items.length > 0) {
                    _.each(this.mnuColorSchema.items, function (item) {
                        item.remove();
                    });
                }

                if (this.mnuColorSchema == null) {
                    this.mnuColorSchema = new Common.UI.Menu({
                        cls: 'shifted-left',
                        restoreHeight: true
                    });
                }
                this.mnuColorSchema.items = [];

                var itemTemplate = _.template([
                    '<a id="<%= id %>"  tabindex="-1" type="menuitem" class="<%= options.cls %>">',
                    '<span class="colors">',
                    '<% _.each(options.colors, function(color) { %>',
                    '<span class="color" style="background: <%= color %>;"></span>',
                    '<% }) %>',
                    '</span>',
                    '<span class="text"><%= caption %></span>',
                    '</a>'
                ].join(''));

                _.each(schemas, function (schema, index) {
                    var colors = schema.get_colors();//schema.colors;
                    var schemecolors = [];
                    for (var j = 2; j < 7; j++) {
                        var clr = '#' + Common.Utils.ThemeColor.getHexColor(colors[j].get_r(), colors[j].get_g(), colors[j].get_b());
                        schemecolors.push(clr);
                    }

                    if (index == 22) {
                        this.mnuColorSchema.addItem({
                            caption: '--'
                        });
                    }
                    var name = schema.get_name();
                    this.mnuColorSchema.addItem({
                        template: itemTemplate,
                        cls: 'color-schemas-menu',
                        colors: schemecolors,
                        caption: (index < 22) ? (me.SchemeNames[index] || name) : name,
                        value: index,
                        checkable: true,
                        toggleGroup: 'menuSchema'
                    });
                }, this);
            },

            /** coauthoring begin **/
            onCollaborativeChanges: function () {
                if (this._state.hasCollaborativeChanges) return;
                if (!this.btnCollabChanges.rendered || this._state.previewmode) {
                    this.needShowSynchTip = true;
                    return;
                }

                this._state.hasCollaborativeChanges = true;
                this.btnCollabChanges.cmpEl.addClass('notify');
                if (this.showSynchTip) {
                    this.btnCollabChanges.updateHint('');
                    if (this.synchTooltip === undefined)
                        this.createSynchTip();

                    this.synchTooltip.show();
                } else {
                    this.btnCollabChanges.updateHint(this.tipSynchronize + Common.Utils.String.platformKey('Ctrl+S'));
                }

                this.btnSave.setDisabled(false);
                Common.Gateway.collaborativeChanges();
            },

            createSynchTip: function () {
                this.synchTooltip = new Common.UI.SynchronizeTip({
                    extCls: (this.mode.customization && !!this.mode.customization.compactHeader) ? undefined : 'inc-index',
                    placement: 'right-bottom',
                    target: this.btnCollabChanges.$el
                });
                this.synchTooltip.on('dontshowclick', function () {
                    this.showSynchTip = false;
                    this.synchTooltip.hide();
                    this.btnCollabChanges.updateHint(this.tipSynchronize + Common.Utils.String.platformKey('Ctrl+S'));
                    Common.localStorage.setItem("de-hide-synch", 1);
                }, this);
                this.synchTooltip.on('closeclick', function () {
                    this.synchTooltip.hide();
                    this.btnCollabChanges.updateHint(this.tipSynchronize + Common.Utils.String.platformKey('Ctrl+S'));
                }, this);
            },

            synchronizeChanges: function () {
                if ( !this._state.previewmode && this.btnCollabChanges.rendered ) {
                    var me = this;

                    if ( me.btnCollabChanges.cmpEl.hasClass('notify') ) {
                        me.btnCollabChanges.cmpEl.removeClass('notify');
                        if (this.synchTooltip)
                            this.synchTooltip.hide();
                        this.btnCollabChanges.updateHint(this.btnSaveTip);

                        this.btnSave.setDisabled(!me.mode.forcesave);
                        this._state.hasCollaborativeChanges = false;
                    }
                }
            },

            onApiUsersChanged: function (users) {
                var editusers = [];
                _.each(users, function (item) {
                    if (!item.asc_getView())
                        editusers.push(item);
                });

                var me = this;
                var length = _.size(editusers);
                var cls = (length > 1) ? 'btn-save-coauth' : 'btn-save';
                if ( cls !== me.btnSaveCls && me.btnCollabChanges.rendered ) {
                    me.btnSaveTip = ((length > 1) ? me.tipSaveCoauth : me.tipSave ) + Common.Utils.String.platformKey('Ctrl+S');
                    me.btnCollabChanges.updateHint(me.btnSaveTip);
                    me.btnCollabChanges.$icon.removeClass(me.btnSaveCls).addClass(cls);
                    me.btnSaveCls = cls;
                }
            },

            /** coauthoring end **/

            onStyleMenuUpdate: function (item, e, eOpt) {
                var me = this;
                if (me.api) {
                    var style = me.api.asc_GetStyleFromFormatting();
                    var title = item.styleTitle;

                    var characterStyle = style.get_Link();
                    style.put_Name(title);
                    characterStyle.put_Name(title + '_character');
                    me.api.asc_AddNewStyle(style);
                    setTimeout(function () {
                        me.listStyles.openButton.menu.hide();
                    }, 100);
                }
            },

            onStyleMenuDelete: function (item, e, eOpt) {
                var me = this;
                if (me.api) {
                    this.api.asc_RemoveStyle(item.styleTitle);
                }
            },

            onStyleMenuRestoreAll: function (item, e, eOpt) {
                var me = this;
                if (me.api) {
                    _.each(window.styles.get_MergedStyles(), function (style) {
                        if (me.api.asc_IsStyleDefault(style.get_Name())) {
                            me.api.asc_RemoveStyle(style.get_Name());
                        }
                    });
                }
            },

            onStyleMenuDeleteAll: function (item, e, eOpt) {
                if (this.api)
                    this.api.asc_RemoveAllCustomStyles();
            },

            onUpdateLastCustomMargins: function(props) {
                if (!this.btnPageMargins) return;

                var top = props ? props.get_TopMargin() : Common.localStorage.getItem("de-pgmargins-top"),
                    left = props ? props.get_LeftMargin() : Common.localStorage.getItem("de-pgmargins-left"),
                    bottom = props ? props.get_BottomMargin() : Common.localStorage.getItem("de-pgmargins-bottom"),
                    right = props ? props.get_RightMargin() : Common.localStorage.getItem("de-pgmargins-right");
                if ( top!==null && left!==null && bottom!==null && right!==null ) {
                    var mnu = this.btnPageMargins.menu.items[0];
                    mnu.options.value = mnu.value = [parseFloat(top), parseFloat(left), parseFloat(bottom), parseFloat(right)];
                    mnu.setVisible(true);
                    $(mnu.el).html(mnu.template({id: Common.UI.getId(), caption : mnu.caption, options : mnu.options}));
                } else
                    this.btnPageMargins.menu.items[0].setVisible(false);
            },

<<<<<<< HEAD
            loadRecentSymbolsFromStorage: function(){
                var recents = Common.localStorage.getItem('de-fastRecentSymbols');
                var arr =(!!recents) ? JSON.parse(recents) :
                    [
                        { symbol: 8226,     font: 'Arial'},
                        { symbol: 8364,     font: 'Arial'},
                        { symbol: 65284,    font: 'Arial'},
                        { symbol: 165,      font: 'Arial'},
                        { symbol: 169,      font: 'Arial'},
                        { symbol: 174,      font: 'Arial'},
                        { symbol: 189,      font: 'Arial'},
                        { symbol: 188,      font: 'Arial'},
                        { symbol: 8800,     font: 'Arial'},
                        { symbol: 177,      font: 'Arial'},
                        { symbol: 247,      font: 'Arial'},
                        { symbol: 8730,     font: 'Arial'},
                        { symbol: 8804,     font: 'Arial'},
                        { symbol: 8805,     font: 'Arial'},
                        { symbol: 8482,     font: 'Arial'},
                        { symbol: 8734,     font: 'Arial'},
                        { symbol: 126,      font: 'Arial'},
                        { symbol: 176,      font: 'Arial'},
                        { symbol: 167,      font: 'Arial'},
                        { symbol: 945,      font: 'Arial'},
                        { symbol: 946,      font: 'Arial'},
                        { symbol: 960,      font: 'Arial'},
                        { symbol: 916,      font: 'Arial'},
                        { symbol: 9786,     font: 'Arial'},
                        { symbol: 9829,     font: 'Arial'}
                    ];
                arr.forEach(function (item){
                    item.tip = this.getSymbolDescription(item.symbol);
                }.bind(this));
                return arr;
            },

            saveSymbol: function(symbol, font) {
                var maxLength =25,
                    picker = this.mnuInsertSymbolsPicker;
                var item = picker.store.find(function(item){
                    return item.get('symbol') == symbol && item.get('font') == font
                });

                item && picker.store.remove(item);
                picker.store.add({symbol: symbol, font: font, tip: this.getSymbolDescription(symbol)},{at:0});
                picker.store.length > maxLength && picker.store.remove(picker.store.last());

                var arr = picker.store.map(function (item){
                    return {symbol: item.get('symbol'), font: item.get('font')};
                });
                var sJSON = JSON.stringify(arr);
                Common.localStorage.setItem( 'de-fastRecentSymbols', sJSON);
            },

            getSymbolDescription: function(symbol){
                var  specSymbol = this.specSymbols.find(function (item){return item.symbol == symbol});
                return !!specSymbol ? specSymbol.description : this.capBtnInsSymbol + ': ' + symbol;
            },

            loadListPresetsFromStorage: function(path, groupId) {
=======
            loadListPresetsFromStorage: function(path, groupId, recentCount) {
>>>>>>> 7bdd3027
                var recents = Common.localStorage.getItem(path),
                    arr = [];
                recents = recents ? JSON.parse(recents) : [];
                for (var i=0; i<recents.length && i<recentCount; i++) {
                    arr.push({id: 'id-recent-list-' + Common.UI.getId(), numberingInfo: recents[i], skipRenderOnChange: true, group : groupId, type: 0});
                }
                return arr;
            },

            saveListPresetToStorage: function(picker) {
                if (picker) {
                    var arr = [];
                    _.each(picker.store.where({type: 0}), function(rec){
                        arr.push(rec.get('numberingInfo'));
                    });
                    Common.localStorage.setItem(picker.options.listSettings.recentPath, JSON.stringify(arr));
                }
            },

            lockToolbar: function (causes, lock, opts) {
                Common.Utils.lockControls(causes, lock, opts, this.lockControls);
            },

            textBold: 'Bold',
            textItalic: 'Italic',
            textUnderline: 'Underline',
            textStrikeout: 'Strikeout',
            textSuperscript: 'Superscript',
            textSubscript: 'Subscript',
            strMenuNoFill: 'No Fill',
            tipFontName: 'Font Name',
            tipFontSize: 'Font Size',
            tipParagraphStyle: 'Paragraph Style',
            tipCopy: 'Copy',
            tipPaste: 'Paste',
            tipUndo: 'Undo',
            tipRedo: 'Redo',
            tipPrint: 'Print',
            tipPrintQuick: 'Quick print',
            tipSave: 'Save',
            tipIncFont: 'Increment font size',
            tipDecFont: 'Decrement font size',
            tipHighlightColor: 'Highlight color',
            tipFontColor: 'Font color',
            tipMarkers: 'Bullets',
            tipNumbers: 'Numbering',
            tipMultilevels: 'Outline',
            tipAlignLeft: 'Align Left',
            tipAlignRight: 'Align Right',
            tipAlignCenter: 'Align Center',
            tipAlignJust: 'Justified',
            tipDecPrLeft: 'Decrease Indent',
            tipIncPrLeft: 'Increase Indent',
            tipShowHiddenChars: 'Nonprinting Characters',
            tipLineSpace: 'Paragraph Line Spacing',
            tipPrColor: 'Background color',
            tipInsertTable: 'Insert Table',
            tipInsertImage: 'Insert Image',
            tipPageBreak: 'Insert Page or Section break',
            tipInsertNum: 'Insert Page Number',
            tipClearStyle: 'Clear Style',
            tipCopyStyle: 'Copy Style',
            tipPageSize: 'Page Size',
            tipPageOrient: 'Page Orientation',
            tipBack: 'Back',
            tipInsertShape: 'Insert Autoshape',
            tipInsertEquation: 'Insert Equation',
            tipInsertSmartArt: 'Insert SmartArt',
            mniImageFromFile: 'Image from File',
            mniImageFromUrl: 'Image from URL',
            mniCustomTable: 'Insert Custom Table',
            textTitleError: 'Error',
            textInsertPageNumber: 'Insert page number',
            textToCurrent: 'To Current Position',
            tipEditHeader: 'Edit header or footer',
            mniEditHeader: 'Edit Header',
            mniEditFooter: 'Edit Footer',
            mniHiddenChars: 'Nonprinting Characters',
            mniHiddenBorders: 'Hidden Table Borders',
            tipSynchronize: 'The document has been changed by another user. Please click to save your changes and reload the updates.',
            textNewColor: 'Add New Custom Color',
            textAutoColor: 'Automatic',
            tipInsertChart: 'Insert Chart',
            tipColorSchemas: 'Change Color Scheme',
            tipInsertHorizontalText: 'Insert horizontal text box',
            tipInsertVerticalText: 'Insert vertical text box',
            tipInsertText: 'Insert text box',
            tipInsertTextArt: 'Insert Text Art',
            mniEditDropCap: 'Drop Cap Settings',
            textNone: 'None',
            textInText: 'In Text',
            textInMargin: 'In Margin',
            tipDropCap: 'Insert drop cap',
            txtScheme1: 'Office',
            txtScheme2: 'Grayscale',
            txtScheme3: 'Apex',
            txtScheme4: 'Aspect',
            txtScheme5: 'Civic',
            txtScheme6: 'Concourse',
            txtScheme7: 'Equity',
            txtScheme8: 'Flow',
            txtScheme9: 'Foundry',
            txtScheme10: 'Median',
            txtScheme11: 'Metro',
            txtScheme12: 'Module',
            txtScheme13: 'Opulent',
            txtScheme14: 'Oriel',
            txtScheme15: 'Origin',
            txtScheme16: 'Paper',
            txtScheme17: 'Solstice',
            txtScheme18: 'Technic',
            txtScheme19: 'Trek',
            txtScheme20: 'Urban',
            txtScheme21: 'Verve',
            textInsPageBreak: 'Insert Page Break',
            textInsColumnBreak: 'Insert Column Break',
            textInsSectionBreak: 'Insert Section Break',
            textNextPage: 'Next Page',
            textContPage: 'Continuous Page',
            textEvenPage: 'Even Page',
            textOddPage: 'Odd Page',
            tipSaveCoauth: 'Save your changes for the other users to see them.',
            tipMailRecepients: 'Mail Merge',
            textStyleMenuUpdate: 'Update from select',
            textStyleMenuRestore: 'Restore to default',
            textStyleMenuDelete: 'Delete style',
            textStyleMenuRestoreAll: 'Restore all to default styles',
            textStyleMenuDeleteAll: 'Delete all custom styles',
            textStyleMenuNew: 'New style from selection',
            tipColumns: 'Insert columns',
            textColumnsOne: 'One',
            textColumnsTwo: 'Two',
            textColumnsThree: 'Three',
            textColumnsLeft: 'Left',
            textColumnsRight: 'Right',
            tipPageMargins: 'Page Margins',
            textMarginsLast: 'Last Custom',
            textMarginsNormal: 'Normal',
            textMarginsUsNormal: 'US Normal',
            textMarginsNarrow: 'Narrow',
            textMarginsModerate: 'Moderate',
            textMarginsWide: 'Wide',
            textPageMarginsCustom: 'Custom margins',
            textTop: 'Top: ',
            textLeft: 'Left: ',
            textBottom: 'Bottom: ',
            textRight: 'Right: ',
            textPageSizeCustom: 'Custom Page Size',
            textPortrait: 'Portrait',
            textLandscape: 'Landscape',
            textInsertPageCount: 'Insert number of pages',
            tipChangeChart: 'Change Chart Type',
            capBtnInsPagebreak: 'Page Break',
            capBtnInsImage: 'Image',
            capBtnInsTable: 'Table',
            capBtnInsChart: 'Chart',
            textTabFile: 'File',
            textTabHome: 'Home',
            textTabInsert: 'Insert',
            textTabLayout: 'Layout',
            textTabReview: 'Review',
            capBtnInsShape: 'Shape',
            capBtnInsTextbox: 'Text Box',
            capBtnInsTextart: 'Text Art',
            capBtnInsDropcap: 'Drop Cap',
            capBtnInsEquation: 'Equation',
            capBtnInsHeader: 'Header/Footer',
            capBtnColumns: 'Columns',
            capBtnPageOrient: 'Orientation',
            capBtnMargins: 'Margins',
            capBtnPageSize: 'Size',
            capBtnInsSmartArt: 'SmartArt',
            tipImgAlign: 'Align objects',
            tipImgGroup: 'Group objects',
            tipImgWrapping: 'Wrap text',
            tipSendForward: 'Bring forward',
            tipSendBackward: 'Send backward',
            capImgAlign: 'Align',
            capImgGroup: 'Group',
            capImgForward: 'Bring Forward',
            capImgBackward: 'Send Backward',
            capImgWrapping: 'Wrapping',
            capBtnComment: 'Comment',
            textColumnsCustom: 'Custom Columns',
            textTabCollaboration: 'Collaboration',
            textTabProtect: 'Protection',
            textTabLinks: 'References',
            capBtnInsControls: 'Content Control',
            textRichControl: 'Rich text',
            textPlainControl: 'Plain text',
            textRemoveControl: 'Remove',
            mniEditControls: 'Settings',
            tipControls: 'Insert content control',
            mniHighlightControls: 'Highlight settings',
            textNoHighlight: 'No highlighting',
            mniImageFromStorage: 'Image from Storage',
            capBtnBlankPage: 'Blank Page',
            tipBlankPage: 'Insert blank page',
            txtDistribHor: 'Distribute Horizontally',
            txtDistribVert: 'Distribute Vertically',
            txtPageAlign: 'Align to Page',
            txtMarginAlign: 'Align to Margin',
            txtObjectsAlign: 'Align Selected Objects',
            capBtnWatermark: 'Watermark',
            textEditWatermark: 'Custom Watermark',
            textRemWatermark: 'Remove Watermark',
            tipWatermark: 'Edit watermark',
            textPictureControl: 'Picture',
            textComboboxControl: 'Combo box',
            textCheckboxControl: 'Check box',
            textDropdownControl: 'Drop-down list',
            textDateControl: 'Date',
            capBtnAddComment: 'Add Comment',
            capBtnInsSymbol: 'Symbol',
            tipInsertSymbol: 'Insert symbol',
            mniDrawTable: 'Draw Table',
            mniEraseTable: 'Erase Table',
            textListSettings: 'List Settings',
            capBtnDateTime: 'Date & Time',
            tipDateTime: 'Insert current date and time',
            capBtnLineNumbers: 'Line Numbers',
            textContinuous: 'Continuous',
            textRestartEachPage: 'Restart Each Page',
            textRestartEachSection: 'Restart Each Section',
            textSuppressForCurrentParagraph: 'Suppress for Current Paragraph',
            textCustomLineNumbers: 'Line Numbering Options',
            tipLineNumbers: 'Show line numbers',
            tipChangeCase: 'Change case',
            mniSentenceCase: 'Sentence case.',
            mniLowerCase: 'lowercase',
            mniUpperCase: 'UPPERCASE',
            mniCapitalizeWords: 'Capitalize Each Word',
            mniToggleCase: 'tOGGLE cASE',
            textChangeLevel: 'Change List Level',
            mniTextToTable: 'Convert Text to Table',
            txtScheme22: 'New Office',
            mniFromFile: 'From File',
            mniFromUrl: 'From URL',
            mniFromStorage: 'From Storage',
            tipNumCapitalLetters: 'A. B. C.',
            tipNumLettersParentheses: 'a) b) c)',
            tipNumLettersPoints: 'a. b. c.',
            tipNumNumbersPoint: '1. 2. 3.',
            tipNumNumbersParentheses: '1) 2) 3)',
            tipNumRoman: 'I. II. III.',
            tipNumRomanSmall: 'i. ii. iii.',
            tipMultiLevelVarious: 'Multi-level various numbered bullets',
            tipMultiLevelNumbered: 'Multi-level numbered bullets',
            tipMultiLevelSymbols: 'Multi-level symbols bullets',
            tipMarkersFRound: 'Filled round bullets',
            tipMarkersHRound: 'Hollow round bullets',
            tipMarkersFSquare: 'Filled square bullets',
            tipMarkersStar: 'Star bullets',
            tipMarkersArrow: 'Arrow bullets',
            tipMarkersCheckmark: 'Checkmark bullets',
            tipMarkersFRhombus: 'Filled rhombus bullets',
            tipMarkersDash: 'Dash bullets',
            textTabView: 'View',
            mniRemoveHeader: 'Remove Header',
            mniRemoveFooter: 'Remove Footer',
            mniInsertSSE: 'Insert Spreadsheet',
            tipSelectAll: 'Select all',
            tipCut: 'Cut',
            tipRusUpperPoints: 'А. Б. В.',
            tipRusUpperParentheses: 'А) Б) В)',
            tipRusLowerPoints: 'а. б. в.',
            tipRusLowerParentheses: 'а) б) в)',
            tipMultiLevelArticl: '',
            tipMultiLevelChapter: '',
            tipMultiLevelHeadings: '',
            tipMultiLevelHeadVarious: '',
            txtGroupRecent: 'Recently used',
            txtGroupBulletLib: 'Bullet library',
            txtGroupNumLib: 'Numbering library',
            txtGroupMultiLib: 'List library',
            txtGroupBulletDoc: 'Document bullets',
            txtGroupNumDoc: 'Document numbering formats',
            txtGroupMultiDoc: 'Lists in current document',
            textTabDraw: 'Draw',
            textMoreSymbols: 'More symbols',
            textAlpha: 'Greek Small Letter Alpha',
            textBetta: 'Greek Small Letter Betta',
            textBlackHeart: 'Black Heart Suit',
            textBullet: 'Bullet',
            textCopyright: 'Copyright Sign',
            textDegree: 'Degree Sign',
            textDelta: 'Greek Small Letter Delta',
            textDivision: 'Division Sign',
            textDollar: 'Dollar Sign',
            textEuro: 'Euro Sign',
            textGreaterEqual: 'Greater-Than Or Equal To',
            textInfinity: 'Infinity',
            textLessEqual: 'Less-Than Or Equal To',
            textLetterPi: 'Greek Small Letter Pi',
            textNotEqualTo: 'Not Equal To',
            textOneHalf: 'Vulgar Fraction One Half',
            textOneQuarter: 'Vulgar Fraction One Quarter',
            textPlusMinus: 'Plus-Minus Sign',
            textRegistered: 'Registered Sign',
            textSection: 'Section Sign',
            textSmile: 'White Smiling Fase',
            textSquareRoot: 'Square Root',
            textTilde: 'Tilde',
            textTradeMark: 'Trade Mark Sign',
            textYen: 'Yen Sign'
        }
    })(), DE.Views.Toolbar || {}));
});<|MERGE_RESOLUTION|>--- conflicted
+++ resolved
@@ -2973,7 +2973,6 @@
                     this.btnPageMargins.menu.items[0].setVisible(false);
             },
 
-<<<<<<< HEAD
             loadRecentSymbolsFromStorage: function(){
                 var recents = Common.localStorage.getItem('de-fastRecentSymbols');
                 var arr =(!!recents) ? JSON.parse(recents) :
@@ -3033,10 +3032,7 @@
                 return !!specSymbol ? specSymbol.description : this.capBtnInsSymbol + ': ' + symbol;
             },
 
-            loadListPresetsFromStorage: function(path, groupId) {
-=======
             loadListPresetsFromStorage: function(path, groupId, recentCount) {
->>>>>>> 7bdd3027
                 var recents = Common.localStorage.getItem(path),
                     arr = [];
                 recents = recents ? JSON.parse(recents) : [];
