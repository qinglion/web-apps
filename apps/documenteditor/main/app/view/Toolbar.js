--- conflicted
+++ resolved
@@ -116,11 +116,8 @@
         noObjectSelected:  'no-object',
         lostConnect:    'disconnect',
         disableOnStart: 'on-start',
-<<<<<<< HEAD
-        formsNoRoles: 'no-roles'
-=======
+        formsNoRoles: 'no-roles',
         complexForm:    'complex-form'
->>>>>>> 3cc7a739
     };
     for (var key in enumLock) {
         if (enumLock.hasOwnProperty(key)) {
