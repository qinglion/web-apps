/*
 *
 * (c) Copyright Ascensio System SIA 2010-2019
 *
 * This program is a free software product. You can redistribute it and/or
 * modify it under the terms of the GNU Affero General Public License (AGPL)
 * version 3 as published by the Free Software Foundation. In accordance with
 * Section 7(a) of the GNU AGPL its Section 15 shall be amended to the effect
 * that Ascensio System SIA expressly excludes the warranty of non-infringement
 * of any third-party rights.
 *
 * This program is distributed WITHOUT ANY WARRANTY; without even the implied
 * warranty of MERCHANTABILITY or FITNESS FOR A PARTICULAR  PURPOSE. For
 * details, see the GNU AGPL at: http://www.gnu.org/licenses/agpl-3.0.html
 *
 * You can contact Ascensio System SIA at 20A-12 Ernesta Birznieka-Upisha
 * street, Riga, Latvia, EU, LV-1050.
 *
 * The  interactive user interfaces in modified source and object code versions
 * of the Program must display Appropriate Legal Notices, as required under
 * Section 5 of the GNU AGPL version 3.
 *
 * Pursuant to Section 7(b) of the License you must retain the original Product
 * logo when distributing the program. Pursuant to Section 7(e) we decline to
 * grant you any rights under trademark law for use of our trademarks.
 *
 * All the Product's GUI elements, including illustrations and icon sets, as
 * well as technical writing content are licensed under the terms of the
 * Creative Commons Attribution-ShareAlike 4.0 International. See the License
 * terms at http://creativecommons.org/licenses/by-sa/4.0/legalcode
 *
*/
/**
 *  Toolbar.js
 *
 *  Toolbar view
 *
 *  Created by Maxim.Kadushkin on 2/13/17
 *  Copyright (c) 2018 Ascensio System SIA. All rights reserved.
 *
 */

define([
    'jquery',
    'underscore',
    'backbone',
    'text!documenteditor/main/app/template/Toolbar.template',
    'text!documenteditor/main/app/template/ToolbarView.template',
    'common/main/lib/collection/Fonts',
    'common/main/lib/component/Button',
    'common/main/lib/component/ComboBox',
    'common/main/lib/component/DataView',
    'common/main/lib/component/ColorPalette',
    'common/main/lib/component/ThemeColorPalette',
    'common/main/lib/component/Menu',
    'common/main/lib/component/DimensionPicker',
    'common/main/lib/component/Window',
    'common/main/lib/component/ComboBoxFonts',
    'common/main/lib/component/ComboDataView'
    ,'common/main/lib/component/SynchronizeTip'
    ,'common/main/lib/component/Mixtbar'
], function ($, _, Backbone, template, template_view) {
    'use strict';

    DE.Views.Toolbar =  Common.UI.Mixtbar.extend(_.extend((function(){

        return {
            el: '#toolbar',

            // Compile our stats template
            // template: _.template(template),

            // Delegated events for creating new items, and clearing completed ones.
            events: {
                //
            },

            initialize: function () {
                var me = this;

                /**
                 * UI Components
                 */

                this.SchemeNames = [
                    this.txtScheme1, this.txtScheme2, this.txtScheme3, this.txtScheme4, this.txtScheme5,
                    this.txtScheme6, this.txtScheme7, this.txtScheme8, this.txtScheme9, this.txtScheme10,
                    this.txtScheme11, this.txtScheme12, this.txtScheme13, this.txtScheme14, this.txtScheme15,
                    this.txtScheme16, this.txtScheme17, this.txtScheme18, this.txtScheme19, this.txtScheme20,
                    this.txtScheme21
                ];

                this.paragraphControls = [];
                this.toolbarControls = [];
                this.textOnlyControls = [];
                this._state = {
                    hasCollaborativeChanges: undefined,
                    previewmode: false
                };

                Common.NotificationCenter.on('app:ready', me.onAppReady.bind(this));
                return this;
            },

            applyLayout: function (config) {
                var me = this;

                if ( config.isEdit ) {
                    Common.UI.Mixtbar.prototype.initialize.call(this, {
                            template: _.template(template),
                            tabs: [
                                {caption: me.textTabFile, action: 'file', extcls: 'canedit', haspanel:false},
                                {caption: me.textTabHome, action: 'home', extcls: 'canedit'},
                                {caption: me.textTabInsert, action: 'ins', extcls: 'canedit'},
                                {caption: me.textTabLayout, action: 'layout', extcls: 'canedit'},
                                {caption: me.textTabLinks, action: 'links', extcls: 'canedit'}
                            ]
                        }
                    );

                    this.btnSaveCls = 'btn-save';
                    this.btnSaveTip = this.tipSave + Common.Utils.String.platformKey('Ctrl+S');

                    this.btnPrint = new Common.UI.Button({
                        id: 'id-toolbar-btn-print',
                        cls: 'btn-toolbar',
                        iconCls: 'btn-print no-mask',
                        signals: ['disabled']
                    });
                    this.toolbarControls.push(this.btnPrint);

                    this.btnSave = new Common.UI.Button({
                        id: 'id-toolbar-btn-save',
                        cls: 'btn-toolbar',
                        iconCls: 'no-mask ' + this.btnSaveCls,
                        signals: ['disabled']
                    });
                    this.toolbarControls.push(this.btnSave);
                    this.btnCollabChanges = this.btnSave;

                    this.btnUndo = new Common.UI.Button({
                        id: 'id-toolbar-btn-undo',
                        cls: 'btn-toolbar',
                        iconCls: 'btn-undo',
                        signals: ['disabled']
                    });
                    this.toolbarControls.push(this.btnUndo);

                    this.btnRedo = new Common.UI.Button({
                        id: 'id-toolbar-btn-redo',
                        cls: 'btn-toolbar',
                        iconCls: 'btn-redo',
                        signals: ['disabled']
                    });
                    this.toolbarControls.push(this.btnRedo);

                    this.btnCopy = new Common.UI.Button({
                        id: 'id-toolbar-btn-copy',
                        cls: 'btn-toolbar',
                        iconCls: 'btn-copy'
                    });
                    this.toolbarControls.push(this.btnCopy);

                    this.btnPaste = new Common.UI.Button({
                        id: 'id-toolbar-btn-paste',
                        cls: 'btn-toolbar',
                        iconCls: 'btn-paste'
                    });
                    this.paragraphControls.push(this.btnPaste);

                    this.btnIncFontSize = new Common.UI.Button({
                        id: 'id-toolbar-btn-incfont',
                        cls: 'btn-toolbar',
                        iconCls: 'btn-incfont'
                    });
                    this.paragraphControls.push(this.btnIncFontSize);

                    this.btnDecFontSize = new Common.UI.Button({
                        id: 'id-toolbar-btn-decfont',
                        cls: 'btn-toolbar',
                        iconCls: 'btn-decfont'
                    });
                    this.paragraphControls.push(this.btnDecFontSize);

                    this.btnBold = new Common.UI.Button({
                        id: 'id-toolbar-btn-bold',
                        cls: 'btn-toolbar',
                        iconCls: 'btn-bold',
                        enableToggle: true
                    });
                    this.paragraphControls.push(this.btnBold);

                    this.btnItalic = new Common.UI.Button({
                        id: 'id-toolbar-btn-italic',
                        cls: 'btn-toolbar',
                        iconCls: 'btn-italic',
                        enableToggle: true
                    });
                    this.paragraphControls.push(this.btnItalic);

                    this.btnUnderline = new Common.UI.Button({
                        id: 'id-toolbar-btn-underline',
                        cls: 'btn-toolbar',
                        iconCls: 'btn-underline',
                        enableToggle: true
                    });
                    this.paragraphControls.push(this.btnUnderline);

                    this.btnStrikeout = new Common.UI.Button({
                        id: 'id-toolbar-btn-strikeout',
                        cls: 'btn-toolbar',
                        iconCls: 'btn-strikeout',
                        enableToggle: true
                    });
                    this.paragraphControls.push(this.btnStrikeout);

                    this.btnSuperscript = new Common.UI.Button({
                        id: 'id-toolbar-btn-superscript',
                        cls: 'btn-toolbar',
                        iconCls: 'btn-superscript',
                        enableToggle: true,
                        toggleGroup: 'superscriptGroup'
                    });
                    this.paragraphControls.push(this.btnSuperscript);

                    this.btnSubscript = new Common.UI.Button({
                        id: 'id-toolbar-btn-subscript',
                        cls: 'btn-toolbar',
                        iconCls: 'btn-subscript',
                        enableToggle: true,
                        toggleGroup: 'superscriptGroup'
                    });
                    this.paragraphControls.push(this.btnSubscript);

                    this.btnHighlightColor = new Common.UI.Button({
                        id: 'id-toolbar-btn-highlight',
                        cls: 'btn-toolbar',
                        iconCls: 'btn-highlight',
                        enableToggle: true,
                        allowDepress: true,
                        split: true,
                        menu: new Common.UI.Menu({
                            style: 'min-width: 100px;',
                            items: [
                                {template: _.template('<div id="id-toolbar-menu-highlight" style="width: 120px; height: 120px; margin: 10px;"></div>')},
                                {caption: '--'},
                                this.mnuHighlightTransparent = new Common.UI.MenuItem({
                                    caption: this.strMenuNoFill,
                                    checkable: true
                                })
                            ]
                        })
                    });
                    this.paragraphControls.push(this.btnHighlightColor);
                    this.textOnlyControls.push(this.btnHighlightColor);

                    this.btnFontColor = new Common.UI.Button({
                        id: 'id-toolbar-btn-fontcolor',
                        cls: 'btn-toolbar',
                        iconCls: 'btn-fontcolor',
                        split: true,
                        menu: new Common.UI.Menu({
                            items: [
                                {
                                    id: 'id-toolbar-menu-auto-fontcolor',
                                    caption: this.textAutoColor,
                                    template: _.template('<a tabindex="-1" type="menuitem"><span class="menu-item-icon" style="background-image: none; width: 12px; height: 12px; margin: 1px 7px 0 -7px; background-color: #000;"></span><%= caption %></a>')
                                },
                                {caption: '--'},
                                {template: _.template('<div id="id-toolbar-menu-fontcolor" style="width: 169px; height: 220px; margin: 10px;"></div>')},
                                {template: _.template('<a id="id-toolbar-menu-new-fontcolor" style="padding-left:12px;">' + this.textNewColor + '</a>')}
                            ]
                        })
                    });
                    this.paragraphControls.push(this.btnFontColor);

                    this.btnParagraphColor = new Common.UI.Button({
                        id: 'id-toolbar-btn-paracolor',
                        cls: 'btn-toolbar',
                        iconCls: 'btn-paracolor',
                        split: true,
                        menu: new Common.UI.Menu({
                            items: [
                                {template: _.template('<div id="id-toolbar-menu-paracolor" style="width: 169px; height: 220px; margin: 10px;"></div>')},
                                {template: _.template('<a id="id-toolbar-menu-new-paracolor" style="padding-left:12px;">' + this.textNewColor + '</a>')}
                            ]
                        })
                    });
                    this.paragraphControls.push(this.btnParagraphColor);
                    this.textOnlyControls.push(this.btnParagraphColor);

                    this.btnAlignLeft = new Common.UI.Button({
                        id: 'id-toolbar-btn-align-left',
                        cls: 'btn-toolbar',
                        iconCls: 'btn-align-left',
                        enableToggle: true,
                        allowDepress: false,
                        toggleGroup: 'alignGroup'
                    });
                    this.paragraphControls.push(this.btnAlignLeft);

                    this.btnAlignCenter = new Common.UI.Button({
                        id: 'id-toolbar-btn-align-center',
                        cls: 'btn-toolbar',
                        iconCls: 'btn-align-center',
                        enableToggle: true,
                        allowDepress: false,
                        toggleGroup: 'alignGroup'
                    });
                    this.paragraphControls.push(this.btnAlignCenter);

                    this.btnAlignRight = new Common.UI.Button({
                        id: 'id-toolbar-btn-align-right',
                        cls: 'btn-toolbar',
                        iconCls: 'btn-align-right',
                        enableToggle: true,
                        allowDepress: false,
                        toggleGroup: 'alignGroup'
                    });
                    this.paragraphControls.push(this.btnAlignRight);

                    this.btnAlignJust = new Common.UI.Button({
                        id: 'id-toolbar-btn-align-just',
                        cls: 'btn-toolbar',
                        iconCls: 'btn-align-just',
                        enableToggle: true,
                        allowDepress: false,
                        toggleGroup: 'alignGroup'
                    });
                    this.paragraphControls.push(this.btnAlignJust);

                    this.btnHorizontalAlign = new Common.UI.Button({
                        id: 'id-toolbar-btn-halign',
                        cls: 'btn-toolbar',
                        iconCls: 'btn-align-left',
                        icls: 'btn-align-left',
                        menu: new Common.UI.Menu({
                            cls: 'ppm-toolbar',
                            items: [
                                {
                                    caption: this.tipAlignLeft + Common.Utils.String.platformKey('Ctrl+L'),
                                    iconCls: 'mnu-align-left',
                                    icls: 'btn-align-left',
                                    checkable: true,
                                    toggleGroup: 'halignGroup',
                                    checked: true,
                                    value: 1
                                },
                                {
                                    caption: this.tipAlignCenter + Common.Utils.String.platformKey('Ctrl+E'),
                                    iconCls: 'mnu-align-center',
                                    icls: 'btn-align-center',
                                    checkable: true,
                                    toggleGroup: 'halignGroup',
                                    value: 2
                                },
                                {
                                    caption: this.tipAlignRight + Common.Utils.String.platformKey('Ctrl+R'),
                                    iconCls: 'mnu-align-right',
                                    icls: 'btn-align-right',
                                    checkable: true,
                                    toggleGroup: 'halignGroup',
                                    value: 0
                                },
                                {
                                    caption: this.tipAlignJust + Common.Utils.String.platformKey('Ctrl+J'),
                                    iconCls: 'mnu-align-just',
                                    icls: 'btn-align-just',
                                    checkable: true,
                                    toggleGroup: 'halignGroup',
                                    value: 3
                                }
                            ]
                        })
                    });
                    this.paragraphControls.push(this.btnHorizontalAlign);

                    this.btnDecLeftOffset = new Common.UI.Button({
                        id: 'id-toolbar-btn-decoffset',
                        cls: 'btn-toolbar',
                        iconCls: 'btn-decoffset'
                    });
                    this.paragraphControls.push(this.btnDecLeftOffset);

                    this.btnIncLeftOffset = new Common.UI.Button({
                        id: 'id-toolbar-btn-incoffset',
                        cls: 'btn-toolbar',
                        iconCls: 'btn-incoffset'
                    });
                    this.paragraphControls.push(this.btnIncLeftOffset);

                    this.btnLineSpace = new Common.UI.Button({
                        id: 'id-toolbar-btn-linespace',
                        cls: 'btn-toolbar',
                        iconCls: 'btn-linespace',
                        menu: new Common.UI.Menu({
                            style: 'min-width: 60px;',
                            items: [
                                {caption: '1.0', value: 1.0, checkable: true, toggleGroup: 'linesize'},
                                {caption: '1.15', value: 1.15, checkable: true, toggleGroup: 'linesize'},
                                {caption: '1.5', value: 1.5, checkable: true, toggleGroup: 'linesize'},
                                {caption: '2.0', value: 2.0, checkable: true, toggleGroup: 'linesize'},
                                {caption: '2.5', value: 2.5, checkable: true, toggleGroup: 'linesize'},
                                {caption: '3.0', value: 3.0, checkable: true, toggleGroup: 'linesize'}
                            ]
                        })
                    });
                    this.paragraphControls.push(this.btnLineSpace);

                    this.btnShowHidenChars = new Common.UI.Button({
                        id: 'id-toolbar-btn-hidenchars',
                        cls: 'btn-toolbar',
                        iconCls: 'btn-hidenchars',
                        enableToggle: true,
                        split: true,
                        menu: new Common.UI.Menu({
                            style: 'min-width: 60px;',
                            items: [
                                {caption: this.mniHiddenChars, value: 'characters', checkable: true},
                                {caption: this.mniHiddenBorders, value: 'table', checkable: true}
                            ]
                        })
                    });
                    this.toolbarControls.push(this.btnShowHidenChars);

                    this.btnMarkers = new Common.UI.Button({
                        id: 'id-toolbar-btn-markers',
                        cls: 'btn-toolbar',
                        iconCls: 'btn-setmarkers',
                        enableToggle: true,
                        toggleGroup: 'markersGroup',
                        split: true,
                        menu: true
                    });
                    this.paragraphControls.push(this.btnMarkers);
                    this.textOnlyControls.push(this.btnMarkers);

                    this.btnNumbers = new Common.UI.Button({
                        id: 'id-toolbar-btn-numbering',
                        cls: 'btn-toolbar',
                        iconCls: 'btn-numbering',
                        enableToggle: true,
                        toggleGroup: 'markersGroup',
                        split: true,
                        menu: true
                    });
                    this.paragraphControls.push(this.btnNumbers);
                    this.textOnlyControls.push(this.btnNumbers);

                    this.btnMultilevels = new Common.UI.Button({
                        id: 'id-toolbar-btn-multilevels',
                        cls: 'btn-toolbar',
                        iconCls: 'btn-multilevels',
                        menu: true
                    });
                    this.paragraphControls.push(this.btnMultilevels);
                    this.textOnlyControls.push(this.btnMultilevels);

                    var clone = function (source) {
                        var obj = {};
                        for (var prop in source)
                            obj[prop] = (typeof(source[prop]) == 'object') ? clone(source[prop]) : source[prop];
                        return obj;
                    };

                    this.mnuMarkersPicker = {
                        conf: {index: 0},
                        selectByIndex: function (idx) {
                            this.conf.index = idx;
                        }
                    };
                    this.mnuNumbersPicker = clone(this.mnuMarkersPicker);
                    this.mnuMultilevelPicker = clone(this.mnuMarkersPicker);

                    this.btnInsertTable = new Common.UI.Button({
                        id: 'tlbtn-inserttable',
                        cls: 'btn-toolbar x-huge icon-top',
                        iconCls: 'btn-inserttable',
                        caption: me.capBtnInsTable,
                        menu: new Common.UI.Menu({
                            items: [
                                {template: _.template('<div id="id-toolbar-menu-tablepicker" class="dimension-picker" style="margin: 5px 10px;"></div>')},
                                {caption: this.mniCustomTable, value: 'custom'}
                            ]
                        })
                    });
                    this.paragraphControls.push(this.btnInsertTable);

                    this.btnInsertImage = new Common.UI.Button({
                        id: 'tlbtn-insertimage',
                        cls: 'btn-toolbar x-huge icon-top',
                        iconCls: 'btn-insertimage',
                        caption: me.capBtnInsImage,
                        menu: new Common.UI.Menu({
                            items: [
                                {caption: this.mniImageFromFile, value: 'file'},
                                {caption: this.mniImageFromUrl, value: 'url'},
                                {caption: this.mniImageFromStorage, value: 'storage'}
                            ]
                        })
                    });
                    this.paragraphControls.push(this.btnInsertImage);

                    this.btnInsertChart = new Common.UI.Button({
                        id: 'tlbtn-insertchart',
                        cls: 'btn-toolbar x-huge icon-top',
                        caption: me.capBtnInsChart,
                        iconCls: 'btn-insertchart',
                        menu: true
                    });
                    this.paragraphControls.push(this.btnInsertChart);

                    this.btnInsertText = new Common.UI.Button({
                        id: 'tlbtn-inserttext',
                        cls: 'btn-toolbar x-huge icon-top',
                        iconCls: 'btn-text',
                        caption: me.capBtnInsTextbox,
                        enableToggle: true
                    });
                    this.paragraphControls.push(this.btnInsertText);
                    this.btnInsertTextArt = new Common.UI.Button({
                        id: 'tlbtn-inserttextart',
                        cls: 'btn-toolbar x-huge icon-top',
                        iconCls: 'btn-textart',
                        caption: me.capBtnInsTextart,
                        menu: new Common.UI.Menu({
                            cls: 'menu-shapes',
                            items: [
                                {template: _.template('<div id="id-toolbar-menu-insart" style="width: 239px; margin-left: 5px;"></div>')}
                            ]
                        })
                    });
                    this.paragraphControls.push(this.btnInsertTextArt);

                    this.btnEditHeader = new Common.UI.Button({
                        id: 'id-toolbar-btn-editheader',
                        cls: 'btn-toolbar x-huge icon-top',
                        iconCls: 'btn-editheader',
                        caption: me.capBtnInsHeader,
                        menu: true
                    });
                    this.mnuPageNumberPosPicker = {
                        conf: {disabled: false},
                        isDisabled: function () {
                            return this.conf.disabled;
                        },
                        setDisabled: function (val) {
                            this.conf.disabled = val;
                        }
                    };
                    this.mnuPageNumCurrentPos = clone(this.mnuPageNumberPosPicker);
                    this.mnuInsertPageNum = clone(this.mnuPageNumberPosPicker);
                    this.mnuInsertPageCount = clone(this.mnuPageNumberPosPicker);
                    this.paragraphControls.push(this.mnuPageNumCurrentPos);
                    this.paragraphControls.push(this.mnuInsertPageCount);
                    this.toolbarControls.push(this.btnEditHeader);

                    this.btnBlankPage = new Common.UI.Button({
                        id: 'id-toolbar-btn-blankpage',
                        cls: 'btn-toolbar x-huge icon-top',
                        iconCls: 'btn-blankpage',
                        caption: me.capBtnBlankPage
                    });
                    this.paragraphControls.push(this.btnBlankPage);

                    this.btnInsertShape = new Common.UI.Button({
                        id: 'tlbtn-insertshape',
                        cls: 'btn-toolbar x-huge icon-top',
                        iconCls: 'btn-insertshape',
                        caption: me.capBtnInsShape,
                        enableToggle: true,
                        menu: new Common.UI.Menu({cls: 'menu-shapes'})
                    });
                    this.paragraphControls.push(this.btnInsertShape);

                    this.btnInsertEquation = new Common.UI.Button({
                        id: 'tlbtn-insertequation',
                        cls: 'btn-toolbar x-huge icon-top',
                        iconCls: 'btn-insertequation',
                        caption: me.capBtnInsEquation,
                        split: true,
                        menu: new Common.UI.Menu({cls: 'menu-shapes'})
                    });
                    this.paragraphControls.push(this.btnInsertEquation);

                    this.btnInsertSymbol = new Common.UI.Button({
                        id: 'tlbtn-insertsymbol',
                        cls: 'btn-toolbar x-huge icon-top',
                        iconCls: 'btn-symbol',
                        caption: me.capBtnInsSymbol
                    });
                    this.paragraphControls.push(this.btnInsertSymbol);

                    this.btnDropCap = new Common.UI.Button({
                        id: 'tlbtn-dropcap',
                        cls: 'btn-toolbar x-huge icon-top',
                        iconCls: 'btn-dropcap',
                        caption: me.capBtnInsDropcap,
                        menu: new Common.UI.Menu({
                            cls: 'ppm-toolbar',
                            items: [
                                {
                                    caption: this.textNone,
                                    iconCls: 'mnu-dropcap-none',
                                    checkable: true,
                                    toggleGroup: 'menuDropCap',
                                    value: Asc.c_oAscDropCap.None,
                                    checked: true
                                },
                                {
                                    caption: this.textInText,
                                    iconCls: 'mnu-dropcap-intext',
                                    checkable: true,
                                    toggleGroup: 'menuDropCap',
                                    value: Asc.c_oAscDropCap.Drop
                                },
                                {
                                    caption: this.textInMargin,
                                    iconCls: 'mnu-dropcap-inmargin',
                                    checkable: true,
                                    toggleGroup: 'menuDropCap',
                                    value: Asc.c_oAscDropCap.Margin
                                },
                                {caption: '--'},
                                this.mnuDropCapAdvanced = new Common.UI.MenuItem({caption: this.mniEditDropCap})
                            ]
                        })
                    });
                    this.paragraphControls.push(this.btnDropCap);

                    this.btnContentControls = new Common.UI.Button({
                        id: 'tlbtn-controls',
                        cls: 'btn-toolbar x-huge icon-top',
                        iconCls: 'btn-controls',
                        caption: me.capBtnInsControls,
                        menu: new Common.UI.Menu({
                            cls: 'ppm-toolbar',
                            items: [
                                {
                                    caption: this.textPlainControl,
                                    iconCls: 'mnu-control-plain',
                                    value: 'plain'
                                },
                                {
                                    caption: this.textRichControl,
                                    iconCls: 'mnu-control-rich',
                                    value: 'rich'
                                },
                                {
                                    caption: this.textPictureControl,
                                    iconCls: 'mnu-control-rich',
                                    value: 'picture'
                                },
                                {
                                    caption: this.textComboboxControl,
                                    iconCls: 'mnu-control-rich',
                                    value: 'combobox'
                                },
                                {
                                    caption: this.textDropdownControl,
                                    iconCls: 'mnu-control-rich',
                                    value: 'dropdown'
                                },
                                {
                                    caption: this.textDateControl,
                                    iconCls: 'mnu-control-rich',
                                    value: 'date'
                                },
                                {
                                    caption: this.textCheckboxControl,
                                    iconCls: 'mnu-control-rich',
                                    value: 'checkbox'
                                },
                                {caption: '--'},
                                {
                                    caption: this.textRemoveControl,
                                    iconCls: 'mnu-control-remove',
                                    value: 'remove'
                                },
                                {caption: '--'},
                                {
                                    caption: this.mniEditControls,
                                    value: 'settings'
                                },
                                {
                                    caption: this.mniHighlightControls,
                                    value: 'highlight',
                                    menu: new Common.UI.Menu({
                                        menuAlign   : 'tl-tr',
                                        items: [
                                            this.mnuNoControlsColor = new Common.UI.MenuItem({
                                                id: 'id-toolbar-menu-no-highlight-controls',
                                                caption: this.textNoHighlight,
                                                checkable: true
                                            }),
                                            {caption: '--'},
                                            {template: _.template('<div id="id-toolbar-menu-controls-color" style="width: 169px; height: 220px; margin: 10px;"></div>')},
                                            {template: _.template('<a id="id-toolbar-menu-new-control-color" style="padding-left:12px;">' + this.textNewColor + '</a>')}
                                        ]
                                    })
                                }
                            ]
                        })
                    });
                    this.paragraphControls.push(this.btnContentControls);

                    this.btnColumns = new Common.UI.Button({
                        id: 'tlbtn-columns',
                        cls: 'btn-toolbar x-huge icon-top',
                        iconCls: 'btn-columns',
                        caption: me.capBtnColumns,
                        menu: new Common.UI.Menu({
                            cls: 'ppm-toolbar',
                            items: [
                                {
                                    caption: this.textColumnsOne,
                                    iconCls: 'mnu-columns-one',
                                    checkable: true,
                                    toggleGroup: 'menuColumns',
                                    value: 0
                                },
                                {
                                    caption: this.textColumnsTwo,
                                    iconCls: 'mnu-columns-two',
                                    checkable: true,
                                    toggleGroup: 'menuColumns',
                                    value: 1
                                },
                                {
                                    caption: this.textColumnsThree,
                                    iconCls: 'mnu-columns-three',
                                    checkable: true,
                                    toggleGroup: 'menuColumns',
                                    value: 2
                                },
                                {
                                    caption: this.textColumnsLeft,
                                    iconCls: 'mnu-columns-left',
                                    checkable: true,
                                    toggleGroup: 'menuColumns',
                                    value: 3
                                },
                                {
                                    caption: this.textColumnsRight,
                                    iconCls: 'mnu-columns-right',
                                    checkable: true,
                                    toggleGroup: 'menuColumns',
                                    value: 4
                                },
                                {caption: '--'},
                                {caption: this.textColumnsCustom, value: 'advanced'}
                            ]
                        })
                    });
                    this.paragraphControls.push(this.btnColumns);

                    this.btnPageOrient = new Common.UI.Button({
                        id: 'tlbtn-pageorient',
                        cls: 'btn-toolbar x-huge icon-top',
                        iconCls: 'btn-pageorient',
                        caption: me.capBtnPageOrient,
                        menu: new Common.UI.Menu({
                            cls: 'ppm-toolbar',
                            items: [
                                {
                                    caption: this.textPortrait,
                                    iconCls: 'mnu-orient-portrait',
                                    checkable: true,
                                    toggleGroup: 'menuOrient',
                                    value: true
                                },
                                {
                                    caption: this.textLandscape,
                                    iconCls: 'mnu-orient-landscape',
                                    checkable: true,
                                    toggleGroup: 'menuOrient',
                                    value: false
                                }
                            ]
                        })
                    });
                    this.toolbarControls.push(this.btnPageOrient);


                    var pageMarginsTemplate = _.template('<a id="<%= id %>" tabindex="-1" type="menuitem"><div><b><%= caption %></b></div>' +
                        '<% if (options.value !== null) { %><div style="display: inline-block;margin-right: 20px;min-width: 80px;">' +
                        '<label style="display: block;">' + this.textTop + '<%= parseFloat(Common.Utils.Metric.fnRecalcFromMM(options.value[0]).toFixed(2)) %> <%= Common.Utils.Metric.getCurrentMetricName() %></label>' +
                        '<label style="display: block;">' + this.textLeft + '<%= parseFloat(Common.Utils.Metric.fnRecalcFromMM(options.value[1]).toFixed(2)) %> <%= Common.Utils.Metric.getCurrentMetricName() %></label></div><div style="display: inline-block;">' +
                        '<label style="display: block;">' + this.textBottom + '<%= parseFloat(Common.Utils.Metric.fnRecalcFromMM(options.value[2]).toFixed(2)) %> <%= Common.Utils.Metric.getCurrentMetricName() %></label>' +
                        '<label style="display: block;">' + this.textRight + '<%= parseFloat(Common.Utils.Metric.fnRecalcFromMM(options.value[3]).toFixed(2)) %> <%= Common.Utils.Metric.getCurrentMetricName() %></label></div>' +
                        '<% } %></a>');

                    this.btnPageMargins = new Common.UI.Button({
                        id: 'tlbtn-pagemargins',
                        cls: 'btn-toolbar x-huge icon-top',
                        iconCls: 'btn-pagemargins',
                        caption: me.capBtnMargins,
                        menu: new Common.UI.Menu({
                            items: [
                                {
                                    caption: this.textMarginsLast,
                                    checkable: true,
                                    template: pageMarginsTemplate,
                                    toggleGroup: 'menuPageMargins'
                                }, //top,left,bottom,right
                                {
                                    caption: this.textMarginsNormal,
                                    checkable: true,
                                    template: pageMarginsTemplate,
                                    toggleGroup: 'menuPageMargins',
                                    value: [20, 30, 20, 15]
                                },
                                {
                                    caption: this.textMarginsUsNormal,
                                    checkable: true,
                                    template: pageMarginsTemplate,
                                    toggleGroup: 'menuPageMargins',
                                    value: [25.4, 25.4, 25.4, 25.4]
                                },
                                {
                                    caption: this.textMarginsNarrow,
                                    checkable: true,
                                    template: pageMarginsTemplate,
                                    toggleGroup: 'menuPageMargins',
                                    value: [12.7, 12.7, 12.7, 12.7]
                                },
                                {
                                    caption: this.textMarginsModerate,
                                    checkable: true,
                                    template: pageMarginsTemplate,
                                    toggleGroup: 'menuPageMargins',
                                    value: [25.4, 19.1, 25.4, 19.1]
                                },
                                {
                                    caption: this.textMarginsWide,
                                    checkable: true,
                                    template: pageMarginsTemplate,
                                    toggleGroup: 'menuPageMargins',
                                    value: [25.4, 50.8, 25.4, 50.8]
                                },
                                {caption: '--'},
                                {caption: this.textPageMarginsCustom, value: 'advanced'}
                            ]
                        })
                    });
                    this.toolbarControls.push(this.btnPageMargins);

                    var pageSizeTemplate = _.template('<a id="<%= id %>" tabindex="-1" type="menuitem"><div><b><%= caption %></b></div>' +
                        '<div><%= parseFloat(Common.Utils.Metric.fnRecalcFromMM(options.value[0]).toFixed(2)) %> <%= Common.Utils.Metric.getCurrentMetricName() %> x ' +
                        '<%= parseFloat(Common.Utils.Metric.fnRecalcFromMM(options.value[1]).toFixed(2)) %> <%= Common.Utils.Metric.getCurrentMetricName() %></div></a>');

                    this.btnPageSize = new Common.UI.Button({
                        id: 'tlbtn-pagesize',
                        cls: 'btn-toolbar x-huge icon-top',
                        iconCls: 'btn-pagesize',
                        caption: me.capBtnPageSize,
                        menu: new Common.UI.Menu({
                            restoreHeight: true,
                            items: [
                                {
                                    caption: 'US Letter',
                                    subtitle: '21,59cm x 27,94cm',
                                    template: pageSizeTemplate,
                                    checkable: true,
                                    toggleGroup: 'menuPageSize',
                                    value: [215.9, 279.4]
                                },
                                {
                                    caption: 'US Legal',
                                    subtitle: '21,59cm x 35,56cm',
                                    template: pageSizeTemplate,
                                    checkable: true,
                                    toggleGroup: 'menuPageSize',
                                    value: [215.9, 355.6]
                                },
                                {
                                    caption: 'A4',
                                    subtitle: '21cm x 29,7cm',
                                    template: pageSizeTemplate,
                                    checkable: true,
                                    toggleGroup: 'menuPageSize',
                                    value: [210, 297],
                                    checked: true
                                },
                                {
                                    caption: 'A5',
                                    subtitle: '14,81cm x 20,99cm',
                                    template: pageSizeTemplate,
                                    checkable: true,
                                    toggleGroup: 'menuPageSize',
                                    value: [148, 210]
                                },
                                {
                                    caption: 'B5',
                                    subtitle: '17,6cm x 25,01cm',
                                    template: pageSizeTemplate,
                                    checkable: true,
                                    toggleGroup: 'menuPageSize',
                                    value: [176, 250]
                                },
                                {
                                    caption: 'Envelope #10',
                                    subtitle: '10,48cm x 24,13cm',
                                    template: pageSizeTemplate,
                                    checkable: true,
                                    toggleGroup: 'menuPageSize',
                                    value: [104.8, 241.3]
                                },
                                {
                                    caption: 'Envelope DL',
                                    subtitle: '11,01cm x 22,01cm',
                                    template: pageSizeTemplate,
                                    checkable: true,
                                    toggleGroup: 'menuPageSize',
                                    value: [110, 220]
                                },
                                {
                                    caption: 'Tabloid',
                                    subtitle: '27,94cm x 43,17cm',
                                    template: pageSizeTemplate,
                                    checkable: true,
                                    toggleGroup: 'menuPageSize',
                                    value: [279.4, 431.8]
                                },
                                {
                                    caption: 'A3',
                                    subtitle: '29,7cm x 42,01cm',
                                    template: pageSizeTemplate,
                                    checkable: true,
                                    toggleGroup: 'menuPageSize',
                                    value: [297, 420]
                                },
                                {
                                    caption: 'Tabloid Oversize',
                                    subtitle: '30,48cm x 45,71cm',
                                    template: pageSizeTemplate,
                                    checkable: true,
                                    toggleGroup: 'menuPageSize',
                                    value: [304.8, 457.1]
                                },
                                {
                                    caption: 'ROC 16K',
                                    subtitle: '19,68cm x 27,3cm',
                                    template: pageSizeTemplate,
                                    checkable: true,
                                    toggleGroup: 'menuPageSize',
                                    value: [196.8, 273]
                                },
                                {
                                    caption: 'Envelope Choukei 3',
                                    subtitle: '11,99cm x 23,49cm',
                                    template: pageSizeTemplate,
                                    checkable: true,
                                    toggleGroup: 'menuPageSize',
                                    value: [119.9, 234.9]
                                },
                                {
                                    caption: 'Super B/A3',
                                    subtitle: '33,02cm x 48,25cm',
                                    template: pageSizeTemplate,
                                    checkable: true,
                                    toggleGroup: 'menuPageSize',
                                    value: [330.2, 482.5]
                                },
                                {caption: '--'},
                                {caption: this.textPageSizeCustom, value: 'advanced'}
                            ]
                        })
                    });
                    this.toolbarControls.push(this.btnPageSize);

                    this.btnClearStyle = new Common.UI.Button({
                        id: 'id-toolbar-btn-clearstyle',
                        cls: 'btn-toolbar',
                        iconCls: 'btn-clearstyle'
                    });
                    this.toolbarControls.push(this.btnClearStyle);

                    this.btnCopyStyle = new Common.UI.Button({
                        id: 'id-toolbar-btn-copystyle',
                        cls: 'btn-toolbar',
                        iconCls: 'btn-copystyle',
                        enableToggle: true
                    });
                    this.toolbarControls.push(this.btnCopyStyle);

                    this.btnColorSchemas = new Common.UI.Button({
                        id: 'id-toolbar-btn-colorschemas',
                        cls: 'btn-toolbar',
                        iconCls: 'btn-colorschemas',
                        menu: new Common.UI.Menu({
                            items: [],
                            restoreHeight: true
                        })
                    });
                    this.toolbarControls.push(this.btnColorSchemas);

                    this.btnMailRecepients = new Common.UI.Button({
                        id: 'id-toolbar-btn-mailrecepients',
                        cls: 'btn-toolbar',
                        iconCls: 'btn-mailrecepients'
                    });

                    me.btnImgAlign = new Common.UI.Button({
                        cls: 'btn-toolbar x-huge icon-top',
                        iconCls: 'btn-img-align',
                        caption: me.capImgAlign,
                        menu: true
                    });

                    me.btnImgGroup = new Common.UI.Button({
                        cls: 'btn-toolbar x-huge icon-top',
                        iconCls: 'btn-img-group',
                        caption: me.capImgGroup,
                        menu: true
                    });
                    me.btnImgForward = new Common.UI.Button({
                        cls: 'btn-toolbar x-huge icon-top',
                        iconCls: 'btn-img-frwd',
                        caption: me.capImgForward,
                        split: true,
                        menu: true
                    });
                    me.btnImgBackward = new Common.UI.Button({
                        cls: 'btn-toolbar x-huge icon-top',
                        iconCls: 'btn-img-bkwd',
                        caption: me.capImgBackward,
                        split: true,
                        menu: true
                    });
                    me.btnImgWrapping = new Common.UI.Button({
                        cls: 'btn-toolbar x-huge icon-top',
                        iconCls: 'btn-img-wrap',
                        caption: me.capImgWrapping,
                        menu: true
                    });

                    me.btnWatermark = new Common.UI.Button({
                        cls: 'btn-toolbar x-huge icon-top',
                        iconCls: 'btn-watermark',
                        caption: me.capBtnWatermark,
                        menu: new Common.UI.Menu({
                            cls: 'ppm-toolbar',
                            items: [
                                {
                                    caption: this.textEditWatermark,
                                    value: 'edit'
                                },
                                {
                                    caption: this.textRemWatermark,
                                    value: 'remove'
                                }
                            ]
                        })
                    });

                    me.toolbarControls.push(me.btnImgAlign,
                        me.btnImgGroup, me.btnImgForward, me.btnImgBackward, me.btnImgWrapping, me.btnWatermark);

                    //
                    // Menus
                    //

                    this.mnuLineSpace = this.btnLineSpace.menu;
                    this.mnuNonPrinting = this.btnShowHidenChars.menu;
                    this.mnuInsertTable = this.btnInsertTable.menu;
                    this.mnuInsertImage = this.btnInsertImage.menu;
                    this.mnuPageSize = this.btnPageSize.menu;
                    this.mnuColorSchema = this.btnColorSchemas.menu;

                    this.cmbFontSize = new Common.UI.ComboBox({
                        cls: 'input-group-nr',
                        menuStyle: 'min-width: 55px;',
                        hint: this.tipFontSize,
                        data: [
                            {value: 8, displayValue: "8"},
                            {value: 9, displayValue: "9"},
                            {value: 10, displayValue: "10"},
                            {value: 11, displayValue: "11"},
                            {value: 12, displayValue: "12"},
                            {value: 14, displayValue: "14"},
                            {value: 16, displayValue: "16"},
                            {value: 18, displayValue: "18"},
                            {value: 20, displayValue: "20"},
                            {value: 22, displayValue: "22"},
                            {value: 24, displayValue: "24"},
                            {value: 26, displayValue: "26"},
                            {value: 28, displayValue: "28"},
                            {value: 36, displayValue: "36"},
                            {value: 48, displayValue: "48"},
                            {value: 72, displayValue: "72"},
                            {value: 96, displayValue: "96"}
                        ]
                    });
                    this.paragraphControls.push(this.cmbFontSize);

                    this.cmbFontName = new Common.UI.ComboBoxFonts({
                        cls: 'input-group-nr',
                        menuCls: 'scrollable-menu',
                        menuStyle: 'min-width: 325px;',
                        hint: this.tipFontName,
                        store: new Common.Collections.Fonts()
                    });
                    this.paragraphControls.push(this.cmbFontName);

                    this.listStylesAdditionalMenuItem = new Common.UI.MenuItem({
                        template: _.template(
                            '<div id="id-save-style-container" class = "save-style-container">' +
                            '<span id="id-save-style-plus" class="plus img-commonctrl"  ></span>' +
                            '<label id="id-save-style-link" class="save-style-link" >' + me.textStyleMenuNew + '</label>' +
                            '</div>')
                    });

                    this.listStyles = new Common.UI.ComboDataView({
                        cls: 'combo-styles',
                        itemWidth: 104,
                        itemHeight: 38,
//                hint        : this.tipParagraphStyle,
                        enableKeyEvents: true,
                        additionalMenuItems: [this.listStylesAdditionalMenuItem],
                        beforeOpenHandler: function (e) {
                            var cmp = this,
                                menu = cmp.openButton.menu,
                                minMenuColumn = 6;

                            if (menu.cmpEl) {
                                var itemEl = $(cmp.cmpEl.find('.dataview.inner .style').get(0)).parent();
                                var itemMargin = /*parseInt($(itemEl.get(0)).parent().css('margin-right'))*/-1;
                                var itemWidth = itemEl.is(':visible') ? parseInt(itemEl.css('width')) :
                                    (cmp.itemWidth + parseInt(itemEl.css('padding-left')) + parseInt(itemEl.css('padding-right')) +
                                    parseInt(itemEl.css('border-left-width')) + parseInt(itemEl.css('border-right-width')));

                                var minCount = cmp.menuPicker.store.length >= minMenuColumn ? minMenuColumn : cmp.menuPicker.store.length,
                                    columnCount = Math.min(cmp.menuPicker.store.length, Math.round($('.dataview', $(cmp.fieldPicker.el)).width() / (itemMargin + itemWidth) + 0.5));

                                columnCount = columnCount < minCount ? minCount : columnCount;
                                menu.menuAlignEl = cmp.cmpEl;

                                menu.menuAlign = 'tl-tl';
                                var offset = cmp.cmpEl.width() - cmp.openButton.$el.width() - columnCount * (itemMargin + itemWidth) - 1;
                                menu.setOffset(Math.min(offset, 0));

                                menu.cmpEl.css({
                                    'width': columnCount * (itemWidth + itemMargin),
                                    'min-height': cmp.cmpEl.height()
                                });
                            }

                            if (cmp.menuPicker.scroller) {
                                cmp.menuPicker.scroller.update({
                                    includePadding: true,
                                    suppressScrollX: true
                                });
                            }

                            cmp.removeTips();
                        }
                    });

                    this.listStyles.fieldPicker.itemTemplate = _.template([
                        '<div class="style" id="<%= id %>">',
                        '<div style="background-image: url(<%= imageUrl %>); width: ' + this.listStyles.itemWidth + 'px; height: ' + this.listStyles.itemHeight + 'px;"/>',
                        '</div>'
                    ].join(''));
                    this.listStyles.menuPicker.itemTemplate = _.template([
                        '<div class="style" id="<%= id %>">',
                        '<div style="background-image: url(<%= imageUrl %>); width: ' + this.listStyles.itemWidth + 'px; height: ' + this.listStyles.itemHeight + 'px;"/>',
                        '</div>'
                    ].join(''));
                    this.paragraphControls.push(this.listStyles);
                    this.textOnlyControls.push(this.listStyles);

                    // Disable all components before load document
                    _.each(this.toolbarControls.concat(this.paragraphControls), function (cmp) {
                        if (_.isFunction(cmp.setDisabled))
                            cmp.setDisabled(true);
                    });
                    this.btnMailRecepients.setDisabled(true);

                    var editStyleMenuUpdate = new Common.UI.MenuItem({
                        caption: me.textStyleMenuUpdate
                    }).on('click', _.bind(me.onStyleMenuUpdate, me));

                    var editStyleMenuRestore = new Common.UI.MenuItem({
                        caption: me.textStyleMenuDelete
                    }).on('click', _.bind(me.onStyleMenuDelete, me));

                    var editStyleMenuDelete = new Common.UI.MenuItem({
                        caption: me.textStyleMenuRestore
                    }).on('click', _.bind(me.onStyleMenuDelete, me));

                    var editStyleMenuRestoreAll = new Common.UI.MenuItem({
                        caption: me.textStyleMenuRestoreAll
                    }).on('click', _.bind(me.onStyleMenuRestoreAll, me));

                    var editStyleMenuDeleteAll = new Common.UI.MenuItem({
                        caption: me.textStyleMenuDeleteAll
                    }).on('click', _.bind(me.onStyleMenuDeleteAll, me));

                    if (this.styleMenu == null) {
                        this.styleMenu = new Common.UI.Menu({
                            items: [
                                editStyleMenuUpdate,
                                editStyleMenuRestore,
                                editStyleMenuDelete,
                                editStyleMenuRestoreAll,
                                editStyleMenuDeleteAll
                            ]
                        });
                    }

                    this.on('render:after', _.bind(this.onToolbarAfterRender, this));
                } else {
                    Common.UI.Mixtbar.prototype.initialize.call(this, {
                            template: _.template(template_view),
                            tabs: [
                                {caption: me.textTabFile, action: 'file', haspanel: false}
                            ]
                        }
                    );
                }
                return this;
            },

            render: function (mode) {
                var me = this;

                /**
                 * Render UI layout
                 */

                this.fireEvent('render:before', [this]);

                me.isCompactView = mode.isCompactView;
                if ( mode.isEdit ) {
                    me.$el.html(me.rendererComponents(me.$layout));
                } else {
                    me.$layout.find('.canedit').hide();
                    me.$layout.addClass('folded');
                    me.$el.html(me.$layout);
                }

                this.fireEvent('render:after', [this]);
                Common.UI.Mixtbar.prototype.afterRender.call(this);

                Common.NotificationCenter.on({
                    'window:resize': function() {
                        Common.UI.Mixtbar.prototype.onResize.apply(me, arguments);
                    }
                });

                if ( mode.isEdit ) {
                    /** coauthoring begin **/
                    this.showSynchTip = !Common.localStorage.getBool("de-hide-synch");
                    this.needShowSynchTip = false;
                    /** coauthoring end **/

                    me.setTab('home');

                    var top = Common.localStorage.getItem("de-pgmargins-top"),
                        left = Common.localStorage.getItem("de-pgmargins-left"),
                        bottom = Common.localStorage.getItem("de-pgmargins-bottom"),
                        right = Common.localStorage.getItem("de-pgmargins-right");
                    if ( top!==null && left!==null && bottom!==null && right!==null ) {
                        var mnu = this.btnPageMargins.menu.items[0];
                        mnu.options.value = mnu.value = [parseFloat(top), parseFloat(left), parseFloat(bottom), parseFloat(right)];
                        mnu.setVisible(true);
                        $(mnu.el).html(mnu.template({id: Common.UI.getId(), caption : mnu.caption, options : mnu.options}));
                    } else
                        this.btnPageMargins.menu.items[0].setVisible(false);
                }

                if ( me.isCompactView )
                    me.setFolded(true);

                return this;
            },

            onTabClick: function (e) {
                var me = this,
                    tab = $(e.currentTarget).find('> a[data-tab]').data('tab'),
                    is_file_active = me.isTabActive('file');

                Common.UI.Mixtbar.prototype.onTabClick.apply(me, arguments);

                if ( is_file_active ) {
                    me.fireEvent('file:close');
                } else
                if ( tab == 'file' ) {
                    me.fireEvent('file:open');
                    me.setTab(tab);
                }

                if ( me.isTabActive('home'))
                    me.fireEvent('home:open');
            },

            rendererComponents: function (html) {
                var $host = $(html);
                var _injectComponent = function (id, cmp) {
                    Common.Utils.injectComponent($host.findById(id), cmp);
                };

                _injectComponent('#slot-field-fontname', this.cmbFontName);
                _injectComponent('#slot-field-fontsize', this.cmbFontSize);
                _injectComponent('#slot-btn-print', this.btnPrint);
                _injectComponent('#slot-btn-save', this.btnSave);
                _injectComponent('#slot-btn-undo', this.btnUndo);
                _injectComponent('#slot-btn-redo', this.btnRedo);
                _injectComponent('#slot-btn-copy', this.btnCopy);
                _injectComponent('#slot-btn-paste', this.btnPaste);
                _injectComponent('#slot-btn-incfont', this.btnIncFontSize);
                _injectComponent('#slot-btn-decfont', this.btnDecFontSize);
                _injectComponent('#slot-btn-bold', this.btnBold);
                _injectComponent('#slot-btn-italic', this.btnItalic);
                _injectComponent('#slot-btn-underline', this.btnUnderline);
                _injectComponent('#slot-btn-strikeout', this.btnStrikeout);
                _injectComponent('#slot-btn-superscript', this.btnSuperscript);
                _injectComponent('#slot-btn-subscript', this.btnSubscript);
                _injectComponent('#slot-btn-highlight', this.btnHighlightColor);
                _injectComponent('#slot-btn-fontcolor', this.btnFontColor);
                _injectComponent('#slot-btn-align-left', this.btnAlignLeft);
                _injectComponent('#slot-btn-align-center', this.btnAlignCenter);
                _injectComponent('#slot-btn-align-right', this.btnAlignRight);
                _injectComponent('#slot-btn-align-just', this.btnAlignJust);
                _injectComponent('#slot-btn-incoffset', this.btnIncLeftOffset);
                _injectComponent('#slot-btn-decoffset', this.btnDecLeftOffset);
                _injectComponent('#slot-btn-linespace', this.btnLineSpace);
                _injectComponent('#slot-btn-hidenchars', this.btnShowHidenChars);
                _injectComponent('#slot-btn-markers', this.btnMarkers);
                _injectComponent('#slot-btn-numbering', this.btnNumbers);
                _injectComponent('#slot-btn-multilevels', this.btnMultilevels);
                _injectComponent('#slot-btn-instable', this.btnInsertTable);
                _injectComponent('#slot-btn-insimage', this.btnInsertImage);
                _injectComponent('#slot-btn-inschart', this.btnInsertChart);
                _injectComponent('#slot-btn-instext', this.btnInsertText);
                _injectComponent('#slot-btn-instextart', this.btnInsertTextArt);
                _injectComponent('#slot-btn-dropcap', this.btnDropCap);
                _injectComponent('#slot-btn-controls', this.btnContentControls);
                _injectComponent('#slot-btn-columns', this.btnColumns);
                _injectComponent('#slot-btn-editheader', this.btnEditHeader);
                _injectComponent('#slot-btn-blankpage', this.btnBlankPage);
                _injectComponent('#slot-btn-insshape', this.btnInsertShape);
                _injectComponent('#slot-btn-insequation', this.btnInsertEquation);
                _injectComponent('#slot-btn-inssymbol', this.btnInsertSymbol);
                _injectComponent('#slot-btn-pageorient', this.btnPageOrient);
                _injectComponent('#slot-btn-pagemargins', this.btnPageMargins);
                _injectComponent('#slot-btn-pagesize', this.btnPageSize);
                _injectComponent('#slot-btn-clearstyle', this.btnClearStyle);
                _injectComponent('#slot-btn-copystyle', this.btnCopyStyle);
                _injectComponent('#slot-btn-colorschemas', this.btnColorSchemas);
                _injectComponent('#slot-btn-paracolor', this.btnParagraphColor);
                _injectComponent('#slot-field-styles', this.listStyles);
                _injectComponent('#slot-btn-halign', this.btnHorizontalAlign);
                _injectComponent('#slot-btn-mailrecepients', this.btnMailRecepients);
                _injectComponent('#slot-img-align', this.btnImgAlign);
                _injectComponent('#slot-img-group', this.btnImgGroup);
                _injectComponent('#slot-img-movefrwd', this.btnImgForward);
                _injectComponent('#slot-img-movebkwd', this.btnImgBackward);
                _injectComponent('#slot-img-wrapping', this.btnImgWrapping);
                _injectComponent('#slot-btn-watermark', this.btnWatermark);

                this.btnsPageBreak = Common.Utils.injectButtons($host.find('.btn-slot.btn-pagebreak'), '', 'btn-pagebreak', this.capBtnInsPagebreak, undefined, true, true);
                Array.prototype.push.apply(this.paragraphControls, this.btnsPageBreak);

                return $host;
            },

            onAppReady: function (config) {
                var me = this;
                (new Promise( function(resolve, reject) {
                    resolve();
                })).then(function () {
                    if ( !config.isEdit ) return;

                    me.btnsPageBreak.forEach( function(btn) {
                        btn.updateHint( [me.textInsPageBreak, me.tipPageBreak] );

                        var _menu_section_break = new Common.UI.Menu({
                            menuAlign: 'tl-tr',
                            items: [
                                {caption: me.textNextPage, value: Asc.c_oAscSectionBreakType.NextPage},
                                {caption: me.textContPage, value: Asc.c_oAscSectionBreakType.Continuous},
                                {caption: me.textEvenPage, value: Asc.c_oAscSectionBreakType.EvenPage},
                                {caption: me.textOddPage, value: Asc.c_oAscSectionBreakType.OddPage}
                            ]
                        });

                        var _menu = new Common.UI.Menu({
                            items: [
                                {caption: me.textInsPageBreak, value: 'page'},
                                {caption: me.textInsColumnBreak, value: 'column'},
                                {caption: me.textInsSectionBreak, value: 'section', menu: _menu_section_break}
                            ]
                        });

                        btn.setMenu(_menu);
                    });

                    var _holder_view = DE.getController('DocumentHolder').getView();
                    me.btnImgForward.updateHint(me.tipSendForward);
                    me.btnImgForward.setMenu(new Common.UI.Menu({
                        items: [{
                                caption : _holder_view.textArrangeFront,
                                iconCls : 'mnu-arrange-front',
                                valign  : Asc.c_oAscChangeLevel.BringToFront
                            }, {
                                caption : _holder_view.textArrangeForward,
                                iconCls : 'mnu-arrange-forward',
                                valign  : Asc.c_oAscChangeLevel.BringForward
                            }
                        ]})
                    );

                    me.btnImgBackward.updateHint(me.tipSendBackward);
                    me.btnImgBackward.setMenu(new Common.UI.Menu({
                        items: [{
                                caption : _holder_view.textArrangeBack,
                                iconCls : 'mnu-arrange-back',
                                valign  : Asc.c_oAscChangeLevel.SendToBack
                            }, {
                                caption : _holder_view.textArrangeBackward,
                                iconCls : 'mnu-arrange-backward',
                                valign  : Asc.c_oAscChangeLevel.BringBackward
                            }]
                    }));

                    me.btnImgAlign.updateHint(me.tipImgAlign);

                    me.mniAlignToPage = new Common.UI.MenuItem({
                        caption: me.txtPageAlign,
                        checkable: true,
                        toggleGroup: 'imgalign',
                        value: -1
                    }).on('click', function (mnu) {
                        Common.Utils.InternalSettings.set("de-img-align-to", 1);
                    });
                    me.mniAlignToMargin = new Common.UI.MenuItem({
                        caption: me.txtMarginAlign,
                        checkable: true,
                        toggleGroup: 'imgalign',
                        value: -1
                    }).on('click', function (mnu) {
                        Common.Utils.InternalSettings.set("de-img-align-to", 2);
                    });
                    me.mniAlignObjects = new Common.UI.MenuItem({
                        caption: me.txtObjectsAlign,
                        checkable: true,
                        toggleGroup: 'imgalign',
                        value: -1
                    }).on('click', function (mnu) {
                        Common.Utils.InternalSettings.set("de-img-align-to", 3);
                    });

                    me.mniDistribHor = new Common.UI.MenuItem({
                        caption: me.txtDistribHor,
                        iconCls: 'mnu-distrib-hor',
                        value: 6
                    });
                    me.mniDistribVert = new Common.UI.MenuItem({
                        caption: me.txtDistribVert,
                        iconCls: 'mnu-distrib-vert',
                        value: 7
                    });

                    me.btnImgAlign.setMenu(new Common.UI.Menu({
                        items: [{
                                caption : _holder_view.textShapeAlignLeft,
                                iconCls : 'mnu-img-align-left',
                                value: Asc.c_oAscAlignShapeType.ALIGN_LEFT
                            }, {
                                caption : _holder_view.textShapeAlignCenter,
                                iconCls : 'mnu-img-align-center',
                                value: Asc.c_oAscAlignShapeType.ALIGN_CENTER
                            }, {
                                caption : _holder_view.textShapeAlignRight,
                                iconCls : 'mnu-img-align-right',
                                value: Asc.c_oAscAlignShapeType.ALIGN_RIGHT
                            }, {
                                caption : _holder_view.textShapeAlignTop,
                                iconCls : 'mnu-img-align-top',
                                value: Asc.c_oAscAlignShapeType.ALIGN_TOP
                            }, {
                                caption : _holder_view.textShapeAlignMiddle,
                                iconCls : 'mnu-img-align-middle',
                                value: Asc.c_oAscAlignShapeType.ALIGN_MIDDLE
                            }, {
                                caption : _holder_view.textShapeAlignBottom,
                                iconCls : 'mnu-img-align-bottom',
                                value: Asc.c_oAscAlignShapeType.ALIGN_BOTTOM
                            },
                            {caption: '--'},
                            me.mniDistribHor,
                            me.mniDistribVert,
                            {caption: '--'},
                            me.mniAlignToPage,
                            me.mniAlignToMargin,
                            me.mniAlignObjects
                        ]
                    }));

                    me.btnImgGroup.updateHint(me.tipImgGroup);
                    me.btnImgGroup.setMenu(new Common.UI.Menu({
                        items: [{
                            caption : _holder_view.txtGroup,
                            iconCls : 'mnu-arrange-group',
                            groupval: 1
                        }, {
                            caption : _holder_view.txtUngroup,
                            iconCls : 'mnu-arrange-ungroup',
                            groupval: -1
                        }]
                    }));

                    me.btnImgWrapping.updateHint(me.tipImgWrapping);
                    me.btnImgWrapping.setMenu(new Common.UI.Menu({
                        cls: 'ppm-toolbar',
                        items: [{
                                caption     : _holder_view.txtInline,
                                iconCls     : 'mnu-wrap-inline',
                                toggleGroup : 'imgwrapping',
                                wrapType    : Asc.c_oAscWrapStyle2.Inline,
                                checkable   : true
                            }, {
                                caption     : _holder_view.txtSquare,
                                iconCls     : 'mnu-wrap-square',
                                toggleGroup : 'imgwrapping',
                                wrapType    : Asc.c_oAscWrapStyle2.Square,
                                checkable   : true
                            }, {
                                caption     : _holder_view.txtTight,
                                iconCls     : 'mnu-wrap-tight',
                                toggleGroup : 'imgwrapping',
                                wrapType    : Asc.c_oAscWrapStyle2.Tight,
                                checkable   : true
                            }, {
                                caption     : _holder_view.txtThrough,
                                iconCls     : 'mnu-wrap-through',
                                toggleGroup : 'imgwrapping',
                                wrapType    : Asc.c_oAscWrapStyle2.Through,
                                checkable   : true
                            }, {
                                caption     : _holder_view.txtTopAndBottom,
                                iconCls     : 'mnu-wrap-topAndBottom',
                                toggleGroup : 'imgwrapping',
                                wrapType    : Asc.c_oAscWrapStyle2.TopAndBottom,
                                checkable   : true
                            }, {
                                caption     : _holder_view.txtInFront,
                                iconCls     : 'mnu-wrap-inFront',
                                toggleGroup : 'imgwrapping',
                                wrapType    : Asc.c_oAscWrapStyle2.InFront,
                                checkable   : true
                            }, {
                                caption     : _holder_view.txtBehind,
                                iconCls     : 'mnu-wrap-behind',
                                toggleGroup : 'imgwrapping',
                                wrapType    : Asc.c_oAscWrapStyle2.Behind,
                                checkable   : true
                            }
                        ]
                    }));

                    me.btnWatermark.updateHint(me.tipWatermark);
                });
            },

            createDelayedElements: function () {
                if (this.api) {
                    this.mnuNonPrinting.items[0].setChecked(this.api.get_ShowParaMarks(), true);
                    this.mnuNonPrinting.items[1].setChecked(this.api.get_ShowTableEmptyLine(), true);
                    this.btnShowHidenChars.toggle(this.mnuNonPrinting.items[0].checked, true);

                    this.updateMetricUnit();
                }

                // set hints
                this.btnPrint.updateHint(this.tipPrint + Common.Utils.String.platformKey('Ctrl+P'));
                this.btnSave.updateHint(this.btnSaveTip);
                this.btnUndo.updateHint(this.tipUndo + Common.Utils.String.platformKey('Ctrl+Z'));
                this.btnRedo.updateHint(this.tipRedo + Common.Utils.String.platformKey('Ctrl+Y'));
                this.btnCopy.updateHint(this.tipCopy + Common.Utils.String.platformKey('Ctrl+C'));
                this.btnPaste.updateHint(this.tipPaste + Common.Utils.String.platformKey('Ctrl+V'));
                this.btnIncFontSize.updateHint(this.tipIncFont + Common.Utils.String.platformKey('Ctrl+]'));
                this.btnDecFontSize.updateHint(this.tipDecFont + Common.Utils.String.platformKey('Ctrl+['));
                this.btnBold.updateHint(this.textBold + Common.Utils.String.platformKey('Ctrl+B'));
                this.btnItalic.updateHint(this.textItalic + Common.Utils.String.platformKey('Ctrl+I'));
                this.btnUnderline.updateHint(this.textUnderline + Common.Utils.String.platformKey('Ctrl+U'));
                this.btnStrikeout.updateHint(this.textStrikeout);
                this.btnSuperscript.updateHint(this.textSuperscript);
                this.btnSubscript.updateHint(this.textSubscript);
                this.btnHighlightColor.updateHint(this.tipHighlightColor);
                this.btnFontColor.updateHint(this.tipFontColor);
                this.btnParagraphColor.updateHint(this.tipPrColor);
                this.btnAlignLeft.updateHint(this.tipAlignLeft + Common.Utils.String.platformKey('Ctrl+L'));
                this.btnAlignCenter.updateHint(this.tipAlignCenter + Common.Utils.String.platformKey('Ctrl+E'));
                this.btnAlignRight.updateHint(this.tipAlignRight + Common.Utils.String.platformKey('Ctrl+R'));
                this.btnAlignJust.updateHint(this.tipAlignJust + Common.Utils.String.platformKey('Ctrl+J'));
                this.btnHorizontalAlign.updateHint(this.tipHAligh);
                this.btnDecLeftOffset.updateHint(this.tipDecPrLeft + Common.Utils.String.platformKey('Ctrl+Shift+M'));
                this.btnIncLeftOffset.updateHint(this.tipIncPrLeft + Common.Utils.String.platformKey('Ctrl+M'));
                this.btnLineSpace.updateHint(this.tipLineSpace);
                this.btnShowHidenChars.updateHint(this.tipShowHiddenChars + Common.Utils.String.platformKey('Ctrl+*'));
                this.btnMarkers.updateHint(this.tipMarkers);
                this.btnNumbers.updateHint(this.tipNumbers);
                this.btnMultilevels.updateHint(this.tipMultilevels);
                this.btnInsertTable.updateHint(this.tipInsertTable);
                this.btnInsertImage.updateHint(this.tipInsertImage);
                this.btnInsertChart.updateHint(this.tipInsertChart);
                this.btnInsertText.updateHint(this.tipInsertText);
                this.btnInsertTextArt.updateHint(this.tipInsertTextArt);
                this.btnEditHeader.updateHint(this.tipEditHeader);
                this.btnBlankPage.updateHint(this.tipBlankPage);
                this.btnInsertShape.updateHint(this.tipInsertShape);
                this.btnInsertEquation.updateHint(this.tipInsertEquation);
                this.btnInsertSymbol.updateHint(this.tipInsertSymbol);
                this.btnDropCap.updateHint(this.tipDropCap);
                this.btnContentControls.updateHint(this.tipControls);
                this.btnColumns.updateHint(this.tipColumns);
                this.btnPageOrient.updateHint(this.tipPageOrient);
                this.btnPageSize.updateHint(this.tipPageSize);
                this.btnPageMargins.updateHint(this.tipPageMargins);
                this.btnClearStyle.updateHint(this.tipClearStyle);
                this.btnCopyStyle.updateHint(this.tipCopyStyle + Common.Utils.String.platformKey('Ctrl+Shift+C'));
                this.btnColorSchemas.updateHint(this.tipColorSchemas);
                this.btnMailRecepients.updateHint(this.tipMailRecepients);

                // set menus

                var me = this;

                this.btnMarkers.setMenu(
                    new Common.UI.Menu({
                        style: 'min-width: 139px',
                        items: [
                            {template: _.template('<div id="id-toolbar-menu-markers" class="menu-markers" style="width: 139px; margin: 0 5px;"></div>')}
                        ]
                    })
                );

                this.btnNumbers.setMenu(
                    new Common.UI.Menu({
                        items: [
                            {template: _.template('<div id="id-toolbar-menu-numbering" class="menu-markers" style="width: 185px; margin: 0 5px;"></div>')}
                        ]
                    })
                );

                this.btnMultilevels.setMenu(
                    new Common.UI.Menu({
                        style: 'min-width: 90px',
                        items: [
                            {template: _.template('<div id="id-toolbar-menu-multilevels" class="menu-markers" style="width: 93px; margin: 0 5px;"></div>')}
                        ]
                    })
                );

                this.btnEditHeader.setMenu(
                    new Common.UI.Menu({
                        items: [
                            {caption: this.mniEditHeader, value: 'header'},
                            {caption: this.mniEditFooter, value: 'footer'},
                            {caption: '--'},
                            this.mnuInsertPageNum = new Common.UI.MenuItem({
                                caption: this.textInsertPageNumber,
                                disabled: this.mnuInsertPageNum.isDisabled(),
                                menu: new Common.UI.Menu({
                                    menuAlign: 'tl-tr',
                                    items: [
                                        {template: _.template('<div id="id-toolbar-menu-pageposition" class="menu-pageposition"></div>')},
                                        this.mnuPageNumCurrentPos = new Common.UI.MenuItem({
                                            caption: this.textToCurrent,
                                            disabled: this.mnuPageNumCurrentPos.isDisabled(),
                                            value: 'current'
                                        })
                                    ]
                                })
                            }),
                            this.mnuInsertPageCount = new Common.UI.MenuItem({
                                caption: this.textInsertPageCount,
                                disabled: this.mnuInsertPageCount.isDisabled()
                            })
                        ]
                    })
                );
                this.paragraphControls.push(this.mnuPageNumCurrentPos);
                this.paragraphControls.push(this.mnuInsertPageCount);

                this.btnInsertChart.setMenu( new Common.UI.Menu({
                    style: 'width: 435px;',
                    items: [
                        {template: _.template('<div id="id-toolbar-menu-insertchart" class="menu-insertchart" style="margin: 5px 5px 5px 10px;"></div>')}
                    ]
                }));

                var onShowBefore = function(menu) {
                    var picker = new Common.UI.DataView({
                        el: $('#id-toolbar-menu-insertchart'),
                        parentMenu: menu,
                        showLast: false,
                        restoreHeight: 421,
                        groups: new Common.UI.DataViewGroupStore([
                            {id: 'menu-chart-group-bar', caption: me.textColumn, headername: me.textCharts},
                            {id: 'menu-chart-group-line', caption: me.textLine},
                            {id: 'menu-chart-group-pie', caption: me.textPie},
                            {id: 'menu-chart-group-hbar', caption: me.textBar},
                            {id: 'menu-chart-group-area', caption: me.textArea, inline: true},
                            {id: 'menu-chart-group-scatter', caption: me.textPoint, inline: true},
                            {id: 'menu-chart-group-stock', caption: me.textStock, inline: true}
                            // {id: 'menu-chart-group-surface', caption: me.textSurface}
                        ]),
                        store: new Common.UI.DataViewStore([
                            { group: 'menu-chart-group-bar',     type: Asc.c_oAscChartTypeSettings.barNormal,          iconCls: 'column-normal'},
                            { group: 'menu-chart-group-bar',     type: Asc.c_oAscChartTypeSettings.barStacked,         iconCls: 'column-stack'},
                            { group: 'menu-chart-group-bar',     type: Asc.c_oAscChartTypeSettings.barStackedPer,      iconCls: 'column-pstack'},
                            { group: 'menu-chart-group-bar',     type: Asc.c_oAscChartTypeSettings.barNormal3d,        iconCls: 'column-3d-normal'},
                            { group: 'menu-chart-group-bar',     type: Asc.c_oAscChartTypeSettings.barStacked3d,       iconCls: 'column-3d-stack'},
                            { group: 'menu-chart-group-bar',     type: Asc.c_oAscChartTypeSettings.barStackedPer3d,    iconCls: 'column-3d-pstack'},
                            { group: 'menu-chart-group-bar',     type: Asc.c_oAscChartTypeSettings.barNormal3dPerspective,    iconCls: 'column-3d-normal-per'},
                            { group: 'menu-chart-group-line',    type: Asc.c_oAscChartTypeSettings.lineNormal,         iconCls: 'line-normal'},
                            { group: 'menu-chart-group-line',    type: Asc.c_oAscChartTypeSettings.lineStacked,        iconCls: 'line-stack'},
                            { group: 'menu-chart-group-line',    type: Asc.c_oAscChartTypeSettings.lineStackedPer,     iconCls: 'line-pstack'},
                            { group: 'menu-chart-group-line',    type: Asc.c_oAscChartTypeSettings.line3d,             iconCls: 'line-3d'},
                            { group: 'menu-chart-group-pie',     type: Asc.c_oAscChartTypeSettings.pie,                iconCls: 'pie-normal'},
                            { group: 'menu-chart-group-pie',     type: Asc.c_oAscChartTypeSettings.doughnut,           iconCls: 'pie-doughnut'},
                            { group: 'menu-chart-group-pie',     type: Asc.c_oAscChartTypeSettings.pie3d,              iconCls: 'pie-3d-normal'},
                            { group: 'menu-chart-group-hbar',    type: Asc.c_oAscChartTypeSettings.hBarNormal,         iconCls: 'bar-normal'},
                            { group: 'menu-chart-group-hbar',    type: Asc.c_oAscChartTypeSettings.hBarStacked,        iconCls: 'bar-stack'},
                            { group: 'menu-chart-group-hbar',    type: Asc.c_oAscChartTypeSettings.hBarStackedPer,     iconCls: 'bar-pstack'},
                            { group: 'menu-chart-group-hbar',    type: Asc.c_oAscChartTypeSettings.hBarNormal3d,       iconCls: 'bar-3d-normal'},
                            { group: 'menu-chart-group-hbar',    type: Asc.c_oAscChartTypeSettings.hBarStacked3d,      iconCls: 'bar-3d-stack'},
                            { group: 'menu-chart-group-hbar',    type: Asc.c_oAscChartTypeSettings.hBarStackedPer3d,   iconCls: 'bar-3d-pstack'},
                            { group: 'menu-chart-group-area',    type: Asc.c_oAscChartTypeSettings.areaNormal,         iconCls: 'area-normal'},
                            { group: 'menu-chart-group-area',    type: Asc.c_oAscChartTypeSettings.areaStacked,        iconCls: 'area-stack'},
                            { group: 'menu-chart-group-area',    type: Asc.c_oAscChartTypeSettings.areaStackedPer,     iconCls: 'area-pstack'},
                            { group: 'menu-chart-group-scatter', type: Asc.c_oAscChartTypeSettings.scatter,            iconCls: 'point-normal'},
                            { group: 'menu-chart-group-stock',   type: Asc.c_oAscChartTypeSettings.stock,              iconCls: 'stock-normal'}
                            // { group: 'menu-chart-group-surface', type: Asc.c_oAscChartTypeSettings.surfaceNormal,      iconCls: 'surface-normal'},
                            // { group: 'menu-chart-group-surface', type: Asc.c_oAscChartTypeSettings.surfaceWireframe,   iconCls: 'surface-wireframe'},
                            // { group: 'menu-chart-group-surface', type: Asc.c_oAscChartTypeSettings.contourNormal,      iconCls: 'contour-normal'},
                            // { group: 'menu-chart-group-surface', type: Asc.c_oAscChartTypeSettings.contourWireframe,   iconCls: 'contour-wireframe'}

                        ]),
                        itemTemplate: _.template('<div id="<%= id %>" class="item-chartlist <%= iconCls %>"></div>')
                    });
                    picker.on('item:click', function (picker, item, record, e) {
                        if (record)
                            me.fireEvent('add:chart', [record.get('type')]);
                    });
                    menu.off('show:before', onShowBefore);
                };
                this.btnInsertChart.menu.on('show:before', onShowBefore);

                var onShowBeforeTextArt = function (menu) {
                    var collection = DE.getCollection('Common.Collections.TextArt');
                    if (collection.length<1)
                        DE.getController('Main').fillTextArt(me.api.asc_getTextArtPreviews());
                    var picker = new Common.UI.DataView({
                        el: $('#id-toolbar-menu-insart'),
                        store: collection,
                        parentMenu: menu,
                        showLast: false,
                        itemTemplate: _.template('<div class="item-art"><img src="<%= imageUrl %>" id="<%= id %>" style="width:50px;height:50px;"></div>')
                    });
                    picker.on('item:click', function (picker, item, record, e) {
                        if (record)
                            me.fireEvent('insert:textart', [record.get('data')]);
                        if (e.type !== 'click') menu.hide();
                    });
                    menu.off('show:before', onShowBeforeTextArt);
                };
                this.btnInsertTextArt.menu.on('show:before', onShowBeforeTextArt);

                // set dataviews

                var _conf = this.mnuMarkersPicker.conf;
                this.mnuMarkersPicker = new Common.UI.DataView({
                    el: $('#id-toolbar-menu-markers'),
                    parentMenu: this.btnMarkers.menu,
                    restoreHeight: 138,
                    allowScrollbar: false,
                    store: new Common.UI.DataViewStore([
                        {offsety: 0, data: {type: 0, subtype: -1}},
                        {offsety: 38, data: {type: 0, subtype: 1}},
                        {offsety: 76, data: {type: 0, subtype: 2}},
                        {offsety: 114, data: {type: 0, subtype: 3}},
                        {offsety: 152, data: {type: 0, subtype: 4}},
                        {offsety: 190, data: {type: 0, subtype: 5}},
                        {offsety: 228, data: {type: 0, subtype: 6}},
                        {offsety: 266, data: {type: 0, subtype: 7}},
                        {offsety: 684, data: {type: 0, subtype: 8}}
                    ]),
                    itemTemplate: _.template('<div id="<%= id %>" class="item-markerlist" style="background-position: 0 -<%= offsety %>px;"></div>')
                });
                _conf && this.mnuMarkersPicker.selectByIndex(_conf.index, true);

                _conf = this.mnuNumbersPicker.conf;
                this.mnuNumbersPicker = new Common.UI.DataView({
                    el: $('#id-toolbar-menu-numbering'),
                    parentMenu: this.btnNumbers.menu,
                    restoreHeight: 92,
                    allowScrollbar: false,
                    store: new Common.UI.DataViewStore([
                        {offsety: 0, data: {type: 1, subtype: -1}},
                        {offsety: 570, data: {type: 1, subtype: 4}},
                        {offsety: 532, data: {type: 1, subtype: 5}},
                        {offsety: 608, data: {type: 1, subtype: 6}},
                        {offsety: 418, data: {type: 1, subtype: 1}},
                        {offsety: 456, data: {type: 1, subtype: 2}},
                        {offsety: 494, data: {type: 1, subtype: 3}},
                        {offsety: 646, data: {type: 1, subtype: 7}}
                    ]),
                    itemTemplate: _.template('<div id="<%= id %>" class="item-markerlist" style="background-position: 0 -<%= offsety %>px;"></div>')
                });
                _conf && this.mnuNumbersPicker.selectByIndex(_conf.index, true);

                _conf = this.mnuMultilevelPicker.conf;
                this.mnuMultilevelPicker = new Common.UI.DataView({
                    el: $('#id-toolbar-menu-multilevels'),
                    parentMenu: this.btnMultilevels.menu,
                    restoreHeight: 92,
                    allowScrollbar: false,
                    store: new Common.UI.DataViewStore([
                        {offsety: 0, data: {type: 2, subtype: -1}},
                        {offsety: 304, data: {type: 2, subtype: 1}},
                        {offsety: 342, data: {type: 2, subtype: 2}},
                        {offsety: 380, data: {type: 2, subtype: 3}}
                    ]),
                    itemTemplate: _.template('<div id="<%= id %>" class="item-markerlist" style="background-position: 0 -<%= offsety %>px;"></div>')
                });
                _conf && this.mnuMultilevelPicker.selectByIndex(_conf.index, true);

                _conf = this.mnuPageNumberPosPicker ? this.mnuPageNumberPosPicker.conf : undefined;
                this.mnuPageNumberPosPicker = new Common.UI.DataView({
                    el: $('#id-toolbar-menu-pageposition'),
                    allowScrollbar: false,
                    store: new Common.UI.DataViewStore([
                        {
                            offsety: 132,
                            allowSelected: false,
                            data: {
                                type: c_pageNumPosition.PAGE_NUM_POSITION_TOP,
                                subtype: c_pageNumPosition.PAGE_NUM_POSITION_LEFT
                            }
                        },
                        {
                            offsety: 99,
                            allowSelected: false,
                            data: {
                                type: c_pageNumPosition.PAGE_NUM_POSITION_TOP,
                                subtype: c_pageNumPosition.PAGE_NUM_POSITION_CENTER
                            }
                        },
                        {
                            offsety: 66,
                            allowSelected: false,
                            data: {
                                type: c_pageNumPosition.PAGE_NUM_POSITION_TOP,
                                subtype: c_pageNumPosition.PAGE_NUM_POSITION_RIGHT
                            }
                        },
                        {
                            offsety: 33,
                            allowSelected: false,
                            data: {
                                type: c_pageNumPosition.PAGE_NUM_POSITION_BOTTOM,
                                subtype: c_pageNumPosition.PAGE_NUM_POSITION_LEFT
                            }
                        },
                        {
                            offsety: 0,
                            allowSelected: false,
                            data: {
                                type: c_pageNumPosition.PAGE_NUM_POSITION_BOTTOM,
                                subtype: c_pageNumPosition.PAGE_NUM_POSITION_CENTER
                            }
                        },
                        {
                            offsety: 165,
                            allowSelected: false,
                            data: {
                                type: c_pageNumPosition.PAGE_NUM_POSITION_BOTTOM,
                                subtype: c_pageNumPosition.PAGE_NUM_POSITION_RIGHT
                            }
                        }
                    ]),
                    itemTemplate: _.template('<div id="<%= id %>" class="item-pagenumber" style="background-position: 0 -<%= offsety %>px"></div>')
                });
                _conf && this.mnuPageNumberPosPicker.setDisabled(_conf.disabled);

                this.mnuTablePicker = new Common.UI.DimensionPicker({
                    el: $('#id-toolbar-menu-tablepicker'),
                    minRows: 8,
                    minColumns: 10,
                    maxRows: 8,
                    maxColumns: 10
                });
            },

            onToolbarAfterRender: function(toolbar) {
                // DataView and pickers
                //
                var colorVal;
                if (this.btnHighlightColor.cmpEl) {
                    colorVal = $('<div class="btn-color-value-line"></div>');
                    $('button:first-child', this.btnHighlightColor.cmpEl).append(colorVal);
                    this.btnHighlightColor.currentColor = 'FFFF00';
                    colorVal.css('background-color', '#' + this.btnHighlightColor.currentColor);
                    this.mnuHighlightColorPicker = new Common.UI.ColorPalette({
                        el: $('#id-toolbar-menu-highlight'),
                        colors: [
                            'FFFF00', '00FF00', '00FFFF', 'FF00FF', '0000FF', 'FF0000', '00008B', '008B8B',
                            '006400', '800080', '8B0000', '808000', 'FFFFFF', 'D3D3D3', 'A9A9A9', '000000'
                        ]
                    });
                    this.mnuHighlightColorPicker.select('FFFF00');
                }

                if (this.btnFontColor.cmpEl) {
                    colorVal = $('<div class="btn-color-value-line"></div>');
                    $('button:first-child', this.btnFontColor.cmpEl).append(colorVal);
                    colorVal.css('background-color', this.btnFontColor.currentColor || 'transparent');
                    this.mnuFontColorPicker = new Common.UI.ThemeColorPalette({
                        el: $('#id-toolbar-menu-fontcolor')
                    });
                }

                if (this.btnParagraphColor.cmpEl) {
                    colorVal = $('<div class="btn-color-value-line"></div>');
                    $('button:first-child', this.btnParagraphColor.cmpEl).append(colorVal);
                    colorVal.css('background-color', this.btnParagraphColor.currentColor || 'transparent');
                    this.mnuParagraphColorPicker = new Common.UI.ThemeColorPalette({
                        el: $('#id-toolbar-menu-paracolor'),
                        transparent: true
                    });
                }

                if (this.btnContentControls.cmpEl) {
                    this.mnuControlsColorPicker = new Common.UI.ThemeColorPalette({
                        el: $('#id-toolbar-menu-controls-color')
                    });
                }
            },

            updateMetricUnit: function () {
                var items = this.btnPageMargins.menu.items;
                for (var i = 0; i < items.length; i++) {
                    var mnu = items[i];
                    if (mnu.checkable) {
                        var checked = mnu.checked;
                        $(mnu.el).html(mnu.template({
                            id: Common.UI.getId(),
                            caption: mnu.caption,
                            options: mnu.options
                        }));
                        if (checked) mnu.setChecked(checked);
                    }
                }
                items = this.btnPageSize.menu.items;
                for (var i = 0; i < items.length; i++) {
                    var mnu = items[i];
                    if (mnu.checkable) {
                        var checked = mnu.checked;
                        $(mnu.el).html(mnu.template({
                            id: Common.UI.getId(),
                            caption: mnu.caption,
                            options: mnu.options
                        }));
                        if (checked) mnu.setChecked(checked);
                    }
                }
            },

            setApi: function (api) {
                this.api = api;
                /** coauthoring begin **/
                this.api.asc_registerCallback('asc_onSendThemeColorSchemes', _.bind(this.onSendThemeColorSchemes, this));
                this.api.asc_registerCallback('asc_onCollaborativeChanges', _.bind(this.onCollaborativeChanges, this));
                this.api.asc_registerCallback('asc_onAuthParticipantsChanged', _.bind(this.onApiUsersChanged, this));
                this.api.asc_registerCallback('asc_onParticipantsChanged', _.bind(this.onApiUsersChanged, this));
                /** coauthoring end **/
                return this;
            },

            setMode: function (mode) {
                if (mode.isDisconnected) {
                    this.btnSave.setDisabled(true);
                    if (!mode.enableDownload)
                        this.btnPrint.setDisabled(true);
                }

                this.mode = mode;

                this.btnMailRecepients.setVisible(mode.canCoAuthoring == true && mode.canUseMailMerge);
                this.listStylesAdditionalMenuItem.setVisible(mode.canEditStyles);
                this.btnContentControls.menu.items[4].setVisible(mode.canEditContentControl);
                this.btnContentControls.menu.items[5].setVisible(mode.canEditContentControl);
                this.mnuInsertImage.items[2].setVisible(this.mode.canRequestInsertImage || this.mode.fileChoiceUrl && this.mode.fileChoiceUrl.indexOf("{documentType}")>-1);
            },

            onSendThemeColorSchemes: function (schemas) {
                var me = this;

                if (this.mnuColorSchema && this.mnuColorSchema.items.length > 0) {
                    _.each(this.mnuColorSchema.items, function (item) {
                        item.remove();
                    });
                }

                if (this.mnuColorSchema == null) {
                    this.mnuColorSchema = new Common.UI.Menu({
                        restoreHeight: true
                    });
                }
                this.mnuColorSchema.items = [];

                var itemTemplate = _.template([
                    '<a id="<%= id %>"  tabindex="-1" type="menuitem" class="<%= options.cls %>">',
                    '<span class="colors">',
                    '<% _.each(options.colors, function(color) { %>',
                    '<span class="color" style="background: <%= color %>;"></span>',
                    '<% }) %>',
                    '</span>',
                    '<span class="text"><%= caption %></span>',
                    '</a>'
                ].join(''));

                _.each(schemas, function (schema, index) {
                    var colors = schema.get_colors();//schema.colors;
                    var schemecolors = [];
                    for (var j = 2; j < 7; j++) {
                        var clr = '#' + Common.Utils.ThemeColor.getHexColor(colors[j].get_r(), colors[j].get_g(), colors[j].get_b());
                        schemecolors.push(clr);
                    }

                    if (index == 21) {
                        this.mnuColorSchema.addItem({
                            caption: '--'
                        });
                    }
                    var name = schema.get_name();
                    this.mnuColorSchema.addItem({
                        template: itemTemplate,
                        cls: 'color-schemas-menu',
                        colors: schemecolors,
                        caption: (index < 21) ? (me.SchemeNames[index] || name) : name,
                        value: name,
                        checkable: true,
                        toggleGroup: 'menuSchema'
                    });
                }, this);
            },

            /** coauthoring begin **/
            onCollaborativeChanges: function () {
                if (this._state.hasCollaborativeChanges) return;
                if (!this.btnCollabChanges.rendered || this._state.previewmode) {
                    this.needShowSynchTip = true;
                    return;
                }

                this._state.hasCollaborativeChanges = true;
                this.btnCollabChanges.$icon.removeClass(this.btnSaveCls).addClass('btn-synch');
                if (this.showSynchTip) {
                    this.btnCollabChanges.updateHint('');
                    if (this.synchTooltip === undefined)
                        this.createSynchTip();

                    this.synchTooltip.show();
                } else {
                    this.btnCollabChanges.updateHint(this.tipSynchronize + Common.Utils.String.platformKey('Ctrl+S'));
                }

                this.btnSave.setDisabled(false);
                Common.Gateway.collaborativeChanges();
            },

            createSynchTip: function () {
                this.synchTooltip = new Common.UI.SynchronizeTip({
                    extCls: (this.mode.customization && !!this.mode.customization.compactHeader) ? undefined : 'inc-index',
                    target: this.btnCollabChanges.$el
                });
                this.synchTooltip.on('dontshowclick', function () {
                    this.showSynchTip = false;
                    this.synchTooltip.hide();
                    this.btnCollabChanges.updateHint(this.tipSynchronize + Common.Utils.String.platformKey('Ctrl+S'));
                    Common.localStorage.setItem("de-hide-synch", 1);
                }, this);
                this.synchTooltip.on('closeclick', function () {
                    this.synchTooltip.hide();
                    this.btnCollabChanges.updateHint(this.tipSynchronize + Common.Utils.String.platformKey('Ctrl+S'));
                }, this);
            },

            synchronizeChanges: function () {
                if ( !this._state.previewmode && this.btnCollabChanges.rendered ) {
                    var me = this;

                    if ( me.btnCollabChanges.$icon.hasClass('btn-synch') ) {
                        me.btnCollabChanges.$icon.removeClass('btn-synch').addClass(me.btnSaveCls);
                        if (this.synchTooltip)
                            this.synchTooltip.hide();
                        this.btnCollabChanges.updateHint(this.btnSaveTip);

                        this.btnSave.setDisabled(!me.mode.forcesave);
                        this._state.hasCollaborativeChanges = false;
                    }
                }
            },

            onApiUsersChanged: function (users) {
                var editusers = [];
                _.each(users, function (item) {
                    if (!item.asc_getView())
                        editusers.push(item);
                });

                var me = this;
                var length = _.size(editusers);
                var cls = (length > 1) ? 'btn-save-coauth' : 'btn-save';
                if ( cls !== me.btnSaveCls && me.btnCollabChanges.rendered ) {
                    me.btnSaveTip = ((length > 1) ? me.tipSaveCoauth : me.tipSave ) + Common.Utils.String.platformKey('Ctrl+S');

                    if ( !me.btnCollabChanges.$icon.hasClass('btn-synch') ) {
                        me.btnCollabChanges.$icon.removeClass(me.btnSaveCls).addClass(cls);
                        me.btnCollabChanges.updateHint(me.btnSaveTip);

                    }
                    me.btnSaveCls = cls;
                }
            },

            /** coauthoring end **/

            onStyleMenuUpdate: function (item, e, eOpt) {
                var me = this;
                if (me.api) {
                    var style = me.api.asc_GetStyleFromFormatting();
                    var title = item.styleTitle;

                    var characterStyle = style.get_Link();
                    style.put_Name(title);
                    characterStyle.put_Name(title + '_character');
                    me.api.asc_AddNewStyle(style);
                    setTimeout(function () {
                        me.listStyles.openButton.menu.hide();
                    }, 100);
                }
            },

            onStyleMenuDelete: function (item, e, eOpt) {
                var me = this;
                if (me.api) {
                    this.api.asc_RemoveStyle(item.styleTitle);
                }
            },

            onStyleMenuRestoreAll: function (item, e, eOpt) {
                var me = this;
                if (me.api) {
                    _.each(window.styles.get_MergedStyles(), function (style) {
                        if (me.api.asc_IsStyleDefault(style.get_Name())) {
                            me.api.asc_RemoveStyle(style.get_Name());
                        }
                    });
                }
            },

            onStyleMenuDeleteAll: function (item, e, eOpt) {
                if (this.api)
                    this.api.asc_RemoveAllCustomStyles();
            },

            textBold: 'Bold',
            textItalic: 'Italic',
            textUnderline: 'Underline',
            textStrikeout: 'Strikeout',
            textSuperscript: 'Superscript',
            textSubscript: 'Subscript',
            strMenuNoFill: 'No Fill',
            tipFontName: 'Font Name',
            tipFontSize: 'Font Size',
            tipParagraphStyle: 'Paragraph Style',
            tipCopy: 'Copy',
            tipPaste: 'Paste',
            tipUndo: 'Undo',
            tipRedo: 'Redo',
            tipPrint: 'Print',
            tipSave: 'Save',
            tipIncFont: 'Increment font size',
            tipDecFont: 'Decrement font size',
            tipHighlightColor: 'Highlight color',
            tipFontColor: 'Font color',
            tipMarkers: 'Bullets',
            tipNumbers: 'Numbering',
            tipMultilevels: 'Outline',
            tipAlignLeft: 'Align Left',
            tipAlignRight: 'Align Right',
            tipAlignCenter: 'Align Center',
            tipAlignJust: 'Justified',
            tipDecPrLeft: 'Decrease Indent',
            tipIncPrLeft: 'Increase Indent',
            tipShowHiddenChars: 'Nonprinting Characters',
            tipLineSpace: 'Paragraph Line Spacing',
            tipPrColor: 'Background color',
            tipInsertTable: 'Insert Table',
            tipInsertImage: 'Insert Image',
            tipPageBreak: 'Insert Page or Section break',
            tipInsertNum: 'Insert Page Number',
            tipClearStyle: 'Clear Style',
            tipCopyStyle: 'Copy Style',
            tipPageSize: 'Page Size',
            tipPageOrient: 'Page Orientation',
            tipBack: 'Back',
            tipInsertShape: 'Insert Autoshape',
            tipInsertEquation: 'Insert Equation',
            mniImageFromFile: 'Image from file',
            mniImageFromUrl: 'Image from url',
            mniCustomTable: 'Insert Custom Table',
            textTitleError: 'Error',
            textInsertPageNumber: 'Insert page number',
            textToCurrent: 'To Current Position',
            tipEditHeader: 'Edit header or footer',
            mniEditHeader: 'Edit Document Header',
            mniEditFooter: 'Edit Document Footer',
            mniHiddenChars: 'Nonprinting Characters',
            mniHiddenBorders: 'Hidden Table Borders',
            tipSynchronize: 'The document has been changed by another user. Please click to save your changes and reload the updates.',
            textNewColor: 'Add New Custom Color',
            textAutoColor: 'Automatic',
            tipInsertChart: 'Insert Chart',
            textLine: 'Line',
            textColumn: 'Column',
            textBar: 'Bar',
            textArea: 'Area',
            textPie: 'Pie',
            textPoint: 'XY (Scatter)',
            textStock: 'Stock',
            tipColorSchemas: 'Change Color Scheme',
            tipInsertText: 'Insert Text',
            tipInsertTextArt: 'Insert Text Art',
            tipHAligh: 'Horizontal Align',
            mniEditDropCap: 'Drop Cap Settings',
            textNone: 'None',
            textInText: 'In Text',
            textInMargin: 'In Margin',
            tipDropCap: 'Insert drop cap',
            txtScheme1: 'Office',
            txtScheme2: 'Grayscale',
            txtScheme3: 'Apex',
            txtScheme4: 'Aspect',
            txtScheme5: 'Civic',
            txtScheme6: 'Concourse',
            txtScheme7: 'Equity',
            txtScheme8: 'Flow',
            txtScheme9: 'Foundry',
            txtScheme10: 'Median',
            txtScheme11: 'Metro',
            txtScheme12: 'Module',
            txtScheme13: 'Opulent',
            txtScheme14: 'Oriel',
            txtScheme15: 'Origin',
            txtScheme16: 'Paper',
            txtScheme17: 'Solstice',
            txtScheme18: 'Technic',
            txtScheme19: 'Trek',
            txtScheme20: 'Urban',
            txtScheme21: 'Verve',
            textInsPageBreak: 'Insert Page Break',
            textInsColumnBreak: 'Insert Column Break',
            textInsSectionBreak: 'Insert Section Break',
            textNextPage: 'Next Page',
            textContPage: 'Continuous Page',
            textEvenPage: 'Even Page',
            textOddPage: 'Odd Page',
            tipSaveCoauth: 'Save your changes for the other users to see them.',
            tipMailRecepients: 'Mail Merge',
            textStyleMenuUpdate: 'Update from select',
            textStyleMenuRestore: 'Restore to default',
            textStyleMenuDelete: 'Delete style',
            textStyleMenuRestoreAll: 'Restore all to default styles',
            textStyleMenuDeleteAll: 'Delete all custom styles',
            textStyleMenuNew: 'New style from selection',
            tipColumns: 'Insert columns',
            textColumnsOne: 'One',
            textColumnsTwo: 'Two',
            textColumnsThree: 'Three',
            textColumnsLeft: 'Left',
            textColumnsRight: 'Right',
            tipPageMargins: 'Page Margins',
            textMarginsLast: 'Last Custom',
            textMarginsNormal: 'Normal',
            textMarginsUsNormal: 'US Normal',
            textMarginsNarrow: 'Narrow',
            textMarginsModerate: 'Moderate',
            textMarginsWide: 'Wide',
            textPageMarginsCustom: 'Custom margins',
            textTop: 'Top: ',
            textLeft: 'Left: ',
            textBottom: 'Bottom: ',
            textRight: 'Right: ',
            textPageSizeCustom: 'Custom Page Size',
            textPortrait: 'Portrait',
            textLandscape: 'Landscape',
            textInsertPageCount: 'Insert number of pages',
            textCharts: 'Charts',
            tipChangeChart: 'Change Chart Type',
            capBtnInsPagebreak: 'Page Break',
            capBtnInsImage: 'Image',
            capBtnInsTable: 'Table',
            capBtnInsChart: 'Chart',
            textTabFile: 'File',
            textTabHome: 'Home',
            textTabInsert: 'Insert',
            textTabLayout: 'Layout',
            textTabReview: 'Review',
            capBtnInsShape: 'Shape',
            capBtnInsTextbox: 'Text Box',
            capBtnInsTextart: 'Text Art',
            capBtnInsDropcap: 'Drop Cap',
            capBtnInsEquation: 'Equation',
            capBtnInsHeader: 'Header/Footer',
            capBtnColumns: 'Columns',
            capBtnPageOrient: 'Orientation',
            capBtnMargins: 'Margins',
            capBtnPageSize: 'Size',
            tipImgAlign: 'Align objects',
            tipImgGroup: 'Group objects',
            tipImgWrapping: 'Wrap text',
            tipSendForward: 'Bring forward',
            tipSendBackward: 'Send backward',
            capImgAlign: 'Align',
            capImgGroup: 'Group',
            capImgForward: 'Bring Forward',
            capImgBackward: 'Send Backward',
            capImgWrapping: 'Wrapping',
            capBtnComment: 'Comment',
            textColumnsCustom: 'Custom Columns',
            textSurface: 'Surface',
            textTabCollaboration: 'Collaboration',
            textTabProtect: 'Protection',
            textTabLinks: 'References',
            capBtnInsControls: 'Content Control',
            textRichControl: 'Rich text',
            textPlainControl: 'Plain text',
            textRemoveControl: 'Remove',
            mniEditControls: 'Settings',
            tipControls: 'Insert content control',
            mniHighlightControls: 'Highlight settings',
            textNoHighlight: 'No highlighting',
            mniImageFromStorage: 'Image from Storage',
            capBtnBlankPage: 'Blank Page',
            tipBlankPage: 'Insert blank page',
            txtDistribHor: 'Distribute Horizontally',
            txtDistribVert: 'Distribute Vertically',
            txtPageAlign: 'Align to Page',
            txtMarginAlign: 'Align to Margin',
            txtObjectsAlign: 'Align Selected Objects',
            capBtnWatermark: 'Watermark',
            textEditWatermark: 'Custom Watermark',
            textRemWatermark: 'Remove Watermark',
            tipWatermark: 'Edit watermark',
<<<<<<< HEAD
            textPictureControl: 'Picture',
            textComboboxControl: 'Combo box',
            textCheckboxControl: 'Check box',
            textDropdownControl: 'Drop-down list',
            textDateControl: 'Date'
=======
            capBtnInsSymbol: 'Symbol',
            tipInsertSymbol: 'Insert symbol'
>>>>>>> 29bb2346
        }
    })(), DE.Views.Toolbar || {}));
});<|MERGE_RESOLUTION|>--- conflicted
+++ resolved
@@ -2360,16 +2360,13 @@
             textEditWatermark: 'Custom Watermark',
             textRemWatermark: 'Remove Watermark',
             tipWatermark: 'Edit watermark',
-<<<<<<< HEAD
             textPictureControl: 'Picture',
             textComboboxControl: 'Combo box',
             textCheckboxControl: 'Check box',
             textDropdownControl: 'Drop-down list',
-            textDateControl: 'Date'
-=======
+            textDateControl: 'Date',
             capBtnInsSymbol: 'Symbol',
             tipInsertSymbol: 'Insert symbol'
->>>>>>> 29bb2346
         }
     })(), DE.Views.Toolbar || {}));
 });