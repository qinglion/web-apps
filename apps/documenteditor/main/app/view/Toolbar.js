/*
 *
 * (c) Copyright Ascensio System SIA 2010-2019
 *
 * This program is a free software product. You can redistribute it and/or
 * modify it under the terms of the GNU Affero General Public License (AGPL)
 * version 3 as published by the Free Software Foundation. In accordance with
 * Section 7(a) of the GNU AGPL its Section 15 shall be amended to the effect
 * that Ascensio System SIA expressly excludes the warranty of non-infringement
 * of any third-party rights.
 *
 * This program is distributed WITHOUT ANY WARRANTY; without even the implied
 * warranty of MERCHANTABILITY or FITNESS FOR A PARTICULAR  PURPOSE. For
 * details, see the GNU AGPL at: http://www.gnu.org/licenses/agpl-3.0.html
 *
 * You can contact Ascensio System SIA at 20A-12 Ernesta Birznieka-Upisha
 * street, Riga, Latvia, EU, LV-1050.
 *
 * The  interactive user interfaces in modified source and object code versions
 * of the Program must display Appropriate Legal Notices, as required under
 * Section 5 of the GNU AGPL version 3.
 *
 * Pursuant to Section 7(b) of the License you must retain the original Product
 * logo when distributing the program. Pursuant to Section 7(e) we decline to
 * grant you any rights under trademark law for use of our trademarks.
 *
 * All the Product's GUI elements, including illustrations and icon sets, as
 * well as technical writing content are licensed under the terms of the
 * Creative Commons Attribution-ShareAlike 4.0 International. See the License
 * terms at http://creativecommons.org/licenses/by-sa/4.0/legalcode
 *
*/
/**
 *  Toolbar.js
 *
 *  Toolbar view
 *
 *  Created by Maxim.Kadushkin on 2/13/17
 *  Copyright (c) 2018 Ascensio System SIA. All rights reserved.
 *
 */

define([
    'jquery',
    'underscore',
    'backbone',
    'text!documenteditor/main/app/template/Toolbar.template',
    'text!documenteditor/main/app/template/ToolbarView.template',
    'common/main/lib/collection/Fonts',
    'common/main/lib/component/Button',
    'common/main/lib/component/ComboBox',
    'common/main/lib/component/DataView',
    'common/main/lib/component/ColorPalette',
    'common/main/lib/component/ThemeColorPalette',
    'common/main/lib/component/Menu',
    'common/main/lib/component/DimensionPicker',
    'common/main/lib/component/Window',
    'common/main/lib/component/ComboBoxFonts',
    'common/main/lib/component/ComboDataView'
    ,'common/main/lib/component/SynchronizeTip'
    ,'common/main/lib/component/Mixtbar'
], function ($, _, Backbone, template, template_view) {
    'use strict';

    DE.Views.Toolbar =  Common.UI.Mixtbar.extend(_.extend((function(){

        return {
            el: '#toolbar',

            // Compile our stats template
            // template: _.template(template),

            // Delegated events for creating new items, and clearing completed ones.
            events: {
                //
            },

            initialize: function () {
                var me = this;

                /**
                 * UI Components
                 */

                this.SchemeNames = [
                    this.txtScheme1, this.txtScheme2, this.txtScheme3, this.txtScheme4, this.txtScheme5,
                    this.txtScheme6, this.txtScheme7, this.txtScheme8, this.txtScheme9, this.txtScheme10,
                    this.txtScheme11, this.txtScheme12, this.txtScheme13, this.txtScheme14, this.txtScheme15,
                    this.txtScheme16, this.txtScheme17, this.txtScheme18, this.txtScheme19, this.txtScheme20,
                    this.txtScheme21
                ];

                this.paragraphControls = [];
                this.toolbarControls = [];
                this.textOnlyControls = [];
                this._state = {
                    hasCollaborativeChanges: undefined,
                    previewmode: false
                };

                Common.NotificationCenter.on('app:ready', me.onAppReady.bind(this));
                return this;
            },

            applyLayout: function (config) {
                var me = this;

                if ( config.isEdit ) {
                    Common.UI.Mixtbar.prototype.initialize.call(this, {
                            template: _.template(template),
                            tabs: [
                                {caption: me.textTabFile, action: 'file', extcls: 'canedit', haspanel:false},
                                {caption: me.textTabHome, action: 'home', extcls: 'canedit'},
                                {caption: me.textTabInsert, action: 'ins', extcls: 'canedit'},
                                {caption: me.textTabLayout, action: 'layout', extcls: 'canedit'},
                                {caption: me.textTabLinks, action: 'links', extcls: 'canedit'}
                            ]
                        }
                    );

                    this.btnSaveCls = 'btn-save';
                    this.btnSaveTip = this.tipSave + Common.Utils.String.platformKey('Ctrl+S');

                    this.btnPrint = new Common.UI.Button({
                        id: 'id-toolbar-btn-print',
                        cls: 'btn-toolbar',
                        iconCls: 'btn-print no-mask',
                        signals: ['disabled']
                    });
                    this.toolbarControls.push(this.btnPrint);

                    this.btnSave = new Common.UI.Button({
                        id: 'id-toolbar-btn-save',
                        cls: 'btn-toolbar',
                        iconCls: 'no-mask ' + this.btnSaveCls,
                        signals: ['disabled']
                    });
                    this.toolbarControls.push(this.btnSave);
                    this.btnCollabChanges = this.btnSave;

                    this.btnUndo = new Common.UI.Button({
                        id: 'id-toolbar-btn-undo',
                        cls: 'btn-toolbar',
                        iconCls: 'btn-undo',
                        signals: ['disabled']
                    });
                    this.toolbarControls.push(this.btnUndo);

                    this.btnRedo = new Common.UI.Button({
                        id: 'id-toolbar-btn-redo',
                        cls: 'btn-toolbar',
                        iconCls: 'btn-redo',
                        signals: ['disabled']
                    });
                    this.toolbarControls.push(this.btnRedo);

                    this.btnCopy = new Common.UI.Button({
                        id: 'id-toolbar-btn-copy',
                        cls: 'btn-toolbar',
                        iconCls: 'btn-copy'
                    });
                    this.toolbarControls.push(this.btnCopy);

                    this.btnPaste = new Common.UI.Button({
                        id: 'id-toolbar-btn-paste',
                        cls: 'btn-toolbar',
                        iconCls: 'btn-paste'
                    });
                    this.paragraphControls.push(this.btnPaste);

                    this.btnIncFontSize = new Common.UI.Button({
                        id: 'id-toolbar-btn-incfont',
                        cls: 'btn-toolbar',
                        iconCls: 'btn-incfont'
                    });
                    this.paragraphControls.push(this.btnIncFontSize);

                    this.btnDecFontSize = new Common.UI.Button({
                        id: 'id-toolbar-btn-decfont',
                        cls: 'btn-toolbar',
                        iconCls: 'btn-decfont'
                    });
                    this.paragraphControls.push(this.btnDecFontSize);

                    this.btnBold = new Common.UI.Button({
                        id: 'id-toolbar-btn-bold',
                        cls: 'btn-toolbar',
                        iconCls: 'btn-bold',
                        enableToggle: true
                    });
                    this.paragraphControls.push(this.btnBold);

                    this.btnItalic = new Common.UI.Button({
                        id: 'id-toolbar-btn-italic',
                        cls: 'btn-toolbar',
                        iconCls: 'btn-italic',
                        enableToggle: true
                    });
                    this.paragraphControls.push(this.btnItalic);

                    this.btnUnderline = new Common.UI.Button({
                        id: 'id-toolbar-btn-underline',
                        cls: 'btn-toolbar',
                        iconCls: 'btn-underline',
                        enableToggle: true
                    });
                    this.paragraphControls.push(this.btnUnderline);

                    this.btnStrikeout = new Common.UI.Button({
                        id: 'id-toolbar-btn-strikeout',
                        cls: 'btn-toolbar',
                        iconCls: 'btn-strikeout',
                        enableToggle: true
                    });
                    this.paragraphControls.push(this.btnStrikeout);

                    this.btnSuperscript = new Common.UI.Button({
                        id: 'id-toolbar-btn-superscript',
                        cls: 'btn-toolbar',
                        iconCls: 'btn-superscript',
                        enableToggle: true,
                        toggleGroup: 'superscriptGroup'
                    });
                    this.paragraphControls.push(this.btnSuperscript);

                    this.btnSubscript = new Common.UI.Button({
                        id: 'id-toolbar-btn-subscript',
                        cls: 'btn-toolbar',
                        iconCls: 'btn-subscript',
                        enableToggle: true,
                        toggleGroup: 'superscriptGroup'
                    });
                    this.paragraphControls.push(this.btnSubscript);

                    this.btnHighlightColor = new Common.UI.Button({
                        id: 'id-toolbar-btn-highlight',
                        cls: 'btn-toolbar',
                        iconCls: 'btn-highlight',
                        enableToggle: true,
                        allowDepress: true,
                        split: true,
                        menu: new Common.UI.Menu({
                            style: 'min-width: 100px;',
                            items: [
                                {template: _.template('<div id="id-toolbar-menu-highlight" style="width: 120px; height: 120px; margin: 10px;"></div>')},
                                {caption: '--'},
                                this.mnuHighlightTransparent = new Common.UI.MenuItem({
                                    caption: this.strMenuNoFill,
                                    checkable: true
                                })
                            ]
                        })
                    });
                    this.paragraphControls.push(this.btnHighlightColor);
                    this.textOnlyControls.push(this.btnHighlightColor);

                    this.btnFontColor = new Common.UI.Button({
                        id: 'id-toolbar-btn-fontcolor',
                        cls: 'btn-toolbar',
                        iconCls: 'btn-fontcolor',
                        split: true,
                        menu: new Common.UI.Menu({
                            items: [
                                {
                                    id: 'id-toolbar-menu-auto-fontcolor',
                                    caption: this.textAutoColor,
                                    template: _.template('<a tabindex="-1" type="menuitem"><span class="menu-item-icon" style="background-image: none; width: 12px; height: 12px; margin: 1px 7px 0 -7px; background-color: #000;"></span><%= caption %></a>')
                                },
                                {caption: '--'},
                                {template: _.template('<div id="id-toolbar-menu-fontcolor" style="width: 169px; height: 220px; margin: 10px;"></div>')},
                                {template: _.template('<a id="id-toolbar-menu-new-fontcolor" style="padding-left:12px;">' + this.textNewColor + '</a>')}
                            ]
                        })
                    });
                    this.paragraphControls.push(this.btnFontColor);

                    this.btnParagraphColor = new Common.UI.Button({
                        id: 'id-toolbar-btn-paracolor',
                        cls: 'btn-toolbar',
                        iconCls: 'btn-paracolor',
                        split: true,
                        menu: new Common.UI.Menu({
                            items: [
                                {template: _.template('<div id="id-toolbar-menu-paracolor" style="width: 169px; height: 220px; margin: 10px;"></div>')},
                                {template: _.template('<a id="id-toolbar-menu-new-paracolor" style="padding-left:12px;">' + this.textNewColor + '</a>')}
                            ]
                        })
                    });
                    this.paragraphControls.push(this.btnParagraphColor);
                    this.textOnlyControls.push(this.btnParagraphColor);

                    this.btnAlignLeft = new Common.UI.Button({
                        id: 'id-toolbar-btn-align-left',
                        cls: 'btn-toolbar',
                        iconCls: 'btn-align-left',
                        enableToggle: true,
                        allowDepress: false,
                        toggleGroup: 'alignGroup'
                    });
                    this.paragraphControls.push(this.btnAlignLeft);

                    this.btnAlignCenter = new Common.UI.Button({
                        id: 'id-toolbar-btn-align-center',
                        cls: 'btn-toolbar',
                        iconCls: 'btn-align-center',
                        enableToggle: true,
                        allowDepress: false,
                        toggleGroup: 'alignGroup'
                    });
                    this.paragraphControls.push(this.btnAlignCenter);

                    this.btnAlignRight = new Common.UI.Button({
                        id: 'id-toolbar-btn-align-right',
                        cls: 'btn-toolbar',
                        iconCls: 'btn-align-right',
                        enableToggle: true,
                        allowDepress: false,
                        toggleGroup: 'alignGroup'
                    });
                    this.paragraphControls.push(this.btnAlignRight);

                    this.btnAlignJust = new Common.UI.Button({
                        id: 'id-toolbar-btn-align-just',
                        cls: 'btn-toolbar',
                        iconCls: 'btn-align-just',
                        enableToggle: true,
                        allowDepress: false,
                        toggleGroup: 'alignGroup'
                    });
                    this.paragraphControls.push(this.btnAlignJust);

                    this.btnHorizontalAlign = new Common.UI.Button({
                        id: 'id-toolbar-btn-halign',
                        cls: 'btn-toolbar',
                        iconCls: 'btn-align-left',
                        icls: 'btn-align-left',
                        menu: new Common.UI.Menu({
                            cls: 'ppm-toolbar',
                            items: [
                                {
                                    caption: this.tipAlignLeft + Common.Utils.String.platformKey('Ctrl+L'),
                                    iconCls: 'mnu-align-left',
                                    icls: 'btn-align-left',
                                    checkable: true,
                                    toggleGroup: 'halignGroup',
                                    checked: true,
                                    value: 1
                                },
                                {
                                    caption: this.tipAlignCenter + Common.Utils.String.platformKey('Ctrl+E'),
                                    iconCls: 'mnu-align-center',
                                    icls: 'btn-align-center',
                                    checkable: true,
                                    toggleGroup: 'halignGroup',
                                    value: 2
                                },
                                {
                                    caption: this.tipAlignRight + Common.Utils.String.platformKey('Ctrl+R'),
                                    iconCls: 'mnu-align-right',
                                    icls: 'btn-align-right',
                                    checkable: true,
                                    toggleGroup: 'halignGroup',
                                    value: 0
                                },
                                {
                                    caption: this.tipAlignJust + Common.Utils.String.platformKey('Ctrl+J'),
                                    iconCls: 'mnu-align-just',
                                    icls: 'btn-align-just',
                                    checkable: true,
                                    toggleGroup: 'halignGroup',
                                    value: 3
                                }
                            ]
                        })
                    });
                    this.paragraphControls.push(this.btnHorizontalAlign);

                    this.btnDecLeftOffset = new Common.UI.Button({
                        id: 'id-toolbar-btn-decoffset',
                        cls: 'btn-toolbar',
                        iconCls: 'btn-decoffset'
                    });
                    this.paragraphControls.push(this.btnDecLeftOffset);

                    this.btnIncLeftOffset = new Common.UI.Button({
                        id: 'id-toolbar-btn-incoffset',
                        cls: 'btn-toolbar',
                        iconCls: 'btn-incoffset'
                    });
                    this.paragraphControls.push(this.btnIncLeftOffset);

                    this.btnLineSpace = new Common.UI.Button({
                        id: 'id-toolbar-btn-linespace',
                        cls: 'btn-toolbar',
                        iconCls: 'btn-linespace',
                        menu: new Common.UI.Menu({
                            style: 'min-width: 60px;',
                            items: [
                                {caption: '1.0', value: 1.0, checkable: true, toggleGroup: 'linesize'},
                                {caption: '1.15', value: 1.15, checkable: true, toggleGroup: 'linesize'},
                                {caption: '1.5', value: 1.5, checkable: true, toggleGroup: 'linesize'},
                                {caption: '2.0', value: 2.0, checkable: true, toggleGroup: 'linesize'},
                                {caption: '2.5', value: 2.5, checkable: true, toggleGroup: 'linesize'},
                                {caption: '3.0', value: 3.0, checkable: true, toggleGroup: 'linesize'}
                            ]
                        })
                    });
                    this.paragraphControls.push(this.btnLineSpace);

                    this.btnShowHidenChars = new Common.UI.Button({
                        id: 'id-toolbar-btn-hidenchars',
                        cls: 'btn-toolbar',
                        iconCls: 'btn-hidenchars',
                        enableToggle: true,
                        split: true,
                        menu: new Common.UI.Menu({
                            style: 'min-width: 60px;',
                            items: [
                                {caption: this.mniHiddenChars, value: 'characters', checkable: true},
                                {caption: this.mniHiddenBorders, value: 'table', checkable: true}
                            ]
                        })
                    });
                    this.toolbarControls.push(this.btnShowHidenChars);

                    this.btnMarkers = new Common.UI.Button({
                        id: 'id-toolbar-btn-markers',
                        cls: 'btn-toolbar',
                        iconCls: 'btn-setmarkers',
                        enableToggle: true,
                        toggleGroup: 'markersGroup',
                        split: true,
                        menu: true
                    });
                    this.paragraphControls.push(this.btnMarkers);
                    this.textOnlyControls.push(this.btnMarkers);

                    this.btnNumbers = new Common.UI.Button({
                        id: 'id-toolbar-btn-numbering',
                        cls: 'btn-toolbar',
                        iconCls: 'btn-numbering',
                        enableToggle: true,
                        toggleGroup: 'markersGroup',
                        split: true,
                        menu: true
                    });
                    this.paragraphControls.push(this.btnNumbers);
                    this.textOnlyControls.push(this.btnNumbers);

                    this.btnMultilevels = new Common.UI.Button({
                        id: 'id-toolbar-btn-multilevels',
                        cls: 'btn-toolbar',
                        iconCls: 'btn-multilevels',
                        menu: true
                    });
                    this.paragraphControls.push(this.btnMultilevels);
                    this.textOnlyControls.push(this.btnMultilevels);

                    var clone = function (source) {
                        var obj = {};
                        for (var prop in source)
                            obj[prop] = (typeof(source[prop]) == 'object') ? clone(source[prop]) : source[prop];
                        return obj;
                    };

                    this.mnuMarkersPicker = {
                        conf: {index: 0},
                        selectByIndex: function (idx) {
                            this.conf.index = idx;
                        }
                    };
                    this.mnuNumbersPicker = clone(this.mnuMarkersPicker);
                    this.mnuMultilevelPicker = clone(this.mnuMarkersPicker);

                    this.btnInsertTable = new Common.UI.Button({
                        id: 'tlbtn-inserttable',
                        cls: 'btn-toolbar x-huge icon-top',
                        iconCls: 'btn-inserttable',
                        caption: me.capBtnInsTable,
                        menu: new Common.UI.Menu({
                            items: [
                                {template: _.template('<div id="id-toolbar-menu-tablepicker" class="dimension-picker" style="margin: 5px 10px;"></div>')},
                                {caption: this.mniCustomTable, value: 'custom'}
                            ]
                        })
                    });
                    this.paragraphControls.push(this.btnInsertTable);

                    this.btnInsertImage = new Common.UI.Button({
                        id: 'tlbtn-insertimage',
                        cls: 'btn-toolbar x-huge icon-top',
                        iconCls: 'btn-insertimage',
                        caption: me.capBtnInsImage,
                        menu: new Common.UI.Menu({
                            items: [
                                {caption: this.mniImageFromFile, value: 'file'},
                                {caption: this.mniImageFromUrl, value: 'url'},
                                {caption: this.mniImageFromStorage, value: 'storage'}
                            ]
                        })
                    });
                    this.paragraphControls.push(this.btnInsertImage);

                    this.btnInsertChart = new Common.UI.Button({
                        id: 'tlbtn-insertchart',
                        cls: 'btn-toolbar x-huge icon-top',
                        caption: me.capBtnInsChart,
                        iconCls: 'btn-insertchart',
                        menu: true
                    });
                    this.paragraphControls.push(this.btnInsertChart);

                    this.btnInsertText = new Common.UI.Button({
                        id: 'tlbtn-inserttext',
                        cls: 'btn-toolbar x-huge icon-top',
                        iconCls: 'btn-text',
                        caption: me.capBtnInsTextbox,
                        enableToggle: true
                    });
                    this.paragraphControls.push(this.btnInsertText);
                    this.btnInsertTextArt = new Common.UI.Button({
                        id: 'tlbtn-inserttextart',
                        cls: 'btn-toolbar x-huge icon-top',
                        iconCls: 'btn-textart',
                        caption: me.capBtnInsTextart,
                        menu: new Common.UI.Menu({
                            cls: 'menu-shapes',
                            items: [
                                {template: _.template('<div id="id-toolbar-menu-insart" style="width: 239px; margin-left: 5px;"></div>')}
                            ]
                        })
                    });
                    this.paragraphControls.push(this.btnInsertTextArt);

                    this.btnEditHeader = new Common.UI.Button({
                        id: 'id-toolbar-btn-editheader',
                        cls: 'btn-toolbar x-huge icon-top',
                        iconCls: 'btn-editheader',
                        caption: me.capBtnInsHeader,
                        menu: true
                    });
                    this.mnuPageNumberPosPicker = {
                        conf: {disabled: false},
                        isDisabled: function () {
                            return this.conf.disabled;
                        },
                        setDisabled: function (val) {
                            this.conf.disabled = val;
                        }
                    };
                    this.mnuPageNumCurrentPos = clone(this.mnuPageNumberPosPicker);
                    this.mnuInsertPageNum = clone(this.mnuPageNumberPosPicker);
                    this.mnuInsertPageCount = clone(this.mnuPageNumberPosPicker);
                    this.paragraphControls.push(this.mnuPageNumCurrentPos);
                    this.paragraphControls.push(this.mnuInsertPageCount);
                    this.toolbarControls.push(this.btnEditHeader);

                    this.btnBlankPage = new Common.UI.Button({
                        id: 'id-toolbar-btn-blankpage',
                        cls: 'btn-toolbar x-huge icon-top',
                        iconCls: 'btn-blankpage',
                        caption: me.capBtnBlankPage
                    });
                    this.paragraphControls.push(this.btnBlankPage);

                    this.btnInsertShape = new Common.UI.Button({
                        id: 'tlbtn-insertshape',
                        cls: 'btn-toolbar x-huge icon-top',
                        iconCls: 'btn-insertshape',
                        caption: me.capBtnInsShape,
                        enableToggle: true,
                        menu: new Common.UI.Menu({cls: 'menu-shapes'})
                    });
                    this.paragraphControls.push(this.btnInsertShape);

                    this.btnInsertEquation = new Common.UI.Button({
                        id: 'tlbtn-insertequation',
                        cls: 'btn-toolbar x-huge icon-top',
                        iconCls: 'btn-insertequation',
                        caption: me.capBtnInsEquation,
                        split: true,
                        menu: new Common.UI.Menu({cls: 'menu-shapes'})
                    });
                    this.paragraphControls.push(this.btnInsertEquation);

                    this.btnInsertSymbol = new Common.UI.Button({
                        id: 'tlbtn-insertsymbol',
                        cls: 'btn-toolbar x-huge icon-top',
                        iconCls: 'btn-symbol',
                        caption: me.capBtnInsSymbol
                    });
                    this.paragraphControls.push(this.btnInsertSymbol);

                    this.btnDropCap = new Common.UI.Button({
                        id: 'tlbtn-dropcap',
                        cls: 'btn-toolbar x-huge icon-top',
                        iconCls: 'btn-dropcap',
                        caption: me.capBtnInsDropcap,
                        menu: new Common.UI.Menu({
                            cls: 'ppm-toolbar',
                            items: [
                                {
                                    caption: this.textNone,
                                    iconCls: 'mnu-dropcap-none',
                                    checkable: true,
                                    toggleGroup: 'menuDropCap',
                                    value: Asc.c_oAscDropCap.None,
                                    checked: true
                                },
                                {
                                    caption: this.textInText,
                                    iconCls: 'mnu-dropcap-intext',
                                    checkable: true,
                                    toggleGroup: 'menuDropCap',
                                    value: Asc.c_oAscDropCap.Drop
                                },
                                {
                                    caption: this.textInMargin,
                                    iconCls: 'mnu-dropcap-inmargin',
                                    checkable: true,
                                    toggleGroup: 'menuDropCap',
                                    value: Asc.c_oAscDropCap.Margin
                                },
                                {caption: '--'},
                                this.mnuDropCapAdvanced = new Common.UI.MenuItem({caption: this.mniEditDropCap})
                            ]
                        })
                    });
                    this.paragraphControls.push(this.btnDropCap);

                    this.btnContentControls = new Common.UI.Button({
                        id: 'tlbtn-controls',
                        cls: 'btn-toolbar x-huge icon-top',
                        iconCls: 'btn-controls',
                        caption: me.capBtnInsControls,
                        menu: new Common.UI.Menu({
                            cls: 'ppm-toolbar',
                            items: [
                                {
                                    caption: this.textPlainControl,
                                    // iconCls: 'mnu-control-plain',
                                    value: 'plain'
                                },
                                {
                                    caption: this.textRichControl,
                                    // iconCls: 'mnu-control-rich',
                                    value: 'rich'
                                },
                                {
                                    caption: this.textPictureControl,
                                    // iconCls: 'mnu-control-rich',
                                    value: 'picture'
                                },
                                {
                                    caption: this.textComboboxControl,
                                    // iconCls: 'mnu-control-rich',
                                    value: 'combobox'
                                },
                                {
                                    caption: this.textDropdownControl,
                                    // iconCls: 'mnu-control-rich',
                                    value: 'dropdown'
                                },
                                {
                                    caption: this.textDateControl,
                                    // iconCls: 'mnu-control-rich',
                                    value: 'date'
                                },
                                {
                                    caption: this.textCheckboxControl,
                                    // iconCls: 'mnu-control-rich',
                                    value: 'checkbox'
                                },
                                {caption: '--'},
                                {
                                    caption: this.textRemoveControl,
                                    // iconCls: 'mnu-control-remove',
                                    value: 'remove'
                                },
                                {caption: '--'},
                                {
                                    caption: this.mniEditControls,
                                    value: 'settings'
                                },
                                {
                                    caption: this.mniHighlightControls,
                                    value: 'highlight',
                                    menu: new Common.UI.Menu({
                                        menuAlign   : 'tl-tr',
                                        items: [
                                            this.mnuNoControlsColor = new Common.UI.MenuItem({
                                                id: 'id-toolbar-menu-no-highlight-controls',
                                                caption: this.textNoHighlight,
                                                checkable: true
                                            }),
                                            {caption: '--'},
                                            {template: _.template('<div id="id-toolbar-menu-controls-color" style="width: 169px; height: 220px; margin: 10px;"></div>')},
                                            {template: _.template('<a id="id-toolbar-menu-new-control-color" style="padding-left:12px;">' + this.textNewColor + '</a>')}
                                        ]
                                    })
                                }
                            ]
                        })
                    });
                    this.paragraphControls.push(this.btnContentControls);

                    this.btnColumns = new Common.UI.Button({
                        id: 'tlbtn-columns',
                        cls: 'btn-toolbar x-huge icon-top',
                        iconCls: 'btn-columns',
                        caption: me.capBtnColumns,
                        menu: new Common.UI.Menu({
                            cls: 'ppm-toolbar',
                            items: [
                                {
                                    caption: this.textColumnsOne,
                                    iconCls: 'mnu-columns-one',
                                    checkable: true,
                                    toggleGroup: 'menuColumns',
                                    value: 0
                                },
                                {
                                    caption: this.textColumnsTwo,
                                    iconCls: 'mnu-columns-two',
                                    checkable: true,
                                    toggleGroup: 'menuColumns',
                                    value: 1
                                },
                                {
                                    caption: this.textColumnsThree,
                                    iconCls: 'mnu-columns-three',
                                    checkable: true,
                                    toggleGroup: 'menuColumns',
                                    value: 2
                                },
                                {
                                    caption: this.textColumnsLeft,
                                    iconCls: 'mnu-columns-left',
                                    checkable: true,
                                    toggleGroup: 'menuColumns',
                                    value: 3
                                },
                                {
                                    caption: this.textColumnsRight,
                                    iconCls: 'mnu-columns-right',
                                    checkable: true,
                                    toggleGroup: 'menuColumns',
                                    value: 4
                                },
                                {caption: '--'},
                                {caption: this.textColumnsCustom, value: 'advanced'}
                            ]
                        })
                    });
                    this.paragraphControls.push(this.btnColumns);

                    this.btnPageOrient = new Common.UI.Button({
                        id: 'tlbtn-pageorient',
                        cls: 'btn-toolbar x-huge icon-top',
                        iconCls: 'btn-pageorient',
                        caption: me.capBtnPageOrient,
                        menu: new Common.UI.Menu({
                            cls: 'ppm-toolbar',
                            items: [
                                {
                                    caption: this.textPortrait,
                                    iconCls: 'mnu-orient-portrait',
                                    checkable: true,
                                    toggleGroup: 'menuOrient',
                                    value: true
                                },
                                {
                                    caption: this.textLandscape,
                                    iconCls: 'mnu-orient-landscape',
                                    checkable: true,
                                    toggleGroup: 'menuOrient',
                                    value: false
                                }
                            ]
                        })
                    });
                    this.toolbarControls.push(this.btnPageOrient);


                    var pageMarginsTemplate = _.template('<a id="<%= id %>" tabindex="-1" type="menuitem"><div><b><%= caption %></b></div>' +
                        '<% if (options.value !== null) { %><div style="display: inline-block;margin-right: 20px;min-width: 80px;">' +
                        '<label style="display: block;">' + this.textTop + '<%= parseFloat(Common.Utils.Metric.fnRecalcFromMM(options.value[0]).toFixed(2)) %> <%= Common.Utils.Metric.getCurrentMetricName() %></label>' +
                        '<label style="display: block;">' + this.textLeft + '<%= parseFloat(Common.Utils.Metric.fnRecalcFromMM(options.value[1]).toFixed(2)) %> <%= Common.Utils.Metric.getCurrentMetricName() %></label></div><div style="display: inline-block;">' +
                        '<label style="display: block;">' + this.textBottom + '<%= parseFloat(Common.Utils.Metric.fnRecalcFromMM(options.value[2]).toFixed(2)) %> <%= Common.Utils.Metric.getCurrentMetricName() %></label>' +
                        '<label style="display: block;">' + this.textRight + '<%= parseFloat(Common.Utils.Metric.fnRecalcFromMM(options.value[3]).toFixed(2)) %> <%= Common.Utils.Metric.getCurrentMetricName() %></label></div>' +
                        '<% } %></a>');

                    this.btnPageMargins = new Common.UI.Button({
                        id: 'tlbtn-pagemargins',
                        cls: 'btn-toolbar x-huge icon-top',
                        iconCls: 'btn-pagemargins',
                        caption: me.capBtnMargins,
                        menu: new Common.UI.Menu({
                            items: [
                                {
                                    caption: this.textMarginsLast,
                                    checkable: true,
                                    template: pageMarginsTemplate,
                                    toggleGroup: 'menuPageMargins'
                                }, //top,left,bottom,right
                                {
                                    caption: this.textMarginsNormal,
                                    checkable: true,
                                    template: pageMarginsTemplate,
                                    toggleGroup: 'menuPageMargins',
                                    value: [20, 30, 20, 15]
                                },
                                {
                                    caption: this.textMarginsUsNormal,
                                    checkable: true,
                                    template: pageMarginsTemplate,
                                    toggleGroup: 'menuPageMargins',
                                    value: [25.4, 25.4, 25.4, 25.4]
                                },
                                {
                                    caption: this.textMarginsNarrow,
                                    checkable: true,
                                    template: pageMarginsTemplate,
                                    toggleGroup: 'menuPageMargins',
                                    value: [12.7, 12.7, 12.7, 12.7]
                                },
                                {
                                    caption: this.textMarginsModerate,
                                    checkable: true,
                                    template: pageMarginsTemplate,
                                    toggleGroup: 'menuPageMargins',
                                    value: [25.4, 19.1, 25.4, 19.1]
                                },
                                {
                                    caption: this.textMarginsWide,
                                    checkable: true,
                                    template: pageMarginsTemplate,
                                    toggleGroup: 'menuPageMargins',
                                    value: [25.4, 50.8, 25.4, 50.8]
                                },
                                {caption: '--'},
                                {caption: this.textPageMarginsCustom, value: 'advanced'}
                            ]
                        })
                    });
                    this.toolbarControls.push(this.btnPageMargins);

                    var pageSizeTemplate = _.template('<a id="<%= id %>" tabindex="-1" type="menuitem"><div><b><%= caption %></b></div>' +
                        '<div><%= parseFloat(Common.Utils.Metric.fnRecalcFromMM(options.value[0]).toFixed(2)) %> <%= Common.Utils.Metric.getCurrentMetricName() %> x ' +
                        '<%= parseFloat(Common.Utils.Metric.fnRecalcFromMM(options.value[1]).toFixed(2)) %> <%= Common.Utils.Metric.getCurrentMetricName() %></div></a>');

                    this.btnPageSize = new Common.UI.Button({
                        id: 'tlbtn-pagesize',
                        cls: 'btn-toolbar x-huge icon-top',
                        iconCls: 'btn-pagesize',
                        caption: me.capBtnPageSize,
                        menu: new Common.UI.Menu({
                            restoreHeight: true,
                            items: [
                                {
                                    caption: 'US Letter',
                                    subtitle: '21,59cm x 27,94cm',
                                    template: pageSizeTemplate,
                                    checkable: true,
                                    toggleGroup: 'menuPageSize',
                                    value: [215.9, 279.4]
                                },
                                {
                                    caption: 'US Legal',
                                    subtitle: '21,59cm x 35,56cm',
                                    template: pageSizeTemplate,
                                    checkable: true,
                                    toggleGroup: 'menuPageSize',
                                    value: [215.9, 355.6]
                                },
                                {
                                    caption: 'A4',
                                    subtitle: '21cm x 29,7cm',
                                    template: pageSizeTemplate,
                                    checkable: true,
                                    toggleGroup: 'menuPageSize',
                                    value: [210, 297],
                                    checked: true
                                },
                                {
                                    caption: 'A5',
                                    subtitle: '14,81cm x 20,99cm',
                                    template: pageSizeTemplate,
                                    checkable: true,
                                    toggleGroup: 'menuPageSize',
                                    value: [148, 210]
                                },
                                {
                                    caption: 'B5',
                                    subtitle: '17,6cm x 25,01cm',
                                    template: pageSizeTemplate,
                                    checkable: true,
                                    toggleGroup: 'menuPageSize',
                                    value: [176, 250]
                                },
                                {
                                    caption: 'Envelope #10',
                                    subtitle: '10,48cm x 24,13cm',
                                    template: pageSizeTemplate,
                                    checkable: true,
                                    toggleGroup: 'menuPageSize',
                                    value: [104.8, 241.3]
                                },
                                {
                                    caption: 'Envelope DL',
                                    subtitle: '11,01cm x 22,01cm',
                                    template: pageSizeTemplate,
                                    checkable: true,
                                    toggleGroup: 'menuPageSize',
                                    value: [110, 220]
                                },
                                {
                                    caption: 'Tabloid',
                                    subtitle: '27,94cm x 43,17cm',
                                    template: pageSizeTemplate,
                                    checkable: true,
                                    toggleGroup: 'menuPageSize',
                                    value: [279.4, 431.8]
                                },
                                {
                                    caption: 'A3',
                                    subtitle: '29,7cm x 42,01cm',
                                    template: pageSizeTemplate,
                                    checkable: true,
                                    toggleGroup: 'menuPageSize',
                                    value: [297, 420]
                                },
                                {
                                    caption: 'Tabloid Oversize',
                                    subtitle: '30,48cm x 45,71cm',
                                    template: pageSizeTemplate,
                                    checkable: true,
                                    toggleGroup: 'menuPageSize',
                                    value: [304.8, 457.1]
                                },
                                {
                                    caption: 'ROC 16K',
                                    subtitle: '19,68cm x 27,3cm',
                                    template: pageSizeTemplate,
                                    checkable: true,
                                    toggleGroup: 'menuPageSize',
                                    value: [196.8, 273]
                                },
                                {
                                    caption: 'Envelope Choukei 3',
                                    subtitle: '11,99cm x 23,49cm',
                                    template: pageSizeTemplate,
                                    checkable: true,
                                    toggleGroup: 'menuPageSize',
                                    value: [119.9, 234.9]
                                },
                                {
                                    caption: 'Super B/A3',
                                    subtitle: '33,02cm x 48,25cm',
                                    template: pageSizeTemplate,
                                    checkable: true,
                                    toggleGroup: 'menuPageSize',
                                    value: [330.2, 482.5]
                                },
                                {caption: '--'},
                                {caption: this.textPageSizeCustom, value: 'advanced'}
                            ]
                        })
                    });
                    this.toolbarControls.push(this.btnPageSize);

                    this.btnClearStyle = new Common.UI.Button({
                        id: 'id-toolbar-btn-clearstyle',
                        cls: 'btn-toolbar',
                        iconCls: 'btn-clearstyle'
                    });
                    this.toolbarControls.push(this.btnClearStyle);

                    this.btnCopyStyle = new Common.UI.Button({
                        id: 'id-toolbar-btn-copystyle',
                        cls: 'btn-toolbar',
                        iconCls: 'btn-copystyle',
                        enableToggle: true
                    });
                    this.toolbarControls.push(this.btnCopyStyle);

                    this.btnColorSchemas = new Common.UI.Button({
                        id: 'id-toolbar-btn-colorschemas',
                        cls: 'btn-toolbar',
                        iconCls: 'btn-colorschemas',
                        menu: new Common.UI.Menu({
                            items: [],
                            restoreHeight: true
                        })
                    });
                    this.toolbarControls.push(this.btnColorSchemas);

                    this.btnMailRecepients = new Common.UI.Button({
                        id: 'id-toolbar-btn-mailrecepients',
                        cls: 'btn-toolbar',
                        iconCls: 'btn-mailrecepients'
                    });

                    me.btnImgAlign = new Common.UI.Button({
                        cls: 'btn-toolbar x-huge icon-top',
                        iconCls: 'btn-img-align',
                        caption: me.capImgAlign,
                        menu: true
                    });

                    me.btnImgGroup = new Common.UI.Button({
                        cls: 'btn-toolbar x-huge icon-top',
                        iconCls: 'btn-img-group',
                        caption: me.capImgGroup,
                        menu: true
                    });
                    me.btnImgForward = new Common.UI.Button({
                        cls: 'btn-toolbar x-huge icon-top',
                        iconCls: 'btn-img-frwd',
                        caption: me.capImgForward,
                        split: true,
                        menu: true
                    });
                    me.btnImgBackward = new Common.UI.Button({
                        cls: 'btn-toolbar x-huge icon-top',
                        iconCls: 'btn-img-bkwd',
                        caption: me.capImgBackward,
                        split: true,
                        menu: true
                    });
                    me.btnImgWrapping = new Common.UI.Button({
                        cls: 'btn-toolbar x-huge icon-top',
                        iconCls: 'btn-img-wrap',
                        caption: me.capImgWrapping,
                        menu: true
                    });

                    me.btnWatermark = new Common.UI.Button({
                        cls: 'btn-toolbar x-huge icon-top',
                        iconCls: 'btn-watermark',
                        caption: me.capBtnWatermark,
                        menu: new Common.UI.Menu({
                            cls: 'ppm-toolbar',
                            items: [
                                {
                                    caption: this.textEditWatermark,
                                    value: 'edit'
                                },
                                {
                                    caption: this.textRemWatermark,
                                    value: 'remove'
                                }
                            ]
                        })
                    });

                    me.toolbarControls.push(me.btnImgAlign,
                        me.btnImgGroup, me.btnImgForward, me.btnImgBackward, me.btnImgWrapping, me.btnWatermark);

                    //
                    // Menus
                    //

                    this.mnuLineSpace = this.btnLineSpace.menu;
                    this.mnuNonPrinting = this.btnShowHidenChars.menu;
                    this.mnuInsertTable = this.btnInsertTable.menu;
                    this.mnuInsertImage = this.btnInsertImage.menu;
                    this.mnuPageSize = this.btnPageSize.menu;
                    this.mnuColorSchema = this.btnColorSchemas.menu;

                    this.cmbFontSize = new Common.UI.ComboBox({
                        cls: 'input-group-nr',
                        menuStyle: 'min-width: 55px;',
                        hint: this.tipFontSize,
                        data: [
                            {value: 8, displayValue: "8"},
                            {value: 9, displayValue: "9"},
                            {value: 10, displayValue: "10"},
                            {value: 11, displayValue: "11"},
                            {value: 12, displayValue: "12"},
                            {value: 14, displayValue: "14"},
                            {value: 16, displayValue: "16"},
                            {value: 18, displayValue: "18"},
                            {value: 20, displayValue: "20"},
                            {value: 22, displayValue: "22"},
                            {value: 24, displayValue: "24"},
                            {value: 26, displayValue: "26"},
                            {value: 28, displayValue: "28"},
                            {value: 36, displayValue: "36"},
                            {value: 48, displayValue: "48"},
                            {value: 72, displayValue: "72"},
                            {value: 96, displayValue: "96"}
                        ]
                    });
                    this.paragraphControls.push(this.cmbFontSize);

                    this.cmbFontName = new Common.UI.ComboBoxFonts({
                        cls: 'input-group-nr',
                        menuCls: 'scrollable-menu',
                        menuStyle: 'min-width: 325px;',
                        hint: this.tipFontName,
                        store: new Common.Collections.Fonts()
                    });
                    this.paragraphControls.push(this.cmbFontName);

                    this.listStylesAdditionalMenuItem = new Common.UI.MenuItem({
                        template: _.template(
                            '<div id="id-save-style-container" class = "save-style-container">' +
                            '<span id="id-save-style-plus" class="plus img-commonctrl"  ></span>' +
                            '<label id="id-save-style-link" class="save-style-link" >' + me.textStyleMenuNew + '</label>' +
                            '</div>')
                    });

                    this.listStyles = new Common.UI.ComboDataView({
                        cls: 'combo-styles',
                        itemWidth: 104,
                        itemHeight: 38,
//                hint        : this.tipParagraphStyle,
                        enableKeyEvents: true,
                        additionalMenuItems: [this.listStylesAdditionalMenuItem],
                        beforeOpenHandler: function (e) {
                            var cmp = this,
                                menu = cmp.openButton.menu,
                                minMenuColumn = 6;

                            if (menu.cmpEl) {
                                var itemEl = $(cmp.cmpEl.find('.dataview.inner .style').get(0)).parent();
                                var itemMargin = /*parseInt($(itemEl.get(0)).parent().css('margin-right'))*/-1;
                                var itemWidth = itemEl.is(':visible') ? parseInt(itemEl.css('width')) :
                                    (cmp.itemWidth + parseInt(itemEl.css('padding-left')) + parseInt(itemEl.css('padding-right')) +
                                    parseInt(itemEl.css('border-left-width')) + parseInt(itemEl.css('border-right-width')));

                                var minCount = cmp.menuPicker.store.length >= minMenuColumn ? minMenuColumn : cmp.menuPicker.store.length,
                                    columnCount = Math.min(cmp.menuPicker.store.length, Math.round($('.dataview', $(cmp.fieldPicker.el)).width() / (itemMargin + itemWidth) + 0.5));

                                columnCount = columnCount < minCount ? minCount : columnCount;
                                menu.menuAlignEl = cmp.cmpEl;

                                menu.menuAlign = 'tl-tl';
                                var offset = cmp.cmpEl.width() - cmp.openButton.$el.width() - columnCount * (itemMargin + itemWidth) - 1;
                                menu.setOffset(Math.min(offset, 0));

                                menu.cmpEl.css({
                                    'width': columnCount * (itemWidth + itemMargin),
                                    'min-height': cmp.cmpEl.height()
                                });
                            }

                            if (cmp.menuPicker.scroller) {
                                cmp.menuPicker.scroller.update({
                                    includePadding: true,
                                    suppressScrollX: true
                                });
                            }

                            cmp.removeTips();
                        }
                    });

                    this.listStyles.fieldPicker.itemTemplate = _.template([
                        '<div class="style" id="<%= id %>">',
                        '<div style="background-image: url(<%= imageUrl %>); width: ' + this.listStyles.itemWidth + 'px; height: ' + this.listStyles.itemHeight + 'px;"/>',
                        '</div>'
                    ].join(''));
                    this.listStyles.menuPicker.itemTemplate = _.template([
                        '<div class="style" id="<%= id %>">',
                        '<div style="background-image: url(<%= imageUrl %>); width: ' + this.listStyles.itemWidth + 'px; height: ' + this.listStyles.itemHeight + 'px;"/>',
                        '</div>'
                    ].join(''));
                    this.paragraphControls.push(this.listStyles);
                    this.textOnlyControls.push(this.listStyles);

                    // Disable all components before load document
                    _.each(this.toolbarControls.concat(this.paragraphControls), function (cmp) {
                        if (_.isFunction(cmp.setDisabled))
                            cmp.setDisabled(true);
                    });
                    this.btnMailRecepients.setDisabled(true);

                    var editStyleMenuUpdate = new Common.UI.MenuItem({
                        caption: me.textStyleMenuUpdate
                    }).on('click', _.bind(me.onStyleMenuUpdate, me));

                    var editStyleMenuRestore = new Common.UI.MenuItem({
                        caption: me.textStyleMenuDelete
                    }).on('click', _.bind(me.onStyleMenuDelete, me));

                    var editStyleMenuDelete = new Common.UI.MenuItem({
                        caption: me.textStyleMenuRestore
                    }).on('click', _.bind(me.onStyleMenuDelete, me));

                    var editStyleMenuRestoreAll = new Common.UI.MenuItem({
                        caption: me.textStyleMenuRestoreAll
                    }).on('click', _.bind(me.onStyleMenuRestoreAll, me));

                    var editStyleMenuDeleteAll = new Common.UI.MenuItem({
                        caption: me.textStyleMenuDeleteAll
                    }).on('click', _.bind(me.onStyleMenuDeleteAll, me));

                    if (this.styleMenu == null) {
                        this.styleMenu = new Common.UI.Menu({
                            items: [
                                editStyleMenuUpdate,
                                editStyleMenuRestore,
                                editStyleMenuDelete,
                                editStyleMenuRestoreAll,
                                editStyleMenuDeleteAll
                            ]
                        });
                    }

                    this.on('render:after', _.bind(this.onToolbarAfterRender, this));
                } else {
                    Common.UI.Mixtbar.prototype.initialize.call(this, {
                            template: _.template(template_view),
                            tabs: [
                                {caption: me.textTabFile, action: 'file', haspanel: false}
                            ]
                        }
                    );
                }
                return this;
            },

            render: function (mode) {
                var me = this;

                /**
                 * Render UI layout
                 */

                this.fireEvent('render:before', [this]);

                me.isCompactView = mode.isCompactView;
                if ( mode.isEdit ) {
                    me.$el.html(me.rendererComponents(me.$layout));
                } else {
                    me.$layout.find('.canedit').hide();
                    me.$layout.addClass('folded');
                    me.$el.html(me.$layout);
                }

                this.fireEvent('render:after', [this]);
                Common.UI.Mixtbar.prototype.afterRender.call(this);

                Common.NotificationCenter.on({
                    'window:resize': function() {
                        Common.UI.Mixtbar.prototype.onResize.apply(me, arguments);
                    }
                });

                if ( mode.isEdit ) {
                    /** coauthoring begin **/
                    this.showSynchTip = !Common.localStorage.getBool("de-hide-synch");
                    this.needShowSynchTip = false;
                    /** coauthoring end **/

                    me.setTab('home');

                    var top = Common.localStorage.getItem("de-pgmargins-top"),
                        left = Common.localStorage.getItem("de-pgmargins-left"),
                        bottom = Common.localStorage.getItem("de-pgmargins-bottom"),
                        right = Common.localStorage.getItem("de-pgmargins-right");
                    if ( top!==null && left!==null && bottom!==null && right!==null ) {
                        var mnu = this.btnPageMargins.menu.items[0];
                        mnu.options.value = mnu.value = [parseFloat(top), parseFloat(left), parseFloat(bottom), parseFloat(right)];
                        mnu.setVisible(true);
                        $(mnu.el).html(mnu.template({id: Common.UI.getId(), caption : mnu.caption, options : mnu.options}));
                    } else
                        this.btnPageMargins.menu.items[0].setVisible(false);
                }

                if ( me.isCompactView )
                    me.setFolded(true);

                return this;
            },

            onTabClick: function (e) {
                var me = this,
                    tab = $(e.currentTarget).find('> a[data-tab]').data('tab'),
                    is_file_active = me.isTabActive('file');

                Common.UI.Mixtbar.prototype.onTabClick.apply(me, arguments);

                if ( is_file_active ) {
                    me.fireEvent('file:close');
                } else
                if ( tab == 'file' ) {
                    me.fireEvent('file:open');
                    me.setTab(tab);
                }

                if ( me.isTabActive('home'))
                    me.fireEvent('home:open');
            },

            rendererComponents: function (html) {
                var $host = $(html);
                var _injectComponent = function (id, cmp) {
                    Common.Utils.injectComponent($host.findById(id), cmp);
                };

                _injectComponent('#slot-field-fontname', this.cmbFontName);
                _injectComponent('#slot-field-fontsize', this.cmbFontSize);
                _injectComponent('#slot-btn-print', this.btnPrint);
                _injectComponent('#slot-btn-save', this.btnSave);
                _injectComponent('#slot-btn-undo', this.btnUndo);
                _injectComponent('#slot-btn-redo', this.btnRedo);
                _injectComponent('#slot-btn-copy', this.btnCopy);
                _injectComponent('#slot-btn-paste', this.btnPaste);
                _injectComponent('#slot-btn-incfont', this.btnIncFontSize);
                _injectComponent('#slot-btn-decfont', this.btnDecFontSize);
                _injectComponent('#slot-btn-bold', this.btnBold);
                _injectComponent('#slot-btn-italic', this.btnItalic);
                _injectComponent('#slot-btn-underline', this.btnUnderline);
                _injectComponent('#slot-btn-strikeout', this.btnStrikeout);
                _injectComponent('#slot-btn-superscript', this.btnSuperscript);
                _injectComponent('#slot-btn-subscript', this.btnSubscript);
                _injectComponent('#slot-btn-highlight', this.btnHighlightColor);
                _injectComponent('#slot-btn-fontcolor', this.btnFontColor);
                _injectComponent('#slot-btn-align-left', this.btnAlignLeft);
                _injectComponent('#slot-btn-align-center', this.btnAlignCenter);
                _injectComponent('#slot-btn-align-right', this.btnAlignRight);
                _injectComponent('#slot-btn-align-just', this.btnAlignJust);
                _injectComponent('#slot-btn-incoffset', this.btnIncLeftOffset);
                _injectComponent('#slot-btn-decoffset', this.btnDecLeftOffset);
                _injectComponent('#slot-btn-linespace', this.btnLineSpace);
                _injectComponent('#slot-btn-hidenchars', this.btnShowHidenChars);
                _injectComponent('#slot-btn-markers', this.btnMarkers);
                _injectComponent('#slot-btn-numbering', this.btnNumbers);
                _injectComponent('#slot-btn-multilevels', this.btnMultilevels);
                _injectComponent('#slot-btn-instable', this.btnInsertTable);
                _injectComponent('#slot-btn-insimage', this.btnInsertImage);
                _injectComponent('#slot-btn-inschart', this.btnInsertChart);
                _injectComponent('#slot-btn-instext', this.btnInsertText);
                _injectComponent('#slot-btn-instextart', this.btnInsertTextArt);
                _injectComponent('#slot-btn-dropcap', this.btnDropCap);
                _injectComponent('#slot-btn-controls', this.btnContentControls);
                _injectComponent('#slot-btn-columns', this.btnColumns);
                _injectComponent('#slot-btn-editheader', this.btnEditHeader);
                _injectComponent('#slot-btn-blankpage', this.btnBlankPage);
                _injectComponent('#slot-btn-insshape', this.btnInsertShape);
                _injectComponent('#slot-btn-insequation', this.btnInsertEquation);
                _injectComponent('#slot-btn-inssymbol', this.btnInsertSymbol);
                _injectComponent('#slot-btn-pageorient', this.btnPageOrient);
                _injectComponent('#slot-btn-pagemargins', this.btnPageMargins);
                _injectComponent('#slot-btn-pagesize', this.btnPageSize);
                _injectComponent('#slot-btn-clearstyle', this.btnClearStyle);
                _injectComponent('#slot-btn-copystyle', this.btnCopyStyle);
                _injectComponent('#slot-btn-colorschemas', this.btnColorSchemas);
                _injectComponent('#slot-btn-paracolor', this.btnParagraphColor);
                _injectComponent('#slot-field-styles', this.listStyles);
                _injectComponent('#slot-btn-halign', this.btnHorizontalAlign);
                _injectComponent('#slot-btn-mailrecepients', this.btnMailRecepients);
                _injectComponent('#slot-img-align', this.btnImgAlign);
                _injectComponent('#slot-img-group', this.btnImgGroup);
                _injectComponent('#slot-img-movefrwd', this.btnImgForward);
                _injectComponent('#slot-img-movebkwd', this.btnImgBackward);
                _injectComponent('#slot-img-wrapping', this.btnImgWrapping);
                _injectComponent('#slot-btn-watermark', this.btnWatermark);

                this.btnsPageBreak = Common.Utils.injectButtons($host.find('.btn-slot.btn-pagebreak'), '', 'btn-pagebreak', this.capBtnInsPagebreak, undefined, true, true);
                Array.prototype.push.apply(this.paragraphControls, this.btnsPageBreak);

                return $host;
            },

            onAppReady: function (config) {
                var me = this;
                (new Promise( function(resolve, reject) {
                    resolve();
                })).then(function () {
                    if ( !config.isEdit ) return;

                    me.btnsPageBreak.forEach( function(btn) {
                        btn.updateHint( [me.textInsPageBreak, me.tipPageBreak] );

                        var _menu_section_break = new Common.UI.Menu({
                            menuAlign: 'tl-tr',
                            items: [
                                {caption: me.textNextPage, value: Asc.c_oAscSectionBreakType.NextPage},
                                {caption: me.textContPage, value: Asc.c_oAscSectionBreakType.Continuous},
                                {caption: me.textEvenPage, value: Asc.c_oAscSectionBreakType.EvenPage},
                                {caption: me.textOddPage, value: Asc.c_oAscSectionBreakType.OddPage}
                            ]
                        });

                        var _menu = new Common.UI.Menu({
                            items: [
                                {caption: me.textInsPageBreak, value: 'page'},
                                {caption: me.textInsColumnBreak, value: 'column'},
                                {caption: me.textInsSectionBreak, value: 'section', menu: _menu_section_break}
                            ]
                        });

                        btn.setMenu(_menu);
                    });

                    var _holder_view = DE.getController('DocumentHolder').getView();
                    me.btnImgForward.updateHint(me.tipSendForward);
                    me.btnImgForward.setMenu(new Common.UI.Menu({
                        items: [{
                                caption : _holder_view.textArrangeFront,
                                iconCls : 'mnu-arrange-front',
                                valign  : Asc.c_oAscChangeLevel.BringToFront
                            }, {
                                caption : _holder_view.textArrangeForward,
                                iconCls : 'mnu-arrange-forward',
                                valign  : Asc.c_oAscChangeLevel.BringForward
                            }
                        ]})
                    );

                    me.btnImgBackward.updateHint(me.tipSendBackward);
                    me.btnImgBackward.setMenu(new Common.UI.Menu({
                        items: [{
                                caption : _holder_view.textArrangeBack,
                                iconCls : 'mnu-arrange-back',
                                valign  : Asc.c_oAscChangeLevel.SendToBack
                            }, {
                                caption : _holder_view.textArrangeBackward,
                                iconCls : 'mnu-arrange-backward',
                                valign  : Asc.c_oAscChangeLevel.BringBackward
                            }]
                    }));

                    me.btnImgAlign.updateHint(me.tipImgAlign);

                    me.mniAlignToPage = new Common.UI.MenuItem({
                        caption: me.txtPageAlign,
                        checkable: true,
                        toggleGroup: 'imgalign',
                        value: -1
                    }).on('click', function (mnu) {
                        Common.Utils.InternalSettings.set("de-img-align-to", 1);
                    });
                    me.mniAlignToMargin = new Common.UI.MenuItem({
                        caption: me.txtMarginAlign,
                        checkable: true,
                        toggleGroup: 'imgalign',
                        value: -1
                    }).on('click', function (mnu) {
                        Common.Utils.InternalSettings.set("de-img-align-to", 2);
                    });
                    me.mniAlignObjects = new Common.UI.MenuItem({
                        caption: me.txtObjectsAlign,
                        checkable: true,
                        toggleGroup: 'imgalign',
                        value: -1
                    }).on('click', function (mnu) {
                        Common.Utils.InternalSettings.set("de-img-align-to", 3);
                    });

                    me.mniDistribHor = new Common.UI.MenuItem({
                        caption: me.txtDistribHor,
                        iconCls: 'mnu-distrib-hor',
                        value: 6
                    });
                    me.mniDistribVert = new Common.UI.MenuItem({
                        caption: me.txtDistribVert,
                        iconCls: 'mnu-distrib-vert',
                        value: 7
                    });

                    me.btnImgAlign.setMenu(new Common.UI.Menu({
                        items: [{
                                caption : _holder_view.textShapeAlignLeft,
                                iconCls : 'mnu-img-align-left',
                                value: Asc.c_oAscAlignShapeType.ALIGN_LEFT
                            }, {
                                caption : _holder_view.textShapeAlignCenter,
                                iconCls : 'mnu-img-align-center',
                                value: Asc.c_oAscAlignShapeType.ALIGN_CENTER
                            }, {
                                caption : _holder_view.textShapeAlignRight,
                                iconCls : 'mnu-img-align-right',
                                value: Asc.c_oAscAlignShapeType.ALIGN_RIGHT
                            }, {
                                caption : _holder_view.textShapeAlignTop,
                                iconCls : 'mnu-img-align-top',
                                value: Asc.c_oAscAlignShapeType.ALIGN_TOP
                            }, {
                                caption : _holder_view.textShapeAlignMiddle,
                                iconCls : 'mnu-img-align-middle',
                                value: Asc.c_oAscAlignShapeType.ALIGN_MIDDLE
                            }, {
                                caption : _holder_view.textShapeAlignBottom,
                                iconCls : 'mnu-img-align-bottom',
                                value: Asc.c_oAscAlignShapeType.ALIGN_BOTTOM
                            },
                            {caption: '--'},
                            me.mniDistribHor,
                            me.mniDistribVert,
                            {caption: '--'},
                            me.mniAlignToPage,
                            me.mniAlignToMargin,
                            me.mniAlignObjects
                        ]
                    }));

                    me.btnImgGroup.updateHint(me.tipImgGroup);
                    me.btnImgGroup.setMenu(new Common.UI.Menu({
                        items: [{
                            caption : _holder_view.txtGroup,
                            iconCls : 'mnu-arrange-group',
                            groupval: 1
                        }, {
                            caption : _holder_view.txtUngroup,
                            iconCls : 'mnu-arrange-ungroup',
                            groupval: -1
                        }]
                    }));

                    me.btnImgWrapping.updateHint(me.tipImgWrapping);
                    me.btnImgWrapping.setMenu(new Common.UI.Menu({
                        cls: 'ppm-toolbar',
                        items: [{
                                caption     : _holder_view.txtInline,
                                iconCls     : 'mnu-wrap-inline',
                                toggleGroup : 'imgwrapping',
                                wrapType    : Asc.c_oAscWrapStyle2.Inline,
                                checkable   : true
                            }, {
                                caption     : _holder_view.txtSquare,
                                iconCls     : 'mnu-wrap-square',
                                toggleGroup : 'imgwrapping',
                                wrapType    : Asc.c_oAscWrapStyle2.Square,
                                checkable   : true
                            }, {
                                caption     : _holder_view.txtTight,
                                iconCls     : 'mnu-wrap-tight',
                                toggleGroup : 'imgwrapping',
                                wrapType    : Asc.c_oAscWrapStyle2.Tight,
                                checkable   : true
                            }, {
                                caption     : _holder_view.txtThrough,
                                iconCls     : 'mnu-wrap-through',
                                toggleGroup : 'imgwrapping',
                                wrapType    : Asc.c_oAscWrapStyle2.Through,
                                checkable   : true
                            }, {
                                caption     : _holder_view.txtTopAndBottom,
                                iconCls     : 'mnu-wrap-topAndBottom',
                                toggleGroup : 'imgwrapping',
                                wrapType    : Asc.c_oAscWrapStyle2.TopAndBottom,
                                checkable   : true
                            }, {
                                caption     : _holder_view.txtInFront,
                                iconCls     : 'mnu-wrap-inFront',
                                toggleGroup : 'imgwrapping',
                                wrapType    : Asc.c_oAscWrapStyle2.InFront,
                                checkable   : true
                            }, {
                                caption     : _holder_view.txtBehind,
                                iconCls     : 'mnu-wrap-behind',
                                toggleGroup : 'imgwrapping',
                                wrapType    : Asc.c_oAscWrapStyle2.Behind,
                                checkable   : true
                            }
                        ]
                    }));

                    me.btnWatermark.updateHint(me.tipWatermark);
                });
            },

            createDelayedElements: function () {
                if (this.api) {
                    this.mnuNonPrinting.items[0].setChecked(this.api.get_ShowParaMarks(), true);
                    this.mnuNonPrinting.items[1].setChecked(this.api.get_ShowTableEmptyLine(), true);
                    this.btnShowHidenChars.toggle(this.mnuNonPrinting.items[0].checked, true);

                    this.updateMetricUnit();
                }

                // set hints
                this.btnPrint.updateHint(this.tipPrint + Common.Utils.String.platformKey('Ctrl+P'));
                this.btnSave.updateHint(this.btnSaveTip);
                this.btnUndo.updateHint(this.tipUndo + Common.Utils.String.platformKey('Ctrl+Z'));
                this.btnRedo.updateHint(this.tipRedo + Common.Utils.String.platformKey('Ctrl+Y'));
                this.btnCopy.updateHint(this.tipCopy + Common.Utils.String.platformKey('Ctrl+C'));
                this.btnPaste.updateHint(this.tipPaste + Common.Utils.String.platformKey('Ctrl+V'));
                this.btnIncFontSize.updateHint(this.tipIncFont + Common.Utils.String.platformKey('Ctrl+]'));
                this.btnDecFontSize.updateHint(this.tipDecFont + Common.Utils.String.platformKey('Ctrl+['));
                this.btnBold.updateHint(this.textBold + Common.Utils.String.platformKey('Ctrl+B'));
                this.btnItalic.updateHint(this.textItalic + Common.Utils.String.platformKey('Ctrl+I'));
                this.btnUnderline.updateHint(this.textUnderline + Common.Utils.String.platformKey('Ctrl+U'));
                this.btnStrikeout.updateHint(this.textStrikeout);
                this.btnSuperscript.updateHint(this.textSuperscript);
                this.btnSubscript.updateHint(this.textSubscript);
                this.btnHighlightColor.updateHint(this.tipHighlightColor);
                this.btnFontColor.updateHint(this.tipFontColor);
                this.btnParagraphColor.updateHint(this.tipPrColor);
                this.btnAlignLeft.updateHint(this.tipAlignLeft + Common.Utils.String.platformKey('Ctrl+L'));
                this.btnAlignCenter.updateHint(this.tipAlignCenter + Common.Utils.String.platformKey('Ctrl+E'));
                this.btnAlignRight.updateHint(this.tipAlignRight + Common.Utils.String.platformKey('Ctrl+R'));
                this.btnAlignJust.updateHint(this.tipAlignJust + Common.Utils.String.platformKey('Ctrl+J'));
                this.btnHorizontalAlign.updateHint(this.tipHAligh);
                this.btnDecLeftOffset.updateHint(this.tipDecPrLeft + Common.Utils.String.platformKey('Ctrl+Shift+M'));
                this.btnIncLeftOffset.updateHint(this.tipIncPrLeft + Common.Utils.String.platformKey('Ctrl+M'));
                this.btnLineSpace.updateHint(this.tipLineSpace);
                this.btnShowHidenChars.updateHint(this.tipShowHiddenChars + Common.Utils.String.platformKey('Ctrl+*'));
                this.btnMarkers.updateHint(this.tipMarkers);
                this.btnNumbers.updateHint(this.tipNumbers);
                this.btnMultilevels.updateHint(this.tipMultilevels);
                this.btnInsertTable.updateHint(this.tipInsertTable);
                this.btnInsertImage.updateHint(this.tipInsertImage);
                this.btnInsertChart.updateHint(this.tipInsertChart);
                this.btnInsertText.updateHint(this.tipInsertText);
                this.btnInsertTextArt.updateHint(this.tipInsertTextArt);
                this.btnEditHeader.updateHint(this.tipEditHeader);
                this.btnBlankPage.updateHint(this.tipBlankPage);
                this.btnInsertShape.updateHint(this.tipInsertShape);
                this.btnInsertEquation.updateHint(this.tipInsertEquation);
                this.btnInsertSymbol.updateHint(this.tipInsertSymbol);
                this.btnDropCap.updateHint(this.tipDropCap);
                this.btnContentControls.updateHint(this.tipControls);
                this.btnColumns.updateHint(this.tipColumns);
                this.btnPageOrient.updateHint(this.tipPageOrient);
                this.btnPageSize.updateHint(this.tipPageSize);
                this.btnPageMargins.updateHint(this.tipPageMargins);
                this.btnClearStyle.updateHint(this.tipClearStyle);
                this.btnCopyStyle.updateHint(this.tipCopyStyle + Common.Utils.String.platformKey('Ctrl+Shift+C'));
                this.btnColorSchemas.updateHint(this.tipColorSchemas);
                this.btnMailRecepients.updateHint(this.tipMailRecepients);

                // set menus

                var me = this;

                this.btnMarkers.setMenu(
                    new Common.UI.Menu({
                        style: 'min-width: 139px',
                        items: [
                            {template: _.template('<div id="id-toolbar-menu-markers" class="menu-markers" style="width: 139px; margin: 0 5px;"></div>')}
                        ]
                    })
                );

                this.btnNumbers.setMenu(
                    new Common.UI.Menu({
                        items: [
                            {template: _.template('<div id="id-toolbar-menu-numbering" class="menu-markers" style="width: 185px; margin: 0 5px;"></div>')}
                        ]
                    })
                );

                this.btnMultilevels.setMenu(
                    new Common.UI.Menu({
                        style: 'min-width: 90px',
                        items: [
                            {template: _.template('<div id="id-toolbar-menu-multilevels" class="menu-markers" style="width: 93px; margin: 0 5px;"></div>')}
                        ]
                    })
                );

                this.btnEditHeader.setMenu(
                    new Common.UI.Menu({
                        items: [
                            {caption: this.mniEditHeader, value: 'header'},
                            {caption: this.mniEditFooter, value: 'footer'},
                            {caption: '--'},
                            this.mnuInsertPageNum = new Common.UI.MenuItem({
                                caption: this.textInsertPageNumber,
                                disabled: this.mnuInsertPageNum.isDisabled(),
                                menu: new Common.UI.Menu({
                                    menuAlign: 'tl-tr',
                                    items: [
                                        {template: _.template('<div id="id-toolbar-menu-pageposition" class="menu-pageposition"></div>')},
                                        this.mnuPageNumCurrentPos = new Common.UI.MenuItem({
                                            caption: this.textToCurrent,
                                            disabled: this.mnuPageNumCurrentPos.isDisabled(),
                                            value: 'current'
                                        })
                                    ]
                                })
                            }),
                            this.mnuInsertPageCount = new Common.UI.MenuItem({
                                caption: this.textInsertPageCount,
                                disabled: this.mnuInsertPageCount.isDisabled()
                            })
                        ]
                    })
                );
                this.paragraphControls.push(this.mnuPageNumCurrentPos);
                this.paragraphControls.push(this.mnuInsertPageCount);

                this.btnInsertChart.setMenu( new Common.UI.Menu({
                    style: 'width: 435px;',
                    items: [
                        {template: _.template('<div id="id-toolbar-menu-insertchart" class="menu-insertchart" style="margin: 5px 5px 5px 10px;"></div>')}
                    ]
                }));

                var onShowBefore = function(menu) {
                    var picker = new Common.UI.DataView({
                        el: $('#id-toolbar-menu-insertchart'),
                        parentMenu: menu,
                        showLast: false,
                        restoreHeight: 421,
                        groups: new Common.UI.DataViewGroupStore(Common.define.chartData.getChartGroupData(true)),
                        store: new Common.UI.DataViewStore(Common.define.chartData.getChartData()),
                        itemTemplate: _.template('<div id="<%= id %>" class="item-chartlist <%= iconCls %>"></div>')
                    });
                    picker.on('item:click', function (picker, item, record, e) {
                        if (record)
                            me.fireEvent('add:chart', [record.get('type')]);
                    });
                    menu.off('show:before', onShowBefore);
                };
                this.btnInsertChart.menu.on('show:before', onShowBefore);

                var onShowBeforeTextArt = function (menu) {
                    var collection = DE.getCollection('Common.Collections.TextArt');
                    if (collection.length<1)
                        DE.getController('Main').fillTextArt(me.api.asc_getTextArtPreviews());
                    var picker = new Common.UI.DataView({
                        el: $('#id-toolbar-menu-insart'),
                        store: collection,
                        parentMenu: menu,
                        showLast: false,
                        itemTemplate: _.template('<div class="item-art"><img src="<%= imageUrl %>" id="<%= id %>" style="width:50px;height:50px;"></div>')
                    });
                    picker.on('item:click', function (picker, item, record, e) {
                        if (record)
                            me.fireEvent('insert:textart', [record.get('data')]);
                        if (e.type !== 'click') menu.hide();
                    });
                    menu.off('show:before', onShowBeforeTextArt);
                };
                this.btnInsertTextArt.menu.on('show:before', onShowBeforeTextArt);

                // set dataviews

                var _conf = this.mnuMarkersPicker.conf;
                this.mnuMarkersPicker = new Common.UI.DataView({
                    el: $('#id-toolbar-menu-markers'),
                    parentMenu: this.btnMarkers.menu,
                    restoreHeight: 138,
                    allowScrollbar: false,
                    store: new Common.UI.DataViewStore([
                        {offsety: 0, data: {type: 0, subtype: -1}},
                        {offsety: 38, data: {type: 0, subtype: 1}},
                        {offsety: 76, data: {type: 0, subtype: 2}},
                        {offsety: 114, data: {type: 0, subtype: 3}},
                        {offsety: 152, data: {type: 0, subtype: 4}},
                        {offsety: 190, data: {type: 0, subtype: 5}},
                        {offsety: 228, data: {type: 0, subtype: 6}},
                        {offsety: 266, data: {type: 0, subtype: 7}},
                        {offsety: 684, data: {type: 0, subtype: 8}}
                    ]),
                    itemTemplate: _.template('<div id="<%= id %>" class="item-markerlist" style="background-position: 0 -<%= offsety %>px;"></div>')
                });
                _conf && this.mnuMarkersPicker.selectByIndex(_conf.index, true);

                _conf = this.mnuNumbersPicker.conf;
                this.mnuNumbersPicker = new Common.UI.DataView({
                    el: $('#id-toolbar-menu-numbering'),
                    parentMenu: this.btnNumbers.menu,
                    restoreHeight: 92,
                    allowScrollbar: false,
                    store: new Common.UI.DataViewStore([
                        {offsety: 0, data: {type: 1, subtype: -1}},
                        {offsety: 570, data: {type: 1, subtype: 4}},
                        {offsety: 532, data: {type: 1, subtype: 5}},
                        {offsety: 608, data: {type: 1, subtype: 6}},
                        {offsety: 418, data: {type: 1, subtype: 1}},
                        {offsety: 456, data: {type: 1, subtype: 2}},
                        {offsety: 494, data: {type: 1, subtype: 3}},
                        {offsety: 646, data: {type: 1, subtype: 7}}
                    ]),
                    itemTemplate: _.template('<div id="<%= id %>" class="item-markerlist" style="background-position: 0 -<%= offsety %>px;"></div>')
                });
                _conf && this.mnuNumbersPicker.selectByIndex(_conf.index, true);

                _conf = this.mnuMultilevelPicker.conf;
                this.mnuMultilevelPicker = new Common.UI.DataView({
                    el: $('#id-toolbar-menu-multilevels'),
                    parentMenu: this.btnMultilevels.menu,
                    restoreHeight: 92,
                    allowScrollbar: false,
                    store: new Common.UI.DataViewStore([
                        {offsety: 0, data: {type: 2, subtype: -1}},
                        {offsety: 304, data: {type: 2, subtype: 1}},
                        {offsety: 342, data: {type: 2, subtype: 2}},
                        {offsety: 380, data: {type: 2, subtype: 3}}
                    ]),
                    itemTemplate: _.template('<div id="<%= id %>" class="item-markerlist" style="background-position: 0 -<%= offsety %>px;"></div>')
                });
                _conf && this.mnuMultilevelPicker.selectByIndex(_conf.index, true);

                _conf = this.mnuPageNumberPosPicker ? this.mnuPageNumberPosPicker.conf : undefined;
                this.mnuPageNumberPosPicker = new Common.UI.DataView({
                    el: $('#id-toolbar-menu-pageposition'),
                    allowScrollbar: false,
                    store: new Common.UI.DataViewStore([
                        {
                            offsety: 132,
                            allowSelected: false,
                            data: {
                                type: c_pageNumPosition.PAGE_NUM_POSITION_TOP,
                                subtype: c_pageNumPosition.PAGE_NUM_POSITION_LEFT
                            }
                        },
                        {
                            offsety: 99,
                            allowSelected: false,
                            data: {
                                type: c_pageNumPosition.PAGE_NUM_POSITION_TOP,
                                subtype: c_pageNumPosition.PAGE_NUM_POSITION_CENTER
                            }
                        },
                        {
                            offsety: 66,
                            allowSelected: false,
                            data: {
                                type: c_pageNumPosition.PAGE_NUM_POSITION_TOP,
                                subtype: c_pageNumPosition.PAGE_NUM_POSITION_RIGHT
                            }
                        },
                        {
                            offsety: 33,
                            allowSelected: false,
                            data: {
                                type: c_pageNumPosition.PAGE_NUM_POSITION_BOTTOM,
                                subtype: c_pageNumPosition.PAGE_NUM_POSITION_LEFT
                            }
                        },
                        {
                            offsety: 0,
                            allowSelected: false,
                            data: {
                                type: c_pageNumPosition.PAGE_NUM_POSITION_BOTTOM,
                                subtype: c_pageNumPosition.PAGE_NUM_POSITION_CENTER
                            }
                        },
                        {
                            offsety: 165,
                            allowSelected: false,
                            data: {
                                type: c_pageNumPosition.PAGE_NUM_POSITION_BOTTOM,
                                subtype: c_pageNumPosition.PAGE_NUM_POSITION_RIGHT
                            }
                        }
                    ]),
                    itemTemplate: _.template('<div id="<%= id %>" class="item-pagenumber" style="background-position: 0 -<%= offsety %>px"></div>')
                });
                _conf && this.mnuPageNumberPosPicker.setDisabled(_conf.disabled);

                this.mnuTablePicker = new Common.UI.DimensionPicker({
                    el: $('#id-toolbar-menu-tablepicker'),
                    minRows: 8,
                    minColumns: 10,
                    maxRows: 8,
                    maxColumns: 10
                });
            },

            onToolbarAfterRender: function(toolbar) {
                // DataView and pickers
                //
                var colorVal;
                if (this.btnHighlightColor.cmpEl) {
                    colorVal = $('<div class="btn-color-value-line"></div>');
                    $('button:first-child', this.btnHighlightColor.cmpEl).append(colorVal);
                    this.btnHighlightColor.currentColor = 'FFFF00';
                    colorVal.css('background-color', '#' + this.btnHighlightColor.currentColor);
                    this.mnuHighlightColorPicker = new Common.UI.ColorPalette({
                        el: $('#id-toolbar-menu-highlight'),
                        colors: [
                            'FFFF00', '00FF00', '00FFFF', 'FF00FF', '0000FF', 'FF0000', '00008B', '008B8B',
                            '006400', '800080', '8B0000', '808000', 'FFFFFF', 'D3D3D3', 'A9A9A9', '000000'
                        ]
                    });
                    this.mnuHighlightColorPicker.select('FFFF00');
                }

                if (this.btnFontColor.cmpEl) {
                    colorVal = $('<div class="btn-color-value-line"></div>');
                    $('button:first-child', this.btnFontColor.cmpEl).append(colorVal);
                    colorVal.css('background-color', this.btnFontColor.currentColor || 'transparent');
                    this.mnuFontColorPicker = new Common.UI.ThemeColorPalette({
                        el: $('#id-toolbar-menu-fontcolor')
                    });
                }

                if (this.btnParagraphColor.cmpEl) {
                    colorVal = $('<div class="btn-color-value-line"></div>');
                    $('button:first-child', this.btnParagraphColor.cmpEl).append(colorVal);
                    colorVal.css('background-color', this.btnParagraphColor.currentColor || 'transparent');
                    this.mnuParagraphColorPicker = new Common.UI.ThemeColorPalette({
                        el: $('#id-toolbar-menu-paracolor'),
                        transparent: true
                    });
                }

                if (this.btnContentControls.cmpEl) {
                    this.mnuControlsColorPicker = new Common.UI.ThemeColorPalette({
                        el: $('#id-toolbar-menu-controls-color')
                    });
                }
            },

            updateMetricUnit: function () {
                var items = this.btnPageMargins.menu.items;
                for (var i = 0; i < items.length; i++) {
                    var mnu = items[i];
                    if (mnu.checkable) {
                        var checked = mnu.checked;
                        $(mnu.el).html(mnu.template({
                            id: Common.UI.getId(),
                            caption: mnu.caption,
                            options: mnu.options
                        }));
                        if (checked) mnu.setChecked(checked);
                    }
                }
                items = this.btnPageSize.menu.items;
                for (var i = 0; i < items.length; i++) {
                    var mnu = items[i];
                    if (mnu.checkable) {
                        var checked = mnu.checked;
                        $(mnu.el).html(mnu.template({
                            id: Common.UI.getId(),
                            caption: mnu.caption,
                            options: mnu.options
                        }));
                        if (checked) mnu.setChecked(checked);
                    }
                }
            },

            setApi: function (api) {
                this.api = api;
                /** coauthoring begin **/
                this.api.asc_registerCallback('asc_onSendThemeColorSchemes', _.bind(this.onSendThemeColorSchemes, this));
                this.api.asc_registerCallback('asc_onCollaborativeChanges', _.bind(this.onCollaborativeChanges, this));
                this.api.asc_registerCallback('asc_onAuthParticipantsChanged', _.bind(this.onApiUsersChanged, this));
                this.api.asc_registerCallback('asc_onParticipantsChanged', _.bind(this.onApiUsersChanged, this));
                /** coauthoring end **/
                return this;
            },

            setMode: function (mode) {
                if (mode.isDisconnected) {
                    this.btnSave.setDisabled(true);
                    if (!mode.enableDownload)
                        this.btnPrint.setDisabled(true);
                }

                this.mode = mode;

                this.btnMailRecepients.setVisible(mode.canCoAuthoring == true && mode.canUseMailMerge);
                this.listStylesAdditionalMenuItem.setVisible(mode.canEditStyles);
                this.btnContentControls.menu.items[4].setVisible(mode.canEditContentControl);
                this.btnContentControls.menu.items[5].setVisible(mode.canEditContentControl);
                this.mnuInsertImage.items[2].setVisible(this.mode.canRequestInsertImage || this.mode.fileChoiceUrl && this.mode.fileChoiceUrl.indexOf("{documentType}")>-1);
            },

            onSendThemeColorSchemes: function (schemas) {
                var me = this;

                if (this.mnuColorSchema && this.mnuColorSchema.items.length > 0) {
                    _.each(this.mnuColorSchema.items, function (item) {
                        item.remove();
                    });
                }

                if (this.mnuColorSchema == null) {
                    this.mnuColorSchema = new Common.UI.Menu({
                        restoreHeight: true
                    });
                }
                this.mnuColorSchema.items = [];

                var itemTemplate = _.template([
                    '<a id="<%= id %>"  tabindex="-1" type="menuitem" class="<%= options.cls %>">',
                    '<span class="colors">',
                    '<% _.each(options.colors, function(color) { %>',
                    '<span class="color" style="background: <%= color %>;"></span>',
                    '<% }) %>',
                    '</span>',
                    '<span class="text"><%= caption %></span>',
                    '</a>'
                ].join(''));

                _.each(schemas, function (schema, index) {
                    var colors = schema.get_colors();//schema.colors;
                    var schemecolors = [];
                    for (var j = 2; j < 7; j++) {
                        var clr = '#' + Common.Utils.ThemeColor.getHexColor(colors[j].get_r(), colors[j].get_g(), colors[j].get_b());
                        schemecolors.push(clr);
                    }

                    if (index == 21) {
                        this.mnuColorSchema.addItem({
                            caption: '--'
                        });
                    }
                    var name = schema.get_name();
                    this.mnuColorSchema.addItem({
                        template: itemTemplate,
                        cls: 'color-schemas-menu',
                        colors: schemecolors,
                        caption: (index < 21) ? (me.SchemeNames[index] || name) : name,
                        value: name,
                        checkable: true,
                        toggleGroup: 'menuSchema'
                    });
                }, this);
            },

            /** coauthoring begin **/
            onCollaborativeChanges: function () {
                if (this._state.hasCollaborativeChanges) return;
                if (!this.btnCollabChanges.rendered || this._state.previewmode) {
                    this.needShowSynchTip = true;
                    return;
                }

                this._state.hasCollaborativeChanges = true;
                this.btnCollabChanges.$icon.removeClass(this.btnSaveCls).addClass('btn-synch');
                if (this.showSynchTip) {
                    this.btnCollabChanges.updateHint('');
                    if (this.synchTooltip === undefined)
                        this.createSynchTip();

                    this.synchTooltip.show();
                } else {
                    this.btnCollabChanges.updateHint(this.tipSynchronize + Common.Utils.String.platformKey('Ctrl+S'));
                }

                this.btnSave.setDisabled(false);
                Common.Gateway.collaborativeChanges();
            },

            createSynchTip: function () {
                this.synchTooltip = new Common.UI.SynchronizeTip({
                    extCls: (this.mode.customization && !!this.mode.customization.compactHeader) ? undefined : 'inc-index',
                    target: this.btnCollabChanges.$el
                });
                this.synchTooltip.on('dontshowclick', function () {
                    this.showSynchTip = false;
                    this.synchTooltip.hide();
                    this.btnCollabChanges.updateHint(this.tipSynchronize + Common.Utils.String.platformKey('Ctrl+S'));
                    Common.localStorage.setItem("de-hide-synch", 1);
                }, this);
                this.synchTooltip.on('closeclick', function () {
                    this.synchTooltip.hide();
                    this.btnCollabChanges.updateHint(this.tipSynchronize + Common.Utils.String.platformKey('Ctrl+S'));
                }, this);
            },

            synchronizeChanges: function () {
                if ( !this._state.previewmode && this.btnCollabChanges.rendered ) {
                    var me = this;

                    if ( me.btnCollabChanges.$icon.hasClass('btn-synch') ) {
                        me.btnCollabChanges.$icon.removeClass('btn-synch').addClass(me.btnSaveCls);
                        if (this.synchTooltip)
                            this.synchTooltip.hide();
                        this.btnCollabChanges.updateHint(this.btnSaveTip);

                        this.btnSave.setDisabled(!me.mode.forcesave);
                        this._state.hasCollaborativeChanges = false;
                    }
                }
            },

            onApiUsersChanged: function (users) {
                var editusers = [];
                _.each(users, function (item) {
                    if (!item.asc_getView())
                        editusers.push(item);
                });

                var me = this;
                var length = _.size(editusers);
                var cls = (length > 1) ? 'btn-save-coauth' : 'btn-save';
                if ( cls !== me.btnSaveCls && me.btnCollabChanges.rendered ) {
                    me.btnSaveTip = ((length > 1) ? me.tipSaveCoauth : me.tipSave ) + Common.Utils.String.platformKey('Ctrl+S');

                    if ( !me.btnCollabChanges.$icon.hasClass('btn-synch') ) {
                        me.btnCollabChanges.$icon.removeClass(me.btnSaveCls).addClass(cls);
                        me.btnCollabChanges.updateHint(me.btnSaveTip);

                    }
                    me.btnSaveCls = cls;
                }
            },

            /** coauthoring end **/

            onStyleMenuUpdate: function (item, e, eOpt) {
                var me = this;
                if (me.api) {
                    var style = me.api.asc_GetStyleFromFormatting();
                    var title = item.styleTitle;

                    var characterStyle = style.get_Link();
                    style.put_Name(title);
                    characterStyle.put_Name(title + '_character');
                    me.api.asc_AddNewStyle(style);
                    setTimeout(function () {
                        me.listStyles.openButton.menu.hide();
                    }, 100);
                }
            },

            onStyleMenuDelete: function (item, e, eOpt) {
                var me = this;
                if (me.api) {
                    this.api.asc_RemoveStyle(item.styleTitle);
                }
            },

            onStyleMenuRestoreAll: function (item, e, eOpt) {
                var me = this;
                if (me.api) {
                    _.each(window.styles.get_MergedStyles(), function (style) {
                        if (me.api.asc_IsStyleDefault(style.get_Name())) {
                            me.api.asc_RemoveStyle(style.get_Name());
                        }
                    });
                }
            },

            onStyleMenuDeleteAll: function (item, e, eOpt) {
                if (this.api)
                    this.api.asc_RemoveAllCustomStyles();
            },

            textBold: 'Bold',
            textItalic: 'Italic',
            textUnderline: 'Underline',
            textStrikeout: 'Strikeout',
            textSuperscript: 'Superscript',
            textSubscript: 'Subscript',
            strMenuNoFill: 'No Fill',
            tipFontName: 'Font Name',
            tipFontSize: 'Font Size',
            tipParagraphStyle: 'Paragraph Style',
            tipCopy: 'Copy',
            tipPaste: 'Paste',
            tipUndo: 'Undo',
            tipRedo: 'Redo',
            tipPrint: 'Print',
            tipSave: 'Save',
            tipIncFont: 'Increment font size',
            tipDecFont: 'Decrement font size',
            tipHighlightColor: 'Highlight color',
            tipFontColor: 'Font color',
            tipMarkers: 'Bullets',
            tipNumbers: 'Numbering',
            tipMultilevels: 'Outline',
            tipAlignLeft: 'Align Left',
            tipAlignRight: 'Align Right',
            tipAlignCenter: 'Align Center',
            tipAlignJust: 'Justified',
            tipDecPrLeft: 'Decrease Indent',
            tipIncPrLeft: 'Increase Indent',
            tipShowHiddenChars: 'Nonprinting Characters',
            tipLineSpace: 'Paragraph Line Spacing',
            tipPrColor: 'Background color',
            tipInsertTable: 'Insert Table',
            tipInsertImage: 'Insert Image',
            tipPageBreak: 'Insert Page or Section break',
            tipInsertNum: 'Insert Page Number',
            tipClearStyle: 'Clear Style',
            tipCopyStyle: 'Copy Style',
            tipPageSize: 'Page Size',
            tipPageOrient: 'Page Orientation',
            tipBack: 'Back',
            tipInsertShape: 'Insert Autoshape',
            tipInsertEquation: 'Insert Equation',
            mniImageFromFile: 'Image from file',
            mniImageFromUrl: 'Image from url',
            mniCustomTable: 'Insert Custom Table',
            textTitleError: 'Error',
            textInsertPageNumber: 'Insert page number',
            textToCurrent: 'To Current Position',
            tipEditHeader: 'Edit header or footer',
            mniEditHeader: 'Edit Document Header',
            mniEditFooter: 'Edit Document Footer',
            mniHiddenChars: 'Nonprinting Characters',
            mniHiddenBorders: 'Hidden Table Borders',
            tipSynchronize: 'The document has been changed by another user. Please click to save your changes and reload the updates.',
            textNewColor: 'Add New Custom Color',
            textAutoColor: 'Automatic',
            tipInsertChart: 'Insert Chart',
            tipColorSchemas: 'Change Color Scheme',
            tipInsertText: 'Insert Text',
            tipInsertTextArt: 'Insert Text Art',
            tipHAligh: 'Horizontal Align',
            mniEditDropCap: 'Drop Cap Settings',
            textNone: 'None',
            textInText: 'In Text',
            textInMargin: 'In Margin',
            tipDropCap: 'Insert drop cap',
            txtScheme1: 'Office',
            txtScheme2: 'Grayscale',
            txtScheme3: 'Apex',
            txtScheme4: 'Aspect',
            txtScheme5: 'Civic',
            txtScheme6: 'Concourse',
            txtScheme7: 'Equity',
            txtScheme8: 'Flow',
            txtScheme9: 'Foundry',
            txtScheme10: 'Median',
            txtScheme11: 'Metro',
            txtScheme12: 'Module',
            txtScheme13: 'Opulent',
            txtScheme14: 'Oriel',
            txtScheme15: 'Origin',
            txtScheme16: 'Paper',
            txtScheme17: 'Solstice',
            txtScheme18: 'Technic',
            txtScheme19: 'Trek',
            txtScheme20: 'Urban',
            txtScheme21: 'Verve',
            textInsPageBreak: 'Insert Page Break',
            textInsColumnBreak: 'Insert Column Break',
            textInsSectionBreak: 'Insert Section Break',
            textNextPage: 'Next Page',
            textContPage: 'Continuous Page',
            textEvenPage: 'Even Page',
            textOddPage: 'Odd Page',
            tipSaveCoauth: 'Save your changes for the other users to see them.',
            tipMailRecepients: 'Mail Merge',
            textStyleMenuUpdate: 'Update from select',
            textStyleMenuRestore: 'Restore to default',
            textStyleMenuDelete: 'Delete style',
            textStyleMenuRestoreAll: 'Restore all to default styles',
            textStyleMenuDeleteAll: 'Delete all custom styles',
            textStyleMenuNew: 'New style from selection',
            tipColumns: 'Insert columns',
            textColumnsOne: 'One',
            textColumnsTwo: 'Two',
            textColumnsThree: 'Three',
            textColumnsLeft: 'Left',
            textColumnsRight: 'Right',
            tipPageMargins: 'Page Margins',
            textMarginsLast: 'Last Custom',
            textMarginsNormal: 'Normal',
            textMarginsUsNormal: 'US Normal',
            textMarginsNarrow: 'Narrow',
            textMarginsModerate: 'Moderate',
            textMarginsWide: 'Wide',
            textPageMarginsCustom: 'Custom margins',
            textTop: 'Top: ',
            textLeft: 'Left: ',
            textBottom: 'Bottom: ',
            textRight: 'Right: ',
            textPageSizeCustom: 'Custom Page Size',
            textPortrait: 'Portrait',
            textLandscape: 'Landscape',
            textInsertPageCount: 'Insert number of pages',
            tipChangeChart: 'Change Chart Type',
            capBtnInsPagebreak: 'Page Break',
            capBtnInsImage: 'Image',
            capBtnInsTable: 'Table',
            capBtnInsChart: 'Chart',
            textTabFile: 'File',
            textTabHome: 'Home',
            textTabInsert: 'Insert',
            textTabLayout: 'Layout',
            textTabReview: 'Review',
            capBtnInsShape: 'Shape',
            capBtnInsTextbox: 'Text Box',
            capBtnInsTextart: 'Text Art',
            capBtnInsDropcap: 'Drop Cap',
            capBtnInsEquation: 'Equation',
            capBtnInsHeader: 'Header/Footer',
            capBtnColumns: 'Columns',
            capBtnPageOrient: 'Orientation',
            capBtnMargins: 'Margins',
            capBtnPageSize: 'Size',
            tipImgAlign: 'Align objects',
            tipImgGroup: 'Group objects',
            tipImgWrapping: 'Wrap text',
            tipSendForward: 'Bring forward',
            tipSendBackward: 'Send backward',
            capImgAlign: 'Align',
            capImgGroup: 'Group',
            capImgForward: 'Bring Forward',
            capImgBackward: 'Send Backward',
            capImgWrapping: 'Wrapping',
            capBtnComment: 'Comment',
            textColumnsCustom: 'Custom Columns',
            textTabCollaboration: 'Collaboration',
            textTabProtect: 'Protection',
            textTabLinks: 'References',
            capBtnInsControls: 'Content Control',
            textRichControl: 'Rich text',
            textPlainControl: 'Plain text',
            textRemoveControl: 'Remove',
            mniEditControls: 'Settings',
            tipControls: 'Insert content control',
            mniHighlightControls: 'Highlight settings',
            textNoHighlight: 'No highlighting',
            mniImageFromStorage: 'Image from Storage',
            capBtnBlankPage: 'Blank Page',
            tipBlankPage: 'Insert blank page',
            txtDistribHor: 'Distribute Horizontally',
            txtDistribVert: 'Distribute Vertically',
            txtPageAlign: 'Align to Page',
            txtMarginAlign: 'Align to Margin',
            txtObjectsAlign: 'Align Selected Objects',
            capBtnWatermark: 'Watermark',
            textEditWatermark: 'Custom Watermark',
            textRemWatermark: 'Remove Watermark',
            tipWatermark: 'Edit watermark',
<<<<<<< HEAD
            textPictureControl: 'Picture',
            textComboboxControl: 'Combo box',
            textCheckboxControl: 'Check box',
            textDropdownControl: 'Drop-down list',
            textDateControl: 'Date',
=======
            capBtnAddComment: 'Add Comment',
>>>>>>> 6f0636a6
            capBtnInsSymbol: 'Symbol',
            tipInsertSymbol: 'Insert symbol'
        }
    })(), DE.Views.Toolbar || {}));
});<|MERGE_RESOLUTION|>--- conflicted
+++ resolved
@@ -2311,15 +2311,12 @@
             textEditWatermark: 'Custom Watermark',
             textRemWatermark: 'Remove Watermark',
             tipWatermark: 'Edit watermark',
-<<<<<<< HEAD
             textPictureControl: 'Picture',
             textComboboxControl: 'Combo box',
             textCheckboxControl: 'Check box',
             textDropdownControl: 'Drop-down list',
             textDateControl: 'Date',
-=======
             capBtnAddComment: 'Add Comment',
->>>>>>> 6f0636a6
             capBtnInsSymbol: 'Symbol',
             tipInsertSymbol: 'Insert symbol'
         }
