/*
 *
 * (c) Copyright Ascensio System SIA 2010-2019
 *
 * This program is a free software product. You can redistribute it and/or
 * modify it under the terms of the GNU Affero General Public License (AGPL)
 * version 3 as published by the Free Software Foundation. In accordance with
 * Section 7(a) of the GNU AGPL its Section 15 shall be amended to the effect
 * that Ascensio System SIA expressly excludes the warranty of non-infringement
 * of any third-party rights.
 *
 * This program is distributed WITHOUT ANY WARRANTY; without even the implied
 * warranty of MERCHANTABILITY or FITNESS FOR A PARTICULAR  PURPOSE. For
 * details, see the GNU AGPL at: http://www.gnu.org/licenses/agpl-3.0.html
 *
 * You can contact Ascensio System SIA at 20A-12 Ernesta Birznieka-Upisha
 * street, Riga, Latvia, EU, LV-1050.
 *
 * The  interactive user interfaces in modified source and object code versions
 * of the Program must display Appropriate Legal Notices, as required under
 * Section 5 of the GNU AGPL version 3.
 *
 * Pursuant to Section 7(b) of the License you must retain the original Product
 * logo when distributing the program. Pursuant to Section 7(e) we decline to
 * grant you any rights under trademark law for use of our trademarks.
 *
 * All the Product's GUI elements, including illustrations and icon sets, as
 * well as technical writing content are licensed under the terms of the
 * Creative Commons Attribution-ShareAlike 4.0 International. See the License
 * terms at http://creativecommons.org/licenses/by-sa/4.0/legalcode
 *
*/
/**
 *  Toolbar.js
 *
 *  Toolbar view
 *
 *  Created by Maxim.Kadushkin on 2/13/17
 *  Copyright (c) 2018 Ascensio System SIA. All rights reserved.
 *
 */

define([
    'jquery',
    'underscore',
    'backbone',
    'text!documenteditor/main/app/template/Toolbar.template',
    'text!documenteditor/main/app/template/ToolbarView.template',
    'common/main/lib/collection/Fonts',
    'common/main/lib/component/Button',
    'common/main/lib/component/ComboBox',
    'common/main/lib/component/DataView',
    'common/main/lib/component/ColorPalette',
    'common/main/lib/component/ThemeColorPalette',
    'common/main/lib/component/Menu',
    'common/main/lib/component/DimensionPicker',
    'common/main/lib/component/Window',
    'common/main/lib/component/ComboBoxFonts',
    'common/main/lib/component/ComboDataView'
    ,'common/main/lib/component/SynchronizeTip'
    ,'common/main/lib/component/Mixtbar'
], function ($, _, Backbone, template, template_view) {
    'use strict';

    DE.Views.Toolbar =  Common.UI.Mixtbar.extend(_.extend((function(){

        return {
            el: '#toolbar',

            // Compile our stats template
            // template: _.template(template),

            // Delegated events for creating new items, and clearing completed ones.
            events: {
                //
            },

            initialize: function () {
                var me = this;

                /**
                 * UI Components
                 */

                this.SchemeNames = [ this.txtScheme22,
                    this.txtScheme1, this.txtScheme2, this.txtScheme3, this.txtScheme4, this.txtScheme5,
                    this.txtScheme6, this.txtScheme7, this.txtScheme8, this.txtScheme9, this.txtScheme10,
                    this.txtScheme11, this.txtScheme12, this.txtScheme13, this.txtScheme14, this.txtScheme15,
                    this.txtScheme16, this.txtScheme17, this.txtScheme18, this.txtScheme19, this.txtScheme20,
                    this.txtScheme21
                ];

                this.paragraphControls = [];
                this.toolbarControls = [];
                this.textOnlyControls = [];
                this._state = {
                    hasCollaborativeChanges: undefined,
                    previewmode: false
                };

                Common.NotificationCenter.on('app:ready', me.onAppReady.bind(this));
                return this;
            },

            applyLayout: function (config) {
                var me = this;

                if ( config.isEdit ) {
                    Common.UI.Mixtbar.prototype.initialize.call(this, {
                            template: _.template(template),
                            tabs: [
                                {caption: me.textTabFile, action: 'file', extcls: 'canedit', haspanel:false},
                                {caption: me.textTabHome, action: 'home', extcls: 'canedit'},
                                {caption: me.textTabInsert, action: 'ins', extcls: 'canedit'},
                                {caption: me.textTabLayout, action: 'layout', extcls: 'canedit'},
                                {caption: me.textTabLinks, action: 'links', extcls: 'canedit'}
                            ]
                        }
                    );

                    this.btnSaveCls = 'btn-save';
                    this.btnSaveTip = this.tipSave + Common.Utils.String.platformKey('Ctrl+S');

                    this.btnPrint = new Common.UI.Button({
                        id: 'id-toolbar-btn-print',
                        cls: 'btn-toolbar',
                        iconCls: 'toolbar__icon btn-print no-mask',
                        signals: ['disabled']
                    });
                    this.toolbarControls.push(this.btnPrint);

                    this.btnSave = new Common.UI.Button({
                        id: 'id-toolbar-btn-save',
                        cls: 'btn-toolbar',
                        iconCls: 'toolbar__icon no-mask ' + this.btnSaveCls,
                        signals: ['disabled']
                    });
                    this.toolbarControls.push(this.btnSave);
                    this.btnCollabChanges = this.btnSave;

                    this.btnUndo = new Common.UI.Button({
                        id: 'id-toolbar-btn-undo',
                        cls: 'btn-toolbar',
                        iconCls: 'toolbar__icon btn-undo',
                        signals: ['disabled']
                    });
                    this.toolbarControls.push(this.btnUndo);

                    this.btnRedo = new Common.UI.Button({
                        id: 'id-toolbar-btn-redo',
                        cls: 'btn-toolbar',
                        iconCls: 'toolbar__icon btn-redo',
                        signals: ['disabled']
                    });
                    this.toolbarControls.push(this.btnRedo);

                    this.btnCopy = new Common.UI.Button({
                        id: 'id-toolbar-btn-copy',
                        cls: 'btn-toolbar',
                        iconCls: 'toolbar__icon btn-copy',
                        dataHint: '1',
                        dataHintDirection: 'top',
                        dataHintTitle: 'C'
                    });
                    this.toolbarControls.push(this.btnCopy);

                    this.btnPaste = new Common.UI.Button({
                        id: 'id-toolbar-btn-paste',
                        cls: 'btn-toolbar',
                        iconCls: 'toolbar__icon btn-paste',
                        dataHint: '1',
                        dataHintDirection: 'bottom',
                        dataHintTitle: 'P'
                    });
                    this.paragraphControls.push(this.btnPaste);

                    this.btnIncFontSize = new Common.UI.Button({
                        id: 'id-toolbar-btn-incfont',
                        cls: 'btn-toolbar',
                        iconCls: 'toolbar__icon btn-incfont',
                        dataHint: '1',
                        dataHintDirection: 'top'
                    });
                    this.paragraphControls.push(this.btnIncFontSize);

                    this.btnDecFontSize = new Common.UI.Button({
                        id: 'id-toolbar-btn-decfont',
                        cls: 'btn-toolbar',
                        iconCls: 'toolbar__icon btn-decfont',
                        dataHint: '1',
                        dataHintDirection: 'top'
                    });
                    this.paragraphControls.push(this.btnDecFontSize);

                    this.btnBold = new Common.UI.Button({
                        id: 'id-toolbar-btn-bold',
                        cls: 'btn-toolbar',
                        iconCls: 'toolbar__icon btn-bold',
                        enableToggle: true,
                        dataHint: '1',
                        dataHintDirection: 'bottom'
                    });
                    this.paragraphControls.push(this.btnBold);

                    this.btnItalic = new Common.UI.Button({
                        id: 'id-toolbar-btn-italic',
                        cls: 'btn-toolbar',
                        iconCls: 'toolbar__icon btn-italic',
                        enableToggle: true,
                        dataHint: '1',
                        dataHintDirection: 'bottom'
                    });
                    this.paragraphControls.push(this.btnItalic);

                    this.btnUnderline = new Common.UI.Button({
                        id: 'id-toolbar-btn-underline',
                        cls: 'btn-toolbar',
                        iconCls: 'toolbar__icon btn-underline',
                        enableToggle: true,
                        dataHint: '1',
                        dataHintDirection: 'bottom'
                    });
                    this.paragraphControls.push(this.btnUnderline);

                    this.btnStrikeout = new Common.UI.Button({
                        id: 'id-toolbar-btn-strikeout',
                        cls: 'btn-toolbar',
                        iconCls: 'toolbar__icon btn-strikeout',
                        enableToggle: true,
                        dataHint: '1',
                        dataHintDirection: 'bottom'
                    });
                    this.paragraphControls.push(this.btnStrikeout);

                    this.btnSuperscript = new Common.UI.Button({
                        id: 'id-toolbar-btn-superscript',
                        cls: 'btn-toolbar',
                        iconCls: 'toolbar__icon btn-superscript',
                        enableToggle: true,
                        toggleGroup: 'superscriptGroup',
                        dataHint: '1',
                        dataHintDirection: 'bottom'
                    });
                    this.paragraphControls.push(this.btnSuperscript);

                    this.btnSubscript = new Common.UI.Button({
                        id: 'id-toolbar-btn-subscript',
                        cls: 'btn-toolbar',
                        iconCls: 'toolbar__icon btn-subscript',
                        enableToggle: true,
                        toggleGroup: 'superscriptGroup',
                        dataHint: '1',
                        dataHintDirection: 'bottom'
                    });
                    this.paragraphControls.push(this.btnSubscript);

                    this.btnHighlightColor = new Common.UI.ButtonColored({
                        id: 'id-toolbar-btn-highlight',
                        cls: 'btn-toolbar',
                        iconCls: 'toolbar__icon btn-highlight',
                        enableToggle: true,
                        allowDepress: true,
                        split: true,
                        menu: new Common.UI.Menu({
                            style: 'min-width: 100px;',
                            items: [
                                {template: _.template('<div id="id-toolbar-menu-highlight" style="width: 120px; height: 120px; margin: 10px;"></div>')},
                                {caption: '--'},
                                this.mnuHighlightTransparent = new Common.UI.MenuItem({
                                    caption: this.strMenuNoFill,
                                    checkable: true
                                })
                            ]
                        }),
                        dataHint: '1',
                        dataHintDirection: 'bottom',
                        dataHintOffset: '0, -16'
                    });
                    this.paragraphControls.push(this.btnHighlightColor);
                    this.textOnlyControls.push(this.btnHighlightColor);

                    this.btnFontColor = new Common.UI.ButtonColored({
                        id: 'id-toolbar-btn-fontcolor',
                        cls: 'btn-toolbar',
                        iconCls: 'toolbar__icon btn-fontcolor',
                        split: true,
<<<<<<< HEAD
                        menu: new Common.UI.Menu({
                            cls: 'shifted-left',
                            items: [
                                {
                                    id: 'id-toolbar-menu-auto-fontcolor',
                                    caption: this.textAutoColor,
                                    template: _.template('<a tabindex="-1" type="menuitem"><span class="menu-item-icon" style="background-image: none; width: 12px; height: 12px; margin: 1px 7px 0 1px; background-color: #000;"></span><%= caption %></a>')
                                },
                                {caption: '--'},
                                {template: _.template('<div id="id-toolbar-menu-fontcolor" style="width: 169px; height: 216px; margin: 10px;"></div>')},
                                {template: _.template('<a id="id-toolbar-menu-new-fontcolor" style="">' + this.textNewColor + '</a>')}
                            ]
                        }),
                        dataHint: '1',
                        dataHintDirection: 'bottom',
                        dataHintOffset: '0, -16'
=======
                        menu: true,
                        auto: true
>>>>>>> ab3643fe
                    });
                    this.paragraphControls.push(this.btnFontColor);

                    this.btnParagraphColor = new Common.UI.ButtonColored({
                        id: 'id-toolbar-btn-paracolor',
                        cls: 'btn-toolbar',
                        iconCls: 'toolbar__icon btn-paracolor',
                        split: true,
<<<<<<< HEAD
                        menu: new Common.UI.Menu({
                            items: [
                                {template: _.template('<div id="id-toolbar-menu-paracolor" style="width: 169px; height: 216px; margin: 10px;"></div>')},
                                {template: _.template('<a id="id-toolbar-menu-new-paracolor" style="padding-left:12px;">' + this.textNewColor + '</a>')}
                            ]
                        }),
                        dataHint: '1',
                        dataHintDirection: 'bottom',
                        dataHintOffset: '0, -16'
=======
                        transparent: true,
                        menu: true
>>>>>>> ab3643fe
                    });
                    this.paragraphControls.push(this.btnParagraphColor);
                    this.textOnlyControls.push(this.btnParagraphColor);

                    this.btnChangeCase = new Common.UI.Button({
                        id: 'id-toolbar-btn-case',
                        cls: 'btn-toolbar',
                        iconCls: 'toolbar__icon btn-change-case',
                        menu: new Common.UI.Menu({
                            items: [
                                {caption: this.mniSentenceCase, value: Asc.c_oAscChangeTextCaseType.SentenceCase},
                                {caption: this.mniLowerCase, value: Asc.c_oAscChangeTextCaseType.LowerCase},
                                {caption: this.mniUpperCase, value: Asc.c_oAscChangeTextCaseType.UpperCase},
                                {caption: this.mniCapitalizeWords, value: Asc.c_oAscChangeTextCaseType.CapitalizeWords},
                                {caption: this.mniToggleCase, value: Asc.c_oAscChangeTextCaseType.ToggleCase}
                            ]
                        }),
                        dataHint: '1',
                        dataHintDirection: 'top'
                    });
                    this.paragraphControls.push(this.btnChangeCase);

                    this.btnAlignLeft = new Common.UI.Button({
                        id: 'id-toolbar-btn-align-left',
                        cls: 'btn-toolbar',
                        iconCls: 'toolbar__icon btn-align-left',
                        enableToggle: true,
                        toggleGroup: 'alignGroup',
                        dataHint: '1',
                        dataHintDirection: 'bottom'
                    });
                    this.paragraphControls.push(this.btnAlignLeft);

                    this.btnAlignCenter = new Common.UI.Button({
                        id: 'id-toolbar-btn-align-center',
                        cls: 'btn-toolbar',
                        iconCls: 'toolbar__icon btn-align-center',
                        enableToggle: true,
                        toggleGroup: 'alignGroup',
                        dataHint: '1',
                        dataHintDirection: 'bottom'
                    });
                    this.paragraphControls.push(this.btnAlignCenter);

                    this.btnAlignRight = new Common.UI.Button({
                        id: 'id-toolbar-btn-align-right',
                        cls: 'btn-toolbar',
                        iconCls: 'toolbar__icon btn-align-right',
                        enableToggle: true,
                        toggleGroup: 'alignGroup',
                        dataHint: '1',
                        dataHintDirection: 'bottom'
                    });
                    this.paragraphControls.push(this.btnAlignRight);

                    this.btnAlignJust = new Common.UI.Button({
                        id: 'id-toolbar-btn-align-just',
                        cls: 'btn-toolbar',
                        iconCls: 'toolbar__icon btn-align-just',
                        enableToggle: true,
                        toggleGroup: 'alignGroup',
                        dataHint: '1',
                        dataHintDirection: 'bottom'
                    });
                    this.paragraphControls.push(this.btnAlignJust);

                    this.btnDecLeftOffset = new Common.UI.Button({
                        id: 'id-toolbar-btn-decoffset',
                        cls: 'btn-toolbar',
                        iconCls: 'toolbar__icon btn-decoffset',
                        dataHint: '1',
                        dataHintDirection: 'top'
                    });
                    this.paragraphControls.push(this.btnDecLeftOffset);

                    this.btnIncLeftOffset = new Common.UI.Button({
                        id: 'id-toolbar-btn-incoffset',
                        cls: 'btn-toolbar',
                        iconCls: 'toolbar__icon btn-incoffset',
                        dataHint: '1',
                        dataHintDirection: 'top'
                    });
                    this.paragraphControls.push(this.btnIncLeftOffset);

                    this.btnLineSpace = new Common.UI.Button({
                        id: 'id-toolbar-btn-linespace',
                        cls: 'btn-toolbar',
                        iconCls: 'toolbar__icon btn-linespace',
                        menu: new Common.UI.Menu({
                            style: 'min-width: 60px;',
                            items: [
                                {caption: '1.0', value: 1.0, checkable: true, toggleGroup: 'linesize'},
                                {caption: '1.15', value: 1.15, checkable: true, toggleGroup: 'linesize'},
                                {caption: '1.5', value: 1.5, checkable: true, toggleGroup: 'linesize'},
                                {caption: '2.0', value: 2.0, checkable: true, toggleGroup: 'linesize'},
                                {caption: '2.5', value: 2.5, checkable: true, toggleGroup: 'linesize'},
                                {caption: '3.0', value: 3.0, checkable: true, toggleGroup: 'linesize'}
                            ]
                        }),
                        dataHint: '1',
                        dataHintDirection: 'top',
                        dataHintOffset: '0, -6'
                    });
                    this.paragraphControls.push(this.btnLineSpace);

                    this.btnShowHidenChars = new Common.UI.Button({
                        id: 'id-toolbar-btn-hidenchars',
                        cls: 'btn-toolbar',
                        iconCls: 'toolbar__icon btn-paragraph',
                        enableToggle: true,
                        split: true,
                        menu: new Common.UI.Menu({
                            style: 'min-width: 60px;',
                            items: [
                                {caption: this.mniHiddenChars, value: 'characters', checkable: true},
                                {caption: this.mniHiddenBorders, value: 'table', checkable: true}
                            ]
                        }),
                        dataHint: '1',
                        dataHintDirection: 'bottom',
                        dataHintOffset: '0, -16'
                    });
                    this.toolbarControls.push(this.btnShowHidenChars);

                    this.btnMarkers = new Common.UI.Button({
                        id: 'id-toolbar-btn-markers',
                        cls: 'btn-toolbar',
                        iconCls: 'toolbar__icon btn-setmarkers',
                        enableToggle: true,
                        toggleGroup: 'markersGroup',
                        split: true,
                        menu: true,
                        dataHint: '1',
                        dataHintDirection: 'top',
                        dataHintOffset: '0, -16'
                    });
                    this.paragraphControls.push(this.btnMarkers);
                    this.textOnlyControls.push(this.btnMarkers);

                    this.btnNumbers = new Common.UI.Button({
                        id: 'id-toolbar-btn-numbering',
                        cls: 'btn-toolbar',
                        iconCls: 'toolbar__icon btn-numbering',
                        enableToggle: true,
                        toggleGroup: 'markersGroup',
                        split: true,
                        menu: true,
                        dataHint: '1',
                        dataHintDirection: 'top',
                        dataHintOffset: '0, -16'
                    });
                    this.paragraphControls.push(this.btnNumbers);
                    this.textOnlyControls.push(this.btnNumbers);

                    this.btnMultilevels = new Common.UI.Button({
                        id: 'id-toolbar-btn-multilevels',
                        cls: 'btn-toolbar',
                        iconCls: 'toolbar__icon btn-multilevels',
                        menu: true,
                        dataHint: '1',
                        dataHintDirection: 'top',
                        dataHintOffset: '0, -6'
                    });
                    this.paragraphControls.push(this.btnMultilevels);
                    this.textOnlyControls.push(this.btnMultilevels);

                    var clone = function (source) {
                        var obj = {};
                        for (var prop in source)
                            obj[prop] = (typeof(source[prop]) == 'object') ? clone(source[prop]) : source[prop];
                        return obj;
                    };

                    this.mnuMarkersPicker = {
                        conf: {index: 0},
                        selectByIndex: function (idx) {
                            this.conf.index = idx;
                        },
                        deselectAll: function () {
                            this.conf.index = -1;
                        }
                    };
                    this.mnuNumbersPicker = clone(this.mnuMarkersPicker);
                    this.mnuMultilevelPicker = clone(this.mnuMarkersPicker);

                    this.btnInsertTable = new Common.UI.Button({
                        id: 'tlbtn-inserttable',
                        cls: 'btn-toolbar x-huge icon-top',
                        iconCls: 'toolbar__icon btn-inserttable',
                        caption: me.capBtnInsTable,
                        menu: new Common.UI.Menu({
                            items: [
                                {template: _.template('<div id="id-toolbar-menu-tablepicker" class="dimension-picker" style="margin: 5px 10px;"></div>')},
                                {caption: this.mniCustomTable, value: 'custom'},
                                {caption: this.mniDrawTable, value: 'draw', checkable: true},
                                {caption: this.mniEraseTable, value: 'erase', checkable: true},
                                {caption: this.mniTextToTable, value: 'convert'}
                            ]
                        }),
                        dataHint: '1',
                        dataHintDirection: 'bottom',
                        dataHintOffset: 'small'
                    });
                    this.paragraphControls.push(this.btnInsertTable);

                    this.btnInsertImage = new Common.UI.Button({
                        id: 'tlbtn-insertimage',
                        cls: 'btn-toolbar x-huge icon-top',
                        iconCls: 'toolbar__icon btn-insertimage',
                        caption: me.capBtnInsImage,
                        menu: new Common.UI.Menu({
                            items: [
                                {caption: this.mniImageFromFile, value: 'file'},
                                {caption: this.mniImageFromUrl, value: 'url'},
                                {caption: this.mniImageFromStorage, value: 'storage'}
                            ]
                        }),
                        dataHint: '1',
                        dataHintDirection: 'bottom',
                        dataHintOffset: 'small'
                    });
                    this.paragraphControls.push(this.btnInsertImage);

                    this.btnInsertChart = new Common.UI.Button({
                        id: 'tlbtn-insertchart',
                        cls: 'btn-toolbar x-huge icon-top',
                        caption: me.capBtnInsChart,
                        iconCls: 'toolbar__icon btn-insertchart',
                        menu: true,
                        dataHint: '1',
                        dataHintDirection: 'bottom',
                        dataHintOffset: 'small'
                    });
                    this.paragraphControls.push(this.btnInsertChart);

                    this.btnInsertText = new Common.UI.Button({
                        id: 'tlbtn-inserttext',
                        cls: 'btn-toolbar x-huge icon-top',
                        iconCls: 'toolbar__icon btn-text',
                        caption: me.capBtnInsTextbox,
                        enableToggle: true,
                        dataHint: '1',
                        dataHintDirection: 'bottom',
                        dataHintOffset: 'small'
                    });
                    this.paragraphControls.push(this.btnInsertText);
                    this.btnInsertTextArt = new Common.UI.Button({
                        id: 'tlbtn-inserttextart',
                        cls: 'btn-toolbar x-huge icon-top',
                        iconCls: 'toolbar__icon btn-textart',
                        caption: me.capBtnInsTextart,
                        menu: new Common.UI.Menu({
                            cls: 'menu-shapes',
                            items: [
                                {template: _.template('<div id="id-toolbar-menu-insart" style="width: 239px; margin-left: 5px;"></div>')}
                            ]
                        }),
                        dataHint: '1',
                        dataHintDirection: 'bottom',
                        dataHintOffset: 'small'
                    });
                    this.paragraphControls.push(this.btnInsertTextArt);

                    this.btnEditHeader = new Common.UI.Button({
                        id: 'id-toolbar-btn-editheader',
                        cls: 'btn-toolbar x-huge icon-top',
                        iconCls: 'toolbar__icon btn-editheader',
                        caption: me.capBtnInsHeader,
                        menu: true,
                        dataHint: '1',
                        dataHintDirection: 'bottom',
                        dataHintOffset: 'small'
                    });
                    this.mnuPageNumberPosPicker = {
                        conf: {disabled: false},
                        isDisabled: function () {
                            return this.conf.disabled;
                        },
                        setDisabled: function (val) {
                            this.conf.disabled = val;
                        }
                    };
                    this.mnuPageNumCurrentPos = clone(this.mnuPageNumberPosPicker);
                    this.mnuInsertPageNum = clone(this.mnuPageNumberPosPicker);
                    this.mnuInsertPageCount = clone(this.mnuPageNumberPosPicker);
                    this.paragraphControls.push(this.mnuPageNumCurrentPos);
                    this.paragraphControls.push(this.mnuInsertPageCount);
                    this.toolbarControls.push(this.btnEditHeader);

                    this.btnInsDateTime = new Common.UI.Button({
                        id: 'id-toolbar-btn-datetime',
                        cls: 'btn-toolbar x-huge icon-top',
                        iconCls: 'toolbar__icon btn-datetime',
                        caption: me.capBtnDateTime,
                        dataHint: '1',
                        dataHintDirection: 'bottom',
                        dataHintOffset: 'small'
                    });
                    this.paragraphControls.push(this.btnInsDateTime);

                    this.btnBlankPage = new Common.UI.Button({
                        id: 'id-toolbar-btn-blankpage',
                        cls: 'btn-toolbar x-huge icon-top',
                        iconCls: 'toolbar__icon btn-blankpage',
                        caption: me.capBtnBlankPage,
                        dataHint: '1',
                        dataHintDirection: 'bottom',
                        dataHintOffset: 'small'
                    });
                    this.paragraphControls.push(this.btnBlankPage);

                    this.btnInsertShape = new Common.UI.Button({
                        id: 'tlbtn-insertshape',
                        cls: 'btn-toolbar x-huge icon-top',
                        iconCls: 'toolbar__icon btn-insertshape',
                        caption: me.capBtnInsShape,
                        enableToggle: true,
                        menu: new Common.UI.Menu({cls: 'menu-shapes'}),
                        dataHint: '1',
                        dataHintDirection: 'bottom',
                        dataHintOffset: 'small'
                    });
                    this.paragraphControls.push(this.btnInsertShape);

                    this.btnInsertEquation = new Common.UI.Button({
                        id: 'tlbtn-insertequation',
                        cls: 'btn-toolbar x-huge icon-top',
                        iconCls: 'toolbar__icon btn-insertequation',
                        caption: me.capBtnInsEquation,
                        split: true,
                        menu: new Common.UI.Menu({cls: 'menu-shapes'}),
                        dataHint: '1',
                        dataHintDirection: 'bottom',
                        dataHintOffset: 'small'
                    });
                    this.paragraphControls.push(this.btnInsertEquation);

                    this.btnInsertSymbol = new Common.UI.Button({
                        id: 'tlbtn-insertsymbol',
                        cls: 'btn-toolbar x-huge icon-top',
                        iconCls: 'toolbar__icon btn-symbol',
                        caption: me.capBtnInsSymbol,
                        dataHint: '1',
                        dataHintDirection: 'bottom',
                        dataHintOffset: 'small'
                    });
                    this.paragraphControls.push(this.btnInsertSymbol);

                    this.btnDropCap = new Common.UI.Button({
                        id: 'tlbtn-dropcap',
                        cls: 'btn-toolbar x-huge icon-top',
                        iconCls: 'toolbar__icon btn-dropcap',
                        caption: me.capBtnInsDropcap,
                        menu: new Common.UI.Menu({
                            cls: 'ppm-toolbar shifted-right',
                            items: [
                                {
                                    caption: this.textNone,
                                    iconCls: 'menu__icon columns-one',
                                    checkable: true,
                                    checkmark: false,
                                    toggleGroup: 'menuDropCap',
                                    value: Asc.c_oAscDropCap.None,
                                    checked: true
                                },
                                {
                                    caption: this.textInText,
                                    iconCls: 'menu__icon dropcap-intext',
                                    checkable: true,
                                    checkmark: false,
                                    toggleGroup: 'menuDropCap',
                                    value: Asc.c_oAscDropCap.Drop
                                },
                                {
                                    caption: this.textInMargin,
                                    iconCls: 'menu__icon dropcap-inmargin',
                                    checkable: true,
                                    checkmark: false,
                                    toggleGroup: 'menuDropCap',
                                    value: Asc.c_oAscDropCap.Margin
                                },
                                {caption: '--'},
                                this.mnuDropCapAdvanced = new Common.UI.MenuItem({caption: this.mniEditDropCap})
                            ]
                        }),
                        dataHint: '1',
                        dataHintDirection: 'bottom',
                        dataHintOffset: 'small'
                    });
                    this.paragraphControls.push(this.btnDropCap);

                    this.btnContentControls = new Common.UI.Button({
                        id: 'tlbtn-controls',
                        cls: 'btn-toolbar x-huge icon-top',
                        iconCls: 'toolbar__icon btn-controls',
                        caption: me.capBtnInsControls,
                        menu: new Common.UI.Menu({
                            cls: 'ppm-toolbar shifted-right',
                            items: [
                                {
                                    caption: this.textPlainControl,
                                    iconCls: 'menu__icon cc-plaintext',
                                    value: 'plain'
                                },
                                {
                                    caption: this.textRichControl,
                                    iconCls: 'menu__icon cc-richtext',
                                    value: 'rich'
                                },
                                {
                                    caption: this.textPictureControl,
                                    iconCls: 'menu__icon btn-menu-image',
                                    value: 'picture'
                                },
                                {
                                    caption: this.textComboboxControl,
                                    // iconCls: 'mnu-control-rich',
                                    value: 'combobox'
                                },
                                {
                                    caption: this.textDropdownControl,
                                    // iconCls: 'mnu-control-rich',
                                    value: 'dropdown'
                                },
                                {
                                    caption: this.textDateControl,
                                    // iconCls: 'mnu-control-rich',
                                    value: 'date'
                                },
                                {
                                    caption: this.textCheckboxControl,
                                    // iconCls: 'mnu-control-rich',
                                    value: 'checkbox'
                                },
                                {caption: '--'},
                                {
                                    caption: this.textRemoveControl,
                                    iconCls: 'menu__icon cc-remove',
                                    value: 'remove'
                                },
                                {caption: '--'},
                                {
                                    caption: this.mniEditControls,
                                    value: 'settings'
                                },
                                {
                                    caption: this.mniHighlightControls,
                                    value: 'highlight',
                                    menu: new Common.UI.Menu({
                                        menuAlign   : 'tl-tr',
                                        items: [
                                            this.mnuNoControlsColor = new Common.UI.MenuItem({
                                                id: 'id-toolbar-menu-no-highlight-controls',
                                                caption: this.textNoHighlight,
                                                checkable: true
                                            }),
                                            {caption: '--'},
                                            {template: _.template('<div id="id-toolbar-menu-controls-color" style="width: 169px; height: 94px; margin: 10px;"></div>')},
                                            {template: _.template('<a id="id-toolbar-menu-new-control-color" style="padding-left:12px;">' + this.textNewColor + '</a>')}
                                        ]
                                    })
                                }
                            ]
                        }),
                        dataHint: '1',
                        dataHintDirection: 'bottom',
                        dataHintOffset: 'small'
                    });
                    // this.paragraphControls.push(this.btnContentControls);

                    this.btnColumns = new Common.UI.Button({
                        id: 'tlbtn-columns',
                        cls: 'btn-toolbar x-huge icon-top',
                        iconCls: 'toolbar__icon btn-columns',
                        caption: me.capBtnColumns,
                        menu: new Common.UI.Menu({
                            cls: 'ppm-toolbar shifted-right',
                            items: [
                                {
                                    caption: this.textColumnsOne,
                                    iconCls: 'menu__icon columns-one',
                                    checkable: true,
                                    checkmark: false,
                                    toggleGroup: 'menuColumns',
                                    value: 0
                                },
                                {
                                    caption: this.textColumnsTwo,
                                    iconCls: 'menu__icon columns-two',
                                    checkable: true,
                                    checkmark: false,
                                    toggleGroup: 'menuColumns',
                                    value: 1
                                },
                                {
                                    caption: this.textColumnsThree,
                                    iconCls: 'menu__icon columns-three',
                                    checkable: true,
                                    checkmark: false,
                                    toggleGroup: 'menuColumns',
                                    value: 2
                                },
                                {
                                    caption: this.textColumnsLeft,
                                    iconCls: 'menu__icon columns-left',
                                    checkmark: false,
                                    checkable: true,
                                    toggleGroup: 'menuColumns',
                                    value: 3
                                },
                                {
                                    caption: this.textColumnsRight,
                                    iconCls: 'menu__icon columns-right',
                                    checkmark: false,
                                    checkable: true,
                                    toggleGroup: 'menuColumns',
                                    value: 4
                                },
                                {caption: '--'},
                                {caption: this.textColumnsCustom, value: 'advanced'}
                            ]
                        }),
                        dataHint: '1',
                        dataHintDirection: 'bottom',
                        dataHintOffset: 'small'
                    });
                    this.paragraphControls.push(this.btnColumns);

                    this.btnPageOrient = new Common.UI.Button({
                        id: 'tlbtn-pageorient',
                        cls: 'btn-toolbar x-huge icon-top',
                        iconCls: 'toolbar__icon btn-pageorient',
                        caption: me.capBtnPageOrient,
                        menu: new Common.UI.Menu({
                            cls: 'ppm-toolbar',
                            items: [
                                {
                                    caption: this.textPortrait,
                                    iconCls: 'menu__icon page-portrait',
                                    checkable: true,
                                    checkmark: false,
                                    toggleGroup: 'menuOrient',
                                    value: true
                                },
                                {
                                    caption: this.textLandscape,
                                    iconCls: 'menu__icon page-landscape',
                                    checkable: true,
                                    checkmark: false,
                                    toggleGroup: 'menuOrient',
                                    value: false
                                }
                            ]
                        }),
                        dataHint: '1',
                        dataHintDirection: 'bottom',
                        dataHintOffset: 'small'
                    });
                    this.toolbarControls.push(this.btnPageOrient);


                    var pageMarginsTemplate = _.template('<a id="<%= id %>" tabindex="-1" type="menuitem"><div><b><%= caption %></b></div>' +
                        '<% if (options.value !== null) { %><div style="display: inline-block;margin-right: 20px;min-width: 80px;">' +
                        '<label style="display: block;">' + this.textTop + '<%= parseFloat(Common.Utils.Metric.fnRecalcFromMM(options.value[0]).toFixed(2)) %> <%= Common.Utils.Metric.getCurrentMetricName() %></label>' +
                        '<label style="display: block;">' + this.textLeft + '<%= parseFloat(Common.Utils.Metric.fnRecalcFromMM(options.value[1]).toFixed(2)) %> <%= Common.Utils.Metric.getCurrentMetricName() %></label></div><div style="display: inline-block;">' +
                        '<label style="display: block;">' + this.textBottom + '<%= parseFloat(Common.Utils.Metric.fnRecalcFromMM(options.value[2]).toFixed(2)) %> <%= Common.Utils.Metric.getCurrentMetricName() %></label>' +
                        '<label style="display: block;">' + this.textRight + '<%= parseFloat(Common.Utils.Metric.fnRecalcFromMM(options.value[3]).toFixed(2)) %> <%= Common.Utils.Metric.getCurrentMetricName() %></label></div>' +
                        '<% } %></a>');

                    this.btnPageMargins = new Common.UI.Button({
                        id: 'tlbtn-pagemargins',
                        cls: 'btn-toolbar x-huge icon-top',
                        iconCls: 'toolbar__icon btn-pagemargins',
                        caption: me.capBtnMargins,
                        menu: new Common.UI.Menu({
                            items: [
                                {
                                    caption: this.textMarginsLast,
                                    checkable: true,
                                    template: pageMarginsTemplate,
                                    toggleGroup: 'menuPageMargins'
                                }, //top,left,bottom,right
                                {
                                    caption: this.textMarginsNormal,
                                    checkable: true,
                                    template: pageMarginsTemplate,
                                    toggleGroup: 'menuPageMargins',
                                    value: [20, 30, 20, 15]
                                },
                                {
                                    caption: this.textMarginsUsNormal,
                                    checkable: true,
                                    template: pageMarginsTemplate,
                                    toggleGroup: 'menuPageMargins',
                                    value: [25.4, 25.4, 25.4, 25.4]
                                },
                                {
                                    caption: this.textMarginsNarrow,
                                    checkable: true,
                                    template: pageMarginsTemplate,
                                    toggleGroup: 'menuPageMargins',
                                    value: [12.7, 12.7, 12.7, 12.7]
                                },
                                {
                                    caption: this.textMarginsModerate,
                                    checkable: true,
                                    template: pageMarginsTemplate,
                                    toggleGroup: 'menuPageMargins',
                                    value: [25.4, 19.1, 25.4, 19.1]
                                },
                                {
                                    caption: this.textMarginsWide,
                                    checkable: true,
                                    template: pageMarginsTemplate,
                                    toggleGroup: 'menuPageMargins',
                                    value: [25.4, 50.8, 25.4, 50.8]
                                },
                                {caption: '--'},
                                {caption: this.textPageMarginsCustom, value: 'advanced'}
                            ]
                        }),
                        dataHint: '1',
                        dataHintDirection: 'bottom',
                        dataHintOffset: 'small'
                    });
                    this.toolbarControls.push(this.btnPageMargins);

                    var pageSizeTemplate = _.template('<a id="<%= id %>" tabindex="-1" type="menuitem"><div><b><%= caption %></b></div>' +
                        '<div><%= parseFloat(Common.Utils.Metric.fnRecalcFromMM(options.value[0]).toFixed(2)) %> <%= Common.Utils.Metric.getCurrentMetricName() %> x ' +
                        '<%= parseFloat(Common.Utils.Metric.fnRecalcFromMM(options.value[1]).toFixed(2)) %> <%= Common.Utils.Metric.getCurrentMetricName() %></div></a>');

                    this.btnPageSize = new Common.UI.Button({
                        id: 'tlbtn-pagesize',
                        cls: 'btn-toolbar x-huge icon-top',
                        iconCls: 'toolbar__icon btn-pagesize',
                        caption: me.capBtnPageSize,
                        menu: new Common.UI.Menu({
                            restoreHeight: true,
                            items: [
                                {
                                    caption: 'US Letter',
                                    subtitle: '21,59cm x 27,94cm',
                                    template: pageSizeTemplate,
                                    checkable: true,
                                    toggleGroup: 'menuPageSize',
                                    value: [215.9, 279.4]
                                },
                                {
                                    caption: 'US Legal',
                                    subtitle: '21,59cm x 35,56cm',
                                    template: pageSizeTemplate,
                                    checkable: true,
                                    toggleGroup: 'menuPageSize',
                                    value: [215.9, 355.6]
                                },
                                {
                                    caption: 'A4',
                                    subtitle: '21cm x 29,7cm',
                                    template: pageSizeTemplate,
                                    checkable: true,
                                    toggleGroup: 'menuPageSize',
                                    value: [210, 297],
                                    checked: true
                                },
                                {
                                    caption: 'A5',
                                    subtitle: '14,81cm x 20,99cm',
                                    template: pageSizeTemplate,
                                    checkable: true,
                                    toggleGroup: 'menuPageSize',
                                    value: [148, 210]
                                },
                                {
                                    caption: 'B5',
                                    subtitle: '17,6cm x 25,01cm',
                                    template: pageSizeTemplate,
                                    checkable: true,
                                    toggleGroup: 'menuPageSize',
                                    value: [176, 250]
                                },
                                {
                                    caption: 'Envelope #10',
                                    subtitle: '10,48cm x 24,13cm',
                                    template: pageSizeTemplate,
                                    checkable: true,
                                    toggleGroup: 'menuPageSize',
                                    value: [104.8, 241.3]
                                },
                                {
                                    caption: 'Envelope DL',
                                    subtitle: '11,01cm x 22,01cm',
                                    template: pageSizeTemplate,
                                    checkable: true,
                                    toggleGroup: 'menuPageSize',
                                    value: [110, 220]
                                },
                                {
                                    caption: 'Tabloid',
                                    subtitle: '27,94cm x 43,17cm',
                                    template: pageSizeTemplate,
                                    checkable: true,
                                    toggleGroup: 'menuPageSize',
                                    value: [279.4, 431.8]
                                },
                                {
                                    caption: 'A3',
                                    subtitle: '29,7cm x 42,01cm',
                                    template: pageSizeTemplate,
                                    checkable: true,
                                    toggleGroup: 'menuPageSize',
                                    value: [297, 420]
                                },
                                {
                                    caption: 'Tabloid Oversize',
                                    subtitle: '30,48cm x 45,71cm',
                                    template: pageSizeTemplate,
                                    checkable: true,
                                    toggleGroup: 'menuPageSize',
                                    value: [304.8, 457.1]
                                },
                                {
                                    caption: 'ROC 16K',
                                    subtitle: '19,68cm x 27,3cm',
                                    template: pageSizeTemplate,
                                    checkable: true,
                                    toggleGroup: 'menuPageSize',
                                    value: [196.8, 273]
                                },
                                {
                                    caption: 'Envelope Choukei 3',
                                    subtitle: '11,99cm x 23,49cm',
                                    template: pageSizeTemplate,
                                    checkable: true,
                                    toggleGroup: 'menuPageSize',
                                    value: [119.9, 234.9]
                                },
                                {
                                    caption: 'Super B/A3',
                                    subtitle: '33,02cm x 48,25cm',
                                    template: pageSizeTemplate,
                                    checkable: true,
                                    toggleGroup: 'menuPageSize',
                                    value: [330.2, 482.5]
                                },
                                {caption: '--'},
                                {caption: this.textPageSizeCustom, value: 'advanced'}
                            ]
                        }),
                        dataHint: '1',
                        dataHintDirection: 'bottom',
                        dataHintOffset: 'small'
                    });
                    this.toolbarControls.push(this.btnPageSize);

                    this.btnLineNumbers = new Common.UI.Button({
                        id: 'tlbtn-line-numbers',
                        cls: 'btn-toolbar x-huge icon-top',
                        iconCls: 'toolbar__icon btn-line-numbering',
                        caption: me.capBtnLineNumbers,
                        menu: new Common.UI.Menu({
                            cls: 'ppm-toolbar',
                            items: [
                                {
                                    caption: this.textNone,
                                    checkable: true,
                                    toggleGroup: 'menuLineNumbers',
                                    value: 0
                                },
                                {
                                    caption: this.textContinuous,
                                    checkable: true,
                                    toggleGroup: 'menuLineNumbers',
                                    value: 1
                                },
                                {
                                    caption: this.textRestartEachPage,
                                    checkable: true,
                                    toggleGroup: 'menuLineNumbers',
                                    value: 2
                                },
                                {
                                    caption: this.textRestartEachSection,
                                    checkable: true,
                                    toggleGroup: 'menuLineNumbers',
                                    value: 3
                                },
                                {
                                    caption: this.textSuppressForCurrentParagraph,
                                    checkable: true,
                                    allowDepress: true,
                                    value: 4
                                },
                                {caption: '--'},
                                {
                                    caption: this.textCustomLineNumbers,
                                    value: 5
                                }
                            ]
                        }),
                        dataHint: '1',
                        dataHintDirection: 'bottom',
                        dataHintOffset: 'small'
                    });


                    this.btnClearStyle = new Common.UI.Button({
                        id: 'id-toolbar-btn-clearstyle',
                        cls: 'btn-toolbar',
                        iconCls: 'toolbar__icon btn-clearstyle',
                        dataHint: '1',
                        dataHintDirection: 'top'
                    });
                    this.toolbarControls.push(this.btnClearStyle);

                    this.btnCopyStyle = new Common.UI.Button({
                        id: 'id-toolbar-btn-copystyle',
                        cls: 'btn-toolbar',
                        iconCls: 'toolbar__icon btn-copystyle',
                        enableToggle: true,
                        dataHint: '1',
                        dataHintDirection: 'bottom'
                    });
                    this.toolbarControls.push(this.btnCopyStyle);

                    this.btnColorSchemas = new Common.UI.Button({
                        id: 'id-toolbar-btn-colorschemas',
                        cls: 'btn-toolbar',
                        iconCls: 'toolbar__icon btn-colorschemas',
                        menu: new Common.UI.Menu({
                            cls: 'shifted-left',
                            items: [],
                            restoreHeight: true
                        }),
                        dataHint: '1',
                        dataHintDirection: 'top',
                        dataHintOffset: '0, -6'
                    });
                    this.toolbarControls.push(this.btnColorSchemas);

                    this.btnMailRecepients = new Common.UI.Button({
                        id: 'id-toolbar-btn-mailrecepients',
                        cls: 'btn-toolbar',
                        iconCls: 'toolbar__icon btn-mailmerge',
                        dataHint: '1',
                        dataHintDirection: 'bottom'
                    });

                    me.btnImgAlign = new Common.UI.Button({
                        cls: 'btn-toolbar x-huge icon-top',
                        iconCls: 'toolbar__icon btn-img-align',
                        caption: me.capImgAlign,
                        menu: true,
                        dataHint: '1',
                        dataHintDirection: 'bottom',
                        dataHintOffset: 'small'
                    });

                    me.btnImgGroup = new Common.UI.Button({
                        cls: 'btn-toolbar x-huge icon-top',
                        iconCls: 'toolbar__icon btn-img-group',
                        caption: me.capImgGroup,
                        menu: true,
                        dataHint: '1',
                        dataHintDirection: 'bottom',
                        dataHintOffset: 'small'
                    });
                    me.btnImgForward = new Common.UI.Button({
                        cls: 'btn-toolbar x-huge icon-top',
                        iconCls: 'toolbar__icon btn-img-frwd',
                        caption: me.capImgForward,
                        split: true,
                        menu: true,
                        dataHint: '1',
                        dataHintDirection: 'bottom',
                        dataHintOffset: 'small'
                    });
                    me.btnImgBackward = new Common.UI.Button({
                        cls: 'btn-toolbar x-huge icon-top',
                        iconCls: 'toolbar__icon btn-img-bkwd',
                        caption: me.capImgBackward,
                        split: true,
                        menu: true,
                        dataHint: '1',
                        dataHintDirection: 'bottom',
                        dataHintOffset: 'small'
                    });
                    me.btnImgWrapping = new Common.UI.Button({
                        cls: 'btn-toolbar x-huge icon-top',
                        iconCls: 'toolbar__icon btn-img-wrap',
                        caption: me.capImgWrapping,
                        menu: true,
                        dataHint: '1',
                        dataHintDirection: 'bottom',
                        dataHintOffset: 'small'
                    });

                    me.btnWatermark = new Common.UI.Button({
                        cls: 'btn-toolbar x-huge icon-top',
                        iconCls: 'toolbar__icon btn-watermark',
                        caption: me.capBtnWatermark,
                        menu: new Common.UI.Menu({
                            cls: 'ppm-toolbar',
                            items: [
                                {
                                    caption: this.textEditWatermark,
                                    value: 'edit'
                                },
                                {
                                    caption: this.textRemWatermark,
                                    value: 'remove'
                                }
                            ]
                        }),
                        dataHint: '1',
                        dataHintDirection: 'bottom',
                        dataHintOffset: 'small'
                    });

                    me.toolbarControls.push(me.btnImgAlign,
                        me.btnImgGroup, me.btnImgForward, me.btnImgBackward, me.btnImgWrapping, me.btnWatermark);

                    //
                    // Menus
                    //

                    this.mnuLineSpace = this.btnLineSpace.menu;
                    this.mnuNonPrinting = this.btnShowHidenChars.menu;
                    this.mnuInsertTable = this.btnInsertTable.menu;
                    this.mnuInsertImage = this.btnInsertImage.menu;
                    this.mnuPageSize = this.btnPageSize.menu;
                    this.mnuColorSchema = this.btnColorSchemas.menu;
                    this.mnuChangeCase = this.btnChangeCase.menu;

                    this.cmbFontSize = new Common.UI.ComboBox({
                        cls: 'input-group-nr',
                        menuStyle: 'min-width: 55px;',
                        hint: this.tipFontSize,
                        data: [
                            {value: 8, displayValue: "8"},
                            {value: 9, displayValue: "9"},
                            {value: 10, displayValue: "10"},
                            {value: 11, displayValue: "11"},
                            {value: 12, displayValue: "12"},
                            {value: 14, displayValue: "14"},
                            {value: 16, displayValue: "16"},
                            {value: 18, displayValue: "18"},
                            {value: 20, displayValue: "20"},
                            {value: 22, displayValue: "22"},
                            {value: 24, displayValue: "24"},
                            {value: 26, displayValue: "26"},
                            {value: 28, displayValue: "28"},
                            {value: 36, displayValue: "36"},
                            {value: 48, displayValue: "48"},
                            {value: 72, displayValue: "72"},
                            {value: 96, displayValue: "96"}
                        ],
                        dataHint: '1',
                        dataHintDirection: 'top'
                    });
                    this.paragraphControls.push(this.cmbFontSize);

                    this.cmbFontName = new Common.UI.ComboBoxFonts({
                        cls: 'input-group-nr',
                        menuCls: 'scrollable-menu',
                        menuStyle: 'min-width: 325px;',
                        hint: this.tipFontName,
                        store: new Common.Collections.Fonts(),
                        dataHint: '1',
                        dataHintDirection: 'top'
                    });
                    this.paragraphControls.push(this.cmbFontName);

                    this.listStylesAdditionalMenuItem = new Common.UI.MenuItem({
                        template: _.template(
                            '<div id="id-save-style-container" class = "save-style-container">' +
                            '<span id="id-save-style-plus" class="plus img-commonctrl"  ></span>' +
                            '<label id="id-save-style-link" class="save-style-link" >' + me.textStyleMenuNew + '</label>' +
                            '</div>')
                    });

                    this.listStyles = new Common.UI.ComboDataView({
                        cls: 'combo-styles',
                        itemWidth: 104,
                        itemHeight: 38,
//                hint        : this.tipParagraphStyle,
                        dataHint: '1',
                        dataHintDirection: 'bottom',
                        dataHintOffset: '-16, 0',
                        enableKeyEvents: true,
                        additionalMenuItems: [this.listStylesAdditionalMenuItem],
                        beforeOpenHandler: function (e) {
                            var cmp = this,
                                menu = cmp.openButton.menu,
                                minMenuColumn = 6;

                            if (menu.cmpEl) {
                                var itemEl = $(cmp.cmpEl.find('.dataview.inner .style').get(0)).parent();
                                var itemMargin = /*parseInt($(itemEl.get(0)).parent().css('margin-right'))*/-1;
                                Common.Utils.applicationPixelRatio() > 1 && Common.Utils.applicationPixelRatio() < 2 && (itemMargin = itemMargin + 1/Common.Utils.applicationPixelRatio());
                                var itemWidth = itemEl.is(':visible') ? parseInt(itemEl.css('width')) :
                                    (cmp.itemWidth + parseInt(itemEl.css('padding-left')) + parseInt(itemEl.css('padding-right')) +
                                    parseInt(itemEl.css('border-left-width')) + parseInt(itemEl.css('border-right-width')));

                                var minCount = cmp.menuPicker.store.length >= minMenuColumn ? minMenuColumn : cmp.menuPicker.store.length,
                                    columnCount = Math.min(cmp.menuPicker.store.length, Math.round($('.dataview', $(cmp.fieldPicker.el)).width() / (itemMargin + itemWidth) + 0.5));

                                columnCount = columnCount < minCount ? minCount : columnCount;
                                menu.menuAlignEl = cmp.cmpEl;

                                menu.menuAlign = 'tl-tl';
                                var offset = cmp.cmpEl.width() - cmp.openButton.$el.width() - columnCount * (itemMargin + itemWidth) - 1;
                                menu.setOffset(Math.min(offset, 0));

                                menu.cmpEl.css({
                                    'width': columnCount * (itemWidth + itemMargin),
                                    'min-height': cmp.cmpEl.height()
                                });
                            }

                            if (cmp.menuPicker.scroller) {
                                cmp.menuPicker.scroller.update({
                                    includePadding: true,
                                    suppressScrollX: true
                                });
                            }

                            cmp.removeTips();
                        }
                    });

                    this.listStyles.fieldPicker.itemTemplate = _.template([
                        '<div class="style" id="<%= id %>">',
                        '<div style="background-image: url(<%= imageUrl %>); width: ' + this.listStyles.itemWidth + 'px; height: ' + this.listStyles.itemHeight + 'px;"></div>',
                        '</div>'
                    ].join(''));
                    this.listStyles.menuPicker.itemTemplate = _.template([
                        '<div class="style" id="<%= id %>">',
                        '<div style="background-image: url(<%= imageUrl %>); width: ' + this.listStyles.itemWidth + 'px; height: ' + this.listStyles.itemHeight + 'px;"></div>',
                        '</div>'
                    ].join(''));
                    this.paragraphControls.push(this.listStyles);
                    this.textOnlyControls.push(this.listStyles);

                    // Disable all components before load document
                    _.each(this.toolbarControls.concat(this.paragraphControls), function (cmp) {
                        if (_.isFunction(cmp.setDisabled))
                            cmp.setDisabled(true);
                    });
                    this.btnMailRecepients.setDisabled(true);

                    var editStyleMenuUpdate = new Common.UI.MenuItem({
                        caption: me.textStyleMenuUpdate
                    }).on('click', _.bind(me.onStyleMenuUpdate, me));

                    var editStyleMenuRestore = new Common.UI.MenuItem({
                        caption: me.textStyleMenuDelete
                    }).on('click', _.bind(me.onStyleMenuDelete, me));

                    var editStyleMenuDelete = new Common.UI.MenuItem({
                        caption: me.textStyleMenuRestore
                    }).on('click', _.bind(me.onStyleMenuDelete, me));

                    var editStyleMenuRestoreAll = new Common.UI.MenuItem({
                        caption: me.textStyleMenuRestoreAll
                    }).on('click', _.bind(me.onStyleMenuRestoreAll, me));

                    var editStyleMenuDeleteAll = new Common.UI.MenuItem({
                        caption: me.textStyleMenuDeleteAll
                    }).on('click', _.bind(me.onStyleMenuDeleteAll, me));

                    if (this.styleMenu == null) {
                        this.styleMenu = new Common.UI.Menu({
                            items: [
                                editStyleMenuUpdate,
                                editStyleMenuRestore,
                                editStyleMenuDelete,
                                editStyleMenuRestoreAll,
                                editStyleMenuDeleteAll
                            ]
                        });
                    }

                    this.on('render:after', _.bind(this.onToolbarAfterRender, this));
                } else {
                    Common.UI.Mixtbar.prototype.initialize.call(this, {
                            template: _.template(template_view),
                            tabs: [
                                {caption: me.textTabFile, action: 'file', haspanel: false}
                            ]
                        }
                    );
                }
                return this;
            },

            render: function (mode) {
                var me = this;

                /**
                 * Render UI layout
                 */

                this.fireEvent('render:before', [this]);

                me.isCompactView = mode.isCompactView;
                if ( mode.isEdit ) {
                    me.$el.html(me.rendererComponents(me.$layout));
                } else {
                    me.$layout.find('.canedit').hide();
                    me.isCompactView && me.$layout.addClass('folded');
                    me.$el.html(me.$layout);
                }

                this.fireEvent('render:after', [this]);
                Common.UI.Mixtbar.prototype.afterRender.call(this);

                Common.NotificationCenter.on({
                    'window:resize': function() {
                        Common.UI.Mixtbar.prototype.onResize.apply(me, arguments);
                    }
                });

                if ( mode.isEdit ) {
                    /** coauthoring begin **/
                    this.showSynchTip = !Common.localStorage.getBool("de-hide-synch");
                    this.needShowSynchTip = false;
                    /** coauthoring end **/

                    me.setTab('home');

                    var top = Common.localStorage.getItem("de-pgmargins-top"),
                        left = Common.localStorage.getItem("de-pgmargins-left"),
                        bottom = Common.localStorage.getItem("de-pgmargins-bottom"),
                        right = Common.localStorage.getItem("de-pgmargins-right");
                    if ( top!==null && left!==null && bottom!==null && right!==null ) {
                        var mnu = this.btnPageMargins.menu.items[0];
                        mnu.options.value = mnu.value = [parseFloat(top), parseFloat(left), parseFloat(bottom), parseFloat(right)];
                        mnu.setVisible(true);
                        $(mnu.el).html(mnu.template({id: Common.UI.getId(), caption : mnu.caption, options : mnu.options}));
                    } else
                        this.btnPageMargins.menu.items[0].setVisible(false);
                }

                if ( me.isCompactView )
                    me.setFolded(true);

                return this;
            },

            onTabClick: function (e) {
                var me = this,
                    tab = $(e.currentTarget).find('> a[data-tab]').data('tab'),
                    is_file_active = me.isTabActive('file');

                Common.UI.Mixtbar.prototype.onTabClick.apply(me, arguments);

                if ( is_file_active ) {
                    me.fireEvent('file:close');
                } else
                if ( tab == 'file' ) {
                    me.fireEvent('file:open');
                    me.setTab(tab);
                }

                if ( me.isTabActive('home'))
                    me.fireEvent('home:open');
            },

            rendererComponents: function (html) {
                var $host = $(html);
                var _injectComponent = function (id, cmp) {
                    Common.Utils.injectComponent($host.findById(id), cmp);
                };

                _injectComponent('#slot-field-fontname', this.cmbFontName);
                _injectComponent('#slot-field-fontsize', this.cmbFontSize);
                _injectComponent('#slot-btn-print', this.btnPrint);
                _injectComponent('#slot-btn-save', this.btnSave);
                _injectComponent('#slot-btn-undo', this.btnUndo);
                _injectComponent('#slot-btn-redo', this.btnRedo);
                _injectComponent('#slot-btn-copy', this.btnCopy);
                _injectComponent('#slot-btn-paste', this.btnPaste);
                _injectComponent('#slot-btn-incfont', this.btnIncFontSize);
                _injectComponent('#slot-btn-decfont', this.btnDecFontSize);
                _injectComponent('#slot-btn-bold', this.btnBold);
                _injectComponent('#slot-btn-italic', this.btnItalic);
                _injectComponent('#slot-btn-underline', this.btnUnderline);
                _injectComponent('#slot-btn-strikeout', this.btnStrikeout);
                _injectComponent('#slot-btn-superscript', this.btnSuperscript);
                _injectComponent('#slot-btn-subscript', this.btnSubscript);
                _injectComponent('#slot-btn-highlight', this.btnHighlightColor);
                _injectComponent('#slot-btn-fontcolor', this.btnFontColor);
                _injectComponent('#slot-btn-changecase', this.btnChangeCase);
                _injectComponent('#slot-btn-align-left', this.btnAlignLeft);
                _injectComponent('#slot-btn-align-center', this.btnAlignCenter);
                _injectComponent('#slot-btn-align-right', this.btnAlignRight);
                _injectComponent('#slot-btn-align-just', this.btnAlignJust);
                _injectComponent('#slot-btn-incoffset', this.btnIncLeftOffset);
                _injectComponent('#slot-btn-decoffset', this.btnDecLeftOffset);
                _injectComponent('#slot-btn-linespace', this.btnLineSpace);
                _injectComponent('#slot-btn-hidenchars', this.btnShowHidenChars);
                _injectComponent('#slot-btn-markers', this.btnMarkers);
                _injectComponent('#slot-btn-numbering', this.btnNumbers);
                _injectComponent('#slot-btn-multilevels', this.btnMultilevels);
                _injectComponent('#slot-btn-instable', this.btnInsertTable);
                _injectComponent('#slot-btn-insimage', this.btnInsertImage);
                _injectComponent('#slot-btn-inschart', this.btnInsertChart);
                _injectComponent('#slot-btn-instext', this.btnInsertText);
                _injectComponent('#slot-btn-instextart', this.btnInsertTextArt);
                _injectComponent('#slot-btn-dropcap', this.btnDropCap);
                _injectComponent('#slot-btn-controls', this.btnContentControls);
                _injectComponent('#slot-btn-columns', this.btnColumns);
                _injectComponent('#slot-btn-line-numbers', this.btnLineNumbers);
                _injectComponent('#slot-btn-editheader', this.btnEditHeader);
                _injectComponent('#slot-btn-datetime', this.btnInsDateTime);
                _injectComponent('#slot-btn-blankpage', this.btnBlankPage);
                _injectComponent('#slot-btn-insshape', this.btnInsertShape);
                _injectComponent('#slot-btn-insequation', this.btnInsertEquation);
                _injectComponent('#slot-btn-inssymbol', this.btnInsertSymbol);
                _injectComponent('#slot-btn-pageorient', this.btnPageOrient);
                _injectComponent('#slot-btn-pagemargins', this.btnPageMargins);
                _injectComponent('#slot-btn-pagesize', this.btnPageSize);
                _injectComponent('#slot-btn-clearstyle', this.btnClearStyle);
                _injectComponent('#slot-btn-copystyle', this.btnCopyStyle);
                _injectComponent('#slot-btn-colorschemas', this.btnColorSchemas);
                _injectComponent('#slot-btn-paracolor', this.btnParagraphColor);
                _injectComponent('#slot-field-styles', this.listStyles);
                _injectComponent('#slot-btn-mailrecepients', this.btnMailRecepients);
                _injectComponent('#slot-img-align', this.btnImgAlign);
                _injectComponent('#slot-img-group', this.btnImgGroup);
                _injectComponent('#slot-img-movefrwd', this.btnImgForward);
                _injectComponent('#slot-img-movebkwd', this.btnImgBackward);
                _injectComponent('#slot-img-wrapping', this.btnImgWrapping);
                _injectComponent('#slot-btn-watermark', this.btnWatermark);

                this.btnsPageBreak = Common.Utils.injectButtons($host.find('.btn-slot.btn-pagebreak'), '', 'toolbar__icon btn-pagebreak', this.capBtnInsPagebreak, undefined, true, true, undefined, '1', 'bottom', 'small');
                Array.prototype.push.apply(this.paragraphControls, this.btnsPageBreak);

                return $host;
            },

            onAppReady: function (config) {
                var me = this;
                (new Promise( function(resolve, reject) {
                    resolve();
                })).then(function () {
                    if ( !config.isEdit ) return;

                    me.btnsPageBreak.forEach( function(btn) {
                        btn.updateHint( [me.textInsPageBreak, me.tipPageBreak] );

                        var _menu_section_break = new Common.UI.Menu({
                            menuAlign: 'tl-tr',
                            items: [
                                {caption: me.textNextPage, value: Asc.c_oAscSectionBreakType.NextPage},
                                {caption: me.textContPage, value: Asc.c_oAscSectionBreakType.Continuous},
                                {caption: me.textEvenPage, value: Asc.c_oAscSectionBreakType.EvenPage},
                                {caption: me.textOddPage, value: Asc.c_oAscSectionBreakType.OddPage}
                            ]
                        });

                        var _menu = new Common.UI.Menu({
                            items: [
                                {caption: me.textInsPageBreak, value: 'page'},
                                {caption: me.textInsColumnBreak, value: 'column'},
                                {caption: me.textInsSectionBreak, value: 'section', menu: _menu_section_break}
                            ]
                        });

                        btn.setMenu(_menu);
                    });

                    var _holder_view = DE.getController('DocumentHolder').getView();
                    me.btnImgForward.updateHint(me.tipSendForward);
                    me.btnImgForward.setMenu(new Common.UI.Menu({
                        items: [{
                                caption : _holder_view.textArrangeFront,
                                iconCls : 'menu__icon arrange-front',
                                valign  : Asc.c_oAscChangeLevel.BringToFront
                            }, {
                                caption : _holder_view.textArrangeForward,
                                iconCls : 'menu__icon arrange-forward',
                                valign  : Asc.c_oAscChangeLevel.BringForward
                            }
                        ]})
                    );

                    me.btnImgBackward.updateHint(me.tipSendBackward);
                    me.btnImgBackward.setMenu(new Common.UI.Menu({
                        items: [{
                                caption : _holder_view.textArrangeBack,
                                iconCls : 'menu__icon arrange-back',
                                valign  : Asc.c_oAscChangeLevel.SendToBack
                            }, {
                                caption : _holder_view.textArrangeBackward,
                                iconCls : 'menu__icon arrange-backward',
                                valign  : Asc.c_oAscChangeLevel.BringBackward
                            }]
                    }));

                    me.btnImgAlign.updateHint(me.tipImgAlign);

                    me.mniAlignToPage = new Common.UI.MenuItem({
                        caption: me.txtPageAlign,
                        checkable: true,
                        toggleGroup: 'imgalign',
                        value: -1
                    }).on('click', function (mnu) {
                        Common.Utils.InternalSettings.set("de-img-align-to", 1);
                    });
                    me.mniAlignToMargin = new Common.UI.MenuItem({
                        caption: me.txtMarginAlign,
                        checkable: true,
                        toggleGroup: 'imgalign',
                        value: -1
                    }).on('click', function (mnu) {
                        Common.Utils.InternalSettings.set("de-img-align-to", 2);
                    });
                    me.mniAlignObjects = new Common.UI.MenuItem({
                        caption: me.txtObjectsAlign,
                        checkable: true,
                        toggleGroup: 'imgalign',
                        value: -1
                    }).on('click', function (mnu) {
                        Common.Utils.InternalSettings.set("de-img-align-to", 3);
                    });

                    me.mniDistribHor = new Common.UI.MenuItem({
                        caption: me.txtDistribHor,
                        iconCls: 'menu__icon shape-distribute-hor',
                        value: 6
                    });
                    me.mniDistribVert = new Common.UI.MenuItem({
                        caption: me.txtDistribVert,
                        iconCls: 'menu__icon shape-distribute-vert',
                        value: 7
                    });

                    me.btnImgAlign.setMenu(new Common.UI.Menu({
                        cls: 'shifted-right',
                        items: [{
                                caption : _holder_view.textShapeAlignLeft,
                                iconCls : 'menu__icon shape-align-left',
                                value: Asc.c_oAscAlignShapeType.ALIGN_LEFT
                            }, {
                                caption : _holder_view.textShapeAlignCenter,
                                iconCls : 'menu__icon shape-align-center',
                                value: Asc.c_oAscAlignShapeType.ALIGN_CENTER
                            }, {
                                caption : _holder_view.textShapeAlignRight,
                                iconCls : 'menu__icon shape-align-right',
                                value: Asc.c_oAscAlignShapeType.ALIGN_RIGHT
                            }, {
                                caption : _holder_view.textShapeAlignTop,
                                iconCls : 'menu__icon shape-align-top',
                                value: Asc.c_oAscAlignShapeType.ALIGN_TOP
                            }, {
                                caption : _holder_view.textShapeAlignMiddle,
                                iconCls : 'menu__icon shape-align-middle',
                                value: Asc.c_oAscAlignShapeType.ALIGN_MIDDLE
                            }, {
                                caption : _holder_view.textShapeAlignBottom,
                                iconCls : 'menu__icon shape-align-bottom',
                                value: Asc.c_oAscAlignShapeType.ALIGN_BOTTOM
                            },
                            {caption: '--'},
                            me.mniDistribHor,
                            me.mniDistribVert,
                            {caption: '--'},
                            me.mniAlignToPage,
                            me.mniAlignToMargin,
                            me.mniAlignObjects
                        ]
                    }));

                    me.btnImgGroup.updateHint(me.tipImgGroup);
                    me.btnImgGroup.setMenu(new Common.UI.Menu({
                        items: [{
                            caption : _holder_view.txtGroup,
                            iconCls : 'menu__icon shape-group',
                            groupval: 1
                        }, {
                            caption : _holder_view.txtUngroup,
                            iconCls : 'menu__icon shape-ungroup',
                            groupval: -1
                        }]
                    }));

                    me.btnImgWrapping.updateHint(me.tipImgWrapping);
                    me.btnImgWrapping.setMenu(new Common.UI.Menu({
                        cls: 'ppm-toolbar shifted-right',
                        items: [{
                                caption     : _holder_view.txtInline,
                                iconCls     : 'menu__icon wrap-inline',
                                toggleGroup : 'imgwrapping',
                                wrapType    : Asc.c_oAscWrapStyle2.Inline,
                                checkmark   : false,
                                checkable   : true
                            }, {
                                caption     : _holder_view.txtSquare,
                                iconCls     : 'menu__icon wrap-square',
                                toggleGroup : 'imgwrapping',
                                wrapType    : Asc.c_oAscWrapStyle2.Square,
                                checkmark   : false,
                                checkable   : true
                            }, {
                                caption     : _holder_view.txtTight,
                                iconCls     : 'menu__icon wrap-tight',
                                toggleGroup : 'imgwrapping',
                                wrapType    : Asc.c_oAscWrapStyle2.Tight,
                                checkmark   : false,
                                checkable   : true
                            }, {
                                caption     : _holder_view.txtThrough,
                                iconCls     : 'menu__icon wrap-through',
                                toggleGroup : 'imgwrapping',
                                wrapType    : Asc.c_oAscWrapStyle2.Through,
                                checkmark   : false,
                                checkable   : true
                            }, {
                                caption     : _holder_view.txtTopAndBottom,
                                iconCls     : 'menu__icon wrap-topandbottom',
                                toggleGroup : 'imgwrapping',
                                wrapType    : Asc.c_oAscWrapStyle2.TopAndBottom,
                                checkmark   : false,
                                checkable   : true
                            }, {
                                caption     : _holder_view.txtInFront,
                                iconCls     : 'menu__icon wrap-infront',
                                toggleGroup : 'imgwrapping',
                                wrapType    : Asc.c_oAscWrapStyle2.InFront,
                                checkmark   : false,
                                checkable   : true
                            }, {
                                caption     : _holder_view.txtBehind,
                                iconCls     : 'menu__icon wrap-behind',
                                toggleGroup : 'imgwrapping',
                                wrapType    : Asc.c_oAscWrapStyle2.Behind,
                                checkmark   : false,
                                checkable   : true
                            },
                            { caption: '--' },
                            {
                                caption     : _holder_view.textEditWrapBoundary,
                                wrapType    : 'edit'
                            }
                        ]
                    }));

                    me.btnWatermark.updateHint(me.tipWatermark);

                    if (!config.canFeatureContentControl && me.btnContentControls.cmpEl) {
                        me.btnContentControls.cmpEl.parents('.group').hide().prev('.separator').hide();
                    }
                });
            },

            createDelayedElements: function () {
                if (this.api) {
                    this.mnuNonPrinting.items[0].setChecked(this.api.get_ShowParaMarks(), true);
                    this.mnuNonPrinting.items[1].setChecked(this.api.get_ShowTableEmptyLine(), true);
                    this.btnShowHidenChars.toggle(this.mnuNonPrinting.items[0].checked, true);

                    this.updateMetricUnit();
                }

                // set hints
                this.btnPrint.updateHint(this.tipPrint + Common.Utils.String.platformKey('Ctrl+P'));
                this.btnSave.updateHint(this.btnSaveTip);
                this.btnUndo.updateHint(this.tipUndo + Common.Utils.String.platformKey('Ctrl+Z'));
                this.btnRedo.updateHint(this.tipRedo + Common.Utils.String.platformKey('Ctrl+Y'));
                this.btnCopy.updateHint(this.tipCopy + Common.Utils.String.platformKey('Ctrl+C'));
                this.btnPaste.updateHint(this.tipPaste + Common.Utils.String.platformKey('Ctrl+V'));
                this.btnIncFontSize.updateHint(this.tipIncFont + Common.Utils.String.platformKey('Ctrl+]'));
                this.btnDecFontSize.updateHint(this.tipDecFont + Common.Utils.String.platformKey('Ctrl+['));
                this.btnBold.updateHint(this.textBold + Common.Utils.String.platformKey('Ctrl+B'));
                this.btnItalic.updateHint(this.textItalic + Common.Utils.String.platformKey('Ctrl+I'));
                this.btnUnderline.updateHint(this.textUnderline + Common.Utils.String.platformKey('Ctrl+U'));
                this.btnStrikeout.updateHint(this.textStrikeout);
                this.btnSuperscript.updateHint(this.textSuperscript);
                this.btnSubscript.updateHint(this.textSubscript);
                this.btnHighlightColor.updateHint(this.tipHighlightColor);
                this.btnFontColor.updateHint(this.tipFontColor);
                this.btnParagraphColor.updateHint(this.tipPrColor);
                this.btnChangeCase.updateHint(this.tipChangeCase);
                this.btnAlignLeft.updateHint(this.tipAlignLeft + Common.Utils.String.platformKey('Ctrl+L'));
                this.btnAlignCenter.updateHint(this.tipAlignCenter + Common.Utils.String.platformKey('Ctrl+E'));
                this.btnAlignRight.updateHint(this.tipAlignRight + Common.Utils.String.platformKey('Ctrl+R'));
                this.btnAlignJust.updateHint(this.tipAlignJust + Common.Utils.String.platformKey('Ctrl+J'));
                this.btnDecLeftOffset.updateHint(this.tipDecPrLeft + Common.Utils.String.platformKey('Ctrl+Shift+M'));
                this.btnIncLeftOffset.updateHint(this.tipIncPrLeft + Common.Utils.String.platformKey('Ctrl+M'));
                this.btnLineSpace.updateHint(this.tipLineSpace);
                this.btnShowHidenChars.updateHint(this.tipShowHiddenChars + Common.Utils.String.platformKey('Ctrl+*'));
                this.btnMarkers.updateHint(this.tipMarkers);
                this.btnNumbers.updateHint(this.tipNumbers);
                this.btnMultilevels.updateHint(this.tipMultilevels);
                this.btnInsertTable.updateHint(this.tipInsertTable);
                this.btnInsertImage.updateHint(this.tipInsertImage);
                this.btnInsertChart.updateHint(this.tipInsertChart);
                this.btnInsertText.updateHint(this.tipInsertText);
                this.btnInsertTextArt.updateHint(this.tipInsertTextArt);
                this.btnEditHeader.updateHint(this.tipEditHeader);
                this.btnInsDateTime.updateHint(this.tipDateTime);
                this.btnBlankPage.updateHint(this.tipBlankPage);
                this.btnInsertShape.updateHint(this.tipInsertShape);
                this.btnInsertEquation.updateHint(this.tipInsertEquation);
                this.btnInsertSymbol.updateHint(this.tipInsertSymbol);
                this.btnDropCap.updateHint(this.tipDropCap);
                this.btnContentControls.updateHint(this.tipControls);
                this.btnColumns.updateHint(this.tipColumns);
                this.btnPageOrient.updateHint(this.tipPageOrient);
                this.btnPageSize.updateHint(this.tipPageSize);
                this.btnPageMargins.updateHint(this.tipPageMargins);
                this.btnLineNumbers.updateHint(this.tipLineNumbers);
                this.btnClearStyle.updateHint(this.tipClearStyle);
                this.btnCopyStyle.updateHint(this.tipCopyStyle + Common.Utils.String.platformKey('Ctrl+Shift+C'));
                this.btnColorSchemas.updateHint(this.tipColorSchemas);
                this.btnMailRecepients.updateHint(this.tipMailRecepients);

                // set menus

                var me = this;
                var levelTemplate = _.template('<a id="<%= id %>" tabindex="-1" type="menuitem"><div id="<%= options.previewId %>" class="menu-list-preview" style="width: 200px; height: 30px;"></div></a>');
                var items = [], ids = [];
                for (var i=0; i<9; i++) {
                    ids.push('id-toolbar-menu-markers-level-' + i);
                    items.push({template: levelTemplate, previewId: ids[i], level: i, checkable: true });
                }
                this.btnMarkers.setMenu(
                    new Common.UI.Menu({
                        cls: 'shifted-left',
                        style: 'min-width: 139px',
                        items: [
                            {template: _.template('<div id="id-toolbar-menu-markers" class="menu-markers" style="width: 139px; margin: 0 9px;"></div>')},
                            {caption: '--'},
                            this.mnuMarkerChangeLevel = new Common.UI.MenuItem({
                                caption: this.textChangeLevel,
                                style: 'padding-right:20px;',
                                disabled: (this.mnuMarkersPicker.conf.index || 0)==0,
                                menu: new Common.UI.Menu({
                                    cls: 'list-settings-level',
                                    menuAlign: 'tl-tr',
                                    items: items,
                                    previewIds: ids
                                })
                            }),
                            this.mnuMarkerSettings = new Common.UI.MenuItem({
                                caption: this.textListSettings,
                                disabled: (this.mnuMarkersPicker.conf.index || 0)==0,
                                value: 'settings'
                            })
                        ]
                    })
                );

                items = []; ids = [];
                for (var i=0; i<9; i++) {
                    ids.push('id-toolbar-menu-numbering-level-' + i);
                    items.push({template: levelTemplate, previewId: ids[i], level: i, checkable: true });
                }
                this.btnNumbers.setMenu(
                    new Common.UI.Menu({
                        cls: 'shifted-left',
                        items: [
                            {template: _.template('<div id="id-toolbar-menu-numbering" class="menu-markers" style="width: 353px; margin: 0 9px;"></div>')},
                            {caption: '--'},
                            this.mnuNumberChangeLevel = new Common.UI.MenuItem({
                                caption: this.textChangeLevel,
                                style: 'padding-right:20px;',
                                disabled: (this.mnuNumbersPicker.conf.index || 0)==0,
                                menu: new Common.UI.Menu({
                                    cls: 'list-settings-level',
                                    menuAlign: 'tl-tr',
                                    items: items,
                                    previewIds: ids
                                })
                            }),
                            this.mnuNumberSettings = new Common.UI.MenuItem({
                                caption: this.textListSettings,
                                disabled: (this.mnuNumbersPicker.conf.index || 0)==0,
                                value: 'settings'
                            })
                        ]
                    })
                );
                items = []; ids = [];
                for (var i=0; i<9; i++) {
                    ids.push('id-toolbar-menu-multilevels-level-' + i);
                    items.push({template: levelTemplate, previewId: ids[i], level: i, checkable: true });
                }
                this.btnMultilevels.setMenu(
                    new Common.UI.Menu({
                        cls: 'shifted-left',
                        style: 'min-width: 177px',
                        items: [
                            {template: _.template('<div id="id-toolbar-menu-multilevels" class="menu-markers" style="width: 185px; margin: 0 9px;"></div>')},
                            {caption: '--'},
                            this.mnuMultiChangeLevel = new Common.UI.MenuItem({
                                caption: this.textChangeLevel,
                                style: 'padding-right:20px;',
                                disabled: (this.mnuMultilevelPicker.conf.index || 0)==0,
                                menu: new Common.UI.Menu({
                                    cls: 'list-settings-level',
                                    menuAlign: 'tl-tr',
                                    items: items,
                                    previewIds: ids
                                })
                            }),
                            this.mnuMultilevelSettings = new Common.UI.MenuItem({
                                caption: this.textListSettings,
                                disabled: (this.mnuMultilevelPicker.conf.index || 0)==0,
                                value: 'settings'
                            })
                        ]
                    })
                );

                this.btnEditHeader.setMenu(
                    new Common.UI.Menu({
                        items: [
                            {caption: this.mniEditHeader, value: 'header'},
                            {caption: this.mniEditFooter, value: 'footer'},
                            {caption: '--'},
                            this.mnuInsertPageNum = new Common.UI.MenuItem({
                                caption: this.textInsertPageNumber,
                                disabled: this.mnuInsertPageNum.isDisabled(),
                                menu: new Common.UI.Menu({
                                    cls: 'shifted-left',
                                    menuAlign: 'tl-tr',
                                    style: 'min-width: 90px;',
                                    items: [
                                        {template: _.template('<div id="id-toolbar-menu-pageposition" class="menu-pageposition"></div>')},
                                        this.mnuPageNumCurrentPos = new Common.UI.MenuItem({
                                            caption: this.textToCurrent,
                                            disabled: this.mnuPageNumCurrentPos.isDisabled(),
                                            value: 'current'
                                        })
                                    ]
                                })
                            }),
                            this.mnuInsertPageCount = new Common.UI.MenuItem({
                                caption: this.textInsertPageCount,
                                disabled: this.mnuInsertPageCount.isDisabled()
                            })
                        ]
                    })
                );
                this.paragraphControls.push(this.mnuPageNumCurrentPos);
                this.paragraphControls.push(this.mnuInsertPageCount);

                this.btnInsertChart.setMenu( new Common.UI.Menu({
                    style: 'width: 364px;padding-top: 12px;',
                    items: [
                        {template: _.template('<div id="id-toolbar-menu-insertchart" class="menu-insertchart"></div>')}
                    ]
                }));

                var onShowBefore = function(menu) {
                    var picker = new Common.UI.DataView({
                        el: $('#id-toolbar-menu-insertchart'),
                        parentMenu: menu,
                        showLast: false,
                        restoreHeight: 465,
                        groups: new Common.UI.DataViewGroupStore(Common.define.chartData.getChartGroupData()),
                        store: new Common.UI.DataViewStore(Common.define.chartData.getChartData()),
                        itemTemplate: _.template('<div id="<%= id %>" class="item-chartlist"><svg width="40" height="40" class=\"icon\"><use xlink:href=\"#chart-<%= iconCls %>\"></use></svg></div>')
                    });
                    picker.on('item:click', function (picker, item, record, e) {
                        if (record)
                            me.fireEvent('add:chart', [record.get('type')]);
                    });
                    menu.off('show:before', onShowBefore);
                };
                this.btnInsertChart.menu.on('show:before', onShowBefore);

                var onShowBeforeTextArt = function (menu) {
                    var collection = DE.getCollection('Common.Collections.TextArt');
                    if (collection.length<1)
                        DE.getController('Main').fillTextArt(me.api.asc_getTextArtPreviews());
                    var picker = new Common.UI.DataView({
                        el: $('#id-toolbar-menu-insart'),
                        store: collection,
                        parentMenu: menu,
                        showLast: false,
                        itemTemplate: _.template('<div class="item-art"><img src="<%= imageUrl %>" id="<%= id %>" style="width:50px;height:50px;"></div>')
                    });
                    picker.on('item:click', function (picker, item, record, e) {
                        if (record)
                            me.fireEvent('insert:textart', [record.get('data')]);
                        if (e.type !== 'click') menu.hide();
                    });
                    menu.off('show:before', onShowBeforeTextArt);
                };
                this.btnInsertTextArt.menu.on('show:before', onShowBeforeTextArt);

                // set dataviews

                var _conf = this.mnuMarkersPicker.conf;
                this.mnuMarkersPicker = new Common.UI.DataView({
                    el: $('#id-toolbar-menu-markers'),
                    parentMenu: this.btnMarkers.menu,
                    restoreHeight: 138,
                    allowScrollbar: false,
                    store: new Common.UI.DataViewStore([
                        {id: 'id-markers-' + Common.UI.getId(), data: {type: 0, subtype: -1}},
                        {id: 'id-markers-' + Common.UI.getId(), data: {type: 0, subtype: 1}},
                        {id: 'id-markers-' + Common.UI.getId(), data: {type: 0, subtype: 2}},
                        {id: 'id-markers-' + Common.UI.getId(), data: {type: 0, subtype: 3}},
                        {id: 'id-markers-' + Common.UI.getId(), data: {type: 0, subtype: 4}},
                        {id: 'id-markers-' + Common.UI.getId(), data: {type: 0, subtype: 5}},
                        {id: 'id-markers-' + Common.UI.getId(), data: {type: 0, subtype: 6}},
                        {id: 'id-markers-' + Common.UI.getId(), data: {type: 0, subtype: 7}},
                        {id: 'id-markers-' + Common.UI.getId(), data: {type: 0, subtype: 8}}
                    ]),
                    itemTemplate: _.template('<div id="<%= id %>" class="item-markerlist"></div>')
                });
                _conf && this.mnuMarkersPicker.selectByIndex(_conf.index, true);

                _conf = this.mnuNumbersPicker.conf;
                this.mnuNumbersPicker = new Common.UI.DataView({
                    el: $('#id-toolbar-menu-numbering'),
                    parentMenu: this.btnNumbers.menu,
                    restoreHeight: 92,
                    allowScrollbar: false,
                    store: new Common.UI.DataViewStore([
                        {id: 'id-numbers-' + Common.UI.getId(), data: {type: 1, subtype: -1}},
                        {id: 'id-numbers-' + Common.UI.getId(), data: {type: 1, subtype: 4}},
                        {id: 'id-numbers-' + Common.UI.getId(), data: {type: 1, subtype: 5}},
                        {id: 'id-numbers-' + Common.UI.getId(), data: {type: 1, subtype: 6}},
                        {id: 'id-numbers-' + Common.UI.getId(), data: {type: 1, subtype: 1}},
                        {id: 'id-numbers-' + Common.UI.getId(), data: {type: 1, subtype: 2}},
                        {id: 'id-numbers-' + Common.UI.getId(), data: {type: 1, subtype: 3}},
                        {id: 'id-numbers-' + Common.UI.getId(), data: {type: 1, subtype: 7}}
                    ]),
                    itemTemplate: _.template('<div id="<%= id %>" class="item-multilevellist"></div>')
                });
                _conf && this.mnuNumbersPicker.selectByIndex(_conf.index, true);

                _conf = this.mnuMultilevelPicker.conf;
                this.mnuMultilevelPicker = new Common.UI.DataView({
                    el: $('#id-toolbar-menu-multilevels'),
                    parentMenu: this.btnMultilevels.menu,
                    restoreHeight: 92,
                    allowScrollbar: false,
                    store: new Common.UI.DataViewStore([
                        {id: 'id-multilevels-' + Common.UI.getId(), data: {type: 2, subtype: -1}},
                        {id: 'id-multilevels-' + Common.UI.getId(), data: {type: 2, subtype: 1}},
                        {id: 'id-multilevels-' + Common.UI.getId(), data: {type: 2, subtype: 2}},
                        {id: 'id-multilevels-' + Common.UI.getId(), data: {type: 2, subtype: 3}}
                    ]),
                    itemTemplate: _.template('<div id="<%= id %>" class="item-multilevellist"></div>')
                });
                _conf && this.mnuMultilevelPicker.selectByIndex(_conf.index, true);

                _conf = this.mnuPageNumberPosPicker ? this.mnuPageNumberPosPicker.conf : undefined;
                this.mnuPageNumberPosPicker = new Common.UI.DataView({
                    el: $('#id-toolbar-menu-pageposition'),
                    allowScrollbar: false,
                    store: new Common.UI.DataViewStore([
                        {
                            allowSelected: false,
                            iconname: 'page-number-top-left',
                            data: {
                                type: c_pageNumPosition.PAGE_NUM_POSITION_TOP,
                                subtype: c_pageNumPosition.PAGE_NUM_POSITION_LEFT
                            }
                        },
                        {
                            allowSelected: false,
                            iconname: 'page-number-top-center',
                            data: {
                                type: c_pageNumPosition.PAGE_NUM_POSITION_TOP,
                                subtype: c_pageNumPosition.PAGE_NUM_POSITION_CENTER
                            }
                        },
                        {
                            allowSelected: false,
                            iconname: 'page-number-top-right',
                            data: {
                                type: c_pageNumPosition.PAGE_NUM_POSITION_TOP,
                                subtype: c_pageNumPosition.PAGE_NUM_POSITION_RIGHT
                            }
                        },
                        {
                            allowSelected: false,
                            iconname: 'page-number-bottom-left',
                            data: {
                                type: c_pageNumPosition.PAGE_NUM_POSITION_BOTTOM,
                                subtype: c_pageNumPosition.PAGE_NUM_POSITION_LEFT
                            }
                        },
                        {
                            allowSelected: false,
                            iconname: 'page-number-bottom-center',
                            data: {
                                type: c_pageNumPosition.PAGE_NUM_POSITION_BOTTOM,
                                subtype: c_pageNumPosition.PAGE_NUM_POSITION_CENTER
                            }
                        },
                        {
                            allowSelected: false,
                            iconname: 'page-number-bottom-right',
                            data: {
                                type: c_pageNumPosition.PAGE_NUM_POSITION_BOTTOM,
                                subtype: c_pageNumPosition.PAGE_NUM_POSITION_RIGHT
                            }
                        }
                    ]),
                    itemTemplate: _.template('<div id="<%= id %>" class="item-pagenumber options__icon options__icon-huge <%= iconname %>"></div>')
                });
                _conf && this.mnuPageNumberPosPicker.setDisabled(_conf.disabled);

                this.mnuTablePicker = new Common.UI.DimensionPicker({
                    el: $('#id-toolbar-menu-tablepicker'),
                    minRows: 8,
                    minColumns: 10,
                    maxRows: 8,
                    maxColumns: 10
                });
            },

            onToolbarAfterRender: function(toolbar) {
                // DataView and pickers
                //
                var colorVal;
                if (this.btnHighlightColor.cmpEl) {
                    this.btnHighlightColor.currentColor = 'FFFF00';
                    this.btnHighlightColor.setColor(this.btnHighlightColor.currentColor);
                    this.mnuHighlightColorPicker = new Common.UI.ColorPalette({
                        el: $('#id-toolbar-menu-highlight'),
                        colors: [
                            'FFFF00', '00FF00', '00FFFF', 'FF00FF', '0000FF', 'FF0000', '00008B', '008B8B',
                            '006400', '800080', '8B0000', '808000', 'FFFFFF', 'D3D3D3', 'A9A9A9', '000000'
                        ]
                    });
                    this.mnuHighlightColorPicker.select('FFFF00');
                    this.btnHighlightColor.setPicker(this.mnuHighlightColorPicker);
                }

                if (this.btnFontColor.cmpEl) {
                    this.btnFontColor.setMenu();
                    this.mnuFontColorPicker = this.btnFontColor.getPicker();
                    this.btnFontColor.setColor(this.btnFontColor.currentColor || 'transparent');
                }

                if (this.btnParagraphColor.cmpEl) {
                    this.btnParagraphColor.setMenu();
                    this.mnuParagraphColorPicker = this.btnParagraphColor.getPicker();
                    this.btnParagraphColor.setColor(this.btnParagraphColor.currentColor || 'transparent');
                }

                if (this.btnContentControls.cmpEl) {
                    this.mnuControlsColorPicker = new Common.UI.ThemeColorPalette({
                        el: $('#id-toolbar-menu-controls-color'),
                        colors: ['000000', '993300', '333300', '003300', '003366', '000080', '333399', '333333', '800000', 'FF6600',
                            '808000', '00FF00', '008080', '0000FF', '666699', '808080', 'FF0000', 'FF9900', '99CC00', '339966',
                            '33CCCC', '3366FF', '800080', '999999', 'FF00FF', 'FFCC00', 'FFFF00', '00FF00', '00FFFF', '00CCFF',
                            '993366', 'C0C0C0', 'FF99CC', 'FFCC99', 'FFFF99', 'CCFFCC', 'CCFFFF', 'C9C8FF', 'CC99FF', 'FFFFFF'
                        ]
                    });
                }
            },

            updateMetricUnit: function () {
                var items = this.btnPageMargins.menu.items;
                for (var i = 0; i < items.length; i++) {
                    var mnu = items[i];
                    if (mnu.checkable) {
                        var checked = mnu.checked;
                        $(mnu.el).html(mnu.template({
                            id: Common.UI.getId(),
                            caption: mnu.caption,
                            options: mnu.options
                        }));
                        if (checked) mnu.setChecked(checked);
                    }
                }
                items = this.btnPageSize.menu.items;
                for (var i = 0; i < items.length; i++) {
                    var mnu = items[i];
                    if (mnu.checkable) {
                        var checked = mnu.checked;
                        $(mnu.el).html(mnu.template({
                            id: Common.UI.getId(),
                            caption: mnu.caption,
                            options: mnu.options
                        }));
                        if (checked) mnu.setChecked(checked);
                    }
                }
            },

            setApi: function (api) {
                this.api = api;
                /** coauthoring begin **/
                this.api.asc_registerCallback('asc_onSendThemeColorSchemes', _.bind(this.onSendThemeColorSchemes, this));
                this.api.asc_registerCallback('asc_onCollaborativeChanges', _.bind(this.onCollaborativeChanges, this));
                this.api.asc_registerCallback('asc_onAuthParticipantsChanged', _.bind(this.onApiUsersChanged, this));
                this.api.asc_registerCallback('asc_onParticipantsChanged', _.bind(this.onApiUsersChanged, this));
                /** coauthoring end **/
                return this;
            },

            setMode: function (mode) {
                if (mode.isDisconnected) {
                    this.btnSave.setDisabled(true);
                    this.btnUndo.setDisabled(true);
                    this.btnRedo.setDisabled(true);
                    if ( this.synchTooltip )
                        this.synchTooltip.hide();
                    if (!mode.enableDownload)
                        this.btnPrint.setDisabled(true);
                }

                this.mode = mode;

                this.btnMailRecepients.setVisible(mode.canCoAuthoring == true && mode.canUseMailMerge);
                this.listStylesAdditionalMenuItem.setVisible(mode.canEditStyles);
                this.btnContentControls.menu.items[10].setVisible(mode.canEditContentControl);
                this.mnuInsertImage.items[2].setVisible(this.mode.canRequestInsertImage || this.mode.fileChoiceUrl && this.mode.fileChoiceUrl.indexOf("{documentType}")>-1);
            },

            onSendThemeColorSchemes: function (schemas) {
                var me = this;

                if (this.mnuColorSchema && this.mnuColorSchema.items.length > 0) {
                    _.each(this.mnuColorSchema.items, function (item) {
                        item.remove();
                    });
                }

                if (this.mnuColorSchema == null) {
                    this.mnuColorSchema = new Common.UI.Menu({
                        cls: 'shifted-left',
                        restoreHeight: true
                    });
                }
                this.mnuColorSchema.items = [];

                var itemTemplate = _.template([
                    '<a id="<%= id %>"  tabindex="-1" type="menuitem" class="<%= options.cls %>">',
                    '<span class="colors">',
                    '<% _.each(options.colors, function(color) { %>',
                    '<span class="color" style="background: <%= color %>;"></span>',
                    '<% }) %>',
                    '</span>',
                    '<span class="text"><%= caption %></span>',
                    '</a>'
                ].join(''));

                _.each(schemas, function (schema, index) {
                    var colors = schema.get_colors();//schema.colors;
                    var schemecolors = [];
                    for (var j = 2; j < 7; j++) {
                        var clr = '#' + Common.Utils.ThemeColor.getHexColor(colors[j].get_r(), colors[j].get_g(), colors[j].get_b());
                        schemecolors.push(clr);
                    }

                    if (index == 22) {
                        this.mnuColorSchema.addItem({
                            caption: '--'
                        });
                    }
                    var name = schema.get_name();
                    this.mnuColorSchema.addItem({
                        template: itemTemplate,
                        cls: 'color-schemas-menu',
                        colors: schemecolors,
                        caption: (index < 22) ? (me.SchemeNames[index] || name) : name,
                        value: index,
                        checkable: true,
                        toggleGroup: 'menuSchema'
                    });
                }, this);
            },

            /** coauthoring begin **/
            onCollaborativeChanges: function () {
                if (this._state.hasCollaborativeChanges) return;
                if (!this.btnCollabChanges.rendered || this._state.previewmode) {
                    this.needShowSynchTip = true;
                    return;
                }

                this._state.hasCollaborativeChanges = true;
                this.btnCollabChanges.cmpEl.addClass('notify');
                if (this.showSynchTip) {
                    this.btnCollabChanges.updateHint('');
                    if (this.synchTooltip === undefined)
                        this.createSynchTip();

                    this.synchTooltip.show();
                } else {
                    this.btnCollabChanges.updateHint(this.tipSynchronize + Common.Utils.String.platformKey('Ctrl+S'));
                }

                this.btnSave.setDisabled(false);
                Common.Gateway.collaborativeChanges();
            },

            createSynchTip: function () {
                this.synchTooltip = new Common.UI.SynchronizeTip({
                    extCls: (this.mode.customization && !!this.mode.customization.compactHeader) ? undefined : 'inc-index',
                    placement: 'right-bottom',
                    target: this.btnCollabChanges.$el
                });
                this.synchTooltip.on('dontshowclick', function () {
                    this.showSynchTip = false;
                    this.synchTooltip.hide();
                    this.btnCollabChanges.updateHint(this.tipSynchronize + Common.Utils.String.platformKey('Ctrl+S'));
                    Common.localStorage.setItem("de-hide-synch", 1);
                }, this);
                this.synchTooltip.on('closeclick', function () {
                    this.synchTooltip.hide();
                    this.btnCollabChanges.updateHint(this.tipSynchronize + Common.Utils.String.platformKey('Ctrl+S'));
                }, this);
            },

            synchronizeChanges: function () {
                if ( !this._state.previewmode && this.btnCollabChanges.rendered ) {
                    var me = this;

                    if ( me.btnCollabChanges.cmpEl.hasClass('notify') ) {
                        me.btnCollabChanges.cmpEl.removeClass('notify');
                        if (this.synchTooltip)
                            this.synchTooltip.hide();
                        this.btnCollabChanges.updateHint(this.btnSaveTip);

                        this.btnSave.setDisabled(!me.mode.forcesave);
                        this._state.hasCollaborativeChanges = false;
                    }
                }
            },

            onApiUsersChanged: function (users) {
                var editusers = [];
                _.each(users, function (item) {
                    if (!item.asc_getView())
                        editusers.push(item);
                });

                var me = this;
                var length = _.size(editusers);
                var cls = (length > 1) ? 'btn-save-coauth' : 'btn-save';
                if ( cls !== me.btnSaveCls && me.btnCollabChanges.rendered ) {
                    me.btnSaveTip = ((length > 1) ? me.tipSaveCoauth : me.tipSave ) + Common.Utils.String.platformKey('Ctrl+S');
                    me.btnCollabChanges.updateHint(me.btnSaveTip);
                    me.btnCollabChanges.$icon.removeClass(me.btnSaveCls).addClass(cls);
                    me.btnSaveCls = cls;
                }
            },

            /** coauthoring end **/

            onStyleMenuUpdate: function (item, e, eOpt) {
                var me = this;
                if (me.api) {
                    var style = me.api.asc_GetStyleFromFormatting();
                    var title = item.styleTitle;

                    var characterStyle = style.get_Link();
                    style.put_Name(title);
                    characterStyle.put_Name(title + '_character');
                    me.api.asc_AddNewStyle(style);
                    setTimeout(function () {
                        me.listStyles.openButton.menu.hide();
                    }, 100);
                }
            },

            onStyleMenuDelete: function (item, e, eOpt) {
                var me = this;
                if (me.api) {
                    this.api.asc_RemoveStyle(item.styleTitle);
                }
            },

            onStyleMenuRestoreAll: function (item, e, eOpt) {
                var me = this;
                if (me.api) {
                    _.each(window.styles.get_MergedStyles(), function (style) {
                        if (me.api.asc_IsStyleDefault(style.get_Name())) {
                            me.api.asc_RemoveStyle(style.get_Name());
                        }
                    });
                }
            },

            onStyleMenuDeleteAll: function (item, e, eOpt) {
                if (this.api)
                    this.api.asc_RemoveAllCustomStyles();
            },

            textBold: 'Bold',
            textItalic: 'Italic',
            textUnderline: 'Underline',
            textStrikeout: 'Strikeout',
            textSuperscript: 'Superscript',
            textSubscript: 'Subscript',
            strMenuNoFill: 'No Fill',
            tipFontName: 'Font Name',
            tipFontSize: 'Font Size',
            tipParagraphStyle: 'Paragraph Style',
            tipCopy: 'Copy',
            tipPaste: 'Paste',
            tipUndo: 'Undo',
            tipRedo: 'Redo',
            tipPrint: 'Print',
            tipSave: 'Save',
            tipIncFont: 'Increment font size',
            tipDecFont: 'Decrement font size',
            tipHighlightColor: 'Highlight color',
            tipFontColor: 'Font color',
            tipMarkers: 'Bullets',
            tipNumbers: 'Numbering',
            tipMultilevels: 'Outline',
            tipAlignLeft: 'Align Left',
            tipAlignRight: 'Align Right',
            tipAlignCenter: 'Align Center',
            tipAlignJust: 'Justified',
            tipDecPrLeft: 'Decrease Indent',
            tipIncPrLeft: 'Increase Indent',
            tipShowHiddenChars: 'Nonprinting Characters',
            tipLineSpace: 'Paragraph Line Spacing',
            tipPrColor: 'Background color',
            tipInsertTable: 'Insert Table',
            tipInsertImage: 'Insert Image',
            tipPageBreak: 'Insert Page or Section break',
            tipInsertNum: 'Insert Page Number',
            tipClearStyle: 'Clear Style',
            tipCopyStyle: 'Copy Style',
            tipPageSize: 'Page Size',
            tipPageOrient: 'Page Orientation',
            tipBack: 'Back',
            tipInsertShape: 'Insert Autoshape',
            tipInsertEquation: 'Insert Equation',
            mniImageFromFile: 'Image from File',
            mniImageFromUrl: 'Image from URL',
            mniCustomTable: 'Insert Custom Table',
            textTitleError: 'Error',
            textInsertPageNumber: 'Insert page number',
            textToCurrent: 'To Current Position',
            tipEditHeader: 'Edit header or footer',
            mniEditHeader: 'Edit Document Header',
            mniEditFooter: 'Edit Document Footer',
            mniHiddenChars: 'Nonprinting Characters',
            mniHiddenBorders: 'Hidden Table Borders',
            tipSynchronize: 'The document has been changed by another user. Please click to save your changes and reload the updates.',
            textNewColor: 'Add New Custom Color',
            textAutoColor: 'Automatic',
            tipInsertChart: 'Insert Chart',
            tipColorSchemas: 'Change Color Scheme',
            tipInsertText: 'Insert Text',
            tipInsertTextArt: 'Insert Text Art',
            mniEditDropCap: 'Drop Cap Settings',
            textNone: 'None',
            textInText: 'In Text',
            textInMargin: 'In Margin',
            tipDropCap: 'Insert drop cap',
            txtScheme1: 'Office',
            txtScheme2: 'Grayscale',
            txtScheme3: 'Apex',
            txtScheme4: 'Aspect',
            txtScheme5: 'Civic',
            txtScheme6: 'Concourse',
            txtScheme7: 'Equity',
            txtScheme8: 'Flow',
            txtScheme9: 'Foundry',
            txtScheme10: 'Median',
            txtScheme11: 'Metro',
            txtScheme12: 'Module',
            txtScheme13: 'Opulent',
            txtScheme14: 'Oriel',
            txtScheme15: 'Origin',
            txtScheme16: 'Paper',
            txtScheme17: 'Solstice',
            txtScheme18: 'Technic',
            txtScheme19: 'Trek',
            txtScheme20: 'Urban',
            txtScheme21: 'Verve',
            textInsPageBreak: 'Insert Page Break',
            textInsColumnBreak: 'Insert Column Break',
            textInsSectionBreak: 'Insert Section Break',
            textNextPage: 'Next Page',
            textContPage: 'Continuous Page',
            textEvenPage: 'Even Page',
            textOddPage: 'Odd Page',
            tipSaveCoauth: 'Save your changes for the other users to see them.',
            tipMailRecepients: 'Mail Merge',
            textStyleMenuUpdate: 'Update from select',
            textStyleMenuRestore: 'Restore to default',
            textStyleMenuDelete: 'Delete style',
            textStyleMenuRestoreAll: 'Restore all to default styles',
            textStyleMenuDeleteAll: 'Delete all custom styles',
            textStyleMenuNew: 'New style from selection',
            tipColumns: 'Insert columns',
            textColumnsOne: 'One',
            textColumnsTwo: 'Two',
            textColumnsThree: 'Three',
            textColumnsLeft: 'Left',
            textColumnsRight: 'Right',
            tipPageMargins: 'Page Margins',
            textMarginsLast: 'Last Custom',
            textMarginsNormal: 'Normal',
            textMarginsUsNormal: 'US Normal',
            textMarginsNarrow: 'Narrow',
            textMarginsModerate: 'Moderate',
            textMarginsWide: 'Wide',
            textPageMarginsCustom: 'Custom margins',
            textTop: 'Top: ',
            textLeft: 'Left: ',
            textBottom: 'Bottom: ',
            textRight: 'Right: ',
            textPageSizeCustom: 'Custom Page Size',
            textPortrait: 'Portrait',
            textLandscape: 'Landscape',
            textInsertPageCount: 'Insert number of pages',
            tipChangeChart: 'Change Chart Type',
            capBtnInsPagebreak: 'Page Break',
            capBtnInsImage: 'Image',
            capBtnInsTable: 'Table',
            capBtnInsChart: 'Chart',
            textTabFile: 'File',
            textTabHome: 'Home',
            textTabInsert: 'Insert',
            textTabLayout: 'Layout',
            textTabReview: 'Review',
            capBtnInsShape: 'Shape',
            capBtnInsTextbox: 'Text Box',
            capBtnInsTextart: 'Text Art',
            capBtnInsDropcap: 'Drop Cap',
            capBtnInsEquation: 'Equation',
            capBtnInsHeader: 'Header/Footer',
            capBtnColumns: 'Columns',
            capBtnPageOrient: 'Orientation',
            capBtnMargins: 'Margins',
            capBtnPageSize: 'Size',
            tipImgAlign: 'Align objects',
            tipImgGroup: 'Group objects',
            tipImgWrapping: 'Wrap text',
            tipSendForward: 'Bring forward',
            tipSendBackward: 'Send backward',
            capImgAlign: 'Align',
            capImgGroup: 'Group',
            capImgForward: 'Bring Forward',
            capImgBackward: 'Send Backward',
            capImgWrapping: 'Wrapping',
            capBtnComment: 'Comment',
            textColumnsCustom: 'Custom Columns',
            textTabCollaboration: 'Collaboration',
            textTabProtect: 'Protection',
            textTabLinks: 'References',
            capBtnInsControls: 'Content Control',
            textRichControl: 'Rich text',
            textPlainControl: 'Plain text',
            textRemoveControl: 'Remove',
            mniEditControls: 'Settings',
            tipControls: 'Insert content control',
            mniHighlightControls: 'Highlight settings',
            textNoHighlight: 'No highlighting',
            mniImageFromStorage: 'Image from Storage',
            capBtnBlankPage: 'Blank Page',
            tipBlankPage: 'Insert blank page',
            txtDistribHor: 'Distribute Horizontally',
            txtDistribVert: 'Distribute Vertically',
            txtPageAlign: 'Align to Page',
            txtMarginAlign: 'Align to Margin',
            txtObjectsAlign: 'Align Selected Objects',
            capBtnWatermark: 'Watermark',
            textEditWatermark: 'Custom Watermark',
            textRemWatermark: 'Remove Watermark',
            tipWatermark: 'Edit watermark',
            textPictureControl: 'Picture',
            textComboboxControl: 'Combo box',
            textCheckboxControl: 'Check box',
            textDropdownControl: 'Drop-down list',
            textDateControl: 'Date',
            capBtnAddComment: 'Add Comment',
            capBtnInsSymbol: 'Symbol',
            tipInsertSymbol: 'Insert symbol',
            mniDrawTable: 'Draw Table',
            mniEraseTable: 'Erase Table',
            textListSettings: 'List Settings',
            capBtnDateTime: 'Date & Time',
            tipDateTime: 'Insert current date and time',
            capBtnLineNumbers: 'Line Numbers',
            textContinuous: 'Continuous',
            textRestartEachPage: 'Restart Each Page',
            textRestartEachSection: 'Restart Each Section',
            textSuppressForCurrentParagraph: 'Suppress for Current Paragraph',
            textCustomLineNumbers: 'Line Numbering Options',
            tipLineNumbers: 'Show line numbers',
            tipChangeCase: 'Change case',
            mniSentenceCase: 'Sentence case.',
            mniLowerCase: 'lowercase',
            mniUpperCase: 'UPPERCASE',
            mniCapitalizeWords: 'Capitalize Each Word',
            mniToggleCase: 'tOGGLE cASE',
            textChangeLevel: 'Change List Level',
            mniTextToTable: 'Convert Text to Table',
            txtScheme22: 'New Office'
        }
    })(), DE.Views.Toolbar || {}));
});<|MERGE_RESOLUTION|>--- conflicted
+++ resolved
@@ -284,27 +284,11 @@
                         cls: 'btn-toolbar',
                         iconCls: 'toolbar__icon btn-fontcolor',
                         split: true,
-<<<<<<< HEAD
-                        menu: new Common.UI.Menu({
-                            cls: 'shifted-left',
-                            items: [
-                                {
-                                    id: 'id-toolbar-menu-auto-fontcolor',
-                                    caption: this.textAutoColor,
-                                    template: _.template('<a tabindex="-1" type="menuitem"><span class="menu-item-icon" style="background-image: none; width: 12px; height: 12px; margin: 1px 7px 0 1px; background-color: #000;"></span><%= caption %></a>')
-                                },
-                                {caption: '--'},
-                                {template: _.template('<div id="id-toolbar-menu-fontcolor" style="width: 169px; height: 216px; margin: 10px;"></div>')},
-                                {template: _.template('<a id="id-toolbar-menu-new-fontcolor" style="">' + this.textNewColor + '</a>')}
-                            ]
-                        }),
+                        menu: true,
+                        auto: true,
                         dataHint: '1',
                         dataHintDirection: 'bottom',
                         dataHintOffset: '0, -16'
-=======
-                        menu: true,
-                        auto: true
->>>>>>> ab3643fe
                     });
                     this.paragraphControls.push(this.btnFontColor);
 
@@ -313,20 +297,11 @@
                         cls: 'btn-toolbar',
                         iconCls: 'toolbar__icon btn-paracolor',
                         split: true,
-<<<<<<< HEAD
-                        menu: new Common.UI.Menu({
-                            items: [
-                                {template: _.template('<div id="id-toolbar-menu-paracolor" style="width: 169px; height: 216px; margin: 10px;"></div>')},
-                                {template: _.template('<a id="id-toolbar-menu-new-paracolor" style="padding-left:12px;">' + this.textNewColor + '</a>')}
-                            ]
-                        }),
+                        transparent: true,
+                        menu: true,
                         dataHint: '1',
                         dataHintDirection: 'bottom',
                         dataHintOffset: '0, -16'
-=======
-                        transparent: true,
-                        menu: true
->>>>>>> ab3643fe
                     });
                     this.paragraphControls.push(this.btnParagraphColor);
                     this.textOnlyControls.push(this.btnParagraphColor);
