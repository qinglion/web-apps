--- conflicted
+++ resolved
@@ -598,21 +598,12 @@
                             items: [
                                 {
                                     caption: this.textPlainControl,
-<<<<<<< HEAD
-                                    iconCls: 'menu__icon cc-plaintext',
-                                    value: Asc.c_oAscSdtLevelType.Inline
+                                    // iconCls: 'menu__icon cc-plaintext',
+                                    value: 'plain'
                                 },
                                 {
                                     caption: this.textRichControl,
-                                    iconCls: 'menu__icon cc-richtext',
-                                    value: Asc.c_oAscSdtLevelType.Block
-=======
-                                    // iconCls: 'mnu-control-plain',
-                                    value: 'plain'
-                                },
-                                {
-                                    caption: this.textRichControl,
-                                    // iconCls: 'mnu-control-rich',
+                                    // iconCls: 'menu__icon cc-richtext',
                                     value: 'rich'
                                 },
                                 {
@@ -639,16 +630,11 @@
                                     caption: this.textCheckboxControl,
                                     // iconCls: 'mnu-control-rich',
                                     value: 'checkbox'
->>>>>>> 12400295
                                 },
                                 {caption: '--'},
                                 {
                                     caption: this.textRemoveControl,
-<<<<<<< HEAD
-                                    iconCls: 'menu__icon cc-remove',
-=======
-                                    // iconCls: 'mnu-control-remove',
->>>>>>> 12400295
+                                    // iconCls: 'menu__icon cc-remove',
                                     value: 'remove'
                                 },
                                 {caption: '--'},
