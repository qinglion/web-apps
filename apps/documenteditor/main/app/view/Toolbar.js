--- conflicted
+++ resolved
@@ -344,14 +344,9 @@
                         cls: 'btn-toolbar',
                         iconCls: 'toolbar__icon btn-align-left',
                         enableToggle: true,
-<<<<<<< HEAD
-                        allowDepress: false,
                         toggleGroup: 'alignGroup',
                         dataHint: '1',
                         dataHintDirection: 'bottom'
-=======
-                        toggleGroup: 'alignGroup'
->>>>>>> a041dddc
                     });
                     this.paragraphControls.push(this.btnAlignLeft);
 
@@ -360,14 +355,9 @@
                         cls: 'btn-toolbar',
                         iconCls: 'toolbar__icon btn-align-center',
                         enableToggle: true,
-<<<<<<< HEAD
-                        allowDepress: false,
                         toggleGroup: 'alignGroup',
                         dataHint: '1',
                         dataHintDirection: 'bottom'
-=======
-                        toggleGroup: 'alignGroup'
->>>>>>> a041dddc
                     });
                     this.paragraphControls.push(this.btnAlignCenter);
 
@@ -376,14 +366,9 @@
                         cls: 'btn-toolbar',
                         iconCls: 'toolbar__icon btn-align-right',
                         enableToggle: true,
-<<<<<<< HEAD
-                        allowDepress: false,
                         toggleGroup: 'alignGroup',
                         dataHint: '1',
                         dataHintDirection: 'bottom'
-=======
-                        toggleGroup: 'alignGroup'
->>>>>>> a041dddc
                     });
                     this.paragraphControls.push(this.btnAlignRight);
 
@@ -392,14 +377,9 @@
                         cls: 'btn-toolbar',
                         iconCls: 'toolbar__icon btn-align-just',
                         enableToggle: true,
-<<<<<<< HEAD
-                        allowDepress: false,
                         toggleGroup: 'alignGroup',
                         dataHint: '1',
                         dataHintDirection: 'bottom'
-=======
-                        toggleGroup: 'alignGroup'
->>>>>>> a041dddc
                     });
                     this.paragraphControls.push(this.btnAlignJust);
 
