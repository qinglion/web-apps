--- conflicted
+++ resolved
@@ -1335,11 +1335,7 @@
 
                 this.fireEvent('render:after', [this]);
 
-<<<<<<< HEAD
-=======
                 me.isCompactView = mode.isCompactView;
-
->>>>>>> 487c26df
                 /** coauthoring begin **/
                 this.showSynchTip = !Common.localStorage.getBool("de-hide-synch");
                 this.needShowSynchTip = false;
@@ -2687,18 +2683,16 @@
             mniNoteSettings: 'Notes Settings',
             textGotoFootnote: 'Go to Footnotes',
             tipChangeChart: 'Change Chart Type',
-<<<<<<< HEAD
+            capBtnInsPagebreak: 'Page Break',
+            capBtnInsImage: 'Picture',
+            capBtnInsTable: 'Table',
+            capBtnInsChart: 'Chart',
+            capBtnInsLink: 'Hyperlink',
             textTabFile: 'File',
             textTabHome: 'Home',
             textTabInsert: 'Insert',
             textTabLayout: 'Page Layout',
             textTabReview: 'Review'
-=======
-            capBtnInsPagebreak: 'Page Break',
-            capBtnInsImage: 'Picture',
-            capBtnInsTable: 'Table',
-            capBtnInsChart: 'Chart',
-            capBtnInsLink: 'Hyperlink',
             capBtnInsShape: 'Shape',
             capBtnInsTextbox: 'Text',
             capBtnInsDropcap: 'Drop Cap',
@@ -2719,7 +2713,6 @@
             capImgForward: 'Move forward',
             capImgBackward: 'Move backward',
             capImgWrapping: 'Wrapping'
->>>>>>> 487c26df
         }
     })(), DE.Views.Toolbar || {}));
 });