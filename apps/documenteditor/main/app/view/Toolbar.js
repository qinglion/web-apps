/*
 *
 * (c) Copyright Ascensio System SIA 2010-2019
 *
 * This program is a free software product. You can redistribute it and/or
 * modify it under the terms of the GNU Affero General Public License (AGPL)
 * version 3 as published by the Free Software Foundation. In accordance with
 * Section 7(a) of the GNU AGPL its Section 15 shall be amended to the effect
 * that Ascensio System SIA expressly excludes the warranty of non-infringement
 * of any third-party rights.
 *
 * This program is distributed WITHOUT ANY WARRANTY; without even the implied
 * warranty of MERCHANTABILITY or FITNESS FOR A PARTICULAR  PURPOSE. For
 * details, see the GNU AGPL at: http://www.gnu.org/licenses/agpl-3.0.html
 *
 * You can contact Ascensio System SIA at 20A-12 Ernesta Birznieka-Upisha
 * street, Riga, Latvia, EU, LV-1050.
 *
 * The  interactive user interfaces in modified source and object code versions
 * of the Program must display Appropriate Legal Notices, as required under
 * Section 5 of the GNU AGPL version 3.
 *
 * Pursuant to Section 7(b) of the License you must retain the original Product
 * logo when distributing the program. Pursuant to Section 7(e) we decline to
 * grant you any rights under trademark law for use of our trademarks.
 *
 * All the Product's GUI elements, including illustrations and icon sets, as
 * well as technical writing content are licensed under the terms of the
 * Creative Commons Attribution-ShareAlike 4.0 International. See the License
 * terms at http://creativecommons.org/licenses/by-sa/4.0/legalcode
 *
*/
/**
 *  Toolbar.js
 *
 *  Toolbar view
 *
 *  Created by Maxim.Kadushkin on 2/13/17
 *  Copyright (c) 2018 Ascensio System SIA. All rights reserved.
 *
 */

define([
    'jquery',
    'underscore',
    'backbone',
    'text!documenteditor/main/app/template/Toolbar.template',
    'text!documenteditor/main/app/template/ToolbarView.template',
    'common/main/lib/collection/Fonts',
    'common/main/lib/component/Button',
    'common/main/lib/component/ComboBox',
    'common/main/lib/component/DataView',
    'common/main/lib/component/ColorPalette',
    'common/main/lib/component/ThemeColorPalette',
    'common/main/lib/component/Menu',
    'common/main/lib/component/DimensionPicker',
    'common/main/lib/component/Window',
    'common/main/lib/component/ComboBoxFonts',
    'common/main/lib/component/ComboDataView'
    ,'common/main/lib/component/SynchronizeTip'
    ,'common/main/lib/component/Mixtbar'
], function ($, _, Backbone, template, template_view) {
    'use strict';

    DE.Views.Toolbar =  Common.UI.Mixtbar.extend(_.extend((function(){

        return {
            el: '#toolbar',

            // Compile our stats template
            // template: _.template(template),

            // Delegated events for creating new items, and clearing completed ones.
            events: {
                //
            },

            initialize: function () {
                var me = this;

                /**
                 * UI Components
                 */

                this.SchemeNames = [
                    this.txtScheme1, this.txtScheme2, this.txtScheme3, this.txtScheme4, this.txtScheme5,
                    this.txtScheme6, this.txtScheme7, this.txtScheme8, this.txtScheme9, this.txtScheme10,
                    this.txtScheme11, this.txtScheme12, this.txtScheme13, this.txtScheme14, this.txtScheme15,
                    this.txtScheme16, this.txtScheme17, this.txtScheme18, this.txtScheme19, this.txtScheme20,
                    this.txtScheme21
                ];

                this.paragraphControls = [];
                this.toolbarControls = [];
                this.textOnlyControls = [];
                this._state = {
                    hasCollaborativeChanges: undefined,
                    previewmode: false
                };

                Common.NotificationCenter.on('app:ready', me.onAppReady.bind(this));
                return this;
            },

            applyLayout: function (config) {
                var me = this;

                if ( config.isEdit ) {
                    Common.UI.Mixtbar.prototype.initialize.call(this, {
                            template: _.template(template),
                            tabs: [
                                {caption: me.textTabFile, action: 'file', extcls: 'canedit', haspanel:false},
                                {caption: me.textTabHome, action: 'home', extcls: 'canedit'},
                                {caption: me.textTabInsert, action: 'ins', extcls: 'canedit'},
                                {caption: me.textTabLayout, action: 'layout', extcls: 'canedit'},
                                {caption: me.textTabLinks, action: 'links', extcls: 'canedit'}
                            ]
                        }
                    );

                    this.btnSaveCls = 'btn-save';
                    this.btnSaveTip = this.tipSave + Common.Utils.String.platformKey('Ctrl+S');

                    this.btnPrint = new Common.UI.Button({
                        id: 'id-toolbar-btn-print',
                        cls: 'btn-toolbar',
                        iconCls: 'toolbar__icon btn-print no-mask',
                        signals: ['disabled']
                    });
                    this.toolbarControls.push(this.btnPrint);

                    this.btnSave = new Common.UI.Button({
                        id: 'id-toolbar-btn-save',
                        cls: 'btn-toolbar',
                        iconCls: 'toolbar__icon no-mask ' + this.btnSaveCls,
                        signals: ['disabled']
                    });
                    this.toolbarControls.push(this.btnSave);
                    this.btnCollabChanges = this.btnSave;

                    this.btnUndo = new Common.UI.Button({
                        id: 'id-toolbar-btn-undo',
                        cls: 'btn-toolbar',
                        iconCls: 'toolbar__icon btn-undo',
                        signals: ['disabled']
                    });
                    this.toolbarControls.push(this.btnUndo);

                    this.btnRedo = new Common.UI.Button({
                        id: 'id-toolbar-btn-redo',
                        cls: 'btn-toolbar',
                        iconCls: 'toolbar__icon btn-redo',
                        signals: ['disabled']
                    });
                    this.toolbarControls.push(this.btnRedo);

                    this.btnCopy = new Common.UI.Button({
                        id: 'id-toolbar-btn-copy',
                        cls: 'btn-toolbar',
                        iconCls: 'toolbar__icon btn-copy'
                    });
                    this.toolbarControls.push(this.btnCopy);

                    this.btnPaste = new Common.UI.Button({
                        id: 'id-toolbar-btn-paste',
                        cls: 'btn-toolbar',
                        iconCls: 'toolbar__icon btn-paste'
                    });
                    this.paragraphControls.push(this.btnPaste);

                    this.btnIncFontSize = new Common.UI.Button({
                        id: 'id-toolbar-btn-incfont',
                        cls: 'btn-toolbar',
                        iconCls: 'toolbar__icon btn-incfont'
                    });
                    this.paragraphControls.push(this.btnIncFontSize);

                    this.btnDecFontSize = new Common.UI.Button({
                        id: 'id-toolbar-btn-decfont',
                        cls: 'btn-toolbar',
                        iconCls: 'toolbar__icon btn-decfont'
                    });
                    this.paragraphControls.push(this.btnDecFontSize);

                    this.btnBold = new Common.UI.Button({
                        id: 'id-toolbar-btn-bold',
                        cls: 'btn-toolbar',
                        iconCls: 'toolbar__icon btn-bold',
                        enableToggle: true
                    });
                    this.paragraphControls.push(this.btnBold);

                    this.btnItalic = new Common.UI.Button({
                        id: 'id-toolbar-btn-italic',
                        cls: 'btn-toolbar',
                        iconCls: 'toolbar__icon btn-italic',
                        enableToggle: true
                    });
                    this.paragraphControls.push(this.btnItalic);

                    this.btnUnderline = new Common.UI.Button({
                        id: 'id-toolbar-btn-underline',
                        cls: 'btn-toolbar',
                        iconCls: 'toolbar__icon btn-underline',
                        enableToggle: true
                    });
                    this.paragraphControls.push(this.btnUnderline);

                    this.btnStrikeout = new Common.UI.Button({
                        id: 'id-toolbar-btn-strikeout',
                        cls: 'btn-toolbar',
                        iconCls: 'toolbar__icon btn-strikeout',
                        enableToggle: true
                    });
                    this.paragraphControls.push(this.btnStrikeout);

                    this.btnSuperscript = new Common.UI.Button({
                        id: 'id-toolbar-btn-superscript',
                        cls: 'btn-toolbar',
                        iconCls: 'toolbar__icon btn-superscript',
                        enableToggle: true,
                        toggleGroup: 'superscriptGroup'
                    });
                    this.paragraphControls.push(this.btnSuperscript);

                    this.btnSubscript = new Common.UI.Button({
                        id: 'id-toolbar-btn-subscript',
                        cls: 'btn-toolbar',
                        iconCls: 'toolbar__icon btn-subscript',
                        enableToggle: true,
                        toggleGroup: 'superscriptGroup'
                    });
                    this.paragraphControls.push(this.btnSubscript);

                    this.btnHighlightColor = new Common.UI.Button({
                        id: 'id-toolbar-btn-highlight',
                        cls: 'btn-toolbar',
                        iconCls: 'toolbar__icon btn-highlight',
                        enableToggle: true,
                        allowDepress: true,
                        split: true,
                        menu: new Common.UI.Menu({
                            style: 'min-width: 100px;',
                            items: [
                                {template: _.template('<div id="id-toolbar-menu-highlight" style="width: 120px; height: 120px; margin: 10px;"></div>')},
                                {caption: '--'},
                                this.mnuHighlightTransparent = new Common.UI.MenuItem({
                                    caption: this.strMenuNoFill,
                                    checkable: true
                                })
                            ]
                        })
                    });
                    this.paragraphControls.push(this.btnHighlightColor);
                    this.textOnlyControls.push(this.btnHighlightColor);

                    this.btnFontColor = new Common.UI.Button({
                        id: 'id-toolbar-btn-fontcolor',
                        cls: 'btn-toolbar',
                        iconCls: 'toolbar__icon btn-fontcolor',
                        split: true,
                        menu: new Common.UI.Menu({
                            cls: 'shifted-left',
                            items: [
                                {
                                    id: 'id-toolbar-menu-auto-fontcolor',
                                    caption: this.textAutoColor,
                                    template: _.template('<a tabindex="-1" type="menuitem"><span class="menu-item-icon" style="background-image: none; width: 12px; height: 12px; margin: 1px 7px 0 1px; background-color: #000;"></span><%= caption %></a>')
                                },
                                {caption: '--'},
                                {template: _.template('<div id="id-toolbar-menu-fontcolor" style="width: 169px; height: 220px; margin: 10px;"></div>')},
                                {template: _.template('<a id="id-toolbar-menu-new-fontcolor" style="">' + this.textNewColor + '</a>')}
                            ]
                        })
                    });
                    this.paragraphControls.push(this.btnFontColor);

                    this.btnParagraphColor = new Common.UI.Button({
                        id: 'id-toolbar-btn-paracolor',
                        cls: 'btn-toolbar',
                        iconCls: 'toolbar__icon btn-paracolor',
                        split: true,
                        menu: new Common.UI.Menu({
                            items: [
                                {template: _.template('<div id="id-toolbar-menu-paracolor" style="width: 169px; height: 220px; margin: 10px;"></div>')},
                                {template: _.template('<a id="id-toolbar-menu-new-paracolor" style="padding-left:12px;">' + this.textNewColor + '</a>')}
                            ]
                        })
                    });
                    this.paragraphControls.push(this.btnParagraphColor);
                    this.textOnlyControls.push(this.btnParagraphColor);

                    this.btnAlignLeft = new Common.UI.Button({
                        id: 'id-toolbar-btn-align-left',
                        cls: 'btn-toolbar',
                        iconCls: 'toolbar__icon btn-align-left',
                        enableToggle: true,
                        allowDepress: false,
                        toggleGroup: 'alignGroup'
                    });
                    this.paragraphControls.push(this.btnAlignLeft);

                    this.btnAlignCenter = new Common.UI.Button({
                        id: 'id-toolbar-btn-align-center',
                        cls: 'btn-toolbar',
                        iconCls: 'toolbar__icon btn-align-center',
                        enableToggle: true,
                        allowDepress: false,
                        toggleGroup: 'alignGroup'
                    });
                    this.paragraphControls.push(this.btnAlignCenter);

                    this.btnAlignRight = new Common.UI.Button({
                        id: 'id-toolbar-btn-align-right',
                        cls: 'btn-toolbar',
                        iconCls: 'toolbar__icon btn-align-right',
                        enableToggle: true,
                        allowDepress: false,
                        toggleGroup: 'alignGroup'
                    });
                    this.paragraphControls.push(this.btnAlignRight);

                    this.btnAlignJust = new Common.UI.Button({
                        id: 'id-toolbar-btn-align-just',
                        cls: 'btn-toolbar',
                        iconCls: 'toolbar__icon btn-align-just',
                        enableToggle: true,
                        allowDepress: false,
                        toggleGroup: 'alignGroup'
                    });
                    this.paragraphControls.push(this.btnAlignJust);


                    this.btnDecLeftOffset = new Common.UI.Button({
                        id: 'id-toolbar-btn-decoffset',
                        cls: 'btn-toolbar',
                        iconCls: 'toolbar__icon btn-decoffset'
                    });
                    this.paragraphControls.push(this.btnDecLeftOffset);

                    this.btnIncLeftOffset = new Common.UI.Button({
                        id: 'id-toolbar-btn-incoffset',
                        cls: 'btn-toolbar',
                        iconCls: 'toolbar__icon btn-incoffset'
                    });
                    this.paragraphControls.push(this.btnIncLeftOffset);

                    this.btnLineSpace = new Common.UI.Button({
                        id: 'id-toolbar-btn-linespace',
                        cls: 'btn-toolbar',
                        iconCls: 'toolbar__icon btn-linespace',
                        menu: new Common.UI.Menu({
                            style: 'min-width: 60px;',
                            items: [
                                {caption: '1.0', value: 1.0, checkable: true, toggleGroup: 'linesize'},
                                {caption: '1.15', value: 1.15, checkable: true, toggleGroup: 'linesize'},
                                {caption: '1.5', value: 1.5, checkable: true, toggleGroup: 'linesize'},
                                {caption: '2.0', value: 2.0, checkable: true, toggleGroup: 'linesize'},
                                {caption: '2.5', value: 2.5, checkable: true, toggleGroup: 'linesize'},
                                {caption: '3.0', value: 3.0, checkable: true, toggleGroup: 'linesize'}
                            ]
                        })
                    });
                    this.paragraphControls.push(this.btnLineSpace);

                    this.btnShowHidenChars = new Common.UI.Button({
                        id: 'id-toolbar-btn-hidenchars',
                        cls: 'btn-toolbar',
                        iconCls: 'toolbar__icon btn-paragraph',
                        enableToggle: true,
                        split: true,
                        menu: new Common.UI.Menu({
                            style: 'min-width: 60px;',
                            items: [
                                {caption: this.mniHiddenChars, value: 'characters', checkable: true},
                                {caption: this.mniHiddenBorders, value: 'table', checkable: true}
                            ]
                        })
                    });
                    this.toolbarControls.push(this.btnShowHidenChars);

                    this.btnMarkers = new Common.UI.Button({
                        id: 'id-toolbar-btn-markers',
                        cls: 'btn-toolbar',
                        iconCls: 'toolbar__icon btn-setmarkers',
                        enableToggle: true,
                        toggleGroup: 'markersGroup',
                        split: true,
                        menu: true
                    });
                    this.paragraphControls.push(this.btnMarkers);
                    this.textOnlyControls.push(this.btnMarkers);

                    this.btnNumbers = new Common.UI.Button({
                        id: 'id-toolbar-btn-numbering',
                        cls: 'btn-toolbar',
                        iconCls: 'toolbar__icon btn-numbering',
                        enableToggle: true,
                        toggleGroup: 'markersGroup',
                        split: true,
                        menu: true
                    });
                    this.paragraphControls.push(this.btnNumbers);
                    this.textOnlyControls.push(this.btnNumbers);

                    this.btnMultilevels = new Common.UI.Button({
                        id: 'id-toolbar-btn-multilevels',
                        cls: 'btn-toolbar',
                        iconCls: 'toolbar__icon btn-multilevels',
                        menu: true
                    });
                    this.paragraphControls.push(this.btnMultilevels);
                    this.textOnlyControls.push(this.btnMultilevels);

                    var clone = function (source) {
                        var obj = {};
                        for (var prop in source)
                            obj[prop] = (typeof(source[prop]) == 'object') ? clone(source[prop]) : source[prop];
                        return obj;
                    };

                    this.mnuMarkersPicker = {
                        conf: {index: 0},
                        selectByIndex: function (idx) {
                            this.conf.index = idx;
                        },
                        deselectAll: function () {
                            this.conf.index = -1;
                        }
                    };
                    this.mnuNumbersPicker = clone(this.mnuMarkersPicker);
                    this.mnuMultilevelPicker = clone(this.mnuMarkersPicker);

                    this.btnInsertTable = new Common.UI.Button({
                        id: 'tlbtn-inserttable',
                        cls: 'btn-toolbar x-huge icon-top',
                        iconCls: 'toolbar__icon btn-inserttable',
                        caption: me.capBtnInsTable,
                        menu: new Common.UI.Menu({
                            cls: 'shifted-left',
                            items: [
                                {template: _.template('<div id="id-toolbar-menu-tablepicker" class="dimension-picker" style="margin: 5px 10px;"></div>')},
                                {caption: this.mniCustomTable, value: 'custom'},
                                {caption: this.mniDrawTable, value: 'draw', checkable: true},
                                {caption: this.mniEraseTable, value: 'erase', checkable: true}
                            ]
                        })
                    });
                    this.paragraphControls.push(this.btnInsertTable);

                    this.btnInsertImage = new Common.UI.Button({
                        id: 'tlbtn-insertimage',
                        cls: 'btn-toolbar x-huge icon-top',
                        iconCls: 'toolbar__icon btn-insertimage',
                        caption: me.capBtnInsImage,
                        menu: new Common.UI.Menu({
                            items: [
                                {caption: this.mniImageFromFile, value: 'file'},
                                {caption: this.mniImageFromUrl, value: 'url'},
                                {caption: this.mniImageFromStorage, value: 'storage'}
                            ]
                        })
                    });
                    this.paragraphControls.push(this.btnInsertImage);

                    this.btnInsertChart = new Common.UI.Button({
                        id: 'tlbtn-insertchart',
                        cls: 'btn-toolbar x-huge icon-top',
                        caption: me.capBtnInsChart,
                        iconCls: 'toolbar__icon btn-insertchart',
                        menu: true
                    });
                    this.paragraphControls.push(this.btnInsertChart);

                    this.btnInsertText = new Common.UI.Button({
                        id: 'tlbtn-inserttext',
                        cls: 'btn-toolbar x-huge icon-top',
                        iconCls: 'toolbar__icon btn-text',
                        caption: me.capBtnInsTextbox,
                        enableToggle: true
                    });
                    this.paragraphControls.push(this.btnInsertText);
                    this.btnInsertTextArt = new Common.UI.Button({
                        id: 'tlbtn-inserttextart',
                        cls: 'btn-toolbar x-huge icon-top',
                        iconCls: 'toolbar__icon btn-textart',
                        caption: me.capBtnInsTextart,
                        menu: new Common.UI.Menu({
                            cls: 'menu-shapes',
                            items: [
                                {template: _.template('<div id="id-toolbar-menu-insart" style="width: 239px; margin-left: 5px;"></div>')}
                            ]
                        })
                    });
                    this.paragraphControls.push(this.btnInsertTextArt);

                    this.btnEditHeader = new Common.UI.Button({
                        id: 'id-toolbar-btn-editheader',
                        cls: 'btn-toolbar x-huge icon-top',
                        iconCls: 'toolbar__icon btn-editheader',
                        caption: me.capBtnInsHeader,
                        menu: true
                    });
                    this.mnuPageNumberPosPicker = {
                        conf: {disabled: false},
                        isDisabled: function () {
                            return this.conf.disabled;
                        },
                        setDisabled: function (val) {
                            this.conf.disabled = val;
                        }
                    };
                    this.mnuPageNumCurrentPos = clone(this.mnuPageNumberPosPicker);
                    this.mnuInsertPageNum = clone(this.mnuPageNumberPosPicker);
                    this.mnuInsertPageCount = clone(this.mnuPageNumberPosPicker);
                    this.paragraphControls.push(this.mnuPageNumCurrentPos);
                    this.paragraphControls.push(this.mnuInsertPageCount);
                    this.toolbarControls.push(this.btnEditHeader);

                    this.btnInsDateTime = new Common.UI.Button({
                        id: 'id-toolbar-btn-datetime',
                        cls: 'btn-toolbar x-huge icon-top',
                        iconCls: 'toolbar__icon btn-datetime',
                        caption: me.capBtnDateTime
                    });
                    this.paragraphControls.push(this.btnInsDateTime);

                    this.btnBlankPage = new Common.UI.Button({
                        id: 'id-toolbar-btn-blankpage',
                        cls: 'btn-toolbar x-huge icon-top',
                        iconCls: 'toolbar__icon btn-blankpage',
                        caption: me.capBtnBlankPage
                    });
                    this.paragraphControls.push(this.btnBlankPage);

                    this.btnInsertShape = new Common.UI.Button({
                        id: 'tlbtn-insertshape',
                        cls: 'btn-toolbar x-huge icon-top',
                        iconCls: 'toolbar__icon btn-insertshape',
                        caption: me.capBtnInsShape,
                        enableToggle: true,
                        menu: new Common.UI.Menu({cls: 'menu-shapes'})
                    });
                    this.paragraphControls.push(this.btnInsertShape);

                    this.btnInsertEquation = new Common.UI.Button({
                        id: 'tlbtn-insertequation',
                        cls: 'btn-toolbar x-huge icon-top',
                        iconCls: 'toolbar__icon btn-insertequation',
                        caption: me.capBtnInsEquation,
                        split: true,
                        menu: new Common.UI.Menu({cls: 'menu-shapes'})
                    });
                    this.paragraphControls.push(this.btnInsertEquation);

                    this.btnInsertSymbol = new Common.UI.Button({
                        id: 'tlbtn-insertsymbol',
                        cls: 'btn-toolbar x-huge icon-top',
                        iconCls: 'toolbar__icon btn-symbol',
                        caption: me.capBtnInsSymbol
                    });
                    this.paragraphControls.push(this.btnInsertSymbol);

                    this.btnDropCap = new Common.UI.Button({
                        id: 'tlbtn-dropcap',
                        cls: 'btn-toolbar x-huge icon-top',
                        iconCls: 'toolbar__icon btn-dropcap',
                        caption: me.capBtnInsDropcap,
                        menu: new Common.UI.Menu({
                            cls: 'ppm-toolbar shifted-right',
                            items: [
                                {
                                    caption: this.textNone,
                                    iconCls: 'menu__icon columns-one',
                                    checkable: true,
                                    checkmark: false,
                                    toggleGroup: 'menuDropCap',
                                    value: Asc.c_oAscDropCap.None,
                                    checked: true
                                },
                                {
                                    caption: this.textInText,
                                    iconCls: 'menu__icon dropcap-intext',
                                    checkable: true,
                                    checkmark: false,
                                    toggleGroup: 'menuDropCap',
                                    value: Asc.c_oAscDropCap.Drop
                                },
                                {
                                    caption: this.textInMargin,
                                    iconCls: 'menu__icon dropcap-inmargin',
                                    checkable: true,
                                    checkmark: false,
                                    toggleGroup: 'menuDropCap',
                                    value: Asc.c_oAscDropCap.Margin
                                },
                                {caption: '--'},
                                this.mnuDropCapAdvanced = new Common.UI.MenuItem({caption: this.mniEditDropCap})
                            ]
                        })
                    });
                    this.paragraphControls.push(this.btnDropCap);

                    this.btnContentControls = new Common.UI.Button({
                        id: 'tlbtn-controls',
                        cls: 'btn-toolbar x-huge icon-top',
                        iconCls: 'toolbar__icon btn-controls',
                        caption: me.capBtnInsControls,
                        menu: new Common.UI.Menu({
                            cls: 'ppm-toolbar shifted-right',
                            items: [
                                {
                                    caption: this.textPlainControl,
                                    iconCls: 'menu__icon cc-plaintext',
                                    value: 'plain'
                                },
                                {
                                    caption: this.textRichControl,
                                    iconCls: 'menu__icon cc-richtext',
                                    value: 'rich'
                                },
                                {
                                    caption: this.textPictureControl,
                                    // iconCls: 'mnu-control-rich',
                                    value: 'picture'
                                },
                                {
                                    caption: this.textComboboxControl,
                                    // iconCls: 'mnu-control-rich',
                                    value: 'combobox'
                                },
                                {
                                    caption: this.textDropdownControl,
                                    // iconCls: 'mnu-control-rich',
                                    value: 'dropdown'
                                },
                                {
                                    caption: this.textDateControl,
                                    // iconCls: 'mnu-control-rich',
                                    value: 'date'
                                },
                                {
                                    caption: this.textCheckboxControl,
                                    // iconCls: 'mnu-control-rich',
                                    value: 'checkbox'
                                },
                                {caption: '--'},
                                {
                                    caption: this.textRemoveControl,
                                    iconCls: 'menu__icon cc-remove',
                                    value: 'remove'
                                },
                                {caption: '--'},
                                {
                                    caption: this.mniEditControls,
                                    value: 'settings'
                                },
                                {
                                    caption: this.mniHighlightControls,
                                    value: 'highlight',
                                    menu: new Common.UI.Menu({
                                        menuAlign   : 'tl-tr',
                                        items: [
                                            this.mnuNoControlsColor = new Common.UI.MenuItem({
                                                id: 'id-toolbar-menu-no-highlight-controls',
                                                caption: this.textNoHighlight,
                                                checkable: true
                                            }),
                                            {caption: '--'},
                                            {template: _.template('<div id="id-toolbar-menu-controls-color" style="width: 169px; height: 220px; margin: 10px;"></div>')},
                                            {template: _.template('<a id="id-toolbar-menu-new-control-color" style="padding-left:12px;">' + this.textNewColor + '</a>')}
                                        ]
                                    })
                                }
                            ]
                        })
                    });
                    // this.paragraphControls.push(this.btnContentControls);

                    this.btnColumns = new Common.UI.Button({
                        id: 'tlbtn-columns',
                        cls: 'btn-toolbar x-huge icon-top',
                        iconCls: 'toolbar__icon btn-columns',
                        caption: me.capBtnColumns,
                        menu: new Common.UI.Menu({
                            cls: 'ppm-toolbar shifted-right',
                            items: [
                                {
                                    caption: this.textColumnsOne,
                                    iconCls: 'menu__icon columns-one',
                                    checkable: true,
                                    checkmark: false,
                                    toggleGroup: 'menuColumns',
                                    value: 0
                                },
                                {
                                    caption: this.textColumnsTwo,
                                    iconCls: 'menu__icon columns-two',
                                    checkable: true,
                                    checkmark: false,
                                    toggleGroup: 'menuColumns',
                                    value: 1
                                },
                                {
                                    caption: this.textColumnsThree,
                                    iconCls: 'menu__icon columns-three',
                                    checkable: true,
                                    checkmark: false,
                                    toggleGroup: 'menuColumns',
                                    value: 2
                                },
                                {
                                    caption: this.textColumnsLeft,
                                    iconCls: 'menu__icon columns-left',
                                    checkmark: false,
                                    checkable: true,
                                    toggleGroup: 'menuColumns',
                                    value: 3
                                },
                                {
                                    caption: this.textColumnsRight,
                                    iconCls: 'menu__icon columns-right',
                                    checkmark: false,
                                    checkable: true,
                                    toggleGroup: 'menuColumns',
                                    value: 4
                                },
                                {caption: '--'},
                                {caption: this.textColumnsCustom, value: 'advanced'}
                            ]
                        })
                    });
                    this.paragraphControls.push(this.btnColumns);

                    this.btnPageOrient = new Common.UI.Button({
                        id: 'tlbtn-pageorient',
                        cls: 'btn-toolbar x-huge icon-top',
                        iconCls: 'toolbar__icon btn-pageorient',
                        caption: me.capBtnPageOrient,
                        menu: new Common.UI.Menu({
                            cls: 'ppm-toolbar',
                            items: [
                                {
                                    caption: this.textPortrait,
                                    iconCls: 'menu__icon page-portrait',
                                    checkable: true,
                                    checkmark: false,
                                    toggleGroup: 'menuOrient',
                                    value: true
                                },
                                {
                                    caption: this.textLandscape,
                                    iconCls: 'menu__icon page-landscape',
                                    checkable: true,
                                    checkmark: false,
                                    toggleGroup: 'menuOrient',
                                    value: false
                                }
                            ]
                        })
                    });
                    this.toolbarControls.push(this.btnPageOrient);


                    var pageMarginsTemplate = _.template('<a id="<%= id %>" tabindex="-1" type="menuitem"><div><b><%= caption %></b></div>' +
                        '<% if (options.value !== null) { %><div style="display: inline-block;margin-right: 20px;min-width: 80px;">' +
                        '<label style="display: block;">' + this.textTop + '<%= parseFloat(Common.Utils.Metric.fnRecalcFromMM(options.value[0]).toFixed(2)) %> <%= Common.Utils.Metric.getCurrentMetricName() %></label>' +
                        '<label style="display: block;">' + this.textLeft + '<%= parseFloat(Common.Utils.Metric.fnRecalcFromMM(options.value[1]).toFixed(2)) %> <%= Common.Utils.Metric.getCurrentMetricName() %></label></div><div style="display: inline-block;">' +
                        '<label style="display: block;">' + this.textBottom + '<%= parseFloat(Common.Utils.Metric.fnRecalcFromMM(options.value[2]).toFixed(2)) %> <%= Common.Utils.Metric.getCurrentMetricName() %></label>' +
                        '<label style="display: block;">' + this.textRight + '<%= parseFloat(Common.Utils.Metric.fnRecalcFromMM(options.value[3]).toFixed(2)) %> <%= Common.Utils.Metric.getCurrentMetricName() %></label></div>' +
                        '<% } %></a>');

                    this.btnPageMargins = new Common.UI.Button({
                        id: 'tlbtn-pagemargins',
                        cls: 'btn-toolbar x-huge icon-top',
                        iconCls: 'toolbar__icon btn-pagemargins',
                        caption: me.capBtnMargins,
                        menu: new Common.UI.Menu({
                            items: [
                                {
                                    caption: this.textMarginsLast,
                                    checkable: true,
                                    template: pageMarginsTemplate,
                                    toggleGroup: 'menuPageMargins'
                                }, //top,left,bottom,right
                                {
                                    caption: this.textMarginsNormal,
                                    checkable: true,
                                    template: pageMarginsTemplate,
                                    toggleGroup: 'menuPageMargins',
                                    value: [20, 30, 20, 15]
                                },
                                {
                                    caption: this.textMarginsUsNormal,
                                    checkable: true,
                                    template: pageMarginsTemplate,
                                    toggleGroup: 'menuPageMargins',
                                    value: [25.4, 25.4, 25.4, 25.4]
                                },
                                {
                                    caption: this.textMarginsNarrow,
                                    checkable: true,
                                    template: pageMarginsTemplate,
                                    toggleGroup: 'menuPageMargins',
                                    value: [12.7, 12.7, 12.7, 12.7]
                                },
                                {
                                    caption: this.textMarginsModerate,
                                    checkable: true,
                                    template: pageMarginsTemplate,
                                    toggleGroup: 'menuPageMargins',
                                    value: [25.4, 19.1, 25.4, 19.1]
                                },
                                {
                                    caption: this.textMarginsWide,
                                    checkable: true,
                                    template: pageMarginsTemplate,
                                    toggleGroup: 'menuPageMargins',
                                    value: [25.4, 50.8, 25.4, 50.8]
                                },
                                {caption: '--'},
                                {caption: this.textPageMarginsCustom, value: 'advanced'}
                            ]
                        })
                    });
                    this.toolbarControls.push(this.btnPageMargins);

                    var pageSizeTemplate = _.template('<a id="<%= id %>" tabindex="-1" type="menuitem"><div><b><%= caption %></b></div>' +
                        '<div><%= parseFloat(Common.Utils.Metric.fnRecalcFromMM(options.value[0]).toFixed(2)) %> <%= Common.Utils.Metric.getCurrentMetricName() %> x ' +
                        '<%= parseFloat(Common.Utils.Metric.fnRecalcFromMM(options.value[1]).toFixed(2)) %> <%= Common.Utils.Metric.getCurrentMetricName() %></div></a>');

                    this.btnPageSize = new Common.UI.Button({
                        id: 'tlbtn-pagesize',
                        cls: 'btn-toolbar x-huge icon-top',
                        iconCls: 'toolbar__icon btn-pagesize',
                        caption: me.capBtnPageSize,
                        menu: new Common.UI.Menu({
                            restoreHeight: true,
                            items: [
                                {
                                    caption: 'US Letter',
                                    subtitle: '21,59cm x 27,94cm',
                                    template: pageSizeTemplate,
                                    checkable: true,
                                    toggleGroup: 'menuPageSize',
                                    value: [215.9, 279.4]
                                },
                                {
                                    caption: 'US Legal',
                                    subtitle: '21,59cm x 35,56cm',
                                    template: pageSizeTemplate,
                                    checkable: true,
                                    toggleGroup: 'menuPageSize',
                                    value: [215.9, 355.6]
                                },
                                {
                                    caption: 'A4',
                                    subtitle: '21cm x 29,7cm',
                                    template: pageSizeTemplate,
                                    checkable: true,
                                    toggleGroup: 'menuPageSize',
                                    value: [210, 297],
                                    checked: true
                                },
                                {
                                    caption: 'A5',
                                    subtitle: '14,81cm x 20,99cm',
                                    template: pageSizeTemplate,
                                    checkable: true,
                                    toggleGroup: 'menuPageSize',
                                    value: [148, 210]
                                },
                                {
                                    caption: 'B5',
                                    subtitle: '17,6cm x 25,01cm',
                                    template: pageSizeTemplate,
                                    checkable: true,
                                    toggleGroup: 'menuPageSize',
                                    value: [176, 250]
                                },
                                {
                                    caption: 'Envelope #10',
                                    subtitle: '10,48cm x 24,13cm',
                                    template: pageSizeTemplate,
                                    checkable: true,
                                    toggleGroup: 'menuPageSize',
                                    value: [104.8, 241.3]
                                },
                                {
                                    caption: 'Envelope DL',
                                    subtitle: '11,01cm x 22,01cm',
                                    template: pageSizeTemplate,
                                    checkable: true,
                                    toggleGroup: 'menuPageSize',
                                    value: [110, 220]
                                },
                                {
                                    caption: 'Tabloid',
                                    subtitle: '27,94cm x 43,17cm',
                                    template: pageSizeTemplate,
                                    checkable: true,
                                    toggleGroup: 'menuPageSize',
                                    value: [279.4, 431.8]
                                },
                                {
                                    caption: 'A3',
                                    subtitle: '29,7cm x 42,01cm',
                                    template: pageSizeTemplate,
                                    checkable: true,
                                    toggleGroup: 'menuPageSize',
                                    value: [297, 420]
                                },
                                {
                                    caption: 'Tabloid Oversize',
                                    subtitle: '30,48cm x 45,71cm',
                                    template: pageSizeTemplate,
                                    checkable: true,
                                    toggleGroup: 'menuPageSize',
                                    value: [304.8, 457.1]
                                },
                                {
                                    caption: 'ROC 16K',
                                    subtitle: '19,68cm x 27,3cm',
                                    template: pageSizeTemplate,
                                    checkable: true,
                                    toggleGroup: 'menuPageSize',
                                    value: [196.8, 273]
                                },
                                {
                                    caption: 'Envelope Choukei 3',
                                    subtitle: '11,99cm x 23,49cm',
                                    template: pageSizeTemplate,
                                    checkable: true,
                                    toggleGroup: 'menuPageSize',
                                    value: [119.9, 234.9]
                                },
                                {
                                    caption: 'Super B/A3',
                                    subtitle: '33,02cm x 48,25cm',
                                    template: pageSizeTemplate,
                                    checkable: true,
                                    toggleGroup: 'menuPageSize',
                                    value: [330.2, 482.5]
                                },
                                {caption: '--'},
                                {caption: this.textPageSizeCustom, value: 'advanced'}
                            ]
                        })
                    });
                    this.toolbarControls.push(this.btnPageSize);

                    this.btnLineNumbers = new Common.UI.Button({
                        id: 'tlbtn-line-numbers',
                        cls: 'btn-toolbar x-huge icon-top',
                        iconCls: 'toolbar__icon btn-line-numbering',
                        caption: me.capBtnLineNumbers,
                        menu: new Common.UI.Menu({
                            cls: 'ppm-toolbar',
                            items: [
                                {
                                    caption: this.textNone,
                                    checkable: true,
                                    toggleGroup: 'menuLineNumbers',
                                    value: 0
                                },
                                {
                                    caption: this.textContinuous,
                                    checkable: true,
                                    toggleGroup: 'menuLineNumbers',
                                    value: 1
                                },
                                {
                                    caption: this.textRestartEachPage,
                                    checkable: true,
                                    toggleGroup: 'menuLineNumbers',
                                    value: 2
                                },
                                {
                                    caption: this.textRestartEachSection,
                                    checkable: true,
                                    toggleGroup: 'menuLineNumbers',
                                    value: 3
                                },
                                {
                                    caption: this.textSuppressForCurrentParagraph,
                                    checkable: true,
                                    allowDepress: true,
                                    value: 4
                                },
                                {caption: '--'},
                                {
                                    caption: this.textCustomLineNumbers,
                                    value: 5
                                }
                            ]
                        })
                    });


                    this.btnClearStyle = new Common.UI.Button({
                        id: 'id-toolbar-btn-clearstyle',
                        cls: 'btn-toolbar',
                        iconCls: 'toolbar__icon btn-clearstyle'
                    });
                    this.toolbarControls.push(this.btnClearStyle);

                    this.btnCopyStyle = new Common.UI.Button({
                        id: 'id-toolbar-btn-copystyle',
                        cls: 'btn-toolbar',
                        iconCls: 'toolbar__icon btn-copystyle',
                        enableToggle: true
                    });
                    this.toolbarControls.push(this.btnCopyStyle);

                    this.btnColorSchemas = new Common.UI.Button({
                        id: 'id-toolbar-btn-colorschemas',
                        cls: 'btn-toolbar',
                        iconCls: 'toolbar__icon btn-colorschemas',
                        menu: new Common.UI.Menu({
                            cls: 'shifted-left',
                            items: [],
                            restoreHeight: true
                        })
                    });
                    this.toolbarControls.push(this.btnColorSchemas);

                    this.btnMailRecepients = new Common.UI.Button({
                        id: 'id-toolbar-btn-mailrecepients',
                        cls: 'btn-toolbar',
                        iconCls: 'toolbar__icon btn-mailmerge'
                    });

                    me.btnImgAlign = new Common.UI.Button({
                        cls: 'btn-toolbar x-huge icon-top',
                        iconCls: 'toolbar__icon btn-img-align',
                        caption: me.capImgAlign,
                        menu: true
                    });

                    me.btnImgGroup = new Common.UI.Button({
                        cls: 'btn-toolbar x-huge icon-top',
                        iconCls: 'toolbar__icon btn-img-group',
                        caption: me.capImgGroup,
                        menu: true
                    });
                    me.btnImgForward = new Common.UI.Button({
                        cls: 'btn-toolbar x-huge icon-top',
                        iconCls: 'toolbar__icon btn-img-frwd',
                        caption: me.capImgForward,
                        split: true,
                        menu: true
                    });
                    me.btnImgBackward = new Common.UI.Button({
                        cls: 'btn-toolbar x-huge icon-top',
                        iconCls: 'toolbar__icon btn-img-bkwd',
                        caption: me.capImgBackward,
                        split: true,
                        menu: true
                    });
                    me.btnImgWrapping = new Common.UI.Button({
                        cls: 'btn-toolbar x-huge icon-top',
                        iconCls: 'toolbar__icon btn-img-wrap',
                        caption: me.capImgWrapping,
                        menu: true
                    });

                    me.btnWatermark = new Common.UI.Button({
                        cls: 'btn-toolbar x-huge icon-top',
                        iconCls: 'toolbar__icon btn-watermark',
                        caption: me.capBtnWatermark,
                        menu: new Common.UI.Menu({
                            cls: 'ppm-toolbar',
                            items: [
                                {
                                    caption: this.textEditWatermark,
                                    value: 'edit'
                                },
                                {
                                    caption: this.textRemWatermark,
                                    value: 'remove'
                                }
                            ]
                        })
                    });

                    me.toolbarControls.push(me.btnImgAlign,
                        me.btnImgGroup, me.btnImgForward, me.btnImgBackward, me.btnImgWrapping, me.btnWatermark);

                    //
                    // Menus
                    //

                    this.mnuLineSpace = this.btnLineSpace.menu;
                    this.mnuNonPrinting = this.btnShowHidenChars.menu;
                    this.mnuInsertTable = this.btnInsertTable.menu;
                    this.mnuInsertImage = this.btnInsertImage.menu;
                    this.mnuPageSize = this.btnPageSize.menu;
                    this.mnuColorSchema = this.btnColorSchemas.menu;

                    this.cmbFontSize = new Common.UI.ComboBox({
                        cls: 'input-group-nr',
                        menuStyle: 'min-width: 55px;',
                        hint: this.tipFontSize,
                        data: [
                            {value: 8, displayValue: "8"},
                            {value: 9, displayValue: "9"},
                            {value: 10, displayValue: "10"},
                            {value: 11, displayValue: "11"},
                            {value: 12, displayValue: "12"},
                            {value: 14, displayValue: "14"},
                            {value: 16, displayValue: "16"},
                            {value: 18, displayValue: "18"},
                            {value: 20, displayValue: "20"},
                            {value: 22, displayValue: "22"},
                            {value: 24, displayValue: "24"},
                            {value: 26, displayValue: "26"},
                            {value: 28, displayValue: "28"},
                            {value: 36, displayValue: "36"},
                            {value: 48, displayValue: "48"},
                            {value: 72, displayValue: "72"},
                            {value: 96, displayValue: "96"}
                        ]
                    });
                    this.paragraphControls.push(this.cmbFontSize);

                    this.cmbFontName = new Common.UI.ComboBoxFonts({
                        cls: 'input-group-nr',
                        menuCls: 'scrollable-menu',
                        menuStyle: 'min-width: 325px;',
                        hint: this.tipFontName,
                        store: new Common.Collections.Fonts()
                    });
                    this.paragraphControls.push(this.cmbFontName);

                    this.listStylesAdditionalMenuItem = new Common.UI.MenuItem({
                        template: _.template(
                            '<div id="id-save-style-container" class = "save-style-container">' +
                            '<span id="id-save-style-plus" class="plus img-commonctrl"  ></span>' +
                            '<label id="id-save-style-link" class="save-style-link" >' + me.textStyleMenuNew + '</label>' +
                            '</div>')
                    });

                    this.listStyles = new Common.UI.ComboDataView({
                        cls: 'combo-styles',
                        itemWidth: 104,
                        itemHeight: 38,
//                hint        : this.tipParagraphStyle,
                        enableKeyEvents: true,
                        additionalMenuItems: [this.listStylesAdditionalMenuItem],
                        beforeOpenHandler: function (e) {
                            var cmp = this,
                                menu = cmp.openButton.menu,
                                minMenuColumn = 6;

                            if (menu.cmpEl) {
                                var itemEl = $(cmp.cmpEl.find('.dataview.inner .style').get(0)).parent();
                                var itemMargin = /*parseInt($(itemEl.get(0)).parent().css('margin-right'))*/-1;
                                var itemWidth = itemEl.is(':visible') ? parseInt(itemEl.css('width')) :
                                    (cmp.itemWidth + parseInt(itemEl.css('padding-left')) + parseInt(itemEl.css('padding-right')) +
                                    parseInt(itemEl.css('border-left-width')) + parseInt(itemEl.css('border-right-width')));

                                var minCount = cmp.menuPicker.store.length >= minMenuColumn ? minMenuColumn : cmp.menuPicker.store.length,
                                    columnCount = Math.min(cmp.menuPicker.store.length, Math.round($('.dataview', $(cmp.fieldPicker.el)).width() / (itemMargin + itemWidth) + 0.5));

                                columnCount = columnCount < minCount ? minCount : columnCount;
                                menu.menuAlignEl = cmp.cmpEl;

                                menu.menuAlign = 'tl-tl';
                                var offset = cmp.cmpEl.width() - cmp.openButton.$el.width() - columnCount * (itemMargin + itemWidth) - 1;
                                menu.setOffset(Math.min(offset, 0));

                                menu.cmpEl.css({
                                    'width': columnCount * (itemWidth + itemMargin),
                                    'min-height': cmp.cmpEl.height()
                                });
                            }

                            if (cmp.menuPicker.scroller) {
                                cmp.menuPicker.scroller.update({
                                    includePadding: true,
                                    suppressScrollX: true
                                });
                            }

                            cmp.removeTips();
                        }
                    });

                    this.listStyles.fieldPicker.itemTemplate = _.template([
                        '<div class="style" id="<%= id %>">',
                        '<div style="background-image: url(<%= imageUrl %>); width: ' + this.listStyles.itemWidth + 'px; height: ' + this.listStyles.itemHeight + 'px;"></div>',
                        '</div>'
                    ].join(''));
                    this.listStyles.menuPicker.itemTemplate = _.template([
                        '<div class="style" id="<%= id %>">',
                        '<div style="background-image: url(<%= imageUrl %>); width: ' + this.listStyles.itemWidth + 'px; height: ' + this.listStyles.itemHeight + 'px;"></div>',
                        '</div>'
                    ].join(''));
                    this.paragraphControls.push(this.listStyles);
                    this.textOnlyControls.push(this.listStyles);

                    // Disable all components before load document
                    _.each(this.toolbarControls.concat(this.paragraphControls), function (cmp) {
                        if (_.isFunction(cmp.setDisabled))
                            cmp.setDisabled(true);
                    });
                    this.btnMailRecepients.setDisabled(true);

                    var editStyleMenuUpdate = new Common.UI.MenuItem({
                        caption: me.textStyleMenuUpdate
                    }).on('click', _.bind(me.onStyleMenuUpdate, me));

                    var editStyleMenuRestore = new Common.UI.MenuItem({
                        caption: me.textStyleMenuDelete
                    }).on('click', _.bind(me.onStyleMenuDelete, me));

                    var editStyleMenuDelete = new Common.UI.MenuItem({
                        caption: me.textStyleMenuRestore
                    }).on('click', _.bind(me.onStyleMenuDelete, me));

                    var editStyleMenuRestoreAll = new Common.UI.MenuItem({
                        caption: me.textStyleMenuRestoreAll
                    }).on('click', _.bind(me.onStyleMenuRestoreAll, me));

                    var editStyleMenuDeleteAll = new Common.UI.MenuItem({
                        caption: me.textStyleMenuDeleteAll
                    }).on('click', _.bind(me.onStyleMenuDeleteAll, me));

                    if (this.styleMenu == null) {
                        this.styleMenu = new Common.UI.Menu({
                            items: [
                                editStyleMenuUpdate,
                                editStyleMenuRestore,
                                editStyleMenuDelete,
                                editStyleMenuRestoreAll,
                                editStyleMenuDeleteAll
                            ]
                        });
                    }

                    this.on('render:after', _.bind(this.onToolbarAfterRender, this));
                } else {
                    Common.UI.Mixtbar.prototype.initialize.call(this, {
                            template: _.template(template_view),
                            tabs: [
                                {caption: me.textTabFile, action: 'file', haspanel: false}
                            ]
                        }
                    );
                }
                return this;
            },

            render: function (mode) {
                var me = this;

                /**
                 * Render UI layout
                 */

                this.fireEvent('render:before', [this]);

                me.isCompactView = mode.isCompactView;
                if ( mode.isEdit ) {
                    me.$el.html(me.rendererComponents(me.$layout));
                } else {
                    me.$layout.find('.canedit').hide();
                    me.$layout.addClass('folded');
                    me.$el.html(me.$layout);
                }

                this.fireEvent('render:after', [this]);
                Common.UI.Mixtbar.prototype.afterRender.call(this);

                Common.NotificationCenter.on({
                    'window:resize': function() {
                        Common.UI.Mixtbar.prototype.onResize.apply(me, arguments);
                    }
                });

                if ( mode.isEdit ) {
                    /** coauthoring begin **/
                    this.showSynchTip = !Common.localStorage.getBool("de-hide-synch");
                    this.needShowSynchTip = false;
                    /** coauthoring end **/

                    me.setTab('home');

                    var top = Common.localStorage.getItem("de-pgmargins-top"),
                        left = Common.localStorage.getItem("de-pgmargins-left"),
                        bottom = Common.localStorage.getItem("de-pgmargins-bottom"),
                        right = Common.localStorage.getItem("de-pgmargins-right");
                    if ( top!==null && left!==null && bottom!==null && right!==null ) {
                        var mnu = this.btnPageMargins.menu.items[0];
                        mnu.options.value = mnu.value = [parseFloat(top), parseFloat(left), parseFloat(bottom), parseFloat(right)];
                        mnu.setVisible(true);
                        $(mnu.el).html(mnu.template({id: Common.UI.getId(), caption : mnu.caption, options : mnu.options}));
                    } else
                        this.btnPageMargins.menu.items[0].setVisible(false);
                }

                if ( me.isCompactView )
                    me.setFolded(true);

                return this;
            },

            onTabClick: function (e) {
                var me = this,
                    tab = $(e.currentTarget).find('> a[data-tab]').data('tab'),
                    is_file_active = me.isTabActive('file');

                Common.UI.Mixtbar.prototype.onTabClick.apply(me, arguments);

                if ( is_file_active ) {
                    me.fireEvent('file:close');
                } else
                if ( tab == 'file' ) {
                    me.fireEvent('file:open');
                    me.setTab(tab);
                }

                if ( me.isTabActive('home'))
                    me.fireEvent('home:open');
            },

            rendererComponents: function (html) {
                var $host = $(html);
                var _injectComponent = function (id, cmp) {
                    Common.Utils.injectComponent($host.findById(id), cmp);
                };

                _injectComponent('#slot-field-fontname', this.cmbFontName);
                _injectComponent('#slot-field-fontsize', this.cmbFontSize);
                _injectComponent('#slot-btn-print', this.btnPrint);
                _injectComponent('#slot-btn-save', this.btnSave);
                _injectComponent('#slot-btn-undo', this.btnUndo);
                _injectComponent('#slot-btn-redo', this.btnRedo);
                _injectComponent('#slot-btn-copy', this.btnCopy);
                _injectComponent('#slot-btn-paste', this.btnPaste);
                _injectComponent('#slot-btn-incfont', this.btnIncFontSize);
                _injectComponent('#slot-btn-decfont', this.btnDecFontSize);
                _injectComponent('#slot-btn-bold', this.btnBold);
                _injectComponent('#slot-btn-italic', this.btnItalic);
                _injectComponent('#slot-btn-underline', this.btnUnderline);
                _injectComponent('#slot-btn-strikeout', this.btnStrikeout);
                _injectComponent('#slot-btn-superscript', this.btnSuperscript);
                _injectComponent('#slot-btn-subscript', this.btnSubscript);
                _injectComponent('#slot-btn-highlight', this.btnHighlightColor);
                _injectComponent('#slot-btn-fontcolor', this.btnFontColor);
                _injectComponent('#slot-btn-align-left', this.btnAlignLeft);
                _injectComponent('#slot-btn-align-center', this.btnAlignCenter);
                _injectComponent('#slot-btn-align-right', this.btnAlignRight);
                _injectComponent('#slot-btn-align-just', this.btnAlignJust);
                _injectComponent('#slot-btn-incoffset', this.btnIncLeftOffset);
                _injectComponent('#slot-btn-decoffset', this.btnDecLeftOffset);
                _injectComponent('#slot-btn-linespace', this.btnLineSpace);
                _injectComponent('#slot-btn-hidenchars', this.btnShowHidenChars);
                _injectComponent('#slot-btn-markers', this.btnMarkers);
                _injectComponent('#slot-btn-numbering', this.btnNumbers);
                _injectComponent('#slot-btn-multilevels', this.btnMultilevels);
                _injectComponent('#slot-btn-instable', this.btnInsertTable);
                _injectComponent('#slot-btn-insimage', this.btnInsertImage);
                _injectComponent('#slot-btn-inschart', this.btnInsertChart);
                _injectComponent('#slot-btn-instext', this.btnInsertText);
                _injectComponent('#slot-btn-instextart', this.btnInsertTextArt);
                _injectComponent('#slot-btn-dropcap', this.btnDropCap);
                _injectComponent('#slot-btn-controls', this.btnContentControls);
                _injectComponent('#slot-btn-columns', this.btnColumns);
                _injectComponent('#slot-btn-line-numbers', this.btnLineNumbers);
                _injectComponent('#slot-btn-editheader', this.btnEditHeader);
                _injectComponent('#slot-btn-datetime', this.btnInsDateTime);
                _injectComponent('#slot-btn-blankpage', this.btnBlankPage);
                _injectComponent('#slot-btn-insshape', this.btnInsertShape);
                _injectComponent('#slot-btn-insequation', this.btnInsertEquation);
                _injectComponent('#slot-btn-inssymbol', this.btnInsertSymbol);
                _injectComponent('#slot-btn-pageorient', this.btnPageOrient);
                _injectComponent('#slot-btn-pagemargins', this.btnPageMargins);
                _injectComponent('#slot-btn-pagesize', this.btnPageSize);
                _injectComponent('#slot-btn-clearstyle', this.btnClearStyle);
                _injectComponent('#slot-btn-copystyle', this.btnCopyStyle);
                _injectComponent('#slot-btn-colorschemas', this.btnColorSchemas);
                _injectComponent('#slot-btn-paracolor', this.btnParagraphColor);
                _injectComponent('#slot-field-styles', this.listStyles);
                _injectComponent('#slot-btn-mailrecepients', this.btnMailRecepients);
                _injectComponent('#slot-img-align', this.btnImgAlign);
                _injectComponent('#slot-img-group', this.btnImgGroup);
                _injectComponent('#slot-img-movefrwd', this.btnImgForward);
                _injectComponent('#slot-img-movebkwd', this.btnImgBackward);
                _injectComponent('#slot-img-wrapping', this.btnImgWrapping);
                _injectComponent('#slot-btn-watermark', this.btnWatermark);

                this.btnsPageBreak = Common.Utils.injectButtons($host.find('.btn-slot.btn-pagebreak'), '', 'toolbar__icon btn-pagebreak', this.capBtnInsPagebreak, undefined, true, true);
                Array.prototype.push.apply(this.paragraphControls, this.btnsPageBreak);

                return $host;
            },

            onAppReady: function (config) {
                var me = this;
                (new Promise( function(resolve, reject) {
                    resolve();
                })).then(function () {
                    if ( !config.isEdit ) return;

                    me.btnsPageBreak.forEach( function(btn) {
                        btn.updateHint( [me.textInsPageBreak, me.tipPageBreak] );

                        var _menu_section_break = new Common.UI.Menu({
                            menuAlign: 'tl-tr',
                            items: [
                                {caption: me.textNextPage, value: Asc.c_oAscSectionBreakType.NextPage},
                                {caption: me.textContPage, value: Asc.c_oAscSectionBreakType.Continuous},
                                {caption: me.textEvenPage, value: Asc.c_oAscSectionBreakType.EvenPage},
                                {caption: me.textOddPage, value: Asc.c_oAscSectionBreakType.OddPage}
                            ]
                        });

                        var _menu = new Common.UI.Menu({
                            items: [
                                {caption: me.textInsPageBreak, value: 'page'},
                                {caption: me.textInsColumnBreak, value: 'column'},
                                {caption: me.textInsSectionBreak, value: 'section', menu: _menu_section_break}
                            ]
                        });

                        btn.setMenu(_menu);
                    });

                    var _holder_view = DE.getController('DocumentHolder').getView();
                    me.btnImgForward.updateHint(me.tipSendForward);
                    me.btnImgForward.setMenu(new Common.UI.Menu({
                        items: [{
                                caption : _holder_view.textArrangeFront,
                                iconCls : 'menu__icon arrange-front',
                                valign  : Asc.c_oAscChangeLevel.BringToFront
                            }, {
                                caption : _holder_view.textArrangeForward,
                                iconCls : 'menu__icon arrange-forward',
                                valign  : Asc.c_oAscChangeLevel.BringForward
                            }
                        ]})
                    );

                    me.btnImgBackward.updateHint(me.tipSendBackward);
                    me.btnImgBackward.setMenu(new Common.UI.Menu({
                        items: [{
                                caption : _holder_view.textArrangeBack,
                                iconCls : 'menu__icon arrange-back',
                                valign  : Asc.c_oAscChangeLevel.SendToBack
                            }, {
                                caption : _holder_view.textArrangeBackward,
                                iconCls : 'menu__icon arrange-backward',
                                valign  : Asc.c_oAscChangeLevel.BringBackward
                            }]
                    }));

                    me.btnImgAlign.updateHint(me.tipImgAlign);

                    me.mniAlignToPage = new Common.UI.MenuItem({
                        caption: me.txtPageAlign,
                        checkable: true,
                        toggleGroup: 'imgalign',
                        value: -1
                    }).on('click', function (mnu) {
                        Common.Utils.InternalSettings.set("de-img-align-to", 1);
                    });
                    me.mniAlignToMargin = new Common.UI.MenuItem({
                        caption: me.txtMarginAlign,
                        checkable: true,
                        toggleGroup: 'imgalign',
                        value: -1
                    }).on('click', function (mnu) {
                        Common.Utils.InternalSettings.set("de-img-align-to", 2);
                    });
                    me.mniAlignObjects = new Common.UI.MenuItem({
                        caption: me.txtObjectsAlign,
                        checkable: true,
                        toggleGroup: 'imgalign',
                        value: -1
                    }).on('click', function (mnu) {
                        Common.Utils.InternalSettings.set("de-img-align-to", 3);
                    });

                    me.mniDistribHor = new Common.UI.MenuItem({
                        caption: me.txtDistribHor,
                        iconCls: 'menu__icon shape-distribute-hor',
                        value: 6
                    });
                    me.mniDistribVert = new Common.UI.MenuItem({
                        caption: me.txtDistribVert,
                        iconCls: 'menu__icon shape-distribute-vert',
                        value: 7
                    });

                    me.btnImgAlign.setMenu(new Common.UI.Menu({
                        cls: 'shifted-right',
                        items: [{
                                caption : _holder_view.textShapeAlignLeft,
                                iconCls : 'menu__icon shape-align-left',
                                value: Asc.c_oAscAlignShapeType.ALIGN_LEFT
                            }, {
                                caption : _holder_view.textShapeAlignCenter,
                                iconCls : 'menu__icon shape-align-center',
                                value: Asc.c_oAscAlignShapeType.ALIGN_CENTER
                            }, {
                                caption : _holder_view.textShapeAlignRight,
                                iconCls : 'menu__icon shape-align-right',
                                value: Asc.c_oAscAlignShapeType.ALIGN_RIGHT
                            }, {
                                caption : _holder_view.textShapeAlignTop,
                                iconCls : 'menu__icon shape-align-top',
                                value: Asc.c_oAscAlignShapeType.ALIGN_TOP
                            }, {
                                caption : _holder_view.textShapeAlignMiddle,
                                iconCls : 'menu__icon shape-align-middle',
                                value: Asc.c_oAscAlignShapeType.ALIGN_MIDDLE
                            }, {
                                caption : _holder_view.textShapeAlignBottom,
                                iconCls : 'menu__icon shape-align-bottom',
                                value: Asc.c_oAscAlignShapeType.ALIGN_BOTTOM
                            },
                            {caption: '--'},
                            me.mniDistribHor,
                            me.mniDistribVert,
                            {caption: '--'},
                            me.mniAlignToPage,
                            me.mniAlignToMargin,
                            me.mniAlignObjects
                        ]
                    }));

                    me.btnImgGroup.updateHint(me.tipImgGroup);
                    me.btnImgGroup.setMenu(new Common.UI.Menu({
                        items: [{
                            caption : _holder_view.txtGroup,
                            iconCls : 'menu__icon shape-group',
                            groupval: 1
                        }, {
                            caption : _holder_view.txtUngroup,
                            iconCls : 'menu__icon shape-ungroup',
                            groupval: -1
                        }]
                    }));

                    me.btnImgWrapping.updateHint(me.tipImgWrapping);
                    me.btnImgWrapping.setMenu(new Common.UI.Menu({
                        cls: 'ppm-toolbar',
                        items: [{
                                caption     : _holder_view.txtInline,
                                iconCls     : 'menu__icon wrap-inline',
                                toggleGroup : 'imgwrapping',
                                wrapType    : Asc.c_oAscWrapStyle2.Inline,
                                checkmark   : false,
                                checkable   : true
                            }, {
                                caption     : _holder_view.txtSquare,
                                iconCls     : 'menu__icon wrap-square',
                                toggleGroup : 'imgwrapping',
                                wrapType    : Asc.c_oAscWrapStyle2.Square,
                                checkmark   : false,
                                checkable   : true
                            }, {
                                caption     : _holder_view.txtTight,
                                iconCls     : 'menu__icon wrap-tight',
                                toggleGroup : 'imgwrapping',
                                wrapType    : Asc.c_oAscWrapStyle2.Tight,
                                checkmark   : false,
                                checkable   : true
                            }, {
                                caption     : _holder_view.txtThrough,
                                iconCls     : 'menu__icon wrap-through',
                                toggleGroup : 'imgwrapping',
                                wrapType    : Asc.c_oAscWrapStyle2.Through,
                                checkmark   : false,
                                checkable   : true
                            }, {
                                caption     : _holder_view.txtTopAndBottom,
                                iconCls     : 'menu__icon wrap-topandbottom',
                                toggleGroup : 'imgwrapping',
                                wrapType    : Asc.c_oAscWrapStyle2.TopAndBottom,
                                checkmark   : false,
                                checkable   : true
                            }, {
                                caption     : _holder_view.txtInFront,
                                iconCls     : 'menu__icon wrap-infront',
                                toggleGroup : 'imgwrapping',
                                wrapType    : Asc.c_oAscWrapStyle2.InFront,
                                checkmark   : false,
                                checkable   : true
                            }, {
                                caption     : _holder_view.txtBehind,
                                iconCls     : 'menu__icon wrap-behind',
                                toggleGroup : 'imgwrapping',
                                wrapType    : Asc.c_oAscWrapStyle2.Behind,
                                checkmark   : false,
                                checkable   : true
                            }
                        ]
                    }));

                    me.btnWatermark.updateHint(me.tipWatermark);

                    if (!config.canFeatureContentControl && me.btnContentControls.cmpEl) {
                        me.btnContentControls.cmpEl.parents('.group').hide().prev('.separator').hide();
                    }
                });
            },

            createDelayedElements: function () {
                if (this.api) {
                    this.mnuNonPrinting.items[0].setChecked(this.api.get_ShowParaMarks(), true);
                    this.mnuNonPrinting.items[1].setChecked(this.api.get_ShowTableEmptyLine(), true);
                    this.btnShowHidenChars.toggle(this.mnuNonPrinting.items[0].checked, true);

                    this.updateMetricUnit();
                }

                // set hints
                this.btnPrint.updateHint(this.tipPrint + Common.Utils.String.platformKey('Ctrl+P'));
                this.btnSave.updateHint(this.btnSaveTip);
                this.btnUndo.updateHint(this.tipUndo + Common.Utils.String.platformKey('Ctrl+Z'));
                this.btnRedo.updateHint(this.tipRedo + Common.Utils.String.platformKey('Ctrl+Y'));
                this.btnCopy.updateHint(this.tipCopy + Common.Utils.String.platformKey('Ctrl+C'));
                this.btnPaste.updateHint(this.tipPaste + Common.Utils.String.platformKey('Ctrl+V'));
                this.btnIncFontSize.updateHint(this.tipIncFont + Common.Utils.String.platformKey('Ctrl+]'));
                this.btnDecFontSize.updateHint(this.tipDecFont + Common.Utils.String.platformKey('Ctrl+['));
                this.btnBold.updateHint(this.textBold + Common.Utils.String.platformKey('Ctrl+B'));
                this.btnItalic.updateHint(this.textItalic + Common.Utils.String.platformKey('Ctrl+I'));
                this.btnUnderline.updateHint(this.textUnderline + Common.Utils.String.platformKey('Ctrl+U'));
                this.btnStrikeout.updateHint(this.textStrikeout);
                this.btnSuperscript.updateHint(this.textSuperscript);
                this.btnSubscript.updateHint(this.textSubscript);
                this.btnHighlightColor.updateHint(this.tipHighlightColor);
                this.btnFontColor.updateHint(this.tipFontColor);
                this.btnParagraphColor.updateHint(this.tipPrColor);
                this.btnAlignLeft.updateHint(this.tipAlignLeft + Common.Utils.String.platformKey('Ctrl+L'));
                this.btnAlignCenter.updateHint(this.tipAlignCenter + Common.Utils.String.platformKey('Ctrl+E'));
                this.btnAlignRight.updateHint(this.tipAlignRight + Common.Utils.String.platformKey('Ctrl+R'));
                this.btnAlignJust.updateHint(this.tipAlignJust + Common.Utils.String.platformKey('Ctrl+J'));
                this.btnDecLeftOffset.updateHint(this.tipDecPrLeft + Common.Utils.String.platformKey('Ctrl+Shift+M'));
                this.btnIncLeftOffset.updateHint(this.tipIncPrLeft + Common.Utils.String.platformKey('Ctrl+M'));
                this.btnLineSpace.updateHint(this.tipLineSpace);
                this.btnShowHidenChars.updateHint(this.tipShowHiddenChars + Common.Utils.String.platformKey('Ctrl+*'));
                this.btnMarkers.updateHint(this.tipMarkers);
                this.btnNumbers.updateHint(this.tipNumbers);
                this.btnMultilevels.updateHint(this.tipMultilevels);
                this.btnInsertTable.updateHint(this.tipInsertTable);
                this.btnInsertImage.updateHint(this.tipInsertImage);
                this.btnInsertChart.updateHint(this.tipInsertChart);
                this.btnInsertText.updateHint(this.tipInsertText);
                this.btnInsertTextArt.updateHint(this.tipInsertTextArt);
                this.btnEditHeader.updateHint(this.tipEditHeader);
                this.btnInsDateTime.updateHint(this.tipDateTime);
                this.btnBlankPage.updateHint(this.tipBlankPage);
                this.btnInsertShape.updateHint(this.tipInsertShape);
                this.btnInsertEquation.updateHint(this.tipInsertEquation);
                this.btnInsertSymbol.updateHint(this.tipInsertSymbol);
                this.btnDropCap.updateHint(this.tipDropCap);
                this.btnContentControls.updateHint(this.tipControls);
                this.btnColumns.updateHint(this.tipColumns);
                this.btnPageOrient.updateHint(this.tipPageOrient);
                this.btnPageSize.updateHint(this.tipPageSize);
                this.btnPageMargins.updateHint(this.tipPageMargins);
                this.btnLineNumbers.updateHint(this.tipLineNumbers);
                this.btnClearStyle.updateHint(this.tipClearStyle);
                this.btnCopyStyle.updateHint(this.tipCopyStyle + Common.Utils.String.platformKey('Ctrl+Shift+C'));
                this.btnColorSchemas.updateHint(this.tipColorSchemas);
                this.btnMailRecepients.updateHint(this.tipMailRecepients);

                // set menus

                var me = this;

                this.btnMarkers.setMenu(
                    new Common.UI.Menu({
                        cls: 'shifted-left',
                        style: 'min-width: 139px',
                        items: [
                            {template: _.template('<div id="id-toolbar-menu-markers" class="menu-markers" style="width: 139px; margin: 0 9px;"></div>')},
                            this.mnuMarkerSettings = new Common.UI.MenuItem({
                                caption: this.textListSettings,
                                disabled: (this.mnuMarkersPicker.conf.index || 0)==0,
                                value: 'settings'
                            })
                        ]
                    })
                );

                this.btnNumbers.setMenu(
                    new Common.UI.Menu({
                        cls: 'shifted-left',
                        items: [
                            {template: _.template('<div id="id-toolbar-menu-numbering" class="menu-markers" style="width: 185px; margin: 0 9px;"></div>')},
                            this.mnuNumberSettings = new Common.UI.MenuItem({
                                caption: this.textListSettings,
                                disabled: (this.mnuNumbersPicker.conf.index || 0)==0,
                                value: 'settings'
                            })
                        ]
                    })
                );

                this.btnMultilevels.setMenu(
                    new Common.UI.Menu({
                        cls: 'shifted-left',
                        style: 'min-width: 90px',
                        items: [
                            {template: _.template('<div id="id-toolbar-menu-multilevels" class="menu-markers" style="width: 93px; margin: 0 9px;"></div>')},
                            this.mnuMultilevelSettings = new Common.UI.MenuItem({
                                caption: this.textListSettings,
                                disabled: (this.mnuMultilevelPicker.conf.index || 0)==0,
                                value: 'settings'
                            })
                        ]
                    })
                );

                this.btnEditHeader.setMenu(
                    new Common.UI.Menu({
                        items: [
                            {caption: this.mniEditHeader, value: 'header'},
                            {caption: this.mniEditFooter, value: 'footer'},
                            {caption: '--'},
                            this.mnuInsertPageNum = new Common.UI.MenuItem({
                                caption: this.textInsertPageNumber,
                                disabled: this.mnuInsertPageNum.isDisabled(),
                                menu: new Common.UI.Menu({
                                    cls: 'shifted-left',
                                    menuAlign: 'tl-tr',
                                    style: 'min-width: 90px;',
                                    items: [
                                        {template: _.template('<div id="id-toolbar-menu-pageposition" class="menu-pageposition"></div>')},
                                        this.mnuPageNumCurrentPos = new Common.UI.MenuItem({
                                            caption: this.textToCurrent,
                                            disabled: this.mnuPageNumCurrentPos.isDisabled(),
                                            value: 'current'
                                        })
                                    ]
                                })
                            }),
                            this.mnuInsertPageCount = new Common.UI.MenuItem({
                                caption: this.textInsertPageCount,
                                disabled: this.mnuInsertPageCount.isDisabled()
                            })
                        ]
                    })
                );
                this.paragraphControls.push(this.mnuPageNumCurrentPos);
                this.paragraphControls.push(this.mnuInsertPageCount);

                this.btnInsertChart.setMenu( new Common.UI.Menu({
                    style: 'width: 364px;',
                    items: [
                        {template: _.template('<div id="id-toolbar-menu-insertchart" class="menu-insertchart" style="margin: 5px 5px 5px 10px;"></div>')}
                    ]
                }));

                var onShowBefore = function(menu) {
                    var picker = new Common.UI.DataView({
                        el: $('#id-toolbar-menu-insertchart'),
                        parentMenu: menu,
                        showLast: false,
                        restoreHeight: 421,
                        groups: new Common.UI.DataViewGroupStore(Common.define.chartData.getChartGroupData(true)),
                        store: new Common.UI.DataViewStore(Common.define.chartData.getChartData()),
                        itemTemplate: _.template('<div id="<%= id %>" class="item-chartlist"><svg width="40" height="40" class=\"icon\"><use xlink:href=\"#chart-<%= iconCls %>\"></use></svg></div>')
                    });
                    picker.on('item:click', function (picker, item, record, e) {
                        if (record)
                            me.fireEvent('add:chart', [record.get('type')]);
                    });
                    menu.off('show:before', onShowBefore);
                };
                this.btnInsertChart.menu.on('show:before', onShowBefore);

                var onShowBeforeTextArt = function (menu) {
                    var collection = DE.getCollection('Common.Collections.TextArt');
                    if (collection.length<1)
                        DE.getController('Main').fillTextArt(me.api.asc_getTextArtPreviews());
                    var picker = new Common.UI.DataView({
                        el: $('#id-toolbar-menu-insart'),
                        store: collection,
                        parentMenu: menu,
                        showLast: false,
                        itemTemplate: _.template('<div class="item-art"><img src="<%= imageUrl %>" id="<%= id %>" style="width:50px;height:50px;"></div>')
                    });
                    picker.on('item:click', function (picker, item, record, e) {
                        if (record)
                            me.fireEvent('insert:textart', [record.get('data')]);
                        if (e.type !== 'click') menu.hide();
                    });
                    menu.off('show:before', onShowBeforeTextArt);
                };
                this.btnInsertTextArt.menu.on('show:before', onShowBeforeTextArt);

                // set dataviews

                var _conf = this.mnuMarkersPicker.conf;
                this.mnuMarkersPicker = new Common.UI.DataView({
                    el: $('#id-toolbar-menu-markers'),
                    parentMenu: this.btnMarkers.menu,
                    restoreHeight: 138,
                    allowScrollbar: false,
                    store: new Common.UI.DataViewStore([
                        {offsety: 0, data: {type: 0, subtype: -1}},
                        {offsety: 38, data: {type: 0, subtype: 1}},
                        {offsety: 76, data: {type: 0, subtype: 2}},
                        {offsety: 114, data: {type: 0, subtype: 3}},
                        {offsety: 152, data: {type: 0, subtype: 4}},
                        {offsety: 190, data: {type: 0, subtype: 5}},
                        {offsety: 228, data: {type: 0, subtype: 6}},
                        {offsety: 266, data: {type: 0, subtype: 7}},
                        {offsety: 684, data: {type: 0, subtype: 8}}
                    ]),
                    itemTemplate: _.template('<div id="<%= id %>" class="item-markerlist" style="background-position: 0 -<%= offsety %>px;"></div>')
                });
                _conf && this.mnuMarkersPicker.selectByIndex(_conf.index, true);

                _conf = this.mnuNumbersPicker.conf;
                this.mnuNumbersPicker = new Common.UI.DataView({
                    el: $('#id-toolbar-menu-numbering'),
                    parentMenu: this.btnNumbers.menu,
                    restoreHeight: 92,
                    allowScrollbar: false,
                    store: new Common.UI.DataViewStore([
                        {offsety: 0, data: {type: 1, subtype: -1}},
                        {offsety: 570, data: {type: 1, subtype: 4}},
                        {offsety: 532, data: {type: 1, subtype: 5}},
                        {offsety: 608, data: {type: 1, subtype: 6}},
                        {offsety: 418, data: {type: 1, subtype: 1}},
                        {offsety: 456, data: {type: 1, subtype: 2}},
                        {offsety: 494, data: {type: 1, subtype: 3}},
                        {offsety: 646, data: {type: 1, subtype: 7}}
                    ]),
                    itemTemplate: _.template('<div id="<%= id %>" class="item-markerlist" style="background-position: 0 -<%= offsety %>px;"></div>')
                });
                _conf && this.mnuNumbersPicker.selectByIndex(_conf.index, true);

                _conf = this.mnuMultilevelPicker.conf;
                this.mnuMultilevelPicker = new Common.UI.DataView({
                    el: $('#id-toolbar-menu-multilevels'),
                    parentMenu: this.btnMultilevels.menu,
                    restoreHeight: 92,
                    allowScrollbar: false,
                    store: new Common.UI.DataViewStore([
                        {offsety: 0, data: {type: 2, subtype: -1}},
                        {offsety: 304, data: {type: 2, subtype: 1}},
                        {offsety: 342, data: {type: 2, subtype: 2}},
                        {offsety: 380, data: {type: 2, subtype: 3}}
                    ]),
                    itemTemplate: _.template('<div id="<%= id %>" class="item-markerlist" style="background-position: 0 -<%= offsety %>px;"></div>')
                });
                _conf && this.mnuMultilevelPicker.selectByIndex(_conf.index, true);

                _conf = this.mnuPageNumberPosPicker ? this.mnuPageNumberPosPicker.conf : undefined;
                this.mnuPageNumberPosPicker = new Common.UI.DataView({
                    el: $('#id-toolbar-menu-pageposition'),
                    allowScrollbar: false,
                    store: new Common.UI.DataViewStore([
                        {
                            offsety: 132,
                            allowSelected: false,
                            data: {
                                type: c_pageNumPosition.PAGE_NUM_POSITION_TOP,
                                subtype: c_pageNumPosition.PAGE_NUM_POSITION_LEFT
                            }
                        },
                        {
                            offsety: 99,
                            allowSelected: false,
                            data: {
                                type: c_pageNumPosition.PAGE_NUM_POSITION_TOP,
                                subtype: c_pageNumPosition.PAGE_NUM_POSITION_CENTER
                            }
                        },
                        {
                            offsety: 66,
                            allowSelected: false,
                            data: {
                                type: c_pageNumPosition.PAGE_NUM_POSITION_TOP,
                                subtype: c_pageNumPosition.PAGE_NUM_POSITION_RIGHT
                            }
                        },
                        {
                            offsety: 33,
                            allowSelected: false,
                            data: {
                                type: c_pageNumPosition.PAGE_NUM_POSITION_BOTTOM,
                                subtype: c_pageNumPosition.PAGE_NUM_POSITION_LEFT
                            }
                        },
                        {
                            offsety: 0,
                            allowSelected: false,
                            data: {
                                type: c_pageNumPosition.PAGE_NUM_POSITION_BOTTOM,
                                subtype: c_pageNumPosition.PAGE_NUM_POSITION_CENTER
                            }
                        },
                        {
                            offsety: 165,
                            allowSelected: false,
                            data: {
                                type: c_pageNumPosition.PAGE_NUM_POSITION_BOTTOM,
                                subtype: c_pageNumPosition.PAGE_NUM_POSITION_RIGHT
                            }
                        }
                    ]),
                    itemTemplate: _.template('<div id="<%= id %>" class="item-pagenumber" style="background-position: 0 -<%= offsety %>px"></div>')
                });
                _conf && this.mnuPageNumberPosPicker.setDisabled(_conf.disabled);

                this.mnuTablePicker = new Common.UI.DimensionPicker({
                    el: $('#id-toolbar-menu-tablepicker'),
                    minRows: 8,
                    minColumns: 10,
                    maxRows: 8,
                    maxColumns: 10
                });
            },

            onToolbarAfterRender: function(toolbar) {
                // DataView and pickers
                //
                var colorVal;
                if (this.btnHighlightColor.cmpEl) {
                    colorVal = $('<div class="btn-color-value-line"></div>');
                    $('button:first-child', this.btnHighlightColor.cmpEl).append(colorVal);
                    this.btnHighlightColor.currentColor = 'FFFF00';
                    colorVal.css('background-color', '#' + this.btnHighlightColor.currentColor);
                    this.mnuHighlightColorPicker = new Common.UI.ColorPalette({
                        el: $('#id-toolbar-menu-highlight'),
                        colors: [
                            'FFFF00', '00FF00', '00FFFF', 'FF00FF', '0000FF', 'FF0000', '00008B', '008B8B',
                            '006400', '800080', '8B0000', '808000', 'FFFFFF', 'D3D3D3', 'A9A9A9', '000000'
                        ]
                    });
                    this.mnuHighlightColorPicker.select('FFFF00');
                }

                if (this.btnFontColor.cmpEl) {
                    colorVal = $('<div class="btn-color-value-line"></div>');
                    $('button:first-child', this.btnFontColor.cmpEl).append(colorVal);
                    colorVal.css('background-color', this.btnFontColor.currentColor || 'transparent');
                    this.mnuFontColorPicker = new Common.UI.ThemeColorPalette({
                        el: $('#id-toolbar-menu-fontcolor')
                    });
                }

                if (this.btnParagraphColor.cmpEl) {
                    colorVal = $('<div class="btn-color-value-line"></div>');
                    $('button:first-child', this.btnParagraphColor.cmpEl).append(colorVal);
                    colorVal.css('background-color', this.btnParagraphColor.currentColor || 'transparent');
                    this.mnuParagraphColorPicker = new Common.UI.ThemeColorPalette({
                        el: $('#id-toolbar-menu-paracolor'),
                        transparent: true
                    });
                }

                if (this.btnContentControls.cmpEl) {
                    this.mnuControlsColorPicker = new Common.UI.ThemeColorPalette({
                        el: $('#id-toolbar-menu-controls-color')
                    });
                }
            },

            updateMetricUnit: function () {
                var items = this.btnPageMargins.menu.items;
                for (var i = 0; i < items.length; i++) {
                    var mnu = items[i];
                    if (mnu.checkable) {
                        var checked = mnu.checked;
                        $(mnu.el).html(mnu.template({
                            id: Common.UI.getId(),
                            caption: mnu.caption,
                            options: mnu.options
                        }));
                        if (checked) mnu.setChecked(checked);
                    }
                }
                items = this.btnPageSize.menu.items;
                for (var i = 0; i < items.length; i++) {
                    var mnu = items[i];
                    if (mnu.checkable) {
                        var checked = mnu.checked;
                        $(mnu.el).html(mnu.template({
                            id: Common.UI.getId(),
                            caption: mnu.caption,
                            options: mnu.options
                        }));
                        if (checked) mnu.setChecked(checked);
                    }
                }
            },

            setApi: function (api) {
                this.api = api;
                /** coauthoring begin **/
                this.api.asc_registerCallback('asc_onSendThemeColorSchemes', _.bind(this.onSendThemeColorSchemes, this));
                this.api.asc_registerCallback('asc_onCollaborativeChanges', _.bind(this.onCollaborativeChanges, this));
                this.api.asc_registerCallback('asc_onAuthParticipantsChanged', _.bind(this.onApiUsersChanged, this));
                this.api.asc_registerCallback('asc_onParticipantsChanged', _.bind(this.onApiUsersChanged, this));
                /** coauthoring end **/
                return this;
            },

            setMode: function (mode) {
                if (mode.isDisconnected) {
                    this.btnSave.setDisabled(true);
                    if (!mode.enableDownload)
                        this.btnPrint.setDisabled(true);
                }

                this.mode = mode;

                this.btnMailRecepients.setVisible(mode.canCoAuthoring == true && mode.canUseMailMerge);
                this.listStylesAdditionalMenuItem.setVisible(mode.canEditStyles);
                this.btnContentControls.menu.items[10].setVisible(mode.canEditContentControl);
                this.mnuInsertImage.items[2].setVisible(this.mode.canRequestInsertImage || this.mode.fileChoiceUrl && this.mode.fileChoiceUrl.indexOf("{documentType}")>-1);
            },

            onSendThemeColorSchemes: function (schemas) {
                var me = this;

                if (this.mnuColorSchema && this.mnuColorSchema.items.length > 0) {
                    _.each(this.mnuColorSchema.items, function (item) {
                        item.remove();
                    });
                }

                if (this.mnuColorSchema == null) {
                    this.mnuColorSchema = new Common.UI.Menu({
                        cls: 'shifted-left',
                        restoreHeight: true
                    });
                }
                this.mnuColorSchema.items = [];

                var itemTemplate = _.template([
                    '<a id="<%= id %>"  tabindex="-1" type="menuitem" class="<%= options.cls %>">',
                    '<span class="colors">',
                    '<% _.each(options.colors, function(color) { %>',
                    '<span class="color" style="background: <%= color %>;"></span>',
                    '<% }) %>',
                    '</span>',
                    '<span class="text"><%= caption %></span>',
                    '</a>'
                ].join(''));

                _.each(schemas, function (schema, index) {
                    var colors = schema.get_colors();//schema.colors;
                    var schemecolors = [];
                    for (var j = 2; j < 7; j++) {
                        var clr = '#' + Common.Utils.ThemeColor.getHexColor(colors[j].get_r(), colors[j].get_g(), colors[j].get_b());
                        schemecolors.push(clr);
                    }

                    if (index == 21) {
                        this.mnuColorSchema.addItem({
                            caption: '--'
                        });
                    }
                    var name = schema.get_name();
                    this.mnuColorSchema.addItem({
                        template: itemTemplate,
                        cls: 'color-schemas-menu',
                        colors: schemecolors,
                        caption: (index < 21) ? (me.SchemeNames[index] || name) : name,
                        value: index,
                        checkable: true,
                        toggleGroup: 'menuSchema'
                    });
                }, this);
            },

            /** coauthoring begin **/
            onCollaborativeChanges: function () {
                if (this._state.hasCollaborativeChanges) return;
                if (!this.btnCollabChanges.rendered || this._state.previewmode) {
                    this.needShowSynchTip = true;
                    return;
                }

                this._state.hasCollaborativeChanges = true;
                this.btnCollabChanges.cmpEl.addClass('notify');
                if (this.showSynchTip) {
                    this.btnCollabChanges.updateHint('');
                    if (this.synchTooltip === undefined)
                        this.createSynchTip();

                    this.synchTooltip.show();
                } else {
                    this.btnCollabChanges.updateHint(this.tipSynchronize + Common.Utils.String.platformKey('Ctrl+S'));
                }

                this.btnSave.setDisabled(false);
                Common.Gateway.collaborativeChanges();
            },

            createSynchTip: function () {
                this.synchTooltip = new Common.UI.SynchronizeTip({
                    extCls: (this.mode.customization && !!this.mode.customization.compactHeader) ? undefined : 'inc-index',
                    target: this.btnCollabChanges.$el
                });
                this.synchTooltip.on('dontshowclick', function () {
                    this.showSynchTip = false;
                    this.synchTooltip.hide();
                    this.btnCollabChanges.updateHint(this.tipSynchronize + Common.Utils.String.platformKey('Ctrl+S'));
                    Common.localStorage.setItem("de-hide-synch", 1);
                }, this);
                this.synchTooltip.on('closeclick', function () {
                    this.synchTooltip.hide();
                    this.btnCollabChanges.updateHint(this.tipSynchronize + Common.Utils.String.platformKey('Ctrl+S'));
                }, this);
            },

            synchronizeChanges: function () {
                if ( !this._state.previewmode && this.btnCollabChanges.rendered ) {
                    var me = this;

                    if ( me.btnCollabChanges.cmpEl.hasClass('notify') ) {
                        me.btnCollabChanges.cmpEl.removeClass('notify');
                        if (this.synchTooltip)
                            this.synchTooltip.hide();
                        this.btnCollabChanges.updateHint(this.btnSaveTip);

                        this.btnSave.setDisabled(!me.mode.forcesave);
                        this._state.hasCollaborativeChanges = false;
                    }
                }
            },

            onApiUsersChanged: function (users) {
                var editusers = [];
                _.each(users, function (item) {
                    if (!item.asc_getView())
                        editusers.push(item);
                });

                var me = this;
                var length = _.size(editusers);
                var cls = (length > 1) ? 'btn-save-coauth' : 'btn-save';
                if ( cls !== me.btnSaveCls && me.btnCollabChanges.rendered ) {
                    me.btnSaveTip = ((length > 1) ? me.tipSaveCoauth : me.tipSave ) + Common.Utils.String.platformKey('Ctrl+S');
                    me.btnCollabChanges.updateHint(me.btnSaveTip);
                    me.btnCollabChanges.$icon.removeClass(me.btnSaveCls).addClass(cls);
                    me.btnSaveCls = cls;
                }
            },

            /** coauthoring end **/

            onStyleMenuUpdate: function (item, e, eOpt) {
                var me = this;
                if (me.api) {
                    var style = me.api.asc_GetStyleFromFormatting();
                    var title = item.styleTitle;

                    var characterStyle = style.get_Link();
                    style.put_Name(title);
                    characterStyle.put_Name(title + '_character');
                    me.api.asc_AddNewStyle(style);
                    setTimeout(function () {
                        me.listStyles.openButton.menu.hide();
                    }, 100);
                }
            },

            onStyleMenuDelete: function (item, e, eOpt) {
                var me = this;
                if (me.api) {
                    this.api.asc_RemoveStyle(item.styleTitle);
                }
            },

            onStyleMenuRestoreAll: function (item, e, eOpt) {
                var me = this;
                if (me.api) {
                    _.each(window.styles.get_MergedStyles(), function (style) {
                        if (me.api.asc_IsStyleDefault(style.get_Name())) {
                            me.api.asc_RemoveStyle(style.get_Name());
                        }
                    });
                }
            },

            onStyleMenuDeleteAll: function (item, e, eOpt) {
                if (this.api)
                    this.api.asc_RemoveAllCustomStyles();
            },

            textBold: 'Bold',
            textItalic: 'Italic',
            textUnderline: 'Underline',
            textStrikeout: 'Strikeout',
            textSuperscript: 'Superscript',
            textSubscript: 'Subscript',
            strMenuNoFill: 'No Fill',
            tipFontName: 'Font Name',
            tipFontSize: 'Font Size',
            tipParagraphStyle: 'Paragraph Style',
            tipCopy: 'Copy',
            tipPaste: 'Paste',
            tipUndo: 'Undo',
            tipRedo: 'Redo',
            tipPrint: 'Print',
            tipSave: 'Save',
            tipIncFont: 'Increment font size',
            tipDecFont: 'Decrement font size',
            tipHighlightColor: 'Highlight color',
            tipFontColor: 'Font color',
            tipMarkers: 'Bullets',
            tipNumbers: 'Numbering',
            tipMultilevels: 'Outline',
            tipAlignLeft: 'Align Left',
            tipAlignRight: 'Align Right',
            tipAlignCenter: 'Align Center',
            tipAlignJust: 'Justified',
            tipDecPrLeft: 'Decrease Indent',
            tipIncPrLeft: 'Increase Indent',
            tipShowHiddenChars: 'Nonprinting Characters',
            tipLineSpace: 'Paragraph Line Spacing',
            tipPrColor: 'Background color',
            tipInsertTable: 'Insert Table',
            tipInsertImage: 'Insert Image',
            tipPageBreak: 'Insert Page or Section break',
            tipInsertNum: 'Insert Page Number',
            tipClearStyle: 'Clear Style',
            tipCopyStyle: 'Copy Style',
            tipPageSize: 'Page Size',
            tipPageOrient: 'Page Orientation',
            tipBack: 'Back',
            tipInsertShape: 'Insert Autoshape',
            tipInsertEquation: 'Insert Equation',
            mniImageFromFile: 'Image from File',
            mniImageFromUrl: 'Image from URL',
            mniCustomTable: 'Insert Custom Table',
            textTitleError: 'Error',
            textInsertPageNumber: 'Insert page number',
            textToCurrent: 'To Current Position',
            tipEditHeader: 'Edit header or footer',
            mniEditHeader: 'Edit Document Header',
            mniEditFooter: 'Edit Document Footer',
            mniHiddenChars: 'Nonprinting Characters',
            mniHiddenBorders: 'Hidden Table Borders',
            tipSynchronize: 'The document has been changed by another user. Please click to save your changes and reload the updates.',
            textNewColor: 'Add New Custom Color',
            textAutoColor: 'Automatic',
            tipInsertChart: 'Insert Chart',
            tipColorSchemas: 'Change Color Scheme',
            tipInsertText: 'Insert Text',
            tipInsertTextArt: 'Insert Text Art',
            mniEditDropCap: 'Drop Cap Settings',
            textNone: 'None',
            textInText: 'In Text',
            textInMargin: 'In Margin',
            tipDropCap: 'Insert drop cap',
            txtScheme1: 'Office',
            txtScheme2: 'Grayscale',
            txtScheme3: 'Apex',
            txtScheme4: 'Aspect',
            txtScheme5: 'Civic',
            txtScheme6: 'Concourse',
            txtScheme7: 'Equity',
            txtScheme8: 'Flow',
            txtScheme9: 'Foundry',
            txtScheme10: 'Median',
            txtScheme11: 'Metro',
            txtScheme12: 'Module',
            txtScheme13: 'Opulent',
            txtScheme14: 'Oriel',
            txtScheme15: 'Origin',
            txtScheme16: 'Paper',
            txtScheme17: 'Solstice',
            txtScheme18: 'Technic',
            txtScheme19: 'Trek',
            txtScheme20: 'Urban',
            txtScheme21: 'Verve',
            textInsPageBreak: 'Insert Page Break',
            textInsColumnBreak: 'Insert Column Break',
            textInsSectionBreak: 'Insert Section Break',
            textNextPage: 'Next Page',
            textContPage: 'Continuous Page',
            textEvenPage: 'Even Page',
            textOddPage: 'Odd Page',
            tipSaveCoauth: 'Save your changes for the other users to see them.',
            tipMailRecepients: 'Mail Merge',
            textStyleMenuUpdate: 'Update from select',
            textStyleMenuRestore: 'Restore to default',
            textStyleMenuDelete: 'Delete style',
            textStyleMenuRestoreAll: 'Restore all to default styles',
            textStyleMenuDeleteAll: 'Delete all custom styles',
            textStyleMenuNew: 'New style from selection',
            tipColumns: 'Insert columns',
            textColumnsOne: 'One',
            textColumnsTwo: 'Two',
            textColumnsThree: 'Three',
            textColumnsLeft: 'Left',
            textColumnsRight: 'Right',
            tipPageMargins: 'Page Margins',
            textMarginsLast: 'Last Custom',
            textMarginsNormal: 'Normal',
            textMarginsUsNormal: 'US Normal',
            textMarginsNarrow: 'Narrow',
            textMarginsModerate: 'Moderate',
            textMarginsWide: 'Wide',
            textPageMarginsCustom: 'Custom margins',
            textTop: 'Top: ',
            textLeft: 'Left: ',
            textBottom: 'Bottom: ',
            textRight: 'Right: ',
            textPageSizeCustom: 'Custom Page Size',
            textPortrait: 'Portrait',
            textLandscape: 'Landscape',
            textInsertPageCount: 'Insert number of pages',
            tipChangeChart: 'Change Chart Type',
            capBtnInsPagebreak: 'Page Break',
            capBtnInsImage: 'Image',
            capBtnInsTable: 'Table',
            capBtnInsChart: 'Chart',
            textTabFile: 'File',
            textTabHome: 'Home',
            textTabInsert: 'Insert',
            textTabLayout: 'Layout',
            textTabReview: 'Review',
            capBtnInsShape: 'Shape',
            capBtnInsTextbox: 'Text Box',
            capBtnInsTextart: 'Text Art',
            capBtnInsDropcap: 'Drop Cap',
            capBtnInsEquation: 'Equation',
            capBtnInsHeader: 'Header/Footer',
            capBtnColumns: 'Columns',
            capBtnPageOrient: 'Orientation',
            capBtnMargins: 'Margins',
            capBtnPageSize: 'Size',
            tipImgAlign: 'Align objects',
            tipImgGroup: 'Group objects',
            tipImgWrapping: 'Wrap text',
            tipSendForward: 'Bring forward',
            tipSendBackward: 'Send backward',
            capImgAlign: 'Align',
            capImgGroup: 'Group',
            capImgForward: 'Bring Forward',
            capImgBackward: 'Send Backward',
            capImgWrapping: 'Wrapping',
            capBtnComment: 'Comment',
            textColumnsCustom: 'Custom Columns',
            textTabCollaboration: 'Collaboration',
            textTabProtect: 'Protection',
            textTabLinks: 'References',
            capBtnInsControls: 'Content Control',
            textRichControl: 'Rich text',
            textPlainControl: 'Plain text',
            textRemoveControl: 'Remove',
            mniEditControls: 'Settings',
            tipControls: 'Insert content control',
            mniHighlightControls: 'Highlight settings',
            textNoHighlight: 'No highlighting',
            mniImageFromStorage: 'Image from Storage',
            capBtnBlankPage: 'Blank Page',
            tipBlankPage: 'Insert blank page',
            txtDistribHor: 'Distribute Horizontally',
            txtDistribVert: 'Distribute Vertically',
            txtPageAlign: 'Align to Page',
            txtMarginAlign: 'Align to Margin',
            txtObjectsAlign: 'Align Selected Objects',
            capBtnWatermark: 'Watermark',
            textEditWatermark: 'Custom Watermark',
            textRemWatermark: 'Remove Watermark',
            tipWatermark: 'Edit watermark',
            textPictureControl: 'Picture',
            textComboboxControl: 'Combo box',
            textCheckboxControl: 'Check box',
            textDropdownControl: 'Drop-down list',
            textDateControl: 'Date',
            capBtnAddComment: 'Add Comment',
            capBtnInsSymbol: 'Symbol',
            tipInsertSymbol: 'Insert symbol',
            mniDrawTable: 'Draw Table',
            mniEraseTable: 'Erase Table',
            textListSettings: 'List Settings',
            capBtnDateTime: 'Date & Time',
<<<<<<< HEAD
            tipDateTime: 'Insert current date and time',
            textNewFieldControl: 'New text field',
            textNewPictureControl: 'New picture',
            textNewComboboxControl: 'New combo box',
            textNewCheckboxControl: 'New check box',
            textNewRadioboxControl: 'New radio box',
            textNewDropdownControl: 'New drop-down list',
            capBtnLineNumbers: 'Line Numbers',
            textContinuous: 'Continuous',
            textRestartEachPage: 'Restart Each Page',
            textRestartEachSection: 'Restart Each Section',
            textSuppressForCurrentParagraph: 'Suppress for Current Paragraph',
            textCustomLineNumbers: 'Line Numbering Options',
            tipLineNumbers: 'Show line numbers'
=======
            tipDateTime: 'Insert current date and time'
>>>>>>> 7115adc5
        }
    })(), DE.Views.Toolbar || {}));
});<|MERGE_RESOLUTION|>--- conflicted
+++ resolved
@@ -2381,14 +2381,7 @@
             mniEraseTable: 'Erase Table',
             textListSettings: 'List Settings',
             capBtnDateTime: 'Date & Time',
-<<<<<<< HEAD
             tipDateTime: 'Insert current date and time',
-            textNewFieldControl: 'New text field',
-            textNewPictureControl: 'New picture',
-            textNewComboboxControl: 'New combo box',
-            textNewCheckboxControl: 'New check box',
-            textNewRadioboxControl: 'New radio box',
-            textNewDropdownControl: 'New drop-down list',
             capBtnLineNumbers: 'Line Numbers',
             textContinuous: 'Continuous',
             textRestartEachPage: 'Restart Each Page',
@@ -2396,9 +2389,6 @@
             textSuppressForCurrentParagraph: 'Suppress for Current Paragraph',
             textCustomLineNumbers: 'Line Numbering Options',
             tipLineNumbers: 'Show line numbers'
-=======
-            tipDateTime: 'Insert current date and time'
->>>>>>> 7115adc5
         }
     })(), DE.Views.Toolbar || {}));
 });