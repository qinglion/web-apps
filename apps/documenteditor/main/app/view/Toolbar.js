--- conflicted
+++ resolved
@@ -215,11 +215,7 @@
                     this.btnUndo = new Common.UI.Button({
                         id: 'id-toolbar-btn-undo',
                         cls: 'btn-toolbar',
-<<<<<<< HEAD
                         iconCls: 'toolbar__icon btn-undo icon-rtl',
-=======
-                        iconCls: 'toolbar__icon btn-undo',
->>>>>>> 677771f5
                         lock: [_set.undoLock, _set.previewReviewMode, _set.lostConnect, _set.disableOnStart, _set.viewMode],
                         signals: ['disabled'],
                         dataHint: '1',
@@ -231,11 +227,7 @@
                     this.btnRedo = new Common.UI.Button({
                         id: 'id-toolbar-btn-redo',
                         cls: 'btn-toolbar',
-<<<<<<< HEAD
                         iconCls: 'toolbar__icon btn-redo icon-rtl',
-=======
-                        iconCls: 'toolbar__icon btn-redo',
->>>>>>> 677771f5
                         lock: [_set.redoLock, _set.previewReviewMode, _set.lostConnect, _set.disableOnStart, _set.viewMode],
                         signals: ['disabled'],
                         dataHint: '1',
@@ -1456,11 +1448,7 @@
                     this.btnLineNumbers = new Common.UI.Button({
                         id: 'tlbtn-line-numbers',
                         cls: 'btn-toolbar x-huge icon-top',
-<<<<<<< HEAD
-                        iconCls: 'toolbar__icon btn-line-numbering',
-=======
                         iconCls: 'toolbar__icon ' + (!Common.UI.isRTL() ? 'btn-line-numbering' : 'btn-line-numbering-rtl'),
->>>>>>> 677771f5
                         lock: [_set.docPropsLock, _set.inImagePara, _set.previewReviewMode, _set.viewFormMode, _set.lostConnect, _set.disableOnStart, _set.docLockViewIns, _set.docLockForms, _set.docLockCommentsIns, _set.viewMode],
                         caption: me.capBtnLineNumbers,
                         menu: new Common.UI.Menu({
@@ -1903,11 +1891,7 @@
                         this.btnUndo = new Common.UI.Button({
                             id: 'id-toolbar-btn-undo',
                             cls: 'btn-toolbar',
-<<<<<<< HEAD
                             iconCls: 'toolbar__icon btn-undo icon-rtl',
-=======
-                            iconCls: 'toolbar__icon btn-undo',
->>>>>>> 677771f5
                             lock: [_set.undoLock, _set.previewReviewMode, _set.lostConnect, _set.disableOnStart, _set.viewMode],
                             signals: ['disabled'],
                             dataHint: '1',
