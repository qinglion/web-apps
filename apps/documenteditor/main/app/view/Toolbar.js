/*
 *
 * (c) Copyright Ascensio System Limited 2010-2016
 *
 * This program is a free software product. You can redistribute it and/or
 * modify it under the terms of the GNU Affero General Public License (AGPL)
 * version 3 as published by the Free Software Foundation. In accordance with
 * Section 7(a) of the GNU AGPL its Section 15 shall be amended to the effect
 * that Ascensio System SIA expressly excludes the warranty of non-infringement
 * of any third-party rights.
 *
 * This program is distributed WITHOUT ANY WARRANTY; without even the implied
 * warranty of MERCHANTABILITY or FITNESS FOR A PARTICULAR  PURPOSE. For
 * details, see the GNU AGPL at: http://www.gnu.org/licenses/agpl-3.0.html
 *
 * You can contact Ascensio System SIA at Lubanas st. 125a-25, Riga, Latvia,
 * EU, LV-1021.
 *
 * The  interactive user interfaces in modified source and object code versions
 * of the Program must display Appropriate Legal Notices, as required under
 * Section 5 of the GNU AGPL version 3.
 *
 * Pursuant to Section 7(b) of the License you must retain the original Product
 * logo when distributing the program. Pursuant to Section 7(e) we decline to
 * grant you any rights under trademark law for use of our trademarks.
 *
 * All the Product's GUI elements, including illustrations and icon sets, as
 * well as technical writing content are licensed under the terms of the
 * Creative Commons Attribution-ShareAlike 4.0 International. See the License
 * terms at http://creativecommons.org/licenses/by-sa/4.0/legalcode
 *
*/
/**
 *  Toolbar.js
 *
 *  Toolbar view
 *
 *  Created by Alexander Yuzhin on 1/9/14
 *  Copyright (c) 2014 Ascensio System SIA. All rights reserved.
 *
 */

define([
    'jquery',
    'underscore',
    'backbone',
    'text!documenteditor/main/app/template/Toolbar.template',
    'common/main/lib/collection/Fonts',
    'common/main/lib/component/Button',
    'common/main/lib/component/ComboBox',
    'common/main/lib/component/DataView',
    'common/main/lib/component/ColorPalette',
    'common/main/lib/component/ThemeColorPalette',
    'common/main/lib/component/Menu',
    'common/main/lib/component/DimensionPicker',
    'common/main/lib/component/Window',
    'common/main/lib/component/ComboBoxFonts',
    'common/main/lib/component/ComboDataView'
    /** coauthoring begin **/
    ,'common/main/lib/component/SynchronizeTip'
    /** coauthoring end **/

], function ($, _, Backbone, toolbarTemplate) {
    'use strict';

    DE.Views.Toolbar =  Backbone.View.extend(_.extend({
        el: '#toolbar',

        // Compile our stats template
        template: _.template(toolbarTemplate),

        // Delegated events for creating new items, and clearing completed ones.
        events: {
            //
        },

        initialize: function () {
            /**
             * UI Components
             */

            var me = this;

            this.SchemeNames = [
                this.txtScheme1, this.txtScheme2, this.txtScheme3, this.txtScheme4, this.txtScheme5,
                this.txtScheme6, this.txtScheme7, this.txtScheme8, this.txtScheme9, this.txtScheme10,
                this.txtScheme11, this.txtScheme12, this.txtScheme13, this.txtScheme14, this.txtScheme15,
                this.txtScheme16, this.txtScheme17, this.txtScheme18, this.txtScheme19, this.txtScheme20,
                this.txtScheme21
            ];

            this.paragraphControls = [];
            this.toolbarControls = [];
            this.textOnlyControls = [];
            this._state = {
                hasCollaborativeChanges: undefined
            };
            this.btnSaveCls = 'btn-save';
            this.btnSaveTip = this.tipSave + Common.Utils.String.platformKey('Ctrl+S');

            this.btnNewDocument = new Common.UI.Button({
                id          : 'id-toolbar-btn-newdocument',
                cls         : 'btn-toolbar',
                iconCls     : 'btn-newdocument'
            });
            this.toolbarControls.push(this.btnNewDocument);

            this.btnOpenDocument = new Common.UI.Button({
                id          : 'id-toolbar-btn-opendocument',
                cls         : 'btn-toolbar',
                iconCls     : 'btn-opendocument'
            });
            this.toolbarControls.push(this.btnOpenDocument);

            this.btnPrint = new Common.UI.Button({
                id          : 'id-toolbar-btn-print',
                cls         : 'btn-toolbar',
                iconCls     : 'btn-print no-mask'
            });
            this.toolbarControls.push(this.btnPrint);

            this.btnSave = new Common.UI.Button({
                id          : 'id-toolbar-btn-save',
                cls         : 'btn-toolbar',
                iconCls     : 'no-mask ' + this.btnSaveCls
            });
            this.toolbarControls.push(this.btnSave);

            this.btnUndo = new Common.UI.Button({
                id          : 'id-toolbar-btn-undo',
                cls         : 'btn-toolbar',
                iconCls     : 'btn-undo'
            });
            this.toolbarControls.push(this.btnUndo);

            this.btnRedo = new Common.UI.Button({
                id          : 'id-toolbar-btn-redo',
                cls         : 'btn-toolbar',
                iconCls     : 'btn-redo'
            });
            this.toolbarControls.push(this.btnRedo);

            this.btnCopy = new Common.UI.Button({
                id          : 'id-toolbar-btn-copy',
                cls         : 'btn-toolbar',
                iconCls     : 'btn-copy'
            });
            this.toolbarControls.push(this.btnCopy);

            this.btnPaste = new Common.UI.Button({
                id          : 'id-toolbar-btn-paste',
                cls         : 'btn-toolbar',
                iconCls     : 'btn-paste'
            });
            this.paragraphControls.push(this.btnPaste);

            this.btnIncFontSize = new Common.UI.Button({
                id          : 'id-toolbar-btn-incfont',
                cls         : 'btn-toolbar',
                iconCls     : 'btn-incfont'
            });
            this.paragraphControls.push(this.btnIncFontSize);

            this.btnDecFontSize = new Common.UI.Button({
                id          : 'id-toolbar-btn-decfont',
                cls         : 'btn-toolbar',
                iconCls     : 'btn-decfont'
            });
            this.paragraphControls.push(this.btnDecFontSize);

            this.btnBold = new Common.UI.Button({
                id          : 'id-toolbar-btn-bold',
                cls         : 'btn-toolbar',
                iconCls     : 'btn-bold',
                enableToggle: true
            });
            this.paragraphControls.push(this.btnBold);

            this.btnItalic = new Common.UI.Button({
                id          : 'id-toolbar-btn-italic',
                cls         : 'btn-toolbar',
                iconCls     : 'btn-italic',
                enableToggle: true
            });
            this.paragraphControls.push(this.btnItalic);

            this.btnUnderline = new Common.UI.Button({
                id          : 'id-toolbar-btn-underline',
                cls         : 'btn-toolbar',
                iconCls     : 'btn-underline',
                enableToggle: true
            });
            this.paragraphControls.push(this.btnUnderline);

            this.btnStrikeout = new Common.UI.Button({
                id          : 'id-toolbar-btn-strikeout',
                cls         : 'btn-toolbar',
                iconCls     : 'btn-strikeout',
                enableToggle: true
            });
            this.paragraphControls.push(this.btnStrikeout);

            this.btnSuperscript = new Common.UI.Button({
                id          : 'id-toolbar-btn-superscript',
                cls         : 'btn-toolbar',
                iconCls     : 'btn-superscript',
                enableToggle: true,
                toggleGroup : 'superscriptGroup'
            });
            this.paragraphControls.push(this.btnSuperscript);

            this.btnSubscript = new Common.UI.Button({
                id          : 'id-toolbar-btn-subscript',
                cls         : 'btn-toolbar',
                iconCls     : 'btn-subscript',
                enableToggle: true,
                toggleGroup : 'superscriptGroup'
            });
            this.paragraphControls.push(this.btnSubscript);

            this.btnHighlightColor = new Common.UI.Button({
                id          : 'id-toolbar-btn-highlight',
                cls         : 'btn-toolbar',
                iconCls     : 'btn-highlight',
                enableToggle: true,
                allowDepress: true,
                split       : true,
                menu        : new Common.UI.Menu({
                    style: 'min-width: 100px;',
                    items: [
                        { template: _.template('<div id="id-toolbar-menu-highlight" style="width: 120px; height: 120px; margin: 10px;"></div>') },
                        { caption: '--' },
                        this.mnuHighlightTransparent = new Common.UI.MenuItem({
                            caption: this.strMenuNoFill,
                            checkable: true
                        })
                    ]
                })
            });
            this.paragraphControls.push(this.btnHighlightColor);
            this.textOnlyControls.push(this.btnHighlightColor);

            this.btnFontColor = new Common.UI.Button({
                id          : 'id-toolbar-btn-fontcolor',
                cls         : 'btn-toolbar',
                iconCls     : 'btn-fontcolor',
                split       : true,
                menu        : new Common.UI.Menu({
                    items: [
                        {
                            id          : 'id-toolbar-menu-auto-fontcolor',
                            caption     : this.textAutoColor,
                            template    : _.template('<a tabindex="-1" type="menuitem"><span class="menu-item-icon" style="background-image: none; width: 12px; height: 12px; margin: 1px 7px 0 -7px; background-color: #000;"></span><%= caption %></a>')
                        },
                        {caption:'--'},
                        { template: _.template('<div id="id-toolbar-menu-fontcolor" style="width: 165px; height: 220px; margin: 10px;"></div>') },
                        { template: _.template('<a id="id-toolbar-menu-new-fontcolor" style="padding-left:12px;">' + this.textNewColor + '</a>') }
                    ]
                })
            });
            this.paragraphControls.push(this.btnFontColor);

            this.btnParagraphColor = new Common.UI.Button({
                id          : 'id-toolbar-btn-paracolor',
                cls         : 'btn-toolbar',
                iconCls     : 'btn-paracolor',
                split       : true,
                menu        : new Common.UI.Menu({
                    items: [
                        { template: _.template('<div id="id-toolbar-menu-paracolor" style="width: 165px; height: 220px; margin: 10px;"></div>') },
                        { template: _.template('<a id="id-toolbar-menu-new-paracolor" style="padding-left:12px;">' + this.textNewColor + '</a>') }
                    ]
                })
            });
            this.paragraphControls.push(this.btnParagraphColor);
            this.textOnlyControls.push(this.btnParagraphColor);

            this.btnAlignLeft = new Common.UI.Button({
                id          : 'id-toolbar-btn-align-left',
                cls         : 'btn-toolbar',
                iconCls     : 'btn-align-left',
                enableToggle: true,
                allowDepress: false,
                toggleGroup : 'alignGroup'
            });
            this.paragraphControls.push(this.btnAlignLeft);

            this.btnAlignCenter = new Common.UI.Button({
                id          : 'id-toolbar-btn-align-center',
                cls         : 'btn-toolbar',
                iconCls     : 'btn-align-center',
                enableToggle: true,
                allowDepress: false,
                toggleGroup : 'alignGroup'
            });
            this.paragraphControls.push(this.btnAlignCenter);

            this.btnAlignRight = new Common.UI.Button({
                id          : 'id-toolbar-btn-align-right',
                cls         : 'btn-toolbar',
                iconCls     : 'btn-align-right',
                enableToggle: true,
                allowDepress: false,
                toggleGroup : 'alignGroup'
            });
            this.paragraphControls.push(this.btnAlignRight);

            this.btnAlignJust = new Common.UI.Button({
                id          : 'id-toolbar-btn-align-just',
                cls         : 'btn-toolbar',
                iconCls     : 'btn-align-just',
                enableToggle: true,
                allowDepress: false,
                toggleGroup: 'alignGroup'
            });
            this.paragraphControls.push(this.btnAlignJust);

            this.btnHorizontalAlign = new Common.UI.Button({
                id          : 'id-toolbar-btn-halign',
                cls         : 'btn-toolbar',
                iconCls     : 'btn-align-left',
                icls        : 'btn-align-left',
                menu        : new Common.UI.Menu({
                    cls: 'ppm-toolbar',
                    items: [
                        {
                            caption: this.tipAlignLeft + Common.Utils.String.platformKey('Ctrl+L'),
                            iconCls: 'mnu-align-left',
                            icls: 'btn-align-left',
                            checkable: true,
                            toggleGroup: 'halignGroup',
                            checked: true,
                            value: 1
                        },
                        {
                            caption: this.tipAlignCenter + Common.Utils.String.platformKey('Ctrl+E'),
                            iconCls: 'mnu-align-center',
                            icls: 'btn-align-center',
                            checkable: true,
                            toggleGroup: 'halignGroup',
                            value: 2
                        },
                        {
                            caption: this.tipAlignRight + Common.Utils.String.platformKey('Ctrl+R'),
                            iconCls: 'mnu-align-right',
                            icls: 'btn-align-right',
                            checkable: true,
                            toggleGroup: 'halignGroup',
                            value: 0
                        },
                        {
                            caption: this.tipAlignJust + Common.Utils.String.platformKey('Ctrl+J'),
                            iconCls: 'mnu-align-just',
                            icls: 'btn-align-just',
                            checkable: true,
                            toggleGroup: 'halignGroup',
                            value: 3
                        }
                    ]
                })
            });
            this.paragraphControls.push(this.btnHorizontalAlign);

            this.btnDecLeftOffset = new Common.UI.Button({
                id          : 'id-toolbar-btn-decoffset',
                cls         : 'btn-toolbar',
                iconCls     : 'btn-decoffset'
            });
            this.paragraphControls.push(this.btnDecLeftOffset);

            this.btnIncLeftOffset = new Common.UI.Button({
                id          : 'id-toolbar-btn-incoffset',
                cls         : 'btn-toolbar',
                iconCls     : 'btn-incoffset'
            });
            this.paragraphControls.push(this.btnIncLeftOffset);

            this.btnLineSpace = new Common.UI.Button({
                id          : 'id-toolbar-btn-linespace',
                cls         : 'btn-toolbar',
                iconCls     : 'btn-linespace',
                menu        : new Common.UI.Menu({
                    style: 'min-width: 60px;',
                    items: [
                        { caption: '1.0',  value: 1.0,  checkable: true, toggleGroup: 'linesize' },
                        { caption: '1.15', value: 1.15, checkable: true, toggleGroup: 'linesize' },
                        { caption: '1.5',  value: 1.5,  checkable: true, toggleGroup: 'linesize' },
                        { caption: '2.0',  value: 2.0,  checkable: true, toggleGroup: 'linesize' },
                        { caption: '2.5',  value: 2.5,  checkable: true, toggleGroup: 'linesize' },
                        { caption: '3.0',  value: 3.0,  checkable: true, toggleGroup: 'linesize' }
                    ]
                })
            });
            this.paragraphControls.push(this.btnLineSpace);

            this.btnShowHidenChars = new Common.UI.Button({
                id          : 'id-toolbar-btn-hidenchars',
                cls         : 'btn-toolbar',
                iconCls     : 'btn-hidenchars',
                enableToggle: true,
                split       : true,
                menu        : new Common.UI.Menu({
                    style: 'min-width: 60px;',
                    items: [
                        { caption: this.mniHiddenChars,     value: 'characters', checkable: true },
                        { caption: this.mniHiddenBorders,   value: 'table',      checkable: true }
                    ]
                })
            });
            this.toolbarControls.push(this.btnShowHidenChars);

            this.btnMarkers = new Common.UI.Button({
                id          : 'id-toolbar-btn-markers',
                cls         : 'btn-toolbar',
                iconCls     : 'btn-setmarkers',
                enableToggle: true,
                toggleGroup : 'markersGroup',
                split       : true,
                menu        : true
            });
            this.paragraphControls.push(this.btnMarkers);
            this.textOnlyControls.push(this.btnMarkers);

            this.btnNumbers = new Common.UI.Button({
                id          : 'id-toolbar-btn-numbering',
                cls         : 'btn-toolbar',
                iconCls     : 'btn-numbering',
                enableToggle: true,
                toggleGroup : 'markersGroup',
                split       : true,
                menu        : true
            });
            this.paragraphControls.push(this.btnNumbers);
            this.textOnlyControls.push(this.btnNumbers);

            this.btnMultilevels = new Common.UI.Button({
                id          : 'id-toolbar-btn-multilevels',
                cls         : 'btn-toolbar',
                iconCls     : 'btn-multilevels',
                menu        : true
            });
            this.paragraphControls.push(this.btnMultilevels);
            this.textOnlyControls.push(this.btnMultilevels);

            this.mnuMarkersPicker = {
                conf: {index:0},
                selectByIndex: function (idx) {
                    this.conf.index = idx;
                }
            };
            this.mnuNumbersPicker = _.clone(this.mnuMarkersPicker);
            this.mnuMultilevelPicker = _.clone(this.mnuMarkersPicker);

            this.btnInsertTable = new Common.UI.Button({
                id          : 'id-toolbar-btn-inserttable',
                cls         : 'btn-toolbar',
                iconCls     : 'btn-inserttable',
                menu        : new Common.UI.Menu({
                    items: [
                        { template: _.template('<div id="id-toolbar-menu-tablepicker" class="dimension-picker" style="margin: 5px 10px;"></div>') },
                        { caption: this.mniCustomTable, value: 'custom' }
                    ]
                })
            });
            this.paragraphControls.push(this.btnInsertTable);

            this.btnInsertImage = new Common.UI.Button({
                id          : 'id-toolbar-btn-insertimage',
                cls         : 'btn-toolbar',
                iconCls     : 'btn-insertimage',
                menu        : new Common.UI.Menu({
                    items: [
                        { caption: this.mniImageFromFile, value: 'file' },
                        { caption: this.mniImageFromUrl,  value: 'url' }
                    ]
                })
            });
            this.paragraphControls.push(this.btnInsertImage);

            this.btnInsertChart = new Common.UI.Button({
                id          : 'id-toolbar-btn-insertchart',
                cls         : 'btn-toolbar',
                iconCls     : 'btn-insertchart',
                menu        : new Common.UI.Menu({
                    style: 'width: 560px;',
                    items: [
                        { template: _.template('<div id="id-toolbar-menu-insertchart" class="menu-insertchart" style="margin: 5px 5px 5px 10px;"></div>') }
                    ]
                })
            });
            this.paragraphControls.push(this.btnInsertChart);

            this.btnInsertText = new Common.UI.Button({
                id          : 'id-toolbar-btn-inserttext',
                cls         : 'btn-toolbar',
                iconCls     : 'btn-text',
                enableToggle: true,
                split       : true,
                menu        : new Common.UI.Menu({
                    items : [
                        {caption: this.textInsText, value: 'text'},
                        this.mnuInsertTextArt = new Common.UI.MenuItem({
                            caption: this.textInsTextArt,
                            value: 'art',
                            menu: new Common.UI.Menu({
                                menuAlign: 'tl-tr',
                                cls: 'menu-shapes',
                                items: [
                                    { template: _.template('<div id="id-toolbar-menu-insart" style="width: 239px; margin-left: 5px;"></div>') }
                                ]
                            })
                        })
                    ]
                })
            });
            this.paragraphControls.push(this.btnInsertText);

            this.btnInsertPageBreak = new Common.UI.Button({
                id          : 'id-toolbar-btn-pagebreak',
                cls         : 'btn-toolbar',
                iconCls     : 'btn-pagebreak',
                split       : true,
                menu        : true
            });
            this.paragraphControls.push(this.btnInsertPageBreak);

            this.btnInsertHyperlink = new Common.UI.Button({
                id          : 'id-toolbar-btn-inserthyperlink',
                cls         : 'btn-toolbar',
                iconCls     : 'btn-inserthyperlink'
            });
            this.paragraphControls.push(this.btnInsertHyperlink);

            this.btnEditHeader = new Common.UI.Button({
                id          : 'id-toolbar-btn-editheader',
                cls         : 'btn-toolbar',
                iconCls     : 'btn-editheader',
                menu        : true
            });
            this.mnuPageNumberPosPicker = {
                conf:{disabled:false},
                isDisabled: function () {
                    return this.conf.disabled;
                },
                setDisabled: function (val) {
                    this.conf.disabled = val;
                }
            };
            this.mnuPageNumCurrentPos = _.clone(this.mnuPageNumberPosPicker);
            this.mnuInsertPageNum = _.clone(this.mnuPageNumberPosPicker);
            this.paragraphControls.push(this.mnuPageNumCurrentPos);
            this.toolbarControls.push(this.btnEditHeader);

            this.btnInsertShape = new Common.UI.Button({
                id          : 'id-toolbar-btn-insertshape',
                cls         : 'btn-toolbar',
                iconCls     : 'btn-insertshape',
                enableToggle: true,
                menu        : new Common.UI.Menu({cls: 'menu-shapes'})
            });
            this.paragraphControls.push(this.btnInsertShape);

            this.btnInsertEquation = new Common.UI.Button({
                id          : 'id-toolbar-btn-insertequation',
                cls         : 'btn-toolbar',
                iconCls     : 'btn-insertequation',
                split       : true,
                menu        : new Common.UI.Menu({cls: 'menu-shapes'})
            });
            this.paragraphControls.push(this.btnInsertEquation);

            this.btnDropCap = new Common.UI.Button({
                id          : 'id-toolbar-btn-dropcap',
                cls         : 'btn-toolbar',
                iconCls     : 'btn-dropcap',
                menu        : new Common.UI.Menu({
                    cls: 'ppm-toolbar',
                    items: [
                        { caption: this.textNone,       iconCls: 'mnu-dropcap-none',     checkable: true, toggleGroup: 'menuDropCap', value: Asc.c_oAscDropCap.None, checked: true },
                        { caption: this.textInText,     iconCls: 'mnu-dropcap-intext',   checkable: true, toggleGroup: 'menuDropCap', value: Asc.c_oAscDropCap.Drop },
                        { caption: this.textInMargin,   iconCls: 'mnu-dropcap-inmargin', checkable: true, toggleGroup: 'menuDropCap', value: Asc.c_oAscDropCap.Margin },
                        { caption: '--' },
                        this.mnuDropCapAdvanced = new Common.UI.MenuItem({ caption: this.mniEditDropCap })
                    ]
                })
            });
            this.paragraphControls.push(this.btnDropCap);

            this.btnColumns = new Common.UI.Button({
                id          : 'id-toolbar-btn-columns',
                cls         : 'btn-toolbar',
                iconCls     : 'btn-columns',
                menu        : new Common.UI.Menu({
                    cls: 'ppm-toolbar',
                    items: [
                        { caption: this.textColumnsOne,     iconCls: 'mnu-columns-one',   checkable: true, toggleGroup: 'menuColumns', value: 0 },
                        { caption: this.textColumnsTwo,     iconCls: 'mnu-columns-two',   checkable: true, toggleGroup: 'menuColumns', value: 1 },
                        { caption: this.textColumnsThree,   iconCls: 'mnu-columns-three', checkable: true, toggleGroup: 'menuColumns', value: 2 },
                        { caption: this.textColumnsLeft,    iconCls: 'mnu-columns-left',  checkable: true, toggleGroup: 'menuColumns', value: 3 },
                        { caption: this.textColumnsRight,   iconCls: 'mnu-columns-right', checkable: true, toggleGroup: 'menuColumns', value: 4 }
                    ]
                })
            });
            this.paragraphControls.push(this.btnColumns);

            this.btnPageOrient = new Common.UI.Button({
                id          : 'id-toolbar-btn-pageorient',
                cls         : 'btn-toolbar',
                iconCls     : 'btn-pageorient',
                menu        : new Common.UI.Menu({
                    cls: 'ppm-toolbar',
                    items: [
                        { caption: this.textPortrait,       iconCls: 'mnu-orient-portrait',   checkable: true, toggleGroup: 'menuOrient', value: true },
                        { caption: this.textLandscape,     iconCls: 'mnu-orient-landscape',   checkable: true, toggleGroup: 'menuOrient', value: false }
                    ]
                })
            });
            this.toolbarControls.push(this.btnPageOrient);

            
            var pageMarginsTemplate = _.template('<a id="<%= id %>" tabindex="-1" type="menuitem"><div><b><%= caption %></b></div>' +
                                    '<% if (options.value !== null) { %><div style="display: inline-block;margin-right: 20px;min-width: 80px;">' +
                                    '<label style="display: block;">'+ this.textTop +'<%= parseFloat(Common.Utils.Metric.fnRecalcFromMM(options.value[0]).toFixed(2)) %> <%= Common.Utils.Metric.getCurrentMetricName() %></label>' +
                                    '<label style="display: block;">'+ this.textLeft +'<%= parseFloat(Common.Utils.Metric.fnRecalcFromMM(options.value[1]).toFixed(2)) %> <%= Common.Utils.Metric.getCurrentMetricName() %></label></div><div style="display: inline-block;">' +
                                    '<label style="display: block;">'+ this.textBottom +'<%= parseFloat(Common.Utils.Metric.fnRecalcFromMM(options.value[2]).toFixed(2)) %> <%= Common.Utils.Metric.getCurrentMetricName() %></label>'+
                                    '<label style="display: block;">'+ this.textRight +'<%= parseFloat(Common.Utils.Metric.fnRecalcFromMM(options.value[3]).toFixed(2)) %> <%= Common.Utils.Metric.getCurrentMetricName() %></label></div>'+
                                    '<% } %></a>');

            this.btnPageMargins = new Common.UI.Button({
                id          : 'id-toolbar-btn-pagemargins',
                cls         : 'btn-toolbar',
                iconCls     : 'btn-pagemargins',
                menu        : new Common.UI.Menu({
                    items: [
                        { caption: this.textMarginsLast,    checkable: true, template: pageMarginsTemplate, toggleGroup: 'menuPageMargins'}, //top,left,bottom,right
                        { caption: this.textMarginsNormal,  checkable: true, template: pageMarginsTemplate, toggleGroup: 'menuPageMargins', value: [20, 30, 20, 15] },
                        { caption: this.textMarginsUsNormal,  checkable: true, template: pageMarginsTemplate, toggleGroup: 'menuPageMargins', value: [25.4, 25.4, 25.4, 25.4] },
                        { caption: this.textMarginsNarrow,  checkable: true, template: pageMarginsTemplate, toggleGroup: 'menuPageMargins', value: [12.7, 12.7, 12.7, 12.7] },
                        { caption: this.textMarginsModerate,checkable: true, template: pageMarginsTemplate, toggleGroup: 'menuPageMargins', value: [25.4, 19.1, 25.4, 19.1] },
                        { caption: this.textMarginsWide,    checkable: true, template: pageMarginsTemplate, toggleGroup: 'menuPageMargins', value: [25.4, 50.8, 25.4, 50.8] },
                        { caption: '--' },
                        { caption: this.textPageMarginsCustom, value: 'advanced' }
                    ]
                })
            });
            this.toolbarControls.push(this.btnPageMargins);

            var pageSizeTemplate = _.template('<a id="<%= id %>" tabindex="-1" type="menuitem"><div><b><%= caption %></b></div>' +
                '<div><%= parseFloat(Common.Utils.Metric.fnRecalcFromMM(options.value[0]).toFixed(2)) %> <%= Common.Utils.Metric.getCurrentMetricName() %> x '+
                '<%= parseFloat(Common.Utils.Metric.fnRecalcFromMM(options.value[1]).toFixed(2)) %> <%= Common.Utils.Metric.getCurrentMetricName() %></div></a>');
            
            this.btnPageSize = new Common.UI.Button({
                id          : 'id-toolbar-btn-pagesize',
                cls         : 'btn-toolbar',
                iconCls     : 'btn-pagesize',
                menu        : new Common.UI.Menu({
                    items: [
                        { caption: 'US Letter',             subtitle: '21,59cm x 27,94cm',  template: pageSizeTemplate, checkable: true, toggleGroup: 'menuPageSize', value: [215.9, 279.4] },
                        { caption: 'US Legal',              subtitle: '21,59cm x 35,56cm',  template: pageSizeTemplate, checkable: true, toggleGroup: 'menuPageSize', value: [215.9, 355.6] },
                        { caption: 'A4',                    subtitle: '21cm x 29,7cm',      template: pageSizeTemplate, checkable: true, toggleGroup: 'menuPageSize', value: [210, 297], checked: true },
                        { caption: 'A5',                    subtitle: '14,81cm x 20,99cm',  template: pageSizeTemplate, checkable: true, toggleGroup: 'menuPageSize', value: [148.1, 209.9] },
                        { caption: 'B5',                    subtitle: '17,6cm x 25,01cm',   template: pageSizeTemplate, checkable: true, toggleGroup: 'menuPageSize', value: [176, 250.1] },
                        { caption: 'Envelope #10',          subtitle: '10,48cm x 24,13cm',  template: pageSizeTemplate, checkable: true, toggleGroup: 'menuPageSize', value: [104.8, 241.3] },
                        { caption: 'Envelope DL',           subtitle: '11,01cm x 22,01cm',  template: pageSizeTemplate, checkable: true, toggleGroup: 'menuPageSize', value: [110.1, 220.1] },
                        { caption: 'Tabloid',               subtitle: '27,94cm x 43,17cm',  template: pageSizeTemplate, checkable: true, toggleGroup: 'menuPageSize', value: [279.4, 431.7] },
                        { caption: 'A3',                    subtitle: '29,7cm x 42,01cm',   template: pageSizeTemplate, checkable: true, toggleGroup: 'menuPageSize', value: [297, 420.1] },
                        { caption: 'Tabloid Oversize',      subtitle: '30,48cm x 45,71cm',  template: pageSizeTemplate, checkable: true, toggleGroup: 'menuPageSize', value: [304.8, 457.1] },
                        { caption: 'ROC 16K',               subtitle: '19,68cm x 27,3cm',   template: pageSizeTemplate, checkable: true, toggleGroup: 'menuPageSize', value: [196.8, 273] },
                        { caption: 'Envelope Choukei 3',    subtitle: '11,99cm x 23,49cm',  template: pageSizeTemplate, checkable: true, toggleGroup: 'menuPageSize', value: [119.9, 234.9] },
                        { caption: 'Super B/A3',            subtitle: '33,02cm x 48,25cm',  template: pageSizeTemplate, checkable: true, toggleGroup: 'menuPageSize', value: [330.2, 482.5] },
                        { caption: '--' },
                        { caption: this.textPageSizeCustom, value: 'advanced' }
                    ]
                })
            });
            this.toolbarControls.push(this.btnPageSize);

            this.btnClearStyle = new Common.UI.Button({
                id          : 'id-toolbar-btn-clearstyle',
                cls         : 'btn-toolbar',
                iconCls     : 'btn-clearstyle'
            });
            this.toolbarControls.push(this.btnClearStyle);

            this.btnCopyStyle = new Common.UI.Button({
                id          : 'id-toolbar-btn-copystyle',
                cls         : 'btn-toolbar',
                iconCls     : 'btn-copystyle',
                enableToggle: true
            });
            this.toolbarControls.push(this.btnCopyStyle);

            this.btnColorSchemas = new Common.UI.Button({
                id          : 'id-toolbar-btn-colorschemas',
                cls         : 'btn-toolbar',
                iconCls     : 'btn-colorschemas',
<<<<<<< HEAD
                menu        : true
=======
                hint        : this.tipColorSchemas,
                menu        : new Common.UI.Menu({
                    items: [],
                    maxHeight   : 600,
                    restoreHeight: 600
                }).on('render:after', function(mnu) {
                    this.scroller = new Common.UI.Scroller({
                        el: $(this.el).find('.dropdown-menu '),
                        useKeyboard: this.enableKeyEvents && !this.handleSelect,
                        minScrollbarLength  : 40,
                        alwaysVisibleY: true
                    });
                }).on('show:after', function(btn, e) {
                    var mnu = $(this.el).find('.dropdown-menu '),
                        docH = Common.Utils.innerHeight(),
                        menuH = mnu.outerHeight(),
                        top = parseInt(mnu.css('top'));

                    if (menuH > docH) {
                        mnu.css('max-height', (docH - parseInt(mnu.css('padding-top')) - parseInt(mnu.css('padding-bottom'))-5) + 'px');
                        this.scroller.update({minScrollbarLength  : 40});
                    } else if ( mnu.height() < this.options.restoreHeight ) {
                        mnu.css('max-height', (Math.min(docH - parseInt(mnu.css('padding-top')) - parseInt(mnu.css('padding-bottom'))-5, this.options.restoreHeight)) + 'px');
                        menuH = mnu.outerHeight();
                        if (top+menuH > docH) {
                            mnu.css('top', 0);
                        }
                        this.scroller.update({minScrollbarLength  : 40});
                    }
                })
>>>>>>> de773f86
            });
            this.toolbarControls.push(this.btnColorSchemas);

            this.btnMailRecepients= new Common.UI.Button({
                id          : 'id-toolbar-btn-mailrecepients',
                cls         : 'btn-toolbar',
                iconCls     : 'btn-mailrecepients'
            });

            this.btnHide = new Common.UI.Button({
                id          : 'id-toolbar-btn-hidebars',
                cls         : 'btn-toolbar',
                iconCls     : 'btn-hidebars no-mask',
                menu        : true
            });
            this.toolbarControls.push(this.btnHide);

            this.btnFitPage = {
                conf: {checked:false},
                setChecked: function(val) { this.conf.checked = val;},
                isChecked: function () { return this.conf.checked; }
            };
            this.btnFitWidth = _.clone(this.btnFitPage);

            this.btnAdvSettings = new Common.UI.Button({
                id          : 'id-toolbar-btn-settings',
                cls         : 'btn-toolbar',
                iconCls     : 'btn-settings no-mask'
            });
            this.toolbarControls.push(this.btnAdvSettings);

            //
            // Menus
            //

            this.mnuLineSpace           = this.btnLineSpace.menu;
            this.mnuNonPrinting         = this.btnShowHidenChars.menu;
            this.mnuInsertTable         = this.btnInsertTable.menu;
            this.mnuInsertImage         = this.btnInsertImage.menu;
            this.mnuPageSize            = this.btnPageSize.menu;

            //
            // DataView and pickers
            //

            this.btnHighlightColor.on('render:after', function(btn) {
                var colorVal = $('<div class="btn-color-value-line"></div>');
                $('button:first-child', btn.cmpEl).append(colorVal);
                btn.currentColor = 'FFFF00';
                colorVal.css('background-color', '#' + btn.currentColor);

                me.mnuHighlightColorPicker = new Common.UI.ColorPalette({
                    el: $('#id-toolbar-menu-highlight'),
                    value: 'FFFF00',
                    colors: [
                        'FFFF00', '00FF00', '00FFFF', 'FF00FF', '0000FF', 'FF0000', '00008B', '008B8B',
                        '006400', '800080', '8B0000', '808000', 'FFFFFF', 'D3D3D3', 'A9A9A9', '000000'
                    ]
                });

                me.mnuHighlightColorPicker.select('FFFF00');
            });

            this.btnFontColor.on('render:after', function(btn) {
                var colorVal = $('<div class="btn-color-value-line"></div>');
                $('button:first-child', btn.cmpEl).append(colorVal);
                colorVal.css('background-color', btn.currentColor || 'transparent');

                me.mnuFontColorPicker = new Common.UI.ThemeColorPalette({
                    el: $('#id-toolbar-menu-fontcolor')
                });
            });

            this.btnParagraphColor.on('render:after', function(btn) {
                var colorVal = $('<div class="btn-color-value-line"></div>');
                $('button:first-child', btn.cmpEl).append(colorVal);
                colorVal.css('background-color', btn.currentColor || 'transparent');

                me.mnuParagraphColorPicker = new Common.UI.ThemeColorPalette({
                    el: $('#id-toolbar-menu-paracolor'),
                    transparent: true
                });
            });

            this.cmbFontSize = new Common.UI.ComboBox({
                cls: 'input-group-nr',
                menuStyle: 'min-width: 55px;',
                hint: this.tipFontSize,
                data: [
                    { value: 8, displayValue: "8" },
                    { value: 9, displayValue: "9" },
                    { value: 10, displayValue: "10" },
                    { value: 11, displayValue: "11" },
                    { value: 12, displayValue: "12" },
                    { value: 14, displayValue: "14" },
                    { value: 16, displayValue: "16" },
                    { value: 18, displayValue: "18" },
                    { value: 20, displayValue: "20" },
                    { value: 22, displayValue: "22" },
                    { value: 24, displayValue: "24" },
                    { value: 26, displayValue: "26" },
                    { value: 28, displayValue: "28" },
                    { value: 36, displayValue: "36" },
                    { value: 48, displayValue: "48" },
                    { value: 72, displayValue: "72" }
                ]
            });
            this.paragraphControls.push(this.cmbFontSize);

            this.cmbFontName = new Common.UI.ComboBoxFonts({
                cls: 'input-group-nr',
                menuCls: 'scrollable-menu',
                menuStyle: 'min-width: 325px;',
                hint: this.tipFontName,
                store: new Common.Collections.Fonts()
            });
            this.paragraphControls.push(this.cmbFontName);

            this.listStylesAdditionalMenuItem = new Common.UI.MenuItem({
                template: _.template(
                    '<div id="id-save-style-container" class = "save-style-container">' +
                        '<span id="id-save-style-plus" class="plus img-commonctrl"  ></span>' +
                        '<label id="id-save-style-link" class="save-style-link" >' + me.textStyleMenuNew + '</label>' +
                    '</div>')
            });

            this.listStyles = new Common.UI.ComboDataView({
                cls         : 'combo-styles',
                itemWidth   : 104,
                itemHeight  : 38,
//                hint        : this.tipParagraphStyle,
                enableKeyEvents: true,
                additionalMenuItems: [this.listStylesAdditionalMenuItem],
                beforeOpenHandler: function(e) {
                    var cmp = this,
                        menu = cmp.openButton.menu,
                        minMenuColumn = 6;

                    if (menu.cmpEl) {
                        var itemEl = $(cmp.cmpEl.find('.dataview.inner .style').get(0)).parent();
                        var itemMargin = /*parseInt($(itemEl.get(0)).parent().css('margin-right'))*/-1;
                        var itemWidth = itemEl.is(':visible') ? parseInt(itemEl.css('width')) :
                                        (cmp.itemWidth + parseInt(itemEl.css('padding-left')) + parseInt(itemEl.css('padding-right')) +
                                        parseInt(itemEl.css('border-left-width')) + parseInt(itemEl.css('border-right-width')));

                        var minCount        = cmp.menuPicker.store.length >= minMenuColumn ? minMenuColumn : cmp.menuPicker.store.length,
                            columnCount     = Math.min(cmp.menuPicker.store.length, Math.round($('.dataview', $(cmp.fieldPicker.el)).width() / (itemMargin + itemWidth) + 0.5));

                        columnCount = columnCount < minCount ? minCount : columnCount;
                        menu.menuAlignEl = cmp.cmpEl;

                        menu.menuAlign = 'tl-tl';
                        var offset = cmp.cmpEl.width() - cmp.openButton.$el.width() - columnCount * (itemMargin + itemWidth) - 1;
                        menu.setOffset(Math.min(offset, 0));

                        menu.cmpEl.css({
                            'width' : columnCount * (itemWidth + itemMargin),
                            'min-height': cmp.cmpEl.height()
                        });
                    }

                    if (cmp.menuPicker.scroller) {
                        cmp.menuPicker.scroller.update({
                            includePadding: true,
                            suppressScrollX: true
                        });
                    }

                    cmp.removeTips();
                }
            });

            this.listStyles.fieldPicker.itemTemplate = _.template([
                '<div class="style" id="<%= id %>">',
                    '<div style="background-image: url(<%= imageUrl %>); width: ' +  this.listStyles.itemWidth + 'px; height: ' + this.listStyles.itemHeight + 'px;"/>',
                '</div>'
            ].join(''));
            this.listStyles.menuPicker.itemTemplate = _.template([
                '<div class="style" id="<%= id %>">',
                    '<div style="background-image: url(<%= imageUrl %>); width: ' +  this.listStyles.itemWidth + 'px; height: ' + this.listStyles.itemHeight + 'px;"/>',
                '</div>'
            ].join(''));
            this.paragraphControls.push(this.listStyles);
            this.textOnlyControls.push(this.listStyles);

            // Disable all components before load document
            _.each(this.toolbarControls.concat(this.paragraphControls), function(cmp) {
                if (_.isFunction(cmp.setDisabled))
                    cmp.setDisabled(true);
            });
            this.btnMailRecepients.setDisabled(true);

            var editStyleMenuUpdate = new Common.UI.MenuItem({
                caption     : me.textStyleMenuUpdate
            }).on('click', _.bind(me.onStyleMenuUpdate, me));

            var editStyleMenuRestore = new Common.UI.MenuItem({
                caption     :  me.textStyleMenuDelete
            }).on('click', _.bind(me.onStyleMenuDelete, me));

            var editStyleMenuDelete = new Common.UI.MenuItem({
                caption     :  me.textStyleMenuRestore
            }).on('click', _.bind(me.onStyleMenuDelete, me));

            var editStyleMenuRestoreAll = new Common.UI.MenuItem({
                caption     :  me.textStyleMenuRestoreAll
            }).on('click', _.bind(me.onStyleMenuRestoreAll, me));

            var editStyleMenuDeleteAll = new Common.UI.MenuItem({
                caption     :  me.textStyleMenuDeleteAll
            }).on('click', _.bind(me.onStyleMenuDeleteAll, me));

            if (this.styleMenu == null) {
                this.styleMenu = new Common.UI.Menu({
                    items: [
                        editStyleMenuUpdate,
                        editStyleMenuRestore,
                        editStyleMenuDelete,
                        editStyleMenuRestoreAll,
                        editStyleMenuDeleteAll
                    ]
                });
            }

            return this;
        },

        render: function (mode) {
            var me = this;

            /**
             * Render UI layout
             */

            this.trigger('render:before', this);

            var top = Common.localStorage.getItem("de-pgmargins-top"),
                left = Common.localStorage.getItem("de-pgmargins-left"),
                bottom = Common.localStorage.getItem("de-pgmargins-bottom"),
                right = Common.localStorage.getItem("de-pgmargins-right");
            if (top!==null && left!==null && bottom!==null && right!==null) {
                var mnu = this.btnPageMargins.menu.items[0];
                mnu.options.value = mnu.value = [parseFloat(top), parseFloat(left), parseFloat(bottom), parseFloat(right)];
                mnu.setVisible(true);
                $(mnu.el).html(mnu.template({id: Common.UI.getId(), caption : mnu.caption, options : mnu.options}));
            } else
                this.btnPageMargins.menu.items[0].setVisible(false);

            var value = Common.localStorage.getItem("de-compact-toolbar");
            var valueCompact = (mode.isLightVersion || value !== null && parseInt(value) == 1);

            me.$el.html(this.template({
                isCompactView: valueCompact
            }));

            me.rendererComponents(valueCompact ? 'short' : 'full');
            me.isCompactView = valueCompact;

            this.trigger('render:after', this);

            /** coauthoring begin **/
            value = Common.localStorage.getItem("de-hide-synch");
            this.showSynchTip = !(value && parseInt(value) == 1);
            this.needShowSynchTip = false;
            /** coauthoring end **/

            return this;
        },

        rendererComponents: function(mode) {
            var prefix = (mode === 'short') ? 'short' : 'full';

            var replacePlacholder = function(id, cmp) {
                var placeholderEl = $(id),
                    placeholderDom = placeholderEl.get(0);

                if (placeholderDom) {
                    if (cmp.rendered) {
                        cmp.el = document.getElementById(cmp.id);
                        placeholderDom.appendChild(document.getElementById(cmp.id));
                    } else {
                        cmp.render(placeholderEl);
                    }
                }
            };

            replacePlacholder('#id-toolbar-' + prefix + '-placeholder-btn-newdocument',    this.btnNewDocument);
            replacePlacholder('#id-toolbar-' + prefix + '-placeholder-btn-opendocument',   this.btnOpenDocument);
            replacePlacholder('#id-toolbar-' + prefix + '-placeholder-field-fontname',     this.cmbFontName);
            replacePlacholder('#id-toolbar-' + prefix + '-placeholder-field-fontsize',     this.cmbFontSize);
            replacePlacholder('#id-toolbar-' + prefix + '-placeholder-btn-print',          this.btnPrint);
            replacePlacholder('#id-toolbar-' + prefix + '-placeholder-btn-save',           this.btnSave);
            replacePlacholder('#id-toolbar-' + prefix + '-placeholder-btn-undo',           this.btnUndo);
            replacePlacholder('#id-toolbar-' + prefix + '-placeholder-btn-redo',           this.btnRedo);
            replacePlacholder('#id-toolbar-' + prefix + '-placeholder-btn-copy',           this.btnCopy);
            replacePlacholder('#id-toolbar-' + prefix + '-placeholder-btn-paste',          this.btnPaste);
            replacePlacholder('#id-toolbar-' + prefix + '-placeholder-btn-incfont',        this.btnIncFontSize);
            replacePlacholder('#id-toolbar-' + prefix + '-placeholder-btn-decfont',        this.btnDecFontSize);
            replacePlacholder('#id-toolbar-' + prefix + '-placeholder-btn-bold',           this.btnBold);
            replacePlacholder('#id-toolbar-' + prefix + '-placeholder-btn-italic',         this.btnItalic);
            replacePlacholder('#id-toolbar-' + prefix + '-placeholder-btn-underline',      this.btnUnderline);
            replacePlacholder('#id-toolbar-' + prefix + '-placeholder-btn-strikeout',      this.btnStrikeout);
            replacePlacholder('#id-toolbar-' + prefix + '-placeholder-btn-superscript',    this.btnSuperscript);
            replacePlacholder('#id-toolbar-' + prefix + '-placeholder-btn-subscript',      this.btnSubscript);
            replacePlacholder('#id-toolbar-' + prefix + '-placeholder-btn-highlight',      this.btnHighlightColor);
            replacePlacholder('#id-toolbar-' + prefix + '-placeholder-btn-fontcolor',      this.btnFontColor);
            replacePlacholder('#id-toolbar-' + prefix + '-placeholder-btn-align-left',     this.btnAlignLeft);
            replacePlacholder('#id-toolbar-' + prefix + '-placeholder-btn-align-center',   this.btnAlignCenter);
            replacePlacholder('#id-toolbar-' + prefix + '-placeholder-btn-align-right',    this.btnAlignRight);
            replacePlacholder('#id-toolbar-' + prefix + '-placeholder-btn-align-just',     this.btnAlignJust);
            replacePlacholder('#id-toolbar-' + prefix + '-placeholder-btn-incoffset',      this.btnIncLeftOffset);
            replacePlacholder('#id-toolbar-' + prefix + '-placeholder-btn-decoffset',      this.btnDecLeftOffset);
            replacePlacholder('#id-toolbar-' + prefix + '-placeholder-btn-linespace',      this.btnLineSpace);
            replacePlacholder('#id-toolbar-' + prefix + '-placeholder-btn-hidenchars',     this.btnShowHidenChars);
            replacePlacholder('#id-toolbar-' + prefix + '-placeholder-btn-markers',        this.btnMarkers);
            replacePlacholder('#id-toolbar-' + prefix + '-placeholder-btn-numbering',      this.btnNumbers);
            replacePlacholder('#id-toolbar-' + prefix + '-placeholder-btn-multilevels',    this.btnMultilevels);
            replacePlacholder('#id-toolbar-' + prefix + '-placeholder-btn-inserttable',    this.btnInsertTable);
            replacePlacholder('#id-toolbar-' + prefix + '-placeholder-btn-insertimage',    this.btnInsertImage);
            replacePlacholder('#id-toolbar-' + prefix + '-placeholder-btn-insertchart',    this.btnInsertChart);
            replacePlacholder('#id-toolbar-' + prefix + '-placeholder-btn-inserttext',     this.btnInsertText);
            replacePlacholder('#id-toolbar-' + prefix + '-placeholder-btn-dropcap',        this.btnDropCap);
            replacePlacholder('#id-toolbar-' + prefix + '-placeholder-btn-columns',        this.btnColumns);
            replacePlacholder('#id-toolbar-' + prefix + '-placeholder-btn-pagebreak',      this.btnInsertPageBreak);
            replacePlacholder('#id-toolbar-' + prefix + '-placeholder-btn-inserthyperlink',this.btnInsertHyperlink);
            replacePlacholder('#id-toolbar-' + prefix + '-placeholder-btn-editheader',     this.btnEditHeader);
            replacePlacholder('#id-toolbar-' + prefix + '-placeholder-btn-insertshape',    this.btnInsertShape);
            replacePlacholder('#id-toolbar-' + prefix + '-placeholder-btn-insertequation',  this.btnInsertEquation);
            replacePlacholder('#id-toolbar-' + prefix + '-placeholder-btn-pageorient',     this.btnPageOrient);
            replacePlacholder('#id-toolbar-' + prefix + '-placeholder-btn-pagemargins',    this.btnPageMargins);
            replacePlacholder('#id-toolbar-' + prefix + '-placeholder-btn-pagesize',       this.btnPageSize);
            replacePlacholder('#id-toolbar-' + prefix + '-placeholder-btn-clearstyle',     this.btnClearStyle);
            replacePlacholder('#id-toolbar-' + prefix + '-placeholder-btn-copystyle',      this.btnCopyStyle);
            replacePlacholder('#id-toolbar-' + prefix + '-placeholder-btn-colorschemas',   this.btnColorSchemas);
            replacePlacholder('#id-toolbar-' + prefix + '-placeholder-btn-hidebars',       this.btnHide);
            replacePlacholder('#id-toolbar-' + prefix + '-placeholder-btn-settings',       this.btnAdvSettings);
            replacePlacholder('#id-toolbar-full-placeholder-btn-paracolor',                this.btnParagraphColor);
            replacePlacholder('#id-toolbar-full-placeholder-field-styles',                 this.listStyles);
            replacePlacholder('#id-toolbar-short-placeholder-btn-halign',                  this.btnHorizontalAlign);
            replacePlacholder('#id-toolbar-full-placeholder-btn-mailrecepients',           this.btnMailRecepients);
        },

        createDelayedElements: function() {
            if (this.api) {
                var schemes = this.api.get_PropertyThemeColorSchemes();
                if (schemes)
                    this.onSendThemeColorSchemes(schemes);

                this.mnuNonPrinting.items[0].setChecked(this.api.get_ShowParaMarks(), true);
                this.mnuNonPrinting.items[1].setChecked(this.api.get_ShowTableEmptyLine(), true);
                this.btnShowHidenChars.toggle(this.mnuNonPrinting.items[0].checked, true);

                this.updateMetricUnit();
            }

            // set hints
            this.btnNewDocument.updateHint(this.tipNewDocument);
            this.btnOpenDocument.updateHint(this.tipOpenDocument);
            this.btnPrint.updateHint(this.tipPrint + Common.Utils.String.platformKey('Ctrl+P'));
            this.btnSave.updateHint(this.btnSaveTip);
            this.btnUndo.updateHint(this.tipUndo + Common.Utils.String.platformKey('Ctrl+Z'));
            this.btnRedo.updateHint(this.tipRedo + Common.Utils.String.platformKey('Ctrl+Y'));
            this.btnCopy.updateHint(this.tipCopy + Common.Utils.String.platformKey('Ctrl+C'));
            this.btnPaste.updateHint(this.tipPaste + Common.Utils.String.platformKey('Ctrl+V'));
            this.btnIncFontSize.updateHint(this.tipIncFont + Common.Utils.String.platformKey('Ctrl+]'));
            this.btnDecFontSize.updateHint(this.tipDecFont + Common.Utils.String.platformKey('Ctrl+['));
            this.btnBold.updateHint(this.textBold + Common.Utils.String.platformKey('Ctrl+B'));
            this.btnItalic.updateHint(this.textItalic + Common.Utils.String.platformKey('Ctrl+I'));
            this.btnUnderline.updateHint(this.textUnderline + Common.Utils.String.platformKey('Ctrl+U'));
            this.btnStrikeout.updateHint(this.textStrikeout);
            this.btnSuperscript.updateHint(this.textSuperscript);
            this.btnSubscript.updateHint(this.textSubscript);
            this.btnHighlightColor.updateHint(this.tipHighlightColor);
            this.btnFontColor.updateHint(this.tipFontColor);
            this.btnParagraphColor.updateHint(this.tipPrColor);
            this.btnAlignLeft.updateHint(this.tipAlignLeft + Common.Utils.String.platformKey('Ctrl+L'));
            this.btnAlignCenter.updateHint(this.tipAlignCenter + Common.Utils.String.platformKey('Ctrl+E'));
            this.btnAlignRight.updateHint(this.tipAlignRight + Common.Utils.String.platformKey('Ctrl+R'));
            this.btnAlignJust.updateHint(this.tipAlignJust + Common.Utils.String.platformKey('Ctrl+J'));
            this.btnHorizontalAlign.updateHint(this.tipHAligh);
            this.btnDecLeftOffset.updateHint(this.tipDecPrLeft + Common.Utils.String.platformKey('Ctrl+Shift+M'));
            this.btnIncLeftOffset.updateHint(this.tipIncPrLeft + Common.Utils.String.platformKey('Ctrl+M'));
            this.btnLineSpace.updateHint(this.tipLineSpace);
            this.btnShowHidenChars.updateHint(this.tipShowHiddenChars);
            this.btnMarkers.updateHint(this.tipMarkers);
            this.btnNumbers.updateHint(this.tipNumbers);
            this.btnMultilevels.updateHint(this.tipMultilevels);
            this.btnInsertTable.updateHint(this.tipInsertTable);
            this.btnInsertImage.updateHint(this.tipInsertImage);
            this.btnInsertChart.updateHint(this.tipInsertChart);
            this.btnInsertText.updateHint(this.tipInsertText);
            this.btnInsertPageBreak.updateHint(this.tipPageBreak);
            this.btnInsertHyperlink.updateHint(this.tipInsertHyperlink + Common.Utils.String.platformKey('Ctrl+K'));
            this.btnEditHeader.updateHint(this.tipEditHeader);
            this.btnInsertShape.updateHint(this.tipInsertShape);
            this.btnInsertEquation.updateHint(this.tipInsertEquation);
            this.btnDropCap.updateHint(this.tipDropCap);
            this.btnColumns.updateHint(this.tipColumns);
            this.btnPageOrient.updateHint(this.tipPageOrient);
            this.btnPageSize.updateHint(this.tipPageSize);
            this.btnClearStyle.updateHint(this.tipClearStyle);
            this.btnCopyStyle.updateHint(this.tipCopyStyle + Common.Utils.String.platformKey('Ctrl+Shift+C'));
            this.btnColorSchemas.updateHint(this.tipColorSchemas);
            this.btnMailRecepients.updateHint(this.tipMailRecepients);
            this.btnHide.updateHint(this.tipViewSettings);
            this.btnAdvSettings.updateHint(this.tipAdvSettings);

            // set menus

            var me = this;

            this.btnHide.setMenu(new Common.UI.Menu({
                    cls: 'pull-right',
                    style: 'min-width: 180px;',
                    items: [
                        this.mnuitemCompactToolbar = new Common.UI.MenuItem({
                            caption     : this.textCompactView,
                            checkable   : true
                        }),
                        this.mnuitemHideTitleBar = new Common.UI.MenuItem({
                            caption     : this.textHideTitleBar,
                            checkable   : true
                        }),
                        this.mnuitemHideStatusBar = new Common.UI.MenuItem({
                            caption     : this.textHideStatusBar,
                            checkable   : true
                        }),
                        this.mnuitemHideRulers = new Common.UI.MenuItem({
                            caption     : this.textHideLines,
                            checkable   : true
                        }),
                        { caption: '--' },
                        this.btnFitPage = new Common.UI.MenuItem({
                            caption: this.textFitPage,
                            checkable: true,
                            checked: this.btnFitPage.isChecked()
                        }),
                        this.btnFitWidth = new Common.UI.MenuItem({
                            caption: this.textFitWidth,
                            checkable: true,
                            checked: this.btnFitWidth.isChecked()
                        }),
                        (new Common.UI.MenuItem({
                            template: _.template([
                                '<div id="id-toolbar-menu-zoom" class="menu-zoom" style="height: 25px;" ',
                                '<% if(!_.isUndefined(options.stopPropagation)) { %>',
                                'data-stopPropagation="true"',
                                '<% } %>', '>',
                                '<label class="title">' + this.textZoom + '</label>',
                                '<button id="id-menu-zoom-in" type="button" style="float:right; margin: 2px 5px 0 0;" class="btn small btn-toolbar"><span class="btn-icon btn-zoomin">&nbsp;</span></button>',
                                '<label class="zoom">100%</label>',
                                '<button id="id-menu-zoom-out" type="button" style="float:right; margin-top: 2px;" class="btn small btn-toolbar"><span class="btn-icon btn-zoomout">&nbsp;</span></button>',
                                '</div>'
                            ].join('')),
                            stopPropagation: true
                        }))
                    ]
                })
            );

            this.btnMarkers.setMenu(
                new Common.UI.Menu({
                    items: [
                        { template: _.template('<div id="id-toolbar-menu-markers" class="menu-markers" style="width: 185px; margin: 0 5px;"></div>') }
                    ]
                })
            );

            this.btnNumbers.setMenu(
                new Common.UI.Menu({
                    items: [
                        { template: _.template('<div id="id-toolbar-menu-numbering" class="menu-markers" style="width: 330px; margin: 0 5px;"></div>') }
                    ]
                })
            );

            this.btnMultilevels.setMenu(
                new Common.UI.Menu({
                    items: [
                        { template: _.template('<div id="id-toolbar-menu-multilevels" class="menu-markers" style="width: 165px; margin: 0 5px;"></div>') }
                    ]
                })
            );

            this.btnInsertPageBreak.setMenu(new Common.UI.Menu({
                items : [
                    {caption: this.textInsPageBreak},
                    {caption: this.textInsColumnBreak, value: 'column'},
                    this.mnuInsertSectionBreak = new Common.UI.MenuItem({
                        caption: this.textInsSectionBreak,
                        value: 'section',
                        menu: new Common.UI.Menu({
                            menuAlign: 'tl-tr',
                            items : [
                                {caption: this.textNextPage,   value: Asc.c_oAscSectionBreakType.NextPage},
                                {caption: this.textContPage,   value: Asc.c_oAscSectionBreakType.Continuous},
                                {caption: this.textEvenPage,   value: Asc.c_oAscSectionBreakType.EvenPage},
                                {caption: this.textOddPage,    value: Asc.c_oAscSectionBreakType.OddPage}
                            ]
                        })
                    })
                ]
            }));

            this.btnEditHeader.setMenu(
                new Common.UI.Menu({
                    items: [
                        { caption: this.mniEditHeader, value: 'header' },
                        { caption: this.mniEditFooter, value: 'footer' },
                        { caption: '--' },
                        this.mnuInsertPageNum = new Common.UI.MenuItem({
                            caption: this.textInsertPageNumber,
                            disabled: this.mnuInsertPageNum.isDisabled(),
                            menu: new Common.UI.Menu({
                                menuAlign: 'tl-tr',
                                items: [
                                    { template: _.template('<div id="id-toolbar-menu-pageposition" class="menu-pageposition"></div>') },
                                    this.mnuPageNumCurrentPos = new Common.UI.MenuItem({
                                        caption: this.textToCurrent,
                                        disabled: this.mnuPageNumCurrentPos.isDisabled(),
                                        value: 'current'
                                    })
                                ]
                            })
                        })
                    ]
                })
            );
            this.paragraphControls.push(this.mnuPageNumCurrentPos);

            this.mnuZoomOut = new Common.UI.Button({
                el  : $('#id-menu-zoom-out'),
                cls : 'btn-toolbar'
            });
            this.mnuZoomIn = new Common.UI.Button({
                el  : $('#id-menu-zoom-in'),
                cls : 'btn-toolbar'
            });

            // set dataviews
            
            var _conf = this.mnuMarkersPicker.conf;
            this.mnuMarkersPicker = new Common.UI.DataView({
                el: $('#id-toolbar-menu-markers'),
                parentMenu: this.btnMarkers.menu,
                restoreHeight: 92,
                allowScrollbar: false,
                store: new Common.UI.DataViewStore([
                        { offsety:0,   data:{type:0, subtype:-1} },
                        { offsety:38,  data:{type:0, subtype:1} },
                        { offsety:76,  data:{type:0, subtype:2} },
                        { offsety:114, data:{type:0, subtype:3} },
                        { offsety:152, data:{type:0, subtype:4} },
                        { offsety:190, data:{type:0, subtype:5} },
                        { offsety:228, data:{type:0, subtype:6} },
                        { offsety:266, data:{type:0, subtype:7} }
                    ]),
                itemTemplate: _.template('<div id="<%= id %>" class="item-markerlist" style="background-position: 0 -<%= offsety %>px;"></div>')
            });
            _conf && this.mnuMarkersPicker.selectByIndex(_conf.index, true);

             _conf = this.mnuNumbersPicker.conf;
            this.mnuNumbersPicker = new Common.UI.DataView({
                el: $('#id-toolbar-menu-numbering'),
                parentMenu: this.btnNumbers.menu,
                restoreHeight: 164,
                allowScrollbar: false,
                store: new Common.UI.DataViewStore([
                    {offsety: 0, data: {type: 1, subtype: -1}},
                    {offsety: 518, data: {type: 1, subtype: 4}},
                    {offsety: 592, data: {type: 1, subtype: 5}},
                    {offsety: 666, data: {type: 1, subtype: 6}},
                    {offsety: 296, data: {type: 1, subtype: 1}},
                    {offsety: 370, data: {type: 1, subtype: 2}},
                    {offsety: 444, data: {type: 1, subtype: 3}},
                    {offsety: 740, data: {type: 1, subtype: 7}}
                ]),
                itemTemplate: _.template('<div id="<%= id %>" class="item-numberlist" style="background-position: 0 -<%= offsety %>px;"></div>')
            });
            _conf && this.mnuNumbersPicker.selectByIndex(_conf.index, true);

            _conf = this.mnuMultilevelPicker.conf;
            this.mnuMultilevelPicker = new Common.UI.DataView({
                el: $('#id-toolbar-menu-multilevels'),
                parentMenu: this.btnMultilevels.menu,
                restoreHeight: 164,
                allowScrollbar: false,
                store: new Common.UI.DataViewStore([
                        { offsety:0,   data:{type:2, subtype:-1} },
                        { offsety:74,  data:{type:2, subtype:1} },
                        { offsety:148, data:{type:2, subtype:2} },
                        { offsety:222, data:{type:2, subtype:3} }
                    ]),
                itemTemplate: _.template('<div id="<%= id %>" class="item-multilevellist" style="background-position: 0 -<%= offsety %>px;"></div>')
            });
            _conf && this.mnuMultilevelPicker.selectByIndex(_conf.index, true);

            _conf = this.mnuPageNumberPosPicker ? this.mnuPageNumberPosPicker.conf : undefined;
            this.mnuPageNumberPosPicker = new Common.UI.DataView({
                    el: $('#id-toolbar-menu-pageposition'),
                    allowScrollbar: false,
                    store: new Common.UI.DataViewStore([
                        { offsety: 132, allowSelected: false, data:{ type:c_pageNumPosition.PAGE_NUM_POSITION_TOP,    subtype:c_pageNumPosition.PAGE_NUM_POSITION_LEFT} },
                        { offsety: 99,  allowSelected: false, data:{ type:c_pageNumPosition.PAGE_NUM_POSITION_TOP,    subtype:c_pageNumPosition.PAGE_NUM_POSITION_CENTER} },
                        { offsety: 66,  allowSelected: false, data:{ type:c_pageNumPosition.PAGE_NUM_POSITION_TOP,    subtype:c_pageNumPosition.PAGE_NUM_POSITION_RIGHT} },
                        { offsety: 33,  allowSelected: false, data:{ type:c_pageNumPosition.PAGE_NUM_POSITION_BOTTOM, subtype:c_pageNumPosition.PAGE_NUM_POSITION_LEFT} },
                        { offsety: 0,   allowSelected: false, data:{ type:c_pageNumPosition.PAGE_NUM_POSITION_BOTTOM, subtype:c_pageNumPosition.PAGE_NUM_POSITION_CENTER} },
                        { offsety: 165, allowSelected: false, data:{ type:c_pageNumPosition.PAGE_NUM_POSITION_BOTTOM, subtype:c_pageNumPosition.PAGE_NUM_POSITION_RIGHT} }
                    ]),
                    itemTemplate: _.template('<div id="<%= id %>" class="item-pagenumber" style="background-position: 0 -<%= offsety %>px"></div>')
            });
            _conf && this.mnuPageNumberPosPicker.setDisabled(_conf.disabled);

            this.mnuInsertChartPicker = new Common.UI.DataView({
                el: $('#id-toolbar-menu-insertchart'),
                parentMenu: this.btnInsertChart.menu,
                showLast: false,
                restoreHeight: 411,
                groups: new Common.UI.DataViewGroupStore([
                    { id: 'menu-chart-group-bar',     caption: me.textColumn },
                    { id: 'menu-chart-group-line',    caption: me.textLine },
                    { id: 'menu-chart-group-pie',     caption: me.textPie },
                    { id: 'menu-chart-group-hbar',    caption: me.textBar },
                    { id: 'menu-chart-group-area',    caption: me.textArea },
                    { id: 'menu-chart-group-scatter', caption: me.textPoint },
                    { id: 'menu-chart-group-stock',   caption: me.textStock }
                ]),
                store: new Common.UI.DataViewStore([
                    { group: 'menu-chart-group-bar',     type: Asc.c_oAscChartTypeSettings.barNormal,          allowSelected: true, iconCls: 'column-normal', selected: true},
                    { group: 'menu-chart-group-bar',     type: Asc.c_oAscChartTypeSettings.barStacked,         allowSelected: true, iconCls: 'column-stack'},
                    { group: 'menu-chart-group-bar',     type: Asc.c_oAscChartTypeSettings.barStackedPer,      allowSelected: true, iconCls: 'column-pstack'},
                    { group: 'menu-chart-group-bar',     type: Asc.c_oAscChartTypeSettings.barNormal3d,        allowSelected: true, iconCls: 'column-3d-normal'},
                    { group: 'menu-chart-group-bar',     type: Asc.c_oAscChartTypeSettings.barStacked3d,       allowSelected: true, iconCls: 'column-3d-stack'},
                    { group: 'menu-chart-group-bar',     type: Asc.c_oAscChartTypeSettings.barStackedPer3d,    allowSelected: true, iconCls: 'column-3d-pstack'},
                    { group: 'menu-chart-group-bar',     type: Asc.c_oAscChartTypeSettings.barNormal3dPerspective,    allowSelected: true, iconCls: 'column-3d-normal-per'},
                    { group: 'menu-chart-group-line',    type: Asc.c_oAscChartTypeSettings.lineNormal,         allowSelected: true, iconCls: 'line-normal'},
                    { group: 'menu-chart-group-line',    type: Asc.c_oAscChartTypeSettings.lineStacked,        allowSelected: true, iconCls: 'line-stack'},
                    { group: 'menu-chart-group-line',    type: Asc.c_oAscChartTypeSettings.lineStackedPer,     allowSelected: true, iconCls: 'line-pstack'},
                    { group: 'menu-chart-group-line',    type: Asc.c_oAscChartTypeSettings.line3d,             allowSelected: true, iconCls: 'line-3d'},
                    { group: 'menu-chart-group-pie',     type: Asc.c_oAscChartTypeSettings.pie,                allowSelected: true, iconCls: 'pie-normal'},
                    { group: 'menu-chart-group-pie',     type: Asc.c_oAscChartTypeSettings.doughnut,           allowSelected: true, iconCls: 'pie-doughnut'},
                    { group: 'menu-chart-group-pie',     type: Asc.c_oAscChartTypeSettings.pie3d,              allowSelected: true, iconCls: 'pie-3d-normal'},
                    { group: 'menu-chart-group-hbar',    type: Asc.c_oAscChartTypeSettings.hBarNormal,         allowSelected: true, iconCls: 'bar-normal'},
                    { group: 'menu-chart-group-hbar',    type: Asc.c_oAscChartTypeSettings.hBarStacked,        allowSelected: true, iconCls: 'bar-stack'},
                    { group: 'menu-chart-group-hbar',    type: Asc.c_oAscChartTypeSettings.hBarStackedPer,     allowSelected: true, iconCls: 'bar-pstack'},
                    { group: 'menu-chart-group-hbar',    type: Asc.c_oAscChartTypeSettings.hBarNormal3d,       allowSelected: true, iconCls: 'bar-3d-normal'},
                    { group: 'menu-chart-group-hbar',    type: Asc.c_oAscChartTypeSettings.hBarStacked3d,      allowSelected: true, iconCls: 'bar-3d-stack'},
                    { group: 'menu-chart-group-hbar',    type: Asc.c_oAscChartTypeSettings.hBarStackedPer3d,   allowSelected: true, iconCls: 'bar-3d-pstack'},
                    { group: 'menu-chart-group-area',    type: Asc.c_oAscChartTypeSettings.areaNormal,         allowSelected: true, iconCls: 'area-normal'},
                    { group: 'menu-chart-group-area',    type: Asc.c_oAscChartTypeSettings.areaStacked,        allowSelected: true, iconCls: 'area-stack'},
                    { group: 'menu-chart-group-area',    type: Asc.c_oAscChartTypeSettings.areaStackedPer,     allowSelected: true, iconCls: 'area-pstack'},
                    { group: 'menu-chart-group-scatter', type: Asc.c_oAscChartTypeSettings.scatter,            allowSelected: true, iconCls: 'point-normal'},
                    { group: 'menu-chart-group-stock',   type: Asc.c_oAscChartTypeSettings.stock,              allowSelected: true, iconCls: 'stock-normal'}
                ]),
                itemTemplate: _.template('<div id="<%= id %>" class="item-chartlist <%= iconCls %>"></div>')
            });

            this.mnuTablePicker = new Common.UI.DimensionPicker({
                el          : $('#id-toolbar-menu-tablepicker'),
                minRows     : 8,
                minColumns  : 10,
                maxRows     : 8,
                maxColumns  : 10
            });

            /**/
            var mode = this.mode;
            var value = Common.localStorage.getItem("de-compact-toolbar");
            var valueCompact = (mode.isLightVersion || value !== null && parseInt(value) == 1);

            value = Common.localStorage.getItem("de-hidden-title");
            var valueTitle = (value !== null && parseInt(value) == 1);

            value = Common.localStorage.getItem("de-hidden-status");
            var valueStatus = (value !== null && parseInt(value) == 1);

            value = Common.localStorage.getItem("de-hidden-rulers");
            var valueRulers = (value !== null && parseInt(value) == 1);

            this.mnuitemCompactToolbar.setVisible(!mode.isLightVersion);
            this.mnuitemCompactToolbar.setChecked(valueCompact, true);
            this.mnuitemCompactToolbar.on('toggle', _.bind(this.changeViewMode, this));

            this.mnuitemHideTitleBar.setChecked(valueTitle, true);
            this.mnuitemHideStatusBar.setChecked(valueStatus, true);
            this.mnuitemHideRulers.setChecked(valueRulers, true);
            /**/
        },

        updateMetricUnit: function() {
            var items = this.btnPageMargins.menu.items;
            for (var i=0; i<items.length; i++) {
                var mnu = items[i];
                if (mnu.checkable) {
                    var checked = mnu.checked;
                    $(mnu.el).html(mnu.template({id: Common.UI.getId(), caption : mnu.caption, options : mnu.options}));
                    if (checked) mnu.setChecked(checked);
                }
            }
            items = this.btnPageSize.menu.items;
            for (var i=0; i<items.length; i++) {
                var mnu = items[i];
                if (mnu.checkable) {
                    var checked = mnu.checked;
                    $(mnu.el).html(mnu.template({id: Common.UI.getId(), caption : mnu.caption, options : mnu.options}));
                    if (checked) mnu.setChecked(checked);
                }
            }
        },

        setApi: function(api) {
            this.api = api;
            /** coauthoring begin **/
            this.api.asc_registerCallback('asc_onCollaborativeChanges', _.bind(this.onCollaborativeChanges, this));
            this.api.asc_registerCallback('asc_onAuthParticipantsChanged', _.bind(this.onApiUsersChanged, this));
            this.api.asc_registerCallback('asc_onParticipantsChanged', _.bind(this.onApiUsersChanged, this));
            /** coauthoring end **/
            return this;
        },

        setMode: function(mode) {
            if (mode.isDisconnected) {
                this.btnNewDocument.setDisabled(true);
                this.btnOpenDocument.setDisabled(true);
                this.btnSave.setDisabled(true);
                this.btnCopy.setDisabled(true);
                this.btnPaste.setDisabled(true);
                this.btnUndo.setDisabled(true);
                this.btnRedo.setDisabled(true);
                this.btnIncFontSize.setDisabled(true);
                this.btnDecFontSize.setDisabled(true);
                this.btnBold.setDisabled(true);
                this.btnItalic.setDisabled(true);
                this.btnUnderline.setDisabled(true);
                this.btnStrikeout.setDisabled(true);
                this.btnSuperscript.setDisabled(true);
                this.btnSubscript.setDisabled(true);
                this.btnHighlightColor.setDisabled(true);
                this.btnFontColor.setDisabled(true);
                this.btnParagraphColor.setDisabled(true);
                this.btnMarkers.setDisabled(true);
                this.btnNumbers.setDisabled(true);
                this.btnMultilevels.setDisabled(true);
                this.btnAlignLeft.setDisabled(true);
                this.btnAlignCenter.setDisabled(true);
                this.btnAlignRight.setDisabled(true);
                this.btnAlignJust.setDisabled(true);
                this.btnDecLeftOffset.setDisabled(true);
                this.btnIncLeftOffset.setDisabled(true);
                this.btnLineSpace.setDisabled(true);
                this.btnShowHidenChars.setDisabled(true);
                this.btnInsertTable.setDisabled(true);
                this.btnInsertImage.setDisabled(true);
                this.btnInsertChart.setDisabled(true);
                this.btnInsertText.setDisabled(true);
                this.btnDropCap.setDisabled(true);
                this.btnColumns.setDisabled(true);
                this.btnInsertPageBreak.setDisabled(true);
                this.btnInsertHyperlink.setDisabled(true);
                this.btnEditHeader.setDisabled(true);
                this.btnInsertShape.setDisabled(true);
                this.btnInsertEquation.setDisabled(true);
                this.btnPageOrient.setDisabled(true);
                this.btnPageMargins.setDisabled(true);
                this.btnPageSize.setDisabled(true);
                this.btnClearStyle.setDisabled(true);
                this.btnCopyStyle.setDisabled(true);
                this.btnColorSchemas.setDisabled(true);
                this.btnMailRecepients.setDisabled(true);
                this.btnHorizontalAlign.setDisabled(true);
                this.cmbFontName.setDisabled(true);
                this.cmbFontSize.setDisabled(true);
                this.listStyles.setDisabled(true);
            }

            this.mode = mode;
            if (!mode.nativeApp) {
                var nativeBtnGroup = $('.toolbar-group-native');

                if (nativeBtnGroup) {
                    nativeBtnGroup.hide();
                }
            }

            if (mode.isDesktopApp) {
                $('.toolbar-group-native').hide();
                this.mnuitemHideTitleBar.hide();
            }
            this.btnMailRecepients.setVisible(mode.canCoAuthoring==true && mode.canUseMailMerge);
            this.listStylesAdditionalMenuItem.setVisible(mode.canEditStyles);
        },

        changeViewMode: function(item, compact) {
            var me = this,
                toolbarFull  = $('#id-toolbar-full'),
                toolbarShort = $('#id-toolbar-short');

            me.isCompactView = compact;

            if (toolbarFull && toolbarShort) {
                if (compact) {
                    toolbarShort.css({
                        display: 'table'
                    });
                    toolbarFull.css({
                        display: 'none'
                    });
                    toolbarShort.parent().css({
                        height: '41px'
                    });
                    this.rendererComponents('short');
                } else {
                    toolbarShort.css({
                        display: 'none'
                    });
                    toolbarFull.css({
                        display: 'table'
                    });
                    toolbarShort.parent().css({
                        height: '67px'
                    });
                    this.rendererComponents('full');

                    // layout styles
                    _.defer(function(){
                        var listStylesVisible = (me.listStyles.rendered);

                        if (me.listStyles.menuPicker.store.length > 0 && listStylesVisible){
                            me.listStyles.fillComboView(me.listStyles.menuPicker.getSelectedRec(), true);
                        }
                    }, 100);
                }

                this.fireEvent('changecompact', [this, compact]);
            }
        },

        onSendThemeColorSchemes: function(schemas) {
            var me = this;

            if (this.mnuColorSchema && this.mnuColorSchema.items.length > 0) {
                _.each(this.mnuColorSchema.items, function(item) {
                    item.remove();
                });
            }

            if (!this.mnuColorSchema) {
                this.btnColorSchemas.setMenu(new Common.UI.Menu({
                    items: [],
                    maxHeight   : 600,
                    restoreHeight: 600
                }));
                this.mnuColorSchema = this.btnColorSchemas.menu;
                this.mnuColorSchema.on('show:before', function(mnu) {
                    if ( !this.scroller ) {
                        this.scroller = new Common.UI.Scroller({
                            el: $(this.el).find('.dropdown-menu '),
                            useKeyboard: this.enableKeyEvents && !this.handleSelect,
                            minScrollbarLength: 40,
                            alwaysVisibleY: true
                        });
                    }
                }).on('show:after', function(btn, e) {
                    var mnu = $(this.el).find('.dropdown-menu '),
                        docH = $(document).height(),
                        menuH = mnu.outerHeight(),
                        top = parseInt(mnu.css('top'));

                    if (menuH > docH) {
                        mnu.css('max-height', (docH - parseInt(mnu.css('padding-top')) - parseInt(mnu.css('padding-bottom'))-5) + 'px');
                        this.scroller.update({minScrollbarLength  : 40});
                    } else if ( mnu.height() < this.options.restoreHeight ) {
                        mnu.css('max-height', (Math.min(docH - parseInt(mnu.css('padding-top')) - parseInt(mnu.css('padding-bottom'))-5, this.options.restoreHeight)) + 'px');
                        menuH = mnu.outerHeight();
                        if (top+menuH > docH) {
                            mnu.css('top', 0);
                        }
                        this.scroller.update({minScrollbarLength  : 40});
                    }
                })
            }
            this.mnuColorSchema.items = [];

            var itemTemplate = _.template([
                '<a id="<%= id %>"  tabindex="-1" type="menuitem" class="<%= options.cls %>">',
                    '<span class="colors">',
                        '<% _.each(options.colors, function(color) { %>',
                            '<span class="color" style="background: <%= color %>;"></span>',
                        '<% }) %>',
                    '</span>',
                    '<span class="text"><%= caption %></span>',
                '</a>'
            ].join(''));

            _.each(schemas, function(schema, index) {
                var colors = schema.get_colors();//schema.colors;
                var schemecolors = [];
                for (var j = 2; j < 7; j++) {
                    var clr = '#' + Common.Utils.ThemeColor.getHexColor(colors[j].get_r(), colors[j].get_g(), colors[j].get_b());
                    schemecolors.push(clr);
                }

                if (index == 21) {
                    this.mnuColorSchema.addItem({
                        caption : '--'
                    });
                } else {
                    this.mnuColorSchema.addItem({
                        template: itemTemplate,
                        cls     : 'color-schemas-menu',
                        colors  : schemecolors,
                        caption : (index < 21) ? (me.SchemeNames[index] || schema.get_name()) : schema.get_name(),
                        value   : index
                    });
                }
            }, this);
        },

        /** coauthoring begin **/
        onCollaborativeChanges: function() {
            if (this._state.hasCollaborativeChanges) return;
            if (!this.btnSave.rendered) {
                this.needShowSynchTip = true;
                return;
            }

            this._state.hasCollaborativeChanges = true;
            var iconEl = $('.btn-icon', this.btnSave.cmpEl);
            iconEl.removeClass(this.btnSaveCls);
            iconEl.addClass('btn-synch');
            if (this.showSynchTip){
                this.btnSave.updateHint('');
                if (this.synchTooltip===undefined)
                    this.createSynchTip();

                this.synchTooltip.show();
            } else {
                this.btnSave.updateHint(this.tipSynchronize + Common.Utils.String.platformKey('Ctrl+S'));
            }

            this.btnSave.setDisabled(false);
            Common.Gateway.collaborativeChanges();
        },

        createSynchTip: function () {
            this.synchTooltip = new Common.UI.SynchronizeTip({
                target    : $('#id-toolbar-btn-save')
            });
            this.synchTooltip.on('dontshowclick', function() {
                this.showSynchTip = false;
                this.synchTooltip.hide();
                this.btnSave.updateHint(this.tipSynchronize + Common.Utils.String.platformKey('Ctrl+S'));
                Common.localStorage.setItem("de-hide-synch", 1);
            }, this);
            this.synchTooltip.on('closeclick', function() {
                this.synchTooltip.hide();
                this.btnSave.updateHint(this.tipSynchronize + Common.Utils.String.platformKey('Ctrl+S'));
            }, this);
        },

        synchronizeChanges: function() {
            if (this.btnSave.rendered) {
                var iconEl = $('.btn-icon', this.btnSave.cmpEl);

                if (iconEl.hasClass('btn-synch')) {
                    iconEl.removeClass('btn-synch');
                    iconEl.addClass(this.btnSaveCls);
                    if (this.synchTooltip)
                        this.synchTooltip.hide();
                    this.btnSave.updateHint(this.btnSaveTip);
                    this.btnSave.setDisabled(true);
                    this._state.hasCollaborativeChanges = false;
                }
            }
        },

        onApiUsersChanged: function(users) {
            var editusers = [];
            _.each(users, function(item){
                if (!item.asc_getView())
                    editusers.push(item);
            });

            var length = _.size(editusers);
            var cls = (length>1) ? 'btn-save-coauth' : 'btn-save';
            if (cls !== this.btnSaveCls && this.btnSave.rendered) {
                this.btnSaveTip = ((length>1) ? this.tipSaveCoauth : this.tipSave )+ Common.Utils.String.platformKey('Ctrl+S');

                var iconEl = $('.btn-icon', this.btnSave.cmpEl);
                if (!iconEl.hasClass('btn-synch')) {
                    iconEl.removeClass(this.btnSaveCls);
                    iconEl.addClass(cls);
                    this.btnSave.updateHint(this.btnSaveTip);
                }
                this.btnSaveCls = cls;
            }
        },

        /** coauthoring end **/

        onStyleMenuUpdate: function(item, e, eOpt) {
            var me = this;
            if (me.api) {
                var style = me.api.asc_GetStyleFromFormatting();
                var title = item.styleTitle;

                var characterStyle = style.get_Link();
                style.put_Name(title);
                characterStyle.put_Name(title + '_character');
                me.api.asc_AddNewStyle(style);
                setTimeout(function() {
                    me.listStyles.openButton.menu.hide();
                }, 100);
            }
        },

        onStyleMenuDelete: function(item, e, eOpt) {
            var me = this;
            if (me.api) {
                this.api.asc_RemoveStyle(item.styleTitle);
            }
        },

        onStyleMenuRestoreAll: function(item, e, eOpt) {
            var me = this;
            if (me.api) {
                _.each(window.styles.get_MergedStyles(), function (style) {
                    if (me.api.asc_IsStyleDefault(style.get_Name())) {
                        me.api.asc_RemoveStyle(style.get_Name());
                    }
                });
            }
        },

        onStyleMenuDeleteAll: function(item, e, eOpt) {
            if (this.api)
                this.api.asc_RemoveAllCustomStyles();
        },

        textBold:           'Bold',
        textItalic:         'Italic',
        textUnderline:      'Underline',
        textStrikeout:      'Strikeout',
        textSuperscript:    'Superscript',
        textSubscript:      'Subscript',
        strMenuNoFill:      'No Fill',
        tipFontName: 'Font Name',
        tipFontSize: 'Font Size',
        tipParagraphStyle: 'Paragraph Style',
        tipCopy: 'Copy',
        tipPaste: 'Paste',
        tipUndo: 'Undo',
        tipRedo: 'Redo',
        tipPrint: 'Print',
        tipSave: 'Save',
        tipIncFont: 'Increment font size',
        tipDecFont: 'Decrement font size',
        tipHighlightColor: 'Highlight color',
        tipFontColor: 'Font color',
        tipMarkers: 'Bullets',
        tipNumbers: 'Numbering',
        tipMultilevels: 'Outline',
        tipAlignLeft: 'Align Left',
        tipAlignRight: 'Align Right',
        tipAlignCenter: 'Align Center',
        tipAlignJust: 'Justified',
        tipDecPrLeft: 'Decrease Indent',
        tipIncPrLeft: 'Increase Indent',
        tipShowHiddenChars: 'Nonprinting Characters',
        tipLineSpace: 'Paragraph Line Spacing',
        tipPrColor: 'Background color',
        tipInsertTable: 'Insert Table',
        tipInsertImage: 'Insert Picture',
        tipPageBreak: 'Insert Page or Section break',
        tipInsertNum: 'Insert Page Number',
        tipClearStyle: 'Clear Style',
        tipCopyStyle: 'Copy Style',
        tipPageSize: 'Page Size',
        tipPageOrient: 'Page Orientation',
        tipBack: 'Back',
        tipInsertShape: 'Insert Autoshape',
        tipInsertEquation: 'Insert Equation',
        mniImageFromFile: 'Picture from file',
        mniImageFromUrl: 'Picture from url',
        mniCustomTable: 'Insert Custom Table',
        textTitleError:    'Error',
        textInsertPageNumber: 'Insert page number',
        textToCurrent: 'To Current Position',
        tipEditHeader: 'Edit Document Header or Footer',
        mniEditHeader: 'Edit Document Header',
        mniEditFooter: 'Edit Document Footer',
        tipInsertHyperlink: 'Add Hyperlink',
        mniHiddenChars: 'Nonprinting Characters',
        mniHiddenBorders: 'Hidden Table Borders',
        tipNewDocument:     'New Document',
        tipOpenDocument:    'Open Document',
        tipSynchronize: 'The document has been changed by another user. Please click to save your changes and reload the updates.',
        textNewColor: 'Add New Custom Color',
        textAutoColor: 'Automatic',
        tipInsertChart: 'Insert Chart',
        textLine:           'Line Chart',
        textColumn:         'Column Chart',
        textBar:            'Bar Chart',
        textArea:           'Area Chart',
        textPie:            'Pie Chart',
        textPoint:          'Point Chart',
        textStock:          'Stock Chart',
        tipColorSchemas:    'Change Color Scheme',
        tipInsertText: 'Insert Text',
        tipHAligh:          'Horizontal Align',
        tipViewSettings: 'View Settings',
        tipAdvSettings: 'Advanced Settings',
        textCompactView: 'View Compact Toolbar',
        textHideTitleBar: 'Hide Title Bar',
        textHideStatusBar: 'Hide Status Bar',
        textHideLines: 'Hide Rulers',
        textFitPage: 'Fit Page',
        textFitWidth: 'Fit Width',
        textZoom: 'Zoom',
        mniEditDropCap: 'Drop Cap Settings',
        textNone: 'None',
        textInText: 'In Text',
        textInMargin: 'In Margin',
        tipDropCap: 'Insert drop cap',
        txtScheme1: 'Office',
        txtScheme2: 'Grayscale',
        txtScheme3: 'Apex',
        txtScheme4: 'Aspect',
        txtScheme5: 'Civic',
        txtScheme6: 'Concourse',
        txtScheme7: 'Equity',
        txtScheme8: 'Flow',
        txtScheme9: 'Foundry',
        txtScheme10: 'Median',
        txtScheme11: 'Metro',
        txtScheme12: 'Module',
        txtScheme13: 'Opulent',
        txtScheme14: 'Oriel',
        txtScheme15: 'Origin',
        txtScheme16: 'Paper',
        txtScheme17: 'Solstice',
        txtScheme18: 'Technic',
        txtScheme19: 'Trek',
        txtScheme20: 'Urban',
        txtScheme21: 'Verve',
        textInsPageBreak: 'Insert Page Break',
        textInsColumnBreak: 'Insert Column Break',
        textInsSectionBreak: 'Insert Section Break',
        textNextPage: 'Next Page',
        textContPage: 'Continuous Page',
        textEvenPage: 'Even Page',
        textOddPage: 'Odd Page',
        tipSaveCoauth: 'Save your changes for the other users to see them.',
        tipMailRecepients: 'Mail Merge',
        textStyleMenuUpdate:     'Update from select',
        textStyleMenuRestore:    'Restore to default',
        textStyleMenuDelete:     'Delete style',
        textStyleMenuRestoreAll: 'Restore all to default styles',
        textStyleMenuDeleteAll:  'Delete all custom styles',
        textStyleMenuNew:        'New style from selection',
        textInsText: 'Insert text box',
        textInsTextArt: 'Insert Text Art',
        tipColumns: 'Insert columns',
        textColumnsOne: 'One',
        textColumnsTwo: 'Two',
        textColumnsThree: 'Three',
        textColumnsLeft: 'Left',
        textColumnsRight: 'Right',
        tipPageMargins: 'Page Margins',
        textMarginsLast: 'Last Custom',
        textMarginsNormal: 'Normal',
        textMarginsUsNormal: 'US Normal',
        textMarginsNarrow: 'Narrow',
        textMarginsModerate: 'Moderate',
        textMarginsWide: 'Wide',
        textPageMarginsCustom: 'Custom margins',
        textTop: 'Top: ',
        textLeft: 'Left: ',
        textBottom: 'Bottom: ',
        textRight: 'Right: ',
        textPageSizeCustom: 'Custom Page Size',
        textPortrait: 'Portrait',
        textLandscape: 'Landscape'
        
    }, DE.Views.Toolbar || {}));
});<|MERGE_RESOLUTION|>--- conflicted
+++ resolved
@@ -694,40 +694,7 @@
                 id          : 'id-toolbar-btn-colorschemas',
                 cls         : 'btn-toolbar',
                 iconCls     : 'btn-colorschemas',
-<<<<<<< HEAD
                 menu        : true
-=======
-                hint        : this.tipColorSchemas,
-                menu        : new Common.UI.Menu({
-                    items: [],
-                    maxHeight   : 600,
-                    restoreHeight: 600
-                }).on('render:after', function(mnu) {
-                    this.scroller = new Common.UI.Scroller({
-                        el: $(this.el).find('.dropdown-menu '),
-                        useKeyboard: this.enableKeyEvents && !this.handleSelect,
-                        minScrollbarLength  : 40,
-                        alwaysVisibleY: true
-                    });
-                }).on('show:after', function(btn, e) {
-                    var mnu = $(this.el).find('.dropdown-menu '),
-                        docH = Common.Utils.innerHeight(),
-                        menuH = mnu.outerHeight(),
-                        top = parseInt(mnu.css('top'));
-
-                    if (menuH > docH) {
-                        mnu.css('max-height', (docH - parseInt(mnu.css('padding-top')) - parseInt(mnu.css('padding-bottom'))-5) + 'px');
-                        this.scroller.update({minScrollbarLength  : 40});
-                    } else if ( mnu.height() < this.options.restoreHeight ) {
-                        mnu.css('max-height', (Math.min(docH - parseInt(mnu.css('padding-top')) - parseInt(mnu.css('padding-bottom'))-5, this.options.restoreHeight)) + 'px');
-                        menuH = mnu.outerHeight();
-                        if (top+menuH > docH) {
-                            mnu.css('top', 0);
-                        }
-                        this.scroller.update({minScrollbarLength  : 40});
-                    }
-                })
->>>>>>> de773f86
             });
             this.toolbarControls.push(this.btnColorSchemas);
 
@@ -1592,7 +1559,7 @@
                     }
                 }).on('show:after', function(btn, e) {
                     var mnu = $(this.el).find('.dropdown-menu '),
-                        docH = $(document).height(),
+                        docH = Common.Utils.innerHeight(),
                         menuH = mnu.outerHeight(),
                         top = parseInt(mnu.css('top'));
 
