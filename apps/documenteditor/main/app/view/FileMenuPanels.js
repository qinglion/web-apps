--- conflicted
+++ resolved
@@ -1251,11 +1251,7 @@
         },
 
         strProtect: 'Protect Document',
-<<<<<<< HEAD
-        strSignature: 'Signature',
-=======
         strSignature: 'With Signature',
->>>>>>> 0295612c
         txtView: 'View signatures',
         txtEdit: 'Edit document',
         txtSigned: 'Valid signatures has been added to the document. The document is protected from editing.',
@@ -1263,11 +1259,7 @@
         txtRequestedSignatures: 'This document needs to be signed.',
         notcriticalErrorTitle: 'Warning',
         txtEditWarning: 'Editing will remove the signatures from the document.<br>Are you sure you want to continue?',
-<<<<<<< HEAD
-        strEncrypt: 'Password',
-=======
         strEncrypt: 'With Password',
->>>>>>> 0295612c
         txtEncrypted: 'This document has been protected by password'
 
     }, DE.Views.FileMenuPanels.ProtectDoc || {}));
