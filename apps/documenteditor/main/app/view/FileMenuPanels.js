--- conflicted
+++ resolved
@@ -98,14 +98,6 @@
         },
 
         render: function() {
-<<<<<<< HEAD
-            if (/^pdf|xps|oxps$/.test(this.fileType)) {
-                this.formats[0].splice(1, 1); // remove pdf
-                this.formats[1].splice(1, 1); // remove pdfa
-                this.formats[3].push({name: 'Original',  imgCls: 'pdf', type: ''});
-            }
-            if (this.mode && !this.mode.canFeatureForms) {
-=======
             if (/^pdf$/.test(this.fileType)) {
                 this.formats[0].splice(1, 1); // remove pdf
                 this.formats[1].splice(1, 1); // remove pdfa
@@ -120,7 +112,6 @@
             }
 
             if (this.mode && !this.mode.canFeatureForms && this.formats.length>2) {
->>>>>>> d2c5b7ff
                 this.formats[2].splice(1, 2);
                 this.formats[2] = this.formats[2].concat(this.formats[3]);
                 this.formats[3] = undefined;
@@ -203,14 +194,6 @@
         },
 
         render: function() {
-<<<<<<< HEAD
-            if (/^pdf|xps|oxps$/.test(this.fileType)) {
-                this.formats[0].splice(1, 1); // remove pdf
-                this.formats[1].splice(1, 1); // remove pdfa
-                this.formats[3].push({name: 'Original',  imgCls: 'pdf', type: '', ext: true});
-            }
-            if (this.mode && !this.mode.canFeatureForms) {
-=======
             if (/^pdf$/.test(this.fileType)) {
                 this.formats[0].splice(1, 1); // remove pdf
                 this.formats[1].splice(1, 1); // remove pdfa
@@ -225,7 +208,6 @@
             }
 
             if (this.mode && !this.mode.canFeatureForms && this.formats.length>2) {
->>>>>>> d2c5b7ff
                 this.formats[2].splice(1, 2);
                 this.formats[2] = this.formats[2].concat(this.formats[3]);
                 this.formats[3] = undefined;
@@ -265,48 +247,10 @@
 
         template: _.template([
         '<div class="flex-settings">',
-<<<<<<< HEAD
             '<table style="margin: 10px 14px 0;"><tbody>',
                 '<tr class="editsave">',
                     '<td colspan="2" class="group-name top"><label><%= scope.txtEditingSaving %></label></td>',
                 '</tr>',
-=======
-            '<table style="margin: 30px 0 0;"><tbody>',
-                /** coauthoring begin **/
-                '<tr class="comments">',
-                    '<td class="left"><label><%= scope.txtLiveComment %></label></td>',
-                    '<td class="right"><div id="fms-chb-live-comment"></div></td>',
-                '</tr>','<tr class="divider comments"></tr>',
-                '<tr class="comments">',
-                    '<td class="left"></td>',
-                    '<td class="right"><div id="fms-chb-resolved-comment"></div></td>',
-                '</tr>','<tr class="divider comments"></tr>',
-                /** coauthoring end **/
-                '<tr class="view-review">',
-                    '<td class="left"><label><%= scope.strReviewHover %></label></td>',
-                    '<td class="right"><span id="fms-cmb-review-hover"></span></td>',
-                '</tr>','<tr class="divider view-review"></tr>',
-                '<tr class="edit spellcheck">',
-                    '<td class="left"><label><%= scope.txtSpellCheck %></label></td>',
-                    '<td class="right"><div id="fms-chb-spell-check"></div></td>',
-                '</tr>','<tr class="divider edit spellcheck"></tr>',
-                '<tr class="edit">',
-                    '<td class="left"><label><%= scope.txtProofing %></label></td>',
-                    '<td class="right"><button type="button" class="btn btn-text-default" id="fms-btn-auto-correct" style="width:auto; display: inline-block;padding-right: 10px;padding-left: 10px;" data-hint="2" data-hint-direction="bottom" data-hint-offset="medium"><%= scope.txtAutoCorrect %></button></div></td>',
-                '</tr>','<tr class="divider edit"></tr>',
-                '<tr class="edit">',
-                    '<td class="left"><label><%= scope.txtInput %></label></td>',
-                    '<td class="right"><div id="fms-chb-input-mode"></div></td>',
-                '</tr>','<tr class="divider edit"></tr>',
-                '<tr class="edit">',
-                    '<td class="left"><label><%= scope.textAlignGuides %></label></td>',
-                    '<td class="right"><span id="fms-chb-align-guides"></span></td>',
-                '</tr>','<tr class="divider edit"></tr>',
-                '<tr class="edit">',
-                    '<td class="left"><label><%= scope.textCompatible %></label></td>',
-                    '<td class="right"><span id="fms-chb-compatible"></span></td>',
-                '</tr>','<tr class="divider edit"></tr>',
->>>>>>> d2c5b7ff
                 '<tr class="autosave">',
                     '<td colspan="2"><span id="fms-chb-autosave"></span></td>',
                 '</tr>',
