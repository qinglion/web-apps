--- conflicted
+++ resolved
@@ -509,16 +509,9 @@
                 style       : 'width: 160px;',
                 editable    : false,
                 cls         : 'input-group-nr',
-<<<<<<< HEAD
-                data        : [
-                    { value: Common.UI.Themes.THEME_LIGHT_ID, displayValue: this.txtThemeLight },
-                    { value: Common.UI.Themes.THEME_DARK_ID, displayValue: this.txtThemeDark }
-                ],
                 dataHint: '2',
                 dataHintDirection: 'bottom',
                 dataHintOffset: 'big'
-=======
->>>>>>> a041dddc
             });
 
             $markup.find('.btn.primary').each(function(index, el){
