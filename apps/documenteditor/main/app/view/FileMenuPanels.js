/*
 *
 * (c) Copyright Ascensio System Limited 2010-2017
 *
 * This program is a free software product. You can redistribute it and/or
 * modify it under the terms of the GNU Affero General Public License (AGPL)
 * version 3 as published by the Free Software Foundation. In accordance with
 * Section 7(a) of the GNU AGPL its Section 15 shall be amended to the effect
 * that Ascensio System SIA expressly excludes the warranty of non-infringement
 * of any third-party rights.
 *
 * This program is distributed WITHOUT ANY WARRANTY; without even the implied
 * warranty of MERCHANTABILITY or FITNESS FOR A PARTICULAR  PURPOSE. For
 * details, see the GNU AGPL at: http://www.gnu.org/licenses/agpl-3.0.html
 *
 * You can contact Ascensio System SIA at Lubanas st. 125a-25, Riga, Latvia,
 * EU, LV-1021.
 *
 * The  interactive user interfaces in modified source and object code versions
 * of the Program must display Appropriate Legal Notices, as required under
 * Section 5 of the GNU AGPL version 3.
 *
 * Pursuant to Section 7(b) of the License you must retain the original Product
 * logo when distributing the program. Pursuant to Section 7(e) we decline to
 * grant you any rights under trademark law for use of our trademarks.
 *
 * All the Product's GUI elements, including illustrations and icon sets, as
 * well as technical writing content are licensed under the terms of the
 * Creative Commons Attribution-ShareAlike 4.0 International. See the License
 * terms at http://creativecommons.org/licenses/by-sa/4.0/legalcode
 *
*/
/**
 *    FileMenuPanels.js
 *
 *    Contains views for menu 'File'
 *
 *    Created by Maxim Kadushkin on 20 February 2014
 *    Copyright (c) 2014 Ascensio System SIA. All rights reserved.
 *
 */

define([
    'common/main/lib/view/DocumentAccessDialog'
], function () {
    'use strict';

    !DE.Views.FileMenuPanels && (DE.Views.FileMenuPanels = {});

    DE.Views.FileMenuPanels.ViewSaveAs = Common.UI.BaseView.extend({
        el: '#panel-saveas',
        menu: undefined,

        formats: [[
            {name: 'PDF',   imgCls: 'pdf',   type: Asc.c_oAscFileType.PDF},
            {name: 'TXT',   imgCls: 'txt',   type: Asc.c_oAscFileType.TXT},
            {name: 'DOCX',  imgCls: 'docx',  type: Asc.c_oAscFileType.DOCX}
        ],[
//            {name: 'DOC',            imgCls: 'doc-format btn-doc',   type: Asc.c_oAscFileType.DOC},
            {name: 'ODT',   imgCls: 'odt',   type: Asc.c_oAscFileType.ODT},
//            {name: 'RTF',   imgCls: 'doc-format btn-rtf',   type: Asc.c_oAscFileType.RTF},
            {name: 'HTML (Zipped)',  imgCls: 'html',  type: Asc.c_oAscFileType.HTML}
//            {name: 'EPUB',  imgCls: 'doc-format btn-epub',  type: Asc.c_oAscFileType.EPUB}
        ]],


        template: _.template([
            '<table><tbody>',
                '<% _.each(rows, function(row) { %>',
                    '<tr>',
                        '<% _.each(row, function(item) { %>',
                            '<td><span class="btn-doc-format img-doc-format <%= item.imgCls %>" format="<%= item.type %>"/></td>',
                        '<% }) %>',
                    '</tr>',
                '<% }) %>',
            '</tbody></table>'
        ].join('')),

        initialize: function(options) {
            Common.UI.BaseView.prototype.initialize.call(this,arguments);

            this.menu = options.menu;
        },

        render: function() {
            $(this.el).html(this.template({rows:this.formats}));
            $('.btn-doc-format',this.el).on('click', _.bind(this.onFormatClick,this));

            if (_.isUndefined(this.scroller)) {
                this.scroller = new Common.UI.Scroller({
                    el: $(this.el),
                    suppressScrollX: true
                });
            }

            return this;
        },

        onFormatClick: function(e) {
            var type = e.currentTarget.attributes['format'];
            if (!_.isUndefined(type) && this.menu) {
                this.menu.fireEvent('saveas:format', [this.menu, parseInt(type.value)]);
            }
        }
    });

    DE.Views.FileMenuPanels.Settings = Common.UI.BaseView.extend(_.extend({
        el: '#panel-settings',
        menu: undefined,

        template: _.template([
            '<table><tbody>',
                /** coauthoring begin **/
                '<tr class="comments">',
                    '<td class="left"><label><%= scope.txtLiveComment %></label></td>',
                    '<td class="right"><div id="fms-chb-live-comment"/></td>',
                '</tr>','<tr class="divider comments"></tr>',
                '<tr class="comments">',
                    '<td class="left"></td>',
                    '<td class="right"><div id="fms-chb-resolved-comment"/></td>',
                '</tr>','<tr class="divider comments"></tr>',
                /** coauthoring end **/
                '<tr class="edit">',
                    '<td class="left"><label><%= scope.txtSpellCheck %></label></td>',
                    '<td class="right"><div id="fms-chb-spell-check"/></td>',
                '</tr>','<tr class="divider edit"></tr>',
                '<tr class="edit">',
                    '<td class="left"><label><%= scope.txtInput %></label></td>',
                    '<td class="right"><div id="fms-chb-input-mode"/></td>',
                '</tr>','<tr class="divider edit"></tr>',
                '<tr class="edit sogou">',
                    '<td class="left"></td>',
                    '<td class="right"><div id="fms-chb-input-sogou"/></td>',
                '</tr>','<tr class="divider edit sogou"></tr>',
                '<tr class="edit">',
                    '<td class="left"><label><%= scope.textAlignGuides %></label></td>',
                    '<td class="right"><span id="fms-chb-align-guides" /></td>',
                '</tr>','<tr class="divider edit"></tr>',
                '<tr class="autosave">',
                    '<td class="left"><label id="fms-lbl-autosave"><%= scope.textAutoSave %></label></td>',
                    '<td class="right"><span id="fms-chb-autosave" /></td>',
                '</tr>','<tr class="divider autosave"></tr>',
                '<tr class="forcesave">',
                    '<td class="left"><label id="fms-lbl-forcesave"><%= scope.textForceSave %></label></td>',
                    '<td class="right"><span id="fms-chb-forcesave" /></td>',
                '</tr>','<tr class="divider forcesave"></tr>',
                /** coauthoring begin **/
                '<tr class="coauth changes">',
                    '<td class="left"><label><%= scope.strCoAuthMode %></label></td>',
                    '<td class="right">',
                        '<div><div id="fms-cmb-coauth-mode" style="display: inline-block; margin-right: 15px;"/>',
                        '<label id="fms-lbl-coauth-mode" style="vertical-align: middle;"><%= scope.strCoAuthModeDescFast %></label></div></td>',
                '</tr>','<tr class="divider coauth changes"></tr>',
                '<tr class="coauth changes">',
                    '<td class="left"><label><%= scope.strShowChanges %></label></td>',
                    '<td class="right"><span id="fms-cmb-show-changes" /></td>',
                '</tr>','<tr class="divider coauth changes"></tr>',
                /** coauthoring end **/
                '<tr>',
                    '<td class="left"><label><%= scope.strZoom %></label></td>',
                    '<td class="right"><div id="fms-cmb-zoom" class="input-group-nr" /></td>',
                '</tr>','<tr class="divider"></tr>',
                '<tr>',
                    '<td class="left"><label><%= scope.strFontRender %></label></td>',
                    '<td class="right"><span id="fms-cmb-font-render" /></td>',
                '</tr>','<tr class="divider"></tr>',
                '<tr class="edit">',
                    '<td class="left"><label><%= scope.strUnit %></label></td>',
                    '<td class="right"><span id="fms-cmb-unit" /></td>',
                '</tr>','<tr class="divider edit"></tr>',
                '<tr>',
                    '<td class="left"></td>',
                    '<td class="right"><button id="fms-btn-apply" class="btn normal dlg-btn primary"><%= scope.okButtonText %></button></td>',
                '</tr>',
            '</tbody></table>'
        ].join('')),

        initialize: function(options) {
            Common.UI.BaseView.prototype.initialize.call(this,arguments);

            this.menu = options.menu;
        },

        render: function() {
            $(this.el).html(this.template({scope: this}));

            this.chInputMode = new Common.UI.CheckBox({
                el: $('#fms-chb-input-mode'),
                labelText: this.strInputMode
            });

            this.chInputSogou = new Common.UI.CheckBox({
                el: $('#fms-chb-input-sogou'),
                labelText: this.strInputSogou
            });

            /** coauthoring begin **/
            this.chLiveComment = new Common.UI.CheckBox({
                el: $('#fms-chb-live-comment'),
                labelText: this.strLiveComment
            }).on('change', _.bind(function(field, newValue, oldValue, eOpts){
                this.chResolvedComment.setDisabled(field.getValue()!=='checked');
            }, this));

            this.chResolvedComment = new Common.UI.CheckBox({
                el: $('#fms-chb-resolved-comment'),
                labelText: this.strResolvedComment
            });
            /** coauthoring end **/

            this.chSpell = new Common.UI.CheckBox({
                el: $('#fms-chb-spell-check'),
                labelText: this.strSpellCheckMode
            });

            this.chAutosave = new Common.UI.CheckBox({
                el: $('#fms-chb-autosave'),
                labelText: this.strAutosave
            }).on('change', _.bind(function(field, newValue, oldValue, eOpts){
                if (field.getValue()!=='checked' && this.cmbCoAuthMode.getValue()) {
                    this.cmbCoAuthMode.setValue(0);
                    this.onSelectCoAuthMode(this.cmbCoAuthMode.getSelectedRecord());
                }
            }, this));
            this.lblAutosave = $('#fms-lbl-autosave');

            this.chForcesave = new Common.UI.CheckBox({
                el: $('#fms-chb-forcesave'),
                labelText: this.strForcesave
            });

            this.chAlignGuides = new Common.UI.CheckBox({
                el: $('#fms-chb-align-guides'),
                labelText: this.strAlignGuides
            });

            this.cmbZoom = new Common.UI.ComboBox({
                el          : $('#fms-cmb-zoom'),
                style       : 'width: 160px;',
                editable    : false,
                cls         : 'input-group-nr',
                menuStyle   : 'max-height: 210px;',
                data        : [
                    { value: -1, displayValue: this.txtFitPage },
                    { value: -2, displayValue: this.txtFitWidth },
                    { value: 50, displayValue: "50%" },
                    { value: 60, displayValue: "60%" },
                    { value: 70, displayValue: "70%" },
                    { value: 80, displayValue: "80%" },
                    { value: 90, displayValue: "90%" },
                    { value: 100, displayValue: "100%" },
                    { value: 110, displayValue: "110%" },
                    { value: 120, displayValue: "120%" },
                    { value: 150, displayValue: "150%" },
                    { value: 175, displayValue: "175%" },
                    { value: 200, displayValue: "200%" }
                ]
            });

            /** coauthoring begin **/
            this.cmbShowChanges = new Common.UI.ComboBox({
                el          : $('#fms-cmb-show-changes'),
                style       : 'width: 160px;',
                editable    : false,
                cls         : 'input-group-nr',
                data        : [
                    { value: 'none', displayValue: this.txtNone },
                    { value: 'all', displayValue: this.txtAll },
                    { value: 'last', displayValue: this.txtLast }
                ]
            });

            this.cmbCoAuthMode = new Common.UI.ComboBox({
                el          : $('#fms-cmb-coauth-mode'),
                style       : 'width: 160px;',
                editable    : false,
                cls         : 'input-group-nr',
                data        : [
                    { value: 1, displayValue: this.strFast, descValue: this.strCoAuthModeDescFast},
                    { value: 0, displayValue: this.strStrict, descValue: this.strCoAuthModeDescStrict }
                ]
            }).on('selected', _.bind( function(combo, record) {
                if (record.value == 1 && (this.chAutosave.getValue()!=='checked'))
                    this.chAutosave.setValue(1);
                this.onSelectCoAuthMode(record);
            }, this));

            this.lblCoAuthMode = $('#fms-lbl-coauth-mode');
            /** coauthoring end **/

            this.cmbFontRender = new Common.UI.ComboBox({
                el          : $('#fms-cmb-font-render'),
                style       : 'width: 160px;',
                editable    : false,
                cls         : 'input-group-nr',
                data        : [
                    { value: 0, displayValue: this.txtWin },
                    { value: 1, displayValue: this.txtMac },
                    { value: 2, displayValue: this.txtNative }
                ]
            });

            this.cmbUnit = new Common.UI.ComboBox({
                el          : $('#fms-cmb-unit'),
                style       : 'width: 160px;',
                editable    : false,
                cls         : 'input-group-nr',
                data        : [
                    { value: Common.Utils.Metric.c_MetricUnits['cm'], displayValue: this.txtCm },
                    { value: Common.Utils.Metric.c_MetricUnits['pt'], displayValue: this.txtPt },
                    { value: Common.Utils.Metric.c_MetricUnits['inch'], displayValue: this.txtInch }
                ]
            });

            this.btnApply = new Common.UI.Button({
                el: '#fms-btn-apply'
            });

            this.btnApply.on('click', _.bind(this.applySettings, this));

            if (_.isUndefined(this.scroller)) {
                this.scroller = new Common.UI.Scroller({
                    el: $(this.el),
                    suppressScrollX: true
                });
            }

            return this;
        },

        show: function() {
            Common.UI.BaseView.prototype.show.call(this,arguments);

            this.updateSettings();
        },

        setMode: function(mode) {
            this.mode = mode;
            $('tr.edit', this.el)[mode.isEdit?'show':'hide']();
            $('tr.autosave', this.el)[mode.isEdit ? 'show' : 'hide']();
            $('tr.forcesave', this.el)[mode.canForcesave ? 'show' : 'hide']();
            if (this.mode.isDesktopApp && this.mode.isOffline) {
                this.chAutosave.setCaption(this.strAutoRecover);
                this.lblAutosave.text(this.textAutoRecover);
            }
            /** coauthoring begin **/
            $('tr.coauth', this.el)[mode.isEdit && mode.canCoAuthoring ? 'show' : 'hide']();
            $('tr.coauth.changes', this.el)[mode.isEdit && !mode.isOffline && mode.canCoAuthoring ? 'show' : 'hide']();
            $('tr.comments', this.el)[mode.canCoAuthoring && mode.canComments ? 'show' : 'hide']();
            /** coauthoring end **/

            $('tr.sogou', this.el)[mode.isEdit && Common.Utils.isChrome ?'show':'hide']();
        },

        updateSettings: function() {
<<<<<<< HEAD
            this.chInputMode.setValue(Common.localStorage.getBool("de-settings-inputmode"));
            Common.Utils.isChrome && this.chInputSogou.setValue(Common.localStorage.getBool("de-settings-inputsogou"));
=======
            this.chInputMode.setValue(Common.Utils.InternalSettings.get("de-settings-inputmode"));
            Common.Utils.isChrome && this.chInputSogou.setValue(Common.Utils.InternalSettings.get("de-settings-inputsogou"));
>>>>>>> 1a8e5913

            var value = Common.Utils.InternalSettings.get("de-settings-zoom");
            value = (value!==null) ? parseInt(value) : (this.mode.customization && this.mode.customization.zoom ? parseInt(this.mode.customization.zoom) : 100);
            var item = this.cmbZoom.store.findWhere({value: value});
            this.cmbZoom.setValue(item ? parseInt(item.get('value')) : (value>0 ? value+'%' : 100));

            /** coauthoring begin **/
            this.chLiveComment.setValue(Common.Utils.InternalSettings.get("de-settings-livecomment"));
            this.chResolvedComment.setValue(Common.Utils.InternalSettings.get("de-settings-resolvedcomment"));

            var fast_coauth = Common.Utils.InternalSettings.get("de-settings-coauthmode");
            item = this.cmbCoAuthMode.store.findWhere({value: fast_coauth ? 1 : 0});
            this.cmbCoAuthMode.setValue(item ? item.get('value') : 1);
            this.lblCoAuthMode.text(item ? item.get('descValue') : this.strCoAuthModeDescFast);

            this.fillShowChanges(fast_coauth);

            value = Common.Utils.InternalSettings.get((fast_coauth) ? "de-settings-showchanges-fast" : "de-settings-showchanges-strict");
            item = this.cmbShowChanges.store.findWhere({value: value});
            this.cmbShowChanges.setValue(item ? item.get('value') : (fast_coauth) ? 'none' : 'last');
            /** coauthoring end **/

            value = Common.Utils.InternalSettings.get("de-settings-fontrender");
            item = this.cmbFontRender.store.findWhere({value: parseInt(value)});
            this.cmbFontRender.setValue(item ? item.get('value') : (window.devicePixelRatio > 1 ? 1 : 0));

            value = Common.Utils.InternalSettings.get("de-settings-unit");
            item = this.cmbUnit.store.findWhere({value: value});
            this.cmbUnit.setValue(item ? parseInt(item.get('value')) : Common.Utils.Metric.getDefaultMetric());
            this._oldUnits = this.cmbUnit.getValue();

            value = Common.Utils.InternalSettings.get("de-settings-autosave");
            this.chAutosave.setValue(value == 1);

            if (this.mode.canForcesave)
                this.chForcesave.setValue(Common.Utils.InternalSettings.get("de-settings-forcesave"));

            this.chSpell.setValue(Common.Utils.InternalSettings.get("de-settings-spellcheck"));
            this.chAlignGuides.setValue(Common.Utils.InternalSettings.get("de-settings-showsnaplines"));
        },

        applySettings: function() {
            Common.localStorage.setItem("de-settings-inputmode", this.chInputMode.isChecked() ? 1 : 0);
            Common.Utils.isChrome && Common.localStorage.setItem("de-settings-inputsogou", this.chInputSogou.isChecked() ? 1 : 0);
            Common.localStorage.setItem("de-settings-zoom", this.cmbZoom.getValue());
            Common.Utils.InternalSettings.set("de-settings-zoom", Common.localStorage.getItem("de-settings-zoom"));

            /** coauthoring begin **/
            Common.localStorage.setItem("de-settings-livecomment", this.chLiveComment.isChecked() ? 1 : 0);
            Common.localStorage.setItem("de-settings-resolvedcomment", this.chResolvedComment.isChecked() ? 1 : 0);
            if (this.mode.isEdit && !this.mode.isOffline && this.mode.canCoAuthoring) {
                Common.localStorage.setItem("de-settings-coauthmode", this.cmbCoAuthMode.getValue());
                Common.localStorage.setItem(this.cmbCoAuthMode.getValue() ? "de-settings-showchanges-fast" : "de-settings-showchanges-strict", this.cmbShowChanges.getValue());
            }
            /** coauthoring end **/
            Common.localStorage.setItem("de-settings-fontrender", this.cmbFontRender.getValue());
            Common.localStorage.setItem("de-settings-unit", this.cmbUnit.getValue());
            Common.localStorage.setItem("de-settings-autosave", this.chAutosave.isChecked() ? 1 : 0);
            if (this.mode.canForcesave)
                Common.localStorage.setItem("de-settings-forcesave", this.chForcesave.isChecked() ? 1 : 0);
            Common.localStorage.setItem("de-settings-spellcheck", this.chSpell.isChecked() ? 1 : 0);
            Common.Utils.InternalSettings.set("de-settings-showsnaplines", this.chAlignGuides.isChecked());
            Common.localStorage.save();

            if (this.menu) {
                this.menu.fireEvent('settings:apply', [this.menu]);

                if (this._oldUnits !== this.cmbUnit.getValue())
                    Common.NotificationCenter.trigger('settings:unitschanged', this);
            }
        },

        fillShowChanges: function(fastmode) {
            if ( fastmode && this.cmbShowChanges.store.length==3 || !fastmode && this.cmbShowChanges.store.length==2) {
                var arr = [{ value: 'none', displayValue: this.txtNone }, { value: 'all', displayValue: this.txtAll }];
                if (!fastmode) arr.push({ value: 'last', displayValue: this.txtLast});
                this.cmbShowChanges.store.reset(arr);
            }
        },

        onSelectCoAuthMode: function(record) {
            this.lblCoAuthMode.text(record.descValue);
            this.fillShowChanges(record.value == 1);
            this.cmbShowChanges.setValue((record.value == 1) ? 'none' : 'last');
        },

        strLiveComment: 'Turn on option',
        strInputMode:   'Turn on hieroglyphs',
        strZoom: 'Default Zoom Value',
        /** coauthoring begin **/
        strShowChanges: 'Realtime Collaboration Changes',
        txtAll: 'View All',
        txtNone: 'View Nothing',
        txtLast: 'View Last',
        txtLiveComment: 'Live Commenting',
        /** coauthoring end **/
        okButtonText: 'Apply',
        txtInput: 'Alternate Input',
        txtWin: 'as Windows',
        txtMac: 'as OS X',
        txtNative: 'Native',
        strFontRender: 'Font Hinting',
        strUnit: 'Unit of Measurement',
        txtCm: 'Centimeter',
        txtPt: 'Point',
        textAutoSave: 'Autosave',
        strAutosave: 'Turn on autosave',
        txtSpellCheck: 'Spell Checking',
        strSpellCheckMode: 'Turn on spell checking option',
        textAlignGuides: 'Alignment Guides',
        strAlignGuides: 'Turn on alignment guides',
        strCoAuthMode: 'Co-editing mode',
        strCoAuthModeDescFast: 'Other users will see your changes at once',
        strCoAuthModeDescStrict: 'You will need to accept changes before you can see them',
        strFast: 'Fast',
        strStrict: 'Strict',
        textAutoRecover: 'Autorecover',
        strAutoRecover: 'Turn on autorecover',
        txtInch: 'Inch',
        txtFitPage: 'Fit to Page',
        txtFitWidth: 'Fit to Width',
        textForceSave: 'Save to Server',
        strForcesave: 'Always save to server (otherwise save to server on document close)',
        strResolvedComment: 'Turn on display of the resolved comments',
        strInputSogou: 'Turn on Sogou Pinyin input'
    }, DE.Views.FileMenuPanels.Settings || {}));

    DE.Views.FileMenuPanels.RecentFiles = Common.UI.BaseView.extend({
        el: '#panel-recentfiles',
        menu: undefined,

        template: _.template([
            '<div id="id-recent-view" style="margin: 20px 0;"></div>'
        ].join('')),

        initialize: function(options) {
            Common.UI.BaseView.prototype.initialize.call(this,arguments);

            this.menu = options.menu;
            this.recent = options.recent;
        },

        render: function() {
            $(this.el).html(this.template());

            this.viewRecentPicker = new Common.UI.DataView({
                el: $('#id-recent-view'),
                store: new Common.UI.DataViewStore(this.recent),
                itemTemplate: _.template([
                    '<div class="recent-wrap">',
                        '<div class="recent-icon"></div>',
                        '<div class="file-name"><%= Common.Utils.String.htmlEncode(title) %></div>',
                        '<div class="file-info"><%= Common.Utils.String.htmlEncode(folder) %></div>',
                    '</div>'
                ].join(''))
            });

            this.viewRecentPicker.on('item:click', _.bind(this.onRecentFileClick, this));

            if (_.isUndefined(this.scroller)) {
                this.scroller = new Common.UI.Scroller({
                    el: $(this.el),
                    suppressScrollX: true
                });
            }

            return this;
        },

        onRecentFileClick: function(view, itemview, record){
            if ( this.menu )
                this.menu.fireEvent('recent:open', [this.menu, record.get('url')]);
        }
    });

    DE.Views.FileMenuPanels.CreateNew = Common.UI.BaseView.extend(_.extend({
        el: '#panel-createnew',
        menu: undefined,

        events: function() {
            return {
                'click .blank-document-btn':_.bind(this._onBlankDocument, this),
                'click .thumb-list .thumb-wrap': _.bind(this._onDocumentTemplate, this)
            };
        },

        template: _.template([
            '<h3 style="margin-top: 20px;"><%= scope.fromBlankText %></h3><hr noshade />',
            '<div class="blank-document">',
                '<div class="blank-document-btn img-doc-format"></div>',
                '<div class="blank-document-info">',
                    '<h3><%= scope.newDocumentText %></h3>',
                    '<%= scope.newDescriptionText %>',
                '</div>',
            '</div>',
            '<h3><%= scope.fromTemplateText %></h3><hr noshade />',
            '<div class="thumb-list">',
                '<% _.each(docs, function(item) { %>',
                    '<div class="thumb-wrap" template="<%= item.url %>">',
                        '<div class="thumb"<% if (!_.isEmpty(item.icon)) { %> style="background-image: url(<%= item.icon %>);" <% } %> />',
                        '<div class="title"><%= item.name %></div>',
                    '</div>',
                '<% }) %>',
            '</div>'
        ].join('')),

        initialize: function(options) {
            Common.UI.BaseView.prototype.initialize.call(this,arguments);

            this.menu = options.menu;
        },

        render: function() {
            $(this.el).html(this.template({
                scope: this,
                docs: this.options[0].docs
            }));

            if (_.isUndefined(this.scroller)) {
                this.scroller = new Common.UI.Scroller({
                    el: $(this.el),
                    suppressScrollX: true
                });
            }

            return this;
        },

        _onBlankDocument: function() {
            if ( this.menu )
                this.menu.fireEvent('create:new', [this.menu, 'blank']);
        },

        _onDocumentTemplate: function(e) {
            if ( this.menu )
                this.menu.fireEvent('create:new', [this.menu, e.currentTarget.attributes['template'].value]);
        },

        fromBlankText       : 'From Blank',
        newDocumentText     : 'New Text Document',
        newDescriptionText  : 'Create a new blank text document which you will be able to style and format after it is created during the editing. Or choose one of the templates to start a document of a certain type or purpose where some styles have already been pre-applied.',
        fromTemplateText    : 'From Template',
        noTemplatesText     : 'There are no templates'
    }, DE.Views.FileMenuPanels.CreateNew || {}));

    DE.Views.FileMenuPanels.DocumentInfo = Common.UI.BaseView.extend(_.extend({
        el: '#panel-info',
        menu: undefined,

        initialize: function(options) {
            Common.UI.BaseView.prototype.initialize.call(this,arguments);
            this.rendered = false;

            this.template = _.template([
                '<table class="main">',
                    '<tr>',
                        '<td class="left"><label>' + this.txtTitle + '</label></td>',
                        '<td class="right"><label id="id-info-title">-</label></td>',
                    '</tr>',
                    '<tr class="author">',
                        '<td class="left"><label>' + this.txtAuthor + '</label></td>',
                        '<td class="right"><span class="userLink img-commonctrl" id="id-info-author">-</span></td>',
                    '</tr>',
                    '<tr class="placement">',
                        '<td class="left"><label>' + this.txtPlacement + '</label></td>',
                        '<td class="right"><label id="id-info-placement">-</label></td>',
                    '</tr>',
                    '<tr class="date">',
                        '<td class="left"><label>' + this.txtDate + '</label></td>',
                        '<td class="right"><label id="id-info-date">-</label></td>',
                    '</tr>',
                    '<tr class="divider date"></tr>',
                    '<tr>',
                        '<td class="left" style="vertical-align: top;"><label>' + this.txtStatistics + '</label></td>',
                        '<td class="right" style="vertical-align: top;"><div id="id-info-statistic">',
                            '<table>',
                                '<tr>',
                                    '<td><label>' + this.txtPages + '</label></td>',
                                    '<td><label id="id-info-pages"></label></td>',
                                '</tr>',
                                '<tr>',
                                    '<td><label>' + this.txtParagraphs + '</label></td>',
                                    '<td><label id="id-info-paragraphs"></label></td>',
                                '</tr>',
                                '<tr>',
                                    '<td><label>' + this.txtWords + '</label></td>',
                                    '<td><label id="id-info-words"></label></td>',
                                '</tr>',
                                '<tr>',
                                    '<td><label>' + this.txtSymbols + '</label></td>',
                                    '<td><label id="id-info-symbols"></label></td>',
                                '</tr>',
                                '<tr>',
                                    '<td><label>' + this.txtSpaces + '</label></td>',
                                    '<td><label id="id-info-spaces"></label></td>',
                                '</tr>',
                            '</table>',
                        '</div></td>',
                    '</tr>',
                '</table>'
            ].join(''));

            this.infoObj = {PageCount: 0, WordsCount: 0, ParagraphCount: 0, SymbolsCount: 0, SymbolsWSCount:0};
            this.inProgress = false;
            this.menu = options.menu;
        },

        render: function() {
            $(this.el).html(this.template());

            this.lblTitle = $('#id-info-title');
            this.lblPlacement = $('#id-info-placement');
            this.lblDate = $('#id-info-date');
            this.lblAuthor = $('#id-info-author');
            this.lblStatPages = $('#id-info-pages');
            this.lblStatWords = $('#id-info-words');
            this.lblStatParagraphs = $('#id-info-paragraphs');
            this.lblStatSymbols = $('#id-info-symbols');
            this.lblStatSpaces = $('#id-info-spaces');

            this.rendered = true;

            this.updateInfo(this.doc);

            if (_.isUndefined(this.scroller)) {
                this.scroller = new Common.UI.Scroller({
                    el: $(this.el),
                    suppressScrollX: true
                });
            }

            return this;
        },

        show: function() {
            Common.UI.BaseView.prototype.show.call(this,arguments);

            this.updateStatisticInfo();
        },

        hide: function() {
            Common.UI.BaseView.prototype.hide.call(this,arguments);

            this.stopUpdatingStatisticInfo();
        },

        updateInfo: function(doc) {
            this.doc = doc;
            if (!this.rendered)
                return;

            doc = doc || {};
            this.lblTitle.text((doc.title) ? doc.title : '-');

            if (doc.info) {
                if (doc.info.author)
                    this.lblAuthor.text(doc.info.author);
                this._ShowHideInfoItem('author', doc.info.author!==undefined && doc.info.author!==null);
                if (doc.info.created )
                    this.lblDate.text( doc.info.created );
                this._ShowHideInfoItem('date', doc.info.created!==undefined && doc.info.created!==null);
                if (doc.info.folder )
                    this.lblPlacement.text( doc.info.folder );
                this._ShowHideInfoItem('placement', doc.info.folder!==undefined && doc.info.folder!==null);
            } else
                this._ShowHideDocInfo(false);
        },

        _ShowHideInfoItem: function(cls, visible) {
            $('tr.'+cls, this.el)[visible?'show':'hide']();
        },

        _ShowHideDocInfo: function(visible) {
            this._ShowHideInfoItem('date', visible);
            this._ShowHideInfoItem('placement', visible);
            this._ShowHideInfoItem('author', visible);
        },

        updateStatisticInfo: function() {
            if ( this.api && this.doc ) {
                this.api.startGetDocInfo();
            }
        },

        stopUpdatingStatisticInfo: function() {
            if ( this.api ) {
                this.api.stopGetDocInfo();
            }
        },

        setApi: function(o) {
            this.api = o;
            this.api.asc_registerCallback('asc_onGetDocInfoStart', _.bind(this._onGetDocInfoStart, this));
            this.api.asc_registerCallback('asc_onGetDocInfoStop', _.bind(this._onGetDocInfoEnd, this));
            this.api.asc_registerCallback('asc_onDocInfo', _.bind(this._onDocInfo, this));
            this.api.asc_registerCallback('asc_onGetDocInfoEnd', _.bind(this._onGetDocInfoEnd, this));
            this.api.asc_registerCallback('asc_onDocumentName',  _.bind(this.onDocumentName, this));

            return this;
        },

        setMode: function(mode) {
            return this;
        },

        _onGetDocInfoStart: function() {
            var me = this;
            this.inProgress = true;
            this.infoObj = {PageCount: 0, WordsCount: 0, ParagraphCount: 0, SymbolsCount: 0, SymbolsWSCount:0};
            _.defer(function(){
                if (!me.inProgress) return;

                me.lblStatPages.text(me.txtLoading);
                me.lblStatWords.text(me.txtLoading);
                me.lblStatParagraphs.text(me.txtLoading);
                me.lblStatSymbols.text(me.txtLoading);
                me.lblStatSpaces.text(me.txtLoading);
            }, 2000);
        },

        _onDocInfo: function(obj) {
            if (obj) {
                if (obj.get_PageCount()>-1)
                    this.infoObj.PageCount = obj.get_PageCount();
                if (obj.get_WordsCount()>-1)
                    this.infoObj.WordsCount = obj.get_WordsCount();
                if (obj.get_ParagraphCount()>-1)
                    this.infoObj.ParagraphCount = obj.get_ParagraphCount();
                if (obj.get_SymbolsCount()>-1)
                    this.infoObj.SymbolsCount = obj.get_SymbolsCount();
                if (obj.get_SymbolsWSCount()>-1)
                    this.infoObj.SymbolsWSCount = obj.get_SymbolsWSCount();
            }
        },

        _onGetDocInfoEnd: function() {
            this.inProgress = false;
            this.lblStatPages.text(this.infoObj.PageCount);
            this.lblStatWords.text(this.infoObj.WordsCount);
            this.lblStatParagraphs.text(this.infoObj.ParagraphCount);
            this.lblStatSymbols.text(this.infoObj.SymbolsCount);
            this.lblStatSpaces.text(this.infoObj.SymbolsWSCount);
        },

        onDocumentName: function(name) {
            this.lblTitle.text((name) ? name : '-');
        },

        txtTitle: 'Document Title',
        txtAuthor: 'Author',
        txtPlacement: 'Placement',
        txtDate: 'Creation Date',
        txtStatistics: 'Statistics',
        txtPages: 'Pages',
        txtWords: 'Words',
        txtParagraphs: 'Paragraphs',
        txtSymbols: 'Symbols',
        txtSpaces: 'Symbols with spaces',
        txtLoading: 'Loading...'
    }, DE.Views.FileMenuPanels.DocumentInfo || {}));

    DE.Views.FileMenuPanels.DocumentRights = Common.UI.BaseView.extend(_.extend({
        el: '#panel-rights',
        menu: undefined,

        initialize: function(options) {
            Common.UI.BaseView.prototype.initialize.call(this,arguments);
            this.rendered = false;

            this.template = _.template([
                '<table class="main">',
                    '<tr class="rights">',
                        '<td class="left" style="vertical-align: top;"><label>' + this.txtRights + '</label></td>',
                        '<td class="right"><div id="id-info-rights"></div></td>',
                    '</tr>',
                    '<tr class="edit-rights">',
                        '<td class="left"></td><td class="right"><button id="id-info-btn-edit" class="btn normal dlg-btn primary custom" style="margin-right: 10px;">' + this.txtBtnAccessRights + '</button></td>',
                    '</tr>',
                '</table>'
            ].join(''));

            this.templateRights = _.template([
                '<table>',
                    '<% _.each(users, function(item) { %>',
                    '<tr>',
                        '<td><span class="userLink img-commonctrl  <% if (item.isLink) { %>sharedLink<% } %>"></span><span><%= Common.Utils.String.htmlEncode(item.user) %></span></td>',
                        '<td><%= Common.Utils.String.htmlEncode(item.permissions) %></td>',
                    '</tr>',
                    '<% }); %>',
                '</table>'
            ].join(''));

            this.menu = options.menu;
        },

        render: function() {
            $(this.el).html(this.template());

            this.cntRights = $('#id-info-rights');
            this.btnEditRights = new Common.UI.Button({
                el: '#id-info-btn-edit'
            });
            this.btnEditRights.on('click', _.bind(this.changeAccessRights, this));

            this.rendered = true;

            this.updateInfo(this.doc);

            if (_.isUndefined(this.scroller)) {
                this.scroller = new Common.UI.Scroller({
                    el: $(this.el),
                    suppressScrollX: true
                });
            }

            Common.NotificationCenter.on('collaboration:sharing', _.bind(this.changeAccessRights, this));

            return this;
        },

        show: function() {
            Common.UI.BaseView.prototype.show.call(this,arguments);
        },

        hide: function() {
            Common.UI.BaseView.prototype.hide.call(this,arguments);
        },

        updateInfo: function(doc) {
            this.doc = doc;
            if (!this.rendered)
                return;

            doc = doc || {};
            if (doc.info) {
                if (doc.info.sharingSettings)
                    this.cntRights.html(this.templateRights({users: doc.info.sharingSettings}));
                this._ShowHideInfoItem('rights', doc.info.sharingSettings!==undefined && doc.info.sharingSettings!==null && doc.info.sharingSettings.length>0);
                this._ShowHideInfoItem('edit-rights', !!this.sharingSettingsUrl && this.sharingSettingsUrl.length && this._readonlyRights!==true);
            } else
                this._ShowHideDocInfo(false);
        },

        _ShowHideInfoItem: function(cls, visible) {
            $('tr.'+cls, this.el)[visible?'show':'hide']();
        },

        _ShowHideDocInfo: function(visible) {
            this._ShowHideInfoItem('rights', visible);
            this._ShowHideInfoItem('edit-rights', visible);
        },

        setApi: function(o) {
            this.api = o;
            return this;
        },

        setMode: function(mode) {
            this.sharingSettingsUrl = mode.sharingSettingsUrl;
            return this;
        },

        changeAccessRights: function(btn,event,opts) {
            if (this._docAccessDlg) return;

            var me = this;
            me._docAccessDlg = new Common.Views.DocumentAccessDialog({
                settingsurl: this.sharingSettingsUrl
            });
            me._docAccessDlg.on('accessrights', function(obj, rights){
                me.doc.info.sharingSettings = rights;
                me._ShowHideInfoItem('rights', me.doc.info.sharingSettings!==undefined && me.doc.info.sharingSettings!==null && me.doc.info.sharingSettings.length>0);
                me.cntRights.html(me.templateRights({users: me.doc.info.sharingSettings}));
            }).on('close', function(obj){
                me._docAccessDlg = undefined;
            });

            me._docAccessDlg.show();
        },

        onLostEditRights: function() {
            this._readonlyRights = true;
            if (!this.rendered)
                return;

            this._ShowHideInfoItem('edit-rights', false);
        },

        txtRights: 'Persons who have rights',
        txtBtnAccessRights: 'Change access rights'
    }, DE.Views.FileMenuPanels.DocumentRights || {}));

    DE.Views.FileMenuPanels.Help = Common.UI.BaseView.extend({
        el: '#panel-help',
        menu: undefined,

        template: _.template([
            '<div style="width:100%; height:100%; position: relative;">',
                '<div id="id-help-contents" style="position: absolute; width:200px; top: 0; bottom: 0;" class="no-padding"></div>',
                '<div id="id-help-frame" style="position: absolute; left: 200px; top: 0; right: 0; bottom: 0;" class="no-padding"></div>',
            '</div>'
        ].join('')),

        initialize: function(options) {
            Common.UI.BaseView.prototype.initialize.call(this,arguments);

            this.menu = options.menu;
            this.urlPref = 'resources/help/en/';

            this.en_data = [
                {src: "UsageInstructions/SetPageParameters.htm", name: "Set page parameters", headername: "Usage Instructions", selected: true},
                {src: "UsageInstructions/CopyPasteUndoRedo.htm", name: "Copy/paste text passages, undo/redo your actions"},
                {src: "UsageInstructions/NonprintingCharacters.htm", name: "Show/hide nonprinting characters"},
                {src: "UsageInstructions/AlignText.htm", name: "Align your text in a line or paragraph"},
                {src: "UsageInstructions/FormattingPresets.htm", name: "Apply formatting presets"},
                {src: "UsageInstructions/BackgroundColor.htm", name: "Select background color for a paragraph"},
                {src: "UsageInstructions/ParagraphIndents.htm", name: "Change paragraph indents"},
                {src: "UsageInstructions/LineSpacing.htm", name: "Set paragraph line spacing"},
                {src: "UsageInstructions/PageBreaks.htm", name: "Insert page breaks"},
                {src: "UsageInstructions/AddBorders.htm", name: "Add Borders"},
                {src: "UsageInstructions/FontTypeSizeColor.htm", name: "Set font type, size, and color"},
                {src: "UsageInstructions/DecorationStyles.htm", name: "Apply font decoration styles"},
                {src: "UsageInstructions/CopyClearFormatting.htm", name: "Copy/clear text formatting"},
                {src: "UsageInstructions/CreateLists.htm", name: "Create lists"},
                {src: "UsageInstructions/InsertTables.htm", name: "Insert tables"},
                {src: "UsageInstructions/InsertImages.htm", name: "Insert images"},
                {src: "UsageInstructions/AddHyperlinks.htm", name: "Add hyperlinks"},
                {src: "UsageInstructions/InsertHeadersFooters.htm", name: "Insert headers and footers"},
                {src: "UsageInstructions/InsertPageNumbers.htm", name: "Insert page numbers"},
                {src: "UsageInstructions/ViewDocInfo.htm", name: "View document information"},
                {src: "UsageInstructions/SavePrintDownload.htm", name: "Save/print/download your document"},
                {src: "UsageInstructions/OpenCreateNew.htm", name: "Create a new document or open an existing one"},
                {src: "HelpfulHints/About.htm", name: "About ONLYOFFICE Document Editor", headername: "Helpful Hints"},
                {src: "HelpfulHints/SupportedFormats.htm", name: "Supported Formats of Electronic Documents"},
                {src: "HelpfulHints/Navigation.htm", name: "Navigation through Your Document"},
                {src: "HelpfulHints/Search.htm", name: "Search Function"},
                {src: "HelpfulHints/KeyboardShortcuts.htm", name: "Keyboard Shortcuts"}
            ];

            if (Common.Utils.isIE) {
                window.onhelp = function () { return false; }
            }
        },

        render: function() {
            var me = this;
            $(this.el).html(this.template());

            this.viewHelpPicker = new Common.UI.DataView({
                el: $('#id-help-contents'),
                store: new Common.UI.DataViewStore([]),
                keyMoveDirection: 'vertical',
                itemTemplate: _.template([
                    '<div id="<%= id %>" class="help-item-wrap">',
                        '<div class="caption"><%= name %></div>',
                    '</div>'
                ].join(''))
            });
            this.viewHelpPicker.on('item:add', function(dataview, itemview, record) {
                if (record.has('headername')) {
                    $(itemview.el).before('<div class="header-name">' + record.get('headername') + '</div>');
                }
            });

            this.viewHelpPicker.on('item:select', function(dataview, itemview, record) {
                me.iFrame.src = me.urlPref + record.get('src');
            });

            this.iFrame = document.createElement('iframe');

            this.iFrame.src = "";
            this.iFrame.align = "top";
            this.iFrame.frameBorder = "0";
            this.iFrame.width = "100%";
            this.iFrame.height = "100%";
            Common.Gateway.on('internalcommand', function(data) {
                if (data.type == 'help:hyperlink') {
                    var src = data.data;
                    var rec = me.viewHelpPicker.store.find(function(record){
                        return (src.indexOf(record.get('src'))>0);
                    });
                    if (rec) {
                        me.viewHelpPicker.selectRecord(rec, true);
                        me.viewHelpPicker.scrollToRecord(rec);
                    }
                }
            });

            $('#id-help-frame').append(this.iFrame);

            return this;
        },

        setLangConfig: function(lang) {
            var me = this;
            var store = this.viewHelpPicker.store;
            if (lang) {
                lang = lang.split("-")[0];
                var config = {
                    dataType: 'json',
                    error: function () {
                        if ( me.urlPref.indexOf('resources/help/en/')<0 ) {
                            me.urlPref = 'resources/help/en/';
                            store.url = 'resources/help/en/Contents.json';
                            store.fetch(config);
                        } else {
                            me.urlPref = 'resources/help/en/';
                            store.reset(me.en_data);
                        }
                    },
                    success: function () {
                        var rec = store.at(0);
                        me.viewHelpPicker.selectRecord(rec);
                        me.iFrame.src = me.urlPref + rec.get('src');
                    }
                };
                store.url = 'resources/help/' + lang + '/Contents.json';
                store.fetch(config);
                this.urlPref = 'resources/help/' + lang + '/';
            }
        },

        show: function (url) {
            Common.UI.BaseView.prototype.show.call(this);
            if (!this._scrollerInited) {
                this.viewHelpPicker.scroller.update();
                this._scrollerInited = true;
            }
            if (url) {
                var rec = this.viewHelpPicker.store.findWhere({
                    src: url
                });
                if (rec) {
                    this.viewHelpPicker.selectRecord(rec);
                    this.viewHelpPicker.scrollToRecord(rec);
                }
            }
        }
    });

    DE.Views.FileMenuPanels.ProtectDoc = Common.UI.BaseView.extend(_.extend({
        el: '#panel-protect',
        menu: undefined,

        template: _.template([
            '<label id="id-fms-lbl-sign-header" style="font-size: 18px;"><%= scope.strProtect %></label>',
            '<button id="fms-btn-invisible-sign" class="btn btn-text-default" style="min-width:190px;"><%= scope.strInvisibleSign %></button>',
            '<button id="fms-btn-visible-sign" class="btn btn-text-default" style="min-width:190px;"><%= scope.strVisibleSign %></button>',
            '<div id="id-fms-requested-sign"></div>',
            '<div id="id-fms-valid-sign"></div>',
            '<div id="id-fms-invalid-sign"></div>'
        ].join('')),

        initialize: function(options) {
            Common.UI.BaseView.prototype.initialize.call(this,arguments);

            this.menu = options.menu;

            this.templateRequested = _.template([
                '<label class="header <% if (signatures.length<1) { %>hidden<% } %>"><%= header %></label>',
                '<table>',
                    '<% _.each(signatures, function(item) { %>',
                    '<tr>',
                        '<td><%= Common.Utils.String.htmlEncode(item) %></td>',
                    '</tr>',
                    '<% }); %>',
                '</table>'
            ].join(''));

            this.templateValid = _.template([
                '<label class="header <% if (signatures.length<1) { %>hidden<% } %>"><%= header %></label>',
                    '<table>',
                    '<% _.each(signatures, function(item) { %>',
                    '<tr>',
                        '<td><%= Common.Utils.String.htmlEncode(item.name) %></td>',
                        '<td><%= Common.Utils.String.htmlEncode(item.date) %></td>',
                    '</tr>',
                    '<% }); %>',
                '</table>'
            ].join(''));
        },

        render: function() {
            $(this.el).html(this.template({scope: this}));

            this.btnAddInvisibleSign = new Common.UI.Button({
                el: '#fms-btn-invisible-sign'
            });
            this.btnAddInvisibleSign.on('click', _.bind(this.addInvisibleSign, this));

            this.btnAddVisibleSign = new Common.UI.Button({
                el: '#fms-btn-visible-sign'
            });
            this.btnAddVisibleSign.on('click', _.bind(this.addVisibleSign, this));

            this.lblSignHeader = $('#id-fms-lbl-sign-header', this.$el);

            this.cntRequestedSign = $('#id-fms-requested-sign');
            this.cntValidSign = $('#id-fms-valid-sign');
            this.cntInvalidSign = $('#id-fms-invalid-sign');

            if (_.isUndefined(this.scroller)) {
                this.scroller = new Common.UI.Scroller({
                    el: $(this.el),
                    suppressScrollX: true
                });
            }

            return this;
        },

        show: function() {
            Common.UI.BaseView.prototype.show.call(this,arguments);
            this.updateSignatures();
        },

        setMode: function(mode) {
            this.mode = mode;
            if (!this.mode.isEdit) {
                this.btnAddInvisibleSign.setVisible(false);
                this.btnAddVisibleSign.setVisible(false);
                this.lblSignHeader.html(this.strSignature);
            }
        },

        setApi: function(o) {
            this.api = o;
            return this;
        },

        addInvisibleSign: function() {
            if (this.menu)
                this.menu.fireEvent('signature:invisible', [this.menu]);
        },

        addVisibleSign: function() {
            if (this.menu)
                this.menu.fireEvent('signature:visible', [this.menu]);
        },

        updateSignatures: function(){
            var requested = this.api.asc_getRequestSignatures(),
                requested_arr = [],
                valid = this.api.asc_getSignatures(),
                valid_arr = [], invalid_arr = [];

            _.each(requested, function(item, index){
                requested_arr.push(item.asc_getSigner1());
            });
            _.each(valid, function(item, index){
                var sign = {name: item.asc_getSigner1(), date: '18/05/2017'};
                (item.asc_getValid()==0) ? valid_arr.push(sign) : invalid_arr.push(sign);
            });
            this.cntRequestedSign.html(this.templateRequested({signatures: requested_arr, header: this.strRequested}));
            this.cntValidSign.html(this.templateValid({signatures: valid_arr, header: this.strValid}));
            this.cntInvalidSign.html(this.templateValid({signatures: invalid_arr, header: this.strInvalid}));
            // this.cntRequestedSign.html(this.templateRequested({signatures: ['Hammish Mitchell', 'Someone Somewhere', 'Mary White', 'John Black'], header: this.strRequested}));
            // this.cntValidSign.html(this.templateValid({signatures: [{name: 'Hammish Mitchell', date: '18/05/2017'}, {name: 'Someone Somewhere', date: '18/05/2017'}], header: this.strValid}));
            // this.cntInvalidSign.html(this.templateValid({signatures: [{name: 'Mary White', date: '18/05/2017'}, {name: 'John Black', date: '18/05/2017'}], header: this.strInvalid}));
        },

        strProtect: 'Protect Document',
        strInvisibleSign: 'Add invisible digital signature',
        strVisibleSign: 'Add visible signature',
        strRequested: 'Requested signatures',
        strValid: 'Valid signatures',
        strInvalid: 'Invalid signatures',
        strSignature: 'Signature'

    }, DE.Views.FileMenuPanels.ProtectDoc || {}));

});<|MERGE_RESOLUTION|>--- conflicted
+++ resolved
@@ -353,13 +353,8 @@
         },
 
         updateSettings: function() {
-<<<<<<< HEAD
-            this.chInputMode.setValue(Common.localStorage.getBool("de-settings-inputmode"));
-            Common.Utils.isChrome && this.chInputSogou.setValue(Common.localStorage.getBool("de-settings-inputsogou"));
-=======
             this.chInputMode.setValue(Common.Utils.InternalSettings.get("de-settings-inputmode"));
             Common.Utils.isChrome && this.chInputSogou.setValue(Common.Utils.InternalSettings.get("de-settings-inputsogou"));
->>>>>>> 1a8e5913
 
             var value = Common.Utils.InternalSettings.get("de-settings-zoom");
             value = (value!==null) ? parseInt(value) : (this.mode.customization && this.mode.customization.zoom ? parseInt(this.mode.customization.zoom) : 100);
