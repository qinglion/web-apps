/*
 *
 * (c) Copyright Ascensio System SIA 2010-2019
 *
 * This program is a free software product. You can redistribute it and/or
 * modify it under the terms of the GNU Affero General Public License (AGPL)
 * version 3 as published by the Free Software Foundation. In accordance with
 * Section 7(a) of the GNU AGPL its Section 15 shall be amended to the effect
 * that Ascensio System SIA expressly excludes the warranty of non-infringement
 * of any third-party rights.
 *
 * This program is distributed WITHOUT ANY WARRANTY; without even the implied
 * warranty of MERCHANTABILITY or FITNESS FOR A PARTICULAR  PURPOSE. For
 * details, see the GNU AGPL at: http://www.gnu.org/licenses/agpl-3.0.html
 *
 * You can contact Ascensio System SIA at 20A-12 Ernesta Birznieka-Upisha
 * street, Riga, Latvia, EU, LV-1050.
 *
 * The  interactive user interfaces in modified source and object code versions
 * of the Program must display Appropriate Legal Notices, as required under
 * Section 5 of the GNU AGPL version 3.
 *
 * Pursuant to Section 7(b) of the License you must retain the original Product
 * logo when distributing the program. Pursuant to Section 7(e) we decline to
 * grant you any rights under trademark law for use of our trademarks.
 *
 * All the Product's GUI elements, including illustrations and icon sets, as
 * well as technical writing content are licensed under the terms of the
 * Creative Commons Attribution-ShareAlike 4.0 International. See the License
 * terms at http://creativecommons.org/licenses/by-sa/4.0/legalcode
 *
*/
/**
 *    FileMenuPanels.js
 *
 *    Contains views for menu 'File'
 *
 *    Created by Maxim Kadushkin on 20 February 2014
 *    Copyright (c) 2018 Ascensio System SIA. All rights reserved.
 *
 */

define([
    'common/main/lib/view/DocumentAccessDialog',
    'common/main/lib/view/AutoCorrectDialog'
], function () {
    'use strict';

    !DE.Views.FileMenuPanels && (DE.Views.FileMenuPanels = {});

    DE.Views.FileMenuPanels.ViewSaveAs = Common.UI.BaseView.extend({
        el: '#panel-saveas',
        menu: undefined,

        formats: [[
            {name: 'DOCX',  imgCls: 'docx',  type: Asc.c_oAscFileType.DOCX},
            {name: 'PDF',   imgCls: 'pdf',   type: Asc.c_oAscFileType.PDF},
            {name: 'ODT',   imgCls: 'odt',   type: Asc.c_oAscFileType.ODT},
            {name: 'TXT',   imgCls: 'txt',   type: Asc.c_oAscFileType.TXT}
        ],[
            {name: 'DOTX',  imgCls: 'dotx',  type: Asc.c_oAscFileType.DOTX},
            {name: 'PDFA',  imgCls: 'pdfa',  type: Asc.c_oAscFileType.PDFA},
            {name: 'OTT',   imgCls: 'ott',   type: Asc.c_oAscFileType.OTT},
            {name: 'RTF',   imgCls: 'rtf',   type: Asc.c_oAscFileType.RTF}
        ],[
            {name: 'HTML (Zipped)',  imgCls: 'html',  type: Asc.c_oAscFileType.HTML}
        ]],


        template: _.template([
            '<table><tbody>',
                '<% _.each(rows, function(row) { %>',
                    '<tr>',
                        '<% _.each(row, function(item) { %>',
                            '<td><div><svg class="btn-doc-format" format="<%= item.type %>">',
                                '<use xlink:href="#svg-format-<%= item.imgCls %>"></use>',
                            '</svg></div></td>',
                        '<% }) %>',
                    '</tr>',
                '<% }) %>',
            '</tbody></table>'
        ].join('')),

        initialize: function(options) {
            Common.UI.BaseView.prototype.initialize.call(this,arguments);

            this.menu = options.menu;
        },

        render: function() {
            this.$el.html(this.template({rows:this.formats}));
            $('.btn-doc-format',this.el).on('click', _.bind(this.onFormatClick,this));

            if (_.isUndefined(this.scroller)) {
                this.scroller = new Common.UI.Scroller({
                    el: this.$el,
                    suppressScrollX: true,
                    alwaysVisibleY: true
                });
            }

            return this;
        },

        show: function() {
            Common.UI.BaseView.prototype.show.call(this,arguments);
            this.scroller && this.scroller.update();
        },

        onFormatClick: function(e) {
            var type = e.currentTarget.attributes['format'];
            if (!_.isUndefined(type) && this.menu) {
                this.menu.fireEvent('saveas:format', [this.menu, parseInt(type.value)]);
            }
        }
    });

    DE.Views.FileMenuPanels.ViewSaveCopy = Common.UI.BaseView.extend({
        el: '#panel-savecopy',
        menu: undefined,

        formats: [[
            {name: 'DOCX',  imgCls: 'docx',  type: Asc.c_oAscFileType.DOCX, ext: '.docx'},
            {name: 'PDF',   imgCls: 'pdf',   type: Asc.c_oAscFileType.PDF, ext: '.pdf'},
            {name: 'ODT',   imgCls: 'odt',   type: Asc.c_oAscFileType.ODT, ext: '.odt'},
            {name: 'TXT',   imgCls: 'txt',   type: Asc.c_oAscFileType.TXT, ext: '.txt'}
        ],[
            {name: 'DOTX',  imgCls: 'dotx',  type: Asc.c_oAscFileType.DOTX, ext: '.dotx'},
            {name: 'PDFA',  imgCls: 'pdfa',  type: Asc.c_oAscFileType.PDFA, ext: '.pdf'},
            {name: 'OTT',   imgCls: 'ott',   type: Asc.c_oAscFileType.OTT, ext: '.ott'},
            {name: 'RTF',   imgCls: 'rtf',   type: Asc.c_oAscFileType.RTF, ext: '.rtf'}
        ],[
            {name: 'HTML (Zipped)',  imgCls: 'html',  type: Asc.c_oAscFileType.HTML, ext: '.html'}
        ]],


        template: _.template([
            '<table><tbody>',
                '<% _.each(rows, function(row) { %>',
                    '<tr>',
                        '<% _.each(row, function(item) { %>',
                            '<td><div><svg class="btn-doc-format" format="<%= item.type %>", format-ext="<%= item.ext %>">',
                            '<use xlink:href="#svg-format-<%= item.imgCls %>"></use>',
                            '</svg></div></td>',
                        '<% }) %>',
                    '</tr>',
                '<% }) %>',
            '</tbody></table>'
        ].join('')),

        initialize: function(options) {
            Common.UI.BaseView.prototype.initialize.call(this,arguments);

            this.menu = options.menu;
        },

        render: function() {
            this.$el.html(this.template({rows:this.formats}));
            $('.btn-doc-format',this.el).on('click', _.bind(this.onFormatClick,this));

            if (_.isUndefined(this.scroller)) {
                this.scroller = new Common.UI.Scroller({
                    el: this.$el,
                    suppressScrollX: true,
                    alwaysVisibleY: true
                });
            }

            return this;
        },

        show: function() {
            Common.UI.BaseView.prototype.show.call(this,arguments);
            this.scroller && this.scroller.update();
        },

        onFormatClick: function(e) {
            var type = e.currentTarget.attributes['format'],
                ext = e.currentTarget.attributes['format-ext'];
            if (!_.isUndefined(type) && !_.isUndefined(ext) && this.menu) {
                this.menu.fireEvent('savecopy:format', [this.menu, parseInt(type.value), ext.value]);
            }
        }
    });

    DE.Views.FileMenuPanels.Settings = Common.UI.BaseView.extend(_.extend({
        el: '#panel-settings',
        menu: undefined,

        template: _.template([
        '<div class="flex-settings">',
            '<table style="margin: 30px 0 0;"><tbody>',
                /** coauthoring begin **/
                '<tr class="comments">',
                    '<td class="left"><label><%= scope.txtLiveComment %></label></td>',
                    '<td class="right"><div id="fms-chb-live-comment"></div></td>',
                '</tr>','<tr class="divider comments"></tr>',
                '<tr class="comments">',
                    '<td class="left"></td>',
                    '<td class="right"><div id="fms-chb-resolved-comment"></div></td>',
                '</tr>','<tr class="divider comments"></tr>',
                /** coauthoring end **/
                '<tr class="edit">',
                    '<td class="left"><label><%= scope.txtSpellCheck %></label></td>',
                    '<td class="right"><div id="fms-chb-spell-check"></div></td>',
                '</tr>','<tr class="divider edit"></tr>',
                '<tr class="edit">',
                    '<td class="left"><label><%= scope.txtProofing %></label></td>',
                    '<td class="right"><button type="button" class="btn btn-text-default" id="fms-btn-auto-correct" style="width:auto; display: inline-block;padding-right: 10px;padding-left: 10px;"><%= scope.txtAutoCorrect %></button></div></td>',
                '</tr>','<tr class="divider edit"></tr>',
                '<tr class="edit">',
                    '<td class="left"><label><%= scope.txtInput %></label></td>',
                    '<td class="right"><div id="fms-chb-input-mode"></div></td>',
                '</tr>','<tr class="divider edit"></tr>',
                '<tr class="edit">',
                    '<td class="left"><label><%= scope.textAlignGuides %></label></td>',
                    '<td class="right"><span id="fms-chb-align-guides"></span></td>',
                '</tr>','<tr class="divider edit"></tr>',
                '<tr class="edit">',
                    '<td class="left"><label><%= scope.textCompatible %></label></td>',
                    '<td class="right"><span id="fms-chb-compatible"></span></td>',
                '</tr>','<tr class="divider edit"></tr>',
                '<tr class="autosave">',
                    '<td class="left"><label id="fms-lbl-autosave"><%= scope.textAutoSave %></label></td>',
                    '<td class="right"><span id="fms-chb-autosave"></span></td>',
                '</tr>','<tr class="divider autosave"></tr>',
                '<tr class="forcesave">',
                    '<td class="left"><label id="fms-lbl-forcesave"><%= scope.textForceSave %></label></td>',
                    '<td class="right"><span id="fms-chb-forcesave"></span></td>',
                '</tr>','<tr class="divider forcesave"></tr>',
                /** coauthoring begin **/
                '<tr class="coauth changes">',
                    '<td class="left"><label><%= scope.strCoAuthMode %></label></td>',
                    '<td class="right">',
                        '<div><div id="fms-cmb-coauth-mode" style="display: inline-block; margin-right: 15px;vertical-align: middle;"></div>',
                        '<label id="fms-lbl-coauth-mode" style="vertical-align: middle;"><%= scope.strCoAuthModeDescFast %></label></div></td>',
                '</tr>','<tr class="divider coauth changes"></tr>',
                '<tr class="coauth changes">',
                    '<td class="left"><label><%= scope.strShowChanges %></label></td>',
                    '<td class="right"><span id="fms-cmb-show-changes"></span></td>',
                '</tr>','<tr class="divider coauth changes"></tr>',
                /** coauthoring end **/
                '<tr class="edit">',
                    '<td class="left"><label><%= scope.strTheme %></label></td>',
                    '<td class="right"><span id="fms-cmb-theme"></span></td>',
                '</tr>','<tr class="divider edit"></tr>',
                '<tr>',
                    '<td class="left"><label><%= scope.strZoom %></label></td>',
                    '<td class="right"><div id="fms-cmb-zoom" class="input-group-nr"></div></td>',
                '</tr>','<tr class="divider"></tr>',
                '<tr>',
                    '<td class="left"><label><%= scope.strFontRender %></label></td>',
                    '<td class="right"><span id="fms-cmb-font-render"></span></td>',
                '</tr>','<tr class="divider"></tr>',
                '<tr class="edit">',
                    '<td class="left"><label><%= scope.strUnit %></label></td>',
                    '<td class="right"><span id="fms-cmb-unit"></span></td>',
                '</tr>','<tr class="divider edit"></tr>',
                '<tr class="edit">',
                    '<td class="left"><label><%= scope.strPaste %></label></td>',
                    '<td class="right"><div id="fms-chb-paste-settings"></div></td>',
                '</tr>','<tr class="divider edit"></tr>',
                '<tr class="macros">',
                    '<td class="left"><label><%= scope.strMacrosSettings %></label></td>',
                    '<td class="right">',
                        '<div><div id="fms-cmb-macros" style="display: inline-block; margin-right: 15px;vertical-align: middle;"></div>',
                        '<label id="fms-lbl-macros" style="vertical-align: middle;"><%= scope.txtWarnMacrosDesc %></label></div></td>',
                '</tr>','<tr class="divider macros"></tr>',
                '<tr class="fms-btn-apply">',
                    '<td class="left"></td>',
                    '<td class="right" style="padding-top:15px; padding-bottom: 15px;"><button class="btn normal dlg-btn primary"><%= scope.okButtonText %></button></td>',
                '</tr>',
            '</tbody></table>',
        '</div>',
        '<div class="fms-flex-apply hidden">',
            '<table style="margin: 10px 0;"><tbody>',
                '<tr>',
                '<td class="left"></td>',
                '<td class="right"><button class="btn normal dlg-btn primary"><%= scope.okButtonText %></button></td>',
                '</tr>',
            '</tbody></table>',
        '</div>'
        ].join('')),

        initialize: function(options) {
            Common.UI.BaseView.prototype.initialize.call(this,arguments);

            this.menu = options.menu;
        },

        render: function(node) {
            var me = this;
            var $markup = $(this.template({scope: this}));

            this.chInputMode = new Common.UI.CheckBox({
                el: $markup.findById('#fms-chb-input-mode'),
                labelText: this.strInputMode
            });

            /** coauthoring begin **/
            this.chLiveComment = new Common.UI.CheckBox({
                el: $markup.findById('#fms-chb-live-comment'),
                labelText: this.strLiveComment
            }).on('change', function(field, newValue, oldValue, eOpts){
                me.chResolvedComment.setDisabled(field.getValue()!=='checked');
            });

            this.chResolvedComment = new Common.UI.CheckBox({
                el: $markup.findById('#fms-chb-resolved-comment'),
                labelText: this.strResolvedComment
            });
            /** coauthoring end **/

            this.chSpell = new Common.UI.CheckBox({
                el: $markup.findById('#fms-chb-spell-check'),
                labelText: this.strSpellCheckMode
            });

            this.chCompatible = new Common.UI.CheckBox({
                el: $markup.findById('#fms-chb-compatible'),
                labelText: this.textOldVersions
            });

            this.chAutosave = new Common.UI.CheckBox({
                el: $markup.findById('#fms-chb-autosave'),
                labelText: this.strAutosave
            }).on('change', function(field, newValue, oldValue, eOpts){
                if (field.getValue()!=='checked' && me.cmbCoAuthMode.getValue()) {
                    me.cmbCoAuthMode.setValue(0);
                    me.onSelectCoAuthMode(me.cmbCoAuthMode.getSelectedRecord());
                }
            });
            this.lblAutosave = $markup.findById('#fms-lbl-autosave');

            this.chForcesave = new Common.UI.CheckBox({
                el: $markup.findById('#fms-chb-forcesave'),
                labelText: this.strForcesave
            });

            this.chAlignGuides = new Common.UI.CheckBox({
                el: $markup.findById('#fms-chb-align-guides'),
                labelText: this.strAlignGuides
            });

            this.cmbZoom = new Common.UI.ComboBox({
                el          : $markup.findById('#fms-cmb-zoom'),
                style       : 'width: 160px;',
                editable    : false,
                cls         : 'input-group-nr',
                menuStyle   : 'max-height: 157px;',
                data        : [
                    { value: -1, displayValue: this.txtFitPage },
                    { value: -2, displayValue: this.txtFitWidth },
                    { value: 50, displayValue: "50%" },
                    { value: 60, displayValue: "60%" },
                    { value: 70, displayValue: "70%" },
                    { value: 80, displayValue: "80%" },
                    { value: 90, displayValue: "90%" },
                    { value: 100, displayValue: "100%" },
                    { value: 110, displayValue: "110%" },
                    { value: 120, displayValue: "120%" },
                    { value: 150, displayValue: "150%" },
                    { value: 175, displayValue: "175%" },
                    { value: 200, displayValue: "200%" }
                ]
            });

            /** coauthoring begin **/
            this.cmbShowChanges = new Common.UI.ComboBox({
                el          : $markup.findById('#fms-cmb-show-changes'),
                style       : 'width: 160px;',
                editable    : false,
                cls         : 'input-group-nr',
                data        : [
                    { value: 'none', displayValue: this.txtNone },
                    { value: 'all', displayValue: this.txtAll },
                    { value: 'last', displayValue: this.txtLast }
                ]
            });

            this.cmbCoAuthMode = new Common.UI.ComboBox({
                el          : $markup.findById('#fms-cmb-coauth-mode'),
                style       : 'width: 160px;',
                editable    : false,
                cls         : 'input-group-nr',
                data        : [
                    { value: 1, displayValue: this.strFast, descValue: this.strCoAuthModeDescFast},
                    { value: 0, displayValue: this.strStrict, descValue: this.strCoAuthModeDescStrict }
                ]
            }).on('selected', function(combo, record) {
                if (record.value == 1 && (me.chAutosave.getValue()!=='checked'))
                    me.chAutosave.setValue(1);
                me.onSelectCoAuthMode(record);
            });

            this.lblCoAuthMode = $markup.findById('#fms-lbl-coauth-mode');
            /** coauthoring end **/

            var itemsTemplate =
                _.template([
                    '<% _.each(items, function(item) { %>',
                    '<li id="<%= item.id %>" data-value="<%= item.value %>" <% if (item.value === "custom") { %> style="border-top: 1px solid #e5e5e5;margin-top: 5px;" <% } %> ><a tabindex="-1" type="menuitem" <% if (typeof(item.checked) !== "undefined" && item.checked) { %> class="checked" <% } %> ><%= scope.getDisplayValue(item) %></a></li>',
                    '<% }); %>'
                ].join(''));
            this.cmbFontRender = new Common.UI.ComboBox({
                el          : $markup.find('#fms-cmb-font-render'),
                style       : 'width: 160px;',
                editable    : false,
                cls         : 'input-group-nr',
                itemsTemplate: itemsTemplate,
                data        : [
                    { value: 0, displayValue: this.txtWin },
                    { value: 1, displayValue: this.txtMac },
                    { value: 2, displayValue: this.txtNative },
                    { value: 'custom', displayValue: this.txtCacheMode }
                ]
            });
            this.cmbFontRender.on('selected', _.bind(this.onFontRenderSelected, this));

            this.cmbUnit = new Common.UI.ComboBox({
                el          : $markup.findById('#fms-cmb-unit'),
                style       : 'width: 160px;',
                editable    : false,
                cls         : 'input-group-nr',
                data        : [
                    { value: Common.Utils.Metric.c_MetricUnits['cm'], displayValue: this.txtCm },
                    { value: Common.Utils.Metric.c_MetricUnits['pt'], displayValue: this.txtPt },
                    { value: Common.Utils.Metric.c_MetricUnits['inch'], displayValue: this.txtInch }
                ]
            });

            this.cmbMacros = new Common.UI.ComboBox({
                el          : $markup.findById('#fms-cmb-macros'),
                style       : 'width: 160px;',
                editable    : false,
                menuCls     : 'menu-aligned',
                cls         : 'input-group-nr',
                data        : [
                    { value: 2, displayValue: this.txtStopMacros, descValue: this.txtStopMacrosDesc },
                    { value: 0, displayValue: this.txtWarnMacros, descValue: this.txtWarnMacrosDesc },
                    { value: 1, displayValue: this.txtRunMacros, descValue: this.txtRunMacrosDesc }
                ]
            }).on('selected', function(combo, record) {
                me.lblMacrosDesc.text(record.descValue);
            });
            this.lblMacrosDesc = $markup.findById('#fms-lbl-macros');

            this.chPaste = new Common.UI.CheckBox({
                el: $markup.findById('#fms-chb-paste-settings'),
                labelText: this.strPasteButton
            });

            this.btnAutoCorrect = new Common.UI.Button({
                el: $markup.findById('#fms-btn-auto-correct')
            });
            this.btnAutoCorrect.on('click', _.bind(this.autoCorrect, this));

<<<<<<< HEAD

            this.cmbTheme = new Common.UI.ComboBox({
                el          : $markup.findById('#fms-cmb-theme'),
                style       : 'width: 160px;',
                editable    : false,
                cls         : 'input-group-nr',
                data        : [
                    { value: 'theme-light', displayValue: this.txtThemeLight },
                    { value: 'theme-dark', displayValue: this.txtThemeDark }
                ]
            });

            this.btnApply = new Common.UI.Button({
                el: $markup.findById('#fms-btn-apply')
=======
            $markup.find('.btn.primary').each(function(index, el){
                (new Common.UI.Button({
                    el: $(el)
                })).on('click', _.bind(me.applySettings, me));
>>>>>>> c5052012
            });

            this.pnlSettings = $markup.find('.flex-settings').addBack().filter('.flex-settings');
            this.pnlApply = $markup.find('.fms-flex-apply').addBack().filter('.fms-flex-apply');
            this.pnlTable = this.pnlSettings.find('table');
            this.trApply = $markup.find('.fms-btn-apply');

            this.$el = $(node).html($markup);

            if (_.isUndefined(this.scroller)) {
                this.scroller = new Common.UI.Scroller({
                    el: this.pnlSettings,
                    suppressScrollX: true,
                    alwaysVisibleY: true
                });
            }

            Common.NotificationCenter.on({
                'window:resize': function() {
                    me.isVisible() && me.updateScroller();
                }
            });

            return this;
        },

        show: function() {
            Common.UI.BaseView.prototype.show.call(this,arguments);

            this.updateSettings();
            this.updateScroller();
        },

        updateScroller: function() {
            if (this.scroller) {
                Common.UI.Menu.Manager.hideAll();
                var scrolled = this.$el.height()< this.pnlTable.height() + 25 + this.pnlApply.height();
                this.pnlApply.toggleClass('hidden', !scrolled);
                this.trApply.toggleClass('hidden', scrolled);
                this.pnlSettings.css('overflow', scrolled ? 'hidden' : 'visible');
                this.scroller.update();
                this.pnlSettings.toggleClass('bordered', this.scroller.isVisible());
            }
        },

        setMode: function(mode) {
            this.mode = mode;
            $('tr.edit', this.el)[mode.isEdit?'show':'hide']();
            $('tr.autosave', this.el)[mode.isEdit ? 'show' : 'hide']();
            $('tr.forcesave', this.el)[mode.canForcesave ? 'show' : 'hide']();
            if (this.mode.isDesktopApp && this.mode.isOffline) {
                this.chAutosave.setCaption(this.strAutoRecover);
                this.lblAutosave.text(this.textAutoRecover);
            }
            /** coauthoring begin **/
            $('tr.coauth', this.el)[mode.isEdit && mode.canCoAuthoring ? 'show' : 'hide']();
            $('tr.coauth.changes', this.el)[mode.isEdit && !mode.isOffline && mode.canCoAuthoring ? 'show' : 'hide']();
            $('tr.comments', this.el)[mode.canCoAuthoring ? 'show' : 'hide']();
            /** coauthoring end **/

            $('tr.macros', this.el)[(mode.customization && mode.customization.macros===false) ? 'hide' : 'show']();
        },

        setApi: function(o) {
            this.api = o;
            return this;
        },

        updateSettings: function() {
            this.chInputMode.setValue(Common.Utils.InternalSettings.get("de-settings-inputmode"));

            var value = Common.Utils.InternalSettings.get("de-settings-zoom");
            value = (value!==null) ? parseInt(value) : (this.mode.customization && this.mode.customization.zoom ? parseInt(this.mode.customization.zoom) : 100);
            var item = this.cmbZoom.store.findWhere({value: value});
            this.cmbZoom.setValue(item ? parseInt(item.get('value')) : (value>0 ? value+'%' : 100));

            /** coauthoring begin **/
            this.chLiveComment.setValue(Common.Utils.InternalSettings.get("de-settings-livecomment"));
            this.chResolvedComment.setValue(Common.Utils.InternalSettings.get("de-settings-resolvedcomment"));

            var fast_coauth = Common.Utils.InternalSettings.get("de-settings-coauthmode");
            item = this.cmbCoAuthMode.store.findWhere({value: fast_coauth ? 1 : 0});
            this.cmbCoAuthMode.setValue(item ? item.get('value') : 1);
            this.lblCoAuthMode.text(item ? item.get('descValue') : this.strCoAuthModeDescFast);

            this.fillShowChanges(fast_coauth);

            value = Common.Utils.InternalSettings.get((fast_coauth) ? "de-settings-showchanges-fast" : "de-settings-showchanges-strict");
            item = this.cmbShowChanges.store.findWhere({value: value});
            this.cmbShowChanges.setValue(item ? item.get('value') : (fast_coauth) ? 'none' : 'last');
            /** coauthoring end **/

            value = Common.Utils.InternalSettings.get("de-settings-fontrender");
            item = this.cmbFontRender.store.findWhere({value: parseInt(value)});
            this.cmbFontRender.setValue(item ? item.get('value') : 0);
            this._fontRender = this.cmbFontRender.getValue();

            value = Common.Utils.InternalSettings.get("de-settings-cachemode");
            item = this.cmbFontRender.store.findWhere({value: 'custom'});
            item && value && item.set('checked', !!value);
            item && value && this.cmbFontRender.cmpEl.find('#' + item.get('id') + ' a').addClass('checked');

            value = Common.Utils.InternalSettings.get("de-settings-unit");
            item = this.cmbUnit.store.findWhere({value: value});
            this.cmbUnit.setValue(item ? parseInt(item.get('value')) : Common.Utils.Metric.getDefaultMetric());
            this._oldUnits = this.cmbUnit.getValue();

            value = Common.Utils.InternalSettings.get("de-settings-autosave");
            this.chAutosave.setValue(value == 1);

            if (this.mode.canForcesave)
                this.chForcesave.setValue(Common.Utils.InternalSettings.get("de-settings-forcesave"));

            this.chSpell.setValue(Common.Utils.InternalSettings.get("de-settings-spellcheck"));
            this.chAlignGuides.setValue(Common.Utils.InternalSettings.get("de-settings-showsnaplines"));
            this.chCompatible.setValue(Common.Utils.InternalSettings.get("de-settings-compatible"));

            item = this.cmbMacros.store.findWhere({value: Common.Utils.InternalSettings.get("de-macros-mode")});
            this.cmbMacros.setValue(item ? item.get('value') : 0);
            this.lblMacrosDesc.text(item ? item.get('descValue') : this.txtWarnMacrosDesc);

            this.chPaste.setValue(Common.Utils.InternalSettings.get("de-settings-paste-button"));

            item = this.cmbTheme.store.findWhere({value: Common.UI.Themes.current()});
            this.cmbTheme.setValue(item ? item.get('value') : 0);
        },

        applySettings: function() {
            Common.UI.Themes.setTheme(this.cmbTheme.getValue());

            Common.localStorage.setItem("de-settings-inputmode", this.chInputMode.isChecked() ? 1 : 0);
            Common.localStorage.setItem("de-settings-zoom", this.cmbZoom.getValue());
            Common.Utils.InternalSettings.set("de-settings-zoom", Common.localStorage.getItem("de-settings-zoom"));

            /** coauthoring begin **/
            Common.localStorage.setItem("de-settings-livecomment", this.chLiveComment.isChecked() ? 1 : 0);
            Common.localStorage.setItem("de-settings-resolvedcomment", this.chResolvedComment.isChecked() ? 1 : 0);
            if (this.mode.isEdit && !this.mode.isOffline && this.mode.canCoAuthoring) {
                Common.localStorage.setItem("de-settings-coauthmode", this.cmbCoAuthMode.getValue());
                Common.localStorage.setItem(this.cmbCoAuthMode.getValue() ? "de-settings-showchanges-fast" : "de-settings-showchanges-strict", this.cmbShowChanges.getValue());
            }
            /** coauthoring end **/
            Common.localStorage.setItem("de-settings-fontrender", this.cmbFontRender.getValue());
            var item = this.cmbFontRender.store.findWhere({value: 'custom'});
            Common.localStorage.setItem("de-settings-cachemode", item && !item.get('checked') ? 0 : 1);
            Common.localStorage.setItem("de-settings-unit", this.cmbUnit.getValue());
            Common.localStorage.setItem("de-settings-autosave", this.chAutosave.isChecked() ? 1 : 0);
            if (this.mode.canForcesave)
                Common.localStorage.setItem("de-settings-forcesave", this.chForcesave.isChecked() ? 1 : 0);
            Common.localStorage.setItem("de-settings-spellcheck", this.chSpell.isChecked() ? 1 : 0);
            Common.localStorage.setItem("de-settings-compatible", this.chCompatible.isChecked() ? 1 : 0);
            Common.Utils.InternalSettings.set("de-settings-compatible", this.chCompatible.isChecked() ? 1 : 0);
            Common.Utils.InternalSettings.set("de-settings-showsnaplines", this.chAlignGuides.isChecked());

            Common.localStorage.setItem("de-macros-mode", this.cmbMacros.getValue());
            Common.Utils.InternalSettings.set("de-macros-mode", this.cmbMacros.getValue());

            Common.localStorage.setItem("de-settings-paste-button", this.chPaste.isChecked() ? 1 : 0);

            Common.localStorage.save();

            if (this.menu) {
                this.menu.fireEvent('settings:apply', [this.menu]);

                if (this._oldUnits !== this.cmbUnit.getValue())
                    Common.NotificationCenter.trigger('settings:unitschanged', this);
            }
        },

        fillShowChanges: function(fastmode) {
            if ( fastmode && this.cmbShowChanges.store.length==3 || !fastmode && this.cmbShowChanges.store.length==2) {
                var arr = [{ value: 'none', displayValue: this.txtNone }, { value: 'all', displayValue: this.txtAll }];
                if (!fastmode) arr.push({ value: 'last', displayValue: this.txtLast});
                this.cmbShowChanges.store.reset(arr);
            }
        },

        onSelectCoAuthMode: function(record) {
            this.lblCoAuthMode.text(record.descValue);
            this.fillShowChanges(record.value == 1);
            this.cmbShowChanges.setValue((record.value == 1) ? 'none' : 'last');
        },

        onFontRenderSelected: function(combo, record) {
            if (record.value == 'custom') {
                var item = combo.store.findWhere({value: 'custom'});
                item && item.set('checked', !record.checked);
                combo.cmpEl.find('#' + record.id + ' a').toggleClass('checked', !record.checked);
                combo.setValue(this._fontRender);
            }
            this._fontRender = combo.getValue();
        },

        autoCorrect: function() {
            if (this.dlgAutoCorrect && this.dlgAutoCorrect.isVisible()) return;
            this.dlgAutoCorrect = new Common.Views.AutoCorrectDialog({
                api: this.api
            });
            this.dlgAutoCorrect.show();
        },

        strLiveComment: 'Turn on option',
        strInputMode:   'Turn on hieroglyphs',
        strZoom: 'Default Zoom Value',
        /** coauthoring begin **/
        strShowChanges: 'Realtime Collaboration Changes',
        txtAll: 'View All',
        txtNone: 'View Nothing',
        txtLast: 'View Last',
        txtLiveComment: 'Live Commenting',
        /** coauthoring end **/
        okButtonText: 'Apply',
        txtInput: 'Alternate Input',
        txtWin: 'as Windows',
        txtMac: 'as OS X',
        txtNative: 'Native',
        strFontRender: 'Font Hinting',
        strUnit: 'Unit of Measurement',
        txtCm: 'Centimeter',
        txtPt: 'Point',
        textAutoSave: 'Autosave',
        strAutosave: 'Turn on autosave',
        txtSpellCheck: 'Spell Checking',
        strSpellCheckMode: 'Turn on spell checking option',
        textAlignGuides: 'Alignment Guides',
        strAlignGuides: 'Turn on alignment guides',
        strCoAuthMode: 'Co-editing mode',
        strCoAuthModeDescFast: 'Other users will see your changes at once',
        strCoAuthModeDescStrict: 'You will need to accept changes before you can see them',
        strFast: 'Fast',
        strStrict: 'Strict',
        textAutoRecover: 'Autorecover',
        strAutoRecover: 'Turn on autorecover',
        txtInch: 'Inch',
        txtFitPage: 'Fit to Page',
        txtFitWidth: 'Fit to Width',
        textForceSave: 'Save to Server',
        strForcesave: 'Always save to server (otherwise save to server on document close)',
        strResolvedComment: 'Turn on display of the resolved comments',
        textCompatible: 'Compatibility',
        textOldVersions: 'Make the files compatible with older MS Word versions when saved as DOCX',
        txtCacheMode: 'Default cache mode',
        strMacrosSettings: 'Macros Settings',
        txtWarnMacros: 'Show Notification',
        txtRunMacros: 'Enable All',
        txtStopMacros: 'Disable All',
        txtWarnMacrosDesc: 'Disable all macros with notification',
        txtRunMacrosDesc: 'Enable all macros without notification',
        txtStopMacrosDesc: 'Disable all macros without notification',
        strPaste: 'Cut, copy and paste',
        strPasteButton: 'Show Paste Options button when content is pasted',
        txtProofing: 'Proofing',
        strTheme: 'Theme',
        txtThemeLight: 'Light',
        txtThemeDark: 'Dark',
        txtAutoCorrect: 'AutoCorrect options...'
    }, DE.Views.FileMenuPanels.Settings || {}));

    DE.Views.FileMenuPanels.RecentFiles = Common.UI.BaseView.extend({
        el: '#panel-recentfiles',
        menu: undefined,

        template: _.template([
            '<div id="id-recent-view" style="margin: 20px 0;"></div>'
        ].join('')),

        initialize: function(options) {
            Common.UI.BaseView.prototype.initialize.call(this,arguments);

            this.menu = options.menu;
            this.recent = options.recent;
        },

        render: function() {
            this.$el.html(this.template());

            this.viewRecentPicker = new Common.UI.DataView({
                el: $('#id-recent-view'),
                store: new Common.UI.DataViewStore(this.recent),
                itemTemplate: _.template([
                    '<div class="recent-wrap">',
                        '<div class="recent-icon">',
                            '<svg>',
                                '<use xlink:href="#svg-file-recent"></use>',
                            '</svg>',
                        '</div>',
                        '<div class="file-name"><% if (typeof title !== "undefined") {%><%= Common.Utils.String.htmlEncode(title || "") %><% } %></div>',
                        '<div class="file-info"><% if (typeof folder !== "undefined") {%><%= Common.Utils.String.htmlEncode(folder || "") %><% } %></div>',
                    '</div>'
                ].join(''))
            });

            this.viewRecentPicker.on('item:click', _.bind(this.onRecentFileClick, this));

            if (_.isUndefined(this.scroller)) {
                this.scroller = new Common.UI.Scroller({
                    el: this.$el,
                    suppressScrollX: true,
                    alwaysVisibleY: true
                });
            }

            return this;
        },

        show: function() {
            Common.UI.BaseView.prototype.show.call(this,arguments);
            this.scroller && this.scroller.update();
        },

        onRecentFileClick: function(view, itemview, record){
            if ( this.menu )
                this.menu.fireEvent('recent:open', [this.menu, record.get('url')]);
        }
    });

    DE.Views.FileMenuPanels.CreateNew = Common.UI.BaseView.extend(_.extend({
        el: '#panel-createnew',
        menu: undefined,

        events: function() {
            return {
                'click .blank-document-btn':_.bind(this._onBlankDocument, this),
                'click .thumb-list .thumb-wrap': _.bind(this._onDocumentTemplate, this)
            };
        },

        template: _.template([
            '<h3 style="margin-top: 20px;"><%= scope.fromBlankText %></h3><hr noshade />',
            '<div class="blank-document">',
                '<div class="blank-document-btn">',
                    '<svg class="btn-blank-format">',
                        '<use xlink:href="#svg-format-blank"></use>',
                    '</svg>',
                '</div>',
                '<div class="blank-document-info">',
                    '<h3><%= scope.newDocumentText %></h3>',
                    '<%= scope.newDescriptionText %>',
                '</div>',
            '</div>',
            '<h3><%= scope.fromTemplateText %></h3><hr noshade />',
            '<div class="thumb-list">',
                '<% _.each(docs, function(item) { %>',
                    '<div class="thumb-wrap" template="<%= item.url %>">',
                        '<div class="thumb"',
                        '<% if (!_.isEmpty(item.image)) { %> ',
                            ' style="background-image: url(<%= item.image %>);">',
                        '<% } else { ' +
                            'print(\"><svg class=\'btn-blank-format\'><use xlink:href=\'#svg-file-template\'></use></svg>\")' +
                        ' } %>',
                        '</div>',
                        '<div class="title"><%= Common.Utils.String.htmlEncode(item.title || item.name || "") %></div>',
                    '</div>',
                '<% }) %>',
            '</div>'
        ].join('')),

        initialize: function(options) {
            Common.UI.BaseView.prototype.initialize.call(this,arguments);

            this.menu = options.menu;
        },

        render: function() {
            this.$el.html(this.template({
                scope: this,
                docs: this.options[0].docs
            }));

            if (_.isUndefined(this.scroller)) {
                this.scroller = new Common.UI.Scroller({
                    el: this.$el,
                    suppressScrollX: true,
                    alwaysVisibleY: true
                });
            }

            return this;
        },

        show: function() {
            Common.UI.BaseView.prototype.show.call(this,arguments);
            this.scroller && this.scroller.update();
        },

        _onBlankDocument: function() {
            if ( this.menu )
                this.menu.fireEvent('create:new', [this.menu, 'blank']);
        },

        _onDocumentTemplate: function(e) {
            if ( this.menu )
                this.menu.fireEvent('create:new', [this.menu, e.currentTarget.attributes['template'].value]);
        },

        fromBlankText       : 'From Blank',
        newDocumentText     : 'New Text Document',
        newDescriptionText  : 'Create a new blank text document which you will be able to style and format after it is created during the editing. Or choose one of the templates to start a document of a certain type or purpose where some styles have already been pre-applied.',
        fromTemplateText    : 'From Template',
        noTemplatesText     : 'There are no templates'
    }, DE.Views.FileMenuPanels.CreateNew || {}));

    DE.Views.FileMenuPanels.DocumentInfo = Common.UI.BaseView.extend(_.extend({
        el: '#panel-info',
        menu: undefined,

        initialize: function(options) {
            Common.UI.BaseView.prototype.initialize.call(this,arguments);
            this.rendered = false;

            this.template = _.template([
            '<div class="flex-settings">',
                '<table class="main" style="margin: 30px 0 0;">',
                    '<tr>',
                        '<td class="left"><label>' + this.txtPlacement + '</label></td>',
                        '<td class="right"><label id="id-info-placement">-</label></td>',
                    '</tr>',
                    '<tr>',
                        '<td class="left"><label>' + this.txtOwner + '</label></td>',
                        '<td class="right"><label id="id-info-owner">-</label></td>',
                    '</tr>',
                    '<tr>',
                        '<td class="left"><label>' + this.txtUploaded + '</label></td>',
                        '<td class="right"><label id="id-info-uploaded">-</label></td>',
                    '</tr>',
                    '<tr class="divider general"></tr>',
                    '<tr class="divider general"></tr>',
                    '<tr>',
                        '<td class="left"><label>' + this.txtPages + '</label></td>',
                        '<td class="right"><label id="id-info-pages"></label></td>',
                    '</tr>',
                    '<tr>',
                        '<td class="left"><label>' + this.txtParagraphs + '</label></td>',
                        '<td class="right"><label id="id-info-paragraphs"></label></td>',
                    '</tr>',
                    '<tr>',
                        '<td class="left"><label>' + this.txtWords + '</label></td>',
                        '<td class="right"><label id="id-info-words"></label></td>',
                    '</tr>',
                    '<tr>',
                        '<td class="left"><label>' + this.txtSymbols + '</label></td>',
                        '<td class="right"><label id="id-info-symbols"></label></td>',
                    '</tr>',
                    '<tr>',
                        '<td class="left"><label>' + this.txtSpaces + '</label></td>',
                        '<td class="right"><label id="id-info-spaces"></label></td>',
                    '</tr>',
                    '<tr class="divider"></tr>',
                    '<tr class="divider"></tr>',
                    // '<tr>',
                    //     '<td class="left"><label>' + this.txtEditTime + '</label></td>',
                    //     '<td class="right"><label id="id-info-edittime"></label></td>',
                    // '</tr>',
                    '<tr>',
                        '<td class="left"><label>' + this.txtTitle + '</label></td>',
                        '<td class="right"><div id="id-info-title"></div></td>',
                    '</tr>',
                    '<tr>',
                        '<td class="left"><label>' + this.txtSubject + '</label></td>',
                        '<td class="right"><div id="id-info-subject"></div></td>',
                    '</tr>',
                    '<tr>',
                        '<td class="left"><label>' + this.txtComment + '</label></td>',
                        '<td class="right"><div id="id-info-comment"></div></td>',
                    '</tr>',
                    '<tr class="divider"></tr>',
                    '<tr class="divider"></tr>',
                    '<tr>',
                        '<td class="left"><label>' + this.txtModifyDate + '</label></td>',
                        '<td class="right"><label id="id-info-modify-date"></label></td>',
                    '</tr>',
                    '<tr>',
                            '<td class="left"><label>' + this.txtModifyBy + '</label></td>',
                            '<td class="right"><label id="id-info-modify-by"></label></td>',
                    '</tr>',
                    '<tr class="divider modify">',
                    '<tr class="divider modify">',
                    '<tr>',
                        '<td class="left"><label>' + this.txtCreated + '</label></td>',
                        '<td class="right"><label id="id-info-date"></label></td>',
                    '</tr>',
                    '<tr>',
                         '<td class="left"><label>' + this.txtAppName + '</label></td>',
                         '<td class="right"><label id="id-info-appname"></label></td>',
                    '</tr>',
                    '<tr>',
                        '<td class="left" style="vertical-align: top;"><label style="margin-top: 3px;">' + this.txtAuthor + '</label></td>',
                        '<td class="right" style="vertical-align: top;"><div id="id-info-author">',
                            '<table>',
                            '<tr>',
                                '<td><div id="id-info-add-author"><input type="text" spellcheck="false" class="form-control" placeholder="' +  this.txtAddAuthor +'"></div></td>',
                            '</tr>',
                            '</table>',
                        '</div></td>',
                    '</tr>',
                    '<tr style="height: 5px;"></tr>',
                '</table>',
            '</div>',
            '<div id="fms-flex-apply">',
                '<table class="main" style="margin: 10px 0;">',
                    '<tr>',
                        '<td class="left"></td>',
                        '<td class="right"><button id="fminfo-btn-apply" class="btn normal dlg-btn primary"><%= scope.okButtonText %></button></td>',
                    '</tr>',
                '</table>',
            '</div>'
            ].join(''));

            this.infoObj = {PageCount: 0, WordsCount: 0, ParagraphCount: 0, SymbolsCount: 0, SymbolsWSCount:0};
            this.inProgress = false;
            this.menu = options.menu;
            this.coreProps = null;
            this.authors = [];
            this._locked = false;
        },

        render: function(node) {
            var me = this;
            var $markup = $(me.template({scope: me}));

            // server info
            this.lblPlacement = $markup.findById('#id-info-placement');
            this.lblOwner = $markup.findById('#id-info-owner');
            this.lblUploaded = $markup.findById('#id-info-uploaded');

            // statistic info
            this.lblStatPages = $markup.findById('#id-info-pages');
            this.lblStatWords = $markup.findById('#id-info-words');
            this.lblStatParagraphs = $markup.findById('#id-info-paragraphs');
            this.lblStatSymbols = $markup.findById('#id-info-symbols');
            this.lblStatSpaces = $markup.findById('#id-info-spaces');
            // this.lblEditTime = $markup.find('#id-info-edittime');

            // edited info
            var keyDownBefore = function(input, e){
                if (e.keyCode === Common.UI.Keys.ESC) {
                    var newVal = input._input.val(),
                        oldVal = input.getValue();
                    if (newVal !== oldVal) {
                        input.setValue(oldVal);
                        e.stopPropagation();
                    }
                }
            };

            this.inputTitle = new Common.UI.InputField({
                el          : $markup.findById('#id-info-title'),
                style       : 'width: 200px;',
                placeHolder : this.txtAddText,
                validateOnBlur: false
            }).on('keydown:before', keyDownBefore);
            this.inputSubject = new Common.UI.InputField({
                el          : $markup.findById('#id-info-subject'),
                style       : 'width: 200px;',
                placeHolder : this.txtAddText,
                validateOnBlur: false
            }).on('keydown:before', keyDownBefore);
            this.inputComment = new Common.UI.InputField({
                el          : $markup.findById('#id-info-comment'),
                style       : 'width: 200px;',
                placeHolder : this.txtAddText,
                validateOnBlur: false
            }).on('keydown:before', keyDownBefore);

            // modify info
            this.lblModifyDate = $markup.findById('#id-info-modify-date');
            this.lblModifyBy = $markup.findById('#id-info-modify-by');

            // creation info
            this.lblDate = $markup.findById('#id-info-date');
            this.lblApplication = $markup.findById('#id-info-appname');
            this.tblAuthor = $markup.findById('#id-info-author table');
            this.trAuthor = $markup.findById('#id-info-add-author').closest('tr');
            this.authorTpl = '<tr><td><div style="display: inline-block;width: 200px;"><input type="text" spellcheck="false" class="form-control" readonly="true" value="{0}" ></div><div class="close img-commonctrl"></div></td></tr>';

            this.tblAuthor.on('click', function(e) {
                var btn = $markup.find(e.target);
                if (btn.hasClass('close') && !btn.hasClass('disabled')) {
                    var el = btn.closest('tr'),
                        idx = me.tblAuthor.find('tr').index(el);
                    el.remove();
                    me.authors.splice(idx, 1);
                    me.updateScroller(true);
                }
            });

            this.inputAuthor = new Common.UI.InputField({
                el          : $markup.findById('#id-info-add-author'),
                style       : 'width: 200px;',
                validateOnBlur: false,
                placeHolder: this.txtAddAuthor
            }).on('changed:after', function(input, newValue, oldValue, e) {
                if (newValue == oldValue) return;

                var val = newValue.trim();
                if (!!val && val !== oldValue.trim()) {
                    var isFromApply = e && e.relatedTarget && (e.relatedTarget.id == 'fminfo-btn-apply');
                    val.split(/\s*[,;]\s*/).forEach(function(item){
                        var str = item.trim();
                        if (str) {
                            me.authors.push(item);
                            if (!isFromApply) {
                                var div = $(Common.Utils.String.format(me.authorTpl, Common.Utils.String.htmlEncode(str)));
                                me.trAuthor.before(div);
                                me.updateScroller();
                            }
                        }
                    });
                    !isFromApply && me.inputAuthor.setValue('');
                }
            }).on('keydown:before', keyDownBefore);

            this.btnApply = new Common.UI.Button({
                el: $markup.findById('#fminfo-btn-apply')
            });
            this.btnApply.on('click', _.bind(this.applySettings, this));

            this.pnlInfo = $markup.find('.flex-settings').addBack().filter('.flex-settings');
            this.pnlApply = $markup.findById('#fms-flex-apply');

            this.rendered = true;

            this.updateInfo(this.doc);

            this.$el = $(node).html($markup);
            if (_.isUndefined(this.scroller)) {
                this.scroller = new Common.UI.Scroller({
                    el: this.pnlInfo,
                    suppressScrollX: true,
                    alwaysVisibleY: true
                });
            }

            Common.NotificationCenter.on({
                'window:resize': function() {
                    me.isVisible() && me.updateScroller();
                }
            });

            return this;
        },

        show: function() {
            Common.UI.BaseView.prototype.show.call(this,arguments);

            this.updateStatisticInfo();
            this.updateFileInfo();
            this.scroller && this.scroller.scrollTop(0);
            this.updateScroller();
        },

        hide: function() {
            Common.UI.BaseView.prototype.hide.call(this,arguments);

            this.stopUpdatingStatisticInfo();
        },

        updateScroller: function(destroy) {
            if (this.scroller) {
                this.scroller.update(destroy ? {} : undefined);
                this.pnlInfo.toggleClass('bordered', this.scroller.isVisible());
            }
        },

        updateInfo: function(doc) {
            this.doc = doc;
            if (!this.rendered)
                return;

            var visible = false;
            doc = doc || {};
            if (doc.info) {
                // server info
                if (doc.info.folder )
                    this.lblPlacement.text( doc.info.folder );
                visible = this._ShowHideInfoItem(this.lblPlacement, doc.info.folder!==undefined && doc.info.folder!==null) || visible;
                var value = doc.info.owner;
                if (value)
                    this.lblOwner.text(value);
                visible = this._ShowHideInfoItem(this.lblOwner, !!value) || visible;
                value = doc.info.uploaded;
                if (value)
                    this.lblUploaded.text(value);
                visible = this._ShowHideInfoItem(this.lblUploaded, !!value) || visible;
            } else
                this._ShowHideDocInfo(false);
            $('tr.divider.general', this.el)[visible?'show':'hide']();

            var appname = (this.api) ? this.api.asc_getAppProps() : null;
            if (appname) {
                appname = (appname.asc_getApplication() || '') + (appname.asc_getAppVersion() ? ' ' : '') + (appname.asc_getAppVersion() || '');
                this.lblApplication.text(appname);
            }
            this._ShowHideInfoItem(this.lblApplication, !!appname);

            this.coreProps = (this.api) ? this.api.asc_getCoreProps() : null;
            if (this.coreProps) {
                var value = this.coreProps.asc_getCreated();
                if (value)
                    this.lblDate.text(value.toLocaleString(this.mode.lang, {year: 'numeric', month: '2-digit', day: '2-digit'}) + ' ' + value.toLocaleString(this.mode.lang, {timeStyle: 'short'}));
                this._ShowHideInfoItem(this.lblDate, !!value);
            }
        },

        updateFileInfo: function() {
            if (!this.rendered)
                return;

            var me = this,
                props = (this.api) ? this.api.asc_getCoreProps() : null,
                value;

            this.coreProps = props;
            // var app = (this.api) ? this.api.asc_getAppProps() : null;
            // if (app) {
            //     value = app.asc_getTotalTime();
            //     if (value)
            //         this.lblEditTime.text(value + ' ' + this.txtMinutes);
            // }
            // this._ShowHideInfoItem(this.lblEditTime, !!value);

            if (props) {
                var visible = false;
                value = props.asc_getModified();
                if (value)
                    this.lblModifyDate.text(value.toLocaleString(this.mode.lang, {year: 'numeric', month: '2-digit', day: '2-digit'}) + ' ' + value.toLocaleString(this.mode.lang, {timeStyle: 'short'}));
                visible = this._ShowHideInfoItem(this.lblModifyDate, !!value) || visible;
                value = props.asc_getLastModifiedBy();
                if (value)
                    this.lblModifyBy.text(Common.Utils.UserInfoParser.getParsedName(value));
                visible = this._ShowHideInfoItem(this.lblModifyBy, !!value) || visible;
                $('tr.divider.modify', this.el)[visible?'show':'hide']();

                value = props.asc_getTitle();
                this.inputTitle.setValue(value || '');
                value = props.asc_getSubject();
                this.inputSubject.setValue(value || '');
                value = props.asc_getDescription();
                this.inputComment.setValue(value || '');

                this.inputAuthor.setValue('');
                this.tblAuthor.find('tr:not(:last-of-type)').remove();
                this.authors = [];
                value = props.asc_getCreator();//"123\"\"\"\<\>,456";
                value && value.split(/\s*[,;]\s*/).forEach(function(item) {
                    var div = $(Common.Utils.String.format(me.authorTpl, Common.Utils.String.htmlEncode(item)));
                    me.trAuthor.before(div);
                    me.authors.push(item);
                });
                this.tblAuthor.find('.close').toggleClass('hidden', !this.mode.isEdit);
                !this.mode.isEdit && this._ShowHideInfoItem(this.tblAuthor, !!this.authors.length);
            }
            this.SetDisabled();
        },

        _ShowHideInfoItem: function(el, visible) {
            el.closest('tr')[visible?'show':'hide']();
            return visible;
        },

        _ShowHideDocInfo: function(visible) {
            this._ShowHideInfoItem(this.lblPlacement, visible);
            this._ShowHideInfoItem(this.lblOwner, visible);
            this._ShowHideInfoItem(this.lblUploaded, visible);
        },

        updateStatisticInfo: function() {
            if ( this.api && this.doc ) {
                this.api.startGetDocInfo();
            }
        },

        stopUpdatingStatisticInfo: function() {
            if ( this.api ) {
                this.api.stopGetDocInfo();
            }
        },

        setApi: function(o) {
            this.api = o;
            this.api.asc_registerCallback('asc_onGetDocInfoStart', _.bind(this._onGetDocInfoStart, this));
            this.api.asc_registerCallback('asc_onGetDocInfoStop', _.bind(this._onGetDocInfoEnd, this));
            this.api.asc_registerCallback('asc_onDocInfo', _.bind(this._onDocInfo, this));
            this.api.asc_registerCallback('asc_onGetDocInfoEnd', _.bind(this._onGetDocInfoEnd, this));
            // this.api.asc_registerCallback('asc_onDocumentName',  _.bind(this.onDocumentName, this));
            this.api.asc_registerCallback('asc_onLockCore',  _.bind(this.onLockCore, this));
            this.updateInfo(this.doc);
            return this;
        },

        setMode: function(mode) {
            this.mode = mode;
            this.inputAuthor.setVisible(mode.isEdit);
            this.pnlApply.toggleClass('hidden', !mode.isEdit);
            this.tblAuthor.find('.close').toggleClass('hidden', !mode.isEdit);
            if (!mode.isEdit) {
                this.inputTitle._input.attr('placeholder', '');
                this.inputSubject._input.attr('placeholder', '');
                this.inputComment._input.attr('placeholder', '');
                this.inputAuthor._input.attr('placeholder', '');
            }
            this.SetDisabled();
            return this;
        },

        _onGetDocInfoStart: function() {
            var me = this;
            this.inProgress = true;
            this.infoObj = {PageCount: 0, WordsCount: 0, ParagraphCount: 0, SymbolsCount: 0, SymbolsWSCount:0};
            _.defer(function(){
                if (!me.inProgress) return;

                me.lblStatPages.text(me.txtLoading);
                me.lblStatWords.text(me.txtLoading);
                me.lblStatParagraphs.text(me.txtLoading);
                me.lblStatSymbols.text(me.txtLoading);
                me.lblStatSpaces.text(me.txtLoading);
            }, 2000);
        },

        _onDocInfo: function(obj) {
            if (obj) {
                if (obj.get_PageCount()>-1)
                    this.infoObj.PageCount = obj.get_PageCount();
                if (obj.get_WordsCount()>-1)
                    this.infoObj.WordsCount = obj.get_WordsCount();
                if (obj.get_ParagraphCount()>-1)
                    this.infoObj.ParagraphCount = obj.get_ParagraphCount();
                if (obj.get_SymbolsCount()>-1)
                    this.infoObj.SymbolsCount = obj.get_SymbolsCount();
                if (obj.get_SymbolsWSCount()>-1)
                    this.infoObj.SymbolsWSCount = obj.get_SymbolsWSCount();
            }
        },

        _onGetDocInfoEnd: function() {
            this.inProgress = false;
            this.lblStatPages.text(this.infoObj.PageCount);
            this.lblStatWords.text(this.infoObj.WordsCount);
            this.lblStatParagraphs.text(this.infoObj.ParagraphCount);
            this.lblStatSymbols.text(this.infoObj.SymbolsCount);
            this.lblStatSpaces.text(this.infoObj.SymbolsWSCount);
        },

        onDocumentName: function(name) {
            // this.lblTitle.text((name) ? name : '-');
        },

        onLockCore: function(lock) {
            this._locked = lock;
            this.updateFileInfo();
        },

        SetDisabled: function() {
            var disable = !this.mode.isEdit || this._locked;
            this.inputTitle.setDisabled(disable);
            this.inputSubject.setDisabled(disable);
            this.inputComment.setDisabled(disable);
            this.inputAuthor.setDisabled(disable);
            this.tblAuthor.find('.close').toggleClass('disabled', this._locked);
            this.tblAuthor.toggleClass('disabled', disable);
            this.btnApply.setDisabled(this._locked);
        },

        applySettings: function() {
            if (this.coreProps && this.api) {
                this.coreProps.asc_putTitle(this.inputTitle.getValue());
                this.coreProps.asc_putSubject(this.inputSubject.getValue());
                this.coreProps.asc_putDescription(this.inputComment.getValue());
                this.coreProps.asc_putCreator(this.authors.join(';'));
                this.api.asc_setCoreProps(this.coreProps);
            }
            this.menu.hide();
        },

        txtPlacement: 'Location',
        txtOwner: 'Owner',
        txtUploaded: 'Uploaded',
        txtPages: 'Pages',
        txtWords: 'Words',
        txtParagraphs: 'Paragraphs',
        txtSymbols: 'Symbols',
        txtSpaces: 'Symbols with spaces',
        txtLoading: 'Loading...',
        txtAppName: 'Application',
        txtEditTime: 'Total Editing time',
        txtTitle: 'Title',
        txtSubject: 'Subject',
        txtComment: 'Comment',
        txtModifyDate: 'Last Modified',
        txtModifyBy: 'Last Modified By',
        txtCreated: 'Created',
        txtAuthor: 'Author',
        txtAddAuthor: 'Add Author',
        txtAddText: 'Add Text',
        txtMinutes: 'min',
        okButtonText: 'Apply'
    }, DE.Views.FileMenuPanels.DocumentInfo || {}));

    DE.Views.FileMenuPanels.DocumentRights = Common.UI.BaseView.extend(_.extend({
        el: '#panel-rights',
        menu: undefined,

        initialize: function(options) {
            Common.UI.BaseView.prototype.initialize.call(this,arguments);
            this.rendered = false;

            this.template = _.template([
                '<table class="main" style="margin: 30px 0;">',
                    '<tr class="rights">',
                        '<td class="left" style="vertical-align: top;"><label>' + this.txtRights + '</label></td>',
                        '<td class="right"><div id="id-info-rights"></div></td>',
                    '</tr>',
                    '<tr class="edit-rights">',
                        '<td class="left"></td><td class="right"><button id="id-info-btn-edit" class="btn normal dlg-btn primary custom" style="margin-right: 10px;">' + this.txtBtnAccessRights + '</button></td>',
                    '</tr>',
                '</table>'
            ].join(''));

            this.templateRights = _.template([
                '<table>',
                    '<% _.each(users, function(item) { %>',
                    '<tr>',
                        '<td><span class="userLink img-commonctrl  <% if (item.isLink) { %>sharedLink<% } %>"></span><span><%= Common.Utils.String.htmlEncode(item.user) %></span></td>',
                        '<td><%= Common.Utils.String.htmlEncode(item.permissions) %></td>',
                    '</tr>',
                    '<% }); %>',
                '</table>'
            ].join(''));

            this.menu = options.menu;
        },

        render: function(node) {
            var $markup = $(this.template());

            this.cntRights = $markup.findById('#id-info-rights');
            this.btnEditRights = new Common.UI.Button({
                el: $markup.elementById('#id-info-btn-edit')
            });
            this.btnEditRights.on('click', _.bind(this.changeAccessRights, this));

            this.rendered = true;

            this.updateInfo(this.doc);

            Common.NotificationCenter.on('collaboration:sharingupdate', this.updateSharingSettings.bind(this));
            Common.NotificationCenter.on('collaboration:sharingdeny', this.onLostEditRights.bind(this));

            this.$el = $(node).html($markup);

            if (_.isUndefined(this.scroller)) {
                this.scroller = new Common.UI.Scroller({
                    el: this.$el,
                    suppressScrollX: true,
                    alwaysVisibleY: true
                });
            }
            return this;
        },

        show: function() {
            Common.UI.BaseView.prototype.show.call(this,arguments);
            this.scroller && this.scroller.update();
        },

        hide: function() {
            Common.UI.BaseView.prototype.hide.call(this,arguments);
        },

        updateInfo: function(doc) {
            this.doc = doc;
            if (!this.rendered)
                return;

            doc = doc || {};
            if (doc.info) {
                if (doc.info.sharingSettings)
                    this.cntRights.html(this.templateRights({users: doc.info.sharingSettings}));
                this._ShowHideInfoItem('rights', doc.info.sharingSettings!==undefined && doc.info.sharingSettings!==null && doc.info.sharingSettings.length>0);
                this._ShowHideInfoItem('edit-rights', (!!this.sharingSettingsUrl && this.sharingSettingsUrl.length || this.mode.canRequestSharingSettings) && this._readonlyRights!==true);
            } else
                this._ShowHideDocInfo(false);
        },

        _ShowHideInfoItem: function(cls, visible) {
            $('tr.'+cls, this.el)[visible?'show':'hide']();
        },

        _ShowHideDocInfo: function(visible) {
            this._ShowHideInfoItem('rights', visible);
            this._ShowHideInfoItem('edit-rights', visible);
        },

        setApi: function(o) {
            this.api = o;
            return this;
        },

        setMode: function(mode) {
            this.mode = mode;
            this.sharingSettingsUrl = mode.sharingSettingsUrl;
            return this;
        },

        changeAccessRights: function(btn,event,opts) {
            Common.NotificationCenter.trigger('collaboration:sharing');
        },

        updateSharingSettings: function(rights) {
            this._ShowHideInfoItem('rights', this.doc.info.sharingSettings!==undefined && this.doc.info.sharingSettings!==null && this.doc.info.sharingSettings.length>0);
            this.cntRights.html(this.templateRights({users: this.doc.info.sharingSettings}));
        },

        onLostEditRights: function() {
            this._readonlyRights = true;
            if (!this.rendered)
                return;

            this._ShowHideInfoItem('edit-rights', false);
        },

        txtRights: 'Persons who have rights',
        txtBtnAccessRights: 'Change access rights'
    }, DE.Views.FileMenuPanels.DocumentRights || {}));

    DE.Views.FileMenuPanels.Help = Common.UI.BaseView.extend({
        el: '#panel-help',
        menu: undefined,

        template: _.template([
            '<div style="width:100%; height:100%; position: relative;">',
                '<div id="id-help-contents" style="position: absolute; width:220px; top: 0; bottom: 0;" class="no-padding"></div>',
                '<div id="id-help-frame" style="position: absolute; left: 220px; top: 0; right: 0; bottom: 0;" class="no-padding"></div>',
            '</div>'
        ].join('')),

        initialize: function(options) {
            Common.UI.BaseView.prototype.initialize.call(this,arguments);

            this.menu = options.menu;
            this.urlPref = 'resources/help/en/';
            this.openUrl = null;

            this.en_data = [
                {"src": "ProgramInterface/ProgramInterface.htm", "name": "Introducing Document Editor user interface", "headername": "Program Interface"},
                {"src": "ProgramInterface/FileTab.htm", "name": "File tab"},
                {"src": "ProgramInterface/HomeTab.htm", "name": "Home Tab"},
                {"src": "ProgramInterface/InsertTab.htm", "name": "Insert tab"},
                {"src": "ProgramInterface/LayoutTab.htm", "name": "Layout tab"},
                {"src": "ProgramInterface/ReviewTab.htm", "name": "Review tab"},
                {"src": "ProgramInterface/PluginsTab.htm", "name": "Plugins tab"},
                {"src": "UsageInstructions/ChangeColorScheme.htm", "name": "Change color scheme", "headername": "Basic operations"},
                {"src": "UsageInstructions/CopyPasteUndoRedo.htm", "name": "Copy/paste text passages, undo/redo your actions"},
                {"src": "UsageInstructions/OpenCreateNew.htm", "name": "Create a new document or open an existing one"},
                {"src": "UsageInstructions/SetPageParameters.htm", "name": "Set page parameters", "headername": "Page formatting"},
                {"src": "UsageInstructions/NonprintingCharacters.htm", "name": "Show/hide nonprinting characters" },
                {"src": "UsageInstructions/SectionBreaks.htm", "name": "Insert section breaks" },
                {"src": "UsageInstructions/InsertHeadersFooters.htm", "name": "Insert headers and footers"},
                {"src": "UsageInstructions/InsertPageNumbers.htm", "name": "Insert page numbers"},
                {"src": "UsageInstructions/InsertFootnotes.htm", "name": "Insert footnotes"},
                {"src": "UsageInstructions/AlignText.htm", "name": "Align your text in a paragraph", "headername": "Paragraph formatting"},
                {"src": "UsageInstructions/BackgroundColor.htm", "name": "Select background color for a paragraph"},
                {"src": "UsageInstructions/ParagraphIndents.htm", "name": "Change paragraph indents"},
                {"src": "UsageInstructions/LineSpacing.htm", "name": "Set paragraph line spacing"},
                {"src": "UsageInstructions/PageBreaks.htm", "name": "Insert page breaks"},
                {"src": "UsageInstructions/AddBorders.htm", "name": "Add borders"},
                {"src": "UsageInstructions/SetTabStops.htm", "name": "Set tab stops"},
                {"src": "UsageInstructions/CreateLists.htm", "name": "Create lists"},
                {"src": "UsageInstructions/FormattingPresets.htm", "name": "Apply formatting styles", "headername": "Text formatting"},
                {"src": "UsageInstructions/FontTypeSizeColor.htm", "name": "Set font type, size, and color"},
                {"src": "UsageInstructions/DecorationStyles.htm", "name": "Apply font decoration styles"},
                {"src": "UsageInstructions/CopyClearFormatting.htm", "name": "Copy/clear text formatting" },
                {"src": "UsageInstructions/AddHyperlinks.htm", "name": "Add hyperlinks"},
                {"src": "UsageInstructions/InsertDropCap.htm", "name": "Insert a drop cap"},
                {"src": "UsageInstructions/InsertTables.htm", "name": "Insert tables", "headername": "Operations on objects"},
                {"src": "UsageInstructions/InsertImages.htm", "name": "Insert images"},
                {"src": "UsageInstructions/InsertAutoshapes.htm", "name": "Insert autoshapes"},
                {"src": "UsageInstructions/InsertCharts.htm", "name": "Insert charts" },
                {"src": "UsageInstructions/InsertTextObjects.htm", "name": "Insert text objects" },
                {"src": "UsageInstructions/AlignArrangeObjects.htm", "name": "Align and arrange objects on a page" },
                {"src": "UsageInstructions/ChangeWrappingStyle.htm", "name": "Change wrapping style" },
                {"src": "UsageInstructions/UseMailMerge.htm", "name": "Use mail merge", "headername": "Mail Merge"},
                {"src": "UsageInstructions/InsertEquation.htm", "name": "Insert equations", "headername": "Math equations"},
                {"src": "HelpfulHints/CollaborativeEditing.htm", "name": "Collaborative document editing", "headername": "Document co-editing"},
                {"src": "HelpfulHints/Review.htm", "name": "Document Review"},
                {"src": "UsageInstructions/ViewDocInfo.htm", "name": "View document information", "headername": "Tools and settings"},
                {"src": "UsageInstructions/SavePrintDownload.htm", "name": "Save/download/print your document" },
                {"src": "HelpfulHints/AdvancedSettings.htm", "name": "Advanced settings of Document Editor"},
                {"src": "HelpfulHints/Navigation.htm", "name": "View settings and navigation tools"},
                {"src": "HelpfulHints/Search.htm", "name": "Search and replace function"},
                {"src": "HelpfulHints/SpellChecking.htm", "name": "Spell-checking"},
                {"src": "HelpfulHints/About.htm", "name": "About Document Editor", "headername": "Helpful hints"},
                {"src": "HelpfulHints/SupportedFormats.htm", "name": "Supported formats of electronic documents" },
                {"src": "HelpfulHints/KeyboardShortcuts.htm", "name": "Keyboard shortcuts"}
            ];

            if (Common.Utils.isIE) {
                window.onhelp = function () { return false; }
            }
        },

        render: function() {
            var me = this;
            this.$el.html(this.template());

            this.viewHelpPicker = new Common.UI.DataView({
                el: $('#id-help-contents'),
                store: new Common.UI.DataViewStore([]),
                keyMoveDirection: 'vertical',
                itemTemplate: _.template([
                    '<div id="<%= id %>" class="help-item-wrap">',
                        '<div class="caption"><%= name %></div>',
                    '</div>'
                ].join(''))
            });
            this.viewHelpPicker.on('item:add', function(dataview, itemview, record) {
                if (record.has('headername')) {
                    $(itemview.el).before('<div class="header-name">' + record.get('headername') + '</div>');
                }
            });

            this.viewHelpPicker.on('item:select', function(dataview, itemview, record) {
                me.onSelectItem(record.get('src'));
            });

            this.iFrame = document.createElement('iframe');

            this.iFrame.src = "";
            this.iFrame.align = "top";
            this.iFrame.frameBorder = "0";
            this.iFrame.width = "100%";
            this.iFrame.height = "100%";
            Common.Gateway.on('internalcommand', function(data) {
                if (data.type == 'help:hyperlink') {
                    var src = data.data;
                    var rec = me.viewHelpPicker.store.find(function(record){
                        return (src.indexOf(record.get('src'))>0);
                    });
                    if (rec) {
                        me.viewHelpPicker.selectRecord(rec, true);
                        me.viewHelpPicker.scrollToRecord(rec);
                    }
                }
            });

            $('#id-help-frame').append(this.iFrame);

            return this;
        },

        setLangConfig: function(lang) {
            var me = this;
            var store = this.viewHelpPicker.store;
            if (lang) {
                lang = lang.split(/[\-\_]/)[0];
                var config = {
                    dataType: 'json',
                    error: function () {
                        if ( me.urlPref.indexOf('resources/help/en/')<0 ) {
                            me.urlPref = 'resources/help/en/';
                            store.url = 'resources/help/en/Contents.json';
                            store.fetch(config);
                        } else {
                            me.urlPref = 'resources/help/en/';
                            store.reset(me.en_data);
                        }
                    },
                    success: function () {
                        var rec = me.openUrl ? store.find(function(record){
                            return (me.openUrl.indexOf(record.get('src'))>=0);
                        }) : store.at(0);
                        if (rec) {
                            me.viewHelpPicker.selectRecord(rec, true);
                            me.viewHelpPicker.scrollToRecord(rec);
                        }
                        me.onSelectItem(me.openUrl ? me.openUrl : rec.get('src'));
                    }
                };
                store.url = 'resources/help/' + lang + '/Contents.json';
                store.fetch(config);
                this.urlPref = 'resources/help/' + lang + '/';
            }
        },

        show: function (url) {
            Common.UI.BaseView.prototype.show.call(this);
            if (!this._scrollerInited) {
                this.viewHelpPicker.scroller.update();
                this._scrollerInited = true;
            }
            if (url) {
                if (this.viewHelpPicker.store.length>0) {
                    var rec = this.viewHelpPicker.store.find(function(record){
                        return (url.indexOf(record.get('src'))>=0);
                    });
                    if (rec) {
                        this.viewHelpPicker.selectRecord(rec, true);
                        this.viewHelpPicker.scrollToRecord(rec);
                    }
                    this.onSelectItem(url);
                } else
                    this.openUrl = url;
            }
        },

        onSelectItem: function(src) {
            this.iFrame.src = this.urlPref + src;
        }
    });

    DE.Views.FileMenuPanels.ProtectDoc = Common.UI.BaseView.extend(_.extend({
        el: '#panel-protect',
        menu: undefined,

        template: _.template([
            '<label id="id-fms-lbl-protect-header" style="font-size: 18px;"><%= scope.strProtect %></label>',
            '<div id="id-fms-password">',
                '<label class="header"><%= scope.strEncrypt %></label>',
                '<div id="fms-btn-add-pwd" style="width:190px;"></div>',
                '<table id="id-fms-view-pwd" cols="2" width="300">',
                    '<tr>',
                        '<td colspan="2"><label style="cursor: default;"><%= scope.txtEncrypted %></label></td>',
                    '</tr>',
                    '<tr>',
                        '<td><div id="fms-btn-change-pwd" style="width:190px;"></div></td>',
                        '<td align="right"><div id="fms-btn-delete-pwd" style="width:190px; margin-left:20px;"></div></td>',
                    '</tr>',
                '</table>',
            '</div>',
            '<div id="id-fms-signature">',
                '<label class="header"><%= scope.strSignature %></label>',
                '<div id="fms-btn-invisible-sign" style="width:190px; margin-bottom: 20px;"></div>',
                '<div id="id-fms-signature-view"></div>',
            '</div>'
        ].join('')),

        initialize: function(options) {
            Common.UI.BaseView.prototype.initialize.call(this,arguments);

            this.menu = options.menu;

            var me = this;
            this.templateSignature = _.template([
                '<table cols="2" width="300" class="<% if (!hasRequested && !hasSigned) { %>hidden<% } %>"">',
                    '<tr>',
                        '<td colspan="2"><label style="cursor: default;"><%= tipText %></label></td>',
                    '</tr>',
                    '<tr>',
                        '<td><label class="link signature-view-link">' + me.txtView + '</label></td>',
                        '<td align="right"><label class="link signature-edit-link <% if (!hasSigned) { %>hidden<% } %>">' + me.txtEdit + '</label></td>',
                    '</tr>',
                '</table>'
            ].join(''));
        },

        render: function() {
            this.$el.html(this.template({scope: this}));

            var protection = DE.getController('Common.Controllers.Protection').getView();

            this.btnAddPwd = protection.getButton('add-password');
            this.btnAddPwd.render(this.$el.find('#fms-btn-add-pwd'));
            this.btnAddPwd.on('click', _.bind(this.closeMenu, this));

            this.btnChangePwd = protection.getButton('change-password');
            this.btnChangePwd.render(this.$el.find('#fms-btn-change-pwd'));
            this.btnChangePwd.on('click', _.bind(this.closeMenu, this));

            this.btnDeletePwd = protection.getButton('del-password');
            this.btnDeletePwd.render(this.$el.find('#fms-btn-delete-pwd'));
            this.btnDeletePwd.on('click', _.bind(this.closeMenu, this));

            this.cntPassword = $('#id-fms-password');
            this.cntPasswordView = $('#id-fms-view-pwd');

            this.btnAddInvisibleSign = protection.getButton('signature');
            this.btnAddInvisibleSign.render(this.$el.find('#fms-btn-invisible-sign'));
            this.btnAddInvisibleSign.on('click', _.bind(this.closeMenu, this));

            this.cntSignature = $('#id-fms-signature');
            this.cntSignatureView = $('#id-fms-signature-view');
            if (_.isUndefined(this.scroller)) {
                this.scroller = new Common.UI.Scroller({
                    el: this.$el,
                    suppressScrollX: true,
                    alwaysVisibleY: true
                });
            }

            this.$el.on('click', '.signature-edit-link', _.bind(this.onEdit, this));
            this.$el.on('click', '.signature-view-link', _.bind(this.onView, this));

            return this;
        },

        show: function() {
            Common.UI.BaseView.prototype.show.call(this,arguments);
            this.updateSignatures();
            this.updateEncrypt();
            this.scroller && this.scroller.update();
        },

        setMode: function(mode) {
            this.mode = mode;
            this.cntSignature.toggleClass('hidden', !this.mode.isSignatureSupport);
            this.cntPassword.toggleClass('hidden', !this.mode.isPasswordSupport);
        },

        setApi: function(o) {
            this.api = o;
            return this;
        },

        closeMenu: function() {
            this.menu && this.menu.hide();
        },

        onEdit: function() {
            this.menu && this.menu.hide();

            var me = this;
            Common.UI.warning({
                title: this.notcriticalErrorTitle,
                msg: this.txtEditWarning,
                buttons: ['ok', 'cancel'],
                primary: 'ok',
                callback: function(btn) {
                    if (btn == 'ok') {
                        me.api.asc_RemoveAllSignatures();
                    }
                }
            });

        },

        onView: function() {
            this.menu && this.menu.hide();
            DE.getController('RightMenu').rightmenu.SetActivePane(Common.Utils.documentSettingsType.Signature, true);
        },

        updateSignatures: function(){
            var requested = this.api.asc_getRequestSignatures(),
                valid = this.api.asc_getSignatures(),
                hasRequested = requested && requested.length>0,
                hasValid = false,
                hasInvalid = false;

            _.each(valid, function(item, index){
                if (item.asc_getValid()==0)
                    hasValid = true;
                else
                    hasInvalid = true;
            });

            // hasRequested = true;
            // hasValid = true;
            // hasInvalid = true;

            var tipText = (hasInvalid) ? this.txtSignedInvalid : (hasValid ? this.txtSigned : "");
            if (hasRequested)
                tipText = this.txtRequestedSignatures + (tipText!="" ? "<br><br>" : "")+ tipText;

            this.cntSignatureView.html(this.templateSignature({tipText: tipText, hasSigned: (hasValid || hasInvalid), hasRequested: hasRequested}));
        },

        updateEncrypt: function() {
            this.cntPasswordView.toggleClass('hidden', this.btnAddPwd.isVisible());
        },

        strProtect: 'Protect Document',
        strSignature: 'With Signature',
        txtView: 'View signatures',
        txtEdit: 'Edit document',
        txtSigned: 'Valid signatures has been added to the document. The document is protected from editing.',
        txtSignedInvalid: 'Some of the digital signatures in document are invalid or could not be verified. The document is protected from editing.',
        txtRequestedSignatures: 'This document needs to be signed.',
        notcriticalErrorTitle: 'Warning',
        txtEditWarning: 'Editing will remove the signatures from the document.<br>Are you sure you want to continue?',
        strEncrypt: 'With Password',
        txtEncrypted: 'This document has been protected by password'

    }, DE.Views.FileMenuPanels.ProtectDoc || {}));

});<|MERGE_RESOLUTION|>--- conflicted
+++ resolved
@@ -455,8 +455,6 @@
             });
             this.btnAutoCorrect.on('click', _.bind(this.autoCorrect, this));
 
-<<<<<<< HEAD
-
             this.cmbTheme = new Common.UI.ComboBox({
                 el          : $markup.findById('#fms-cmb-theme'),
                 style       : 'width: 160px;',
@@ -468,14 +466,10 @@
                 ]
             });
 
-            this.btnApply = new Common.UI.Button({
-                el: $markup.findById('#fms-btn-apply')
-=======
             $markup.find('.btn.primary').each(function(index, el){
                 (new Common.UI.Button({
                     el: $(el)
                 })).on('click', _.bind(me.applySettings, me));
->>>>>>> c5052012
             });
 
             this.pnlSettings = $markup.find('.flex-settings').addBack().filter('.flex-settings');
