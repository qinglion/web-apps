--- conflicted
+++ resolved
@@ -397,16 +397,14 @@
                 '<tr>',
                     '<td colspan="2"><div id="fms-chb-use-alt-key"></div></td>',
                 '</tr>',
-<<<<<<< HEAD
                 '<tr>',
                     '<td colspan="2"><div id="fms-chb-rtl-ui"></div></td>',
-=======
+                '</tr>',
                 '<tr class="quick-print">',
                     '<td colspan="2"><div style="display: flex;"><div id="fms-chb-quick-print"></div>',
                     '<span style ="display: flex; flex-direction: column;"><label><%= scope.txtQuickPrint %></label>',
                     '<label class="comment-text"><%= scope.txtQuickPrintTip %></label></span></div>',
                     '</td>',
->>>>>>> 3ddbc065
                 '</tr>',
                 '<tr class="themes">',
                     '<td><label><%= scope.strTheme %></label></td>',
@@ -766,25 +764,25 @@
                 })).on('click', _.bind(me.applySettings, me));
             });
 
-<<<<<<< HEAD
             this.chRTL = new Common.UI.CheckBox({
                 el: $markup.findById('#fms-chb-rtl-ui'),
                 labelText: this.strRTLSupport,
-=======
+                dataHint: '2',
+                dataHintDirection: 'left',
+                dataHintOffset: 'small'
+            });
+
             this.chQuickPrint = new Common.UI.CheckBox({
                 el: $markup.findById('#fms-chb-quick-print'),
                 labelText: '',
->>>>>>> 3ddbc065
                 dataHint: '2',
                 dataHintDirection: 'left',
                 dataHintOffset: 'small'
             });
-<<<<<<< HEAD
-=======
+
             this.chQuickPrint.$el.parent().on('click', function (){
                 me.chQuickPrint.setValue(!me.chQuickPrint.isChecked());
             });
->>>>>>> 3ddbc065
 
             this.pnlSettings = $markup.find('.flex-settings').addBack().filter('.flex-settings');
             this.pnlApply = $markup.find('.fms-flex-apply').addBack().filter('.fms-flex-apply');
@@ -994,11 +992,8 @@
             }
 
             Common.localStorage.setItem("de-settings-paste-button", this.chPaste.isChecked() ? 1 : 0);
-<<<<<<< HEAD
             Common.localStorage.setBool("ui-rtl", this.chRTL.isChecked());
-=======
             Common.localStorage.setBool("de-settings-quick-print-button", this.chQuickPrint.isChecked());
->>>>>>> 3ddbc065
 
             Common.localStorage.save();
 
@@ -2320,18 +2315,6 @@
             '<label id="id-fms-lbl-protect-header"><%= scope.strProtect %></label>',
             '<div id="id-fms-password">',
                 '<label class="header"><%= scope.strEncrypt %></label>',
-<<<<<<< HEAD
-                '<div id="fms-btn-add-pwd" style="width:190px;"></div>',
-                '<table id="id-fms-view-pwd" cols="2" width="300">',
-                    '<tr>',
-                        '<td colspan="2"><label style="cursor: default;"><%= scope.txtEncrypted %></label></td>',
-                    '</tr>',
-                    '<tr>',
-                        '<td><div id="fms-btn-change-pwd" style="width:190px;"></div></td>',
-                        '<td align="right"><div id="fms-btn-delete-pwd" style="width:190px;"></div></td>',
-                    '</tr>',
-                '</table>',
-=======
                 '<div class="encrypt-block">',
                     '<div class="description"><%= scope.txtProtectDocument %></div>',
                     '<div id="fms-btn-add-pwd"></div>',
@@ -2343,7 +2326,6 @@
                         '<div id="fms-btn-delete-pwd"></div>',
                     '</div>',
                 '</div>',
->>>>>>> 3ddbc065
             '</div>',
             '<div id="id-fms-signature">',
                 '<label class="header"><%= scope.strSignature %></label>',
