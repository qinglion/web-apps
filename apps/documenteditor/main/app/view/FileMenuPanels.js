/*
 *
 * (c) Copyright Ascensio System SIA 2010-2019
 *
 * This program is a free software product. You can redistribute it and/or
 * modify it under the terms of the GNU Affero General Public License (AGPL)
 * version 3 as published by the Free Software Foundation. In accordance with
 * Section 7(a) of the GNU AGPL its Section 15 shall be amended to the effect
 * that Ascensio System SIA expressly excludes the warranty of non-infringement
 * of any third-party rights.
 *
 * This program is distributed WITHOUT ANY WARRANTY; without even the implied
 * warranty of MERCHANTABILITY or FITNESS FOR A PARTICULAR  PURPOSE. For
 * details, see the GNU AGPL at: http://www.gnu.org/licenses/agpl-3.0.html
 *
 * You can contact Ascensio System SIA at 20A-12 Ernesta Birznieka-Upisha
 * street, Riga, Latvia, EU, LV-1050.
 *
 * The  interactive user interfaces in modified source and object code versions
 * of the Program must display Appropriate Legal Notices, as required under
 * Section 5 of the GNU AGPL version 3.
 *
 * Pursuant to Section 7(b) of the License you must retain the original Product
 * logo when distributing the program. Pursuant to Section 7(e) we decline to
 * grant you any rights under trademark law for use of our trademarks.
 *
 * All the Product's GUI elements, including illustrations and icon sets, as
 * well as technical writing content are licensed under the terms of the
 * Creative Commons Attribution-ShareAlike 4.0 International. See the License
 * terms at http://creativecommons.org/licenses/by-sa/4.0/legalcode
 *
*/
/**
 *    FileMenuPanels.js
 *
 *    Contains views for menu 'File'
 *
 *    Created by Maxim Kadushkin on 20 February 2014
 *    Copyright (c) 2018 Ascensio System SIA. All rights reserved.
 *
 */

define([
    'common/main/lib/view/DocumentAccessDialog',
    'common/main/lib/view/AutoCorrectDialog'
], function () {
    'use strict';

    !DE.Views.FileMenuPanels && (DE.Views.FileMenuPanels = {});

    DE.Views.FileMenuPanels.ViewSaveAs = Common.UI.BaseView.extend({
        el: '#panel-saveas',
        menu: undefined,

        formats: [[
            {name: 'DOCX',  imgCls: 'docx',  type: Asc.c_oAscFileType.DOCX},
            {name: 'PDF',   imgCls: 'pdf',   type: Asc.c_oAscFileType.PDF},
            {name: 'ODT',   imgCls: 'odt',   type: Asc.c_oAscFileType.ODT},
            {name: 'TXT',   imgCls: 'txt',   type: Asc.c_oAscFileType.TXT}
        ],[
            {name: 'DOTX',  imgCls: 'dotx',  type: Asc.c_oAscFileType.DOTX},
            {name: 'PDFA',  imgCls: 'pdfa',  type: Asc.c_oAscFileType.PDFA},
            {name: 'OTT',   imgCls: 'ott',   type: Asc.c_oAscFileType.OTT},
            {name: 'RTF',   imgCls: 'rtf',   type: Asc.c_oAscFileType.RTF}
        ],[
            {name: 'DOCM',  imgCls: 'docm',  type: Asc.c_oAscFileType.DOCM},
            {name: 'DOCXF',  imgCls: 'docxf',  type: Asc.c_oAscFileType.DOCXF},
            {name: 'OFORM',  imgCls: 'oform',  type: Asc.c_oAscFileType.OFORM}
        ],[
            {name: 'HTML (Zipped)',  imgCls: 'html',  type: Asc.c_oAscFileType.HTML},
            {name: 'FB2',   imgCls: 'fb2',  type: Asc.c_oAscFileType.FB2},
            {name: 'EPUB',  imgCls: 'epub',  type: Asc.c_oAscFileType.EPUB}
        ]],


        template: _.template([
            '<table><tbody>',
                '<% _.each(rows, function(row) { %>',
                    '<tr>',
                        '<% _.each(row, function(item) { %>',
                            '<% if (item.type!==Asc.c_oAscFileType.DOCM || fileType=="docm") { %>',
                            '<td><div><svg class="btn-doc-format" format="<%= item.type %>" data-hint="2" data-hint-direction="left-top" data-hint-offset="4, 4">',
                                '<use xlink:href="#svg-format-<%= item.imgCls %>"></use>',
                            '</svg></div></td>',
                            '<% } %>',
                        '<% }) %>',
                    '</tr>',
                '<% }) %>',
            '</tbody></table>'
        ].join('')),

        initialize: function(options) {
            Common.UI.BaseView.prototype.initialize.call(this,arguments);

            this.menu = options.menu;
            this.fileType = options.fileType;
            this.mode = options.mode;
        },

        render: function() {
            if (/^pdf$/.test(this.fileType)) {
                this.formats[0].splice(1, 1); // remove pdf
                this.formats[1].splice(1, 1); // remove pdfa
                this.formats[3].push({name: 'PDF',  imgCls: 'pdf', type: ''}); // original pdf
            } else if (/^xps|oxps$/.test(this.fileType)) {
                this.formats[3].push({name: this.fileType.toUpperCase(),  imgCls: this.fileType, type: ''}); // original xps/oxps
            } else if (/^djvu$/.test(this.fileType)) {
                this.formats = [[
                    {name: 'DJVU',  imgCls: 'djvu',  type: ''}, // original djvu
                    {name: 'PDF',   imgCls: 'pdf',   type: Asc.c_oAscFileType.PDF}
                ]];
            }

            if (this.mode && !this.mode.canFeatureForms && this.formats.length>2) {
                this.formats[2].splice(1, 2);
                this.formats[2] = this.formats[2].concat(this.formats[3]);
                this.formats[3] = undefined;
            }

            this.$el.html(this.template({rows:this.formats, fileType: (this.fileType || 'docx').toLowerCase()}));
            $('.btn-doc-format',this.el).on('click', _.bind(this.onFormatClick,this));

            if (_.isUndefined(this.scroller)) {
                this.scroller = new Common.UI.Scroller({
                    el: this.$el,
                    suppressScrollX: true,
                    alwaysVisibleY: true
                });
            }

            return this;
        },

        show: function() {
            Common.UI.BaseView.prototype.show.call(this,arguments);
            this.scroller && this.scroller.update();
        },

        onFormatClick: function(e) {
            var type = e.currentTarget.attributes['format'];
            if (!_.isUndefined(type) && this.menu) {
                this.menu.fireEvent('saveas:format', [this.menu, type.value ? parseInt(type.value) : undefined]);
            }
        }
    });

    DE.Views.FileMenuPanels.ViewSaveCopy = Common.UI.BaseView.extend({
        el: '#panel-savecopy',
        menu: undefined,

        formats: [[
            {name: 'DOCX',  imgCls: 'docx',  type: Asc.c_oAscFileType.DOCX, ext: '.docx'},
            {name: 'PDF',   imgCls: 'pdf',   type: Asc.c_oAscFileType.PDF, ext: '.pdf'},
            {name: 'ODT',   imgCls: 'odt',   type: Asc.c_oAscFileType.ODT, ext: '.odt'},
            {name: 'TXT',   imgCls: 'txt',   type: Asc.c_oAscFileType.TXT, ext: '.txt'}
        ],[
            {name: 'DOTX',  imgCls: 'dotx',  type: Asc.c_oAscFileType.DOTX, ext: '.dotx'},
            {name: 'PDFA',  imgCls: 'pdfa',  type: Asc.c_oAscFileType.PDFA, ext: '.pdf'},
            {name: 'OTT',   imgCls: 'ott',   type: Asc.c_oAscFileType.OTT, ext: '.ott'},
            {name: 'RTF',   imgCls: 'rtf',   type: Asc.c_oAscFileType.RTF, ext: '.rtf'}
        ],[
            {name: 'DOCM',  imgCls: 'docm',  type: Asc.c_oAscFileType.DOCM, ext: '.docm'},
            {name: 'DOCXF',  imgCls: 'docxf',  type: Asc.c_oAscFileType.DOCXF, ext: '.docxf'},
            {name: 'OFORM',  imgCls: 'oform',  type: Asc.c_oAscFileType.OFORM, ext: '.oform'}
        ],[
            {name: 'HTML (Zipped)',  imgCls: 'html',  type: Asc.c_oAscFileType.HTML, ext: '.html'},
            {name: 'FB2',   imgCls: 'fb2',  type: Asc.c_oAscFileType.FB2, ext: '.fb2'},
            {name: 'EPUB',  imgCls: 'epub',  type: Asc.c_oAscFileType.EPUB, ext: '.epub'}
        ]],


        template: _.template([
            '<table><tbody>',
                '<% _.each(rows, function(row) { %>',
                    '<tr>',
                        '<% _.each(row, function(item) { %>',
                            '<% if (item.type!==Asc.c_oAscFileType.DOCM || fileType=="docm") { %>',
                            '<td><div><svg class="btn-doc-format" format="<%= item.type %>", format-ext="<%= item.ext %>" data-hint="2" data-hint-direction="left-top" data-hint-offset="4, 4">',
                            '<use xlink:href="#svg-format-<%= item.imgCls %>"></use>',
                            '</svg></div></td>',
                            '<% } %>',
                        '<% }) %>',
                    '</tr>',
                '<% }) %>',
            '</tbody></table>'
        ].join('')),

        initialize: function(options) {
            Common.UI.BaseView.prototype.initialize.call(this,arguments);

            this.menu = options.menu;
            this.fileType = options.fileType;
            this.mode = options.mode;
        },

        render: function() {
            if (/^pdf$/.test(this.fileType)) {
                this.formats[0].splice(1, 1); // remove pdf
                this.formats[1].splice(1, 1); // remove pdfa
                this.formats[3].push({name: 'PDF',  imgCls: 'pdf', type: '', ext: true}); // original pdf
            } else if (/^xps|oxps$/.test(this.fileType)) {
                this.formats[3].push({name: this.fileType.toUpperCase(),  imgCls: this.fileType, type: '', ext: true}); // original xps/oxps
            } else if (/^djvu$/.test(this.fileType)) {
                this.formats = [[
                    {name: 'DJVU',  imgCls: 'djvu',  type: '', ext: true}, // original djvu
                    {name: 'PDF',   imgCls: 'pdf',   type: Asc.c_oAscFileType.PDF, ext: '.pdf'}
                ]];
            }

            if (this.mode && !this.mode.canFeatureForms && this.formats.length>2) {
                this.formats[2].splice(1, 2);
                this.formats[2] = this.formats[2].concat(this.formats[3]);
                this.formats[3] = undefined;
            }

            this.$el.html(this.template({rows:this.formats, fileType: (this.fileType || 'docx').toLowerCase()}));
            $('.btn-doc-format',this.el).on('click', _.bind(this.onFormatClick,this));

            if (_.isUndefined(this.scroller)) {
                this.scroller = new Common.UI.Scroller({
                    el: this.$el,
                    suppressScrollX: true,
                    alwaysVisibleY: true
                });
            }

            return this;
        },

        show: function() {
            Common.UI.BaseView.prototype.show.call(this,arguments);
            this.scroller && this.scroller.update();
        },

        onFormatClick: function(e) {
            var type = e.currentTarget.attributes['format'],
                ext = e.currentTarget.attributes['format-ext'];
            if (!_.isUndefined(type) && !_.isUndefined(ext) && this.menu) {
                this.menu.fireEvent('saveas:format', [this.menu, type.value ? parseInt(type.value) : undefined, ext.value]);
            }
        }
    });

    DE.Views.FileMenuPanels.Settings = Common.UI.BaseView.extend(_.extend({
        el: '#panel-settings',
        menu: undefined,

        template: _.template([
        '<div class="flex-settings">',
            '<table style="margin: 10px 14px 0;"><tbody>',
                '<tr class="editsave">',
                    '<td colspan="2" class="group-name top"><label><%= scope.txtEditingSaving %></label></td>',
                '</tr>',
                '<tr class="autosave">',
                    '<td colspan="2"><span id="fms-chb-autosave"></span></td>',
                '</tr>',
                '<tr class="forcesave">',
                    '<td colspan="2"><span id="fms-chb-forcesave"></span></td>',
                '</tr>',
                '<tr class="edit">',
                    '<td colspan="2"><div id="fms-chb-paste-settings"></div></td>',
                '</tr>',
                '<tr class="edit">',
                    '<td colspan="2"><span id="fms-chb-compatible"></span></td>',
                '</tr>',
                '<tr class ="editsave divider-group"></tr>',
                '<tr class="collaboration">',
                    '<td colspan="2" class="group-name"><label><%= scope.txtCollaboration %></label></td>',
                '</tr>',
                '<tr class="coauth changes-mode">',
                    '<td colspan="2" class="subgroup-name"><label><%= scope.strCoAuthMode %></label></td>',
                '</tr>',
                '<tr class="coauth changes-mode">',
                    '<td colspan="2"><div style="display: flex;"><div id="fms-rb-coauth-mode-fast"></div>',
                    '<span style ="display: flex; flex-direction: column;"><label><%= scope.strFast %></label>',
                    '<label class="comment-text"><%= scope.txtFastTip %></label></span></div>',
                    '</td>',
                '</tr>',
                '<tr class="coauth changes-mode">',
                    '<td colspan="2"><div style="display: flex;"><div id="fms-rb-coauth-mode-strict"></div>',
                    '<span style ="display: flex; flex-direction: column;"><label><%= scope.strStrict %></label>',
                    '<label class="comment-text"><%= scope.txtStrictTip %></label></span>',
                    '</div></td>',
                '</tr>',
                '<tr class ="divider-subgroup coauth changes-mode"></tr>',
                '<tr class="view-review">',
                    '<td colspan="2" class="subgroup-name"><label><%= scope.txtShowTrackChanges %></label></td>',
                '</tr>',
                '<tr class="view-review">',
                    '<td colspan="2"><div id="fms-rb-show-track-ballons"></div></td>',
                '</tr>',
                '<tr class="view-review">',
                    '<td colspan="2"><div id="fms-rb-show-track-tooltips"></div></td>',
                '</tr>',
                '<tr class ="divider-subgroup  view-review"></tr>',
                '<tr class="comments">',
                    '<td colspan="2" class="subgroup-name"><label><%= scope.strShowChanges %></label></td>',
                '</tr>',
                '<tr class="coauth changes-show">',
                    '<td colspan="2"><div id="fms-rb-show-changes-none"></div></td>',
                '</tr>',
                '<tr class="coauth changes-show">',
                    '<td colspan="2"><div id="fms-rb-show-changes-all"></div></td>',
                '</tr>',
                '<tr class="coauth changes-show">',
                    '<td colspan="2"><div id="fms-rb-show-changes-last"></div></td>',
                '</tr>','<tr class="divider coauth changes-show"></tr>',
                '<tr class="comments">',
                    '<td colspan="2"><div id="fms-chb-live-comment"></div></td>',
                '</tr>',
                '<tr class="comments">',
                    '<td colspan="2"><div id="fms-chb-resolved-comment"></div></td>',
                '</tr>',
                '<tr class ="collaboration divider-group"></tr>',
                '<tr class ="edit">',
                    '<td colspan="2" class="group-name proofing"><label><%= scope.txtProofing %></label></td>',
                '</tr>',
                '<tr class="edit spellcheck">',
                    '<td colspan="2"><div id="fms-chb-spell-check"></div></td>',
                '</tr>',
                '<tr class="edit spellcheck">',
                    '<td colspan="2"><span id="fms-chb-ignore-uppercase-words"></span></td>',
                '</tr>',
                '<tr class="edit spellcheck">',
                    '<td colspan="2"><span id="fms-chb-ignore-numbers-words"></span></td>',
                '</tr>',
                '<tr class="edit">',
                    '<td colspan="2"><button type="button" class="btn btn-text-default" id="fms-btn-auto-correct" style="width:auto; display: inline-block;padding-right: 10px;padding-left: 10px;" data-hint="2" data-hint-direction="bottom" data-hint-offset="medium"><%= scope.txtAutoCorrect %></button></div></td>',
                '</tr>',
                '<tr class ="edit divider-group"></tr>',
                '<tr>',
                    '<td colspan="2" class="group-name"><label><%= scope.txtWorkspace %></label></td>',
                '</tr>',
                '<tr class="edit">',
                    '<td colspan="2"><span id="fms-chb-align-guides"></span></td>',
                '</tr>',
                '<tr class="edit">',
<<<<<<< HEAD
                    '<td colspan="2"><div id="fms-chb-input-mode"></div></td>',
                '</tr>',
=======
                    '<td class="left"><label><%= scope.textCompatible %></label></td>',
                    '<td class="right"><span id="fms-chb-compatible"></span></td>',
                '</tr>','<tr class="divider edit"></tr>',
                '<tr class="autosave">',
                    '<td class="left"><label id="fms-lbl-autosave"><%= scope.textAutoSave %></label></td>',
                    '<td class="right"><span id="fms-chb-autosave"></span></td>',
                '</tr>','<tr class="divider autosave"></tr>',
                '<tr class="forcesave">',
                    '<td class="left"><label id="fms-lbl-forcesave"><%= scope.textForceSave %></label></td>',
                    '<td class="right"><span id="fms-chb-forcesave"></span></td>',
                '</tr>','<tr class="divider forcesave"></tr>',
                /** coauthoring begin **/
                '<tr class="coauth changes-mode">',
                    '<td class="left"><label><%= scope.strCoAuthMode %></label></td>',
                    '<td class="right">',
                        '<div><div id="fms-cmb-coauth-mode" style="display: inline-block; margin-right: 15px;vertical-align: middle;"></div>',
                        '<label id="fms-lbl-coauth-mode" style="vertical-align: middle;"><%= scope.strCoAuthModeDescFast %></label></div></td>',
                '</tr>','<tr class="divider coauth changes-mode"></tr>',
                '<tr class="coauth changes-show">',
                    '<td class="left"><label><%= scope.strShowChanges %></label></td>',
                    '<td class="right"><span id="fms-cmb-show-changes"></span></td>',
                '</tr>','<tr class="divider coauth changes-show"></tr>',
                '<tr class="live-viewer">',
                    '<td class="left"><label><%= scope.txtLiveViewer %></label></td>',
                    '<td class="right"><div id="fms-chb-live-viewer"></div></td>',
                '</tr>','<tr class="divider live-viewer"></tr>',
                /** coauthoring end **/
>>>>>>> fdd92f27
                '<tr class="themes">',
                    '<td><label><%= scope.strTheme %></label></td>',
                    '<td>',
                        '<div><div id="fms-cmb-theme" style="display: inline-block; margin-right: 15px;vertical-align: middle;"></div>',
                        '<div id="fms-chb-dark-mode" style="display: inline-block; vertical-align: middle;margin-top: 2px;"></div></div></td>',
                '</tr>',
                '<tr class="edit">',
                    '<td><label><%= scope.strUnit %></label></td>',
                    '<td><span id="fms-cmb-unit"></span></td>',
                '</tr>',
                '<tr>',
                    '<td><label><%= scope.strZoom %></label></td>',
                    '<td><div id="fms-cmb-zoom" class="input-group-nr"></div></td>',
                '</tr>',
                '<tr>',
                    '<td><label><%= scope.strFontRender %></label></td>',
                    '<td><span id="fms-cmb-font-render"></span></td>',
                '</tr>',
                '<tr class="macros">',
                    '<td><label><%= scope.strMacrosSettings %></label></td>',
                    '<td>',
                        '<div><div id="fms-cmb-macros" style="display: inline-block; margin-right: 15px; vertical-align: middle;"></div>',
                '</tr>',
                '<tr class ="divider-group"></tr>',
                '<tr class="fms-btn-apply">',
                    '<td style="padding-top:15px; padding-bottom: 15px;"><button class="btn normal dlg-btn primary" data-hint="2" data-hint-direction="bottom" data-hint-offset="medium"><%= scope.okButtonText %></button></td>',
                    '<td></td>',
                '</tr>',
            '</tbody></table>',

        '</div>',
        '<div class="fms-flex-apply hidden">',
            '<table style="margin: 10px 14px;"><tbody>',
                '<tr>',
                    '<td><button class="btn normal dlg-btn primary" data-hint="2" data-hint-direction="bottom" data-hint-offset="big"><%= scope.okButtonText %></button></td>',
                    '<td></td>',
                '</tr>',
            '</tbody></table>',
        '</div>'
        ].join('')),

        initialize: function(options) {
            Common.UI.BaseView.prototype.initialize.call(this,arguments);

            this.menu = options.menu;
        },

        render: function(node) {
            var me = this;
            var $markup = $(this.template({scope: this}));

            this.chInputMode = new Common.UI.CheckBox({
                el: $markup.findById('#fms-chb-input-mode'),
                labelText: this.txtHieroglyphs,
                dataHint: '2',
                dataHintDirection: 'left',
                dataHintOffset: 'small'
            });

            /** coauthoring begin **/
            this.chLiveComment = new Common.UI.CheckBox({
                el: $markup.findById('#fms-chb-live-comment'),
                labelText: this.strShowComments,
                dataHint: '2',
                dataHintDirection: 'left',
                dataHintOffset: 'small'
            }).on('change', function(field, newValue, oldValue, eOpts){
                me.chResolvedComment.setDisabled(field.getValue()!=='checked');
            });

            this.chResolvedComment = new Common.UI.CheckBox({
                el: $markup.findById('#fms-chb-resolved-comment'),
                labelText: this.strShowResolvedComments,
                dataHint: '2',
                dataHintDirection: 'left',
                dataHintOffset: 'small'
            });
            /** coauthoring end **/

            this.chSpell = new Common.UI.CheckBox({
                el: $markup.findById('#fms-chb-spell-check'),
                labelText: this.txtSpellCheck,
                dataHint: '2',
                dataHintDirection: 'left',
                dataHintOffset: 'small'
            }).on('change', function(field, newValue, oldValue, eOpts){
                me.chIgnoreUppercase.setDisabled(field.getValue()!=='checked');
                me.chIgnoreNumbers.setDisabled(field.getValue()!=='checked');
            });

            this.chIgnoreUppercase = new Common.UI.CheckBox({
                el: $markup.findById('#fms-chb-ignore-uppercase-words'),
                labelText: this.strIgnoreWordsInUPPERCASE,
                dataHint: '2',
                dataHintDirection: 'left',
                dataHintOffset: 'small'
            });

            this.chIgnoreNumbers = new Common.UI.CheckBox({
                el: $markup.findById('#fms-chb-ignore-numbers-words'),
                labelText: this.strIgnoreWordsWithNumbers,
                dataHint: '2',
                dataHintDirection: 'left',
                dataHintOffset: 'small'
            });

            this.chCompatible = new Common.UI.CheckBox({
                el: $markup.findById('#fms-chb-compatible'),
                labelText: this.textOldVersions,
                dataHint: '2',
                dataHintDirection: 'left',
                dataHintOffset: 'small'
            });

            this.chAutosave = new Common.UI.CheckBox({
                el: $markup.findById('#fms-chb-autosave'),
                labelText: this.textAutoSave,
                dataHint: '2',
                dataHintDirection: 'left',
                dataHintOffset: 'small'
            }).on('change', function(field, newValue, oldValue, eOpts){
                if (field.getValue()!=='checked' && me.rbCoAuthModeFast.getValue()) {
                    me.rbCoAuthModeStrict.setValue(true);
                    me.onChangeCoAuthMode(me.rbCoAuthModeFast.getValue()?1:0);
                }
            });

            this.chForcesave = new Common.UI.CheckBox({
                el: $markup.findById('#fms-chb-forcesave'),
                labelText: this.textForceSave,
                dataHint: '2',
                dataHintDirection: 'left',
                dataHintOffset: 'small'
            });

            this.chAlignGuides = new Common.UI.CheckBox({
                el: $markup.findById('#fms-chb-align-guides'),
                labelText: this.textAlignGuides,
                dataHint: '2',
                dataHintDirection: 'left',
                dataHintOffset: 'small'
            });

            this.cmbZoom = new Common.UI.ComboBox({
                el          : $markup.findById('#fms-cmb-zoom'),
                style       : 'width: 160px;',
                editable    : false,
                menuCls     : 'menu-aligned',
                cls         : 'input-group-nr',
                menuStyle   : 'min-width:100%; max-height: 157px;',
                data        : [
                    { value: -1, displayValue: this.txtFitPage },
                    { value: -2, displayValue: this.txtFitWidth },
                    { value: 50, displayValue: "50%" },
                    { value: 60, displayValue: "60%" },
                    { value: 70, displayValue: "70%" },
                    { value: 80, displayValue: "80%" },
                    { value: 90, displayValue: "90%" },
                    { value: 100, displayValue: "100%" },
                    { value: 110, displayValue: "110%" },
                    { value: 120, displayValue: "120%" },
                    { value: 150, displayValue: "150%" },
                    { value: 175, displayValue: "175%" },
                    { value: 200, displayValue: "200%" },
                    { value: 300, displayValue: "300%" },
                    { value: 400, displayValue: "400%" },
                    { value: 500, displayValue: "500%" }
                ],
                dataHint: '2',
                dataHintDirection: 'bottom',
                dataHintOffset: 'big'
            });

            this.rbCoAuthModeFast = new Common.UI.RadioBox({
                el          :$markup.findById('#fms-rb-coauth-mode-fast'),
                name        : 'coauth-mode',
                dataHint: '2',
                dataHintDirection: 'left',
                dataHintOffset: 'small'
            });
            this.rbCoAuthModeFast.on('change', function(){
                me.chAutosave.setValue(1);
                me.onChangeCoAuthMode(1);
            });
            this.rbCoAuthModeFast.$el.parent().on('click', function (){me.rbCoAuthModeFast.setValue(true);});

            this.rbCoAuthModeStrict = new Common.UI.RadioBox({
                el          :$markup.findById('#fms-rb-coauth-mode-strict'),
                name        : 'coauth-mode',
                dataHint: '2',
                dataHintDirection: 'left',
                dataHintOffset: 'small'
            });
            this.rbCoAuthModeStrict.on('change', _.bind(this.onChangeCoAuthMode, this,0));
            this.rbCoAuthModeStrict.$el.parent().on('click', function (){me.rbCoAuthModeStrict.setValue(true);});

            this.rbChangesBallons = new Common.UI.RadioBox({
                el          :$markup.findById('#fms-rb-show-track-ballons'),
                name        : 'show-track-changes',
                labelText   : this.txtChangesBalloons,
                dataHint: '2',
                dataHintDirection: 'left',
                dataHintOffset: 'small'
            });

            this.rbChangesTip = new Common.UI.RadioBox({
                el          :$markup.findById('#fms-rb-show-track-tooltips'),
                name        : 'show-track-changes',
                labelText   : this.txtChangesTip
            });

            this.rbShowChangesNone = new Common.UI.RadioBox({
                el          :$markup.findById('#fms-rb-show-changes-none'),
                name        : 'show-changes',
                labelText   : this.txtNone,
                dataHint: '2',
                dataHintDirection: 'left',
                dataHintOffset: 'small'
            });

            this.rbShowChangesAll = new Common.UI.RadioBox({
                el          :$markup.findById('#fms-rb-show-changes-all'),
                name        : 'show-changes',
                labelText   : this.txtAll,
                dataHint: '2',
                dataHintDirection: 'left',
                dataHintOffset: 'small'
            });

            this.rbShowChangesLast = new Common.UI.RadioBox({
                el          :$markup.findById('#fms-rb-show-changes-last'),
                name        : 'show-changes',
                labelText   : this.txtLast,
                dataHint: '2',
                dataHintDirection: 'left',
                dataHintOffset: 'small'
            });

            /** coauthoring end **/

            this.chLiveViewer = new Common.UI.CheckBox({
                el: $markup.findById('#fms-chb-live-viewer'),
                labelText: this.strShowOthersChanges,
                dataHint: '2',
                dataHintDirection: 'left',
                dataHintOffset: 'small'
            });

            var itemsTemplate =
                _.template([
                    '<% _.each(items, function(item) { %>',
                    '<li id="<%= item.id %>" data-value="<%= item.value %>" <% if (item.value === "custom") { %> class="border-top" style="margin-top: 5px;padding-top: 5px;" <% } %> ><a tabindex="-1" type="menuitem" <% if (typeof(item.checked) !== "undefined" && item.checked) { %> class="checked" <% } %> ><%= scope.getDisplayValue(item) %></a></li>',
                    '<% }); %>'
                ].join(''));
            this.cmbFontRender = new Common.UI.ComboBox({
                el          : $markup.find('#fms-cmb-font-render'),
                style       : 'width: 160px;',
                editable    : false,
                menuCls     : 'menu-aligned',
                menuStyle   : 'min-width:100%;',
                cls         : 'input-group-nr',
                itemsTemplate: itemsTemplate,
                data        : [
                    { value: 0, displayValue: this.txtWin },
                    { value: 1, displayValue: this.txtMac },
                    { value: 2, displayValue: this.txtNative },
                    { value: 'custom', displayValue: this.txtCacheMode }
                ],
                dataHint: '2',
                dataHintDirection: 'bottom',
                dataHintOffset: 'big'
            });
            this.cmbFontRender.on('selected', _.bind(this.onFontRenderSelected, this));

            this.cmbUnit = new Common.UI.ComboBox({
                el          : $markup.findById('#fms-cmb-unit'),
                style       : 'width: 160px;',
                menuCls     : 'menu-aligned',
                menuStyle   : 'min-width:100%;',
                editable    : false,
                cls         : 'input-group-nr',
                data        : [
                    { value: Common.Utils.Metric.c_MetricUnits['cm'], displayValue: this.txtCm },
                    { value: Common.Utils.Metric.c_MetricUnits['pt'], displayValue: this.txtPt },
                    { value: Common.Utils.Metric.c_MetricUnits['inch'], displayValue: this.txtInch }
                ],
                dataHint: '2',
                dataHintDirection: 'bottom',
                dataHintOffset: 'big'
            });

            this.cmbMacros = new Common.UI.ComboBox({
                el          : $markup.findById('#fms-cmb-macros'),
                style       : 'width: 160px;',
                editable    : false,
                menuCls     : 'menu-aligned',
                menuStyle   : 'min-width:100%;',
                cls         : 'input-group-nr',
                data        : [
                    { value: 2, displayValue: this.txtStopMacros, descValue: this.txtStopMacrosDesc },
                    { value: 0, displayValue: this.txtWarnMacros, descValue: this.txtWarnMacrosDesc },
                    { value: 1, displayValue: this.txtRunMacros, descValue: this.txtRunMacrosDesc }
                ],
                itemsTemplate: _.template([
                    '<% _.each(items, function(item) { %>',
                    '<li id="<%= item.id %>" data-value="<%- item.value %>"><a tabindex="-1" type="menuitem" style ="display: flex; flex-direction: column;">',
                    '<label><%= scope.getDisplayValue(item) %></label><label class="comment-text"><%= item.descValue %></label></a></li>',
                    '<% }); %>'
                ].join('')),
                dataHint: '2',
                dataHintDirection: 'bottom',
                dataHintOffset: 'big'
            });

            this.chPaste = new Common.UI.CheckBox({
                el: $markup.findById('#fms-chb-paste-settings'),
                labelText: this.strPasteButton,
                dataHint: '2',
                dataHintDirection: 'left',
                dataHintOffset: 'small'
            });

            this.btnAutoCorrect = new Common.UI.Button({
                el: $markup.findById('#fms-btn-auto-correct')
            });
            this.btnAutoCorrect.on('click', _.bind(this.autoCorrect, this));

            this.cmbTheme = new Common.UI.ComboBox({
                el          : $markup.findById('#fms-cmb-theme'),
                style       : 'width: 160px;',
                menuStyle   : 'min-width:100%;',
                editable    : false,
                menuCls     : 'menu-aligned',
                cls         : 'input-group-nr',
                dataHint: '2',
                dataHintDirection: 'bottom',
                dataHintOffset: 'big'
            }).on('selected', function(combo, record) {
                me.chDarkMode.setDisabled(record.themeType!=='dark');
            });

            this.chDarkMode = new Common.UI.CheckBox({
                el: $markup.findById('#fms-chb-dark-mode'),
                labelText: this.txtDarkMode,
                dataHint: '2',
                dataHintDirection: 'left',
                dataHintOffset: 'small'
            });
            $markup.find('.btn.primary').each(function(index, el){
                (new Common.UI.Button({
                    el: $(el)
                })).on('click', _.bind(me.applySettings, me));
            });

            this.pnlSettings = $markup.find('.flex-settings').addBack().filter('.flex-settings');
            this.pnlApply = $markup.find('.fms-flex-apply').addBack().filter('.fms-flex-apply');
            this.pnlTable = this.pnlSettings.find('table');
            this.trApply = $markup.find('.fms-btn-apply');

            this.$el = $(node).html($markup);

            if (_.isUndefined(this.scroller)) {
                this.scroller = new Common.UI.Scroller({
                    el: this.pnlSettings,
                    suppressScrollX: true,
                    alwaysVisibleY: true
                });
            }

            Common.NotificationCenter.on({
                'window:resize': function() {
                    me.isVisible() && me.updateScroller();
                }
            });

            return this;
        },

        show: function() {
            Common.UI.BaseView.prototype.show.call(this,arguments);

            this.updateSettings();
            this.updateScroller();
        },

        updateScroller: function() {
            if (this.scroller) {
                Common.UI.Menu.Manager.hideAll();
                var scrolled = this.$el.height()< this.pnlTable.parent().height() + 25 + this.pnlApply.height();
                this.pnlApply.toggleClass('hidden', !scrolled);
                this.trApply.toggleClass('hidden', scrolled);
                this.pnlSettings.css('overflow', scrolled ? 'hidden' : 'visible');
                this.scroller.update();
                this.pnlSettings.toggleClass('bordered', this.scroller.isVisible());
            }
        },

        setMode: function(mode) {
            this.mode = mode;

            var fast_coauth = Common.Utils.InternalSettings.get("de-settings-coauthmode");

            $('tr.edit', this.el)[mode.isEdit?'show':'hide']();
            $('tr.autosave', this.el)[mode.isEdit && (mode.canChangeCoAuthoring || !fast_coauth) ? 'show' : 'hide']();
            $('tr.forcesave', this.el)[mode.canForcesave ? 'show' : 'hide']();
            $('tr.editsave',this.el)[mode.isEdit  || mode.canForcesave ? 'show' : 'hide']();
            if (this.mode.isDesktopApp && this.mode.isOffline) {
                this.chAutosave.setCaption(this.textAutoRecover);
            }
            /** coauthoring begin **/
            $('tr.collaboration', this.el)[mode.canCoAuthoring || mode.canViewReview ? 'show' : 'hide']();
            $('tr.coauth', this.el)[mode.isEdit && mode.canCoAuthoring ? 'show' : 'hide']();
            $('tr.coauth.changes-mode', this.el)[mode.isEdit && !mode.isOffline && mode.canCoAuthoring && mode.canChangeCoAuthoring ? 'show' : 'hide']();
            $('tr.coauth.changes-show', this.el)[mode.isEdit && !mode.isOffline && mode.canCoAuthoring ? 'show' : 'hide']();
            $('tr.live-viewer', this.el)[!mode.isEdit && !mode.isRestrictedEdit && !mode.isOffline && mode.canChangeCoAuthoring ? 'show' : 'hide']();

            $('tr.view-review', this.el)[mode.canViewReview ? 'show' : 'hide']();
            $('tr.spellcheck', this.el)[mode.isEdit && Common.UI.FeaturesManager.canChange('spellcheck') ? 'show' : 'hide']();
            $('tr.comments', this.el)[mode.canCoAuthoring ? 'show' : 'hide']();

            /** coauthoring end **/

            $('tr.macros', this.el)[(mode.customization && mode.customization.macros===false) ? 'hide' : 'show']();
            if ( !Common.UI.Themes.available() ) {
                $('tr.themes, tr.themes + tr.divider', this.el).hide();
            }
        },

        setApi: function(o) {
            this.api = o;
            return this;
        },

        updateSettings: function() {
            this.chInputMode.setValue(Common.Utils.InternalSettings.get("de-settings-inputmode"));

            var value = Common.Utils.InternalSettings.get("de-settings-zoom");
            value = (value!==null) ? parseInt(value) : (this.mode.customization && this.mode.customization.zoom ? parseInt(this.mode.customization.zoom) : 100);
            var item = this.cmbZoom.store.findWhere({value: value});
            this.cmbZoom.setValue(item ? parseInt(item.get('value')) : (value>0 ? value+'%' : 100));

            /** coauthoring begin **/
            this.chLiveComment.setValue(Common.Utils.InternalSettings.get("de-settings-livecomment"));
            this.chResolvedComment.setValue(Common.Utils.InternalSettings.get("de-settings-resolvedcomment"));

            var fast_coauth = Common.Utils.InternalSettings.get("de-settings-coauthmode");
<<<<<<< HEAD
            this.rbCoAuthModeFast.setValue(fast_coauth);
            this.rbCoAuthModeStrict.setValue(!fast_coauth);
=======
            item = this.cmbCoAuthMode.store.findWhere({value: fast_coauth ? 1 : 0});
            this.cmbCoAuthMode.setValue(item ? item.get('value') : 1);
            this.lblCoAuthMode.text(item ? item.get('descValue') : this.strCoAuthModeDescFast);
>>>>>>> fdd92f27
            this.fillShowChanges(fast_coauth);

            this.chLiveViewer.setValue(Common.Utils.InternalSettings.get("de-settings-coauthmode"));

            value = Common.Utils.InternalSettings.get((fast_coauth) ? "de-settings-showchanges-fast" : "de-settings-showchanges-strict");

            this.rbShowChangesNone.setValue(value=='none');
            this.rbShowChangesLast.setValue(value=='last');
            this.rbShowChangesAll.setValue(value=='all');
            /** coauthoring end **/

            value = Common.Utils.InternalSettings.get("de-settings-fontrender");
            item = this.cmbFontRender.store.findWhere({value: parseInt(value)});
            this.cmbFontRender.setValue(item ? item.get('value') : 0);
            this._fontRender = this.cmbFontRender.getValue();

            value = Common.Utils.InternalSettings.get("de-settings-cachemode");
            item = this.cmbFontRender.store.findWhere({value: 'custom'});
            item && value && item.set('checked', !!value);
            item && value && this.cmbFontRender.cmpEl.find('#' + item.get('id') + ' a').addClass('checked');

            value = Common.Utils.InternalSettings.get("de-settings-unit");
            item = this.cmbUnit.store.findWhere({value: value});
            this.cmbUnit.setValue(item ? parseInt(item.get('value')) : Common.Utils.Metric.getDefaultMetric());
            this._oldUnits = this.cmbUnit.getValue();

            value = Common.Utils.InternalSettings.get("de-settings-autosave");
            this.chAutosave.setValue(value == 1);

            if (this.mode.canForcesave)
                this.chForcesave.setValue(Common.Utils.InternalSettings.get("de-settings-forcesave"));

            if (Common.UI.FeaturesManager.canChange('spellcheck')) {
                this.chSpell.setValue(Common.Utils.InternalSettings.get("de-settings-spellcheck"));
                this.chIgnoreUppercase.setValue(Common.Utils.InternalSettings.get("de-spellcheck-ignore-uppercase-words"));
                this.chIgnoreNumbers.setValue(Common.Utils.InternalSettings.get("de-spellcheck-ignore-numbers-words"));
            }
            this.chAlignGuides.setValue(Common.Utils.InternalSettings.get("de-settings-showsnaplines"));
            this.chCompatible.setValue(Common.Utils.InternalSettings.get("de-settings-compatible"));

            item = this.cmbMacros.store.findWhere({value: Common.Utils.InternalSettings.get("de-macros-mode")});
            this.cmbMacros.setValue(item ? item.get('value') : 0);

            this.chPaste.setValue(Common.Utils.InternalSettings.get("de-settings-paste-button"));

            var data = [];
            for (var t in Common.UI.Themes.map()) {
                data.push({value: t, displayValue: Common.UI.Themes.get(t).text, themeType: Common.UI.Themes.get(t).type});
            }

            if ( data.length ) {
                this.cmbTheme.setData(data);
                item = this.cmbTheme.store.findWhere({value: Common.UI.Themes.currentThemeId()});
                this.cmbTheme.setValue(item ? item.get('value') : Common.UI.Themes.defaultThemeId());
            }
            this.chDarkMode.setValue(Common.UI.Themes.isContentThemeDark());
            this.chDarkMode.setDisabled(!Common.UI.Themes.isDarkTheme());

            if (this.mode.canViewReview) {
                value = Common.Utils.InternalSettings.get("de-settings-review-hover-mode");
                this.rbChangesTip.setValue(value);
                this.rbChangesBallons.setValue(!value);
            }
        },

        applySettings: function() {
            Common.UI.Themes.setTheme(this.cmbTheme.getValue());
            if (!this.chDarkMode.isDisabled() && (this.chDarkMode.isChecked() !== Common.UI.Themes.isContentThemeDark()))
                Common.UI.Themes.toggleContentTheme();
            Common.localStorage.setItem("de-settings-inputmode", this.chInputMode.isChecked() ? 1 : 0);
            Common.localStorage.setItem("de-settings-zoom", this.cmbZoom.getValue());
            Common.Utils.InternalSettings.set("de-settings-zoom", Common.localStorage.getItem("de-settings-zoom"));

            /** coauthoring begin **/
            Common.localStorage.setItem("de-settings-livecomment", this.chLiveComment.isChecked() ? 1 : 0);
            Common.localStorage.setItem("de-settings-resolvedcomment", this.chResolvedComment.isChecked() ? 1 : 0);
            if (this.mode.isEdit && !this.mode.isOffline && this.mode.canCoAuthoring) {
<<<<<<< HEAD
                this.mode.canChangeCoAuthoring && Common.localStorage.setItem("de-settings-coauthmode", this.rbCoAuthModeFast.getValue() ? 1 : 0 );
                Common.localStorage.setItem(this.rbCoAuthModeFast.getValue() ? "de-settings-showchanges-fast" : "de-settings-showchanges-strict",
                    this.rbShowChangesNone.getValue()?'none':this.rbShowChangesLast.getValue()?'last':'all');
=======
                this.mode.canChangeCoAuthoring && Common.localStorage.setItem("de-settings-coauthmode", this.cmbCoAuthMode.getValue());
                Common.localStorage.setItem(this.cmbCoAuthMode.getValue() ? "de-settings-showchanges-fast" : "de-settings-showchanges-strict", this.cmbShowChanges.getValue());
            } else if (!this.mode.isEdit && !this.mode.isRestrictedEdit && !this.mode.isOffline && this.mode.canChangeCoAuthoring) { // viewer
                Common.localStorage.setItem("de-settings-view-coauthmode", this.chLiveViewer.isChecked() ? 1 : 0);
>>>>>>> fdd92f27
            }
            /** coauthoring end **/
            Common.localStorage.setItem("de-settings-fontrender", this.cmbFontRender.getValue());
            var item = this.cmbFontRender.store.findWhere({value: 'custom'});
            Common.localStorage.setItem("de-settings-cachemode", item && !item.get('checked') ? 0 : 1);
            Common.localStorage.setItem("de-settings-unit", this.cmbUnit.getValue());
            if (this.mode.isEdit && (this.mode.canChangeCoAuthoring || !Common.Utils.InternalSettings.get("de-settings-coauthmode")))
                Common.localStorage.setItem("de-settings-autosave", this.chAutosave.isChecked() ? 1 : 0);
            if (this.mode.canForcesave)
                Common.localStorage.setItem("de-settings-forcesave", this.chForcesave.isChecked() ? 1 : 0);
            if (Common.UI.FeaturesManager.canChange('spellcheck') && this.mode.isEdit) {
                Common.localStorage.setItem("de-settings-spellcheck", this.chSpell.isChecked() ? 1 : 0);
                Common.localStorage.setBool("de-spellcheck-ignore-uppercase-words", this.chIgnoreUppercase.isChecked());
                Common.localStorage.setBool("de-spellcheck-ignore-numbers-words", this.chIgnoreNumbers.isChecked());
            }
            Common.localStorage.setItem("de-settings-compatible", this.chCompatible.isChecked() ? 1 : 0);
            Common.Utils.InternalSettings.set("de-settings-compatible", this.chCompatible.isChecked() ? 1 : 0);
            Common.Utils.InternalSettings.set("de-settings-showsnaplines", this.chAlignGuides.isChecked());

            Common.localStorage.setItem("de-macros-mode", this.cmbMacros.getValue());
            Common.Utils.InternalSettings.set("de-macros-mode", this.cmbMacros.getValue());

            if (this.mode.canViewReview) {
                var val = this.rbChangesTip.getValue();
                Common.localStorage.setBool("de-settings-review-hover-mode", val);
                Common.Utils.InternalSettings.set("de-settings-review-hover-mode", val);
                this.mode.reviewHoverMode = val;
            }

            Common.localStorage.setItem("de-settings-paste-button", this.chPaste.isChecked() ? 1 : 0);

            Common.localStorage.save();

            if (this.menu) {
                this.menu.fireEvent('settings:apply', [this.menu]);

                if (this._oldUnits !== this.cmbUnit.getValue())
                    Common.NotificationCenter.trigger('settings:unitschanged', this);
            }
        },

        fillShowChanges: function(fastmode) {
            if(fastmode)
                this.rbShowChangesLast.$el.parent().hide();
            else
                this.rbShowChangesLast.$el.parent().show();
        },

        onChangeCoAuthMode: function (val){
            this.fillShowChanges(val == 1);
            this.rbShowChangesNone.setValue(val == 1);
            this.rbShowChangesLast.setValue(val == 0);
        },

        onFontRenderSelected: function(combo, record) {
            if (record.value == 'custom') {
                var item = combo.store.findWhere({value: 'custom'});
                item && item.set('checked', !record.checked);
                combo.cmpEl.find('#' + record.id + ' a').toggleClass('checked', !record.checked);
                combo.setValue(this._fontRender);
            }
            this._fontRender = combo.getValue();
        },

        autoCorrect: function() {
            if (this.dlgAutoCorrect && this.dlgAutoCorrect.isVisible()) return;
            this.dlgAutoCorrect = new Common.Views.AutoCorrectDialog({
                api: this.api
            });
            this.dlgAutoCorrect.show();
        },

        strZoom: 'Default Zoom Value',
        /** coauthoring begin **/
        strShowChanges: 'Realtime Collaboration Changes',
        txtAll: 'View All',
        txtNone: 'View Nothing',
        txtLast: 'View Last',
        txtLiveComment: 'Live Commenting',
        /** coauthoring end **/
        okButtonText: 'Apply',
        txtInput: 'Alternate Input',
        txtWin: 'as Windows',
        txtMac: 'as OS X',
        txtNative: 'Native',
        strFontRender: 'Font Hinting',
        strUnit: 'Unit of Measurement',
        txtCm: 'Centimeter',
        txtPt: 'Point',
        textAutoSave: 'Autosave',
        txtSpellCheck: 'Spell Checking',
        strSpellCheckMode: 'Turn on spell checking option',
        textAlignGuides: 'Alignment Guides',
        strAlignGuides: 'Turn on alignment guides',
        strCoAuthMode: 'Co-editing mode',
        strFast: 'Fast',
        strStrict: 'Strict',
        textAutoRecover: 'Autorecover',
        txtInch: 'Inch',
        txtFitPage: 'Fit to Page',
        txtFitWidth: 'Fit to Width',
        textForceSave: 'Save to Server',
        strForcesave: 'Always save to server (otherwise save to server on document close)',
        textCompatible: 'Compatibility',
        textOldVersions: 'Make the files compatible with older MS Word versions when saved as DOCX',
        txtCacheMode: 'Default cache mode',
        strMacrosSettings: 'Macros Settings',
        txtWarnMacros: 'Show Notification',
        txtRunMacros: 'Enable All',
        txtStopMacros: 'Disable All',
        txtWarnMacrosDesc: 'Disable all macros with notification',
        txtRunMacrosDesc: 'Enable all macros without notification',
        txtStopMacrosDesc: 'Disable all macros without notification',
        strPaste: 'Cut, copy and paste',
        strPasteButton: 'Show Paste Options button when content is pasted',
        txtProofing: 'Proofing',
        strTheme: 'Theme',
        txtAutoCorrect: 'AutoCorrect options...',
        txtChangesTip: 'Show by hover in tooltips',
        txtChangesBalloons: 'Show by click in balloons',
        txtDarkMode: 'Turn on document dark mode',
<<<<<<< HEAD
        txtEditingSaving: 'Editing and saving',
        txtCollaboration: 'Collaboration',
        txtShowTrackChanges: 'Show track changes',
        txtWorkspace: 'Workspace',
        txtHieroglyphs: 'Hieroglyphs',
        strShowComments: 'Show comments in text',
        strShowResolvedComments: 'Show resolved comments',
        txtFastTip: 'Real-time co-editing. All changes are saved automatically',
        txtStrictTip: 'Use the \'Save\' button to sync the changes you and others make',
        strIgnoreWordsInUPPERCASE: 'Ignore words in UPPERCASE',
        strIgnoreWordsWithNumbers: 'Ignore words with numbers'
=======
        strShowOthersChanges: 'Show changes from other users',
        txtLiveViewer: 'Real-time Collaboration Changes'
>>>>>>> fdd92f27
    }, DE.Views.FileMenuPanels.Settings || {}));

    DE.Views.FileMenuPanels.RecentFiles = Common.UI.BaseView.extend({
        el: '#panel-recentfiles',
        menu: undefined,

        template: _.template([
            '<div id="id-recent-view" style="margin: 20px 0;"></div>'
        ].join('')),

        initialize: function(options) {
            Common.UI.BaseView.prototype.initialize.call(this,arguments);

            this.menu = options.menu;
            this.recent = options.recent;
        },

        render: function() {
            this.$el.html(this.template());

            this.viewRecentPicker = new Common.UI.DataView({
                el: $('#id-recent-view'),
                store: new Common.UI.DataViewStore(this.recent),
                itemTemplate: _.template([
                    '<div class="recent-wrap">',
                        '<div class="recent-icon">',
                            '<svg>',
                                '<use xlink:href="#svg-file-recent"></use>',
                            '</svg>',
                        '</div>',
                        '<div class="file-name"><% if (typeof title !== "undefined") {%><%= Common.Utils.String.htmlEncode(title || "") %><% } %></div>',
                        '<div class="file-info"><% if (typeof folder !== "undefined") {%><%= Common.Utils.String.htmlEncode(folder || "") %><% } %></div>',
                    '</div>'
                ].join(''))
            });

            this.viewRecentPicker.on('item:click', _.bind(this.onRecentFileClick, this));

            if (_.isUndefined(this.scroller)) {
                this.scroller = new Common.UI.Scroller({
                    el: this.$el,
                    suppressScrollX: true,
                    alwaysVisibleY: true
                });
            }

            return this;
        },

        show: function() {
            Common.UI.BaseView.prototype.show.call(this,arguments);
            this.scroller && this.scroller.update();
        },

        onRecentFileClick: function(view, itemview, record){
            if ( this.menu )
                this.menu.fireEvent('recent:open', [this.menu, record.get('url')]);
        }
    });

    DE.Views.FileMenuPanels.CreateNew = Common.UI.BaseView.extend(_.extend({
        el: '#panel-createnew',
        menu: undefined,

        events: function() {
            return {
                'click .blank-document-btn':_.bind(this._onBlankDocument, this),
                'click .thumb-list .thumb-wrap': _.bind(this._onDocumentTemplate, this)
            };
        },

        template: _.template([
            '<h3 style="margin-top: 20px;"><%= scope.txtCreateNew %></h3>',
            '<div class="thumb-list">',
                '<% if (blank) { %> ',
                '<div class="blank-document">',
                    '<div class="blank-document-btn" data-hint="2" data-hint-direction="left-top" data-hint-offset="2, 10">',
                        '<svg class="btn-blank-format"><use xlink:href="#svg-format-blank"></use></svg>',
                    '</div>',
                    '<div class="title"><%= scope.txtBlank %></div>',
                '</div>',
                '<% } %>',
                '<% _.each(docs, function(item, index) { %>',
                '<div class="thumb-wrap" template="<%= item.url %>" data-hint="2" data-hint-direction="left-top" data-hint-offset="14, 22">',
                    '<div class="thumb" ',
                        '<% if (!_.isEmpty(item.image)) {%> ',
                        ' style="background-image: url(<%= item.image %>);">',
                        ' <%} else {' +
                        'print(\"><svg class=\'btn-blank-format\'><use xlink:href=\'#svg-file-template\'></use></svg>\")' +
                        ' } %>',
                    '</div>',
                    '<div class="title"><%= Common.Utils.String.htmlEncode(item.title || item.name || "") %></div>',
                '</div>',
                '<% }) %>',
            '</div>'
        ].join('')),

        initialize: function(options) {
            Common.UI.BaseView.prototype.initialize.call(this,arguments);

            this.menu = options.menu;
            this.docs = options.docs;
            this.blank = !!options.blank;
        },

        render: function() {
            this.$el.html(this.template({
                scope: this,
                docs: this.docs,
                blank: this.blank
            }));
            var docs = (this.blank ? [{title: this.txtBlank}] : []).concat(this.docs);
            var thumbsElm= this.$el.find('.thumb-wrap, .blank-document');
            _.each(thumbsElm, function (tmb, index){
                $(tmb).find('.title').tooltip({
                    title       : docs[index].title,
                    placement   : 'cursor'
                });
            });

            if (_.isUndefined(this.scroller)) {
                this.scroller = new Common.UI.Scroller({
                    el: this.$el,
                    suppressScrollX: true,
                    alwaysVisibleY: true
                });
            }

            return this;
        },

        show: function() {
            Common.UI.BaseView.prototype.show.call(this,arguments);
            this.scroller && this.scroller.update();
        },

        _onBlankDocument: function() {
            if ( this.menu )
                this.menu.fireEvent('create:new', [this.menu, 'blank']);
        },

        _onDocumentTemplate: function(e) {
            if ( this.menu )
                this.menu.fireEvent('create:new', [this.menu, e.currentTarget.attributes['template'].value]);
        },

        txtBlank: 'Blank document',
        txtCreateNew: 'Create New'
    }, DE.Views.FileMenuPanels.CreateNew || {}));

    DE.Views.FileMenuPanels.DocumentInfo = Common.UI.BaseView.extend(_.extend({
        el: '#panel-info',
        menu: undefined,

        initialize: function(options) {
            Common.UI.BaseView.prototype.initialize.call(this,arguments);
            this.rendered = false;

            this.template = _.template([
            '<div class="flex-settings">',
                '<table class="main" style="margin: 30px 0 0;">',
                    '<tr>',
                        '<td class="left"><label>' + this.txtPlacement + '</label></td>',
                        '<td class="right"><label id="id-info-placement">-</label></td>',
                    '</tr>',
                    '<tr>',
                        '<td class="left"><label>' + this.txtOwner + '</label></td>',
                        '<td class="right"><label id="id-info-owner">-</label></td>',
                    '</tr>',
                    '<tr>',
                        '<td class="left"><label>' + this.txtUploaded + '</label></td>',
                        '<td class="right"><label id="id-info-uploaded">-</label></td>',
                    '</tr>',
                    '<tr class="divider general"></tr>',
                    '<tr class="divider general"></tr>',
                    '<tr>',
                        '<td class="left"><label>' + this.txtPages + '</label></td>',
                        '<td class="right"><label id="id-info-pages"></label></td>',
                    '</tr>',
                    '<tr>',
                        '<td class="left"><label>' + this.txtParagraphs + '</label></td>',
                        '<td class="right"><label id="id-info-paragraphs"></label></td>',
                    '</tr>',
                    '<tr>',
                        '<td class="left"><label>' + this.txtWords + '</label></td>',
                        '<td class="right"><label id="id-info-words"></label></td>',
                    '</tr>',
                    '<tr>',
                        '<td class="left"><label>' + this.txtSymbols + '</label></td>',
                        '<td class="right"><label id="id-info-symbols"></label></td>',
                    '</tr>',
                    '<tr>',
                        '<td class="left"><label>' + this.txtSpaces + '</label></td>',
                        '<td class="right"><label id="id-info-spaces"></label></td>',
                    '</tr>',
                    '<tr class="pdf-info">',
                        '<td class="left"><label>' + this.txtPageSize + '</label></td>',
                        '<td class="right"><label id="id-info-page-size"></label></td>',
                    '</tr>',
                    '<tr class="divider"></tr>',
                    '<tr class="divider"></tr>',
                    // '<tr>',
                    //     '<td class="left"><label>' + this.txtEditTime + '</label></td>',
                    //     '<td class="right"><label id="id-info-edittime"></label></td>',
                    // '</tr>',
                    '<tr class="docx-info">',
                        '<td class="left"><label>' + this.txtTitle + '</label></td>',
                        '<td class="right"><div id="id-info-title"></div></td>',
                    '</tr>',
                    '<tr class="docx-info">',
                        '<td class="left"><label>' + this.txtSubject + '</label></td>',
                        '<td class="right"><div id="id-info-subject"></div></td>',
                    '</tr>',
                    '<tr class="docx-info">',
                        '<td class="left"><label>' + this.txtComment + '</label></td>',
                        '<td class="right"><div id="id-info-comment"></div></td>',
                    '</tr>',
                    '<tr class="divider docx-info"></tr>',
                    '<tr class="divider docx-info"></tr>',
                    '<tr class="pdf-info">',
                        '<td class="left"><label>' + this.txtTitle + '</label></td>',
                        '<td class="right"><label id="id-lbl-info-title"></label></td>',
                    '</tr>',
                    '<tr class="pdf-info">',
                        '<td class="left"><label>' + this.txtSubject + '</label></td>',
                        '<td class="right"><label id="id-lbl-info-subject"></label></td>',
                    '</tr>',
                    '<tr class="divider pdf-info pdf-title"></tr>',
                    '<tr class="divider pdf-info pdf-title"></tr>',
                    '<tr>',
                        '<td class="left"><label>' + this.txtModifyDate + '</label></td>',
                        '<td class="right"><label id="id-info-modify-date"></label></td>',
                    '</tr>',
                    '<tr>',
                        '<td class="left"><label>' + this.txtModifyBy + '</label></td>',
                        '<td class="right"><label id="id-info-modify-by"></label></td>',
                    '</tr>',
                    '<tr class="divider modify">',
                    '<tr class="divider modify">',
                    '<tr>',
                        '<td class="left"><label>' + this.txtCreated + '</label></td>',
                        '<td class="right"><label id="id-info-date"></label></td>',
                    '</tr>',
                    '<tr>',
                         '<td class="left"><label>' + this.txtAppName + '</label></td>',
                         '<td class="right"><label id="id-info-appname"></label></td>',
                    '</tr>',
                    '<tr class="pdf-info">',
                        '<td class="left"><label>' + this.txtAuthor + '</label></td>',
                        '<td class="right"><label id="id-lbl-info-author"></label></td>',
                    '</tr>',
                    '<tr class="pdf-info">',
                         '<td class="left"><label>' + this.txtPdfVer + '</label></td>',
                         '<td class="right"><label id="id-info-pdf-ver"></label></td>',
                    '</tr>',
                    '<tr class="pdf-info">',
                         '<td class="left"><label>' + this.txtPdfTagged + '</label></td>',
                         '<td class="right"><label id="id-info-pdf-tagged"></label></td>',
                    '</tr>',
                    '<tr class="pdf-info">',
                         '<td class="left"><label>' + this.txtFastWV + '</label></td>',
                         '<td class="right"><label id="id-info-fast-wv"></label></td>',
                    '</tr>',
                    '<tr class="docx-info">',
                        '<td class="left" style="vertical-align: top;"><label style="margin-top: 3px;">' + this.txtAuthor + '</label></td>',
                        '<td class="right" style="vertical-align: top;"><div id="id-info-author">',
                            '<table>',
                            '<tr>',
                                '<td><div id="id-info-add-author"><input type="text" spellcheck="false" class="form-control" placeholder="' +  this.txtAddAuthor +'"></div></td>',
                            '</tr>',
                            '</table>',
                        '</div></td>',
                    '</tr>',
                    '<tr style="height: 5px;"></tr>',
                '</table>',
            '</div>',
            '<div id="fms-flex-apply">',
                '<table class="main" style="margin: 10px 0;">',
                    '<tr>',
                        '<td class="left"></td>',
                        '<td class="right"><button id="fminfo-btn-apply" class="btn normal dlg-btn primary" data-hint="2" data-hint-direction="bottom" data-hint-offset="big"><%= scope.okButtonText %></button></td>',
                    '</tr>',
                '</table>',
            '</div>'
            ].join(''));

            this.infoObj = {PageCount: 0, WordsCount: 0, ParagraphCount: 0, SymbolsCount: 0, SymbolsWSCount:0};
            this.menu = options.menu;
            this.coreProps = null;
            this.authors = [];
            this._locked = false;
        },

        render: function(node) {
            var me = this;
            var $markup = $(me.template({scope: me}));

            // server info
            this.lblPlacement = $markup.findById('#id-info-placement');
            this.lblOwner = $markup.findById('#id-info-owner');
            this.lblUploaded = $markup.findById('#id-info-uploaded');

            // statistic info
            this.lblStatPages = $markup.findById('#id-info-pages');
            this.lblStatWords = $markup.findById('#id-info-words');
            this.lblStatParagraphs = $markup.findById('#id-info-paragraphs');
            this.lblStatSymbols = $markup.findById('#id-info-symbols');
            this.lblStatSpaces = $markup.findById('#id-info-spaces');
            this.lblPageSize = $markup.findById('#id-info-pages-size');
            // this.lblEditTime = $markup.find('#id-info-edittime');

            // edited info
            var keyDownBefore = function(input, e){
                if (e.keyCode === Common.UI.Keys.ESC) {
                    var newVal = input._input.val(),
                        oldVal = input.getValue();
                    if (newVal !== oldVal) {
                        input.setValue(oldVal);
                        e.stopPropagation();
                    }
                }
            };

            this.inputTitle = new Common.UI.InputField({
                el          : $markup.findById('#id-info-title'),
                style       : 'width: 200px;',
                placeHolder : this.txtAddText,
                validateOnBlur: false,
                dataHint: '2',
                dataHintDirection: 'left',
                dataHintOffset: 'small'
            }).on('keydown:before', keyDownBefore);
            this.inputSubject = new Common.UI.InputField({
                el          : $markup.findById('#id-info-subject'),
                style       : 'width: 200px;',
                placeHolder : this.txtAddText,
                validateOnBlur: false,
                dataHint: '2',
                dataHintDirection: 'left',
                dataHintOffset: 'small'
            }).on('keydown:before', keyDownBefore);
            this.inputComment = new Common.UI.InputField({
                el          : $markup.findById('#id-info-comment'),
                style       : 'width: 200px;',
                placeHolder : this.txtAddText,
                validateOnBlur: false,
                dataHint: '2',
                dataHintDirection: 'left',
                dataHintOffset: 'small'
            }).on('keydown:before', keyDownBefore);

            // modify info
            this.lblModifyDate = $markup.findById('#id-info-modify-date');
            this.lblModifyBy = $markup.findById('#id-info-modify-by');

            // creation info
            this.lblDate = $markup.findById('#id-info-date');
            this.lblApplication = $markup.findById('#id-info-appname');
            this.tblAuthor = $markup.findById('#id-info-author table');
            this.trAuthor = $markup.findById('#id-info-add-author').closest('tr');
            this.authorTpl = '<tr><td><div style="display: inline-block;width: 200px;"><input type="text" spellcheck="false" class="form-control" readonly="true" value="{0}"></div><div class="tool close img-commonctrl" data-hint="2" data-hint-direction="right" data-hint-offset="small"></div></td></tr>';

            this.tblAuthor.on('click', function(e) {
                var btn = $markup.find(e.target);
                if (btn.hasClass('close') && !btn.hasClass('disabled')) {
                    var el = btn.closest('tr'),
                        idx = me.tblAuthor.find('tr').index(el);
                    el.remove();
                    me.authors.splice(idx, 1);
                    me.updateScroller(true);
                }
            });

            this.inputAuthor = new Common.UI.InputField({
                el          : $markup.findById('#id-info-add-author'),
                style       : 'width: 200px;',
                validateOnBlur: false,
                placeHolder: this.txtAddAuthor,
                dataHint: '2',
                dataHintDirection: 'left',
                dataHintOffset: 'small'
            }).on('changed:after', function(input, newValue, oldValue, e) {
                if (newValue == oldValue) return;

                var val = newValue.trim();
                if (!!val && val !== oldValue.trim()) {
                    var isFromApply = e && e.relatedTarget && (e.relatedTarget.id == 'fminfo-btn-apply');
                    val.split(/\s*[,;]\s*/).forEach(function(item){
                        var str = item.trim();
                        if (str) {
                            me.authors.push(item);
                            if (!isFromApply) {
                                var div = $(Common.Utils.String.format(me.authorTpl, Common.Utils.String.htmlEncode(str)));
                                me.trAuthor.before(div);
                                me.updateScroller();
                            }
                        }
                    });
                    !isFromApply && me.inputAuthor.setValue('');
                }
            }).on('keydown:before', keyDownBefore);

            // pdf info
            this.lblPageSize = $markup.findById('#id-info-page-size');
            this.lblPdfTitle = $markup.findById('#id-lbl-info-title');
            this.lblPdfSubject = $markup.findById('#id-lbl-info-subject');
            this.lblPdfAuthor = $markup.findById('#id-lbl-info-author');
            this.lblPdfVer = $markup.findById('#id-info-pdf-ver');
            this.lblPdfTagged = $markup.findById('#id-info-pdf-tagged');
            this.lblFastWV = $markup.findById('#id-info-fast-wv');

            this.btnApply = new Common.UI.Button({
                el: $markup.findById('#fminfo-btn-apply')
            });
            this.btnApply.on('click', _.bind(this.applySettings, this));

            this.pnlInfo = $markup.find('.flex-settings').addBack().filter('.flex-settings');
            this.pnlApply = $markup.findById('#fms-flex-apply');

            this.rendered = true;

            this.updateInfo(this.doc);

            this.$el = $(node).html($markup);
            if (_.isUndefined(this.scroller)) {
                this.scroller = new Common.UI.Scroller({
                    el: this.pnlInfo,
                    suppressScrollX: true,
                    alwaysVisibleY: true
                });
            }

            Common.NotificationCenter.on({
                'window:resize': function() {
                    me.isVisible() && me.updateScroller();
                }
            });

            return this;
        },

        show: function() {
            Common.UI.BaseView.prototype.show.call(this,arguments);

            this.updateStatisticInfo();
            this.updateFileInfo();
            this.scroller && this.scroller.scrollTop(0);
            this.updateScroller();
        },

        hide: function() {
            Common.UI.BaseView.prototype.hide.call(this,arguments);

            this.stopUpdatingStatisticInfo();
        },

        updateScroller: function(destroy) {
            if (this.scroller) {
                this.scroller.update(destroy ? {} : undefined);
                this.pnlInfo.toggleClass('bordered', this.scroller.isVisible());
            }
        },

        updateInfo: function(doc) {
            this.doc = doc;
            if (!this.rendered)
                return;

            var visible = false;
            doc = doc || {};
            if (doc.info) {
                // server info
                if (doc.info.folder )
                    this.lblPlacement.text( doc.info.folder );
                visible = this._ShowHideInfoItem(this.lblPlacement, doc.info.folder!==undefined && doc.info.folder!==null) || visible;
                var value = doc.info.owner;
                if (value)
                    this.lblOwner.text(value);
                visible = this._ShowHideInfoItem(this.lblOwner, !!value) || visible;
                value = doc.info.uploaded;
                if (value)
                    this.lblUploaded.text(value);
                visible = this._ShowHideInfoItem(this.lblUploaded, !!value) || visible;
            } else
                this._ShowHideDocInfo(false);
            $('tr.divider.general', this.el)[visible?'show':'hide']();

            var pdfProps = (this.api) ? this.api.asc_getPdfProps() : null;
            var appname = (this.api) ? this.api.asc_getAppProps() : null;
            if (appname) {
                $('.pdf-info', this.el).hide();
                appname = (appname.asc_getApplication() || '') + (appname.asc_getAppVersion() ? ' ' : '') + (appname.asc_getAppVersion() || '');
                this.lblApplication.text(appname);
            } else if (pdfProps) {
                $('.docx-info', this.el).hide();
                appname = pdfProps ? pdfProps.Producer || '' : '';
                this.lblApplication.text(appname);
            }
            this._ShowHideInfoItem(this.lblApplication, !!appname);

            this.coreProps = (this.api) ? this.api.asc_getCoreProps() : null;
            if (this.coreProps) {
                var value = this.coreProps.asc_getCreated();
                if (value)
                    this.lblDate.text(value.toLocaleString(this.mode.lang, {year: 'numeric', month: '2-digit', day: '2-digit'}) + ' ' + value.toLocaleString(this.mode.lang, {timeStyle: 'short'}));
                this._ShowHideInfoItem(this.lblDate, !!value);
            } else if (pdfProps)
                this.updatePdfInfo(pdfProps);
        },

        updateFileInfo: function() {
            if (!this.rendered)
                return;

            var me = this,
                props = (this.api) ? this.api.asc_getCoreProps() : null,
                value;

            this.coreProps = props;
            if (props) {
                var visible = false;
                value = props.asc_getModified();
                if (value)
                    this.lblModifyDate.text(value.toLocaleString(this.mode.lang, {year: 'numeric', month: '2-digit', day: '2-digit'}) + ' ' + value.toLocaleString(this.mode.lang, {timeStyle: 'short'}));
                visible = this._ShowHideInfoItem(this.lblModifyDate, !!value) || visible;
                value = props.asc_getLastModifiedBy();
                if (value)
                    this.lblModifyBy.text(AscCommon.UserInfoParser.getParsedName(value));
                visible = this._ShowHideInfoItem(this.lblModifyBy, !!value) || visible;
                $('tr.divider.modify', this.el)[visible?'show':'hide']();

                value = props.asc_getTitle();
                this.inputTitle.setValue(value || '');
                value = props.asc_getSubject();
                this.inputSubject.setValue(value || '');
                value = props.asc_getDescription();
                this.inputComment.setValue(value || '');

                this.inputAuthor.setValue('');
                this.tblAuthor.find('tr:not(:last-of-type)').remove();
                this.authors = [];
                value = props.asc_getCreator();//"123\"\"\"\<\>,456";
                value && value.split(/\s*[,;]\s*/).forEach(function(item) {
                    var div = $(Common.Utils.String.format(me.authorTpl, Common.Utils.String.htmlEncode(item)));
                    me.trAuthor.before(div);
                    me.authors.push(item);
                });
                this.tblAuthor.find('.close').toggleClass('hidden', !this.mode.isEdit);
                !this.mode.isEdit && this._ShowHideInfoItem(this.tblAuthor, !!this.authors.length);
            }
            this.SetDisabled();
        },

        updatePdfInfo: function(props) {
            if (!this.rendered)
                return;

            var me = this,
                value;

            if (props) {
                value = props.CreationDate;
                if (value) {
                    value = new Date(value);
                    this.lblDate.text(value.toLocaleString(this.mode.lang, {year: 'numeric', month: '2-digit', day: '2-digit'}) + ' ' + value.toLocaleString(this.mode.lang, {timeStyle: 'short'}));
                }
                this._ShowHideInfoItem(this.lblDate, !!value);

                var visible = false;
                value = props.ModDate;
                if (value) {
                    value = new Date(value);
                    this.lblModifyDate.text(value.toLocaleString(this.mode.lang, {year: 'numeric', month: '2-digit', day: '2-digit'}) + ' ' + value.toLocaleString(this.mode.lang, {timeStyle: 'short'}));
                }
                visible = this._ShowHideInfoItem(this.lblModifyDate, !!value) || visible;
                visible = this._ShowHideInfoItem(this.lblModifyBy, false) || visible;
                $('tr.divider.modify', this.el)[visible?'show':'hide']();

                if (props.PageWidth && props.PageHeight && (typeof props.PageWidth === 'number') && (typeof props.PageHeight === 'number')) {
                    var w = props.PageWidth,
                        h = props.PageHeight;
                    switch (Common.Utils.Metric.getCurrentMetric()) {
                        case Common.Utils.Metric.c_MetricUnits.cm:
                            w = parseFloat((w* 25.4 / 72000.).toFixed(2));
                            h = parseFloat((h* 25.4 / 72000.).toFixed(2));
                            break;
                        case Common.Utils.Metric.c_MetricUnits.pt:
                            w = parseFloat((w/100.).toFixed(2));
                            h = parseFloat((h/100.).toFixed(2));
                            break;
                        case Common.Utils.Metric.c_MetricUnits.inch:
                            w = parseFloat((w/7200.).toFixed(2));
                            h = parseFloat((h/7200.).toFixed(2));
                            break;
                    }
                    this.lblPageSize.text(w + ' ' + Common.Utils.Metric.getCurrentMetricName() + ' x ' + h + ' ' + Common.Utils.Metric.getCurrentMetricName());
                    this._ShowHideInfoItem(this.lblPageSize, true);
                } else
                    this._ShowHideInfoItem(this.lblPageSize, false);

                value = props.Title;
                value && this.lblPdfTitle.text(value);
                visible = this._ShowHideInfoItem(this.lblPdfTitle, !!value);

                value = props.Subject;
                value && this.lblPdfSubject.text(value);
                visible = this._ShowHideInfoItem(this.lblPdfSubject, !!value) || visible;
                $('tr.divider.pdf-title', this.el)[visible?'show':'hide']();

                value = props.Author;
                value && this.lblPdfAuthor.text(value);
                this._ShowHideInfoItem(this.lblPdfAuthor, !!value);

                value = props.Version;
                value && this.lblPdfVer.text(value);
                this._ShowHideInfoItem(this.lblPdfVer, !!value);

                value = props.Tagged;
                if (value !== undefined)
                    this.lblPdfTagged.text(value===true ? this.txtYes : this.txtNo);
                this._ShowHideInfoItem(this.lblPdfTagged, value !== undefined);

                value = props.FastWebView;
                if (value !== undefined)
                    this.lblFastWV.text(value===true ? this.txtYes : this.txtNo);
                this._ShowHideInfoItem(this.lblFastWV, value !== undefined);
            }
        },

        _ShowHideInfoItem: function(el, visible) {
            el.closest('tr')[visible?'show':'hide']();
            return visible;
        },

        _ShowHideDocInfo: function(visible) {
            this._ShowHideInfoItem(this.lblPlacement, visible);
            this._ShowHideInfoItem(this.lblOwner, visible);
            this._ShowHideInfoItem(this.lblUploaded, visible);
        },

        updateStatisticInfo: function() {
            if ( this.api && this.doc ) {
                this.api.startGetDocInfo();
            }
        },

        stopUpdatingStatisticInfo: function() {
            if ( this.api ) {
                this.api.stopGetDocInfo();
            }
        },

        setApi: function(o) {
            this.api = o;
            this.api.asc_registerCallback('asc_onGetDocInfoStart', _.bind(this._onGetDocInfoStart, this));
            this.api.asc_registerCallback('asc_onGetDocInfoStop', _.bind(this._onGetDocInfoEnd, this));
            this.api.asc_registerCallback('asc_onDocInfo', _.bind(this._onDocInfo, this));
            this.api.asc_registerCallback('asc_onGetDocInfoEnd', _.bind(this._onGetDocInfoEnd, this));
            // this.api.asc_registerCallback('asc_onDocumentName',  _.bind(this.onDocumentName, this));
            this.api.asc_registerCallback('asc_onLockCore',  _.bind(this.onLockCore, this));
            this.updateInfo(this.doc);
            return this;
        },

        setMode: function(mode) {
            this.mode = mode;
            this.inputAuthor.setVisible(mode.isEdit);
            this.pnlApply.toggleClass('hidden', !mode.isEdit);
            this.tblAuthor.find('.close').toggleClass('hidden', !mode.isEdit);
            if (!mode.isEdit) {
                this.inputTitle._input.attr('placeholder', '');
                this.inputSubject._input.attr('placeholder', '');
                this.inputComment._input.attr('placeholder', '');
                this.inputAuthor._input.attr('placeholder', '');
            }
            this.SetDisabled();
            return this;
        },

        _onGetDocInfoStart: function() {
            var me = this;
            this.infoObj = {PageCount: 0, WordsCount: 0, ParagraphCount: 0, SymbolsCount: 0, SymbolsWSCount:0};
            this.timerLoading = setTimeout(function(){
                me.lblStatPages.text(me.txtLoading);
                me.lblStatWords.text(me.txtLoading);
                me.lblStatParagraphs.text(me.txtLoading);
                me.lblStatSymbols.text(me.txtLoading);
                me.lblStatSpaces.text(me.txtLoading);
            }, 2000);
        },

        _onDocInfo: function(obj) {
            if (obj) {
                clearTimeout(this.timerLoading);
                if (obj.get_PageCount()>-1)
                    this.infoObj.PageCount = obj.get_PageCount();
                if (obj.get_WordsCount()>-1)
                    this.infoObj.WordsCount = obj.get_WordsCount();
                if (obj.get_ParagraphCount()>-1)
                    this.infoObj.ParagraphCount = obj.get_ParagraphCount();
                if (obj.get_SymbolsCount()>-1)
                    this.infoObj.SymbolsCount = obj.get_SymbolsCount();
                if (obj.get_SymbolsWSCount()>-1)
                    this.infoObj.SymbolsWSCount = obj.get_SymbolsWSCount();
                if (!this.timerDocInfo) { // start timer for filling info
                    var me = this;
                    this.timerDocInfo = setInterval(function(){
                        me.fillDocInfo();
                    }, 300);
                    this.fillDocInfo();
                }
            }
        },

        _onGetDocInfoEnd: function() {
            clearTimeout(this.timerLoading);
            clearInterval(this.timerDocInfo);
            this.timerLoading = this.timerDocInfo = undefined;
            this.fillDocInfo();
        },

        fillDocInfo:  function() {
            this.lblStatPages.text(this.infoObj.PageCount);
            this.lblStatWords.text(this.infoObj.WordsCount);
            this.lblStatParagraphs.text(this.infoObj.ParagraphCount);
            this.lblStatSymbols.text(this.infoObj.SymbolsCount);
            this.lblStatSpaces.text(this.infoObj.SymbolsWSCount);
        },

        onDocumentName: function(name) {
            // this.lblTitle.text((name) ? name : '-');
        },

        onLockCore: function(lock) {
            this._locked = lock;
            this.updateFileInfo();
        },

        SetDisabled: function() {
            var disable = !this.mode.isEdit || this._locked;
            this.inputTitle.setDisabled(disable);
            this.inputSubject.setDisabled(disable);
            this.inputComment.setDisabled(disable);
            this.inputAuthor.setDisabled(disable);
            this.tblAuthor.find('.close').toggleClass('disabled', this._locked);
            this.tblAuthor.toggleClass('disabled', disable);
            this.btnApply.setDisabled(this._locked);
        },

        applySettings: function() {
            if (this.coreProps && this.api) {
                this.coreProps.asc_putTitle(this.inputTitle.getValue());
                this.coreProps.asc_putSubject(this.inputSubject.getValue());
                this.coreProps.asc_putDescription(this.inputComment.getValue());
                this.coreProps.asc_putCreator(this.authors.join(';'));
                this.api.asc_setCoreProps(this.coreProps);
            }
            this.menu.hide();
        },

        txtPlacement: 'Location',
        txtOwner: 'Owner',
        txtUploaded: 'Uploaded',
        txtPages: 'Pages',
        txtWords: 'Words',
        txtParagraphs: 'Paragraphs',
        txtSymbols: 'Symbols',
        txtSpaces: 'Symbols with spaces',
        txtLoading: 'Loading...',
        txtAppName: 'Application',
        txtEditTime: 'Total Editing time',
        txtTitle: 'Title',
        txtSubject: 'Subject',
        txtComment: 'Comment',
        txtModifyDate: 'Last Modified',
        txtModifyBy: 'Last Modified By',
        txtCreated: 'Created',
        txtAuthor: 'Author',
        txtAddAuthor: 'Add Author',
        txtAddText: 'Add Text',
        txtMinutes: 'min',
        okButtonText: 'Apply',
        txtPageSize: 'Page Size',
        txtPdfVer: 'PDF Version',
        txtPdfTagged: 'Tagged PDF',
        txtFastWV: 'Fast Web View',
        txtYes: 'Yes',
        txtNo: 'No'

    }, DE.Views.FileMenuPanels.DocumentInfo || {}));

    DE.Views.FileMenuPanels.DocumentRights = Common.UI.BaseView.extend(_.extend({
        el: '#panel-rights',
        menu: undefined,

        initialize: function(options) {
            Common.UI.BaseView.prototype.initialize.call(this,arguments);
            this.rendered = false;

            this.template = _.template([
                '<table class="main" style="margin: 30px 0;">',
                    '<tr class="rights">',
                        '<td class="left" style="vertical-align: top;"><label>' + this.txtRights + '</label></td>',
                        '<td class="right"><div id="id-info-rights"></div></td>',
                    '</tr>',
                    '<tr class="edit-rights">',
                        '<td class="left"></td><td class="right"><button id="id-info-btn-edit" class="btn normal dlg-btn primary custom" style="margin-right: 10px;">' + this.txtBtnAccessRights + '</button></td>',
                    '</tr>',
                '</table>'
            ].join(''));

            this.templateRights = _.template([
                '<table>',
                    '<% _.each(users, function(item) { %>',
                    '<tr>',
                        '<td><span class="userLink img-commonctrl  <% if (item.isLink) { %>sharedLink<% } %>"></span><span><%= Common.Utils.String.htmlEncode(item.user) %></span></td>',
                        '<td><%= Common.Utils.String.htmlEncode(item.permissions) %></td>',
                    '</tr>',
                    '<% }); %>',
                '</table>'
            ].join(''));

            this.menu = options.menu;
        },

        render: function(node) {
            var $markup = $(this.template());

            this.cntRights = $markup.findById('#id-info-rights');
            this.btnEditRights = new Common.UI.Button({
                el: $markup.elementById('#id-info-btn-edit')
            });
            this.btnEditRights.on('click', _.bind(this.changeAccessRights, this));

            this.rendered = true;

            this.updateInfo(this.doc);

            Common.NotificationCenter.on('collaboration:sharingupdate', this.updateSharingSettings.bind(this));
            Common.NotificationCenter.on('collaboration:sharingdeny', this.onLostEditRights.bind(this));

            this.$el = $(node).html($markup);

            if (_.isUndefined(this.scroller)) {
                this.scroller = new Common.UI.Scroller({
                    el: this.$el,
                    suppressScrollX: true,
                    alwaysVisibleY: true
                });
            }
            return this;
        },

        show: function() {
            Common.UI.BaseView.prototype.show.call(this,arguments);
            this.scroller && this.scroller.update();
        },

        hide: function() {
            Common.UI.BaseView.prototype.hide.call(this,arguments);
        },

        updateInfo: function(doc) {
            this.doc = doc;
            if (!this.rendered)
                return;

            doc = doc || {};
            if (doc.info) {
                if (doc.info.sharingSettings)
                    this.cntRights.html(this.templateRights({users: doc.info.sharingSettings}));
                this._ShowHideInfoItem('rights', doc.info.sharingSettings!==undefined && doc.info.sharingSettings!==null && doc.info.sharingSettings.length>0);
                this._ShowHideInfoItem('edit-rights', (!!this.sharingSettingsUrl && this.sharingSettingsUrl.length || this.mode.canRequestSharingSettings) && this._readonlyRights!==true);
            } else
                this._ShowHideDocInfo(false);
        },

        _ShowHideInfoItem: function(cls, visible) {
            $('tr.'+cls, this.el)[visible?'show':'hide']();
        },

        _ShowHideDocInfo: function(visible) {
            this._ShowHideInfoItem('rights', visible);
            this._ShowHideInfoItem('edit-rights', visible);
        },

        setApi: function(o) {
            this.api = o;
            return this;
        },

        setMode: function(mode) {
            this.mode = mode;
            this.sharingSettingsUrl = mode.sharingSettingsUrl;
            return this;
        },

        changeAccessRights: function(btn,event,opts) {
            Common.NotificationCenter.trigger('collaboration:sharing');
        },

        updateSharingSettings: function(rights) {
            this._ShowHideInfoItem('rights', this.doc.info.sharingSettings!==undefined && this.doc.info.sharingSettings!==null && this.doc.info.sharingSettings.length>0);
            this.cntRights.html(this.templateRights({users: this.doc.info.sharingSettings}));
        },

        onLostEditRights: function() {
            this._readonlyRights = true;
            if (!this.rendered)
                return;

            this._ShowHideInfoItem('edit-rights', false);
        },

        txtRights: 'Persons who have rights',
        txtBtnAccessRights: 'Change access rights'
    }, DE.Views.FileMenuPanels.DocumentRights || {}));

    DE.Views.FileMenuPanels.Help = Common.UI.BaseView.extend({
        el: '#panel-help',
        menu: undefined,

        template: _.template([
            '<div style="width:100%; height:100%; position: relative;">',
                '<div id="id-help-contents" style="position: absolute; width:220px; top: 0; bottom: 0;" class="no-padding"></div>',
                '<div id="id-help-frame" style="position: absolute; left: 220px; top: 0; right: 0; bottom: 0;" class="no-padding"></div>',
            '</div>'
        ].join('')),

        initialize: function(options) {
            Common.UI.BaseView.prototype.initialize.call(this,arguments);

            this.menu = options.menu;
            this.urlPref = 'resources/help/{{DEFAULT_LANG}}/';
            this.openUrl = null;

            this.en_data = [
                {"src": "ProgramInterface/ProgramInterface.htm", "name": "Introducing Document Editor user interface", "headername": "Program Interface"},
                {"src": "ProgramInterface/FileTab.htm", "name": "File tab"},
                {"src": "ProgramInterface/HomeTab.htm", "name": "Home Tab"},
                {"src": "ProgramInterface/InsertTab.htm", "name": "Insert tab"},
                {"src": "ProgramInterface/LayoutTab.htm", "name": "Layout tab"},
                {"src": "ProgramInterface/ReviewTab.htm", "name": "Review tab"},
                {"src": "ProgramInterface/PluginsTab.htm", "name": "Plugins tab"},
                {"src": "UsageInstructions/ChangeColorScheme.htm", "name": "Change color scheme", "headername": "Basic operations"},
                {"src": "UsageInstructions/CopyPasteUndoRedo.htm", "name": "Copy/paste text passages, undo/redo your actions"},
                {"src": "UsageInstructions/OpenCreateNew.htm", "name": "Create a new document or open an existing one"},
                {"src": "UsageInstructions/SetPageParameters.htm", "name": "Set page parameters", "headername": "Page formatting"},
                {"src": "UsageInstructions/NonprintingCharacters.htm", "name": "Show/hide nonprinting characters" },
                {"src": "UsageInstructions/SectionBreaks.htm", "name": "Insert section breaks" },
                {"src": "UsageInstructions/InsertHeadersFooters.htm", "name": "Insert headers and footers"},
                {"src": "UsageInstructions/InsertPageNumbers.htm", "name": "Insert page numbers"},
                {"src": "UsageInstructions/InsertFootnotes.htm", "name": "Insert footnotes"},
                {"src": "UsageInstructions/AlignText.htm", "name": "Align your text in a paragraph", "headername": "Paragraph formatting"},
                {"src": "UsageInstructions/BackgroundColor.htm", "name": "Select background color for a paragraph"},
                {"src": "UsageInstructions/ParagraphIndents.htm", "name": "Change paragraph indents"},
                {"src": "UsageInstructions/LineSpacing.htm", "name": "Set paragraph line spacing"},
                {"src": "UsageInstructions/PageBreaks.htm", "name": "Insert page breaks"},
                {"src": "UsageInstructions/AddBorders.htm", "name": "Add borders"},
                {"src": "UsageInstructions/SetTabStops.htm", "name": "Set tab stops"},
                {"src": "UsageInstructions/CreateLists.htm", "name": "Create lists"},
                {"src": "UsageInstructions/FormattingPresets.htm", "name": "Apply formatting styles", "headername": "Text formatting"},
                {"src": "UsageInstructions/FontTypeSizeColor.htm", "name": "Set font type, size, and color"},
                {"src": "UsageInstructions/DecorationStyles.htm", "name": "Apply font decoration styles"},
                {"src": "UsageInstructions/CopyClearFormatting.htm", "name": "Copy/clear text formatting" },
                {"src": "UsageInstructions/AddHyperlinks.htm", "name": "Add hyperlinks"},
                {"src": "UsageInstructions/InsertDropCap.htm", "name": "Insert a drop cap"},
                {"src": "UsageInstructions/InsertTables.htm", "name": "Insert tables", "headername": "Operations on objects"},
                {"src": "UsageInstructions/InsertImages.htm", "name": "Insert images"},
                {"src": "UsageInstructions/InsertAutoshapes.htm", "name": "Insert autoshapes"},
                {"src": "UsageInstructions/InsertCharts.htm", "name": "Insert charts" },
                {"src": "UsageInstructions/InsertTextObjects.htm", "name": "Insert text objects" },
                {"src": "UsageInstructions/AlignArrangeObjects.htm", "name": "Align and arrange objects on a page" },
                {"src": "UsageInstructions/ChangeWrappingStyle.htm", "name": "Change wrapping style" },
                {"src": "UsageInstructions/UseMailMerge.htm", "name": "Use mail merge", "headername": "Mail Merge"},
                {"src": "UsageInstructions/InsertEquation.htm", "name": "Insert equations", "headername": "Math equations"},
                {"src": "HelpfulHints/CollaborativeEditing.htm", "name": "Collaborative document editing", "headername": "Document co-editing"},
                {"src": "HelpfulHints/Review.htm", "name": "Document Review"},
                {"src": "UsageInstructions/ViewDocInfo.htm", "name": "View document information", "headername": "Tools and settings"},
                {"src": "UsageInstructions/SavePrintDownload.htm", "name": "Save/download/print your document" },
                {"src": "HelpfulHints/AdvancedSettings.htm", "name": "Advanced settings of Document Editor"},
                {"src": "HelpfulHints/Navigation.htm", "name": "View settings and navigation tools"},
                {"src": "HelpfulHints/Search.htm", "name": "Search and replace function"},
                {"src": "HelpfulHints/SpellChecking.htm", "name": "Spell-checking"},
                {"src": "HelpfulHints/About.htm", "name": "About Document Editor", "headername": "Helpful hints"},
                {"src": "HelpfulHints/SupportedFormats.htm", "name": "Supported formats of electronic documents" },
                {"src": "HelpfulHints/KeyboardShortcuts.htm", "name": "Keyboard shortcuts"}
            ];

            if (Common.Utils.isIE) {
                window.onhelp = function () { return false; }
            }
        },

        render: function() {
            var me = this;
            this.$el.html(this.template());

            this.viewHelpPicker = new Common.UI.DataView({
                el: $('#id-help-contents'),
                store: new Common.UI.DataViewStore([]),
                keyMoveDirection: 'vertical',
                itemTemplate: _.template([
                    '<div id="<%= id %>" class="help-item-wrap">',
                        '<div class="caption"><%= name %></div>',
                    '</div>'
                ].join(''))
            });
            this.viewHelpPicker.on('item:add', function(dataview, itemview, record) {
                if (record.has('headername')) {
                    $(itemview.el).before('<div class="header-name">' + record.get('headername') + '</div>');
                }
            });

            this.viewHelpPicker.on('item:select', function(dataview, itemview, record) {
                me.onSelectItem(record.get('src'));
            });

            this.iFrame = document.createElement('iframe');

            this.iFrame.src = "";
            this.iFrame.align = "top";
            this.iFrame.frameBorder = "0";
            this.iFrame.width = "100%";
            this.iFrame.height = "100%";
            Common.Gateway.on('internalcommand', function(data) {
                if (data.type == 'help:hyperlink') {
                    var src = data.data;
                    var rec = me.viewHelpPicker.store.find(function(record){
                        return (src.indexOf(record.get('src'))>0);
                    });
                    if (rec) {
                        me.viewHelpPicker.selectRecord(rec, true);
                        me.viewHelpPicker.scrollToRecord(rec);
                    }
                }
            });

            $('#id-help-frame').append(this.iFrame);

            return this;
        },

        setLangConfig: function(lang) {
            var me = this;
            var store = this.viewHelpPicker.store;
            if (lang) {
                lang = lang.split(/[\-\_]/)[0];
                var config = {
                    dataType: 'json',
                    error: function () {
                        if ( me.urlPref.indexOf('resources/help/{{DEFAULT_LANG}}/')<0 ) {
                            me.urlPref = 'resources/help/{{DEFAULT_LANG}}/';
                            store.url = 'resources/help/{{DEFAULT_LANG}}/Contents.json';
                            store.fetch(config);
                        } else {
                            me.urlPref = 'resources/help/{{DEFAULT_LANG}}/';
                            store.reset(me.en_data);
                        }
                    },
                    success: function () {
                        var rec = me.openUrl ? store.find(function(record){
                            return (me.openUrl.indexOf(record.get('src'))>=0);
                        }) : store.at(0);
                        if (rec) {
                            me.viewHelpPicker.selectRecord(rec, true);
                            me.viewHelpPicker.scrollToRecord(rec);
                        }
                        me.onSelectItem(me.openUrl ? me.openUrl : rec.get('src'));
                    }
                };
                store.url = 'resources/help/' + lang + '/Contents.json';
                store.fetch(config);
                this.urlPref = 'resources/help/' + lang + '/';
            }
        },

        show: function (url) {
            Common.UI.BaseView.prototype.show.call(this);
            if (!this._scrollerInited) {
                this.viewHelpPicker.scroller.update();
                this._scrollerInited = true;
            }
            if (url) {
                if (this.viewHelpPicker.store.length>0) {
                    var rec = this.viewHelpPicker.store.find(function(record){
                        return (url.indexOf(record.get('src'))>=0);
                    });
                    if (rec) {
                        this.viewHelpPicker.selectRecord(rec, true);
                        this.viewHelpPicker.scrollToRecord(rec);
                    }
                    this.onSelectItem(url);
                } else
                    this.openUrl = url;
            }
        },

        onSelectItem: function(src) {
            this.iFrame.src = this.urlPref + src;
        }
    });

    DE.Views.FileMenuPanels.ProtectDoc = Common.UI.BaseView.extend(_.extend({
        el: '#panel-protect',
        menu: undefined,

        template: _.template([
            '<label id="id-fms-lbl-protect-header" style="font-size: 18px;"><%= scope.strProtect %></label>',
            '<div id="id-fms-password">',
                '<label class="header"><%= scope.strEncrypt %></label>',
                '<div id="fms-btn-add-pwd" style="width:190px;"></div>',
                '<table id="id-fms-view-pwd" cols="2" width="300">',
                    '<tr>',
                        '<td colspan="2"><label style="cursor: default;"><%= scope.txtEncrypted %></label></td>',
                    '</tr>',
                    '<tr>',
                        '<td><div id="fms-btn-change-pwd" style="width:190px;"></div></td>',
                        '<td align="right"><div id="fms-btn-delete-pwd" style="width:190px; margin-left:20px;"></div></td>',
                    '</tr>',
                '</table>',
            '</div>',
            '<div id="id-fms-signature">',
                '<label class="header"><%= scope.strSignature %></label>',
                '<div id="fms-btn-invisible-sign" style="width:190px; margin-bottom: 20px;"></div>',
                '<div id="id-fms-signature-view"></div>',
            '</div>'
        ].join('')),

        initialize: function(options) {
            Common.UI.BaseView.prototype.initialize.call(this,arguments);

            this.menu = options.menu;

            var me = this;
            this.templateSignature = _.template([
                '<table cols="2" width="300" class="<% if (!hasRequested && !hasSigned) { %>hidden<% } %>"">',
                    '<tr>',
                        '<td colspan="2"><label style="cursor: default;"><%= tipText %></label></td>',
                    '</tr>',
                    '<tr>',
                        '<td><label class="link signature-view-link" data-hint="2" data-hint-direction="bottom" data-hint-offset="medium">' + me.txtView + '</label></td>',
                        '<td align="right"><label class="link signature-edit-link <% if (!hasSigned) { %>hidden<% } %>" data-hint="2" data-hint-direction="bottom" data-hint-offset="medium">' + me.txtEdit + '</label></td>',
                    '</tr>',
                '</table>'
            ].join(''));
        },

        render: function() {
            this.$el.html(this.template({scope: this}));

            var protection = DE.getController('Common.Controllers.Protection').getView();

            this.btnAddPwd = protection.getButton('add-password');
            this.btnAddPwd.render(this.$el.find('#fms-btn-add-pwd'));
            this.btnAddPwd.on('click', _.bind(this.closeMenu, this));

            this.btnChangePwd = protection.getButton('change-password');
            this.btnChangePwd.render(this.$el.find('#fms-btn-change-pwd'));
            this.btnChangePwd.on('click', _.bind(this.closeMenu, this));

            this.btnDeletePwd = protection.getButton('del-password');
            this.btnDeletePwd.render(this.$el.find('#fms-btn-delete-pwd'));
            this.btnDeletePwd.on('click', _.bind(this.closeMenu, this));

            this.cntPassword = $('#id-fms-password');
            this.cntPasswordView = $('#id-fms-view-pwd');

            this.btnAddInvisibleSign = protection.getButton('signature');
            this.btnAddInvisibleSign.render(this.$el.find('#fms-btn-invisible-sign'));
            this.btnAddInvisibleSign.on('click', _.bind(this.closeMenu, this));

            this.cntSignature = $('#id-fms-signature');
            this.cntSignatureView = $('#id-fms-signature-view');
            if (_.isUndefined(this.scroller)) {
                this.scroller = new Common.UI.Scroller({
                    el: this.$el,
                    suppressScrollX: true,
                    alwaysVisibleY: true
                });
            }

            this.$el.on('click', '.signature-edit-link', _.bind(this.onEdit, this));
            this.$el.on('click', '.signature-view-link', _.bind(this.onView, this));

            return this;
        },

        show: function() {
            Common.UI.BaseView.prototype.show.call(this,arguments);
            this.updateSignatures();
            this.updateEncrypt();
            this.scroller && this.scroller.update();
        },

        setMode: function(mode) {
            this.mode = mode;
            this.cntSignature.toggleClass('hidden', !this.mode.isSignatureSupport);
            this.cntPassword.toggleClass('hidden', !this.mode.isPasswordSupport);
        },

        setApi: function(o) {
            this.api = o;
            return this;
        },

        closeMenu: function() {
            this.menu && this.menu.hide();
        },

        onEdit: function() {
            this.menu && this.menu.hide();

            var me = this;
            Common.UI.warning({
                title: this.notcriticalErrorTitle,
                msg: this.txtEditWarning,
                buttons: ['ok', 'cancel'],
                primary: 'ok',
                callback: function(btn) {
                    if (btn == 'ok') {
                        me.api.asc_RemoveAllSignatures();
                    }
                }
            });

        },

        onView: function() {
            this.menu && this.menu.hide();
            DE.getController('RightMenu').rightmenu.SetActivePane(Common.Utils.documentSettingsType.Signature, true);
        },

        updateSignatures: function(){
            var requested = this.api.asc_getRequestSignatures(),
                valid = this.api.asc_getSignatures(),
                hasRequested = requested && requested.length>0,
                hasValid = false,
                hasInvalid = false;

            _.each(valid, function(item, index){
                if (item.asc_getValid()==0)
                    hasValid = true;
                else
                    hasInvalid = true;
            });

            // hasRequested = true;
            // hasValid = true;
            // hasInvalid = true;

            var tipText = (hasInvalid) ? this.txtSignedInvalid : (hasValid ? this.txtSigned : "");
            if (hasRequested)
                tipText = this.txtRequestedSignatures + (tipText!="" ? "<br><br>" : "")+ tipText;

            this.cntSignatureView.html(this.templateSignature({tipText: tipText, hasSigned: (hasValid || hasInvalid), hasRequested: hasRequested}));
        },

        updateEncrypt: function() {
            this.cntPasswordView.toggleClass('hidden', this.btnAddPwd.isVisible());
        },

        strProtect: 'Protect Document',
        strSignature: 'With Signature',
        txtView: 'View signatures',
        txtEdit: 'Edit document',
        txtSigned: 'Valid signatures has been added to the document. The document is protected from editing.',
        txtSignedInvalid: 'Some of the digital signatures in document are invalid or could not be verified. The document is protected from editing.',
        txtRequestedSignatures: 'This document needs to be signed.',
        notcriticalErrorTitle: 'Warning',
        txtEditWarning: 'Editing will remove the signatures from the document.<br>Are you sure you want to continue?',
        strEncrypt: 'With Password',
        txtEncrypted: 'This document has been protected by password'

    }, DE.Views.FileMenuPanels.ProtectDoc || {}));

});<|MERGE_RESOLUTION|>--- conflicted
+++ resolved
@@ -293,7 +293,7 @@
                     '<td colspan="2"><div id="fms-rb-show-track-tooltips"></div></td>',
                 '</tr>',
                 '<tr class ="divider-subgroup  view-review"></tr>',
-                '<tr class="comments">',
+                '<tr class="coauth changes-show">',
                     '<td colspan="2" class="subgroup-name"><label><%= scope.strShowChanges %></label></td>',
                 '</tr>',
                 '<tr class="coauth changes-show">',
@@ -305,6 +305,10 @@
                 '<tr class="coauth changes-show">',
                     '<td colspan="2"><div id="fms-rb-show-changes-last"></div></td>',
                 '</tr>','<tr class="divider coauth changes-show"></tr>',
+                '<tr class="live-viewer">',
+                    '<td colspan="2"><div id="fms-chb-live-viewer"></div></td>',
+                '</tr>',
+                '<tr class="divider live-viewer"></tr>',
                 '<tr class="comments">',
                     '<td colspan="2"><div id="fms-chb-live-comment"></div></td>',
                 '</tr>',
@@ -335,38 +339,8 @@
                     '<td colspan="2"><span id="fms-chb-align-guides"></span></td>',
                 '</tr>',
                 '<tr class="edit">',
-<<<<<<< HEAD
                     '<td colspan="2"><div id="fms-chb-input-mode"></div></td>',
                 '</tr>',
-=======
-                    '<td class="left"><label><%= scope.textCompatible %></label></td>',
-                    '<td class="right"><span id="fms-chb-compatible"></span></td>',
-                '</tr>','<tr class="divider edit"></tr>',
-                '<tr class="autosave">',
-                    '<td class="left"><label id="fms-lbl-autosave"><%= scope.textAutoSave %></label></td>',
-                    '<td class="right"><span id="fms-chb-autosave"></span></td>',
-                '</tr>','<tr class="divider autosave"></tr>',
-                '<tr class="forcesave">',
-                    '<td class="left"><label id="fms-lbl-forcesave"><%= scope.textForceSave %></label></td>',
-                    '<td class="right"><span id="fms-chb-forcesave"></span></td>',
-                '</tr>','<tr class="divider forcesave"></tr>',
-                /** coauthoring begin **/
-                '<tr class="coauth changes-mode">',
-                    '<td class="left"><label><%= scope.strCoAuthMode %></label></td>',
-                    '<td class="right">',
-                        '<div><div id="fms-cmb-coauth-mode" style="display: inline-block; margin-right: 15px;vertical-align: middle;"></div>',
-                        '<label id="fms-lbl-coauth-mode" style="vertical-align: middle;"><%= scope.strCoAuthModeDescFast %></label></div></td>',
-                '</tr>','<tr class="divider coauth changes-mode"></tr>',
-                '<tr class="coauth changes-show">',
-                    '<td class="left"><label><%= scope.strShowChanges %></label></td>',
-                    '<td class="right"><span id="fms-cmb-show-changes"></span></td>',
-                '</tr>','<tr class="divider coauth changes-show"></tr>',
-                '<tr class="live-viewer">',
-                    '<td class="left"><label><%= scope.txtLiveViewer %></label></td>',
-                    '<td class="right"><div id="fms-chb-live-viewer"></div></td>',
-                '</tr>','<tr class="divider live-viewer"></tr>',
-                /** coauthoring end **/
->>>>>>> fdd92f27
                 '<tr class="themes">',
                     '<td><label><%= scope.strTheme %></label></td>',
                     '<td>',
@@ -782,7 +756,6 @@
             $('tr.coauth.changes-mode', this.el)[mode.isEdit && !mode.isOffline && mode.canCoAuthoring && mode.canChangeCoAuthoring ? 'show' : 'hide']();
             $('tr.coauth.changes-show', this.el)[mode.isEdit && !mode.isOffline && mode.canCoAuthoring ? 'show' : 'hide']();
             $('tr.live-viewer', this.el)[!mode.isEdit && !mode.isRestrictedEdit && !mode.isOffline && mode.canChangeCoAuthoring ? 'show' : 'hide']();
-
             $('tr.view-review', this.el)[mode.canViewReview ? 'show' : 'hide']();
             $('tr.spellcheck', this.el)[mode.isEdit && Common.UI.FeaturesManager.canChange('spellcheck') ? 'show' : 'hide']();
             $('tr.comments', this.el)[mode.canCoAuthoring ? 'show' : 'hide']();
@@ -813,14 +786,8 @@
             this.chResolvedComment.setValue(Common.Utils.InternalSettings.get("de-settings-resolvedcomment"));
 
             var fast_coauth = Common.Utils.InternalSettings.get("de-settings-coauthmode");
-<<<<<<< HEAD
             this.rbCoAuthModeFast.setValue(fast_coauth);
             this.rbCoAuthModeStrict.setValue(!fast_coauth);
-=======
-            item = this.cmbCoAuthMode.store.findWhere({value: fast_coauth ? 1 : 0});
-            this.cmbCoAuthMode.setValue(item ? item.get('value') : 1);
-            this.lblCoAuthMode.text(item ? item.get('descValue') : this.strCoAuthModeDescFast);
->>>>>>> fdd92f27
             this.fillShowChanges(fast_coauth);
 
             this.chLiveViewer.setValue(Common.Utils.InternalSettings.get("de-settings-coauthmode"));
@@ -898,16 +865,11 @@
             Common.localStorage.setItem("de-settings-livecomment", this.chLiveComment.isChecked() ? 1 : 0);
             Common.localStorage.setItem("de-settings-resolvedcomment", this.chResolvedComment.isChecked() ? 1 : 0);
             if (this.mode.isEdit && !this.mode.isOffline && this.mode.canCoAuthoring) {
-<<<<<<< HEAD
                 this.mode.canChangeCoAuthoring && Common.localStorage.setItem("de-settings-coauthmode", this.rbCoAuthModeFast.getValue() ? 1 : 0 );
                 Common.localStorage.setItem(this.rbCoAuthModeFast.getValue() ? "de-settings-showchanges-fast" : "de-settings-showchanges-strict",
                     this.rbShowChangesNone.getValue()?'none':this.rbShowChangesLast.getValue()?'last':'all');
-=======
-                this.mode.canChangeCoAuthoring && Common.localStorage.setItem("de-settings-coauthmode", this.cmbCoAuthMode.getValue());
-                Common.localStorage.setItem(this.cmbCoAuthMode.getValue() ? "de-settings-showchanges-fast" : "de-settings-showchanges-strict", this.cmbShowChanges.getValue());
             } else if (!this.mode.isEdit && !this.mode.isRestrictedEdit && !this.mode.isOffline && this.mode.canChangeCoAuthoring) { // viewer
                 Common.localStorage.setItem("de-settings-view-coauthmode", this.chLiveViewer.isChecked() ? 1 : 0);
->>>>>>> fdd92f27
             }
             /** coauthoring end **/
             Common.localStorage.setItem("de-settings-fontrender", this.cmbFontRender.getValue());
@@ -982,7 +944,7 @@
 
         strZoom: 'Default Zoom Value',
         /** coauthoring begin **/
-        strShowChanges: 'Realtime Collaboration Changes',
+        strShowChanges: 'Real-time Collaboration Changes',
         txtAll: 'View All',
         txtNone: 'View Nothing',
         txtLast: 'View Last',
@@ -1029,7 +991,6 @@
         txtChangesTip: 'Show by hover in tooltips',
         txtChangesBalloons: 'Show by click in balloons',
         txtDarkMode: 'Turn on document dark mode',
-<<<<<<< HEAD
         txtEditingSaving: 'Editing and saving',
         txtCollaboration: 'Collaboration',
         txtShowTrackChanges: 'Show track changes',
@@ -1040,11 +1001,8 @@
         txtFastTip: 'Real-time co-editing. All changes are saved automatically',
         txtStrictTip: 'Use the \'Save\' button to sync the changes you and others make',
         strIgnoreWordsInUPPERCASE: 'Ignore words in UPPERCASE',
-        strIgnoreWordsWithNumbers: 'Ignore words with numbers'
-=======
-        strShowOthersChanges: 'Show changes from other users',
-        txtLiveViewer: 'Real-time Collaboration Changes'
->>>>>>> fdd92f27
+        strIgnoreWordsWithNumbers: 'Ignore words with numbers',
+        strShowOthersChanges: 'Show changes from other users'
     }, DE.Views.FileMenuPanels.Settings || {}));
 
     DE.Views.FileMenuPanels.RecentFiles = Common.UI.BaseView.extend({
