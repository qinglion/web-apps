--- conflicted
+++ resolved
@@ -1470,11 +1470,8 @@
         textTooSmall: 'Image is Too Small',
         textScale: 'When to scale',
         textBackgroundColor: 'Background Color',
-<<<<<<< HEAD
-        textFillRoles: 'Who needs to fill this out?'
-=======
+        textFillRoles: 'Who needs to fill this out?',
         textTag: 'Tag'
->>>>>>> 171e28af
 
     }, DE.Views.FormSettings || {}));
 });