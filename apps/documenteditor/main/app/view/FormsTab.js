/*
 *
 * (c) Copyright Ascensio System SIA 2010-2020
 *
 * This program is a free software product. You can redistribute it and/or
 * modify it under the terms of the GNU Affero General Public License (AGPL)
 * version 3 as published by the Free Software Foundation. In accordance with
 * Section 7(a) of the GNU AGPL its Section 15 shall be amended to the effect
 * that Ascensio System SIA expressly excludes the warranty of non-infringement
 * of any third-party rights.
 *
 * This program is distributed WITHOUT ANY WARRANTY; without even the implied
 * warranty of MERCHANTABILITY or FITNESS FOR A PARTICULAR  PURPOSE. For
 * details, see the GNU AGPL at: http://www.gnu.org/licenses/agpl-3.0.html
 *
 * You can contact Ascensio System SIA at 20A-12 Ernesta Birznieka-Upisha
 * street, Riga, Latvia, EU, LV-1050.
 *
 * The  interactive user interfaces in modified source and object code versions
 * of the Program must display Appropriate Legal Notices, as required under
 * Section 5 of the GNU AGPL version 3.
 *
 * Pursuant to Section 7(b) of the License you must retain the original Product
 * logo when distributing the program. Pursuant to Section 7(e) we decline to
 * grant you any rights under trademark law for use of our trademarks.
 *
 * All the Product's GUI elements, including illustrations and icon sets, as
 * well as technical writing content are licensed under the terms of the
 * Creative Commons Attribution-ShareAlike 4.0 International. See the License
 * terms at http://creativecommons.org/licenses/by-sa/4.0/legalcode
 *
 */

/**
 *  FormsTab.js
 *
 *  Created by Julia Radzhabova on 06.10.2020
 *  Copyright (c) 2020 Ascensio System SIA. All rights reserved.
 *
 */

define([
    'common/main/lib/util/utils',
    'common/main/lib/component/BaseView',
    'common/main/lib/component/Layout'
], function () {
    'use strict';

    DE.Views.FormsTab = Common.UI.BaseView.extend(_.extend((function(){
        var template =
        '<section class="panel" data-tab="forms">' +
            '<div class="group forms-buttons" style="display: none;">' +
                '<span class="btn-slot text x-huge" id="slot-btn-form-field"></span>' +
                '<span class="btn-slot text x-huge" id="slot-btn-form-combobox"></span>' +
                '<span class="btn-slot text x-huge" id="slot-btn-form-dropdown"></span>' +
                '<span class="btn-slot text x-huge" id="slot-btn-form-checkbox"></span>' +
                '<span class="btn-slot text x-huge" id="slot-btn-form-radiobox"></span>' +
                '<span class="btn-slot text x-huge" id="slot-btn-form-image"></span>' +
            '</div>' +
            '<div class="separator long forms-buttons" style="display: none;"></div>' +
            '<div class="group forms-buttons" style="display: none;">' +
                '<span class="btn-slot text x-huge" id="slot-btn-form-email"></span>' +
                '<span class="btn-slot text x-huge" id="slot-btn-form-phone"></span>' +
                '<span class="btn-slot text x-huge" id="slot-btn-form-datetime"></span>' +
                '<span class="btn-slot text x-huge" id="slot-btn-form-zipcode"></span>' +
                '<span class="btn-slot text x-huge" id="slot-btn-form-credit"></span>' +
                '<span class="btn-slot text x-huge" id="slot-btn-form-complex"></span>' +
            '</div>' +
            '<div class="separator long forms-buttons" style="display: none;"></div>' +
            '<div class="group forms-buttons" style="display: none;">' +
                '<span class="btn-slot text x-huge" id="slot-btn-manager"></span>' +
            '</div>' +
            '<div class="separator long forms-buttons" style="display: none;"></div>' +
            '<div class="group no-group-mask" style="">' +
                '<span class="btn-slot text x-huge" id="slot-btn-form-view-roles"></span>' +
                '<span class="btn-slot text x-huge" id="slot-btn-form-prev"></span>' +
                '<span class="btn-slot text x-huge" id="slot-btn-form-next"></span>' +
                '<span class="btn-slot text x-huge" id="slot-btn-form-clear"></span>' +
                '<span class="btn-slot text x-huge" id="slot-btn-form-submit"></span>' +
                '<span class="btn-slot text x-huge" id="slot-btn-form-save"></span>' +
            '</div>' +
        '</section>';

        function setEvents() {
            var me = this;
            this.btnTextField && this.btnTextField.on('click', function (b, e) {
                me.fireEvent('forms:insert', ['text', {fixed: b.options.fieldType==='fixed'}]);
            });
            this.btnTextField && this.btnTextField.menu.on('item:click', function (menu, item) {
                var oldType = me.btnTextField.options.fieldType;
                var newType = item.value;

                if(newType !== oldType){
                    me.btnTextField.changeIcon({
                        next: item.options.iconClsForMainBtn,
                        curr: me.btnTextField.menu.items.filter(function(mnu){return mnu.value === oldType})[0].options.iconClsForMainBtn
                    });
                    me.btnTextField.updateHint(item.options.hintForMainBtn);
                    me.btnTextField.options.fieldType = newType;
                    Common.localStorage.setBool("de-text-form-fixed", newType==='fixed')
                }
                me.fireEvent('forms:insert', ['text', {fixed: newType==='fixed'}]);
            });
            this.btnComboBox && this.btnComboBox.on('click', function (b, e) {
                me.fireEvent('forms:insert', ['combobox']);
            });
            this.btnDropDown && this.btnDropDown.on('click', function (b, e) {
                me.fireEvent('forms:insert', ['dropdown']);
            });
            this.btnCheckBox && this.btnCheckBox.on('click', function (b, e) {
                me.fireEvent('forms:insert', ['checkbox']);
            });
            this.btnRadioBox && this.btnRadioBox.on('click', function (b, e) {
                me.fireEvent('forms:insert', ['radiobox']);
            });
            this.btnImageField && this.btnImageField.on('click', function (b, e) {
                me.fireEvent('forms:insert', ['picture']);
            });
            this.btnComplexField && this.btnComplexField.on('click', function (b, e) {
                me.fireEvent('forms:insert', ['complex']);
            });
            this.btnEmailField && this.btnEmailField.on('click', function (b, e) {
                me.fireEvent('forms:insert', ['text', {reg: "\\S+@\\S+\\.\\S+", placeholder: 'user_name@email.com'}]);
            });
            this.btnPhoneField && this.btnPhoneField.on('click', function (b, e) {
                me.fireEvent('forms:insert', ['text', {mask: "(999)999-9999", placeholder: '(999)999-9999'}]);
            });
            this.btnCreditCard && this.btnCreditCard.on('click', function (b, e) {
                me.fireEvent('forms:insert', ['text', {mask: "9999-9999-9999-9999", placeholder: '9999-9999-9999-9999'}]);
            });
            this.btnZipCode && this.btnZipCode.on('click', function (b, e) {
                me.fireEvent('forms:insert', ['text', {mask: "99999-9999", placeholder: '99999-9999'}]);
            });
            this.btnDateTime && this.btnDateTime.on('click', function (b, e) {
                me.fireEvent('forms:insert', ['datetime']);
            });
            this.btnViewFormRoles && this.btnViewFormRoles.on('click', function (b, e) {
                var item = b.menu.getChecked();
                me.fireEvent('forms:mode', [b.pressed, item ? item.caption : undefined]);
            });
            this.btnViewFormRoles.menu.on('item:toggle', _.bind(function (menu, item, state) {
                if (!!state) {
                    me.btnViewFormRoles.toggle(true, true);
                    me.fireEvent('forms:mode', [true, item.caption]);
                }
            }, me));
            this.btnViewFormRoles.menu.on('show:after',  function (menu) {
                me.fillRolesMenu();
            });

            this.btnManager && this.btnManager.on('click', function (b, e) {
                me.fireEvent('forms:manager');
            });
            this.btnClear && this.btnClear.on('click', function (b, e) {
                me.fireEvent('forms:clear');
            });
            // if (this.mnuFormsColorPicker) {
            //     this.btnHighlight.on('color:select', function(btn, color) {
            //         me.fireEvent('forms:select-color', [color]);
            //     });
            //     this.mnuNoFormsColor.on('click', function (item) {
            //         me.fireEvent('forms:no-color', [item]);
            //     });
            // }
            this.btnPrevForm && this.btnPrevForm.on('click', function (b, e) {
                me.fireEvent('forms:goto', ['prev']);
            });
            this.btnNextForm && this.btnNextForm.on('click', function (b, e) {
                me.fireEvent('forms:goto', ['next']);
            });
            this.btnSubmit && this.btnSubmit.on('click', function (b, e) {
                me.fireEvent('forms:submit');
            });
            this.btnSaveForm && this.btnSaveForm.on('click', function (b, e) {
                me.fireEvent('forms:save');
            });
        }

        return {

            options: {},

            initialize: function (options) {
                Common.UI.BaseView.prototype.initialize.call(this);
                this.toolbar = options.toolbar;
                this.appConfig = options.config;

                this.paragraphControls = [];
                this._state = {};

                var me = this;
                var _set = Common.enumLock;

                if (this.appConfig.isRestrictedEdit && this.appConfig.canFillForms) {

                } else {
                    var isfixed = Common.localStorage.getBool("de-text-form-fixed", true);
                    this.btnTextField = new Common.UI.Button({
                        cls: 'btn-toolbar x-huge icon-top',
<<<<<<< HEAD
                        iconCls: 'toolbar__icon ' + (isfixed ? 'btn-fixed-field' : 'btn-text-field'),
                        lock: [_set.paragraphLock, _set.headerLock, _set.controlPlain, _set.contentLock, _set.previewReviewMode, _set.viewFormMode, _set.lostConnect, _set.disableOnStart, _set.docLockView, _set.docLockForms, _set.docLockComments],
=======
                        iconCls: 'toolbar__icon btn-text-field',
                        lock: [_set.paragraphLock, _set.headerLock, _set.controlPlain, _set.contentLock, _set.previewReviewMode, _set.viewFormMode, _set.lostConnect, _set.disableOnStart, _set.docLockView, _set.docLockForms, _set.docLockComments, _set.inSmartart, _set.inSmartartInternal],
>>>>>>> b5f61f14
                        caption: this.capBtnText,
                        fieldType: isfixed ? 'fixed' : 'inline',
                        split: true,
                        menu: true,
                        dataHint: '1',
                        dataHintDirection: 'bottom',
                        dataHintOffset: 'small'
                    });
                    this.paragraphControls.push(this.btnTextField);

                    this.btnComboBox = new Common.UI.Button({
                        cls: 'btn-toolbar x-huge icon-top',
                        iconCls: 'toolbar__icon btn-combo-box',
                        lock: [_set.paragraphLock, _set.headerLock, _set.controlPlain, _set.contentLock, _set.previewReviewMode, _set.viewFormMode, _set.lostConnect, _set.disableOnStart, _set.docLockView, _set.docLockForms, _set.docLockComments, _set.inSmartart, _set.inSmartartInternal],
                        caption: this.capBtnComboBox,
                        dataHint: '1',
                        dataHintDirection: 'bottom',
                        dataHintOffset: 'small'
                    });
                    this.paragraphControls.push(this.btnComboBox);

                    this.btnDropDown = new Common.UI.Button({
                        cls: 'btn-toolbar x-huge icon-top',
                        iconCls: 'toolbar__icon btn-dropdown',
                        lock: [_set.paragraphLock, _set.headerLock, _set.controlPlain, _set.contentLock, _set.previewReviewMode, _set.viewFormMode, _set.lostConnect, _set.disableOnStart, _set.docLockView, _set.docLockForms, _set.docLockComments, _set.inSmartart, _set.inSmartartInternal],
                        caption: this.capBtnDropDown,
                        dataHint: '1',
                        dataHintDirection: 'bottom',
                        dataHintOffset: 'small'
                    });
                    this.paragraphControls.push(this.btnDropDown);

                    this.btnCheckBox = new Common.UI.Button({
                        cls: 'btn-toolbar x-huge icon-top',
                        iconCls: 'toolbar__icon btn-checkbox',
                        lock: [_set.paragraphLock, _set.headerLock, _set.controlPlain, _set.contentLock, _set.previewReviewMode, _set.viewFormMode, _set.lostConnect, _set.disableOnStart, _set.docLockView, _set.docLockForms, _set.docLockComments, _set.inSmartart, _set.inSmartartInternal],
                        caption: this.capBtnCheckBox,
                        dataHint: '1',
                        dataHintDirection: 'bottom',
                        dataHintOffset: 'small'
                    });
                    this.paragraphControls.push(this.btnCheckBox);

                    this.btnRadioBox = new Common.UI.Button({
                        cls: 'btn-toolbar x-huge icon-top',
                        iconCls: 'toolbar__icon btn-radio-button',
                        lock: [_set.paragraphLock, _set.headerLock, _set.controlPlain, _set.contentLock, _set.previewReviewMode, _set.viewFormMode, _set.lostConnect, _set.disableOnStart, _set.docLockView, _set.docLockForms, _set.docLockComments, _set.inSmartart, _set.inSmartartInternal],
                        caption: this.capBtnRadioBox,
                        dataHint: '1',
                        dataHintDirection: 'bottom',
                        dataHintOffset: 'small'
                    });
                    this.paragraphControls.push(this.btnRadioBox);

                    this.btnImageField = new Common.UI.Button({
                        cls: 'btn-toolbar x-huge icon-top',
                        iconCls: 'toolbar__icon btn-insertimage',
                        lock: [_set.paragraphLock, _set.headerLock, _set.controlPlain, _set.contentLock, _set.complexForm, _set.previewReviewMode, _set.viewFormMode, _set.lostConnect, _set.disableOnStart, _set.docLockView, _set.docLockForms, _set.docLockComments, _set.inSmartart, _set.inSmartartInternal],
                        caption: this.capBtnImage,
                        dataHint: '1',
                        dataHintDirection: 'bottom',
                        dataHintOffset: 'small'
                    });
                    this.paragraphControls.push(this.btnImageField);

                    this.btnManager = new Common.UI.Button({
                        cls: 'btn-toolbar x-huge icon-top',
                        iconCls: 'toolbar__icon btn-ic-sharing',
                        lock: [ _set.previewReviewMode, _set.viewFormMode, _set.lostConnect, _set.disableOnStart, _set.docLockView, _set.docLockForms, _set.docLockComments],
                        caption: this.capBtnManager,
                        dataHint: '1',
                        dataHintDirection: 'bottom',
                        dataHintOffset: 'small'
                    });
                    this.paragraphControls.push(this.btnManager);

                    this.btnEmailField = new Common.UI.Button({
                        cls: 'btn-toolbar x-huge icon-top',
                        iconCls: 'toolbar__icon btn-email',
                        lock: [_set.paragraphLock, _set.headerLock, _set.controlPlain, _set.contentLock, _set.previewReviewMode, _set.viewFormMode, _set.lostConnect, _set.disableOnStart, _set.docLockView, _set.docLockForms, _set.docLockComments, _set.inSmartart, _set.inSmartartInternal],
                        caption: this.capBtnEmail,
                        dataHint: '1',
                        dataHintDirection: 'bottom',
                        dataHintOffset: 'small'
                    });
                    this.paragraphControls.push(this.btnEmailField);

                    this.btnPhoneField = new Common.UI.Button({
                        cls: 'btn-toolbar x-huge icon-top',
                        iconCls: 'toolbar__icon btn-phone',
                        lock: [_set.paragraphLock, _set.headerLock, _set.controlPlain, _set.contentLock, _set.previewReviewMode, _set.viewFormMode, _set.lostConnect, _set.disableOnStart, _set.docLockView, _set.docLockForms, _set.docLockComments, _set.inSmartart, _set.inSmartartInternal],
                        caption: this.capBtnPhone,
                        dataHint: '1',
                        dataHintDirection: 'bottom',
                        dataHintOffset: 'small'
                    });
                    this.paragraphControls.push(this.btnPhoneField);

                    this.btnZipCode = new Common.UI.Button({
                        cls: 'btn-toolbar x-huge icon-top',
                        iconCls: 'toolbar__icon btn-zip-code',
                        lock: [_set.paragraphLock, _set.headerLock, _set.controlPlain, _set.contentLock, _set.previewReviewMode, _set.viewFormMode, _set.lostConnect, _set.disableOnStart, _set.docLockView, _set.docLockForms, _set.docLockComments],
                        caption: this.capZipCode,
                        dataHint: '1',
                        dataHintDirection: 'bottom',
                        dataHintOffset: 'small'
                    });
                    this.paragraphControls.push(this.btnZipCode);

                    this.btnCreditCard = new Common.UI.Button({
                        cls: 'btn-toolbar x-huge icon-top',
                        iconCls: 'toolbar__icon btn-credit-card',
                        lock: [_set.paragraphLock, _set.headerLock, _set.controlPlain, _set.contentLock, _set.previewReviewMode, _set.viewFormMode, _set.lostConnect, _set.disableOnStart, _set.docLockView, _set.docLockForms, _set.docLockComments],
                        caption: this.capCreditCard,
                        dataHint: '1',
                        dataHintDirection: 'bottom',
                        dataHintOffset: 'small'
                    });
                    this.paragraphControls.push(this.btnCreditCard);

                    this.btnDateTime = new Common.UI.Button({
                        cls: 'btn-toolbar x-huge icon-top',
                        iconCls: 'toolbar__icon btn-datetime',
                        lock: [_set.paragraphLock, _set.headerLock, _set.controlPlain, _set.contentLock, _set.previewReviewMode, _set.viewFormMode, _set.lostConnect, _set.disableOnStart, _set.docLockView, _set.docLockForms, _set.docLockComments],
                        caption: this.capDateTime,
                        dataHint: '1',
                        dataHintDirection: 'bottom',
                        dataHintOffset: 'small'
                    });
                    this.paragraphControls.push(this.btnDateTime);

                    this.btnComplexField = new Common.UI.Button({
                        cls: 'btn-toolbar x-huge icon-top',
                        iconCls: 'toolbar__icon complex-field',
                        lock: [_set.paragraphLock, _set.headerLock, _set.controlPlain, _set.contentLock, _set.complexForm, _set.previewReviewMode, _set.viewFormMode, _set.lostConnect, _set.disableOnStart, _set.docLockView, _set.docLockForms, _set.docLockComments, _set.inSmartart, _set.inSmartartInternal],
                        caption: this.capBtnComplex,
                        dataHint: '1',
                        dataHintDirection: 'bottom',
                        dataHintOffset: 'small'
                    });
                    this.paragraphControls.push(this.btnComplexField);

                    this.btnViewFormRoles = new Common.UI.Button({
                        cls: 'btn-toolbar x-huge icon-top',
                        iconCls: 'toolbar__icon btn-sheet-view',
                        lock: [ _set.previewReviewMode, _set.formsNoRoles, _set.lostConnect, _set.disableOnStart, _set.docLockView, _set.docLockForms, _set.docLockComments],
                        caption: this.capBtnView,
                        split: true,
                        menu: new Common.UI.Menu({
                            cls: 'menu-roles',
                            maxHeight: 270,
                            items: []
                        }),
                        enableToggle: true,
                        dataHint: '1',
                        dataHintDirection: 'bottom',
                        dataHintOffset: 'small'
                    });
                    this.paragraphControls.push(this.btnViewFormRoles);

                    // this.btnHighlight = new Common.UI.ButtonColored({
                    //     cls         : 'btn-toolbar',
                    //     iconCls     : 'toolbar__icon btn-highlight',
                    //     lock: [ _set.previewReviewMode, _set.viewFormMode, _set.lostConnect, _set.disableOnStart],
                    //     caption     : this.textHighlight,
                    //     menu        : true,
                    //     additionalItems: [ this.mnuNoFormsColor = new Common.UI.MenuItem({
                    //                           id: 'id-toolbar-menu-no-highlight-form',
                    //                           caption: this.textNoHighlight,
                    //                           checkable: true,
                    //                           style: 'padding-left: 20px;'
                    //                       }),
                    //                       {caption: '--'}],
                    //     colors: ['000000', '993300', '333300', '003300', '003366', '000080', '333399', '333333', '800000', 'FF6600',
                    //                 '808000', '00FF00', '008080', '0000FF', '666699', '808080', 'FF0000', 'FF9900', '99CC00', '339966',
                    //                 '33CCCC', '3366FF', '800080', '999999', 'FF00FF', 'FFCC00', 'FFFF00', '00FF00', '00FFFF', '00CCFF',
                    //                 '993366', 'C0C0C0', 'FF99CC', 'FFCC99', 'FFFF99', 'CCFFCC', 'CCFFFF', 'C9C8FF', 'CC99FF', 'FFFFFF'
                    //             ],
                    //     dataHint: '1',
                    //     dataHintDirection: 'left',
                    //     dataHintOffset: 'small'
                    // });
                }

                this.btnClear = new Common.UI.Button({
                    cls: 'btn-toolbar x-huge icon-top',
                    iconCls: 'toolbar__icon clear-style',
                    caption: this.textClear,
                    visible: false,
                    dataHint: '1',
                    dataHintDirection: 'bottom',
                    dataHintOffset: 'small'
                });

                this.btnPrevForm = new Common.UI.Button({
                    cls: 'btn-toolbar x-huge icon-top',
                    iconCls: 'toolbar__icon previous-field',
                    lock: [ _set.previewReviewMode, _set.lostConnect, _set.disableOnStart, _set.docLockView, _set.docLockComments],
                    caption: this.capBtnPrev,
                    visible: false,
                    // disabled: this.appConfig.isEdit && this.appConfig.canFeatureContentControl && this.appConfig.canFeatureForms, // disable only for edit mode
                    dataHint: '1',
                    dataHintDirection: 'bottom',
                    dataHintOffset: 'small'
                });
                !(this.appConfig.isRestrictedEdit && this.appConfig.canFillForms) && this.paragraphControls.push(this.btnPrevForm);

                this.btnNextForm = new Common.UI.Button({
                    cls: 'btn-toolbar x-huge icon-top',
                    iconCls: 'toolbar__icon next-field',
                    lock: [ _set.previewReviewMode, _set.lostConnect, _set.disableOnStart, _set.docLockView, _set.docLockComments],
                    caption: this.capBtnNext,
                    visible: false,
                    // disabled: this.appConfig.isEdit && this.appConfig.canFeatureContentControl && this.appConfig.canFeatureForms, // disable only for edit mode,
                    dataHint: '1',
                    dataHintDirection: 'bottom',
                    dataHintOffset: 'small'
                });
                !(this.appConfig.isRestrictedEdit && this.appConfig.canFillForms) && this.paragraphControls.push(this.btnNextForm);

                if (this.appConfig.canSubmitForms) {
                    this.btnSubmit = new Common.UI.Button({
                        cls: 'btn-toolbar x-huge icon-top',
                        iconCls: 'toolbar__icon submit-form',
                        lock: [_set.lostConnect, _set.disableOnStart],
                        caption: this.capBtnSubmit,
                        // disabled: this.appConfig.isEdit && this.appConfig.canFeatureContentControl && this.appConfig.canFeatureForms, // disable only for edit mode,
                        dataHint: '1',
                        dataHintDirection: 'bottom',
                        dataHintOffset: 'small'
                    });
                    !(this.appConfig.isRestrictedEdit && this.appConfig.canFillForms) && this.paragraphControls.push(this.btnSubmit);
                }
                if (this.appConfig.canDownloadForms) {
                    this.btnSaveForm = new Common.UI.Button({
                        cls: 'btn-toolbar x-huge icon-top',
                        lock: [_set.lostConnect, _set.disableOnStart],
                        iconCls: 'toolbar__icon save-form',
                        caption: this.appConfig.canRequestSaveAs || !!this.appConfig.saveAsUrl || this.appConfig.isOffline ? this.capBtnSaveForm : this.capBtnDownloadForm,
                        // disabled: this.appConfig.isEdit && this.appConfig.canFeatureContentControl && this.appConfig.canFeatureForms, // disable only for edit mode,
                        dataHint: '1',
                        dataHintDirection: 'bottom',
                        dataHintOffset: 'small'
                    });
                    !(this.appConfig.isRestrictedEdit && this.appConfig.canFillForms) && this.paragraphControls.push(this.btnSaveForm);
                }
                Common.Utils.lockControls(Common.enumLock.disableOnStart, true, {array: this.paragraphControls});
                this._state = {disabled: false};
                Common.NotificationCenter.on('app:ready', this.onAppReady.bind(this));
            },

            render: function (el) {
                if ( el ) el.html( this.getPanel() );

                return this;
            },
            
            onAppReady: function (config) {
                var me = this;
                (new Promise(function (accept, reject) {
                    accept();
                })).then(function(){
                    if (config.isEdit && config.canFeatureContentControl && config.canFeatureForms) {
                        // if (config.canEditContentControl) {
                        //     me.btnHighlight.setMenu();
                        //     me.mnuFormsColorPicker = me.btnHighlight.getPicker();
                        //     me.btnHighlight.currentColor && me.mnuFormsColorPicker.selectByRGB(me.btnHighlight.currentColor, true);
                        //     me.mnuNoFormsColor.setChecked(me.btnHighlight.currentColor === null);
                        //     me.btnHighlight.setColor(me.btnHighlight.currentColor || 'transparent');
                        // } else {
                        //     me.btnHighlight.cmpEl.parents('.group').hide().prev('.separator').hide();
                        // }
                        var menuTemplate = _.template('<a id="<%= id %>" tabindex="-1" type="menuitem">'+
                            '<% if (!_.isEmpty(iconCls)) { %>'+
                            '<span class="menu-item-icon <%= iconCls %>"></span>'+
                            '<% } %>'+
                            '<div><%= caption %></div>' +
                            '<% if (options.description !== null) { %><label style="display: block;cursor: pointer;white-space: normal;"><%= options.description %></label>' +
                            '<% } %></a>');

                        me.btnTextField.setMenu(new Common.UI.Menu({
                            items: [
                            {
                                caption: me.txtInlineText,
                                template: menuTemplate,
                                description: me.txtInlineDesc,
                                iconCls     : 'menu__icon btn-field',
                                value: 'inline',
                                iconClsForMainBtn: 'btn-text-field',
                                hintForMainBtn: [me.tipInlineText, me.tipTextField]
                            },
                            {
                                caption: me.txtFixedText,
                                template: menuTemplate,
                                description: me.txtFixedDesc,
                                iconCls     : 'menu__icon btn-fixed-field',
                                value: 'fixed',
                                iconClsForMainBtn: 'btn-fixed-field',
                                hintForMainBtn: [me.tipFixedText, me.tipTextField]
                            }
                            ]
                        }));
                        me.btnTextField.updateHint([Common.localStorage.getBool("de-text-form-fixed", true) ? me.tipFixedText : me.tipInlineText, me.tipTextField]);

                        me.btnComboBox.updateHint(me.tipComboBox);
                        me.btnDropDown.updateHint(me.tipDropDown);
                        me.btnCheckBox.updateHint(me.tipCheckBox);
                        me.btnRadioBox.updateHint(me.tipRadioBox);
                        me.btnImageField.updateHint(me.tipImageField);
                        me.btnViewFormRoles.updateHint(me.tipViewForm);
                        me.btnManager.updateHint(me.tipManager);
                        me.btnEmailField.updateHint(me.tipEmailField);
                        me.btnPhoneField.updateHint(me.tipPhoneField);
                        me.btnComplexField.updateHint(me.tipComplexField);
                        me.btnZipCode.updateHint(me.tipZipCode);
                        me.btnCreditCard.updateHint(me.tipCreditCard);
                        me.btnDateTime.updateHint(me.tipDateTime);
                    }
                    me.btnClear.updateHint(me.textClearFields);
                    me.btnPrevForm.updateHint(me.tipPrevForm);
                    me.btnNextForm.updateHint(me.tipNextForm);
                    me.btnSubmit && me.btnSubmit.updateHint(me.tipSubmit);
                    me.btnSaveForm && me.btnSaveForm.updateHint(config.canRequestSaveAs || !!config.saveAsUrl ? me.tipSaveForm : me.tipDownloadForm);

                    setEvents.call(me);
                });
            },

            getPanel: function () {
                this.$el = $(_.template(template)( {} ));
                var $host = this.$el;

                this.appConfig.canSubmitForms && this.btnSubmit.render($host.find('#slot-btn-form-submit'));
                this.appConfig.canDownloadForms && this.btnSaveForm.render($host.find('#slot-btn-form-save'));

                if (this.appConfig.isRestrictedEdit && this.appConfig.canFillForms) {
                } else {
                    this.btnTextField.render($host.find('#slot-btn-form-field'));
                    this.btnComboBox.render($host.find('#slot-btn-form-combobox'));
                    this.btnDropDown.render($host.find('#slot-btn-form-dropdown'));
                    this.btnCheckBox.render($host.find('#slot-btn-form-checkbox'));
                    this.btnRadioBox.render($host.find('#slot-btn-form-radiobox'));
                    this.btnImageField.render($host.find('#slot-btn-form-image'));
                    this.btnViewFormRoles.render($host.find('#slot-btn-form-view-roles'));
                    this.btnManager.render($host.find('#slot-btn-manager'));
                    // this.btnHighlight.render($host.find('#slot-form-highlight'));
                    this.btnEmailField.render($host.find('#slot-btn-form-email'));
                    this.btnPhoneField.render($host.find('#slot-btn-form-phone'));
                    this.btnComplexField.render($host.find('#slot-btn-form-complex'));
                    this.btnZipCode.render($host.find('#slot-btn-form-zipcode'));
                    this.btnCreditCard.render($host.find('#slot-btn-form-credit'));
                    this.btnDateTime.render($host.find('#slot-btn-form-datetime'));

                    $host.find('.forms-buttons').show();
                }
                this.btnClear.render($host.find('#slot-btn-form-clear'));
                this.btnPrevForm.render($host.find('#slot-btn-form-prev'));
                this.btnNextForm.render($host.find('#slot-btn-form-next'));

                return this.$el;
            },

            fillRolesMenu: function(roles, lastViewRole) {
                if (!(this.btnViewFormRoles && this.btnViewFormRoles.menu && this.btnViewFormRoles.menu.isVisible())) {
                    this._state.roles = roles;
                    this._state.lastViewRole = lastViewRole;
                    return;
                }
                roles = roles || this._state.roles;
                lastViewRole = lastViewRole || this._state.lastViewRole;
                this._state.roles = this._state.lastViewRole = undefined;

                if (!roles) return;

                var checkedIndex = 0,
                    me = this;

                this.btnViewFormRoles.menu.removeAll();

                roles && roles.forEach(function(item, index) {
                    var role = item.asc_getSettings(),
                        color = role.asc_getColor();
                    if (role.asc_getName()===lastViewRole)
                        checkedIndex = index;
                    me.btnViewFormRoles.menu.addItem(new Common.UI.MenuItem({
                        caption: role.asc_getName() || me.textAnyone,
                        color: color ? '#' + Common.Utils.ThemeColor.getHexColor(color.get_r(), color.get_g(), color.get_b()) : 'transparent',
                        checkable: true,
                        toggleGroup: 'formtab-view-role',
                        template: _.template([
                            '<a id="<%= id %>"  tabindex="-1" type="menuitem" class="<%= options.cls %>">',
                            '<span class="color" style="background: <%= options.color %>;"></span>',
                            '<%= caption %>',
                            '</a>'
                        ].join(''))
                    }));
                });

                var len = this.btnViewFormRoles.menu.items.length>0;
                len && this.btnViewFormRoles.menu.items[checkedIndex].setChecked(true, true);
                Common.Utils.lockControls(Common.enumLock.formsNoRoles, !len,{array: [this.btnViewFormRoles]});
            },

            show: function () {
                Common.UI.BaseView.prototype.show.call(this);
                this.fireEvent('show', this);
            },

            getButtons: function() {
                return this.paragraphControls;
            },

            setPreviewMode: function(state) {
                this.btnClear.setVisible(state);
                this.btnPrevForm.setVisible(state);
                this.btnNextForm.setVisible(state);
                this.btnSubmit && this.btnSubmit.setVisible(!state);
                this.btnSaveForm && this.btnSaveForm.setVisible(!state);
            },

            SetDisabled: function (state) {
                this._state.disabled = state;
                this.paragraphControls.forEach(function(button) {
                    if ( button ) {
                        button.setDisabled(state);
                    }
                }, this);
            },

            capBtnText: 'Text Field',
            capBtnComboBox: 'Combo Box',
            capBtnDropDown: 'Dropdown',
            capBtnCheckBox: 'Checkbox',
            capBtnRadioBox: 'Radio Button',
            capBtnImage: 'Image',
            capBtnView: 'Fill Form',
            textClearFields: 'Clear All Fields',
            textHighlight: 'Highlight Settings',
            tipTextField: 'Insert text field',
            tipComboBox: 'Insert combo box',
            tipDropDown: 'Insert dropdown list',
            tipCheckBox: 'Insert checkbox',
            tipRadioBox: 'Insert radio button',
            tipImageField: 'Insert image',
            tipViewForm: 'View form',
            textNoHighlight: 'No highlighting',
            textClear: 'Clear Fields',
            capBtnPrev: 'Previous Field',
            capBtnNext: 'Next Field',
            capBtnSubmit: 'Submit',
            tipPrevForm: 'Go to the previous field',
            tipNextForm: 'Go to the next field',
            tipSubmit: 'Submit form',
            textSubmited: 'Form submitted successfully',
            textRequired: 'Fill all required fields to send form.',
            capBtnSaveForm: 'Save as oform',
            tipSaveForm: 'Save a file as a fillable OFORM document',
            txtUntitled: 'Untitled',
            textCreateForm: 'Add fields and create a fillable OFORM document',
            textGotIt: 'Got it',
            capBtnManager: 'Manage Roles',
            tipManager: 'Manage Roles',
            capBtnDownloadForm: 'Download as oform',
            tipDownloadForm: 'Download a file as a fillable OFORM document',
            capBtnEmail: 'Email Address',
            capBtnPhone: 'Phone Number',
            capBtnComplex: 'Complex Field',
            tipEmailField: 'Insert email address',
            tipPhoneField: 'Insert phone number',
            tipComplexField: 'Insert complex field',
            textAnyone: 'Anyone',
            txtInlineText: 'Inline',
            txtInlineDesc: 'Insert inline text field',
            txtFixedText: 'Fixed',
            txtFixedDesc: 'Insert fixed text field',
            tipInlineText: 'Insert inline text field',
            tipFixedText: 'Insert fixed text field',
            capZipCode: 'Zip Code',
            capCreditCard: 'Credit Card',
            tipZipCode: 'Insert zip code',
            tipCreditCard: 'Insert credit card number',
            capDateTime: 'Date & Time',
            tipDateTime: 'Insert date and time'
        }
    }()), DE.Views.FormsTab || {}));
});<|MERGE_RESOLUTION|>--- conflicted
+++ resolved
@@ -197,13 +197,8 @@
                     var isfixed = Common.localStorage.getBool("de-text-form-fixed", true);
                     this.btnTextField = new Common.UI.Button({
                         cls: 'btn-toolbar x-huge icon-top',
-<<<<<<< HEAD
                         iconCls: 'toolbar__icon ' + (isfixed ? 'btn-fixed-field' : 'btn-text-field'),
-                        lock: [_set.paragraphLock, _set.headerLock, _set.controlPlain, _set.contentLock, _set.previewReviewMode, _set.viewFormMode, _set.lostConnect, _set.disableOnStart, _set.docLockView, _set.docLockForms, _set.docLockComments],
-=======
-                        iconCls: 'toolbar__icon btn-text-field',
-                        lock: [_set.paragraphLock, _set.headerLock, _set.controlPlain, _set.contentLock, _set.previewReviewMode, _set.viewFormMode, _set.lostConnect, _set.disableOnStart, _set.docLockView, _set.docLockForms, _set.docLockComments, _set.inSmartart, _set.inSmartartInternal],
->>>>>>> b5f61f14
+                        lock: [_set.paragraphLock, _set.headerLock, _set.controlPlain, _set.contentLock, _set.previewReviewMode, _set.viewFormMode, _set.lostConnect, _set.disableOnStart, _set.docLockView, _set.docLockForms, _set.docLockComments, _set.inSmartart, _set.inSmartartInternal],
                         caption: this.capBtnText,
                         fieldType: isfixed ? 'fixed' : 'inline',
                         split: true,
@@ -305,7 +300,7 @@
                     this.btnZipCode = new Common.UI.Button({
                         cls: 'btn-toolbar x-huge icon-top',
                         iconCls: 'toolbar__icon btn-zip-code',
-                        lock: [_set.paragraphLock, _set.headerLock, _set.controlPlain, _set.contentLock, _set.previewReviewMode, _set.viewFormMode, _set.lostConnect, _set.disableOnStart, _set.docLockView, _set.docLockForms, _set.docLockComments],
+                        lock: [_set.paragraphLock, _set.headerLock, _set.controlPlain, _set.contentLock, _set.previewReviewMode, _set.viewFormMode, _set.lostConnect, _set.disableOnStart, _set.docLockView, _set.docLockForms, _set.docLockComments, _set.inSmartart, _set.inSmartartInternal],
                         caption: this.capZipCode,
                         dataHint: '1',
                         dataHintDirection: 'bottom',
@@ -316,7 +311,7 @@
                     this.btnCreditCard = new Common.UI.Button({
                         cls: 'btn-toolbar x-huge icon-top',
                         iconCls: 'toolbar__icon btn-credit-card',
-                        lock: [_set.paragraphLock, _set.headerLock, _set.controlPlain, _set.contentLock, _set.previewReviewMode, _set.viewFormMode, _set.lostConnect, _set.disableOnStart, _set.docLockView, _set.docLockForms, _set.docLockComments],
+                        lock: [_set.paragraphLock, _set.headerLock, _set.controlPlain, _set.contentLock, _set.previewReviewMode, _set.viewFormMode, _set.lostConnect, _set.disableOnStart, _set.docLockView, _set.docLockForms, _set.docLockComments, _set.inSmartart, _set.inSmartartInternal],
                         caption: this.capCreditCard,
                         dataHint: '1',
                         dataHintDirection: 'bottom',
@@ -327,7 +322,7 @@
                     this.btnDateTime = new Common.UI.Button({
                         cls: 'btn-toolbar x-huge icon-top',
                         iconCls: 'toolbar__icon btn-datetime',
-                        lock: [_set.paragraphLock, _set.headerLock, _set.controlPlain, _set.contentLock, _set.previewReviewMode, _set.viewFormMode, _set.lostConnect, _set.disableOnStart, _set.docLockView, _set.docLockForms, _set.docLockComments],
+                        lock: [_set.paragraphLock, _set.headerLock, _set.controlPlain, _set.contentLock, _set.previewReviewMode, _set.viewFormMode, _set.lostConnect, _set.disableOnStart, _set.docLockView, _set.docLockForms, _set.docLockComments, _set.inSmartart, _set.inSmartartInternal],
                         caption: this.capDateTime,
                         dataHint: '1',
                         dataHintDirection: 'bottom',
