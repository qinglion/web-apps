/*
 *
 * (c) Copyright Ascensio System SIA 2010-2020
 *
 * This program is a free software product. You can redistribute it and/or
 * modify it under the terms of the GNU Affero General Public License (AGPL)
 * version 3 as published by the Free Software Foundation. In accordance with
 * Section 7(a) of the GNU AGPL its Section 15 shall be amended to the effect
 * that Ascensio System SIA expressly excludes the warranty of non-infringement
 * of any third-party rights.
 *
 * This program is distributed WITHOUT ANY WARRANTY; without even the implied
 * warranty of MERCHANTABILITY or FITNESS FOR A PARTICULAR  PURPOSE. For
 * details, see the GNU AGPL at: http://www.gnu.org/licenses/agpl-3.0.html
 *
 * You can contact Ascensio System SIA at 20A-12 Ernesta Birznieka-Upisha
 * street, Riga, Latvia, EU, LV-1050.
 *
 * The  interactive user interfaces in modified source and object code versions
 * of the Program must display Appropriate Legal Notices, as required under
 * Section 5 of the GNU AGPL version 3.
 *
 * Pursuant to Section 7(b) of the License you must retain the original Product
 * logo when distributing the program. Pursuant to Section 7(e) we decline to
 * grant you any rights under trademark law for use of our trademarks.
 *
 * All the Product's GUI elements, including illustrations and icon sets, as
 * well as technical writing content are licensed under the terms of the
 * Creative Commons Attribution-ShareAlike 4.0 International. See the License
 * terms at http://creativecommons.org/licenses/by-sa/4.0/legalcode
 *
 */

/**
 *  FormsTab.js
 *
 *  Created by Julia Radzhabova on 06.10.2020
 *  Copyright (c) 2020 Ascensio System SIA. All rights reserved.
 *
 */

define([
    'common/main/lib/util/utils',
    'common/main/lib/component/BaseView',
    'common/main/lib/component/Layout'
], function () {
    'use strict';

    DE.Views.FormsTab = Common.UI.BaseView.extend(_.extend((function(){
        var template =
        '<section class="panel" data-tab="forms">' +
            '<div class="group" style="display: none;">' +
                '<span class="btn-slot text x-huge" id="slot-btn-form-field"></span>' +
                '<span class="btn-slot text x-huge" id="slot-btn-form-combobox"></span>' +
                '<span class="btn-slot text x-huge" id="slot-btn-form-dropdown"></span>' +
                '<span class="btn-slot text x-huge" id="slot-btn-form-checkbox"></span>' +
                '<span class="btn-slot text x-huge" id="slot-btn-form-radiobox"></span>' +
                '<span class="btn-slot text x-huge" id="slot-btn-form-image"></span>' +
            '</div>' +
            '<div class="separator long forms" style="display: none;"></div>' +
            '<div class="group no-group-mask form-view small" style="display: none;">' +
                '<div class="elset">' +
                    '<span class="btn-slot text" id="slot-form-clear-fields"></span>' +
                '</div>' +
                '<div class="elset">' +
                    '<span class="btn-slot text" id="slot-form-highlight"></span>' +
                '</div>' +
            '</div>' +
            '<div class="group no-group-mask form-view">' +
                '<span class="btn-slot text x-huge" id="slot-btn-form-clear"></span>' +
                '<span class="btn-slot text x-huge" id="slot-btn-form-prev"></span>' +
                '<span class="btn-slot text x-huge" id="slot-btn-form-next"></span>' +
            '</div>' +
            '<div class="separator long submit" style="display: none;"></div>' +
            '<div class="group no-group-mask form-view" style="display: none;">' +
                '<span class="btn-slot text x-huge" id="slot-btn-form-view"></span>' +
                '<span class="btn-slot text x-huge" id="slot-btn-form-submit"></span>' +
            '</div>' +
        '</section>';

        function setEvents() {
            var me = this;
            this.btnTextField && this.btnTextField.on('click', function (b, e) {
                me.fireEvent('forms:insert', ['text']);
            });
            this.btnComboBox && this.btnComboBox.on('click', function (b, e) {
                me.fireEvent('forms:insert', ['combobox']);
            });
            this.btnDropDown && this.btnDropDown.on('click', function (b, e) {
                me.fireEvent('forms:insert', ['dropdown']);
            });
            this.btnCheckBox && this.btnCheckBox.on('click', function (b, e) {
                me.fireEvent('forms:insert', ['checkbox']);
            });
            this.btnRadioBox && this.btnRadioBox.on('click', function (b, e) {
                me.fireEvent('forms:insert', ['radiobox']);
            });
            this.btnImageField && this.btnImageField.on('click', function (b, e) {
                me.fireEvent('forms:insert', ['picture']);
            });
            this.btnViewForm && this.btnViewForm.on('click', function (b, e) {
                me.fireEvent('forms:mode', [b.pressed]);
            });
            this.btnClearFields && this.btnClearFields.on('click', function (b, e) {
                me.fireEvent('forms:clear');
            });
            this.btnClear && this.btnClear.on('click', function (b, e) {
                me.fireEvent('forms:clear');
            });
            if (this.mnuFormsColorPicker) {
                this.btnHighlight.on('color:select', function(btn, color) {
                    me.fireEvent('forms:select-color', [color]);
                });
                this.mnuNoFormsColor.on('click', function (item) {
                    me.fireEvent('forms:no-color', [item]);
                });
            }
            this.btnPrevForm && this.btnPrevForm.on('click', function (b, e) {
                me.fireEvent('forms:goto', ['prev']);
            });
            this.btnNextForm && this.btnNextForm.on('click', function (b, e) {
                me.fireEvent('forms:goto', ['next']);
            });
            this.btnSubmit && this.btnSubmit.on('click', function (b, e) {
                me.fireEvent('forms:submit');
            });
        }

        return {

            options: {},

            initialize: function (options) {
                Common.UI.BaseView.prototype.initialize.call(this);
                this.toolbar = options.toolbar;
                this.appConfig = options.config;

                this.paragraphControls = [];

                var me = this;

                if (this.appConfig.isRestrictedEdit && this.appConfig.canFillForms) {
                    this.btnClear = new Common.UI.Button({
                        cls: 'btn-toolbar x-huge icon-top',
                        iconCls: 'toolbar__icon clear-style',
                        caption: this.textClear
                    });
                } else {
                    this.btnTextField = new Common.UI.Button({
                        cls: 'btn-toolbar x-huge icon-top',
                        iconCls: 'toolbar__icon btn-text-field',
                        caption: this.capBtnText,
                        disabled: true,
                        dataHint: '1',
                        dataHintDirection: 'bottom',
                        dataHintOffset: 'small'
                    });
                    this.paragraphControls.push(this.btnTextField);

                    this.btnComboBox = new Common.UI.Button({
                        cls: 'btn-toolbar x-huge icon-top',
                        iconCls: 'toolbar__icon btn-combo-box',
                        caption: this.capBtnComboBox,
                        disabled: true,
                        dataHint: '1',
                        dataHintDirection: 'bottom',
                        dataHintOffset: 'small'
                    });
                    this.paragraphControls.push(this.btnComboBox);

                    this.btnDropDown = new Common.UI.Button({
                        cls: 'btn-toolbar x-huge icon-top',
                        iconCls: 'toolbar__icon btn-dropdown',
                        caption: this.capBtnDropDown,
                        disabled: true,
                        dataHint: '1',
                        dataHintDirection: 'bottom',
                        dataHintOffset: 'small'
                    });
                    this.paragraphControls.push(this.btnDropDown);

                    this.btnCheckBox = new Common.UI.Button({
                        cls: 'btn-toolbar x-huge icon-top',
                        iconCls: 'toolbar__icon btn-checkbox',
                        caption: this.capBtnCheckBox,
                        disabled: true,
                        dataHint: '1',
                        dataHintDirection: 'bottom',
                        dataHintOffset: 'small'
                    });
                    this.paragraphControls.push(this.btnCheckBox);

                    this.btnRadioBox = new Common.UI.Button({
                        cls: 'btn-toolbar x-huge icon-top',
                        iconCls: 'toolbar__icon btn-radio-button',
                        caption: this.capBtnRadioBox,
                        disabled: true,
                        dataHint: '1',
                        dataHintDirection: 'bottom',
                        dataHintOffset: 'small'
                    });
                    this.paragraphControls.push(this.btnRadioBox);

                    this.btnImageField = new Common.UI.Button({
                        cls: 'btn-toolbar x-huge icon-top',
                        iconCls: 'toolbar__icon btn-insertimage',
                        caption: this.capBtnImage,
                        disabled: true,
                        dataHint: '1',
                        dataHintDirection: 'bottom',
                        dataHintOffset: 'small'
                    });
                    this.paragraphControls.push(this.btnImageField);

                    this.btnViewForm = new Common.UI.Button({
                        cls: 'btn-toolbar x-huge icon-top',
                        iconCls: 'toolbar__icon btn-sheet-view',
                        caption: this.capBtnView,
                        enableToggle: true,
                        disabled: true,
                        dataHint: '1',
                        dataHintDirection: 'bottom',
                        dataHintOffset: 'small'
                    });
                    this.paragraphControls.push(this.btnViewForm);

                    this.btnClearFields = new Common.UI.Button({
                        cls         : 'btn-toolbar',
                        iconCls     : 'toolbar__icon btn-clearstyle',
                        caption     : this.textClearFields,
                        disabled: true,
                        dataHint    : '1',
                        dataHintDirection: 'left',
                        dataHintOffset: 'small'
                    });
                    this.paragraphControls.push(this.btnClearFields);

                    this.btnHighlight = new Common.UI.ButtonColored({
                        cls         : 'btn-toolbar',
                        iconCls     : 'toolbar__icon btn-highlight',
                        caption     : this.textHighlight,
                        menu        : true,
                        disabled: true,
<<<<<<< HEAD
                        dataHint    : '1',
                        dataHintDirection: 'left',
                        dataHintOffset: 'small'
=======
                        additionalItems: [ this.mnuNoFormsColor = new Common.UI.MenuItem({
                                              id: 'id-toolbar-menu-no-highlight-form',
                                              caption: this.textNoHighlight,
                                              checkable: true,
                                              style: 'padding-left: 20px;'
                                          }),
                                          {caption: '--'}],
                        colors: ['000000', '993300', '333300', '003300', '003366', '000080', '333399', '333333', '800000', 'FF6600',
                                    '808000', '00FF00', '008080', '0000FF', '666699', '808080', 'FF0000', 'FF9900', '99CC00', '339966',
                                    '33CCCC', '3366FF', '800080', '999999', 'FF00FF', 'FFCC00', 'FFFF00', '00FF00', '00FFFF', '00CCFF',
                                    '993366', 'C0C0C0', 'FF99CC', 'FFCC99', 'FFFF99', 'CCFFCC', 'CCFFFF', 'C9C8FF', 'CC99FF', 'FFFFFF'
                                ],
                        paletteHeight: 94
>>>>>>> ab3643fe
                    });
                    this.paragraphControls.push(this.btnHighlight);
                }

                this.btnPrevForm = new Common.UI.Button({
                    cls: 'btn-toolbar x-huge icon-top',
                    iconCls: 'toolbar__icon previous-field',
                    caption: this.capBtnPrev,
                    dataHint: '1',
                    dataHintDirection: 'bottom',
                    dataHintOffset: 'small'
                });
                this.paragraphControls.push(this.btnPrevForm);

                this.btnNextForm = new Common.UI.Button({
                    cls: 'btn-toolbar x-huge icon-top',
                    iconCls: 'toolbar__icon next-field',
                    caption: this.capBtnNext,
                    dataHint: '1',
                    dataHintDirection: 'bottom',
                    dataHintOffset: 'small'
                });
                this.paragraphControls.push(this.btnNextForm);

                if (this.appConfig.canSubmitForms) {
                    this.btnSubmit = new Common.UI.Button({
                        cls: 'btn-toolbar x-huge icon-top',
                        iconCls: 'toolbar__icon submit-form',
                        caption: this.capBtnSubmit,
                        dataHint: '1',
                        dataHintDirection: 'bottom',
                        dataHintOffset: 'small'
                    });
                    this.paragraphControls.push(this.btnSubmit);
                }

                this._state = {disabled: false};
                Common.NotificationCenter.on('app:ready', this.onAppReady.bind(this));
            },

            render: function (el) {
                if ( el ) el.html( this.getPanel() );

                return this;
            },
            
            onAppReady: function (config) {
                var me = this;
                (new Promise(function (accept, reject) {
                    accept();
                })).then(function(){
                    if (config.isEdit && config.canFeatureContentControl) {
                        if (config.canEditContentControl) {
                            me.btnHighlight.setMenu();
                            me.mnuFormsColorPicker = me.btnHighlight.getPicker();
                            me.mnuNoFormsColor.setChecked(me.btnHighlight.currentColor === null);
                            me.btnHighlight.setColor(me.btnHighlight.currentColor || 'transparent');
                        } else {
                            me.btnHighlight.cmpEl.parents('.group').hide().prev('.separator').hide();
                        }

                        me.btnTextField.updateHint(me.tipTextField);
                        me.btnComboBox.updateHint(me.tipComboBox);
                        me.btnDropDown.updateHint(me.tipDropDown);
                        me.btnCheckBox.updateHint(me.tipCheckBox);
                        me.btnRadioBox.updateHint(me.tipRadioBox);
                        me.btnImageField.updateHint(me.tipImageField);
                        me.btnViewForm.updateHint(me.tipViewForm);
                    } else {
                        me.btnClear.updateHint(me.textClearFields);
                    }
                    me.btnPrevForm.updateHint(me.tipPrevForm);
                    me.btnNextForm.updateHint(me.tipNextForm);
                    me.btnSubmit && me.btnSubmit.updateHint(me.tipSubmit);

                    setEvents.call(me);
                });
            },

            getPanel: function () {
                this.$el = $(_.template(template)( {} ));
                var $host = this.$el;

                if (this.appConfig.canSubmitForms) {
                    this.btnSubmit.render($host.find('#slot-btn-form-submit'));
                }

                if (this.appConfig.isRestrictedEdit && this.appConfig.canFillForms) {
                    this.btnClear.render($host.find('#slot-btn-form-clear'));
                    this.btnSubmit && $host.find('.separator.submit').show().next('.group').show();
                } else {
                    this.btnTextField.render($host.find('#slot-btn-form-field'));
                    this.btnComboBox.render($host.find('#slot-btn-form-combobox'));
                    this.btnDropDown.render($host.find('#slot-btn-form-dropdown'));
                    this.btnCheckBox.render($host.find('#slot-btn-form-checkbox'));
                    this.btnRadioBox.render($host.find('#slot-btn-form-radiobox'));
                    this.btnImageField.render($host.find('#slot-btn-form-image'));
                    this.btnViewForm.render($host.find('#slot-btn-form-view'));
                    this.btnClearFields.render($host.find('#slot-form-clear-fields'));
                    this.btnHighlight.render($host.find('#slot-form-highlight'));

                    var separator_forms = $host.find('.separator.forms');
                    separator_forms.prev('.group').show();
                    separator_forms.show().next('.group').show();
                    $host.find('.separator.submit').show().next('.group').show();
                }
                this.btnPrevForm.render($host.find('#slot-btn-form-prev'));
                this.btnNextForm.render($host.find('#slot-btn-form-next'));

                return this.$el;
            },

            show: function () {
                Common.UI.BaseView.prototype.show.call(this);
                this.fireEvent('show', this);
            },

            getButtons: function() {
                return this.paragraphControls;
            },

            SetDisabled: function (state) {
                this._state.disabled = state;
                this.paragraphControls.forEach(function(button) {
                    if ( button ) {
                        button.setDisabled(state);
                    }
                }, this);
            },

            capBtnText: 'Text Field',
            capBtnComboBox: 'Combo Box',
            capBtnDropDown: 'Dropdown',
            capBtnCheckBox: 'Checkbox',
            capBtnRadioBox: 'Radio Button',
            capBtnImage: 'Image',
            capBtnView: 'Fill Form',
            textClearFields: 'Clear All Fields',
            textHighlight: 'Highlight Settings',
            tipTextField: 'Insert text field',
            tipComboBox: 'Insert combo box',
            tipDropDown: 'Insert dropdown list',
            tipCheckBox: 'Insert checkbox',
            tipRadioBox: 'Insert radio button',
            tipImageField: 'Insert image',
            tipViewForm: 'View form',
            textNoHighlight: 'No highlighting',
            textClear: 'Clear Fields',
            capBtnPrev: 'Previous Field',
            capBtnNext: 'Next Field',
            capBtnSubmit: 'Submit',
            tipPrevForm: 'Go to the previous field',
            tipNextForm: 'Go to the next field',
            tipSubmit: 'Submit form',
            textSubmited: 'Form submitted successfully',
            textRequired: 'Fill all required fields to send form.'
        }
    }()), DE.Views.FormsTab || {}));
});<|MERGE_RESOLUTION|>--- conflicted
+++ resolved
@@ -241,11 +241,6 @@
                         caption     : this.textHighlight,
                         menu        : true,
                         disabled: true,
-<<<<<<< HEAD
-                        dataHint    : '1',
-                        dataHintDirection: 'left',
-                        dataHintOffset: 'small'
-=======
                         additionalItems: [ this.mnuNoFormsColor = new Common.UI.MenuItem({
                                               id: 'id-toolbar-menu-no-highlight-form',
                                               caption: this.textNoHighlight,
@@ -258,8 +253,10 @@
                                     '33CCCC', '3366FF', '800080', '999999', 'FF00FF', 'FFCC00', 'FFFF00', '00FF00', '00FFFF', '00CCFF',
                                     '993366', 'C0C0C0', 'FF99CC', 'FFCC99', 'FFFF99', 'CCFFCC', 'CCFFFF', 'C9C8FF', 'CC99FF', 'FFFFFF'
                                 ],
-                        paletteHeight: 94
->>>>>>> ab3643fe
+                        paletteHeight: 94,
+                        dataHint: '1',
+                        dataHintDirection: 'left',
+                        dataHintOffset: 'small'
                     });
                     this.paragraphControls.push(this.btnHighlight);
                 }
