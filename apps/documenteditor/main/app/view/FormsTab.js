--- conflicted
+++ resolved
@@ -49,11 +49,7 @@
     DE.Views.FormsTab = Common.UI.BaseView.extend(_.extend((function(){
         var template =
         '<section class="panel" data-tab="forms">' +
-<<<<<<< HEAD
-            '<div class="group forms" style="display: none;">' +
-=======
             '<div class="group forms-buttons" style="display: none;">' +
->>>>>>> 3cc7a739
                 '<span class="btn-slot text x-huge" id="slot-btn-form-field"></span>' +
                 '<span class="btn-slot text x-huge" id="slot-btn-form-combobox"></span>' +
                 '<span class="btn-slot text x-huge" id="slot-btn-form-dropdown"></span>' +
@@ -67,13 +63,12 @@
                 '<span class="btn-slot text x-huge" id="slot-btn-form-phone"></span>' +
                 '<span class="btn-slot text x-huge" id="slot-btn-form-complex"></span>' +
             '</div>' +
-            '<div class="separator long forms" style="display: none;"></div>' +
-            '<div class="group forms" style="display: none;">' +
+            '<div class="separator long forms-buttons" style="display: none;"></div>' +
+            '<div class="group forms-buttons" style="display: none;">' +
                 '<span class="btn-slot text x-huge" id="slot-btn-manager"></span>' +
             '</div>' +
-            '<div class="separator long forms" style="display: none;"></div>' +
+            '<div class="separator long forms-buttons" style="display: none;"></div>' +
             '<div class="group no-group-mask" style="">' +
-                '<span class="btn-slot text x-huge" id="slot-btn-form-view"></span>' +
                 '<span class="btn-slot text x-huge" id="slot-btn-form-view-roles"></span>' +
                 '<span class="btn-slot text x-huge" id="slot-btn-form-prev"></span>' +
                 '<span class="btn-slot text x-huge" id="slot-btn-form-next"></span>' +
@@ -103,23 +98,18 @@
             this.btnImageField && this.btnImageField.on('click', function (b, e) {
                 me.fireEvent('forms:insert', ['picture']);
             });
-<<<<<<< HEAD
+            this.btnComplexField && this.btnComplexField.on('click', function (b, e) {
+                me.fireEvent('forms:insert', ['complex']);
+            });
+            this.btnEmailField && this.btnEmailField.on('click', function (b, e) {
+                me.fireEvent('forms:insert', ['text', {reg: "\\S+@\\S+\\.\\S+", placeholder: 'user_name@email.com'}]);
+            });
+            this.btnPhoneField && this.btnPhoneField.on('click', function (b, e) {
+                me.fireEvent('forms:insert', ['text', {mask: "(999)999-9999", placeholder: '(999)999-9999'}]);
+            });
             this.btnViewFormRoles && this.btnViewFormRoles.on('click', function (b, e) {
                 var item = b.menu.getChecked();
                 me.fireEvent('forms:mode', [b.pressed, item ? item.caption : undefined]);
-=======
-            this.btnComplexField && this.btnComplexField.on('click', function (b, e) {
-                me.fireEvent('forms:insert', ['complex']);
-            });
-            this.btnEmailField && this.btnEmailField.on('click', function (b, e) {
-                me.fireEvent('forms:insert', ['text', {reg: "\\S+@\\S+\\.\\S+", placeholder: 'user_name@email.com'}]);
-            });
-            this.btnPhoneField && this.btnPhoneField.on('click', function (b, e) {
-                me.fireEvent('forms:insert', ['text', {mask: "(999)999-9999", placeholder: '(999)999-9999'}]);
-            });
-            this.btnViewForm && this.btnViewForm.on('click', function (b, e) {
-                me.fireEvent('forms:mode', [b.pressed]);
->>>>>>> 3cc7a739
             });
             this.btnViewFormRoles.menu.on('item:toggle', _.bind(function (menu, item, state) {
                 if (!!state) {
@@ -238,13 +228,17 @@
                     });
                     this.paragraphControls.push(this.btnImageField);
 
-<<<<<<< HEAD
                     this.btnManager = new Common.UI.Button({
                         cls: 'btn-toolbar x-huge icon-top',
                         iconCls: 'toolbar__icon btn-ic-sharing',
-                        lock: [ _set.previewReviewMode, _set.viewFormMode, _set.lostConnect, _set.disableOnStart],
+                        lock: [ _set.previewReviewMode, _set.viewFormMode, _set.lostConnect, _set.disableOnStart, _set.docLockView, _set.docLockForms, _set.docLockComments],
                         caption: this.capBtnManager,
-=======
+                        dataHint: '1',
+                        dataHintDirection: 'bottom',
+                        dataHintOffset: 'small'
+                    });
+                    this.paragraphControls.push(this.btnManager);
+
                     this.btnEmailField = new Common.UI.Button({
                         cls: 'btn-toolbar x-huge icon-top',
                         iconCls: 'toolbar__icon btn-email',
@@ -278,24 +272,10 @@
                     });
                     this.paragraphControls.push(this.btnComplexField);
 
-                    this.btnViewForm = new Common.UI.Button({
+                    this.btnViewFormRoles = new Common.UI.Button({
                         cls: 'btn-toolbar x-huge icon-top',
                         iconCls: 'toolbar__icon btn-sheet-view',
-                        lock: [ _set.previewReviewMode, _set.lostConnect, _set.disableOnStart, _set.docLockView, _set.docLockForms, _set.docLockComments],
-                        caption: this.capBtnView,
-                        enableToggle: true,
->>>>>>> 3cc7a739
-                        dataHint: '1',
-                        dataHintDirection: 'bottom',
-                        dataHintOffset: 'small'
-                    });
-<<<<<<< HEAD
-                    this.paragraphControls.push(this.btnManager);
-
-                    this.btnViewFormRoles = new Common.UI.Button({
-                        cls: 'btn-toolbar x-huge icon-top',
-                        iconCls: 'toolbar__icon btn-sheet-view',
-                        lock: [ _set.previewReviewMode, _set.formsNoRoles, _set.lostConnect, _set.disableOnStart],
+                        lock: [ _set.previewReviewMode, _set.formsNoRoles, _set.lostConnect, _set.disableOnStart, _set.docLockView, _set.docLockForms, _set.docLockComments],
                         caption: this.capBtnView,
                         split: true,
                         menu: new Common.UI.Menu({
@@ -304,39 +284,6 @@
                             items: []
                         }),
                         enableToggle: true,
-=======
-                    this.paragraphControls.push(this.btnViewForm);
-
-                    this.btnClearFields = new Common.UI.Button({
-                        cls         : 'btn-toolbar',
-                        iconCls     : 'toolbar__icon btn-clearstyle',
-                        lock: [ _set.previewReviewMode, _set.lostConnect, _set.disableOnStart, _set.docLockView, _set.docLockComments],
-                        caption     : this.textClearFields,
-                        dataHint    : '1',
-                        dataHintDirection: 'left',
-                        dataHintOffset: 'small'
-                    });
-                    this.paragraphControls.push(this.btnClearFields);
-
-                    this.btnHighlight = new Common.UI.ButtonColored({
-                        cls         : 'btn-toolbar',
-                        iconCls     : 'toolbar__icon btn-highlight',
-                        lock: [ _set.previewReviewMode, _set.viewFormMode, _set.lostConnect, _set.disableOnStart, _set.docLockView, _set.docLockForms, _set.docLockComments],
-                        caption     : this.textHighlight,
-                        menu        : true,
-                        additionalItems: [ this.mnuNoFormsColor = new Common.UI.MenuItem({
-                                              id: 'id-toolbar-menu-no-highlight-form',
-                                              caption: this.textNoHighlight,
-                                              checkable: true,
-                                              style: 'padding-left: 20px;'
-                                          }),
-                                          {caption: '--'}],
-                        colors: ['000000', '993300', '333300', '003300', '003366', '000080', '333399', '333333', '800000', 'FF6600',
-                                    '808000', '00FF00', '008080', '0000FF', '666699', '808080', 'FF0000', 'FF9900', '99CC00', '339966',
-                                    '33CCCC', '3366FF', '800080', '999999', 'FF00FF', 'FFCC00', 'FFFF00', '00FF00', '00FFFF', '00CCFF',
-                                    '993366', 'C0C0C0', 'FF99CC', 'FFCC99', 'FFFF99', 'CCFFCC', 'CCFFFF', 'C9C8FF', 'CC99FF', 'FFFFFF'
-                                ],
->>>>>>> 3cc7a739
                         dataHint: '1',
                         dataHintDirection: 'bottom',
                         dataHintOffset: 'small'
@@ -462,17 +409,11 @@
                         me.btnCheckBox.updateHint(me.tipCheckBox);
                         me.btnRadioBox.updateHint(me.tipRadioBox);
                         me.btnImageField.updateHint(me.tipImageField);
-<<<<<<< HEAD
                         me.btnViewFormRoles.updateHint(me.tipViewForm);
                         me.btnManager.updateHint(me.tipManager);
-=======
-                        me.btnViewForm.updateHint(me.tipViewForm);
                         me.btnEmailField.updateHint(me.tipEmailField);
                         me.btnPhoneField.updateHint(me.tipPhoneField);
                         me.btnComplexField.updateHint(me.tipComplexField);
-                    } else {
-                        me.btnClear.updateHint(me.textClearFields);
->>>>>>> 3cc7a739
                     }
                     me.btnClear.updateHint(me.textClearFields);
                     me.btnPrevForm.updateHint(me.tipPrevForm);
@@ -499,24 +440,14 @@
                     this.btnCheckBox.render($host.find('#slot-btn-form-checkbox'));
                     this.btnRadioBox.render($host.find('#slot-btn-form-radiobox'));
                     this.btnImageField.render($host.find('#slot-btn-form-image'));
-<<<<<<< HEAD
                     this.btnViewFormRoles.render($host.find('#slot-btn-form-view-roles'));
                     this.btnManager.render($host.find('#slot-btn-manager'));
                     // this.btnHighlight.render($host.find('#slot-form-highlight'));
-
-                    $host.find('.forms').show();
-=======
-                    this.btnViewForm.render($host.find('#slot-btn-form-view'));
-                    this.btnClearFields.render($host.find('#slot-form-clear-fields'));
-                    this.btnHighlight.render($host.find('#slot-form-highlight'));
                     this.btnEmailField.render($host.find('#slot-btn-form-email'));
                     this.btnPhoneField.render($host.find('#slot-btn-form-phone'));
                     this.btnComplexField.render($host.find('#slot-btn-form-complex'));
 
                     $host.find('.forms-buttons').show();
-                    $host.find('.separator.forms').show().next('.group').show();
-                    $host.find('.separator.submit').show().next('.group').show();
->>>>>>> 3cc7a739
                 }
                 this.btnClear.render($host.find('#slot-btn-form-clear'));
                 this.btnPrevForm.render($host.find('#slot-btn-form-prev'));
