--- conflicted
+++ resolved
@@ -328,13 +328,8 @@
             } else if (this.mode.canDownloadOrigin)
                 $('a',this.miDownload.$el).text(this.textDownload);
 
-<<<<<<< HEAD
-            if (this.mode.canDownload && this.mode.saveAsUrl) {
+            if (this.mode.canDownload && (this.mode.canRequestSaveAs || this.mode.saveAsUrl)) {
                 !this.panels['save-copy'] && (this.panels['save-copy'] = ((new DE.Views.FileMenuPanels.ViewSaveCopy({menu: this})).render()));
-=======
-            if (this.mode.canDownload && (this.mode.canRequestSaveAs || this.mode.saveAsUrl)) {
-                this.panels['save-copy'] = ((new DE.Views.FileMenuPanels.ViewSaveCopy({menu: this})).render());
->>>>>>> d9d09c67
             }
 
             if (this.mode.canHelp && !this.panels['help']) {
