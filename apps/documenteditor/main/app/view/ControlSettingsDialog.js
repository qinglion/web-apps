--- conflicted
+++ resolved
@@ -297,12 +297,6 @@
             this.close();
         },
 
-<<<<<<< HEAD
-=======
-        onPrimary: function() {
-            return true;
-        },
-
         applyAllClick: function(btn, eOpts){
             if (this.api) {
                 var props   = new AscCommon.CContentControlPr();
@@ -313,7 +307,6 @@
             }
         },
 
->>>>>>> ccf95bc8
         textTitle:    'Content Control Settings',
         textName: 'Title',
         textTag: 'Tag',
