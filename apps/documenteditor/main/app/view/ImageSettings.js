/*
 *
 * (c) Copyright Ascensio System SIA 2010-2019
 *
 * This program is a free software product. You can redistribute it and/or
 * modify it under the terms of the GNU Affero General Public License (AGPL)
 * version 3 as published by the Free Software Foundation. In accordance with
 * Section 7(a) of the GNU AGPL its Section 15 shall be amended to the effect
 * that Ascensio System SIA expressly excludes the warranty of non-infringement
 * of any third-party rights.
 *
 * This program is distributed WITHOUT ANY WARRANTY; without even the implied
 * warranty of MERCHANTABILITY or FITNESS FOR A PARTICULAR  PURPOSE. For
 * details, see the GNU AGPL at: http://www.gnu.org/licenses/agpl-3.0.html
 *
 * You can contact Ascensio System SIA at 20A-12 Ernesta Birznieka-Upisha
 * street, Riga, Latvia, EU, LV-1050.
 *
 * The  interactive user interfaces in modified source and object code versions
 * of the Program must display Appropriate Legal Notices, as required under
 * Section 5 of the GNU AGPL version 3.
 *
 * Pursuant to Section 7(b) of the License you must retain the original Product
 * logo when distributing the program. Pursuant to Section 7(e) we decline to
 * grant you any rights under trademark law for use of our trademarks.
 *
 * All the Product's GUI elements, including illustrations and icon sets, as
 * well as technical writing content are licensed under the terms of the
 * Creative Commons Attribution-ShareAlike 4.0 International. See the License
 * terms at http://creativecommons.org/licenses/by-sa/4.0/legalcode
 *
*/
/**
 *  ImageSettings.js
 *
 *  Created by Julia Radzhabova on 2/05/14
 *  Copyright (c) 2018 Ascensio System SIA. All rights reserved.
 *
 */

define([
    'text!documenteditor/main/app/template/ImageSettings.template',
    'jquery',
    'underscore',
    'backbone',
    'common/main/lib/component/Button',
    'common/main/lib/view/ImageFromUrlDialog',
    'documenteditor/main/app/view/ImageSettingsAdvanced'
], function (menuTemplate, $, _, Backbone) {
    'use strict';

    DE.Views.ImageSettings = Backbone.View.extend(_.extend({
        el: '#id-image-settings',

        // Compile our stats template
        template: _.template(menuTemplate),

        // Delegated events for creating new items, and clearing completed ones.
        events: {
        },

        options: {
            alias: 'ImageSettings'
        },

        initialize: function () {
            this._initSettings = true;

            this._state = {
                WrappingStyle: Asc.c_oAscWrapStyle2.Inline,
                CanBeFlow: true,
                Width: 0,
                Height: 0,
                FromGroup: false,
                DisabledControls: false,
                isOleObject: false,
                cropMode: false,
                isPictureControl: false
            };
            this.lockedControls = [];
            this._locked = false;

            this._originalProps = null;

            this.render();
        },

        render: function () {
            var el = this.$el || $(this.el);
            el.html(this.template({
                scope: this
            }));

            this.labelWidth = el.find('#image-label-width');
            this.labelHeight = el.find('#image-label-height');
        },

        setApi: function(api) {
            this.api = api;
            if (this.api) {
                this.api.asc_registerCallback('asc_onImgWrapStyleChanged', _.bind(this._ImgWrapStyleChanged, this));
                this.api.asc_registerCallback('asc_ChangeCropState', _.bind(this._changeCropState, this));
            }
            Common.NotificationCenter.on('storage:image-insert', _.bind(this.insertImageFromStorage, this));

            return this;
        },

        setMode: function(mode) {
            this.mode = mode;
        },

        updateMetricUnit: function() {
            var value = Common.Utils.Metric.fnRecalcFromMM(this._state.Width);
            this.labelWidth[0].innerHTML = this.textWidth + ': ' + value.toFixed(2) + ' ' + Common.Utils.Metric.getCurrentMetricName();

            value = Common.Utils.Metric.fnRecalcFromMM(this._state.Height);
            this.labelHeight[0].innerHTML = this.textHeight + ': ' + value.toFixed(2) + ' ' + Common.Utils.Metric.getCurrentMetricName();
        },

        createDelayedControls: function() {
            var me = this,
                viewData = [
                { icon: 'btn-wrap-inline',      data: Asc.c_oAscWrapStyle2.Inline,      tip: this.txtInline, selected: true },
                { icon: 'btn-wrap-square',      data: Asc.c_oAscWrapStyle2.Square,      tip: this.txtSquare },
                { icon: 'btn-wrap-tight',       data: Asc.c_oAscWrapStyle2.Tight,       tip: this.txtTight },
                { icon: 'btn-wrap-through',     data: Asc.c_oAscWrapStyle2.Through,     tip: this.txtThrough },
                { icon: 'btn-wrap-topbottom',   data: Asc.c_oAscWrapStyle2.TopAndBottom, tip: this.txtTopAndBottom },
                { icon: 'btn-wrap-infront',     data: Asc.c_oAscWrapStyle2.InFront,     tip: this.txtInFront },
                { icon: 'btn-wrap-behind',      data: Asc.c_oAscWrapStyle2.Behind,      tip: this.txtBehind }
            ];

            this.cmbWrapType = new Common.UI.ComboDataView({
                itemWidth: 50,
                itemHeight: 50,
                menuMaxHeight: 300,
                enableKeyEvents: true,
                store: new Common.UI.DataViewStore(viewData),
                cls: 'combo-chart-style',
                dataHint: '1',
                dataHintDirection: 'bottom',
                dataHintOffset: '-10, 0',
                delayRenderTips: true,
                itemTemplate: _.template([
                    '<div class="item-icon-box" id="<%= id %>" style="">',
                        '<img src="data:image/gif;base64,R0lGODlhAQABAID/AMDAwAAAACH5BAEAAAAALAAAAAABAAEAAAICRAEAOw==" ' +
                            'class="combo-wrap-item options__icon options__icon-huge <%= icon %>"',
                    '</div>'
                ].join(''))
            });
            this.cmbWrapType.render($('#image-combo-wrap'));
            this.cmbWrapType.openButton.menu.cmpEl.css({
                'min-width': 178,
                'max-width': 178
            });
            this.cmbWrapType.on('click', _.bind(this.onSelectWrap, this));
            this.cmbWrapType.openButton.menu.on('show:after', function () {
                me.cmbWrapType.menuPicker.scroller.update({alwaysVisibleY: true});
            });
            this.lockedControls.push(this.cmbWrapType);

            this.btnOriginalSize = new Common.UI.Button({
                el: $('#image-button-original-size')
            });
            this.lockedControls.push(this.btnOriginalSize);

            this.btnFitMargins = new Common.UI.Button({
                el: $('#image-button-fit-margins')
            });
            this.lockedControls.push(this.btnFitMargins);

            var w = Math.max(this.btnOriginalSize.cmpEl.width(), this.btnFitMargins.cmpEl.width());
            this.btnOriginalSize.cmpEl.width(w);
            this.btnFitMargins.cmpEl.width(w);

            this.btnEditObject = new Common.UI.Button({
                el: $('#image-button-edit-object')
            });
            this.lockedControls.push(this.btnEditObject);

            this.btnOriginalSize.on('click', _.bind(this.setOriginalSize, this));

            this.btnEditObject.on('click', _.bind(function(btn){
                if (this.api) this.api.asc_startEditCurrentOleObject();
                this.fireEvent('editcomplete', this);
            }, this));
            this.btnFitMargins.on('click', _.bind(this.setFitMargins, this));

            this.btnRotate270 = new Common.UI.Button({
                parentEl: $('#image-button-270', me.$el),
                cls: 'btn-toolbar',
                iconCls: 'toolbar__icon btn-rotate-270',
                value: 0,
                hint: this.textHint270,
                dataHint: '1',
                dataHintDirection: 'bottom',
                dataHintOffset: 'small'
            });
            this.btnRotate270.on('click', _.bind(this.onBtnRotateClick, this));
            this.lockedControls.push(this.btnRotate270);

            this.btnRotate90 = new Common.UI.Button({
                parentEl: $('#image-button-90', me.$el),
                cls: 'btn-toolbar',
                iconCls: 'toolbar__icon btn-rotate-90',
                value: 1,
                hint: this.textHint90,
                dataHint: '1',
                dataHintDirection: 'bottom',
                dataHintOffset: 'small'
            });
            this.btnRotate90.on('click', _.bind(this.onBtnRotateClick, this));
            this.lockedControls.push(this.btnRotate90);

            this.btnFlipV = new Common.UI.Button({
                parentEl: $('#image-button-flipv', me.$el),
                cls: 'btn-toolbar',
                iconCls: 'toolbar__icon btn-flip-vert',
                value: 0,
                hint: this.textHintFlipV,
                dataHint: '1',
                dataHintDirection: 'bottom',
                dataHintOffset: 'small'
            });
            this.btnFlipV.on('click', _.bind(this.onBtnFlipClick, this));
            this.lockedControls.push(this.btnFlipV);

            this.btnFlipH = new Common.UI.Button({
                parentEl: $('#image-button-fliph', me.$el),
                cls: 'btn-toolbar',
                iconCls: 'toolbar__icon btn-flip-hor',
                value: 1,
                hint: this.textHintFlipH,
                dataHint: '1',
                dataHintDirection: 'bottom',
                dataHintOffset: 'small'
            });
            this.btnFlipH.on('click', _.bind(this.onBtnFlipClick, this));
            this.lockedControls.push(this.btnFlipH);

            var w = this.btnOriginalSize.cmpEl.outerWidth();
            this.btnCrop = new Common.UI.Button({
                parentEl: $('#image-button-crop'),
                cls: 'btn-text-split-default',
                caption: this.textCrop,
                split: true,
                enableToggle: true,
                allowDepress: true,
                pressed: this._state.cropMode,
                width: w,
                menu        : new Common.UI.Menu({
                    style       : 'min-width:' + w + 'px;',
                    items: [
                        {
                            caption: this.textCrop,
                            checkable: true,
                            allowDepress: true,
                            checked: this._state.cropMode,
                            value: 0
                        },
                        {
                            caption:  this.textCropToShape,
                            menu: new Common.UI.Menu({
                                menuAlign: 'tl-tl',
                                cls: 'menu-shapes menu-change-shape',
                                items: []
                            })
                        },
                        {
                            caption: this.textCropFill,
                            value: 1
                        },
                        {
                            caption: this.textCropFit,
                            value: 2
                        }]
                }),
                dataHint: '1',
                dataHintDirection: 'bottom',
                dataHintOffset: 'big'
            });
            this.btnCrop.on('click', _.bind(this.onCrop, this));
            this.btnCrop.menu.on('item:click', _.bind(this.onCropMenu, this));
            this.lockedControls.push(this.btnCrop);
            this.btnChangeShape= this.btnCrop.menu.items[1];

            this.btnSelectImage = new Common.UI.Button({
                parentEl: $('#image-button-replace'),
                cls: 'btn-text-menu-default',
                caption: this.textInsert,
                style: "width:100%;",
                menu: new Common.UI.Menu({
                    style: 'min-width: 194px;',
                    maxHeight: 200,
                    items: [
                        {caption: this.textFromFile, value: 0},
                        {caption: this.textFromUrl, value: 1},
                        {caption: this.textFromStorage, value: 2}
                    ]
                }),
                dataHint: '1',
                dataHintDirection: 'bottom',
                dataHintOffset: 'big'
            });
            this.lockedControls.push(this.btnSelectImage);
            this.btnSelectImage.menu.on('item:click', _.bind(this.onImageSelect, this));
            this.btnSelectImage.menu.items[2].setVisible(this.mode.canRequestInsertImage || this.mode.fileChoiceUrl && this.mode.fileChoiceUrl.indexOf("{documentType}")>-1);

            this.linkAdvanced = $('#image-advanced-link');
            $(this.el).on('click', '#image-advanced-link', _.bind(this.openAdvancedSettings, this));
        },

        _changeCropState: function(state) {
            this._state.cropMode = state;

            if (!this.btnCrop) return;
            this.btnCrop.toggle(state, true);
            this.btnCrop.menu.items[0].setChecked(state, true);
        },

        createDelayedElements: function() {
            this.createDelayedControls();
            this.updateMetricUnit();
            this.onApiAutoShapes();
            this._initSettings = false;
        },

        onApiAutoShapes: function() {
            var me = this;
            var onShowBefore = function(menu) {
                me.fillAutoShapes();
                menu.off('show:before', onShowBefore);
            };
            me.btnChangeShape.menu.on('show:before', onShowBefore);
        },

        fillAutoShapes: function() {
            var me = this,
                recents = Common.localStorage.getItem('de-recent-shapes');
            
             var menuitem = new Common.UI.MenuItem({
                    template: _.template('<div id="id-img-change-shape-menu" class="menu-insertshape"></div>'),
                    index: 0
                });
                me.btnChangeShape.menu.addItem(menuitem);

                var shapePicker = new Common.UI.DataViewShape({
                    el: $('#id-img-change-shape-menu'),
                    itemTemplate: _.template('<div class="item-shape" id="<%= id %>"><svg width="20" height="20" class=\"icon\"><use xlink:href=\"#svg-icon-<%= data.shapeType %>\"></use></svg></div>'),
                    groups: me.application.getCollection('ShapeGroups'),
                    parentMenu: me.btnChangeShape.menu,
<<<<<<< HEAD
                    restoreHeight: 640,
                    textRecentlyUsed: me.textRecentlyUsed,
                    recentShapes: recents ? JSON.parse(recents) : null,
                    isFromImage: true
=======
                    restoreHeight: 652,
                    textRecentlyUsed: me.textRecentlyUsed,
                    recentShapes: recents ? JSON.parse(recents) : null,
                    hideTextRect: true
>>>>>>> d2c5b7ff
                });
                shapePicker.on('item:click', function(picker, item, record, e) {
                    if (me.api) {
                        me.api.ChangeShapeType(record.get('data').shapeType);
                        me.fireEvent('editcomplete', me);
                    }
                    if (e.type !== 'click')
                        me.btnCrop.menu.hide();
                });
        },

        ChangeSettings: function(props) {
            if (this._initSettings)
                this.createDelayedElements();

            this.disableControls(this._locked);

            if (props ){

                this._originalProps = new Asc.asc_CImgProperty(props);

                var value = props.get_WrappingStyle();
                if (this._state.WrappingStyle!==value) {
                    this.cmbWrapType.suspendEvents();
                    var rec = this.cmbWrapType.menuPicker.store.findWhere({
                        data: value
                    });
                    this.cmbWrapType.menuPicker.selectRecord(rec);
                    this.cmbWrapType.resumeEvents();
                    this._state.WrappingStyle=value;
                }

                value = props.get_CanBeFlow() && !this._locked;
                var fromgroup = props.get_FromGroup() || this._locked;
                var control_props = this.api.asc_IsContentControl() ? this.api.asc_GetContentControlProperties() : null,
                    isPictureControl = !!control_props && (control_props.get_SpecificType()==Asc.c_oAscContentControlSpecificType.Picture) && !control_props.get_FormPr() || this._locked;
                if (this._state.CanBeFlow!==value || this._state.FromGroup!==fromgroup || this._state.isPictureControl!==isPictureControl) {
                    this.cmbWrapType.setDisabled(!value || fromgroup || isPictureControl);
                    this._state.CanBeFlow=value;
                    this._state.FromGroup=fromgroup;
                    this._state.isPictureControl=isPictureControl;
                }

                value = props.get_Width();
                if ( Math.abs(this._state.Width-value)>0.001 ) {
                    this.labelWidth[0].innerHTML = this.textWidth + ': ' + Common.Utils.Metric.fnRecalcFromMM(value).toFixed(2) + ' ' + Common.Utils.Metric.getCurrentMetricName();
                    this._state.Width = value;
                }

                value = props.get_Height();
                if ( Math.abs(this._state.Height-value)>0.001 ) {
                    this.labelHeight[0].innerHTML = this.textHeight + ': ' + Common.Utils.Metric.fnRecalcFromMM(value).toFixed(2) + ' ' + Common.Utils.Metric.getCurrentMetricName();
                    this._state.Height = value;
                }

                this.btnOriginalSize.setDisabled(props.get_ImageUrl()===null || props.get_ImageUrl()===undefined || this._locked);

                var pluginGuid = props.asc_getPluginGuid();
                value = (pluginGuid !== null && pluginGuid !== undefined);
                if (this._state.isOleObject!==value) {
                    this.btnSelectImage.setVisible(!value);
                    this.btnEditObject.setVisible(value);
                    this.btnRotate270.setDisabled(value);
                    this.btnRotate90.setDisabled(value);
                    this.btnFlipV.setDisabled(value);
                    this.btnFlipH.setDisabled(value);
                    this._state.isOleObject=value;
                }

                if (this._state.isOleObject) {
                    var plugin = DE.getCollection('Common.Collections.Plugins').findWhere({guid: pluginGuid});
                    this.btnEditObject.setDisabled(plugin===null || plugin ===undefined || this._locked);
                } else {
                    this.btnSelectImage.setDisabled(pluginGuid===null || this._locked);
                }
            }
        },

        _ImgWrapStyleChanged: function(style) {
            if (!this.cmbWrapType) return;
            if (this._state.WrappingStyle!==style) {
                this.cmbWrapType.suspendEvents();
                var rec = this.cmbWrapType.menuPicker.store.findWhere({
                    data: style
                });
                this.cmbWrapType.menuPicker.selectRecord(rec);
                this.cmbWrapType.resumeEvents();
                this._state.WrappingStyle=style;
            }
        },

        onSelectWrap: function(combo, record){
            if (this.api) {
                var props = new Asc.asc_CImgProperty(),
                    data = record.get('data');
                props.put_WrappingStyle(data);
                if (this._state.WrappingStyle===Asc.c_oAscWrapStyle2.Inline && data!==Asc.c_oAscWrapStyle2.Inline ) {
                    props.put_PositionH(new Asc.CImagePositionH());
                    props.get_PositionH().put_UseAlign(false);
                    props.get_PositionH().put_RelativeFrom(Asc.c_oAscRelativeFromH.Column);
                    var val = this._originalProps.get_Value_X(Asc.c_oAscRelativeFromH.Column);
                    props.get_PositionH().put_Value(val);

                    props.put_PositionV(new Asc.CImagePositionV());
                    props.get_PositionV().put_UseAlign(false);
                    props.get_PositionV().put_RelativeFrom(Asc.c_oAscRelativeFromV.Paragraph);
                    val = this._originalProps.get_Value_Y(Asc.c_oAscRelativeFromV.Paragraph);
                    props.get_PositionV().put_Value(val);
                }

                this.api.ImgApply(props);
            }

            this.fireEvent('editcomplete', this);
        },

        setOriginalSize:  function() {
            if (this.api) {
                var imgsize = this.api.get_OriginalSizeImage();
                var w = imgsize.get_ImageWidth();
                var h = imgsize.get_ImageHeight();

                this.labelWidth[0].innerHTML = this.textWidth + ': ' + Common.Utils.Metric.fnRecalcFromMM(w).toFixed(2) + ' ' + Common.Utils.Metric.getCurrentMetricName();
                this.labelHeight[0].innerHTML = this.textHeight + ': ' + Common.Utils.Metric.fnRecalcFromMM(h).toFixed(2) + ' ' + Common.Utils.Metric.getCurrentMetricName();

                var properties = new Asc.asc_CImgProperty();
                properties.put_Width(w);
                properties.put_Height(h);
                properties.put_ResetCrop(true);
                properties.put_Rot(0);
                this.api.ImgApply(properties);
                this.fireEvent('editcomplete', this);
            }
        },

        setFitMargins:  function() {
            if (this.api) {
                var section = this.api.asc_GetSectionProps(),
                    ratio = (this._state.Height>0) ? this._state.Width/this._state.Height : 1,
                    pagew = (this.api.asc_GetCurrentColumnWidth) ? this.api.asc_GetCurrentColumnWidth() : (section.get_W() - section.get_LeftMargin() - section.get_RightMargin()),
                    pageh = section.get_H() - section.get_TopMargin() - section.get_BottomMargin(),
                    pageratio = pagew/pageh,
                    w, h;

                if (ratio>pageratio) {
                    w = pagew;
                    h = w/ratio;
                } else if (ratio<pageratio) {
                    h = pageh;
                    w = h * ratio;
                } else {
                    w = pagew;
                    h = pageh;
                }

                this.labelWidth[0].innerHTML = this.textWidth + ': ' + Common.Utils.Metric.fnRecalcFromMM(w).toFixed(2) + ' ' + Common.Utils.Metric.getCurrentMetricName();
                this.labelHeight[0].innerHTML = this.textHeight + ': ' + Common.Utils.Metric.fnRecalcFromMM(h).toFixed(2) + ' ' + Common.Utils.Metric.getCurrentMetricName();

                var properties = new Asc.asc_CImgProperty();
                properties.put_Width(w);
                properties.put_Height(h);

                if (this._state.WrappingStyle!==Asc.c_oAscWrapStyle2.Inline) {
                    if (ratio>=1) {
                        var position = new Asc.CImagePositionH();
                        position.put_UseAlign(true);
                        position.put_Percent(false);
                        position.put_RelativeFrom(Asc.c_oAscRelativeFromH.Margin);
                        position.put_Align(Asc.c_oAscAlignH.Left);
                        properties.put_PositionH(position);
                    }
                    if (ratio<=1) {
                        position = new Asc.CImagePositionV();
                        position.put_UseAlign(true);
                        position.put_Percent(false);
                        position.put_RelativeFrom(Asc.c_oAscRelativeFromV.Margin);
                        position.put_Align(Asc.c_oAscAlignV.Top);
                        properties.put_PositionV(position);
                    }
                }

                this.api.ImgApply(properties);
                this.fireEvent('editcomplete', this);
            }
        },

        setImageUrl: function(url, token) {
            var props = new Asc.asc_CImgProperty();
            props.put_ImageUrl(url, token);
            this.api.ImgApply(props);
        },

        insertImageFromStorage: function(data) {
            if (data && data._urls && data.c=='change') {
                this.setImageUrl(data._urls[0], data.token);
            }
        },

        onImageSelect: function(menu, item) {
            if (item.value==1) {
                var me = this;
                (new Common.Views.ImageFromUrlDialog({
                    handler: function(result, value) {
                        if (result == 'ok') {
                            if (me.api) {
                                var checkUrl = value.replace(/ /g, '');
                                if (!_.isEmpty(checkUrl)) {
                                    me.setImageUrl(checkUrl);
                                }
                            }
                        }
                        me.fireEvent('editcomplete', me);
                    }
                })).show();
            } else if (item.value==2) {
                Common.NotificationCenter.trigger('storage:image-load', 'change');
            } else {
                if (this._isFromFile) return;
                this._isFromFile = true;
                if (this.api) this.api.ChangeImageFromFile();
                this.fireEvent('editcomplete', this);
                this._isFromFile = false;
            }
        },

        onBtnRotateClick: function(btn) {
            var properties = new Asc.asc_CImgProperty();
            properties.asc_putRotAdd((btn.options.value==1 ? 90 : 270) * 3.14159265358979 / 180);
            this.api.ImgApply(properties);
            this.fireEvent('editcomplete', this);
        },

        onBtnFlipClick: function(btn) {
            var properties = new Asc.asc_CImgProperty();
            if (btn.options.value==1)
                properties.asc_putFlipHInvert(true);
            else
                properties.asc_putFlipVInvert(true);
            this.api.ImgApply(properties);
            this.fireEvent('editcomplete', this);
        },

        onCrop: function(btn, e) {
            if (this.api) {
                btn.pressed ? this.api.asc_startEditCrop() : this.api.asc_endEditCrop();
            }
            this.fireEvent('editcomplete', this);
        },

        onCropMenu: function(menu, item) {
            if (this.api) {
                if (item.value == 1) {
                    this.api.asc_cropFill();
                } else if (item.value == 2) {
                    this.api.asc_cropFit();
                } else {
                    item.checked ? this.api.asc_startEditCrop() : this.api.asc_endEditCrop();
                }
            }
            this.fireEvent('editcomplete', this);
        },

        openAdvancedSettings: function(e) {
            if (this.linkAdvanced.hasClass('disabled')) return;

            var me = this;
            var win;
            if (me.api && !this._locked){
                var selectedElements = me.api.getSelectedElements();
                if (selectedElements && selectedElements.length>0){
                    var elType, elValue;
                    for (var i = selectedElements.length - 1; i >= 0; i--) {
                        elType = selectedElements[i].get_ObjectType();
                        elValue = selectedElements[i].get_ObjectValue();
                        if (Asc.c_oAscTypeSelectElement.Image == elType) {
                            var imgsizeOriginal;
                            if (!me.btnOriginalSize.isDisabled()) {
                                imgsizeOriginal = me.api.get_OriginalSizeImage();
                                if (imgsizeOriginal)
                                    imgsizeOriginal = {width:imgsizeOriginal.get_ImageWidth(), height:imgsizeOriginal.get_ImageHeight()};
                            }
                            (new DE.Views.ImageSettingsAdvanced(
                                {
                                    imageProps: elValue,
                                    sizeOriginal: imgsizeOriginal,
                                    api         : me.api,
                                    sectionProps: me.api.asc_GetSectionProps(),
                                    handler: function(result, value) {
                                        if (result == 'ok') {
                                            if (me.api) {
                                                me.api.ImgApply(value.imageProps);
                                            }
                                        }
                                        me.fireEvent('editcomplete', me);
                                    }
                            })).show();
                            break;
                        }
                    }
                }
            }
        },

        setLocked: function (locked) {
            this._locked = locked;
        },

        disableControls: function(disable) {
            if (this._initSettings) return;
            
            if (this._state.DisabledControls!==disable) {
                this._state.DisabledControls = disable;
                _.each(this.lockedControls, function(item) {
                    item.setDisabled(disable);
                });
                this.linkAdvanced.toggleClass('disabled', disable);
            }

            this.btnCrop.setDisabled(disable || !this.api.asc_canEditCrop());
        },

        textSize:       'Size',
        textWrap:       'Wraping Style',
        textWidth:      'Width',
        textHeight:     'Height',
        textOriginalSize: 'Actual Size',
        textInsert:     'Replace Image',
        textFromUrl:    'From URL',
        textFromFile:   'From File',
        textAdvanced:   'Show advanced settings',
        txtInline: 'Inline',
        txtSquare: 'Square',
        txtTight: 'Tight',
        txtThrough: 'Through',
        txtTopAndBottom: 'Top and bottom',
        txtBehind: 'Behind',
        txtInFront: 'In front',
        textEditObject: 'Edit Object',
        textEdit:       'Edit',
        textFitMargins: 'Fit to Margin',
        textRotation: 'Rotation',
        textRotate90: 'Rotate 90°',
        textFlip: 'Flip',
        textHint270: 'Rotate 90° Counterclockwise',
        textHint90: 'Rotate 90° Clockwise',
        textHintFlipV: 'Flip Vertically',
        textHintFlipH: 'Flip Horizontally',
        textCrop: 'Crop',
        textCropFill: 'Fill',
        textCropFit: 'Fit',
        textCropToShape: 'Crop to shape',
        textFromStorage: 'From Storage',
        textRecentlyUsed: 'Recently Used'
    }, DE.Views.ImageSettings || {}));
});<|MERGE_RESOLUTION|>--- conflicted
+++ resolved
@@ -349,17 +349,10 @@
                     itemTemplate: _.template('<div class="item-shape" id="<%= id %>"><svg width="20" height="20" class=\"icon\"><use xlink:href=\"#svg-icon-<%= data.shapeType %>\"></use></svg></div>'),
                     groups: me.application.getCollection('ShapeGroups'),
                     parentMenu: me.btnChangeShape.menu,
-<<<<<<< HEAD
-                    restoreHeight: 640,
-                    textRecentlyUsed: me.textRecentlyUsed,
-                    recentShapes: recents ? JSON.parse(recents) : null,
-                    isFromImage: true
-=======
                     restoreHeight: 652,
                     textRecentlyUsed: me.textRecentlyUsed,
                     recentShapes: recents ? JSON.parse(recents) : null,
                     hideTextRect: true
->>>>>>> d2c5b7ff
                 });
                 shapePicker.on('item:click', function(picker, item, record, e) {
                     if (me.api) {
