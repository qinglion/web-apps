--- conflicted
+++ resolved
@@ -1231,11 +1231,8 @@
                 dataHint: '1',
                 dataHintDirection: 'bottom',
                 dataHintOffset: 'big',
-<<<<<<< HEAD
-                ariaLabel: this.textTransform
-=======
+                ariaLabel: this.textTransform,
                 fillOnChangeVisibility: true
->>>>>>> 73f0e121
             });
             this.cmbTransform.render($('#textart-combo-transform'));
             this.cmbTransform.openButton.menu.cmpEl.css({
@@ -1272,11 +1269,8 @@
                     dataHint: '1',
                     dataHintDirection: 'bottom',
                     dataHintOffset: 'big',
-<<<<<<< HEAD
-                    ariaLabel: this.textTemplate
-=======
+                    ariaLabel: this.textTemplate,
                     fillOnChangeVisibility: true
->>>>>>> 73f0e121
                 });
                 this.cmbTextArt.render($('#textart-combo-template'));
                 this.cmbTextArt.openButton.menu.cmpEl.css({
