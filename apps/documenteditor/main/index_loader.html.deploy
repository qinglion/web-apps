--- conflicted
+++ resolved
@@ -321,12 +321,8 @@
     <inline src="../../common/main/resources/img/toolbar/shapetypes.svg" />
     <inline src="../../common/main/resources/img/toolbar/charttypes.svg" />
     <inline src="../../common/main/resources/img/toolbar/equationicons.svg" />
-<<<<<<< HEAD
     <inline src="../../common/main/resources/img/right-panels/arrows.svg" />
-
-=======
     <inline src="resources/img/form-points.svg" />
->>>>>>> c203e8aa
     <div id="viewport"></div>
     <script data-main="app" src="../../../vendor/requirejs/require.js"></script>
 
