/*
 * (c) Copyright Ascensio System SIA 2010-2024
 *
 * This program is a free software product. You can redistribute it and/or
 * modify it under the terms of the GNU Affero General Public License (AGPL)
 * version 3 as published by the Free Software Foundation. In accordance with
 * Section 7(a) of the GNU AGPL its Section 15 shall be amended to the effect
 * that Ascensio System SIA expressly excludes the warranty of non-infringement
 * of any third-party rights.
 *
 * This program is distributed WITHOUT ANY WARRANTY; without even the implied
 * warranty of MERCHANTABILITY or FITNESS FOR A PARTICULAR  PURPOSE. For
 * details, see the GNU AGPL at: http://www.gnu.org/licenses/agpl-3.0.html
 *
 * You can contact Ascensio System SIA at 20A-6 Ernesta Birznieka-Upish
 * street, Riga, Latvia, EU, LV-1050.
 *
 * The  interactive user interfaces in modified source and object code versions
 * of the Program must display Appropriate Legal Notices, as required under
 * Section 5 of the GNU AGPL version 3.
 *
 * Pursuant to Section 7(b) of the License you must retain the original Product
 * logo when distributing the program. Pursuant to Section 7(e) we decline to
 * grant you any rights under trademark law for use of our trademarks.
 *
 * All the Product's GUI elements, including illustrations and icon sets, as
 * well as technical writing content are licensed under the terms of the
 * Creative Commons Attribution-ShareAlike 4.0 International. See the License
 * terms at http://creativecommons.org/licenses/by-sa/4.0/legalcode
 *
 */
SSE.ApplicationController = new(function(){
    var me,
        api,
        config = {},
        docConfig = {},
        embedConfig = {},
        permissions = {},
        appOptions = {},
        maxPages = 0,
        created = false,
        iframePrint = null;
    var $ttEl,
        $tooltip,
        ttOffset = [6, -15],
        labelDocName;

    var LoadingDocument = -256;

    // Initialize analytics
    // -------------------------

//    Common.Analytics.initialize('UA-12442749-13', 'Embedded Spreadsheet Editor');


    // Check browser
    // -------------------------

    if (typeof isBrowserSupported !== 'undefined' && !isBrowserSupported()){
        Common.Gateway.reportError(undefined, this.unsupportedBrowserErrorText);
        return;
    }

    common.localStorage.setId('text');
    common.localStorage.setKeysFilter('sse-,asc.table');
    common.localStorage.sync();

    // Handlers
    // -------------------------

    function loadConfig(data) {
        config = $.extend(config, data.config);
        embedConfig = $.extend(embedConfig, data.config.embedded);

        common.controller.modals.init(embedConfig);
        common.controller.SearchBar.init(embedConfig);

        // Docked toolbar
        if (embedConfig.toolbarDocked === 'bottom') {
            $('#toolbar').addClass('bottom');
            $('.viewer').addClass('bottom');
            $('#box-tools').removeClass('dropdown').addClass('dropup');
            ttOffset[1] = -40;
        } else {
            $('#toolbar').addClass('top');
            $('.viewer').addClass('top');
        }

        config.canCloseEditor = false;
        var _canback = false;
        if (typeof config.customization === 'object') {
            if (typeof config.customization.goback == 'object' && config.canBackToFolder!==false) {
                _canback = config.customization.close===undefined ?
                    config.customization.goback.url || config.customization.goback.requestClose && config.canRequestClose :
                    config.customization.goback.url && !config.customization.goback.requestClose;

                if (config.customization.goback.requestClose)
                    console.log("Obsolete: The 'requestClose' parameter of the 'customization.goback' section is deprecated. Please use 'close' parameter in the 'customization' section instead.");
            }
            if (config.customization.close && typeof config.customization.close === 'object')
                config.canCloseEditor  = (config.customization.close.visible!==false) && config.canRequestClose && !config.isDesktopApp;
        }
        config.canBackToFolder = !!_canback;

        var reg = (typeof (config.region) == 'string') ? config.region.toLowerCase() : config.region;
        reg = Common.util.LanguageInfo.getLanguages().hasOwnProperty(reg) ? reg : Common.util.LanguageInfo.getLocalLanguageCode(reg);
        if (reg!==null)
            reg = parseInt(reg);
        else
            reg = (config.lang) ? parseInt(Common.util.LanguageInfo.getLocalLanguageCode(config.lang)) : 0x0409;
        api.asc_setLocale(reg);
    }

    function loadDocument(data) {
        docConfig = data.doc;

        if (docConfig) {
            permissions = $.extend(permissions, docConfig.permissions);

            var docInfo = new Asc.asc_CDocInfo(),
                _user = new Asc.asc_CUserInfo();

            var canRenameAnonymous = !((typeof (config.customization) == 'object') && (typeof (config.customization.anonymous) == 'object') && (config.customization.anonymous.request===false)),
                guestName = (typeof (config.customization) == 'object') && (typeof (config.customization.anonymous) == 'object') &&
                (typeof (config.customization.anonymous.label) == 'string') && config.customization.anonymous.label.trim()!=='' ?
                    common.utils.htmlEncode(config.customization.anonymous.label) : me.textGuest,
                value = canRenameAnonymous ? common.localStorage.getItem("guest-username") : null,
                user = common.utils.fillUserInfo(config.user, config.lang, value ? (value + ' (' + guestName + ')' ) : me.textAnonymous,
                    common.localStorage.getItem("guest-id") || ('uid-' + Date.now()));
            user.anonymous && common.localStorage.setItem("guest-id", user.id);

            _user.put_Id(user.id);
            _user.put_FullName(user.fullname);
            _user.put_IsAnonymousUser(user.anonymous);

            docInfo.put_Id(docConfig.key);
            docInfo.put_Url(docConfig.url);
            docInfo.put_DirectUrl(docConfig.directUrl);
            docInfo.put_Title(docConfig.title);
            docInfo.put_Format(docConfig.fileType);
            docInfo.put_VKey(docConfig.vkey);
            docInfo.put_UserInfo(_user);
            docInfo.put_CallbackUrl(config.callbackUrl);
            docInfo.put_Token(docConfig.token);
            docInfo.put_Permissions(docConfig.permissions);
            docInfo.put_EncryptedInfo(config.encryptionKeys);
            docInfo.put_Lang(config.lang);
            docInfo.put_Mode(config.mode);
            docInfo.put_Wopi(config.wopi);
<<<<<<< HEAD
=======
            config.shardkey && docInfo.put_Shardkey(config.shardkey);
>>>>>>> fae71475

            var enable = !config.customization || (config.customization.macros!==false);
            docInfo.asc_putIsEnabledMacroses(!!enable);
            enable = !config.customization || (config.customization.plugins!==false);
            docInfo.asc_putIsEnabledPlugins(!!enable);

            if (api) {
                api.asc_registerCallback('asc_onGetEditorPermissions', onEditorPermissions);
                api.asc_registerCallback('asc_onRunAutostartMacroses', onRunAutostartMacroses);
                api.asc_setDocInfo(docInfo);
                api.asc_getEditorPermissions(config.licenseUrl, config.customerId);
                api.asc_enableKeyEvents(true);

                Common.Analytics.trackEvent('Load', 'Start');
            }

            embedConfig.docTitle = docConfig.title;
            labelDocName = $('#title-doc-name');
            labelDocName.text(embedConfig.docTitle || '')
        }
    }

    function setActiveWorkSheet(index) {
        var $box = $('#worksheets');
        $box.find('> li').removeClass('active');
        $box.find('#worksheet' + index).addClass('active');

        api.asc_showWorksheet(index);
    }

    function onSheetsChanged(){
        maxPages = api.asc_getWorksheetsCount();

        var handleWorksheet = function(e){
            var $worksheet = $(this);
            var index = $worksheet.attr('id').match(/\d+$/);

            if (index.length > 0) {
                index = parseInt(index[0]);

                if (index > -1 && index < maxPages)
                    setActiveWorkSheet(index);
            }
        };

        var $box = $('#worksheets');
        $box.find('li').off();
        $box.empty();

        var tpl = '<li id="worksheet{index}" tabtitle="{tabtitle}" {style}>{title}</li>';
        for (var i = 0; i < maxPages; i++) {
            if (api.asc_isWorksheetHidden(i)) continue;

            var styleAttr = "";
            var color = api.asc_getWorksheetTabColor(i);

            if (color) {
                styleAttr = 'style="box-shadow: inset 0 4px 0 rgb({r}, {g}, {b})"'
                    .replace(/\{r}/, color.get_r())
                    .replace(/\{g}/, color.get_g())
                    .replace(/\{b}/, color.get_b());
            }

            // escape html
            var name = api.asc_getWorksheetName(i).replace(/[&<>"']/g, function (match) {
                return {
                    '&': '&amp;',
                    '<': '&lt;',
                    '>': '&gt;',
                    '"': '&quot;',
                    "'": '&#39;'
                }[match];
            });

            var item = tpl
                .replace(/\{index}/, i)
                .replace(/\{tabtitle}/, name)
                .replace(/\{title}/, name)
                .replace(/\{style}/, styleAttr);

            $(item).appendTo($box).on('click', handleWorksheet);
        }

        setActiveWorkSheet(api.asc_getActiveWorksheetIndex());
    }

    function setupScrollButtons() {
        var $container = $('#worksheet-container');
        var $prevButton = $('#worksheet-list-button-prev');
        var $nextButton = $('#worksheet-list-button-next');
        var $box = $('#worksheets');

        var handleScrollButtonsState = function() {
            if ($container[0].scrollWidth > $container[0].clientWidth) {
                var scrollLeft = $container.scrollLeft();
                var scrollWidth = $container[0].scrollWidth;
                var containerWidth = $container.innerWidth();

                if (scrollLeft === 0) {
                    $prevButton.prop('disabled', true);
                    $nextButton.prop('disabled', false);
                } else if (scrollLeft + containerWidth >= scrollWidth) {
                    $prevButton.prop('disabled', false);
                    $nextButton.prop('disabled', true);
                } else {
                    $prevButton.prop('disabled', false);
                    $nextButton.prop('disabled', false);
                }
            } else {
                $prevButton.prop('disabled', true);
                $nextButton.prop('disabled', true);
            }
        };

        $container.on('scroll', handleScrollButtonsState);
        $(window).on('resize', handleScrollButtonsState);

        handleScrollButtonsState();

        var buttonWidth = $('.worksheet-list-buttons').outerWidth();

        $prevButton.on('click', function() {
            $($box.children().get().reverse()).each(function () {
                var $tab = $(this);
<<<<<<< HEAD
                var left = $tab.position().left - buttonWidth;
=======
                var left = common.utils.getPosition($tab).left - buttonWidth;
>>>>>>> fae71475

                if (left < 0) {
                    $container.scrollLeft($container.scrollLeft() + left - 26);
                    return false;
                }
            });
        });

        $nextButton.on('click', function() {
            var rightBound = $container.width();
            $box.children().each(function () {
                var $tab = $(this);
<<<<<<< HEAD
                var right = $tab.position().left + $tab.outerWidth();
=======
                var right = common.utils.getPosition($tab).left + $tab.outerWidth();
>>>>>>> fae71475

                if (right > rightBound) {
                    $container.scrollLeft($container.scrollLeft() + right - rightBound + ($container.width() > 400 ? 20 : 5));
                    return false;
                }
            });
        });
    }

    function onDownloadUrl(url, fileType) {
        Common.Gateway.downloadAs(url, fileType);
    }

    function onPrint() {
        if ( permissions.print!==false )
            api.asc_Print(new Asc.asc_CDownloadOptions(null, $.browser.chrome || $.browser.safari || $.browser.opera || $.browser.mozilla && $.browser.versionNumber>86));
    }

    function onPrintUrl(url) {
        common.utils.dialogPrint(url, api);
    }

    function hidePreloader() {
        $('#loading-mask').fadeOut('slow');
    }

    function onDocumentContentReady() {
        hidePreloader();
        onLongActionEnd(Asc.c_oAscAsyncActionType['BlockInteraction'], LoadingDocument);

        var dividers = $('#box-tools .divider');
        var itemsCount = $('#box-tools a').length;

        if ( permissions.print === false) {
            $('#idt-print').hide();
            itemsCount--;
        }

        if ( !embedConfig.saveUrl || permissions.download === false) {
            $('#idt-download').hide();
            itemsCount--;
        }

        if ( !embedConfig.shareUrl ) {
            $('#idt-share').hide();
            itemsCount--;
        }

        if (!config.canBackToFolder) {
            $('#idt-close').hide();
            itemsCount--;
        } else {
            var text = config.customization.goback.text;
            text && (typeof text == 'string') && $('#idt-close .caption').text(text);
        }

        if (config.canCloseEditor) {
            $('#id-btn-close-editor').removeClass('hidden');
        }

        if (itemsCount < 7) {
            $(dividers[0]).hide();
            $(dividers[1]).hide();
        }

        if ( !embedConfig.embedUrl ) {
            $('#idt-embed').hide();
            itemsCount--;
        }

        if ( !embedConfig.fullscreenUrl ) {
            $('#idt-fullscreen').hide();
            itemsCount--;
        }

        if (itemsCount < 1)
            $('#box-tools').addClass('hidden');
        else if (!embedConfig.embedUrl && !embedConfig.fullscreenUrl)
            $(dividers[2]).hide();

        common.controller.modals.attach({
            share: '#idt-share',
            embed: '#idt-embed'
        });

        api.asc_registerCallback('asc_onMouseMove',             onApiMouseMove);
        api.asc_registerCallback('asc_onHyperlinkClick',        common.utils.openLink);
        api.asc_registerCallback('asc_onDownloadUrl',           onDownloadUrl);
        api.asc_registerCallback('asc_onPrint',                 onPrint);
        api.asc_registerCallback('asc_onPrintUrl',              onPrintUrl);
        api.asc_registerCallback('asc_onStartAction',           onLongActionBegin);

        Common.Gateway.on('processmouse',       onProcessMouse);
        Common.Gateway.on('downloadas',         onDownloadAs);
        Common.Gateway.on('requestclose',       onRequestClose);

        SSE.ApplicationView.tools.get('#idt-fullscreen')
            .on('click', function(){
                common.utils.openLink(embedConfig.fullscreenUrl);
            });

        SSE.ApplicationView.tools.get('#idt-download')
            .on('click', function(){
                if ( !!embedConfig.saveUrl && permissions.download !== false){
                    common.utils.openLink(embedConfig.saveUrl);
                }

                Common.Analytics.trackEvent('Save');
            });

        SSE.ApplicationView.tools.get('#idt-print')
            .on('click', function(){
                api.asc_Print(new Asc.asc_CDownloadOptions(null, $.browser.chrome || $.browser.safari || $.browser.opera || $.browser.mozilla && $.browser.versionNumber>86));
                Common.Analytics.trackEvent('Print');
            });

        SSE.ApplicationView.tools.get('#idt-close')
            .on('click', function(){
                if (config.customization && config.customization.goback) {
                    if (config.customization.goback.requestClose && config.canRequestClose)
                        Common.Gateway.requestClose();
                    else if (config.customization.goback.url) {
                        if (config.customization.goback.blank!==false) {
                            window.open(config.customization.goback.url, "_blank");
                        } else {
                            window.parent.location.href = config.customization.goback.url;
                        }
                    }
                }
            });

        $('#id-btn-close-editor').on('click', function(){
            config.canRequestClose && Common.Gateway.requestClose();
        });

        SSE.ApplicationView.tools.get('#idt-search')
            .on('click', function(){
                common.controller.SearchBar.show();
            });

        $('#id-btn-zoom-in').on('click', function () {
            if (api){
                var f = Math.floor(api.asc_getZoom() * 10)/10;
                f += .1;
                f > 0 && !(f > 5.) && api.asc_setZoom(f);
            }
        });
        $('#id-btn-zoom-out').on('click', function () {
            if (api){
                var f = Math.ceil(api.asc_getZoom() * 10)/10;
                f -= .1;
                !(f < .1) && api.asc_setZoom(f);
            }
        });

        var documentMoveTimer;
        var ismoved = false;
        $(document).mousemove(function(event) {
            $('#id-btn-zoom-in').fadeIn();
            $('#id-btn-zoom-out').fadeIn();

            ismoved = true;
            if (!documentMoveTimer) {
                documentMoveTimer = setInterval(function () {
                    if (!ismoved) {
                        $('#id-btn-zoom-in').fadeOut();
                        $('#id-btn-zoom-out').fadeOut();
                        clearInterval(documentMoveTimer);
                        documentMoveTimer = undefined;
                    }

                    ismoved = false;
                }, 2000);
            }
        });

        var ismodalshown = false;
        $(document.body).on('show.bs.modal', '.modal',
            function(e) {
                ismodalshown = true;
                api.asc_enableKeyEvents(false);
            }
        ).on('hidden.bs.modal', '.modal',
            function(e) {
                ismodalshown = false;
                api.asc_enableKeyEvents(true);
            }
        ).on('hidden.bs.dropdown', '.dropdown',
            function(e) {
                if ( !ismodalshown )
                    api.asc_enableKeyEvents(true);
            }
        ).on('blur', 'input, textarea',
            function(e) {
                if ( !ismodalshown ) {
                    if (!/area_id/.test(e.target.id) ) {
                        api.asc_enableKeyEvents(true);
                    }
                }
            }
        );

        $('#editor_sdk').on('click', function(e) {
            if ( e.target.localName == 'canvas' ) {
                e.currentTarget.focus();
            }
        });

        $(document).on('mousewheel', function (e) {
            if ((e.ctrlKey || e.metaKey) && !e.altKey) {
                e.preventDefault();
                e.stopPropagation();
            }
        });

        Common.Gateway.documentReady();
        Common.Analytics.trackEvent('Load', 'Complete');
    }

    function onEditorPermissions(params) {
        var licType = params.asc_getLicenseType();
        if (Asc.c_oLicenseResult.Expired === licType || Asc.c_oLicenseResult.Error === licType || Asc.c_oLicenseResult.ExpiredTrial === licType ||
            Asc.c_oLicenseResult.NotBefore === licType || Asc.c_oLicenseResult.ExpiredLimited === licType) {
            $('#id-critical-error-title').text(Asc.c_oLicenseResult.NotBefore === licType ? me.titleLicenseNotActive : me.titleLicenseExp);
            $('#id-critical-error-message').html(Asc.c_oLicenseResult.NotBefore === licType ? me.warnLicenseBefore : me.warnLicenseExp);
            $('#id-critical-error-close').parent().remove();
            $('#id-critical-error-dialog').css('z-index', 20002).modal({backdrop: 'static', keyboard: false, show: true});
            return;
        }

        appOptions.canBranding  = params.asc_getCustomization();
        appOptions.canBranding && setBranding(config.customization);

        var $parent = labelDocName.parent();
        var _left_width = common.utils.getPosition($parent).left,
            _right_width = $parent.next().outerWidth();

        if ( _left_width < _right_width )
            $parent.css('padding-left', parseFloat($parent.css('padding-left')) + _right_width - _left_width);
        else
            $parent.css('padding-right', parseFloat($parent.css('padding-right')) + _left_width - _right_width);

        onLongActionBegin(Asc.c_oAscAsyncActionType['BlockInteraction'], LoadingDocument);
        api.asc_setViewMode(true);
        api.asc_LoadDocument();
    }
    
    function onOpenDocument(progress) {
        var proc = (progress.asc_getCurrentFont() + progress.asc_getCurrentImage())/(progress.asc_getFontsCount() + progress.asc_getImagesCount());
        me.loadMask && me.loadMask.setTitle(me.textLoadingDocument + ': ' + common.utils.fixedDigits(Math.min(Math.round(proc*100), 100), 3, "  ") + '%');
    }

    function onLongActionBegin(type, id){
        var text = '';
        switch (id)
        {
            case Asc.c_oAscAsyncAction['Print']:
                text = me.downloadTextText;
                break;
            case LoadingDocument:
                text = me.textLoadingDocument + '           ';
                break;
            default:
                text = me.waitText;
                break;
        }

        if (type == Asc.c_oAscAsyncActionType['BlockInteraction']) {
            if (!me.loadMask)
                me.loadMask = new common.view.LoadMask();
            me.loadMask.setTitle(text);
            me.loadMask.show();
        }
    }

    function onLongActionEnd(type, id){
        if (type === Asc.c_oAscAsyncActionType.BlockInteraction) {
            switch (id) {
                case Asc.c_oAscAsyncAction.Open:
                    if (api) {
                        api.asc_Resize();
                        var zf = (config.customization && config.customization.zoom ? parseInt(config.customization.zoom)/100 : 1);
                        api.asc_setZoom(zf>0 ? zf : 1);
                    }

                    onDocumentContentReady();
                    onSheetsChanged();
                    setupScrollButtons();
                    break;
            }

            me.loadMask && me.loadMask.hide();
        }
    }

    function onAdvancedOptions(type, advOptions, mode, formatOptions) {
        if (type == Asc.c_oAscAdvancedOptionsID.DRM) {
            var isCustomLoader = !!config.customization.loaderName || !!config.customization.loaderLogo;
            var submitPassword = function(val) {
                api && api.asc_setAdvancedOptions(Asc.c_oAscAdvancedOptionsID.DRM, new Asc.asc_CDRMAdvancedOptions(val)); 
                me.loadMask && me.loadMask.show();
                if(!isCustomLoader) $('#loading-mask').removeClass("none-animation");
            };
            common.controller.modals.createDlgPassword(submitPassword);
            if(isCustomLoader) hidePreloader();
            else $('#loading-mask').addClass("none-animation");
            onLongActionEnd(Asc.c_oAscAsyncActionType['BlockInteraction'], LoadingDocument);
        } else if (type == Asc.c_oAscAdvancedOptionsID.CSV) {
            api && api.asc_setAdvancedOptions(Asc.c_oAscAdvancedOptionsID.CSV, advOptions.asc_getRecommendedSettings() || new Asc.asc_CTextOptions());
            onLongActionEnd(Asc.c_oAscAsyncActionType['BlockInteraction'], LoadingDocument);
        }
    }

    function onError(id, level, errData) {
        if (id == Asc.c_oAscError.ID.LoadingScriptError) {
            $('#id-critical-error-title').text(me.criticalErrorTitle);
            $('#id-critical-error-message').text(me.scriptLoadError);
            $('#id-critical-error-close').text(me.txtClose).off().on('click', function(){
                window.location.reload();
            });
            $('#id-critical-error-dialog').css('z-index', 20002).modal('show');
            return;
        }

        hidePreloader();
        onLongActionEnd(Asc.c_oAscAsyncActionType['BlockInteraction'], LoadingDocument);

        var message;

        switch (id)
        {
            case Asc.c_oAscError.ID.Unknown:
                message = me.unknownErrorText;
                break;

            case Asc.c_oAscError.ID.ConvertationTimeout:
                message = me.convertationTimeoutText;
                break;

            case Asc.c_oAscError.ID.ConvertationError:
                message = me.convertationErrorText;
                break;

            case Asc.c_oAscError.ID.ConvertationOpenError:
                message = me.openErrorText;
                break;

            case Asc.c_oAscError.ID.DownloadError:
                message = me.downloadErrorText;
                break;

            case Asc.c_oAscError.ID.ConvertationPassword:
                message = me.errorFilePassProtect;
                break;

            case Asc.c_oAscError.ID.UserDrop:
                message = me.errorUserDrop;
                break;

            case Asc.c_oAscError.ID.ConvertationOpenLimitError:
                message = me.errorFileSizeExceed;
                break;

            case Asc.c_oAscError.ID.UpdateVersion:
                message = me.errorUpdateVersionOnDisconnect;
                break;

            case Asc.c_oAscError.ID.AccessDeny:
                message = me.errorAccessDeny;
                break;

            case Asc.c_oAscError.ID.ForceSaveButton:
            case Asc.c_oAscError.ID.ForceSaveTimeout:
                message = me.errorForceSave;
                break;

            case Asc.c_oAscError.ID.LoadingFontError:
                message = me.errorLoadingFont;
                break;

            case Asc.c_oAscError.ID.KeyExpire:
                message = me.errorTokenExpire;
                break;

            case Asc.c_oAscError.ID.VKeyEncrypt:
                message= me.errorToken;
                break;

            case Asc.c_oAscError.ID.ConvertationOpenFormat:
                if (errData === 'pdf')
                    message = me.errorInconsistentExtPdf.replace('%1', docConfig.fileType || '');
                else if  (errData === 'docx')
                    message = me.errorInconsistentExtDocx.replace('%1', docConfig.fileType || '');
                else if  (errData === 'xlsx')
                    message = me.errorInconsistentExtXlsx.replace('%1', docConfig.fileType || '');
                else if  (errData === 'pptx')
                    message = me.errorInconsistentExtPptx.replace('%1', docConfig.fileType || '');
                else
                    message = me.errorInconsistentExt;
                break;

            case Asc.c_oAscError.ID.SessionToken: // don't show error message
                return;

            case Asc.c_oAscError.ID.EditingError:
                message = me.errorEditingDownloadas;
                break;

            default:
                // message = me.errorDefaultMessage.replace('%1', id);
                // break;
                return;
        }

        if (level == Asc.c_oAscError.Level.Critical) {

            // report only critical errors
            Common.Gateway.reportError(id, message);

            $('#id-critical-error-title').text(me.criticalErrorTitle);
            $('#id-critical-error-message').html(message);
            $('#id-critical-error-close').text(me.txtClose).off().on('click', function(){
                window.location.reload();
            });
        }
        else {
            Common.Gateway.reportWarning(id, message);

            $('#id-critical-error-title').text(me.notcriticalErrorTitle);
            $('#id-critical-error-message').html(message);
            $('#id-critical-error-close').text(me.txtClose).off().on('click', function(){
                $('#id-critical-error-dialog').modal('hide');
            });
        }

        $('#id-critical-error-dialog').modal('show');

        Common.Analytics.trackEvent('Internal Error', id.toString());
    }

    function onExternalMessage(error) {
        if (error) {
            hidePreloader();
            $('#id-error-mask-title').text(me.criticalErrorTitle);
            $('#id-error-mask-text').text(error.msg);
            $('#id-error-mask').css('display', 'block');

            Common.Analytics.trackEvent('External Error');
        }
    }

    function onProcessMouse(data) {
        if (data.type == 'mouseup') {
            var editor = document.getElementById('editor_sdk');
            if (editor) {
                var rect = common.utils.getBoundingClientRect(editor);
                var event = window.event || arguments.callee.caller.arguments[0];
                api.asc_onMouseUp(event, data.x - rect.left, data.y - rect.top);
            }
        }
    }

    function onRequestClose() {
        Common.Gateway.requestClose();
    }

    function onDownloadAs() {
        if ( permissions.download === false) {
            Common.Gateway.reportError(Asc.c_oAscError.ID.AccessDeny, me.errorAccessDeny);
            return;
        }
        if (api) {
            var options = new Asc.asc_CDownloadOptions(Asc.c_oAscFileType.XLSX, true);
            options.asc_setIsSaveAs(true);
            api.asc_DownloadAs(options);
        }
    }

    function onApiMouseMove(array) {
        if ( array.length ) {
            var ttdata;
            for (var i = array.length; i > 0; i--) {
                if (array[i-1].asc_getType() == Asc.c_oAscMouseMoveType.Hyperlink) {
                    ttdata = array[i - 1];
                    break;
                }
            }

            if ( ttdata ) {
                if (!$ttEl) {
                    $ttEl = $('.hyperlink-tooltip');
                    $ttEl.tooltip({'container': 'body', 'trigger': 'manual'});
                    $ttEl.on('shown.bs.tooltip', function(e) {
                        $tooltip = $ttEl.data('bs.tooltip').tip();

                        $tooltip.css({
                            left: $ttEl.ttpos[0] + ttOffset[0],
                            top: $ttEl.ttpos[1] + ttOffset[1]
                        });

                        $tooltip.find('.tooltip-arrow').css({left: 10});
                    });
                }

                if (!$tooltip) {
                    $ttEl.ttpos = [ttdata.asc_getX(), ttdata.asc_getY()];
                    $ttEl.tooltip('show');
                } else {
                    $tooltip.css({
                        left: ttdata.asc_getX() + ttOffset[0],
                        top: ttdata.asc_getY() + ttOffset[1]
                    });
                }
            } else {
                if ( $tooltip ) {
                    $tooltip.tooltip('hide');
                    $tooltip = false;
                }
            }
        }
    }

    function onRunAutostartMacroses() {
        if (!config.customization || (config.customization.macros!==false))
            if (api) api.asc_runAutostartMacroses();
    }

    function onBeforeUnload () {
        common.localStorage.save();
    }

    function setBranding(value) {
        if ( value && value.logo) {
            var logo = $('#header-logo');
            if (value.logo.visible===false) {
                logo.addClass('hidden');
                return;
            }

            if (value.logo.image || value.logo.imageEmbedded) {
                logo.html('<img src="'+(value.logo.image || value.logo.imageEmbedded)+'" style="max-width:100px; max-height:20px;"/>');
                logo.css({'background-image': 'none', width: 'auto', height: 'auto'});

                value.logo.imageEmbedded && console.log("Obsolete: The 'imageEmbedded' parameter of the 'customization.logo' section is deprecated. Please use 'image' parameter instead.");
            }

            if (value.logo.url) {
                logo.attr('href', value.logo.url);
            } else if (value.logo.url!==undefined) {
                logo.removeAttr('href');logo.removeAttr('target');
            }
        }
    }
    // Helpers
    // -------------------------

    function onDocumentResize() {
        if (api) api.asc_Resize();
    }

    function createController(){
        if (created)
            return me;

        me = this;
        created = true;

        // popover ui handlers

        $(window).resize(function(){
            onDocumentResize();
        });
        window.onbeforeunload = onBeforeUnload;
        
        api = new Asc.spreadsheet_api({
            'id-view': 'editor_sdk',
            'embedded' : true
        });

        if (api){
            api.asc_registerCallback('asc_onEndAction',             onLongActionEnd);
            api.asc_registerCallback('asc_onError',                 onError);
            api.asc_registerCallback('asc_onOpenDocumentProgress',  onOpenDocument);
            api.asc_registerCallback('asc_onAdvancedOptions',       onAdvancedOptions);
            api.asc_registerCallback('asc_onSheetsChanged',         onSheetsChanged);
            api.asc_registerCallback('asc_onActiveSheetChanged',    setActiveWorkSheet);

            // Initialize api gateway
            Common.Gateway.on('init',               loadConfig);
            Common.Gateway.on('opendocument',       loadDocument);
            Common.Gateway.on('showmessage',        onExternalMessage);
            Common.Gateway.appReady();

            common.controller.SearchBar.setApi(api);
        }

        return me;
    }

    return {
        create                  : createController,
        errorDefaultMessage     : 'Error code: %1',
        unknownErrorText        : 'Unknown error.',
        convertationTimeoutText : 'Conversion timeout exceeded.',
        convertationErrorText   : 'Conversion failed.',
        downloadErrorText       : 'Download failed.',
        criticalErrorTitle      : 'Error',
        notcriticalErrorTitle   : 'Warning',
        scriptLoadError: 'The connection is too slow, some of the components could not be loaded. Please reload the page.',
        errorFilePassProtect: 'The file is password protected and cannot be opened.',
        errorAccessDeny: 'You are trying to perform an action you do not have rights for.<br>Please contact your Document Server administrator.',
        errorUserDrop: 'The file cannot be accessed right now.',
        unsupportedBrowserErrorText: 'Your browser is not supported.',
        textOf: 'of',
        downloadTextText: 'Downloading spreadsheet...',
        waitText: 'Please, wait...',
        textLoadingDocument: 'Loading spreadsheet',
        txtClose: 'Close',
        errorFileSizeExceed: 'The file size exceeds the limitation set for your server.<br>Please contact your Document Server administrator for details.',
        errorUpdateVersionOnDisconnect: 'Internet connection has been restored, and the file version has been changed.<br>Before you can continue working, you need to download the file or copy its content to make sure nothing is lost, and then reload this page.',
        textGuest: 'Guest',
        textAnonymous: 'Anonymous',
        errorForceSave: "An error occurred while saving the file. Please use the 'Download as' option to save the file to your computer hard drive or try again later.",
        errorLoadingFont: 'Fonts are not loaded.<br>Please contact your Document Server administrator.',
        errorTokenExpire: 'The document security token has expired.<br>Please contact your Document Server administrator.',
        openErrorText: 'An error has occurred while opening the file',
        errorInconsistentExtDocx: 'An error has occurred while opening the file.<br>The file content corresponds to text documents (e.g. docx), but the file has the inconsistent extension: %1.',
        errorInconsistentExtXlsx: 'An error has occurred while opening the file.<br>The file content corresponds to spreadsheets (e.g. xlsx), but the file has the inconsistent extension: %1.',
        errorInconsistentExtPptx: 'An error has occurred while opening the file.<br>The file content corresponds to presentations (e.g. pptx), but the file has the inconsistent extension: %1.',
        errorInconsistentExtPdf: 'An error has occurred while opening the file.<br>The file content corresponds to one of the following formats: pdf/djvu/xps/oxps, but the file has the inconsistent extension: %1.',
        errorInconsistentExt: 'An error has occurred while opening the file.<br>The file content does not match the file extension.',
        titleLicenseExp: 'License expired',
        titleLicenseNotActive: 'License not active',
        warnLicenseBefore: 'License not active. Please contact your administrator.',
        warnLicenseExp: 'Your license has expired. Please update your license and refresh the page.',
        errorEditingDownloadas: 'An error occurred during the work with the document.<br>Use the \'Download as...\' option to save the file backup copy to your computer hard drive.',
        errorToken: 'The document security token is not correctly formed.<br>Please contact your Document Server administrator.'
    }
})();<|MERGE_RESOLUTION|>--- conflicted
+++ resolved
@@ -86,6 +86,7 @@
             $('.viewer').addClass('top');
         }
 
+        config.mode = 'view'; // always view for embedded
         config.canCloseEditor = false;
         var _canback = false;
         if (typeof config.customization === 'object') {
@@ -147,10 +148,7 @@
             docInfo.put_Lang(config.lang);
             docInfo.put_Mode(config.mode);
             docInfo.put_Wopi(config.wopi);
-<<<<<<< HEAD
-=======
             config.shardkey && docInfo.put_Shardkey(config.shardkey);
->>>>>>> fae71475
 
             var enable = !config.customization || (config.customization.macros!==false);
             docInfo.asc_putIsEnabledMacroses(!!enable);
@@ -275,11 +273,7 @@
         $prevButton.on('click', function() {
             $($box.children().get().reverse()).each(function () {
                 var $tab = $(this);
-<<<<<<< HEAD
-                var left = $tab.position().left - buttonWidth;
-=======
                 var left = common.utils.getPosition($tab).left - buttonWidth;
->>>>>>> fae71475
 
                 if (left < 0) {
                     $container.scrollLeft($container.scrollLeft() + left - 26);
@@ -292,11 +286,7 @@
             var rightBound = $container.width();
             $box.children().each(function () {
                 var $tab = $(this);
-<<<<<<< HEAD
-                var right = $tab.position().left + $tab.outerWidth();
-=======
                 var right = common.utils.getPosition($tab).left + $tab.outerWidth();
->>>>>>> fae71475
 
                 if (right > rightBound) {
                     $container.scrollLeft($container.scrollLeft() + right - rightBound + ($container.width() > 400 ? 20 : 5));
