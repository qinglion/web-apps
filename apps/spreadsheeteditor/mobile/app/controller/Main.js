/*
 *
 * (c) Copyright Ascensio System SIA 2010-2019
 *
 * This program is a free software product. You can redistribute it and/or
 * modify it under the terms of the GNU Affero General Public License (AGPL)
 * version 3 as published by the Free Software Foundation. In accordance with
 * Section 7(a) of the GNU AGPL its Section 15 shall be amended to the effect
 * that Ascensio System SIA expressly excludes the warranty of non-infringement
 * of any third-party rights.
 *
 * This program is distributed WITHOUT ANY WARRANTY; without even the implied
 * warranty of MERCHANTABILITY or FITNESS FOR A PARTICULAR  PURPOSE. For
 * details, see the GNU AGPL at: http://www.gnu.org/licenses/agpl-3.0.html
 *
 * You can contact Ascensio System SIA at 20A-12 Ernesta Birznieka-Upisha
 * street, Riga, Latvia, EU, LV-1050.
 *
 * The  interactive user interfaces in modified source and object code versions
 * of the Program must display Appropriate Legal Notices, as required under
 * Section 5 of the GNU AGPL version 3.
 *
 * Pursuant to Section 7(b) of the License you must retain the original Product
 * logo when distributing the program. Pursuant to Section 7(e) we decline to
 * grant you any rights under trademark law for use of our trademarks.
 *
 * All the Product's GUI elements, including illustrations and icon sets, as
 * well as technical writing content are licensed under the terms of the
 * Creative Commons Attribution-ShareAlike 4.0 International. See the License
 * terms at http://creativecommons.org/licenses/by-sa/4.0/legalcode
 *
 */

/**
 *  Main.js
 *  Spreadsheet Editor
 *
 *  Created by Maxim Kadushkin on 11/15/16
 *  Copyright (c) 2018 Ascensio System SIA. All rights reserved.
 *
 */

define([
    'core',
    'jquery',
    'underscore',
    'backbone',
    'irregularstack',
    'common/main/lib/util/LocalStorage'
    ,'common/main/lib/util/LanguageInfo'
], function (core, $, _, Backbone) {
    'use strict';

    SSE.Controllers.Main = Backbone.Controller.extend(_.extend((function() {
        var ApplyEditRights = -255;
        var LoadingDocument = -256;

        Common.localStorage.setId('table');
        Common.localStorage.setKeysFilter('sse-,asc.table');
        Common.localStorage.sync();

        return {
            models: [],
            collections: [],
            views: [],

            initialize: function() {
                //
            },

            onLaunch: function() {
                var me = this;

                me.stackLongActions = new Common.IrregularStack({
                    strongCompare   : function(obj1, obj2){return obj1.id === obj2.id && obj1.type === obj2.type;},
                    weakCompare     : function(obj1, obj2){return obj1.type === obj2.type;}
                });

                this._state = {
                    isDisconnected      : false,
                    usersCount          : 1,
                    fastCoauth          : true,
                    lostEditingRights   : false,
                    licenseType         : false
                };

                // Initialize viewport

//                if (!Common.Utils.isBrowserSupported()){
//                    Common.Utils.showBrowserRestriction();
//                    Common.Gateway.reportError(undefined, this.unsupportedBrowserErrorText);
//                    return;
//                }

                // Initialize api

                // window["flat_desine"] = true;

                var styleNames = ['Normal', 'Neutral', 'Bad', 'Good', 'Input', 'Output', 'Calculation', 'Check Cell', 'Explanatory Text', 'Note', 'Linked Cell', 'Warning Text',
                        'Heading 1', 'Heading 2', 'Heading 3', 'Heading 4', 'Title', 'Total', 'Currency', 'Percent', 'Comma'],
                    translate = {
                        'Series': me.txtSeries,
                        'Diagram Title': me.txtDiagramTitle,
                        'X Axis': me.txtXAxis,
                        'Y Axis': me.txtYAxis,
                        'Your text here': me.txtArt
                    };
                styleNames.forEach(function(item){
                    translate[item] = me['txtStyle_' + item.replace(/ /g, '_')] || item;
                });
                translate['Currency [0]'] = me.txtStyle_Currency + ' [0]';
                translate['Comma [0]'] = me.txtStyle_Comma + ' [0]';

                for (var i=1; i<7; i++) {
                    translate['Accent'+i] = me.txtAccent + i;
                    translate['20% - Accent'+i] = '20% - ' + me.txtAccent + i;
                    translate['40% - Accent'+i] = '40% - ' + me.txtAccent + i;
                    translate['60% - Accent'+i] = '60% - ' + me.txtAccent + i;
                }

                me.api = new Asc.spreadsheet_api({
                    'id-view'  : 'editor_sdk',
                    'id-input' : 'ce-cell-content'
                    ,'mobile'  : true,
                    'translate': translate
                });


                // Localization uiApp params
                uiApp.params.modalButtonOk = me.textOK;
                uiApp.params.modalButtonCancel = me.textCancel;
                uiApp.params.modalPreloaderTitle = me.textPreloader;
                uiApp.params.modalUsernamePlaceholder = me.textUsername;
                uiApp.params.modalPasswordPlaceholder = me.textPassword;
                uiApp.params.smartSelectBackText = me.textBack;
                uiApp.params.smartSelectPopupCloseText = me.textClose;
                uiApp.params.smartSelectPickerCloseText = me.textDone;
                uiApp.params.notificationCloseButtonText = me.textClose;

                if (me.api){
                    var value = Common.localStorage.getItem("sse-settings-fontrender");
                    if (value===null) value = window.devicePixelRatio > 1 ? '1' : '3';
                    me.api.asc_setFontRenderingMode(parseInt(value));

                    Common.Utils.Metric.setCurrentMetric(1); //pt

                    me.api.asc_registerCallback('asc_onError',                      _.bind(me.onError, me));
                    me.api.asc_registerCallback('asc_onOpenDocumentProgress',       _.bind(me.onOpenDocument, me));
                    me.api.asc_registerCallback('asc_onAdvancedOptions',            _.bind(me.onAdvancedOptions, me));
                    me.api.asc_registerCallback('asc_onDocumentUpdateVersion',      _.bind(me.onUpdateVersion, me));
                    me.api.asc_registerCallback('asc_onServerVersion',              _.bind(me.onServerVersion, me));
                    me.api.asc_registerCallback('asc_onPrintUrl',                   _.bind(me.onPrintUrl, me));
                    me.api.asc_registerCallback('asc_onDocumentName',               _.bind(me.onDocumentName, me));
                    me.api.asc_registerCallback('asc_onEndAction',                  _.bind(me.onLongActionEnd, me));
/**/
                    // this.api.asc_registerCallback('asc_onCoAuthoringDisconnect', _.bind(this.onCoAuthoringDisconnect, this));
                    // this.api.asc_registerCallback('asc_onPrintUrl',              _.bind(this.onPrintUrl, this));
                    // this.api.asc_registerCallback('asc_onMeta',                  _.bind(this.onMeta, this));
/**/
                    Common.NotificationCenter.on('api:disconnect',                  _.bind(me.onCoAuthoringDisconnect, me));
                    Common.NotificationCenter.on('goback',                          _.bind(me.goBack, me));
                    Common.NotificationCenter.on('download:advanced',            _.bind(me.onAdvancedOptions, me));

                    // Initialize descendants
                    _.each(me.getApplication().controllers, function(controller) {
                        if (controller && _.isFunction(controller.setApi)) {
                            controller.setApi(me.api);
                        }
                    });

                    // Initialize api gateway
                    me.editorConfig = {};
                    me.appOptions   = {};
                    me.plugins      = undefined;

                    Common.Gateway.on('init',           _.bind(me.loadConfig, me));
                    Common.Gateway.on('showmessage',    _.bind(me.onExternalMessage, me));
                    Common.Gateway.on('opendocument',   _.bind(me.loadDocument, me));
                    Common.Gateway.appReady();

                    Common.Gateway.on('internalcommand', function(data) {
                        if (data.command=='hardBack') {
                            if ($('.modal-in').length>0) {
                                if ( !$(me.loadMask).hasClass('modal-in') )
                                    uiApp.closeModal();
                                Common.Gateway.internalMessage('hardBack', false);
                            } else
                                Common.Gateway.internalMessage('hardBack', true);
                        }
                    });
                    Common.Gateway.internalMessage('listenHardBack');
                }

                me.defaultTitleText = '{{APP_TITLE_TEXT}}';
                me.warnNoLicense  = me.warnNoLicense.replace(/%1/g, '{{COMPANY_NAME}}');
                me.warnNoLicenseUsers = me.warnNoLicenseUsers.replace(/%1/g, '{{COMPANY_NAME}}');
                me.textNoLicenseTitle = me.textNoLicenseTitle.replace(/%1/g, '{{COMPANY_NAME}}');
                me.warnLicenseExceeded = me.warnLicenseExceeded.replace(/%1/g, '{{COMPANY_NAME}}');
                me.warnLicenseUsersExceeded = me.warnLicenseUsersExceeded.replace(/%1/g, '{{COMPANY_NAME}}');
            },

            loadConfig: function(data) {
                var me = this;

                me.editorConfig = $.extend(me.editorConfig, data.config);

                me.editorConfig.user          =
                me.appOptions.user            = Common.Utils.fillUserInfo(me.editorConfig.user, me.editorConfig.lang, me.textAnonymous);
                me.appOptions.isDesktopApp    = me.editorConfig.targetApp == 'desktop';
                me.appOptions.canCreateNew    = !_.isEmpty(me.editorConfig.createUrl) && !me.appOptions.isDesktopApp;
                me.appOptions.canOpenRecent   = me.editorConfig.recent !== undefined && !me.appOptions.isDesktopApp;
                me.appOptions.templates       = me.editorConfig.templates;
                me.appOptions.recent          = me.editorConfig.recent;
                me.appOptions.createUrl       = me.editorConfig.createUrl;
                me.appOptions.lang            = me.editorConfig.lang;
                me.appOptions.location        = (typeof (me.editorConfig.location) == 'string') ? me.editorConfig.location.toLowerCase() : '';
                me.appOptions.region          = (typeof (me.editorConfig.region) == 'string') ? this.editorConfig.region.toLowerCase() : this.editorConfig.region;
                me.appOptions.sharingSettingsUrl = me.editorConfig.sharingSettingsUrl;
                me.appOptions.fileChoiceUrl   = me.editorConfig.fileChoiceUrl;
                me.appOptions.mergeFolderUrl  = me.editorConfig.mergeFolderUrl;
                me.appOptions.canAnalytics    = false;
                me.appOptions.canRequestClose = me.editorConfig.canRequestClose;
                me.appOptions.customization   = me.editorConfig.customization;
                me.appOptions.canBackToFolder = (me.editorConfig.canBackToFolder!==false) && (typeof (me.editorConfig.customization) == 'object') && (typeof (me.editorConfig.customization.goback) == 'object')
                    && (!_.isEmpty(me.editorConfig.customization.goback.url) || me.editorConfig.customization.goback.requestClose && me.appOptions.canRequestClose);
                me.appOptions.canBack         = me.appOptions.canBackToFolder === true;
                me.appOptions.canPlugins      = false;
                me.plugins                    = me.editorConfig.plugins;

                var value = Common.localStorage.getItem("sse-settings-regional");
                if (value!==null)
                    this.api.asc_setLocale(parseInt(value));
                else {
                    value = me.appOptions.region;
                    value = Common.util.LanguageInfo.getLanguages().hasOwnProperty(value) ? value : Common.util.LanguageInfo.getLocalLanguageCode(value);
                    if (value!==null)
                        value = parseInt(value);
                    else
                        value = (this.editorConfig.lang) ? parseInt(Common.util.LanguageInfo.getLocalLanguageCode(me.editorConfig.lang)) : 0x0409;
                    this.api.asc_setLocale(value);
                }

               if (me.appOptions.location == 'us' || me.appOptions.location == 'ca')
                   Common.Utils.Metric.setDefaultMetric(Common.Utils.Metric.c_MetricUnits.inch);

                if (!me.editorConfig.customization || !(me.editorConfig.customization.loaderName || me.editorConfig.customization.loaderLogo))
                    $('#editor_sdk').append('<div class="doc-placeholder">' + '<div class="columns"></div>'.repeat(2) + '</div>');

                var value = Common.localStorage.getItem("sse-mobile-macros-mode");
                if (value === null) {
                    value = this.editorConfig.customization ? this.editorConfig.customization.macrosMode : 'warn';
                    value = (value == 'enable') ? 1 : (value == 'disable' ? 2 : 0);
                } else
                    value = parseInt(value);
                Common.Utils.InternalSettings.set("sse-mobile-macros-mode", value);
            },

            loadDocument: function(data) {
                this.appOptions.spreadsheet = data.doc;
                this.permissions = {};
                var docInfo = {};

                if ( data.doc ) {
                    this.permissions = $.extend(this.permissions, data.doc.permissions);

                    var _permissions = $.extend({}, data.doc.permissions),
                        _user = new Asc.asc_CUserInfo();
                    _user.put_Id(this.appOptions.user.id);
                    _user.put_FullName(this.appOptions.user.fullname);

                    docInfo = new Asc.asc_CDocInfo();
                    docInfo.put_Id(data.doc.key);
                    docInfo.put_Url(data.doc.url);
                    docInfo.put_Title(data.doc.title);
                    docInfo.put_Format(data.doc.fileType);
                    docInfo.put_VKey(data.doc.vkey);
                    docInfo.put_Options(data.doc.options);
                    docInfo.put_UserInfo(_user);
                    docInfo.put_CallbackUrl(this.editorConfig.callbackUrl);
                    docInfo.put_Token(data.doc.token);
                    docInfo.put_Permissions(_permissions);
                    docInfo.put_EncryptedInfo(this.editorConfig.encryptionKeys);

                    var enable = !this.editorConfig.customization || (this.editorConfig.customization.macros!==false);
                    docInfo.asc_putIsEnabledMacroses(!!enable);
                    enable = !this.editorConfig.customization || (this.editorConfig.customization.plugins!==false);
                    docInfo.asc_putIsEnabledPlugins(!!enable);
                }

                this.api.asc_registerCallback('asc_onGetEditorPermissions', _.bind(this.onEditorPermissions, this));
                this.api.asc_registerCallback('asc_onLicenseChanged',       _.bind(this.onLicenseChanged, this));
                this.api.asc_registerCallback('asc_onRunAutostartMacroses', _.bind(this.onRunAutostartMacroses, this));
                this.api.asc_setDocInfo(docInfo);
                this.api.asc_getEditorPermissions(this.editorConfig.licenseUrl, this.editorConfig.customerId);

                Common.SharedSettings.set('document', data.doc);

                if (data.doc) {
                    SSE.getController('Toolbar').setDocumentTitle(data.doc.title);
                    if (data.doc.info) {
                        data.doc.info.author && console.log("Obsolete: The 'author' parameter of the document 'info' section is deprecated. Please use 'owner' instead.");
                        data.doc.info.created && console.log("Obsolete: The 'created' parameter of the document 'info' section is deprecated. Please use 'uploaded' instead.");
                    }
                }
            },

            setMode: function(mode){
                var me = this;

                Common.SharedSettings.set('mode', mode.isEdit ? 'edit' : 'view');

                if ( me.api ) {
                    me.api.asc_enableKeyEvents(mode.isEdit);
                    me.api.asc_setViewMode(!mode.isEdit);
                }
            },

            onProcessSaveResult: function(data) {
                this.api.asc_OnSaveEnd(data.result);

                if (data && data.result === false) {
                    uiApp.alert(
                        _.isEmpty(data.message) ? this.errorProcessSaveResult : data.message,
                        this.criticalErrorTitle
                    );
                }
            },

            onProcessRightsChange: function(data) {
                if (data && data.enabled === false) {
                    var me = this,
                        old_rights = this._state.lostEditingRights;
                    this._state.lostEditingRights = !this._state.lostEditingRights;
                    this.api.asc_coAuthoringDisconnect();
                    Common.NotificationCenter.trigger('api:disconnect');

                    if (!old_rights) {
                        uiApp.alert(
                            _.isEmpty(data.message) ? this.warnProcessRightsChange : data.message,
                            this.notcriticalErrorTitle,
                            function () {
                                me._state.lostEditingRights = false;
                            }
                        );
                    }
                }
            },

            onDownloadAs: function() {
                if ( !this.appOptions.canDownload) {
                    Common.Gateway.reportError(Asc.c_oAscError.ID.AccessDeny, this.errorAccessDeny);
                    return;
                }
                this._state.isFromGatewayDownloadAs = true;
                this.api.asc_DownloadAs(new Asc.asc_CDownloadOptions(Asc.c_oAscFileType.XLSX, true));
            },

            goBack: function(current) {
                if (this.appOptions.customization.goback.requestClose && this.appOptions.canRequestClose) {
                    Common.Gateway.requestClose();
                } else {
                    var href = this.appOptions.customization.goback.url;
                    if (!current && this.appOptions.customization.goback.blank!==false) {
                        window.open(href, "_blank");
                    } else {
                        parent.location.href = href;
                    }
                }
            },

            onLongActionBegin: function(type, id) {
                var action = {id: id, type: type};
                this.stackLongActions.push(action);
                this.setLongActionView(action);
            },

            onLongActionEnd: function(type, id) {
                var me = this,
                    action = {id: id, type: type};

                me.stackLongActions.pop(action);

                me.updateWindowTitle(true);

                if (type === Asc.c_oAscAsyncActionType.BlockInteraction && id == Asc.c_oAscAsyncAction.Open) {
                    Common.Gateway.internalMessage('documentReady', {});
                    Common.NotificationCenter.trigger('document:ready');
                    me.onDocumentContentReady();
                }

                action = me.stackLongActions.get({type: Asc.c_oAscAsyncActionType.Information});
                action && me.setLongActionView(action);

                action = me.stackLongActions.get({type: Asc.c_oAscAsyncActionType.BlockInteraction});

                if (action) {
                    me.setLongActionView(action)
                } else {
                    _.delay(function () {
                        $(me.loadMask).hasClass('modal-in') && uiApp.closeModal(me.loadMask);
                    }, 300);
                }

                if (id==Asc.c_oAscAsyncAction['Save'] && (!me._state.fastCoauth || me._state.usersCount<2)) {
                    this.synchronizeChanges();
                }
            },

            setLongActionView: function(action) {
                var me = this,
                    title = '',
                    text = '';

                switch (action.id) {
                    case Asc.c_oAscAsyncAction['Open']:
                        title   = me.openTitleText;
                        text    = me.openTextText;
                        break;

                    case Asc.c_oAscAsyncAction['Save']:
                        // clearTimeout(me._state.timerSave);
                        title   = me.saveTitleText;
                        text    = me.saveTextText;
                        break;

                    case Asc.c_oAscAsyncAction['LoadDocumentFonts']:
                        title   = me.loadFontsTitleText;
                        text    = me.loadFontsTextText;
                        break;

                    case Asc.c_oAscAsyncAction['LoadDocumentImages']:
                        title   = me.loadImagesTitleText;
                        text    = me.loadImagesTextText;
                        break;

                    case Asc.c_oAscAsyncAction['LoadFont']:
                        title   = me.loadFontTitleText;
                        text    = me.loadFontTextText;
                        break;

                    case Asc.c_oAscAsyncAction['LoadImage']:
                        title   = me.loadImageTitleText;
                        text    = me.loadImageTextText;
                        break;

                    case Asc.c_oAscAsyncAction['DownloadAs']:
                        title   = me.downloadTitleText;
                        text    = me.downloadTextText;
                        break;

                    case Asc.c_oAscAsyncAction['Print']:
                        title   = me.printTitleText;
                        text    = me.printTextText;
                        break;

                    case Asc.c_oAscAsyncAction['UploadImage']:
                        title   = me.uploadImageTitleText;
                        text    = me.uploadImageTextText;
                        break;

                    case Asc.c_oAscAsyncAction['ApplyChanges']:
                        title   = me.applyChangesTitleText;
                        text    = me.applyChangesTextText;
                        break;

                    case Asc.c_oAscAsyncAction['PrepareToSave']:
                        title   = me.savePreparingText;
                        text    = me.savePreparingTitle;
                        break;

                    case Asc.c_oAscAsyncAction['MailMergeLoadFile']:
                        title   = me.mailMergeLoadFileText;
                        text    = me.mailMergeLoadFileTitle;
                        break;

                    case Asc.c_oAscAsyncAction['DownloadMerge']:
                        title   = me.downloadMergeTitle;
                        text    = me.downloadMergeText;
                        break;

                    case Asc.c_oAscAsyncAction['SendMailMerge']:
                        title   = me.sendMergeTitle;
                        text    = me.sendMergeText;
                        break;

                    case Asc.c_oAscAsyncAction['Waiting']:
                        title   = me.waitText;
                        text    = me.waitText;
                        break;

                    case ApplyEditRights:
                        title   = me.txtEditingMode;
                        text    = me.txtEditingMode;
                        break;

                    case LoadingDocument:
                        title   = me.loadingDocumentTitleText;
                        text    = me.loadingDocumentTextText;
                        break;
                    default:
                        if (typeof action.id == 'string'){
                            title   = action.id;
                            text    = action.id;
                        }
                        break;
                }

                if (action.type == Asc.c_oAscAsyncActionType.BlockInteraction) {
                    if (me.loadMask && $(me.loadMask).hasClass('modal-in')) {
                        $$(me.loadMask).find('.modal-title').text(title);
                    } else if ($$('.modal.modal-in').length < 1) {
                        me.loadMask = uiApp.showPreloader(title);
                    }
                }
                else {
//                    me.getApplication().getController('Statusbar').setStatusCaption(text);
                }
            },

            onDocumentContentReady: function() {
                if (this._isDocReady)
                    return;

                if (this._state.openDlg)
                    uiApp.closeModal(this._state.openDlg);

                var me = this,
                    value;

                me._isDocReady = true;

                var worksheetsCount = this.api.asc_getWorksheetsCount();
                var i = me.api.asc_getActiveWorksheetIndex();
                me.api.asc_showWorksheet(i);
                me.api.asc_Resize();
                // me.api.asc_cleanSelection();

                me.hidePreloader();
                me.onLongActionEnd(Asc.c_oAscAsyncActionType.BlockInteraction, LoadingDocument);

                value = (this.appOptions.isEditMailMerge || this.appOptions.isEditDiagram) ? 100 : Common.localStorage.getItem("sse-settings-zoom");
                var zf = (value!==null) ? parseInt(value)/100 : (this.appOptions.customization && this.appOptions.customization.zoom ? parseInt(this.appOptions.customization.zoom)/100 : 1);
                this.api.asc_setZoom(zf>0 ? zf : 1);

                /** coauthoring begin **/
                this.isLiveCommenting = Common.localStorage.getBool("sse-mobile-settings-livecomment", true);
                var resolved = Common.localStorage.getBool("sse-settings-resolvedcomment", true);
                this.isLiveCommenting ? this.api.asc_showComments(resolved) : this.api.asc_hideComments();

                if (this.appOptions.isEdit && this.appOptions.canLicense && !this.appOptions.isOffline && this.appOptions.canCoAuthoring) {
                    // Force ON fast co-authoring mode
                    me._state.fastCoauth = true;
                } else
                    this._state.fastCoauth = false;
                this.api.asc_SetFastCollaborative(this._state.fastCoauth);
                /** coauthoring end **/

                me.api.asc_registerCallback('asc_onStartAction',            _.bind(me.onLongActionBegin, me));
                me.api.asc_registerCallback('asc_onEndAction',              _.bind(me.onLongActionEnd, me));
                me.api.asc_registerCallback('asc_onCoAuthoringDisconnect',  _.bind(me.onCoAuthoringDisconnect, me));
                me.api.asc_registerCallback('asc_onPrint',                  _.bind(me.onPrint, me));

                me.updateWindowTitle(true);

                if (me.appOptions.isEdit) {
                    if (me.appOptions.canAutosave) {
                        value = Common.localStorage.getItem("sse-settings-autosave");
                        if (value===null && me.appOptions.customization && me.appOptions.customization.autosave===false) {
                            value = 0;
                        }
                        // value = (!me._state.fastCoauth && value!==null) ? parseInt(value) : (me.appOptions.canCoAuthoring ? 1 : 0);
                        value = 1; // FORCE AUTOSAVE
                    } else {
                        value = 0;
                    }
                    me.api.asc_setAutoSaveGap(value);

                    if (me.needToUpdateVersion) {
                        Common.NotificationCenter.trigger('api:disconnect');
                    }
                }

                if (me.appOptions.canAnalytics && false) {
                    Common.component.Analytics.initialize('UA-12442749-13', 'Spreadsheet Editor');
                }

                Common.Gateway.on('processsaveresult',      _.bind(me.onProcessSaveResult, me));
                Common.Gateway.on('processrightschange',    _.bind(me.onProcessRightsChange, me));
                Common.Gateway.on('downloadas',             _.bind(me.onDownloadAs, me));

                Common.Gateway.sendInfo({
                    mode: me.appOptions.isEdit ? 'edit' : 'view'
                });

                me.applyLicense();

                $('.view-main').on('click', function (e) {
                    uiApp.closeModal('.document-menu.modal-in');
                });

                //R1C1 reference style
                value = Common.localStorage.getBool('sse-settings-r1c1', false);
                this.api.asc_setR1C1Mode(value);


                $(document).on('contextmenu', _.bind(me.onContextMenu, me));
                Common.Gateway.documentReady();

                $('.doc-placeholder').remove();
            },

            onLicenseChanged: function(params) {
                if (this.appOptions.isEditDiagram || this.appOptions.isEditMailMerge) return;

                var licType = params.asc_getLicenseType();
                if (licType !== undefined && this.appOptions.canEdit && this.editorConfig.mode !== 'view' &&
                    (licType===Asc.c_oLicenseResult.Connections || licType===Asc.c_oLicenseResult.UsersCount || licType===Asc.c_oLicenseResult.ConnectionsOS || licType===Asc.c_oLicenseResult.UsersCountOS))
                    this._state.licenseType = licType;

                if (this._isDocReady && this._state.licenseType)
                    this.applyLicense();
            },

            applyLicense: function() {
                var me = this;
                if (this.editorConfig.mode !== 'view' && !this.isSupportEditFeature()) {
                    var value = Common.localStorage.getItem("sse-opensource-warning");
                    value = (value!==null) ? parseInt(value) : 0;
                    var now = (new Date).getTime();
                    if (now - value > 86400000) {
                        Common.localStorage.setItem("sse-opensource-warning", now);
                        uiApp.modal({
                            title: me.notcriticalErrorTitle,
                            text : me.errorOpensource,
                            buttons: [{text: 'OK'}]
                        });
                    }
                    SSE.getController('Toolbar').activateControls();
                    return;
                }
                if (this._state.licenseType) {
                    var license = this._state.licenseType,
                        buttons = [{text: 'OK'}];
                    if (license===Asc.c_oLicenseResult.Connections || license===Asc.c_oLicenseResult.UsersCount) {
                        license = (license===Asc.c_oLicenseResult.Connections) ? this.warnLicenseExceeded : this.warnLicenseUsersExceeded;
                    } else {
                        license = (license===Asc.c_oLicenseResult.ConnectionsOS) ? this.warnNoLicense : this.warnNoLicenseUsers;
                        buttons = [{
                                        text: me.textBuyNow,
                                        bold: true,
                                        onClick: function() {
                                            window.open('{{PUBLISHER_URL}}', "_blank");
                                        }
                                    },
                                    {
                                        text: me.textContactUs,
                                        onClick: function() {
                                            window.open('mailto:{{SALES_EMAIL}}', "_blank");
                                        }
                                    }];
                    }
                    SSE.getController('Toolbar').activateViewControls();
                    SSE.getController('Toolbar').deactivateEditControls();
                    Common.NotificationCenter.trigger('api:disconnect');

                    var value = Common.localStorage.getItem("sse-license-warning");
                    value = (value!==null) ? parseInt(value) : 0;
                    var now = (new Date).getTime();

                    if (now - value > 86400000) {
                        Common.localStorage.setItem("sse-license-warning", now);
                        uiApp.modal({
                            title: me.textNoLicenseTitle,
                            text : license,
                            buttons: buttons
                        });
                    }
                } else {
                    if (!me.appOptions.isDesktopApp && !me.appOptions.canBrandingExt &&
                        me.editorConfig && me.editorConfig.customization && (me.editorConfig.customization.loaderName || me.editorConfig.customization.loaderLogo)) {
                        uiApp.modal({
                            title: me.textPaidFeature,
                            text  : me.textCustomLoader,
                            buttons: [{
                                text: me.textContactUs,
                                bold: true,
                                onClick: function() {
                                    window.open('mailto:{{SALES_EMAIL}}', "_blank");
                                }
                            },
                                { text: me.textClose }]
                        });
                    }
                    SSE.getController('Toolbar').activateControls();
                }
            },

            onOpenDocument: function(progress) {
                if (this.loadMask) {
                    var $title = $$(this.loadMask).find('.modal-title'),
                        proc = (progress.asc_getCurrentFont() + progress.asc_getCurrentImage())/(progress.asc_getFontsCount() + progress.asc_getImagesCount());

                    $title.text(this.textLoadingDocument + ': ' + Math.min(Math.round(proc * 100), 100) + '%');
                }
            },

            onEditorPermissions: function(params) {
                var me = this,
                    licType = params ? params.asc_getLicenseType() : Asc.c_oLicenseResult.Error;

                if (params && !(me.appOptions.isEditDiagram || me.appOptions.isEditMailMerge)) {
                    if (Asc.c_oLicenseResult.Expired === licType ||
                        Asc.c_oLicenseResult.Error === licType ||
                        Asc.c_oLicenseResult.ExpiredTrial === licType) {
                        uiApp.modal({
                            title   : me.titleLicenseExp,
                            text    : me.warnLicenseExp
                        });
                        return;
                    }

                    if ( me.onServerVersion(params.asc_getBuildVersion()) ) return;

                    if (params.asc_getRights() !== Asc.c_oRights.Edit) {
                        me.permissions.edit = false;
                    }

                    me.appOptions.canAutosave = true;
                    me.appOptions.canAnalytics = params.asc_getIsAnalyticsEnable();

                    me.appOptions.isOffline      = me.api.asc_isOffline();
                    me.appOptions.canLicense     = (licType === Asc.c_oLicenseResult.Success || licType === Asc.c_oLicenseResult.SuccessLimit);
                    me.appOptions.isLightVersion = params.asc_getIsLight();
                    /** coauthoring begin **/
                    me.appOptions.canCoAuthoring = !me.appOptions.isLightVersion;
                    /** coauthoring end **/
                    me.appOptions.canComments     = me.appOptions.canLicense && (me.permissions.comment===undefined ? me.appOptions.isEdit : me.permissions.comment) && (me.editorConfig.mode !== 'view');
                    me.appOptions.canComments     = me.appOptions.canComments && !((typeof (me.editorConfig.customization) == 'object') && me.editorConfig.customization.comments===false);
                    me.appOptions.canViewComments = me.appOptions.canComments || !((typeof (me.editorConfig.customization) == 'object') && me.editorConfig.customization.comments===false);
                    me.appOptions.canEditComments = me.appOptions.isOffline || !(typeof (me.editorConfig.customization) == 'object' && me.editorConfig.customization.commentAuthorOnly);
                    me.appOptions.canChat        = me.appOptions.canLicense && !me.appOptions.isOffline && !((typeof (me.editorConfig.customization) == 'object') && me.editorConfig.customization.chat===false);
                    me.appOptions.canRename      = !!me.permissions.rename;

                    me.appOptions.canBranding  = params.asc_getCustomization();
                    me.appOptions.canBrandingExt = params.asc_getCanBranding() && (typeof me.editorConfig.customization == 'object');
                }

                me.appOptions.canRequestEditRights = me.editorConfig.canRequestEditRights;
                me.appOptions.canEdit        = me.permissions.edit !== false && // can edit
                    (me.editorConfig.canRequestEditRights || me.editorConfig.mode !== 'view') && // if mode=="view" -> canRequestEditRights must be defined
                    me.isSupportEditFeature();
                me.appOptions.isEdit         = (me.appOptions.canLicense || me.appOptions.isEditDiagram || me.appOptions.isEditMailMerge) && me.permissions.edit !== false && me.editorConfig.mode !== 'view' && me.isSupportEditFeature();
                me.appOptions.canDownload    = (me.permissions.download !== false);
                me.appOptions.canPrint       = (me.permissions.print !== false);

                me.applyModeCommonElements();
                me.applyModeEditorElements();

                me.api.asc_setViewMode(!me.appOptions.isEdit);
                me.api.asc_LoadDocument();

                if (!me.appOptions.isEdit) {
                    me.hidePreloader();
                    me.onLongActionBegin(Asc.c_oAscAsyncActionType.BlockInteraction, LoadingDocument);
                }

                if (me.appOptions.canBrandingExt && (me.editorConfig.customization && (me.editorConfig.customization.loaderName || me.editorConfig.customization.loaderLogo))) {
                    $('#editor-navbar #navbar-logo').hide();
                    $('#editor-navbar').removeClass('logo-navbar');
                    $('.page.editor').removeClass('with-logo');
                }
            },

            applyModeCommonElements: function() {
                var me = this;

                window.editor_elements_prepared = true;

                _.each(me.getApplication().controllers, function(controller) {
                    if (controller && _.isFunction(controller.setMode)) {
                        controller.setMode(me.appOptions);
                    }
                });

                if (!me.appOptions.isEditMailMerge && !me.appOptions.isEditDiagram) {
                    me.api.asc_registerCallback('asc_onSendThemeColors', _.bind(me.onSendThemeColors, me));
                    me.api.asc_registerCallback('asc_onDownloadUrl',     _.bind(me.onDownloadUrl, me));
                }
                me.api.asc_registerCallback('asc_onAuthParticipantsChanged', _.bind(me.onAuthParticipantsChanged, me));
                me.api.asc_registerCallback('asc_onParticipantsChanged',     _.bind(me.onAuthParticipantsChanged, me));
            },

            applyModeEditorElements: function() {
                if (this.appOptions.isEdit) {
                    var me = this;

                    var value = Common.localStorage.getItem('se-mobile-settings-unit');
                    value = (value!==null) ? parseInt(value) : (me.appOptions.customization && me.appOptions.customization.unit ? Common.Utils.Metric.c_MetricUnits[me.appOptions.customization.unit.toLocaleLowerCase()] : Common.Utils.Metric.getDefaultMetric());
                    (value===undefined) && (value = Common.Utils.Metric.getDefaultMetric());
                    Common.Utils.Metric.setCurrentMetric(value);

                    me.api.asc_registerCallback('asc_onDocumentModifiedChanged', _.bind(me.onDocumentModifiedChanged, me));
                    me.api.asc_registerCallback('asc_onDocumentCanSaveChanged',  _.bind(me.onDocumentCanSaveChanged, me));
                    /** coauthoring begin **/
                    me.api.asc_registerCallback('asc_onCollaborativeChanges',    _.bind(me.onCollaborativeChanges, me));
                    me.api.asc_registerCallback('asc_OnTryUndoInFastCollaborative',_.bind(me.onTryUndoInFastCollaborative, me));
                    /** coauthoring end **/
                    if (me.appOptions.isEditDiagram)
                        me.api.asc_registerCallback('asc_onSelectionChanged',        _.bind(me.onSelectionChanged, me));

                    if (me.stackLongActions.exist({id: ApplyEditRights, type: Asc.c_oAscAsyncActionType.BlockInteraction})) {
                        me.onLongActionEnd(Asc.c_oAscAsyncActionType.BlockInteraction, ApplyEditRights);
                    } else if (!this._isDocReady) {
                        me.hidePreloader();
                        me.onLongActionBegin(Asc.c_oAscAsyncActionType.BlockInteraction, LoadingDocument);
                    }

                    // Message on window close
                    window.onbeforeunload = _.bind(me.onBeforeUnload, me);
                    window.onunload = _.bind(me.onUnload, me);
                }
            },

            onExternalMessage: function(msg) {
                if (msg && msg.msg) {
                    msg.msg = (msg.msg).toString();
                    uiApp.addNotification({
                        title: uiApp.params.modalTitle,
                        message: [msg.msg.charAt(0).toUpperCase() + msg.msg.substring(1)]
                    });

                    Common.component.Analytics.trackEvent('External Error');
                }
            },

            onError: function(id, level, errData) {
                if (id == Asc.c_oAscError.ID.LoadingScriptError) {
                    uiApp.addNotification({
                        title: this.criticalErrorTitle,
                        message: this.scriptLoadError
                    });
                    return;
                }

                this.hidePreloader();
                this.onLongActionEnd(Asc.c_oAscAsyncActionType.BlockInteraction, LoadingDocument);

                var config = {
                    closable: false
                };

                switch (id) {
                    case Asc.c_oAscError.ID.Unknown:
                        config.msg = this.unknownErrorText;
                        break;

                    case Asc.c_oAscError.ID.ConvertationTimeout:
                        config.msg = this.convertationTimeoutText;
                        break;

                    case Asc.c_oAscError.ID.ConvertationOpenError:
                        config.msg = this.openErrorText;
                        break;

                    case Asc.c_oAscError.ID.ConvertationSaveError:
                        config.msg = this.saveErrorText;
                        break;

                    case Asc.c_oAscError.ID.DownloadError:
                        config.msg = this.downloadErrorText;
                        break;

                    case Asc.c_oAscError.ID.UplImageSize:
                        config.msg = this.uploadImageSizeMessage;
                        break;

                    case Asc.c_oAscError.ID.UplImageExt:
                        config.msg = this.uploadImageExtMessage;
                        break;

                    case Asc.c_oAscError.ID.UplImageFileCount:
                        config.msg = this.uploadImageFileCountMessage;
                        break;

                    case Asc.c_oAscError.ID.PastInMergeAreaError:
                        config.msg = this.pastInMergeAreaError;
                        break;

                    case Asc.c_oAscError.ID.FrmlWrongCountParentheses:
                        config.msg = this.errorWrongBracketsCount;
                        config.closable = true;
                        break;

                    case Asc.c_oAscError.ID.FrmlWrongOperator:
                        config.msg = this.errorWrongOperator;
                        config.closable = true;
                        break;

                    case Asc.c_oAscError.ID.FrmlWrongMaxArgument:
                        config.msg = this.errorCountArgExceed;
                        config.closable = true;
                        break;

                    case Asc.c_oAscError.ID.FrmlWrongCountArgument:
                        config.msg = this.errorCountArg;
                        config.closable = true;
                        break;

                    case Asc.c_oAscError.ID.FrmlWrongFunctionName:
                        config.msg = this.errorFormulaName;
                        config.closable = true;
                        break;

                    case Asc.c_oAscError.ID.FrmlAnotherParsingError:
                        config.msg = this.errorFormulaParsing;
                        config.closable = true;
                        break;

                    case Asc.c_oAscError.ID.FrmlWrongArgumentRange:
                        config.msg = this.errorArgsRange;
                        config.closable = true;
                        break;

                    case Asc.c_oAscError.ID.UnexpectedGuid:
                        config.msg = this.errorUnexpectedGuid;
                        break;

                    case Asc.c_oAscError.ID.Database:
                        config.msg = this.errorDatabaseConnection;
                        break;

                    case Asc.c_oAscError.ID.FileRequest:
                        config.msg = this.errorFileRequest;
                        break;

                    case Asc.c_oAscError.ID.FileVKey:
                        config.msg = this.errorFileVKey;
                        break;

                    case Asc.c_oAscError.ID.StockChartError:
                        config.msg = this.errorStockChart;
                        break;

                    case Asc.c_oAscError.ID.DataRangeError:
                        config.msg = this.errorDataRange;
                        break;

                    case Asc.c_oAscError.ID.MaxDataPointsError:
                        config.msg = this.errorMaxPoints;
                        break;

                    case Asc.c_oAscError.ID.FrmlOperandExpected:
                        config.msg = this.errorOperandExpected;
                        config.closable = true;
                        break;

                    case Asc.c_oAscError.ID.VKeyEncrypt:
                        config.msg = this.errorToken;
                        break;

                    case Asc.c_oAscError.ID.KeyExpire:
                        config.msg = this.errorTokenExpire;
                        break;

                    case Asc.c_oAscError.ID.UserCountExceed:
                        config.msg = this.errorUsersExceed;
                        break;

                    case Asc.c_oAscError.ID.CannotMoveRange:
                        config.msg = this.errorMoveRange;
                        break;

                    case Asc.c_oAscError.ID.UplImageUrl:
                        config.msg = this.errorBadImageUrl;
                        break;

                    case Asc.c_oAscError.ID.CoAuthoringDisconnect:
                        config.msg = this.errorViewerDisconnect;
                        break;

                    case Asc.c_oAscError.ID.ConvertationPassword:
                        config.msg = this.errorFilePassProtect;
                        break;

                    case Asc.c_oAscError.ID.AutoFilterDataRangeError:
                        config.msg = this.errorAutoFilterDataRange;
                        break;

                    case Asc.c_oAscError.ID.AutoFilterChangeFormatTableError:
                        config.msg = this.errorAutoFilterChangeFormatTable;
                        break;

                    case Asc.c_oAscError.ID.AutoFilterChangeError:
                        config.msg = this.errorAutoFilterChange;
                        break;

                    case Asc.c_oAscError.ID.AutoFilterMoveToHiddenRangeError:
                        config.msg = this.errorAutoFilterHiddenRange;
                        break;

                    case Asc.c_oAscError.ID.CannotFillRange:
                        config.msg = this.errorFillRange;
                        break;

                    case Asc.c_oAscError.ID.UserDrop:
                        if (this._state.lostEditingRights) {
                            this._state.lostEditingRights = false;
                            return;
                        }
                        this._state.lostEditingRights = true;
                        config.msg = this.errorUserDrop;
                        break;

                    case Asc.c_oAscError.ID.InvalidReferenceOrName:
                        config.msg = this.errorInvalidRef;
                        break;

                    case Asc.c_oAscError.ID.LockCreateDefName:
                        config.msg = this.errorCreateDefName;
                        break;

                    case Asc.c_oAscError.ID.PasteMaxRangeError:
                        config.msg = this.errorPasteMaxRange;
                        break;

                    case Asc.c_oAscError.ID.LockedAllError:
                        config.msg = this.errorLockedAll;
                        break;

                    case Asc.c_oAscError.ID.Warning:
                        config.msg = this.errorConnectToServer;
                        break;

                    case Asc.c_oAscError.ID.LockedWorksheetRename:
                        config.msg = this.errorLockedWorksheetRename;
                        break;

                    case Asc.c_oAscError.ID.OpenWarning:
                        config.msg = this.errorOpenWarning;
                        break;

                    case Asc.c_oAscError.ID.FrmlWrongReferences:
                        config.msg = this.errorFrmlWrongReferences;
                        config.closable = true;
                        break;

                    case Asc.c_oAscError.ID.CopyMultiselectAreaError:
                        config.msg = this.errorCopyMultiselectArea;
                        break;

                    case Asc.c_oAscError.ID.PrintMaxPagesCount:
                        config.msg = this.errorPrintMaxPagesCount;
                        break;

                    case Asc.c_oAscError.ID.SessionAbsolute:
                        config.msg = this.errorSessionAbsolute;
                        break;

                    case Asc.c_oAscError.ID.SessionIdle:
                        config.msg = this.errorSessionIdle;
                        break;

                    case Asc.c_oAscError.ID.SessionToken:
                        config.msg = this.errorSessionToken;
                        break;

                    case Asc.c_oAscError.ID.AccessDeny:
                        config.msg = this.errorAccessDeny;
                        break;

                    case Asc.c_oAscError.ID.DataEncrypted:
                        config.msg = this.errorDataEncrypted;
                        break;

                    case Asc.c_oAscError.ID.CannotChangeFormulaArray:
                        config.msg = this.errorChangeArray;
                        break;

                    case Asc.c_oAscError.ID.EditingError:
                        config.msg = this.errorEditingDownloadas;
                        break;

                    case Asc.c_oAscError.ID.MultiCellsInTablesFormulaArray:
                        config.msg = this.errorMultiCellFormula;
                        break;

                    case Asc.c_oAscError.ID.FrmlMaxTextLength:
                        config.msg = this.errorFrmlMaxTextLength;
                        break;

                    case Asc.c_oAscError.ID.ConvertationOpenLimitError:
                        config.msg = this.errorFileSizeExceed;
                        break;

                    case Asc.c_oAscError.ID.UpdateVersion:
                        config.msg = this.errorUpdateVersionOnDisconnect;
                        break;

                    default:
                        config.msg = this.errorDefaultMessage.replace('%1', id);
                        break;
                }


                if (level == Asc.c_oAscError.Level.Critical) {

                    // report only critical errors
                    Common.Gateway.reportError(id, config.msg);

                    config.title = this.criticalErrorTitle;
//                    config.iconCls = 'error';

                    if (this.appOptions.canBackToFolder && !this.appOptions.isDesktopApp) {
                        config.msg += '</br></br>' + this.criticalErrorExtText;
                        config.callback = function() {
                            Common.NotificationCenter.trigger('goback', true);
                        }
                    }
                    if (id == Asc.c_oAscError.ID.DataEncrypted) {
                        this.api.asc_coAuthoringDisconnect();
                        Common.NotificationCenter.trigger('api:disconnect');
                    }
                }
                else {
                    Common.Gateway.reportWarning(id, config.msg);

                    config.title    = this.notcriticalErrorTitle;
//                    config.iconCls  = 'warn';
//                    config.buttons  = ['ok'];
                    config.callback = _.bind(function(btn){
                        if (id == Asc.c_oAscError.ID.Warning && btn == 'ok' && (this.appOptions.canDownload || this.appOptions.canDownloadOrigin)) {
                            Common.UI.Menu.Manager.hideAll();
                            if (this.appOptions.isDesktopApp && this.appOptions.isOffline)
                                this.api.asc_DownloadAs();
                            else
                                (this.appOptions.canDownload) ? this.getApplication().getController('LeftMenu').leftMenu.showMenu('file:saveas') : this.api.asc_DownloadOrigin();
                        }
                        this._state.lostEditingRights = false;
                    }, this);
                }

//                Common.UI.alert(config);
                uiApp.modal({
                    title   : config.title,
                    text    : config.msg,
                    buttons: [
                        {
                            text: 'OK',
                            onClick: config.callback
                        }
                    ]
                });

                Common.component.Analytics.trackEvent('Internal Error', id.toString());
            },

            onCoAuthoringDisconnect: function() {
                this._state.isDisconnected = true;
            },

            updateWindowTitle: function(force) {
                var isModified = this.api.asc_isDocumentModified();
                if (this._state.isDocModified !== isModified || force) {
                    var title = this.defaultTitleText;

                    if (window.document.title != title)
                        window.document.title = title;

                    Common.Gateway.setDocumentModified(isModified);
                    this._state.isDocModified = isModified;
                }
            },

            onDocumentModifiedChanged: function() {
                var isModified = this.api.asc_isDocumentCanSave();
                if (this._state.isDocModified !== isModified) {
                    Common.Gateway.setDocumentModified(this.api.asc_isDocumentModified());
                }

                this.updateWindowTitle();
            },
            onDocumentCanSaveChanged: function (isCanSave) {
                //
            },

            onBeforeUnload: function() {
                Common.localStorage.save();

                var isEdit = this.permissions.edit !== false && this.editorConfig.mode !== 'view' && this.editorConfig.mode !== 'editdiagram';
                if (isEdit && this.api.asc_isDocumentModified()) {
                    var me = this;
                    this.api.asc_stopSaving();
                    this.continueSavingTimer = window.setTimeout(function() {
                        me.api.asc_continueSaving();
                    }, 500);

                    return this.leavePageText;
                }
            },

            onUnload: function() {
                if (this.continueSavingTimer)
                    clearTimeout(this.continueSavingTimer);
            },

            hidePreloader: function() {
                $('#loading-mask').hide().remove();
            },

            onDownloadUrl: function(url) {
                if (this._state.isFromGatewayDownloadAs) {
                    Common.Gateway.downloadAs(url);
                }

                this._state.isFromGatewayDownloadAs = false;
            },

            onUpdateVersion: function(callback) {
                var me = this;
                me.needToUpdateVersion = true;
                me.onLongActionEnd(Asc.c_oAscAsyncActionType.BlockInteraction, LoadingDocument);

                uiApp.alert(
                    me.errorUpdateVersion,
                    me.titleUpdateVersion,
                    function () {
                        _.defer(function() {
                            Common.Gateway.updateVersion();

                            if (callback) {
                                callback.call(me);
                            }

                            me.onLongActionBegin(Asc.c_oAscAsyncActionType.BlockInteraction, LoadingDocument);
                        })
                });
            },

            onServerVersion: function(buildVersion) {
                var me = this;
                if (me.changeServerVersion) return true;

                if (DocsAPI.DocEditor.version() !== buildVersion && !window.compareVersions) {
                    me.changeServerVersion = true;
                    uiApp.alert(
                        me.errorServerVersion,
                        me.titleServerVersion,
                        function () {
                            _.defer(function() {
                                Common.Gateway.updateVersion();
                            })
                        });
                    return true;
                }
                return false;
            },

            onCollaborativeChanges: function() {
                //
            },
            /** coauthoring end **/

            synchronizeChanges: function() {
                this._state.hasCollaborativeChanges = false;
            },

            initNames: function() {
                this.shapeGroupNames = [
                    this.txtBasicShapes,
                    this.txtFiguredArrows,
                    this.txtMath,
                    this.txtCharts,
                    this.txtStarsRibbons,
                    this.txtCallouts,
                    this.txtButtons,
                    this.txtRectangles,
                    this.txtLines
                ];
            },

            updateThemeColors: function() {
                //
            },

            onSendThemeColors: function(colors, standart_colors) {
            },

            onAdvancedOptions: function(type, advOptions, mode, formatOptions) {
                if (this._state.openDlg) return;

                var me = this;
                if (type == Asc.c_oAscAdvancedOptionsID.CSV) {
                    var picker,
                        pages = [],
                        pagesName = [];

                    _.each(advOptions.asc_getCodePages(), function(page) {
                        pages.push(page.asc_getCodePage());
                        pagesName.push(page.asc_getCodePageName());
                    });

                    $(me.loadMask).hasClass('modal-in') && uiApp.closeModal(me.loadMask);

                    me.onLongActionEnd(Asc.c_oAscAsyncActionType.BlockInteraction, LoadingDocument);

                    var buttons = [];
                    if (mode === 2) {
                        buttons.push({
                            text: me.textCancel,
                            onClick: function () {
                                me._state.openDlg = null;
                            }
                        });
                    }
                    buttons.push({
                        text: 'OK',
                        bold: true,
                        onClick: function() {
                            var encoding  = picker.cols[0].value,
                                delimiter = picker.cols[1].value;

                            if (me.api) {
                                if (mode==2) {
                                    formatOptions && formatOptions.asc_setAdvancedOptions(new Asc.asc_CTextOptions(encoding, delimiter));
                                    me.api.asc_DownloadAs(formatOptions);
                                } else {
                                    me.api.asc_setAdvancedOptions(type, new Asc.asc_CTextOptions(encoding, delimiter));
                                }

                                if (!me._isDocReady) {
                                    me.onLongActionBegin(Asc.c_oAscAsyncActionType.BlockInteraction, LoadingDocument);
                                }
                            }
                            me._state.openDlg = null;
                        }
                    });

                    me._state.openDlg = uiApp.modal({
                        title: me.advCSVOptions,
                        text: '',
                        afterText:
                        '<div class="content-block small-picker" style="padding: 0; margin: 20px 0 0;">' +
                            '<div class="row">' +
                                '<div class="col-50" style="text-align: left;">' + me.txtEncoding + '</div>' +
                                '<div class="col-50" style="text-align: right;">' + me.txtDelimiter + '</div>' +
                            '</div>' +
                            '<div id="txt-encoding" class="small"></div>' +
                        '</div>',
                        buttons: buttons
                    });

                    var recommendedSettings = advOptions.asc_getRecommendedSettings();

                    picker = uiApp.picker({
                        container: '#txt-encoding',
                        toolbar: false,
                        rotateEffect: true,
                        value: [
                            recommendedSettings && recommendedSettings.asc_getCodePage(),
                            (recommendedSettings && recommendedSettings.asc_getDelimiter()) ? recommendedSettings.asc_getDelimiter() : 4
                        ],
                        cols: [{
                            textAlign: 'left',
                            values: pages,
                            displayValues: pagesName
                        },{
                            textAlign: 'right',
                            width: 120,
                            values: [4, 2, 3, 1, 5],
                            displayValues: [',', ';', ':', this.txtTab, this.txtSpace]
                        }]
                    });

                    // Vertical align
                    $$(me._state.openDlg).css({
                        marginTop: - Math.round($$(me._state.openDlg).outerHeight() / 2) + 'px'
                    });
                } else if (type == Asc.c_oAscAdvancedOptionsID.DRM) {
                    $(me.loadMask).hasClass('modal-in') && uiApp.closeModal(me.loadMask);

                    me.onLongActionEnd(Asc.c_oAscAsyncActionType.BlockInteraction, LoadingDocument);

                    var buttons = [{
                        text: 'OK',
                        bold: true,
                        onClick: function () {
                            var password = $(me._state.openDlg).find('.modal-text-input[name="modal-password"]').val();
                            me.api.asc_setAdvancedOptions(type, new Asc.asc_CDRMAdvancedOptions(password));

                            if (!me._isDocReady) {
                                me.onLongActionBegin(Asc.c_oAscAsyncActionType['BlockInteraction'], LoadingDocument);
                            }
                            me._state.openDlg = null;
                        }
                    }];
                    if (me.appOptions.canRequestClose)
                        buttons.push({
                            text: me.closeButtonText,
                            onClick: function () {
                                Common.Gateway.requestClose();
                                me._state.openDlg = null;
                            }
                        });

                    me._state.openDlg = uiApp.modal({
                        title: me.advDRMOptions,
                        text: me.txtProtected,
                        afterText: '<div class="input-field"><input type="password" name="modal-password" placeholder="' + me.advDRMPassword + '" class="modal-text-input"></div>',
                        buttons: buttons
                    });

                    // Vertical align
                    $$(me._state.openDlg).css({
                        marginTop: - Math.round($$(me._state.openDlg).outerHeight() / 2) + 'px'
                    });
                }
            },

            onTryUndoInFastCollaborative: function() {
                uiApp.alert(
                    this.textTryUndoRedo,
                    this.notcriticalErrorTitle
                );
            },

            onAuthParticipantsChanged: function(users) {
                var length = 0;
                _.each(users, function(item){
                    if (!item.asc_getView())
                        length++;
                });
                this._state.usersCount = length;
            },

            returnUserCount: function() {
                return this._state.usersCount;
            },

            applySettings: function() {
                if (this.appOptions.isEdit && this.appOptions.canLicense && !this.appOptions.isOffline && this.appOptions.canCoAuthoring) {
                    var value = Common.localStorage.getItem("sse-settings-coauthmode"),
                        oldval = this._state.fastCoauth;
                    this._state.fastCoauth = (value===null || parseInt(value) == 1);
                    if (this._state.fastCoauth && !oldval)
                        this.synchronizeChanges();
                }
            },

            onDocumentName: function(name) {
                this.updateWindowTitle(true);
            },

            onPrint: function() {
                if (!this.appOptions.canPrint) return;

                if (this.api)
                    this.api.asc_Print();
                Common.component.Analytics.trackEvent('Print');
            },

            onPrintUrl: function(url) {
                if (this.iframePrint) {
                    this.iframePrint.parentNode.removeChild(this.iframePrint);
                    this.iframePrint = null;
                }
                if (!this.iframePrint) {
                    var me = this;
                    this.iframePrint = document.createElement("iframe");
                    this.iframePrint.id = "id-print-frame";
                    this.iframePrint.style.display = 'none';
                    this.iframePrint.style.visibility = "hidden";
                    this.iframePrint.style.position = "fixed";
                    this.iframePrint.style.right = "0";
                    this.iframePrint.style.bottom = "0";
                    document.body.appendChild(this.iframePrint);
                    this.iframePrint.onload = function() {
                        me.iframePrint.contentWindow.focus();
                        me.iframePrint.contentWindow.print();
                        me.iframePrint.contentWindow.blur();
                        window.focus();
                    };
                }
                if (url) this.iframePrint.src = url;
            },

            onContextMenu: function(event){
                var canCopyAttr = event.target.getAttribute('data-can-copy'),
                    isInputEl   = (event.target instanceof HTMLInputElement) || (event.target instanceof HTMLTextAreaElement);

                if ((isInputEl && canCopyAttr === 'false') ||
                    (!isInputEl && canCopyAttr !== 'true')) {
                    event.stopPropagation();
                    event.preventDefault();
                    return false;
                }
            },

            isSupportEditFeature: function() {
                return false;
            },

            onRunAutostartMacroses: function() {
                var me = this,
                    enable = !this.editorConfig.customization || (this.editorConfig.customization.macros!==false);
                if (enable) {
                    var value = Common.Utils.InternalSettings.get("sse-mobile-macros-mode");
                    if (value==1)
                        this.api.asc_runAutostartMacroses();
                    else if (value === 0) {
                        uiApp.modal({
                            title: this.notcriticalErrorTitle,
                            text: this.textHasMacros,
                            afterText: '<label class="label-checkbox item-content no-ripple">' +
                            '<input type="checkbox" name="checkbox-show-macros">' +
                            '<div class="item-media" style="margin-top: 10px; display: flex; align-items: center;">' +
                            '<i class="icon icon-form-checkbox"></i><span style="margin-left: 10px;">' + this.textRemember + '</span>' +
                            '</div>' +
                            '</label>',
                            buttons: [{
                                text: this.textYes,
                                onClick: function () {
                                    var dontshow = $('input[name="checkbox-show-macros"]').prop('checked');
                                    if (dontshow) {
                                        Common.Utils.InternalSettings.set("sse-mobile-macros-mode", 1);
                                        Common.localStorage.setItem("sse-mobile-macros-mode", 1);
                                    }
                                    setTimeout(function() {
                                        me.api.asc_runAutostartMacroses();
                                    }, 1);
                                }
                            },
                                {
                                    text: this.textNo,
                                    onClick: function () {
                                        var dontshow = $('input[name="checkbox-show-macros"]').prop('checked');
                                        if (dontshow) {
                                            Common.Utils.InternalSettings.set("sse-mobile-macros-mode", 2);
                                            Common.localStorage.setItem("sse-mobile-macros-mode", 2);
                                        }
                                    }
                                }]
                        });
                    }
                }
            },

            leavePageText: 'You have unsaved changes in this document. Click \'Stay on this Page\' to await the autosave of the document. Click \'Leave this Page\' to discard all the unsaved changes.',
            criticalErrorTitle: 'Error',
            notcriticalErrorTitle: 'Warning',
            errorDefaultMessage: 'Error code: %1',
            criticalErrorExtText: 'Press "OK" to back to document list.',
            openTitleText: 'Opening Document',
            openTextText: 'Opening document...',
            saveTitleText: 'Saving Document',
            saveTextText: 'Saving document...',
            loadFontsTitleText: 'Loading Data',
            loadFontsTextText: 'Loading data...',
            loadImagesTitleText: 'Loading Images',
            loadImagesTextText: 'Loading images...',
            loadFontTitleText: 'Loading Data',
            loadFontTextText: 'Loading data...',
            loadImageTitleText: 'Loading Image',
            loadImageTextText: 'Loading image...',
            downloadTitleText: 'Downloading Document',
            downloadTextText: 'Downloading document...',
            printTitleText: 'Printing Document',
            printTextText: 'Printing document...',
            uploadImageTitleText: 'Uploading Image',
            uploadImageTextText: 'Uploading image...',
            savePreparingText: 'Preparing to save',
            savePreparingTitle: 'Preparing to save. Please wait...',
            uploadImageSizeMessage: 'Maximum image size limit exceeded.',
            uploadImageExtMessage: 'Unknown image format.',
            uploadImageFileCountMessage: 'No images uploaded.',
            reloadButtonText: 'Reload Page',
            unknownErrorText: 'Unknown error.',
            convertationTimeoutText: 'Convertation timeout exceeded.',
            downloadErrorText: 'Download failed.',
            unsupportedBrowserErrorText: 'Your browser is not supported.',
            requestEditFailedTitleText: 'Access denied',
            requestEditFailedMessageText: 'Someone is editing this document right now. Please try again later.',
            textLoadingDocument: 'Loading spreadsheet',
            applyChangesTitleText: 'Loading Data',
            applyChangesTextText: 'Loading data...',
            errorKeyEncrypt: 'Unknown key descriptor',
            errorKeyExpire: 'Key descriptor expired',
            errorUsersExceed: 'Count of users was exceed',
            errorCoAuthoringDisconnect: 'Server connection lost. You can\'t edit anymore.',
            errorFilePassProtect: 'The file is password protected and cannot be opened.',
            txtBasicShapes: 'Basic Shapes',
            txtFiguredArrows: 'Figured Arrows',
            txtMath: 'Math',
            txtCharts: 'Charts',
            txtStarsRibbons: 'Stars & Ribbons',
            txtCallouts: 'Callouts',
            txtButtons: 'Buttons',
            txtRectangles: 'Rectangles',
            txtLines: 'Lines',
            txtEditingMode: 'Set editing mode...',
            textAnonymous: 'Anonymous',
            loadingDocumentTitleText: 'Loading spreadsheet',
            loadingDocumentTextText: 'Loading spreadsheet...',
            warnProcessRightsChange: 'You have been denied the right to edit the file.',
            errorProcessSaveResult: 'Saving is failed.',
            textCloseTip: '\nClick to close the tip.',
            textShape: 'Shape',
            errorStockChart: 'Incorrect row order. To build a stock chart place the data on the sheet in the following order:<br> opening price, max price, min price, closing price.',
            errorDataRange: 'Incorrect data range.',
            errorDatabaseConnection: 'External error.<br>Database connection error. Please, contact support.',
            titleUpdateVersion: 'Version changed',
            errorUpdateVersion: 'The file version has been changed. The page will be reloaded.',
            errorUserDrop: 'The file cannot be accessed right now.',
            txtDiagramTitle: 'Chart Title',
            txtXAxis: 'X Axis',
            txtYAxis: 'Y Axis',
            txtSeries: 'Series',
            errorMailMergeLoadFile: 'Loading failed',
            mailMergeLoadFileText: 'Loading Data Source...',
            mailMergeLoadFileTitle: 'Loading Data Source',
            errorMailMergeSaveFile: 'Merge failed.',
            downloadMergeText: 'Downloading...',
            downloadMergeTitle: 'Downloading',
            sendMergeTitle: 'Sending Merge',
            sendMergeText: 'Sending Merge...',
            txtArt: 'Your text here',
            errorConnectToServer: ' The document could not be saved. Please check connection settings or contact your administrator.<br>When you click the \'OK\' button, you will be prompted to download the document.',
            textTryUndoRedo: 'The Undo/Redo functions are disabled for the Fast co-editing mode.<br>Click the \'Strict mode\' button to switch to the Strict co-editing mode to edit the file without other users interference and send your changes only after you save them. You can switch between the co-editing modes using the editor Advanced settings.',
            textStrict: 'Strict mode',
            txtErrorLoadHistory: 'Loading history failed',
            textBuyNow: 'Visit website',
            textNoLicenseTitle: 'License limit reached',
            textContactUs: 'Contact sales',
            errorViewerDisconnect: 'Connection is lost. You can still view the document,<br>but will not be able to download until the connection is restored and page is reloaded.',
            warnLicenseExp: 'Your license has expired.<br>Please update your license and refresh the page.',
            titleLicenseExp: 'License expired',
            openErrorText: 'An error has occurred while opening the file',
            saveErrorText: 'An error has occurred while saving the file',
            errorToken: 'The document security token is not correctly formed.<br>Please contact your Document Server administrator.',
            errorTokenExpire: 'The document security token has expired.<br>Please contact your Document Server administrator.',
            errorSessionAbsolute: 'The document editing session has expired. Please reload the page.',
            errorSessionIdle: 'The document has not been edited for quite a long time. Please reload the page.',
            errorSessionToken: 'The connection to the server has been interrupted. Please reload the page.',
            errorAccessDeny: 'You are trying to perform an action you do not have rights for.<br>Please contact your Document Server administrator.',
            txtEncoding: 'Encoding',
            txtDelimiter: 'Delimiter',
            txtSpace: 'Space',
            txtTab: 'Tab',
            advCSVOptions: 'Choose CSV Options',
            advDRMOptions: 'Protected File',
            advDRMEnterPassword: 'You password please:',
            advDRMPassword: 'Password',
            textOK: 'OK',
            textCancel: 'Cancel',
            textPreloader: 'Loading... ',
            textUsername: 'Username',
            textPassword: 'Password',
            textBack: 'Back',
            textClose: 'Close',
            textDone: 'Done',
            titleServerVersion: 'Editor updated',
            errorServerVersion: 'The editor version has been updated. The page will be reloaded to apply the changes.',
            txtAccent: 'Accent',
            txtStyle_Normal: 'Normal',
            txtStyle_Heading_1: 'Heading 1',
            txtStyle_Heading_2: 'Heading 2',
            txtStyle_Heading_3: 'Heading 3',
            txtStyle_Heading_4: 'Heading 4',
            txtStyle_Title: 'Title',
            txtStyle_Neutral: 'Neutral',
            txtStyle_Bad: 'Bad',
            txtStyle_Good: 'Good',
            txtStyle_Input: 'Input',
            txtStyle_Output: 'Output',
            txtStyle_Calculation: 'Calculation',
            txtStyle_Check_Cell: 'Check Cell',
            txtStyle_Explanatory_Text: 'Explanatory Text',
            txtStyle_Note: 'Note',
            txtStyle_Linked_Cell: 'Linked Cell',
            txtStyle_Warning_Text: 'Warning Text',
            txtStyle_Total: 'Total',
            txtStyle_Currency: 'Currency',
            txtStyle_Percent: 'Percent',
            txtStyle_Comma: 'Comma',
            errorMaxPoints: 'The maximum number of points in series per chart is 4096.',
            txtProtected: 'Once you enter the password and open the file, the current password to the file will be reset',
            warnNoLicense: "You've reached the limit for simultaneous connections to %1 editors. This document will be opened for viewing only.<br>Contact %1 sales team for personal upgrade terms.",
            warnNoLicenseUsers: "You've reached the user limit for %1 editors. Contact %1 sales team for personal upgrade terms.",
            warnLicenseExceeded: "You've reached the limit for simultaneous connections to %1 editors. This document will be opened for viewing only.<br>Contact your administrator to learn more.",
            warnLicenseUsersExceeded: "You've reached the user limit for %1 editors. Contact your administrator to learn more.",
            errorDataEncrypted: 'Encrypted changes have been received, they cannot be deciphered.',
            pastInMergeAreaError: 'Cannot change part of a merged cell',
            errorWrongBracketsCount: 'Found an error in the formula entered.<br>Wrong cout of brackets.',
            errorWrongOperator: 'An error in the entered formula. Wrong operator is used.<br>Please correct the error or use the Esc button to cancel the formula editing.',
            errorCountArgExceed: 'Found an error in the formula entered.<br>Count of arguments exceeded.',
            errorCountArg: 'Found an error in the formula entered.<br>Invalid number of arguments.',
            errorFormulaName: 'Found an error in the formula entered.<br>Incorrect formula name.',
            errorFormulaParsing: 'Internal error while the formula parsing.',
            errorArgsRange: 'Found an error in the formula entered.<br>Incorrect arguments range.',
            errorUnexpectedGuid: 'External error.<br>Unexpected Guid. Please, contact support.',
            errorFileRequest: 'External error.<br>File Request. Please, contact support.',
            errorFileVKey: 'External error.<br>Incorrect securety key. Please, contact support.',
            errorOperandExpected: 'The entered function syntax is not correct. Please check if you are missing one of the parentheses - \'(\' or \')\'.',
            errorMoveRange: 'Cann\'t change a part of merged cell',
            errorBadImageUrl: 'Image url is incorrect',
            errorAutoFilterDataRange: 'The operation could not be done for the selected range of cells.<br>Select a uniform data range inside or outside the table and try again.',
            errorAutoFilterChangeFormatTable: 'The operation could not be done for the selected cells as you cannot move a part of the table.<br>Select another data range so that the whole table was shifted and try again.',
            errorAutoFilterHiddenRange: 'The operation cannot be performed because the area contains filtered cells.<br>Please unhide the filtered elements and try again.',
            errorAutoFilterChange: 'The operation is not allowed, as it is attempting to shift cells in a table on your worksheet.',
            errorFillRange: 'Could not fill the selected range of cells.<br>All the merged cells need to be the same size.',
            errorInvalidRef: 'Enter a correct name for the selection or a valid reference to go to.',
            errorCreateDefName: 'The existing named ranges cannot be edited and the new ones cannot be created<br>at the moment as some of them are being edited.',
            errorPasteMaxRange: 'The copy and paste area does not match. Please select an area with the same size or click the first cell in a row to paste the copied cells.',
            errorLockedAll: 'The operation could not be done as the sheet has been locked by another user.',
            errorLockedWorksheetRename: 'The sheet cannot be renamed at the moment as it is being renamed by another user',
            errorOpenWarning: 'The length of one of the formulas in the file exceeded<br>the allowed number of characters and it was removed.',
            errorFrmlWrongReferences: 'The function refers to a sheet that does not exist.<br>Please check the data and try again.',
            errorCopyMultiselectArea: 'This command cannot be used with multiple selections.<br>Select a single range and try again.',
            errorPrintMaxPagesCount: 'Unfortunately, it’s not possible to print more than 1500 pages at once in the current version of the program.<br>This restriction will be eliminated in upcoming releases.',
            closeButtonText: 'Close File',
            scriptLoadError: 'The connection is too slow, some of the components could not be loaded. Please reload the page.',
            errorChangeArray: 'You cannot change part of an array.',
            errorEditingDownloadas: 'An error occurred during the work with the document.<br>Use the \'Download\' option to save the file backup copy to your computer hard drive.',
            errorMultiCellFormula: 'Multi-cell array formulas are not allowed in tables.',
            textPaidFeature: 'Paid feature',
            textCustomLoader: 'Please note that according to the terms of the license you are not entitled to change the loader.<br>Please contact our Sales Department to get a quote.',
            errorFrmlMaxTextLength: 'Text values in formulas are limited to 255 characters.<br>Use the CONCATENATE function or concatenation operator (&)',
            waitText: 'Please, wait...',
            errorFileSizeExceed: 'The file size exceeds the limitation set for your server.<br>Please contact your Document Server administrator for details.',
            errorUpdateVersionOnDisconnect: 'Internet connection has been restored, and the file version has been changed.<br>Before you can continue working, you need to download the file or copy its content to make sure nothing is lost, and then reload this page.',
<<<<<<< HEAD
            errorOpensource: 'Files can be opened for viewing only. Mobile web editors are not available in the Open Source version.',
            textHasMacros: 'The file contains automatic macros.<br>Do you want to run macros?',
            textRemember: 'Remember my choice',
            textYes: 'Yes',
            textNo: 'No'
=======
            errorOpensource: 'Using the free Community version you can open documents for viewing only. To access mobile web editors, a commercial license is required.'
>>>>>>> 334f9fca
        }
    })(), SSE.Controllers.Main || {}))
});<|MERGE_RESOLUTION|>--- conflicted
+++ resolved
@@ -1727,15 +1727,11 @@
             waitText: 'Please, wait...',
             errorFileSizeExceed: 'The file size exceeds the limitation set for your server.<br>Please contact your Document Server administrator for details.',
             errorUpdateVersionOnDisconnect: 'Internet connection has been restored, and the file version has been changed.<br>Before you can continue working, you need to download the file or copy its content to make sure nothing is lost, and then reload this page.',
-<<<<<<< HEAD
-            errorOpensource: 'Files can be opened for viewing only. Mobile web editors are not available in the Open Source version.',
+            errorOpensource: 'Using the free Community version you can open documents for viewing only. To access mobile web editors, a commercial license is required.',
             textHasMacros: 'The file contains automatic macros.<br>Do you want to run macros?',
             textRemember: 'Remember my choice',
             textYes: 'Yes',
             textNo: 'No'
-=======
-            errorOpensource: 'Using the free Community version you can open documents for viewing only. To access mobile web editors, a commercial license is required.'
->>>>>>> 334f9fca
         }
     })(), SSE.Controllers.Main || {}))
 });