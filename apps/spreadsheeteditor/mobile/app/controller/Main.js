--- conflicted
+++ resolved
@@ -1489,13 +1489,11 @@
             txtStyle_Comma: 'Comma',
             errorMaxPoints: 'The maximum number of points in series per chart is 4096.',
             txtProtected: 'Once you enter the password and open the file, the current password to the file will be reset',
-<<<<<<< HEAD
             warnNoLicense: 'This version of ONLYOFFICE Editors has certain limitations for concurrent connections to the document server.<br>If you need more please consider purchasing a commercial license.',
             warnNoLicenseUsers: 'This version of ONLYOFFICE Editors has certain limitations for concurrent users.<br>If you need more please consider purchasing a commercial license.',
             warnLicenseExceeded: 'The number of concurrent connections to the document server has been exceeded and the document will be opened for viewing only.<br>Please contact your administrator for more information.',
             warnLicenseUsersExceeded: 'The number of concurrent users has been exceeded and the document will be opened for viewing only.<br>Please contact your administrator for more information.',
-            errorDataEncrypted: 'Encrypted changes have been received, they cannot be deciphered.'
-=======
+            errorDataEncrypted: 'Encrypted changes have been received, they cannot be deciphered.',
             pastInMergeAreaError: 'Cannot change part of a merged cell',
             errorWrongBracketsCount: 'Found an error in the formula entered.<br>Wrong cout of brackets.',
             errorWrongOperator: 'An error in the entered formula. Wrong operator is used.<br>Please correct the error or use the Esc button to cancel the formula editing.',
@@ -1525,7 +1523,6 @@
             errorCopyMultiselectArea: 'This command cannot be used with multiple selections.<br>Select a single range and try again.',
             errorPrintMaxPagesCount: 'Unfortunately, it’s not possible to print more than 1500 pages at once in the current version of the program.<br>This restriction will be eliminated in upcoming releases.',
             closeButtonText: 'Close File'
->>>>>>> 9d4b63e2
         }
     })(), SSE.Controllers.Main || {}))
 });