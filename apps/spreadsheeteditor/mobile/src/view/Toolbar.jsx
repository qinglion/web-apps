--- conflicted
+++ resolved
@@ -66,35 +66,10 @@
                     onEditClick: () => props.openOptions('edit'),
                     onAddClick: () => props.openOptions('add')
                 })}
-<<<<<<< HEAD
-                {Device.phone ? null :
-                    <Link className={(props.disabledControls || props.disabledSearch || isOpenModal) && 'disabled'}
-                          icon='icon-search'
-                          searchbarEnable='.searchbar'
-                          href={false}></Link>}
-                {props.displayCollaboration && window.matchMedia("(min-width: 360px)").matches && !isVersionHistoryMode ?
-                    <Link className={(props.disabledControls || props.disabledCollaboration || isOpenModal) && 'disabled'}
-                          id='btn-coauth'
-                          href={false}
-                          icon='icon-collaboration' onClick={() => props.openOptions('coauth')}></Link> :
-                    null}
-                {isVersionHistoryMode ?
-                    <Link id='btn-open-history'
-                          icon='icon-version-history'
-                          href={false}
-                          className={isOpenModal && 'disabled'} onClick={() => props.openOptions('history')}></Link> :
-                    null}
-                <Link className={(props.disabledSettings || props.disabledControls || isDisconnected || isOpenModal) && 'disabled'}
-                      id='btn-settings'
-                      icon='icon-settings'
-                      href={false}
-                      onClick={() => props.openOptions('settings')}></Link>
-=======
                 {Device.phone ? null : <Link className={(props.disabledControls || props.disabledSearch || isOpenModal) && 'disabled'} icon='icon-search' searchbarEnable='.searchbar' href={false}></Link>}
                 {!props.isDrawMode && props.displayCollaboration && window.matchMedia("(min-width: 360px)").matches && !isVersionHistoryMode ? <Link className={(props.disabledControls || props.disabledCollaboration || isOpenModal) && 'disabled'} id='btn-coauth' href={false} icon='icon-collaboration' onClick={() => props.openOptions('coauth')}></Link> : null}
                 {isVersionHistoryMode ? <Link id='btn-open-history' icon='icon-version-history' href={false} className={isOpenModal && 'disabled'} onClick={() => props.openOptions('history')}></Link> : null}
                 <Link className={(props.disabledSettings || props.disabledControls || isDisconnected || isOpenModal) && 'disabled'} id='btn-settings' icon='icon-settings' href={false} onClick={() => props.openOptions('settings')}></Link>
->>>>>>> 712d466c
             </NavRight>
         </Fragment>
     )
