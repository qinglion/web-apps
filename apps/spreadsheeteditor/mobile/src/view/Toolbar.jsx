--- conflicted
+++ resolved
@@ -5,8 +5,6 @@
 import { useTranslation } from 'react-i18next';
 import SvgIcon from '@common/lib/component/SvgIcon'
 import IconSwitchToDesktop from '@common/resources/icons/switch-desktop.svg'
-<<<<<<< HEAD
-=======
 import IconReturnIos from '@common-ios-icons/icon-return.svg?ios';
 import IconReturnAndroid from '@common-android-icons/icon-return.svg';
 import IconEditIos from '@common-ios-icons/icon-edit.svg?ios';
@@ -18,7 +16,6 @@
 import IconSearch from '@common-icons/icon-search.svg';
 import IconCheck from '@common-android-icons/icon-check.svg';
 
->>>>>>> 3a7a4240
 
 const ToolbarView = props => {
     const { t } = useTranslation();
@@ -48,10 +45,6 @@
     return (
         <Fragment>
             <NavLeft>
-<<<<<<< HEAD
-              {props.isDrawMode && <Link text={Device.ios ? t("Toolbar.textOk") : ''} icon={Device.android ? 'icon-check' : null} className='back-reader-mode' onClick={() => Common.Notifications.trigger('draw:stop')}/>}
-                {(!props.isDrawMode && props.isShowBack && !isVersionHistoryMode) && <Link className={`btn-doc-back${(props.disabledControls || isOpenModal) && ' disabled'}`} icon='icon-return' onClick={() => Common.Notifications.trigger('goback')}></Link>}
-=======
                 {props.isDrawMode && <Link iconOnly text={Device.ios ? t("Toolbar.textOk") : ''} className='back-reader-mode' onClick={() => Common.Notifications.trigger('draw:stop')}>
                     {Device.android &&
                         <SvgIcon slot="media" symbolId={IconCheck.id} className={'icon icon-svg'} />
@@ -62,7 +55,6 @@
                     <SvgIcon slot="media" symbolId={IconReturnIos.id} className={'icon icon-svg'} /> : 
                     <SvgIcon slot="media" symbolId={IconReturnAndroid.id} className={'icon icon-svg'} />
                 }</Link>}
->>>>>>> 3a7a4240
                 {isVersionHistoryMode ? <a href="#" className='btn-close-history' onClick={(e) => {
                     e.preventDefault();
                     props.closeHistory();
@@ -98,12 +90,6 @@
                     onEditClick: () => props.openOptions('edit'),
                     onAddClick: () => props.openOptions('add')
                 })}
-<<<<<<< HEAD
-                {Device.phone ? null : <Link className={(props.disabledControls || props.disabledSearch || isOpenModal) && 'disabled'} icon='icon-search' searchbarEnable='.searchbar' href={false}></Link>}
-                {!props.isDrawMode && props.displayCollaboration && window.matchMedia("(min-width: 360px)").matches && !isVersionHistoryMode ? <Link className={(props.disabledControls || props.disabledCollaboration || isOpenModal) && 'disabled'} id='btn-coauth' href={false} icon='icon-collaboration' onClick={() => props.openOptions('coauth')}></Link> : null}
-                {isVersionHistoryMode ? <Link id='btn-open-history' icon='icon-version-history' href={false} className={isOpenModal && 'disabled'} onClick={() => props.openOptions('history')}></Link> : null}
-                <Link className={(props.disabledSettings || props.disabledControls || isDisconnected || isOpenModal) && 'disabled'} id='btn-settings' icon='icon-settings' href={false} onClick={() => props.openOptions('settings')}></Link>
-=======
                 {Device.phone ? null : <Link iconOnly className={(props.disabledControls || props.disabledSearch || isOpenModal) && 'disabled'} searchbarEnable='.searchbar' href={false}><SvgIcon symbolId={IconSearch.id} className={'icon icon-svg'} /></Link>}
                 {!props.isDrawMode && props.displayCollaboration && window.matchMedia("(min-width: 360px)").matches && !isVersionHistoryMode ? <Link iconOnly className={(props.disabledControls || props.disabledCollaboration || isOpenModal) && 'disabled'} id='btn-coauth' href={false} onClick={() => props.openOptions('coauth')}><SvgIcon symbolId={IconCollaboration.id} className={'icon icon-svg'} /></Link> : null}
                 {isVersionHistoryMode ? <Link  iconOnly id='btn-open-history' href={false} className={isOpenModal && 'disabled'} onClick={() => props.openOptions('history')}><SvgIcon symbolId={IconHistory.id} className={'icon icon-svg'} /></Link> : null}
@@ -111,7 +97,6 @@
                     <SvgIcon symbolId={IconSettingsIos.id} className={'icon icon-svg'} /> :
                     <SvgIcon symbolId={IconSettingsAndroid.id} className={'icon icon-svg'} />
                 }</Link>
->>>>>>> 3a7a4240
             </NavRight>
         </Fragment>
     )
