import React, {Fragment, useEffect } from 'react';
import {NavLeft, NavRight, Link} from 'framework7-react';
import { Device } from '../../../../common/mobile/utils/device';
import EditorUIController from '../lib/patch'
import { useTranslation } from 'react-i18next';
import SvgIcon from '@common/lib/component/SvgIcon'
import IconSwitchToDesktop from '@common/resources/icons/switch-desktop.svg'
import IconReturnIos from '@common-ios-icons/icon-return.svg?ios';
import IconReturnAndroid from '@common-android-icons/icon-return.svg';
import IconEditIos from '@common-ios-icons/icon-edit.svg?ios';
import IconEditAndroid from '@common-android-icons/icon-edit.svg';
import IconCollaboration from '@common-icons/icon-collaboration.svg';
import IconSettingsIos from '@common-ios-icons/icon-settings.svg?ios';
import IconSettingsAndroid from '@common-android-icons/icon-settings.svg';
import IconHistory from '@common-icons/icon-version-history.svg';
import IconSearch from '@common-icons/icon-search.svg';


const ToolbarView = props => {
    const { t } = useTranslation();
    const isDisconnected = props.isDisconnected;
    const wsProps = props.wsProps;
    const focusOn = props.focusOn;
    const isShapeLocked = props.isShapeLocked;
    const undo_box = props.isEdit && EditorUIController.toolbarOptions ? EditorUIController.toolbarOptions.getUndoRedo({
            disabledUndo: !props.isCanUndo || isDisconnected,
            disabledRedo: !props.isCanRedo || isDisconnected,
            onUndoClick: props.onUndo,
            onRedoClick: props.onRedo
        }) : null;
    const docTitle = props.docTitle;
    const isVersionHistoryMode = props.isVersionHistoryMode;
    const isOpenModal = props.isOpenModal;

    useEffect(() => {
        if ( $$('.skl-container').length ) {
            $$('.skl-container').remove();
        }

        return () => {
        }
    }, []);

    return (
        <Fragment>
            <NavLeft>
<<<<<<< HEAD
                {props.isDrawMode && <Link text={Device.ios ? t("Toolbar.textOk") : ''} icon={Device.android ? 'icon-close' : null} className='back-reader-mode' onClick={() => Common.Notifications.trigger('draw:stop')}/>}

                {(!props.isDrawMode && props.isShowBack && !isVersionHistoryMode) && <Link iconOnly className={`btn-doc-back${(props.disabledControls || isOpenModal) && ' disabled'}`} onClick={() => Common.Notifications.trigger('goback')}>
                {Device.ios ? 
                    <SvgIcon slot="media" symbolId={IconReturnIos.id} className={'icon icon-svg'} /> : 
                    <SvgIcon slot="media" symbolId={IconReturnAndroid.id} className={'icon icon-svg'} />
                }</Link>}
=======
              {props.isDrawMode && <Link text={Device.ios ? t("Toolbar.textOk") : ''} icon={Device.android ? 'icon-check' : null} className='back-reader-mode' onClick={() => Common.Notifications.trigger('draw:stop')}/>}
                {(!props.isDrawMode && props.isShowBack && !isVersionHistoryMode) && <Link className={`btn-doc-back${(props.disabledControls || isOpenModal) && ' disabled'}`} icon='icon-return' onClick={() => Common.Notifications.trigger('goback')}></Link>}
>>>>>>> 06879a5b
                {isVersionHistoryMode ? <a href="#" className='btn-close-history' onClick={(e) => {
                    e.preventDefault();
                    props.closeHistory();
                }}>{t("Toolbar.textCloseHistory")}</a> : null}
                {(Device.ios && !isVersionHistoryMode) && undo_box}
            </NavLeft>
            {(!Device.phone && !isVersionHistoryMode) && 
                <div className='title' onClick={() => props.changeTitleHandler()} style={{width: '71%'}}>
                    {docTitle}
                </div>
            }
            <NavRight>
                {(Device.android && !isVersionHistoryMode) && undo_box}
                {!Device.phone && <Link key='desktop-link' iconOnly href={false}
                                       className={isOpenModal || props.disabledControls ? 'disabled' : ''}
                                       onClick={() => props.forceDesktopMode()}>
                                        <SvgIcon symbolId={IconSwitchToDesktop.id}
                                             className={'icon icon-svg'} />
                    </Link>}
                {(props.showEditDocument && !isVersionHistoryMode) &&
                    <Link iconOnly className={(props.disabledControls || isOpenModal) ? 'disabled' : ''} href={false} onClick={props.onEditDocument}>
                        {Device.ios ? 
                            <SvgIcon symbolId={IconEditIos.id} className={'icon icon-svg'} /> :
                            <SvgIcon symbolId={IconEditAndroid.id} className={'icon icon-svg'} />
                        }
                    </Link>
                }
                {(!props.isDrawMode && props.isEdit && EditorUIController.toolbarOptions && !isVersionHistoryMode) && EditorUIController.toolbarOptions.getEditOptions({
                    disabled: props.disabledEditControls || props.disabledControls || isDisconnected || isOpenModal,
                    wsProps,
                    focusOn,
                    isShapeLocked,
                    onEditClick: () => props.openOptions('edit'),
                    onAddClick: () => props.openOptions('add')
                })}
                {Device.phone ? null : <Link iconOnly className={(props.disabledControls || props.disabledSearch || isOpenModal) && 'disabled'} searchbarEnable='.searchbar' href={false}><SvgIcon symbolId={IconSearch.id} className={'icon icon-svg'} /></Link>}
                {!props.isDrawMode && props.displayCollaboration && window.matchMedia("(min-width: 360px)").matches && !isVersionHistoryMode ? <Link iconOnly className={(props.disabledControls || props.disabledCollaboration || isOpenModal) && 'disabled'} id='btn-coauth' href={false} onClick={() => props.openOptions('coauth')}><SvgIcon symbolId={IconCollaboration.id} className={'icon icon-svg'} /></Link> : null}
                {isVersionHistoryMode ? <Link  iconOnly id='btn-open-history' href={false} className={isOpenModal && 'disabled'} onClick={() => props.openOptions('history')}><SvgIcon symbolId={IconHistory.id} className={'icon icon-svg'} /></Link> : null}
                <Link iconOnly className={(props.disabledSettings || props.disabledControls || isDisconnected || isOpenModal) && 'disabled'} id='btn-settings' href={false} onClick={() => props.openOptions('settings')}> {Device.ios ? 
                    <SvgIcon symbolId={IconSettingsIos.id} className={'icon icon-svg'} /> :
                    <SvgIcon symbolId={IconSettingsAndroid.id} className={'icon icon-svg'} />
                }</Link>
            </NavRight>
        </Fragment>
    )
};

export default ToolbarView;<|MERGE_RESOLUTION|>--- conflicted
+++ resolved
@@ -14,6 +14,7 @@
 import IconSettingsAndroid from '@common-android-icons/icon-settings.svg';
 import IconHistory from '@common-icons/icon-version-history.svg';
 import IconSearch from '@common-icons/icon-search.svg';
+import IconCheck from '@common-android-icons/icon-check.svg';
 
 
 const ToolbarView = props => {
@@ -44,18 +45,16 @@
     return (
         <Fragment>
             <NavLeft>
-<<<<<<< HEAD
-                {props.isDrawMode && <Link text={Device.ios ? t("Toolbar.textOk") : ''} icon={Device.android ? 'icon-close' : null} className='back-reader-mode' onClick={() => Common.Notifications.trigger('draw:stop')}/>}
-
+                {props.isDrawMode && <Link iconOnly text={Device.ios ? t("Toolbar.textOk") : ''} className='back-reader-mode' onClick={() => Common.Notifications.trigger('draw:stop')}>
+                    {Device.android &&
+                        <SvgIcon slot="media" symbolId={IconCheck.id} className={'icon icon-svg'} />
+                    }
+                </Link>}
                 {(!props.isDrawMode && props.isShowBack && !isVersionHistoryMode) && <Link iconOnly className={`btn-doc-back${(props.disabledControls || isOpenModal) && ' disabled'}`} onClick={() => Common.Notifications.trigger('goback')}>
                 {Device.ios ? 
                     <SvgIcon slot="media" symbolId={IconReturnIos.id} className={'icon icon-svg'} /> : 
                     <SvgIcon slot="media" symbolId={IconReturnAndroid.id} className={'icon icon-svg'} />
                 }</Link>}
-=======
-              {props.isDrawMode && <Link text={Device.ios ? t("Toolbar.textOk") : ''} icon={Device.android ? 'icon-check' : null} className='back-reader-mode' onClick={() => Common.Notifications.trigger('draw:stop')}/>}
-                {(!props.isDrawMode && props.isShowBack && !isVersionHistoryMode) && <Link className={`btn-doc-back${(props.disabledControls || isOpenModal) && ' disabled'}`} icon='icon-return' onClick={() => Common.Notifications.trigger('goback')}></Link>}
->>>>>>> 06879a5b
                 {isVersionHistoryMode ? <a href="#" className='btn-close-history' onClick={(e) => {
                     e.preventDefault();
                     props.closeHistory();
