import React, {useEffect, useState} from 'react';
import {f7, List, Popover, Sheet, ListItem, Icon, Row, Button, ListButton, Page, Navbar, Segmented, BlockTitle, NavRight, Link, Toggle,View} from 'framework7-react';
import { useTranslation } from 'react-i18next';
import { Device } from '../../../../common/mobile/utils/device';

const FilterOptions = (props) => {
    const { t } = useTranslation();
    const _t = t('View.Edit', {returnObjects: true});
    let is_all_checked = props.listVal.every(item => item.check);

    const HandleClearFilter = () => {
        is_all_checked = true;
        props.onClearFilter();
        props.onUpdateCell('all', true);
    };

    const onValidChecked = () => {
        if ( props.listVal.every(item => !item.check) ) {
            f7.dialog.create({
                title: _t.textErrorTitle,
                text: _t.textErrorMsg,
                buttons: [
                    {
                        text: 'OK',
                    }
                ]
            }).open();
        }
    };
    
    return (
        <View style={props.style}>
            <Page>
            <Navbar title={_t.textFilterOptions}>
            {Device.phone &&
                <NavRight>
                    <Link sheetClose=".picker__sheet">
                        <Icon icon='icon-expand-down'/>
                    </Link>
                </NavRight>
            }
           </Navbar>

           <List>
                <ListItem className='buttons'>
                    <Row>
                        <a className={'button' + (props.checkSort === 'down' ? ' active' : '')} onClick={() => {props.onSort('sortdown'); onValidChecked();}}>
                            <Icon slot="media" icon="sortdown"/>
                        </a>
                        <a className={'button' + (props.checkSort === 'up' ? ' active' : '')} onClick={() => {props.onSort('sortup'); onValidChecked();}}>
                            <Icon slot="media" icon="sortup"/>
                        </a>
                    </Row>
                </ListItem>
           </List>

           <List >
               <ListButton color="black" className={props.isValid ? 'disabled' : ''} onClick={HandleClearFilter}>{_t.textClearFilter}</ListButton>
               <ListButton color="red" onClick={() => props.onDeleteFilter()} id="btn-delete-filter">{_t.textDeleteFilter}</ListButton>
           </List>
           <List>
<<<<<<< HEAD
               <ListItem className='radio-checkbox-item' onChange={e => props.onUpdateCell('all', e.target.checked)} name='filter-cellAll' checkbox checked={is_all_checked}>{_t.textSelectAll}</ListItem>
=======
               <ListItem className='radio-checkbox-item' onChange={e => {props.onUpdateCell('all', e.target.checked); onValidChecked();}} name='filter-cellAll' checkbox checked={all}>{_t.textSelectAll}</ListItem>
>>>>>>> 2d08d12c
               {props.listVal.map((value) =>
                   <ListItem className='radio-checkbox-item' onChange={e => {props.onUpdateCell(value.id, e.target.checked); onValidChecked();}}  key={value.value} name='filter-cell' value={value.value} title={value.cellvalue} checkbox checked={value.check} />
               )}
           </List>
            </Page>
        </View>
    )
};

const FilterView = (props) => {
    return (
        !Device.phone ?
        <Popover id="picker-popover" className="popover__titled">
            <FilterOptions style={{height: '410px'}} {...props}></FilterOptions>
        </Popover> :
        <Sheet className="picker__sheet" push>
            <FilterOptions  {...props}></FilterOptions>
        </Sheet>
    )
}

export default FilterView;<|MERGE_RESOLUTION|>--- conflicted
+++ resolved
@@ -59,11 +59,7 @@
                <ListButton color="red" onClick={() => props.onDeleteFilter()} id="btn-delete-filter">{_t.textDeleteFilter}</ListButton>
            </List>
            <List>
-<<<<<<< HEAD
-               <ListItem className='radio-checkbox-item' onChange={e => props.onUpdateCell('all', e.target.checked)} name='filter-cellAll' checkbox checked={is_all_checked}>{_t.textSelectAll}</ListItem>
-=======
-               <ListItem className='radio-checkbox-item' onChange={e => {props.onUpdateCell('all', e.target.checked); onValidChecked();}} name='filter-cellAll' checkbox checked={all}>{_t.textSelectAll}</ListItem>
->>>>>>> 2d08d12c
+               <ListItem className='radio-checkbox-item' onChange={e => {props.onUpdateCell('all', e.target.checked); onValidChecked();}} name='filter-cellAll' checkbox checked={is_all_checked}>{_t.textSelectAll}</ListItem>
                {props.listVal.map((value) =>
                    <ListItem className='radio-checkbox-item' onChange={e => {props.onUpdateCell(value.id, e.target.checked); onValidChecked();}}  key={value.value} name='filter-cell' value={value.value} title={value.cellvalue} checkbox checked={value.check} />
                )}
