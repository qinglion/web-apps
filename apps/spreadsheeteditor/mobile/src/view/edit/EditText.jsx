import React, {Fragment, useState} from 'react';
import {observer, inject} from "mobx-react";
import {f7, List, ListItem, Icon, Row, Button, Page, Navbar, NavRight, Segmented, BlockTitle, Link} from 'framework7-react';
import { useTranslation } from 'react-i18next';
import {Device} from '../../../../../common/mobile/utils/device';
import { ThemeColorPalette, CustomColorPicker } from '../../../../../common/mobile/lib/component/ThemeColorPalette.jsx';
import { LocalStorage } from '../../../../../common/mobile/utils/LocalStorage';

const EditText = props => {
    const isAndroid = Device.android;
    const { t } = useTranslation();
    const _t = t('View.Edit', {returnObjects: true});
    const storeTextSettings = props.storeTextSettings;
    const textIn = storeTextSettings.textIn;

    const fontName = storeTextSettings.fontName || _t.textFonts;
    const fontSize = storeTextSettings.fontSize;
    const fontColor = storeTextSettings.textColor;

    const displaySize = typeof fontSize === 'undefined' ? _t.textAuto : fontSize + ' ' + _t.textPt;
    const isBold = storeTextSettings.isBold;
    const isItalic = storeTextSettings.isItalic;
    const isUnderline = storeTextSettings.isUnderline;
    const paragraphAlign = storeTextSettings.paragraphAlign;
    const paragraphValign = storeTextSettings.paragraphValign;

    const fontColorPreview = fontColor !== 'auto' ?
        <span className="color-preview" style={{ background: `#${(typeof fontColor === "object" ? fontColor.color : fontColor)}`}}></span> :
        <span className="color-preview auto"></span>;

    return (
        <Fragment>
            <List>
                <ListItem title={fontName} link="/edit-text-fonts/" after={displaySize} routeProps={{
                    changeFontSize: props.changeFontSize,
                    changeFontFamily: props.changeFontFamily
                }}/>
                <ListItem className='buttons'>
                    <Row>
                        <a className={'button' + (isBold ? ' active' : '')} onClick={() => {props.toggleBold(!isBold)}}><b>B</b></a>
                        <a className={'button' + (isItalic ? ' active' : '')} onClick={() => {props.toggleItalic(!isItalic)}}><i>I</i></a>
                        <a className={'button' + (isUnderline ? ' active' : '')} onClick={() => {props.toggleUnderline(!isUnderline)}} style={{textDecoration: "underline"}}>U</a>
                    </Row>
                </ListItem>
                <ListItem title={_t.textTextColor} link="/edit-text-font-color/" routeProps={{
                    onTextColor: props.onTextColor
                }}>
                    {!isAndroid ?
                        <Icon slot="media" icon="icon-text-color">{fontColorPreview}</Icon> :
                        fontColorPreview
                    }
                </ListItem>
            </List>
            {textIn === 2 ? (
                <Fragment>
                    <List>
                        <ListItem className='buttons'>
                            <Row>
                                <a className={'button' + (paragraphAlign === AscCommon.align_Left ? ' active' : '')} onClick={() => {props.onParagraphAlign('left')}}>
                                    <Icon slot="media" icon="icon-text-align-left"></Icon>
                                </a>
                                <a className={'button' + (paragraphAlign === AscCommon.align_Center ? ' active' : '')} onClick={() => {props.onParagraphAlign('center')}}>
                                    <Icon slot="media" icon="icon-text-align-center"></Icon>
                                </a>
                                <a className={'button' + (paragraphAlign === AscCommon.align_Right ? ' active' : '')} onClick={() => {props.onParagraphAlign('right')}}>
                                    <Icon slot="media" icon="icon-text-align-right"></Icon>
                                </a>
                                <a className={'button' + (paragraphAlign === AscCommon.align_Justify ? ' active' : '')} onClick={() => {props.onParagraphAlign('justify')}}>
                                    <Icon slot="media" icon="icon-text-align-jast"></Icon>
                                </a>
                            </Row>
                        </ListItem>
                        <ListItem className='buttons'>
                            <Row>
                                <a className={'button' + (paragraphValign === Asc.c_oAscVAlign.Top ? ' active' : '')} onClick={() => {props.onParagraphValign('top')}}>
                                    <Icon slot="media" icon="icon-text-valign-top"></Icon>
                                </a>
                                <a className={'button' + (paragraphValign === Asc.c_oAscVAlign.Center ? ' active' : '')} onClick={() => {props.onParagraphValign('center')}}>
                                    <Icon slot="media" icon="icon-text-valign-middle"></Icon>
                                </a>
                                <a className={'button' + (paragraphValign === Asc.c_oAscVAlign.Bottom ? ' active' : '')} onClick={() => {props.onParagraphValign('bottom')}}>
                                    <Icon slot="media" icon="icon-text-valign-bottom"></Icon>
                                </a>
                            </Row>
                        </ListItem>
                    </List>
                </Fragment>
            ) : null}
        </Fragment>
    );
};

const PageFonts = props => {
    const isAndroid = Device.android;
    const { t } = useTranslation();
    const _t = t('View.Edit', {returnObjects: true});
    const storeTextSettings = props.storeTextSettings;
    const size = storeTextSettings.fontSize;
    const displaySize = typeof size === 'undefined' ? _t.textAuto : size + ' ' + _t.textPt;
    const curFontName = storeTextSettings.fontName;
    const fonts = storeTextSettings.fontsArray;
<<<<<<< HEAD
    const iconWidth = storeTextSettings.iconWidth;
    const iconHeight = storeTextSettings.iconHeight;
    const thumbs = storeTextSettings.thumbs;
    const thumbIdx = storeTextSettings.thumbIdx;
    const thumbCanvas = storeTextSettings.thumbCanvas;
    const thumbContext = storeTextSettings.thumbContext;
    const spriteCols = storeTextSettings.spriteCols;
    const spriteThumbs = storeTextSettings.spriteThumbs;
=======
    const arrayFonts = storeTextSettings.arrayRecentFonts;

    const addRecentStorage = () => {
        let arr = [];
        arrayFonts.forEach(item => arr.push(item));
        arr = arr.join(';');
        LocalStorage.setItem('sse-settings-recent-fonts', arr);
    }
>>>>>>> b0160dc0

    const [vlFonts, setVlFonts] = useState({
        vlData: {
            items: [],
        }
    });

    const renderExternal = (vl, vlData) => {
        setVlFonts((prevState) => {
            let fonts = [...prevState.vlData.items];
            fonts.splice(vlData.fromIndex, vlData.toIndex, ...vlData.items);
            return {vlData: {
                items: fonts,
            }};
        });
    };

    const getImageUri = (font) => {
        thumbContext.clearRect(0, 0, thumbs[thumbIdx].width, thumbs[thumbIdx].height);
        thumbContext.drawImage(spriteThumbs, 0, -thumbs[thumbIdx].height * Math.floor(font.imgidx / spriteCols));

        return thumbCanvas.toDataURL();
    }

    return (
        <Page>
            <Navbar title={_t.textFonts} backLink={_t.textBack}>
                {Device.phone &&
                    <NavRight>
                        <Link icon='icon-expand-down' sheetClose></Link>
                    </NavRight>
                }
            </Navbar>
            <List>
                <ListItem title={_t.textSize}>
                    {!isAndroid && <div slot='after-start'>{displaySize}</div>}
                    <div slot='after'>
                        <Segmented>
                            <Button outline className='decrement item-link' onClick={() => {props.changeFontSize(size, true)}}>
                                {isAndroid ? <Icon icon="icon-expand-down"></Icon> : ' - '}
                            </Button>
                            {isAndroid && <label>{displaySize}</label>}
                            <Button outline className='increment item-link' onClick={() => {props.changeFontSize(size, false)}}>
                                {isAndroid ? <Icon icon="icon-expand-up"></Icon> : ' + '}
                            </Button>
                        </Segmented>
                    </div>
                </ListItem>
            </List>
            <BlockTitle>{_t.textFonts}</BlockTitle>
            {!!arrayFonts.length &&
                <List>
                    {arrayFonts.map((item,index) => (
                        <ListItem
                            key={index}
                            radio
                            checked={curFontName === item}
                            title={item}
                            style={{fontFamily: `${item}`}}
                            onClick={() => {props.changeFontFamily(item)}}
                        /> 
                    ))}
                </List>
            }
            <List virtualList virtualListParams={{
                items: fonts,
                renderExternal: renderExternal
            }}>
                <ul>
                    {vlFonts.vlData.items.map((item, index) => (
<<<<<<< HEAD
                        <ListItem className="font-item" key={index} radio checked={curFontName === item.name} onClick={() => {
                            props.changeFontFamily(item.name)
                        }}>
                            <img src={getImageUri(item)} style={{width: `${iconWidth}px`, height: `${iconHeight}px`}} />
                        </ListItem>
=======
                        <ListItem
                            key={index}
                            radio
                            checked={curFontName === item.name}
                            title={item.name}
                            style={{fontFamily: `${item.name}`}}
                            onClick={() => {props.changeFontFamily(item.name); storeTextSettings.addFontToRecent(item.name);
                                addRecentStorage()}}
                        ></ListItem>
>>>>>>> b0160dc0
                    ))}
                </ul>
            </List>
        </Page>
    );
};

const PageFontColor = props => {
    const { t } = useTranslation();
    const _t = t('View.Edit', {returnObjects: true});
    const storeTextSettings = props.storeTextSettings;
    const storePalette = props.storePalette;
    const textColor = storeTextSettings.textColor;
    const customColors = storePalette.customColors;

    const changeColor = (color, effectId, effectValue) => {
        if (color !== 'empty') {
            if (effectId !== undefined) {
                const newColor = {color: color, effectId: effectId, effectValue: effectValue};
                props.onTextColor(newColor);
                storeTextSettings.changeTextColor(newColor);
            } else {
                props.onTextColor(color);
                storeTextSettings.changeTextColor(color);
            }
        } else {
            // open custom color menu
            props.f7router.navigate('/edit-text-custom-font-color/', {props: {onTextColor: props.onTextColor}});
        }
    };

    return (
        <Page>
            <Navbar title={_t.textTextColor} backLink={_t.textBack}>
                {Device.phone &&
                    <NavRight>
                        <Link icon='icon-expand-down' sheetClose></Link>
                    </NavRight>
                }
            </Navbar>
            <ThemeColorPalette changeColor={changeColor} curColor={textColor} customColors={customColors} />
            <List>
                <ListItem title={_t.textAddCustomColor} link={'/edit-text-custom-font-color/'} routeProps={{
                    onTextColor: props.onTextColor
                }}></ListItem>
            </List>
        </Page>
    );
};

const PageCustomFontColor = props => {
    const { t } = useTranslation();
    const _t = t('View.Edit', {returnObjects: true});
    const storeTextSettings = props.storeTextSettings;
    const storePalette = props.storePalette;
    let textColor = storeTextSettings.textColor;

    if (typeof textColor === 'object') {
        textColor = textColor.color;
    }

    const autoColor = textColor === 'auto' ? window.getComputedStyle(document.getElementById('font-color-auto')).backgroundColor : null;

    const onAddNewColor = (colors, color) => {
        storePalette.changeCustomColors(colors);
        storeTextSettings.changeTextColor(color);
        props.onTextColor(color);
        props.f7router.back();
    };
    return (
        <Page>
            <Navbar title={_t.textCustomColor} backLink={_t.textBack}>
                {Device.phone &&
                    <NavRight>
                        <Link icon='icon-expand-down' sheetClose></Link>
                    </NavRight>
                }
            </Navbar>
            <CustomColorPicker autoColor={autoColor} currentColor={textColor} onAddNewColor={onAddNewColor}/>
        </Page>
    )
};

const EditTextContainer = inject("storeTextSettings", "storeFocusObjects")(observer(EditText));
const PageTextFonts = inject("storeTextSettings", "storeFocusObjects")(observer(PageFonts));
const PageTextFontColor = inject("storeTextSettings", "storePalette")(observer(PageFontColor));
const PageTextCustomFontColor = inject("storeTextSettings", "storePalette")(observer(PageCustomFontColor));

export {
    EditTextContainer as EditText,
    PageTextFonts,
    PageTextFontColor,
    PageTextCustomFontColor
};<|MERGE_RESOLUTION|>--- conflicted
+++ resolved
@@ -1,301 +1,284 @@
-import React, {Fragment, useState} from 'react';
-import {observer, inject} from "mobx-react";
-import {f7, List, ListItem, Icon, Row, Button, Page, Navbar, NavRight, Segmented, BlockTitle, Link} from 'framework7-react';
-import { useTranslation } from 'react-i18next';
-import {Device} from '../../../../../common/mobile/utils/device';
-import { ThemeColorPalette, CustomColorPicker } from '../../../../../common/mobile/lib/component/ThemeColorPalette.jsx';
-import { LocalStorage } from '../../../../../common/mobile/utils/LocalStorage';
-
-const EditText = props => {
-    const isAndroid = Device.android;
-    const { t } = useTranslation();
-    const _t = t('View.Edit', {returnObjects: true});
-    const storeTextSettings = props.storeTextSettings;
-    const textIn = storeTextSettings.textIn;
-
-    const fontName = storeTextSettings.fontName || _t.textFonts;
-    const fontSize = storeTextSettings.fontSize;
-    const fontColor = storeTextSettings.textColor;
-
-    const displaySize = typeof fontSize === 'undefined' ? _t.textAuto : fontSize + ' ' + _t.textPt;
-    const isBold = storeTextSettings.isBold;
-    const isItalic = storeTextSettings.isItalic;
-    const isUnderline = storeTextSettings.isUnderline;
-    const paragraphAlign = storeTextSettings.paragraphAlign;
-    const paragraphValign = storeTextSettings.paragraphValign;
-
-    const fontColorPreview = fontColor !== 'auto' ?
-        <span className="color-preview" style={{ background: `#${(typeof fontColor === "object" ? fontColor.color : fontColor)}`}}></span> :
-        <span className="color-preview auto"></span>;
-
-    return (
-        <Fragment>
-            <List>
-                <ListItem title={fontName} link="/edit-text-fonts/" after={displaySize} routeProps={{
-                    changeFontSize: props.changeFontSize,
-                    changeFontFamily: props.changeFontFamily
-                }}/>
-                <ListItem className='buttons'>
-                    <Row>
-                        <a className={'button' + (isBold ? ' active' : '')} onClick={() => {props.toggleBold(!isBold)}}><b>B</b></a>
-                        <a className={'button' + (isItalic ? ' active' : '')} onClick={() => {props.toggleItalic(!isItalic)}}><i>I</i></a>
-                        <a className={'button' + (isUnderline ? ' active' : '')} onClick={() => {props.toggleUnderline(!isUnderline)}} style={{textDecoration: "underline"}}>U</a>
-                    </Row>
-                </ListItem>
-                <ListItem title={_t.textTextColor} link="/edit-text-font-color/" routeProps={{
-                    onTextColor: props.onTextColor
-                }}>
-                    {!isAndroid ?
-                        <Icon slot="media" icon="icon-text-color">{fontColorPreview}</Icon> :
-                        fontColorPreview
-                    }
-                </ListItem>
-            </List>
-            {textIn === 2 ? (
-                <Fragment>
-                    <List>
-                        <ListItem className='buttons'>
-                            <Row>
-                                <a className={'button' + (paragraphAlign === AscCommon.align_Left ? ' active' : '')} onClick={() => {props.onParagraphAlign('left')}}>
-                                    <Icon slot="media" icon="icon-text-align-left"></Icon>
-                                </a>
-                                <a className={'button' + (paragraphAlign === AscCommon.align_Center ? ' active' : '')} onClick={() => {props.onParagraphAlign('center')}}>
-                                    <Icon slot="media" icon="icon-text-align-center"></Icon>
-                                </a>
-                                <a className={'button' + (paragraphAlign === AscCommon.align_Right ? ' active' : '')} onClick={() => {props.onParagraphAlign('right')}}>
-                                    <Icon slot="media" icon="icon-text-align-right"></Icon>
-                                </a>
-                                <a className={'button' + (paragraphAlign === AscCommon.align_Justify ? ' active' : '')} onClick={() => {props.onParagraphAlign('justify')}}>
-                                    <Icon slot="media" icon="icon-text-align-jast"></Icon>
-                                </a>
-                            </Row>
-                        </ListItem>
-                        <ListItem className='buttons'>
-                            <Row>
-                                <a className={'button' + (paragraphValign === Asc.c_oAscVAlign.Top ? ' active' : '')} onClick={() => {props.onParagraphValign('top')}}>
-                                    <Icon slot="media" icon="icon-text-valign-top"></Icon>
-                                </a>
-                                <a className={'button' + (paragraphValign === Asc.c_oAscVAlign.Center ? ' active' : '')} onClick={() => {props.onParagraphValign('center')}}>
-                                    <Icon slot="media" icon="icon-text-valign-middle"></Icon>
-                                </a>
-                                <a className={'button' + (paragraphValign === Asc.c_oAscVAlign.Bottom ? ' active' : '')} onClick={() => {props.onParagraphValign('bottom')}}>
-                                    <Icon slot="media" icon="icon-text-valign-bottom"></Icon>
-                                </a>
-                            </Row>
-                        </ListItem>
-                    </List>
-                </Fragment>
-            ) : null}
-        </Fragment>
-    );
-};
-
-const PageFonts = props => {
-    const isAndroid = Device.android;
-    const { t } = useTranslation();
-    const _t = t('View.Edit', {returnObjects: true});
-    const storeTextSettings = props.storeTextSettings;
-    const size = storeTextSettings.fontSize;
-    const displaySize = typeof size === 'undefined' ? _t.textAuto : size + ' ' + _t.textPt;
-    const curFontName = storeTextSettings.fontName;
-    const fonts = storeTextSettings.fontsArray;
-<<<<<<< HEAD
-    const iconWidth = storeTextSettings.iconWidth;
-    const iconHeight = storeTextSettings.iconHeight;
-    const thumbs = storeTextSettings.thumbs;
-    const thumbIdx = storeTextSettings.thumbIdx;
-    const thumbCanvas = storeTextSettings.thumbCanvas;
-    const thumbContext = storeTextSettings.thumbContext;
-    const spriteCols = storeTextSettings.spriteCols;
-    const spriteThumbs = storeTextSettings.spriteThumbs;
-=======
-    const arrayFonts = storeTextSettings.arrayRecentFonts;
-
-    const addRecentStorage = () => {
-        let arr = [];
-        arrayFonts.forEach(item => arr.push(item));
-        arr = arr.join(';');
-        LocalStorage.setItem('sse-settings-recent-fonts', arr);
-    }
->>>>>>> b0160dc0
-
-    const [vlFonts, setVlFonts] = useState({
-        vlData: {
-            items: [],
-        }
-    });
-
-    const renderExternal = (vl, vlData) => {
-        setVlFonts((prevState) => {
-            let fonts = [...prevState.vlData.items];
-            fonts.splice(vlData.fromIndex, vlData.toIndex, ...vlData.items);
-            return {vlData: {
-                items: fonts,
-            }};
-        });
-    };
-
-    const getImageUri = (font) => {
-        thumbContext.clearRect(0, 0, thumbs[thumbIdx].width, thumbs[thumbIdx].height);
-        thumbContext.drawImage(spriteThumbs, 0, -thumbs[thumbIdx].height * Math.floor(font.imgidx / spriteCols));
-
-        return thumbCanvas.toDataURL();
-    }
-
-    return (
-        <Page>
-            <Navbar title={_t.textFonts} backLink={_t.textBack}>
-                {Device.phone &&
-                    <NavRight>
-                        <Link icon='icon-expand-down' sheetClose></Link>
-                    </NavRight>
-                }
-            </Navbar>
-            <List>
-                <ListItem title={_t.textSize}>
-                    {!isAndroid && <div slot='after-start'>{displaySize}</div>}
-                    <div slot='after'>
-                        <Segmented>
-                            <Button outline className='decrement item-link' onClick={() => {props.changeFontSize(size, true)}}>
-                                {isAndroid ? <Icon icon="icon-expand-down"></Icon> : ' - '}
-                            </Button>
-                            {isAndroid && <label>{displaySize}</label>}
-                            <Button outline className='increment item-link' onClick={() => {props.changeFontSize(size, false)}}>
-                                {isAndroid ? <Icon icon="icon-expand-up"></Icon> : ' + '}
-                            </Button>
-                        </Segmented>
-                    </div>
-                </ListItem>
-            </List>
-            <BlockTitle>{_t.textFonts}</BlockTitle>
-            {!!arrayFonts.length &&
-                <List>
-                    {arrayFonts.map((item,index) => (
-                        <ListItem
-                            key={index}
-                            radio
-                            checked={curFontName === item}
-                            title={item}
-                            style={{fontFamily: `${item}`}}
-                            onClick={() => {props.changeFontFamily(item)}}
-                        /> 
-                    ))}
-                </List>
-            }
-            <List virtualList virtualListParams={{
-                items: fonts,
-                renderExternal: renderExternal
-            }}>
-                <ul>
-                    {vlFonts.vlData.items.map((item, index) => (
-<<<<<<< HEAD
-                        <ListItem className="font-item" key={index} radio checked={curFontName === item.name} onClick={() => {
-                            props.changeFontFamily(item.name)
-                        }}>
-                            <img src={getImageUri(item)} style={{width: `${iconWidth}px`, height: `${iconHeight}px`}} />
-                        </ListItem>
-=======
-                        <ListItem
-                            key={index}
-                            radio
-                            checked={curFontName === item.name}
-                            title={item.name}
-                            style={{fontFamily: `${item.name}`}}
-                            onClick={() => {props.changeFontFamily(item.name); storeTextSettings.addFontToRecent(item.name);
-                                addRecentStorage()}}
-                        ></ListItem>
->>>>>>> b0160dc0
-                    ))}
-                </ul>
-            </List>
-        </Page>
-    );
-};
-
-const PageFontColor = props => {
-    const { t } = useTranslation();
-    const _t = t('View.Edit', {returnObjects: true});
-    const storeTextSettings = props.storeTextSettings;
-    const storePalette = props.storePalette;
-    const textColor = storeTextSettings.textColor;
-    const customColors = storePalette.customColors;
-
-    const changeColor = (color, effectId, effectValue) => {
-        if (color !== 'empty') {
-            if (effectId !== undefined) {
-                const newColor = {color: color, effectId: effectId, effectValue: effectValue};
-                props.onTextColor(newColor);
-                storeTextSettings.changeTextColor(newColor);
-            } else {
-                props.onTextColor(color);
-                storeTextSettings.changeTextColor(color);
-            }
-        } else {
-            // open custom color menu
-            props.f7router.navigate('/edit-text-custom-font-color/', {props: {onTextColor: props.onTextColor}});
-        }
-    };
-
-    return (
-        <Page>
-            <Navbar title={_t.textTextColor} backLink={_t.textBack}>
-                {Device.phone &&
-                    <NavRight>
-                        <Link icon='icon-expand-down' sheetClose></Link>
-                    </NavRight>
-                }
-            </Navbar>
-            <ThemeColorPalette changeColor={changeColor} curColor={textColor} customColors={customColors} />
-            <List>
-                <ListItem title={_t.textAddCustomColor} link={'/edit-text-custom-font-color/'} routeProps={{
-                    onTextColor: props.onTextColor
-                }}></ListItem>
-            </List>
-        </Page>
-    );
-};
-
-const PageCustomFontColor = props => {
-    const { t } = useTranslation();
-    const _t = t('View.Edit', {returnObjects: true});
-    const storeTextSettings = props.storeTextSettings;
-    const storePalette = props.storePalette;
-    let textColor = storeTextSettings.textColor;
-
-    if (typeof textColor === 'object') {
-        textColor = textColor.color;
-    }
-
-    const autoColor = textColor === 'auto' ? window.getComputedStyle(document.getElementById('font-color-auto')).backgroundColor : null;
-
-    const onAddNewColor = (colors, color) => {
-        storePalette.changeCustomColors(colors);
-        storeTextSettings.changeTextColor(color);
-        props.onTextColor(color);
-        props.f7router.back();
-    };
-    return (
-        <Page>
-            <Navbar title={_t.textCustomColor} backLink={_t.textBack}>
-                {Device.phone &&
-                    <NavRight>
-                        <Link icon='icon-expand-down' sheetClose></Link>
-                    </NavRight>
-                }
-            </Navbar>
-            <CustomColorPicker autoColor={autoColor} currentColor={textColor} onAddNewColor={onAddNewColor}/>
-        </Page>
-    )
-};
-
-const EditTextContainer = inject("storeTextSettings", "storeFocusObjects")(observer(EditText));
-const PageTextFonts = inject("storeTextSettings", "storeFocusObjects")(observer(PageFonts));
-const PageTextFontColor = inject("storeTextSettings", "storePalette")(observer(PageFontColor));
-const PageTextCustomFontColor = inject("storeTextSettings", "storePalette")(observer(PageCustomFontColor));
-
-export {
-    EditTextContainer as EditText,
-    PageTextFonts,
-    PageTextFontColor,
-    PageTextCustomFontColor
+import React, {Fragment, useState} from 'react';
+import {observer, inject} from "mobx-react";
+import {f7, List, ListItem, Icon, Row, Button, Page, Navbar, NavRight, Segmented, BlockTitle, Link} from 'framework7-react';
+import { useTranslation } from 'react-i18next';
+import {Device} from '../../../../../common/mobile/utils/device';
+import { ThemeColorPalette, CustomColorPicker } from '../../../../../common/mobile/lib/component/ThemeColorPalette.jsx';
+import { LocalStorage } from '../../../../../common/mobile/utils/LocalStorage';
+
+const EditText = props => {
+    const isAndroid = Device.android;
+    const { t } = useTranslation();
+    const _t = t('View.Edit', {returnObjects: true});
+    const storeTextSettings = props.storeTextSettings;
+    const textIn = storeTextSettings.textIn;
+
+    const fontName = storeTextSettings.fontName || _t.textFonts;
+    const fontSize = storeTextSettings.fontSize;
+    const fontColor = storeTextSettings.textColor;
+
+    const displaySize = typeof fontSize === 'undefined' ? _t.textAuto : fontSize + ' ' + _t.textPt;
+    const isBold = storeTextSettings.isBold;
+    const isItalic = storeTextSettings.isItalic;
+    const isUnderline = storeTextSettings.isUnderline;
+    const paragraphAlign = storeTextSettings.paragraphAlign;
+    const paragraphValign = storeTextSettings.paragraphValign;
+
+    const fontColorPreview = fontColor !== 'auto' ?
+        <span className="color-preview" style={{ background: `#${(typeof fontColor === "object" ? fontColor.color : fontColor)}`}}></span> :
+        <span className="color-preview auto"></span>;
+
+    return (
+        <Fragment>
+            <List>
+                <ListItem title={fontName} link="/edit-text-fonts/" after={displaySize} routeProps={{
+                    changeFontSize: props.changeFontSize,
+                    changeFontFamily: props.changeFontFamily
+                }}/>
+                <ListItem className='buttons'>
+                    <Row>
+                        <a className={'button' + (isBold ? ' active' : '')} onClick={() => {props.toggleBold(!isBold)}}><b>B</b></a>
+                        <a className={'button' + (isItalic ? ' active' : '')} onClick={() => {props.toggleItalic(!isItalic)}}><i>I</i></a>
+                        <a className={'button' + (isUnderline ? ' active' : '')} onClick={() => {props.toggleUnderline(!isUnderline)}} style={{textDecoration: "underline"}}>U</a>
+                    </Row>
+                </ListItem>
+                <ListItem title={_t.textTextColor} link="/edit-text-font-color/" routeProps={{
+                    onTextColor: props.onTextColor
+                }}>
+                    {!isAndroid ?
+                        <Icon slot="media" icon="icon-text-color">{fontColorPreview}</Icon> :
+                        fontColorPreview
+                    }
+                </ListItem>
+            </List>
+            {textIn === 2 ? (
+                <Fragment>
+                    <List>
+                        <ListItem className='buttons'>
+                            <Row>
+                                <a className={'button' + (paragraphAlign === AscCommon.align_Left ? ' active' : '')} onClick={() => {props.onParagraphAlign('left')}}>
+                                    <Icon slot="media" icon="icon-text-align-left"></Icon>
+                                </a>
+                                <a className={'button' + (paragraphAlign === AscCommon.align_Center ? ' active' : '')} onClick={() => {props.onParagraphAlign('center')}}>
+                                    <Icon slot="media" icon="icon-text-align-center"></Icon>
+                                </a>
+                                <a className={'button' + (paragraphAlign === AscCommon.align_Right ? ' active' : '')} onClick={() => {props.onParagraphAlign('right')}}>
+                                    <Icon slot="media" icon="icon-text-align-right"></Icon>
+                                </a>
+                                <a className={'button' + (paragraphAlign === AscCommon.align_Justify ? ' active' : '')} onClick={() => {props.onParagraphAlign('justify')}}>
+                                    <Icon slot="media" icon="icon-text-align-jast"></Icon>
+                                </a>
+                            </Row>
+                        </ListItem>
+                        <ListItem className='buttons'>
+                            <Row>
+                                <a className={'button' + (paragraphValign === Asc.c_oAscVAlign.Top ? ' active' : '')} onClick={() => {props.onParagraphValign('top')}}>
+                                    <Icon slot="media" icon="icon-text-valign-top"></Icon>
+                                </a>
+                                <a className={'button' + (paragraphValign === Asc.c_oAscVAlign.Center ? ' active' : '')} onClick={() => {props.onParagraphValign('center')}}>
+                                    <Icon slot="media" icon="icon-text-valign-middle"></Icon>
+                                </a>
+                                <a className={'button' + (paragraphValign === Asc.c_oAscVAlign.Bottom ? ' active' : '')} onClick={() => {props.onParagraphValign('bottom')}}>
+                                    <Icon slot="media" icon="icon-text-valign-bottom"></Icon>
+                                </a>
+                            </Row>
+                        </ListItem>
+                    </List>
+                </Fragment>
+            ) : null}
+        </Fragment>
+    );
+};
+
+const PageFonts = props => {
+    const isAndroid = Device.android;
+    const { t } = useTranslation();
+    const _t = t('View.Edit', {returnObjects: true});
+    const storeTextSettings = props.storeTextSettings;
+    const size = storeTextSettings.fontSize;
+    const displaySize = typeof size === 'undefined' ? _t.textAuto : size + ' ' + _t.textPt;
+    const curFontName = storeTextSettings.fontName;
+    const fonts = storeTextSettings.fontsArray;
+    const iconWidth = storeTextSettings.iconWidth;
+    const iconHeight = storeTextSettings.iconHeight;
+    const thumbs = storeTextSettings.thumbs;
+    const thumbIdx = storeTextSettings.thumbIdx;
+    const thumbCanvas = storeTextSettings.thumbCanvas;
+    const thumbContext = storeTextSettings.thumbContext;
+    const spriteCols = storeTextSettings.spriteCols;
+    const spriteThumbs = storeTextSettings.spriteThumbs;
+    const arrayRecentFonts = storeTextSettings.arrayRecentFonts;
+
+    const addRecentStorage = () => {
+        let arr = [];
+        arrayRecentFonts.forEach(item => arr.push(item));
+        LocalStorage.setItem('sse-settings-recent-fonts', JSON.stringify(arr));
+    }
+
+    const [vlFonts, setVlFonts] = useState({
+        vlData: {
+            items: [],
+        }
+    });
+
+    const renderExternal = (vl, vlData) => {
+        setVlFonts((prevState) => {
+            let fonts = [...prevState.vlData.items];
+            fonts.splice(vlData.fromIndex, vlData.toIndex, ...vlData.items);
+            return {vlData: {
+                items: fonts,
+            }};
+        });
+    };
+
+    const getImageUri = (font) => {
+        thumbContext.clearRect(0, 0, thumbs[thumbIdx].width, thumbs[thumbIdx].height);
+        thumbContext.drawImage(spriteThumbs, 0, -thumbs[thumbIdx].height * Math.floor(font.imgidx / spriteCols));
+
+        return thumbCanvas.toDataURL();
+    }
+
+    return (
+        <Page>
+            <Navbar title={_t.textFonts} backLink={_t.textBack}>
+                {Device.phone &&
+                    <NavRight>
+                        <Link icon='icon-expand-down' sheetClose></Link>
+                    </NavRight>
+                }
+            </Navbar>
+            <List>
+                <ListItem title={_t.textSize}>
+                    {!isAndroid && <div slot='after-start'>{displaySize}</div>}
+                    <div slot='after'>
+                        <Segmented>
+                            <Button outline className='decrement item-link' onClick={() => {props.changeFontSize(size, true)}}>
+                                {isAndroid ? <Icon icon="icon-expand-down"></Icon> : ' - '}
+                            </Button>
+                            {isAndroid && <label>{displaySize}</label>}
+                            <Button outline className='increment item-link' onClick={() => {props.changeFontSize(size, false)}}>
+                                {isAndroid ? <Icon icon="icon-expand-up"></Icon> : ' + '}
+                            </Button>
+                        </Segmented>
+                    </div>
+                </ListItem>
+            </List>
+            <BlockTitle>{_t.textFonts}</BlockTitle>
+            {!!arrayRecentFonts.length &&
+                <List>
+                    {arrayRecentFonts.map((item, index) => (
+                        <ListItem className="font-item" key={index} radio checked={curFontName === item.name} onClick={() => {
+                            props.changeFontFamily(item.name);
+                        }}> 
+                            <img src={getImageUri(item)} style={{width: `${iconWidth}px`, height: `${iconHeight}px`}} />
+                        </ListItem>
+                    ))}
+                </List>
+            }
+            <List virtualList virtualListParams={{
+                items: fonts,
+                renderExternal: renderExternal
+            }}>
+                <ul>
+                    {vlFonts.vlData.items.map((item, index) => (
+                        <ListItem className="font-item" key={index} radio checked={curFontName === item.name} onClick={() => {
+                            props.changeFontFamily(item.name);
+                            storeTextSettings.addFontToRecent(item);
+                            addRecentStorage();
+                        }}>
+                            <img src={getImageUri(item)} style={{width: `${iconWidth}px`, height: `${iconHeight}px`}} />
+                        </ListItem>
+                    ))}
+                </ul>
+            </List>
+        </Page>
+    );
+};
+
+const PageFontColor = props => {
+    const { t } = useTranslation();
+    const _t = t('View.Edit', {returnObjects: true});
+    const storeTextSettings = props.storeTextSettings;
+    const storePalette = props.storePalette;
+    const textColor = storeTextSettings.textColor;
+    const customColors = storePalette.customColors;
+
+    const changeColor = (color, effectId, effectValue) => {
+        if (color !== 'empty') {
+            if (effectId !== undefined) {
+                const newColor = {color: color, effectId: effectId, effectValue: effectValue};
+                props.onTextColor(newColor);
+                storeTextSettings.changeTextColor(newColor);
+            } else {
+                props.onTextColor(color);
+                storeTextSettings.changeTextColor(color);
+            }
+        } else {
+            // open custom color menu
+            props.f7router.navigate('/edit-text-custom-font-color/', {props: {onTextColor: props.onTextColor}});
+        }
+    };
+
+    return (
+        <Page>
+            <Navbar title={_t.textTextColor} backLink={_t.textBack}>
+                {Device.phone &&
+                    <NavRight>
+                        <Link icon='icon-expand-down' sheetClose></Link>
+                    </NavRight>
+                }
+            </Navbar>
+            <ThemeColorPalette changeColor={changeColor} curColor={textColor} customColors={customColors} />
+            <List>
+                <ListItem title={_t.textAddCustomColor} link={'/edit-text-custom-font-color/'} routeProps={{
+                    onTextColor: props.onTextColor
+                }}></ListItem>
+            </List>
+        </Page>
+    );
+};
+
+const PageCustomFontColor = props => {
+    const { t } = useTranslation();
+    const _t = t('View.Edit', {returnObjects: true});
+    const storeTextSettings = props.storeTextSettings;
+    const storePalette = props.storePalette;
+    let textColor = storeTextSettings.textColor;
+
+    if (typeof textColor === 'object') {
+        textColor = textColor.color;
+    }
+
+    const autoColor = textColor === 'auto' ? window.getComputedStyle(document.getElementById('font-color-auto')).backgroundColor : null;
+
+    const onAddNewColor = (colors, color) => {
+        storePalette.changeCustomColors(colors);
+        storeTextSettings.changeTextColor(color);
+        props.onTextColor(color);
+        props.f7router.back();
+    };
+    return (
+        <Page>
+            <Navbar title={_t.textCustomColor} backLink={_t.textBack}>
+                {Device.phone &&
+                    <NavRight>
+                        <Link icon='icon-expand-down' sheetClose></Link>
+                    </NavRight>
+                }
+            </Navbar>
+            <CustomColorPicker autoColor={autoColor} currentColor={textColor} onAddNewColor={onAddNewColor}/>
+        </Page>
+    )
+};
+
+const EditTextContainer = inject("storeTextSettings", "storeFocusObjects")(observer(EditText));
+const PageTextFonts = inject("storeTextSettings", "storeFocusObjects")(observer(PageFonts));
+const PageTextFontColor = inject("storeTextSettings", "storePalette")(observer(PageFontColor));
+const PageTextCustomFontColor = inject("storeTextSettings", "storePalette")(observer(PageCustomFontColor));
+
+export {
+    EditTextContainer as EditText,
+    PageTextFonts,
+    PageTextFontColor,
+    PageTextCustomFontColor
 };