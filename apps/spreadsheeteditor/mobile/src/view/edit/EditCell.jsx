--- conflicted
+++ resolved
@@ -110,26 +110,7 @@
                         </ListItem>
                     </List>
                     <BlockTitle>{_t.textCellStyles}</BlockTitle>
-<<<<<<< HEAD
                     {cellStyles && cellStyles.length ? (
-                        <Swiper pagination={true}>
-                            {arraySlides.map((_, indexSlide) => {
-                                let stylesSlide = cellStyles.slice(indexSlide * 9, (indexSlide * 9) + 9);
-                                
-                                return (
-                                    <SwiperSlide key={indexSlide}>
-                                        <List className="cell-styles-list">
-                                            {stylesSlide.map((elem, index) => (
-                                                <ListItem key={index} className={elem.name === styleName ? "item-theme active" : "item-theme"} onClick={() => props.onStyleClick(elem.name)}>
-                                                    <div className='thumb' style={{backgroundImage: `url(${elem.image})`}}></div>
-                                                </ListItem> 
-                                            ))}
-                                        </List>
-                                    </SwiperSlide>
-                            )})}
-                        </Swiper>
-=======
-                    {cellStyles.length ? (
                         <div className="swiper-container swiper-init demo-swiper">
                             <div className="swiper-wrapper">
                                 {arraySlides.map((_, indexSlide) => {
@@ -148,7 +129,6 @@
                                 )})}
                             </div>
                         </div>
->>>>>>> d2c5b7ff
                     ) : null}
                 </>}    
         </Fragment>
