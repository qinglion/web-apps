import React, {useState, useEffect, Fragment} from 'react';
import {observer, inject} from "mobx-react";
import {f7, List, ListItem, Page, Navbar, NavRight, Icon, ListButton, ListInput, Link, NavLeft, NavTitle} from 'framework7-react';
import { useTranslation } from 'react-i18next';
import {Device} from "../../../../../common/mobile/utils/device";
import SvgIcon from '@common/lib/component/SvgIcon';
import IconClose from '@common-android-icons/icon-close.svg';
import IconDone from '@common-android-icons/icon-done.svg';
import IconDoneDisabled from '@common-android-icons/icon-done-disabled.svg';

const PageEditTypeLink = ({curType, changeType, storeFocusObjects}) => {
    const { t } = useTranslation();
    const _t = t('View.Edit', {returnObjects: true});
    const [typeLink, setTypeLink] = useState(curType);

    const settings = !storeFocusObjects.focusOn ? [] : (storeFocusObjects.focusOn === 'obj' ? storeFocusObjects.objects : storeFocusObjects.selections);
    if (storeFocusObjects.focusOn === 'obj' || settings.indexOf('hyperlink') === -1) {
        $$('.sheet-modal.modal-in').length > 0 && f7.sheet.close();
        return null;
    }

    return (
        <Page>
            <Navbar className="navbar-link-settings" title={_t.textLinkType} backLink={_t.textBack}>
                {Device.phone &&
                    <NavRight>
                        <Link icon='icon-close' popupClose="#edit-link-popup"></Link>
                    </NavRight>
                }
            </Navbar>
            <List>
                <ListItem title={_t.textExternalLink} radio checked={typeLink === 1} onClick={() => {setTypeLink(1); changeType(1);}}></ListItem>
                <ListItem title={_t.textInternalDataRange} radio checked={typeLink === 2} onClick={() => {setTypeLink(2); changeType(2);}}></ListItem>
            </List>
        </Page>
    )
};

const PageEditSheet = ({curSheet, sheets, changeSheet, storeFocusObjects}) => {
    const { t } = useTranslation();
    const _t = t('View.Edit', {returnObjects: true});
    const [stateSheet, setSheet] = useState(curSheet);

    const settings = !storeFocusObjects.focusOn ? [] : (storeFocusObjects.focusOn === 'obj' ? storeFocusObjects.objects : storeFocusObjects.selections);
    if (storeFocusObjects.focusOn === 'obj' || settings.indexOf('hyperlink') === -1) {
        $$('.sheet-modal.modal-in').length > 0 && f7.sheet.close();
        return null;
    }

    return (
        <Page>
            <Navbar className="navbar-link-settings" title={_t.textSheet} backLink={_t.textBack}>
                {Device.phone &&
                    <NavRight>
                        <Link icon='icon-close' popupClose="#edit-link-popup"></Link>
                    </NavRight>
                }
            </Navbar>
            <List>
                {sheets.map(sheet => {
                    return(
                        <ListItem 
                            key={`sheet-${sheet.value}`}
                            title={sheet.caption}
                            radio
                            checked={stateSheet === sheet.caption}
                            onChange={() => {
                                setSheet(sheet.caption);
                                changeSheet(sheet.caption);
                            }}
                        />
                    )
                })}

            </List>
        </Page>
    )
};

const EditLink = props => {
    const isIos = Device.ios;
    const { t } = useTranslation();
    const _t = t('View.Edit', {returnObjects: true});
    const linkInfo = props.linkInfo;
    const isLock = props.isLock;
    const sheets = props.sheets;
    const currentSheet = props.currentSheet;
    const valueTypeLink = linkInfo.asc_getType();
    const valueLinkSheet = linkInfo.asc_getSheet();
    const getLinkSheet = () => sheets.find(sheet => sheet.caption === valueLinkSheet);
    const linkSheet = (valueTypeLink == Asc.c_oAscHyperlinkType.RangeLink) ? getLinkSheet() ? getLinkSheet().caption : '' : currentSheet;

    const [typeLink, setTypeLink] = useState(valueTypeLink);
    const textType = typeLink != Asc.c_oAscHyperlinkType.RangeLink ? _t.textExternalLink : _t.textInternalDataRange;

    const changeType = (newType) => {
        setTypeLink(newType);
    };
   
    const [link, setLink] = useState(linkInfo.asc_getHyperlinkUrl() ? linkInfo.asc_getHyperlinkUrl().replace(new RegExp(" ", 'g'), "%20") : '');
   
    const displayText = isLock ? _t.textDefault : linkInfo.asc_getText();
    const [stateDisplayText, setDisplayText] = useState(displayText);
   
    const [screenTip, setScreenTip] = useState(linkInfo.asc_getTooltip());
  
    const [curSheet, setSheet] = useState(linkSheet);

    const changeSheet = (sheet) => {
        setSheet(sheet);
    };

    const valueRange = linkInfo.asc_getRange();
    const [range, setRange] = useState(valueRange || 'A1');

    return (
        <Page>
            <Navbar className="navbar-link-settings">
                <NavLeft>
                    <Link text={Device.ios ? t('View.Edit.textCancel') : ''} onClick={() => {
                        props.isNavigate ? f7.views.current.router.back() : props.closeModal();
                    }}>
                        {Device.android && 
<<<<<<< HEAD
                            <SvgIcon symbolId={IconClose.id} className={'icon icon-svg'} />
=======
                            <SvgIcon symbolId={IconClose.id} className={'icon icon-svg close'} />
>>>>>>> 2d278556
                        }
                    </Link>
                </NavLeft>
                <NavTitle>{t('View.Edit.textLinkSettings')}</NavTitle>
                <NavRight>
                    <Link className={`${(typeLink === 1 && !link.length) || (typeLink === 2 && (!range.length || !curSheet.length)) && 'disabled'}`} onClick={() => {
                        props.onEditLink(typeLink === 1 ?
                            {type: 1, url: link, text: stateDisplayText, tooltip: screenTip} :
                            {type: 2, url: range, sheet: curSheet, text: stateDisplayText, tooltip: screenTip});
                    }} text={Device.ios ? t('View.Edit.textDone') : ''}>
<<<<<<< HEAD
                        {Device.android && 
                            link.length < 1 ? 
                                <SvgIcon symbolId={IconDoneDisabled.id} className={'icon icon-svg'} /> :
                                <SvgIcon symbolId={IconDone.id} className={'icon icon-svg'} />
                        }
=======
                        {Device.android && (
                            link.length < 1 ? 
                                <SvgIcon symbolId={IconDoneDisabled.id} className={'icon icon-svg inactive'} /> :
                                <SvgIcon symbolId={IconDone.id} className={'icon icon-svg active'} />
                        )}
>>>>>>> 2d278556
                    </Link>
                </NavRight>
            </Navbar>

            <List inlineLabels className='inputs-list'>
                <ListItem link={'/edit-link-type/'} title={_t.textLinkType} after={textType} routeProps={{
                    changeType: changeType,
                    curType: typeLink
                }}/>
                {typeLink != Asc.c_oAscHyperlinkType.RangeLink &&
                    <ListInput label={_t.textLink}
                               type="text"
                               placeholder={_t.textLink}
                               value={link}
                               onChange={(event) => {setLink(event.target.value)}}
                               className={isIos ? 'list-input-right' : ''}
                    />
                }
                {typeLink == Asc.c_oAscHyperlinkType.RangeLink &&
                    <ListItem link={'/edit-link-sheet/'} title={_t.textSheet} after={curSheet} routeProps={{
                        changeSheet,
                        sheets,
                        curSheet
                    }}/>
                }
                {typeLink == Asc.c_oAscHyperlinkType.RangeLink &&
                    <ListInput label={_t.textRange}
                               type="text"
                               placeholder={_t.textRequired}
                               value={range}
                               onChange={(event) => {setRange(event.target.value)}}
                               disabled={curSheet === '' && 'disabled'}
                               className={isIos ? 'list-input-right' : ''}
                    />
                }
                <ListInput label={_t.textDisplay}
                           type="text"
                           placeholder={t('View.Edit.textRecommended')}
                           value={stateDisplayText}
                           disabled={isLock}
                           onChange={(event) => {setDisplayText(event.target.value)}}
                           className={isIos ? 'list-input-right' : ''}
                />
                <ListInput label={_t.textScreenTip}
                           type="text"
                           placeholder={_t.textScreenTip}
                           value={screenTip}
                           onChange={(event) => {setScreenTip(event.target.value)}}
                           className={isIos ? 'list-input-right' : ''}
                />
            </List>
            <List className="buttons-list">
                <ListButton 
                    title={t('View.Edit.textDeleteLink')}
                    className={`button-red button-fill button-raised`}
                    onClick={() => {
                        props.onRemoveLink();
                        props.isNavigate ? f7.views.current.router.back() : props.closeModal();
                    }}
                />
            </List>
        </Page>
    )
};

const _PageEditTypeLink = inject("storeFocusObjects")(observer(PageEditTypeLink));
const _PageEditSheet = inject("storeFocusObjects")(observer(PageEditSheet));

export {
    EditLink,
    _PageEditTypeLink as PageEditTypeLink,
    _PageEditSheet as PageEditSheet
};<|MERGE_RESOLUTION|>--- conflicted
+++ resolved
@@ -1,224 +1,212 @@
-import React, {useState, useEffect, Fragment} from 'react';
-import {observer, inject} from "mobx-react";
-import {f7, List, ListItem, Page, Navbar, NavRight, Icon, ListButton, ListInput, Link, NavLeft, NavTitle} from 'framework7-react';
-import { useTranslation } from 'react-i18next';
-import {Device} from "../../../../../common/mobile/utils/device";
-import SvgIcon from '@common/lib/component/SvgIcon';
-import IconClose from '@common-android-icons/icon-close.svg';
-import IconDone from '@common-android-icons/icon-done.svg';
-import IconDoneDisabled from '@common-android-icons/icon-done-disabled.svg';
-
-const PageEditTypeLink = ({curType, changeType, storeFocusObjects}) => {
-    const { t } = useTranslation();
-    const _t = t('View.Edit', {returnObjects: true});
-    const [typeLink, setTypeLink] = useState(curType);
-
-    const settings = !storeFocusObjects.focusOn ? [] : (storeFocusObjects.focusOn === 'obj' ? storeFocusObjects.objects : storeFocusObjects.selections);
-    if (storeFocusObjects.focusOn === 'obj' || settings.indexOf('hyperlink') === -1) {
-        $$('.sheet-modal.modal-in').length > 0 && f7.sheet.close();
-        return null;
-    }
-
-    return (
-        <Page>
-            <Navbar className="navbar-link-settings" title={_t.textLinkType} backLink={_t.textBack}>
-                {Device.phone &&
-                    <NavRight>
-                        <Link icon='icon-close' popupClose="#edit-link-popup"></Link>
-                    </NavRight>
-                }
-            </Navbar>
-            <List>
-                <ListItem title={_t.textExternalLink} radio checked={typeLink === 1} onClick={() => {setTypeLink(1); changeType(1);}}></ListItem>
-                <ListItem title={_t.textInternalDataRange} radio checked={typeLink === 2} onClick={() => {setTypeLink(2); changeType(2);}}></ListItem>
-            </List>
-        </Page>
-    )
-};
-
-const PageEditSheet = ({curSheet, sheets, changeSheet, storeFocusObjects}) => {
-    const { t } = useTranslation();
-    const _t = t('View.Edit', {returnObjects: true});
-    const [stateSheet, setSheet] = useState(curSheet);
-
-    const settings = !storeFocusObjects.focusOn ? [] : (storeFocusObjects.focusOn === 'obj' ? storeFocusObjects.objects : storeFocusObjects.selections);
-    if (storeFocusObjects.focusOn === 'obj' || settings.indexOf('hyperlink') === -1) {
-        $$('.sheet-modal.modal-in').length > 0 && f7.sheet.close();
-        return null;
-    }
-
-    return (
-        <Page>
-            <Navbar className="navbar-link-settings" title={_t.textSheet} backLink={_t.textBack}>
-                {Device.phone &&
-                    <NavRight>
-                        <Link icon='icon-close' popupClose="#edit-link-popup"></Link>
-                    </NavRight>
-                }
-            </Navbar>
-            <List>
-                {sheets.map(sheet => {
-                    return(
-                        <ListItem 
-                            key={`sheet-${sheet.value}`}
-                            title={sheet.caption}
-                            radio
-                            checked={stateSheet === sheet.caption}
-                            onChange={() => {
-                                setSheet(sheet.caption);
-                                changeSheet(sheet.caption);
-                            }}
-                        />
-                    )
-                })}
-
-            </List>
-        </Page>
-    )
-};
-
-const EditLink = props => {
-    const isIos = Device.ios;
-    const { t } = useTranslation();
-    const _t = t('View.Edit', {returnObjects: true});
-    const linkInfo = props.linkInfo;
-    const isLock = props.isLock;
-    const sheets = props.sheets;
-    const currentSheet = props.currentSheet;
-    const valueTypeLink = linkInfo.asc_getType();
-    const valueLinkSheet = linkInfo.asc_getSheet();
-    const getLinkSheet = () => sheets.find(sheet => sheet.caption === valueLinkSheet);
-    const linkSheet = (valueTypeLink == Asc.c_oAscHyperlinkType.RangeLink) ? getLinkSheet() ? getLinkSheet().caption : '' : currentSheet;
-
-    const [typeLink, setTypeLink] = useState(valueTypeLink);
-    const textType = typeLink != Asc.c_oAscHyperlinkType.RangeLink ? _t.textExternalLink : _t.textInternalDataRange;
-
-    const changeType = (newType) => {
-        setTypeLink(newType);
-    };
-   
-    const [link, setLink] = useState(linkInfo.asc_getHyperlinkUrl() ? linkInfo.asc_getHyperlinkUrl().replace(new RegExp(" ", 'g'), "%20") : '');
-   
-    const displayText = isLock ? _t.textDefault : linkInfo.asc_getText();
-    const [stateDisplayText, setDisplayText] = useState(displayText);
-   
-    const [screenTip, setScreenTip] = useState(linkInfo.asc_getTooltip());
-  
-    const [curSheet, setSheet] = useState(linkSheet);
-
-    const changeSheet = (sheet) => {
-        setSheet(sheet);
-    };
-
-    const valueRange = linkInfo.asc_getRange();
-    const [range, setRange] = useState(valueRange || 'A1');
-
-    return (
-        <Page>
-            <Navbar className="navbar-link-settings">
-                <NavLeft>
-                    <Link text={Device.ios ? t('View.Edit.textCancel') : ''} onClick={() => {
-                        props.isNavigate ? f7.views.current.router.back() : props.closeModal();
-                    }}>
-                        {Device.android && 
-<<<<<<< HEAD
-                            <SvgIcon symbolId={IconClose.id} className={'icon icon-svg'} />
-=======
-                            <SvgIcon symbolId={IconClose.id} className={'icon icon-svg close'} />
->>>>>>> 2d278556
-                        }
-                    </Link>
-                </NavLeft>
-                <NavTitle>{t('View.Edit.textLinkSettings')}</NavTitle>
-                <NavRight>
-                    <Link className={`${(typeLink === 1 && !link.length) || (typeLink === 2 && (!range.length || !curSheet.length)) && 'disabled'}`} onClick={() => {
-                        props.onEditLink(typeLink === 1 ?
-                            {type: 1, url: link, text: stateDisplayText, tooltip: screenTip} :
-                            {type: 2, url: range, sheet: curSheet, text: stateDisplayText, tooltip: screenTip});
-                    }} text={Device.ios ? t('View.Edit.textDone') : ''}>
-<<<<<<< HEAD
-                        {Device.android && 
-                            link.length < 1 ? 
-                                <SvgIcon symbolId={IconDoneDisabled.id} className={'icon icon-svg'} /> :
-                                <SvgIcon symbolId={IconDone.id} className={'icon icon-svg'} />
-                        }
-=======
-                        {Device.android && (
-                            link.length < 1 ? 
-                                <SvgIcon symbolId={IconDoneDisabled.id} className={'icon icon-svg inactive'} /> :
-                                <SvgIcon symbolId={IconDone.id} className={'icon icon-svg active'} />
-                        )}
->>>>>>> 2d278556
-                    </Link>
-                </NavRight>
-            </Navbar>
-
-            <List inlineLabels className='inputs-list'>
-                <ListItem link={'/edit-link-type/'} title={_t.textLinkType} after={textType} routeProps={{
-                    changeType: changeType,
-                    curType: typeLink
-                }}/>
-                {typeLink != Asc.c_oAscHyperlinkType.RangeLink &&
-                    <ListInput label={_t.textLink}
-                               type="text"
-                               placeholder={_t.textLink}
-                               value={link}
-                               onChange={(event) => {setLink(event.target.value)}}
-                               className={isIos ? 'list-input-right' : ''}
-                    />
-                }
-                {typeLink == Asc.c_oAscHyperlinkType.RangeLink &&
-                    <ListItem link={'/edit-link-sheet/'} title={_t.textSheet} after={curSheet} routeProps={{
-                        changeSheet,
-                        sheets,
-                        curSheet
-                    }}/>
-                }
-                {typeLink == Asc.c_oAscHyperlinkType.RangeLink &&
-                    <ListInput label={_t.textRange}
-                               type="text"
-                               placeholder={_t.textRequired}
-                               value={range}
-                               onChange={(event) => {setRange(event.target.value)}}
-                               disabled={curSheet === '' && 'disabled'}
-                               className={isIos ? 'list-input-right' : ''}
-                    />
-                }
-                <ListInput label={_t.textDisplay}
-                           type="text"
-                           placeholder={t('View.Edit.textRecommended')}
-                           value={stateDisplayText}
-                           disabled={isLock}
-                           onChange={(event) => {setDisplayText(event.target.value)}}
-                           className={isIos ? 'list-input-right' : ''}
-                />
-                <ListInput label={_t.textScreenTip}
-                           type="text"
-                           placeholder={_t.textScreenTip}
-                           value={screenTip}
-                           onChange={(event) => {setScreenTip(event.target.value)}}
-                           className={isIos ? 'list-input-right' : ''}
-                />
-            </List>
-            <List className="buttons-list">
-                <ListButton 
-                    title={t('View.Edit.textDeleteLink')}
-                    className={`button-red button-fill button-raised`}
-                    onClick={() => {
-                        props.onRemoveLink();
-                        props.isNavigate ? f7.views.current.router.back() : props.closeModal();
-                    }}
-                />
-            </List>
-        </Page>
-    )
-};
-
-const _PageEditTypeLink = inject("storeFocusObjects")(observer(PageEditTypeLink));
-const _PageEditSheet = inject("storeFocusObjects")(observer(PageEditSheet));
-
-export {
-    EditLink,
-    _PageEditTypeLink as PageEditTypeLink,
-    _PageEditSheet as PageEditSheet
+import React, {useState, useEffect, Fragment} from 'react';
+import {observer, inject} from "mobx-react";
+import {f7, List, ListItem, Page, Navbar, NavRight, Icon, ListButton, ListInput, Link, NavLeft, NavTitle} from 'framework7-react';
+import { useTranslation } from 'react-i18next';
+import {Device} from "../../../../../common/mobile/utils/device";
+import SvgIcon from '@common/lib/component/SvgIcon';
+import IconClose from '@common-android-icons/icon-close.svg';
+import IconDone from '@common-android-icons/icon-done.svg';
+import IconDoneDisabled from '@common-android-icons/icon-done-disabled.svg';
+
+const PageEditTypeLink = ({curType, changeType, storeFocusObjects}) => {
+    const { t } = useTranslation();
+    const _t = t('View.Edit', {returnObjects: true});
+    const [typeLink, setTypeLink] = useState(curType);
+
+    const settings = !storeFocusObjects.focusOn ? [] : (storeFocusObjects.focusOn === 'obj' ? storeFocusObjects.objects : storeFocusObjects.selections);
+    if (storeFocusObjects.focusOn === 'obj' || settings.indexOf('hyperlink') === -1) {
+        $$('.sheet-modal.modal-in').length > 0 && f7.sheet.close();
+        return null;
+    }
+
+    return (
+        <Page>
+            <Navbar className="navbar-link-settings" title={_t.textLinkType} backLink={_t.textBack}>
+                {Device.phone &&
+                    <NavRight>
+                        <Link icon='icon-close' popupClose="#edit-link-popup"></Link>
+                    </NavRight>
+                }
+            </Navbar>
+            <List>
+                <ListItem title={_t.textExternalLink} radio checked={typeLink === 1} onClick={() => {setTypeLink(1); changeType(1);}}></ListItem>
+                <ListItem title={_t.textInternalDataRange} radio checked={typeLink === 2} onClick={() => {setTypeLink(2); changeType(2);}}></ListItem>
+            </List>
+        </Page>
+    )
+};
+
+const PageEditSheet = ({curSheet, sheets, changeSheet, storeFocusObjects}) => {
+    const { t } = useTranslation();
+    const _t = t('View.Edit', {returnObjects: true});
+    const [stateSheet, setSheet] = useState(curSheet);
+
+    const settings = !storeFocusObjects.focusOn ? [] : (storeFocusObjects.focusOn === 'obj' ? storeFocusObjects.objects : storeFocusObjects.selections);
+    if (storeFocusObjects.focusOn === 'obj' || settings.indexOf('hyperlink') === -1) {
+        $$('.sheet-modal.modal-in').length > 0 && f7.sheet.close();
+        return null;
+    }
+
+    return (
+        <Page>
+            <Navbar className="navbar-link-settings" title={_t.textSheet} backLink={_t.textBack}>
+                {Device.phone &&
+                    <NavRight>
+                        <Link icon='icon-close' popupClose="#edit-link-popup"></Link>
+                    </NavRight>
+                }
+            </Navbar>
+            <List>
+                {sheets.map(sheet => {
+                    return(
+                        <ListItem 
+                            key={`sheet-${sheet.value}`}
+                            title={sheet.caption}
+                            radio
+                            checked={stateSheet === sheet.caption}
+                            onChange={() => {
+                                setSheet(sheet.caption);
+                                changeSheet(sheet.caption);
+                            }}
+                        />
+                    )
+                })}
+
+            </List>
+        </Page>
+    )
+};
+
+const EditLink = props => {
+    const isIos = Device.ios;
+    const { t } = useTranslation();
+    const _t = t('View.Edit', {returnObjects: true});
+    const linkInfo = props.linkInfo;
+    const isLock = props.isLock;
+    const sheets = props.sheets;
+    const currentSheet = props.currentSheet;
+    const valueTypeLink = linkInfo.asc_getType();
+    const valueLinkSheet = linkInfo.asc_getSheet();
+    const getLinkSheet = () => sheets.find(sheet => sheet.caption === valueLinkSheet);
+    const linkSheet = (valueTypeLink == Asc.c_oAscHyperlinkType.RangeLink) ? getLinkSheet() ? getLinkSheet().caption : '' : currentSheet;
+
+    const [typeLink, setTypeLink] = useState(valueTypeLink);
+    const textType = typeLink != Asc.c_oAscHyperlinkType.RangeLink ? _t.textExternalLink : _t.textInternalDataRange;
+
+    const changeType = (newType) => {
+        setTypeLink(newType);
+    };
+   
+    const [link, setLink] = useState(linkInfo.asc_getHyperlinkUrl() ? linkInfo.asc_getHyperlinkUrl().replace(new RegExp(" ", 'g'), "%20") : '');
+   
+    const displayText = isLock ? _t.textDefault : linkInfo.asc_getText();
+    const [stateDisplayText, setDisplayText] = useState(displayText);
+   
+    const [screenTip, setScreenTip] = useState(linkInfo.asc_getTooltip());
+  
+    const [curSheet, setSheet] = useState(linkSheet);
+
+    const changeSheet = (sheet) => {
+        setSheet(sheet);
+    };
+
+    const valueRange = linkInfo.asc_getRange();
+    const [range, setRange] = useState(valueRange || 'A1');
+
+    return (
+        <Page>
+            <Navbar className="navbar-link-settings">
+                <NavLeft>
+                    <Link text={Device.ios ? t('View.Edit.textCancel') : ''} onClick={() => {
+                        props.isNavigate ? f7.views.current.router.back() : props.closeModal();
+                    }}>
+                        {Device.android && 
+                            <SvgIcon symbolId={IconClose.id} className={'icon icon-svg close'} />
+                        }
+                    </Link>
+                </NavLeft>
+                <NavTitle>{t('View.Edit.textLinkSettings')}</NavTitle>
+                <NavRight>
+                    <Link className={`${(typeLink === 1 && !link.length) || (typeLink === 2 && (!range.length || !curSheet.length)) && 'disabled'}`} onClick={() => {
+                        props.onEditLink(typeLink === 1 ?
+                            {type: 1, url: link, text: stateDisplayText, tooltip: screenTip} :
+                            {type: 2, url: range, sheet: curSheet, text: stateDisplayText, tooltip: screenTip});
+                    }} text={Device.ios ? t('View.Edit.textDone') : ''}>
+                        {Device.android && (
+                            link.length < 1 ? 
+                                <SvgIcon symbolId={IconDoneDisabled.id} className={'icon icon-svg inactive'} /> :
+                                <SvgIcon symbolId={IconDone.id} className={'icon icon-svg active'} />
+                        )}
+                    </Link>
+                </NavRight>
+            </Navbar>
+
+            <List inlineLabels className='inputs-list'>
+                <ListItem link={'/edit-link-type/'} title={_t.textLinkType} after={textType} routeProps={{
+                    changeType: changeType,
+                    curType: typeLink
+                }}/>
+                {typeLink != Asc.c_oAscHyperlinkType.RangeLink &&
+                    <ListInput label={_t.textLink}
+                               type="text"
+                               placeholder={_t.textLink}
+                               value={link}
+                               onChange={(event) => {setLink(event.target.value)}}
+                               className={isIos ? 'list-input-right' : ''}
+                    />
+                }
+                {typeLink == Asc.c_oAscHyperlinkType.RangeLink &&
+                    <ListItem link={'/edit-link-sheet/'} title={_t.textSheet} after={curSheet} routeProps={{
+                        changeSheet,
+                        sheets,
+                        curSheet
+                    }}/>
+                }
+                {typeLink == Asc.c_oAscHyperlinkType.RangeLink &&
+                    <ListInput label={_t.textRange}
+                               type="text"
+                               placeholder={_t.textRequired}
+                               value={range}
+                               onChange={(event) => {setRange(event.target.value)}}
+                               disabled={curSheet === '' && 'disabled'}
+                               className={isIos ? 'list-input-right' : ''}
+                    />
+                }
+                <ListInput label={_t.textDisplay}
+                           type="text"
+                           placeholder={t('View.Edit.textRecommended')}
+                           value={stateDisplayText}
+                           disabled={isLock}
+                           onChange={(event) => {setDisplayText(event.target.value)}}
+                           className={isIos ? 'list-input-right' : ''}
+                />
+                <ListInput label={_t.textScreenTip}
+                           type="text"
+                           placeholder={_t.textScreenTip}
+                           value={screenTip}
+                           onChange={(event) => {setScreenTip(event.target.value)}}
+                           className={isIos ? 'list-input-right' : ''}
+                />
+            </List>
+            <List className="buttons-list">
+                <ListButton 
+                    title={t('View.Edit.textDeleteLink')}
+                    className={`button-red button-fill button-raised`}
+                    onClick={() => {
+                        props.onRemoveLink();
+                        props.isNavigate ? f7.views.current.router.back() : props.closeModal();
+                    }}
+                />
+            </List>
+        </Page>
+    )
+};
+
+const _PageEditTypeLink = inject("storeFocusObjects")(observer(PageEditTypeLink));
+const _PageEditSheet = inject("storeFocusObjects")(observer(PageEditSheet));
+
+export {
+    EditLink,
+    _PageEditTypeLink as PageEditTypeLink,
+    _PageEditSheet as PageEditSheet
 };