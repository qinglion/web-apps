import React from 'react';
import { Page, Navbar, List, ListItem, BlockTitle, Icon } from "framework7-react";
import { useTranslation } from "react-i18next";
import SvgIcon from '@common/lib/component/SvgIcon';
import IconFormatXlsx from '@icons/formats/icon-format-xlsx.svg';
import IconFormatPdf from '@common-icons/formats/pdf.svg'; 
import IconFormatPdfa from '@common-icons/formats/pdfa.svg';
import IconFormatOds from '@icons/formats/icon-format-ods.svg';
import IconFormatCsv from '@icons/formats/icon-format-csv.svg';
import IconFormatXltx from '@icons/formats/icon-format-xltx.svg';
import IconFormatOts from '@icons/formats/icon-format-ots.svg';

const Download = props => {
    const { t } = useTranslation();
    const _t = t("View.Settings", { returnObjects: true });

    return (
        <Page>
            <Navbar title={_t.textDownload} backLink={_t.textBack} />
            <BlockTitle>{_t.textDownloadAs}</BlockTitle>
            <List>
                <ListItem title="XLSX" onClick={() => props.onSaveFormat(Asc.c_oAscFileType.XLSX)}>
<<<<<<< HEAD
                    <SvgIcon symbolId={IconFormatXlsx.id} className={'icon icon-svg'} />
                </ListItem>
                <ListItem title="PDF" onClick={() => props.onSaveFormat(Asc.c_oAscFileType.PDF)}>
                    <SvgIcon symbolId={IconFormatPdf.id} className={'icon icon-svg'} />
                </ListItem>
                <ListItem title="PDF/A" onClick={() => props.onSaveFormat(Asc.c_oAscFileType.PDFA)}>
                    <SvgIcon symbolId={IconFormatPdfa.id} className={'icon icon-svg'} />
                </ListItem>
                <ListItem title="ODS" onClick={() => props.onSaveFormat(Asc.c_oAscFileType.ODS)}>
                    <SvgIcon symbolId={IconFormatOds.id} className={'icon icon-svg'} />
                </ListItem>
                <ListItem title="CSV" onClick={() => props.onSaveFormat(Asc.c_oAscFileType.CSV)}>
                    <SvgIcon symbolId={IconFormatCsv.id} className={'icon icon-svg'} />
                </ListItem>
                <ListItem title="XLTX" onClick={() => props.onSaveFormat(Asc.c_oAscFileType.XLTX)}>
                    <SvgIcon symbolId={IconFormatXltx.id} className={'icon icon-svg'} />
                </ListItem>
                <ListItem title="OTS" onClick={() => props.onSaveFormat(Asc.c_oAscFileType.OTS)}>
                    <SvgIcon symbolId={IconFormatOts.id} className={'icon icon-svg'} />
=======
                    <SvgIcon slot="media" symbolId={IconFormatXlsx.id} className={'icon icon-svg'} />
                </ListItem>
                <ListItem title="PDF" onClick={() => props.onSaveFormat(Asc.c_oAscFileType.PDF)}>
                    <SvgIcon slot="media" symbolId={IconFormatPdf.id} className={'icon icon-svg'} />
                </ListItem>
                <ListItem title="PDF/A" onClick={() => props.onSaveFormat(Asc.c_oAscFileType.PDFA)}>
                    <SvgIcon slot="media" symbolId={IconFormatPdfa.id} className={'icon icon-svg'} />
                </ListItem>
                <ListItem title="ODS" onClick={() => props.onSaveFormat(Asc.c_oAscFileType.ODS)}>
                    <SvgIcon slot="media" symbolId={IconFormatOds.id} className={'icon icon-svg'} />
                </ListItem>
                <ListItem title="CSV" onClick={() => props.onSaveFormat(Asc.c_oAscFileType.CSV)}>
                    <SvgIcon slot="media" symbolId={IconFormatCsv.id} className={'icon icon-svg'} />
                </ListItem>
                <ListItem title="XLTX" onClick={() => props.onSaveFormat(Asc.c_oAscFileType.XLTX)}>
                    <SvgIcon slot="media" symbolId={IconFormatXltx.id} className={'icon icon-svg'} />
                </ListItem>
                <ListItem title="OTS" onClick={() => props.onSaveFormat(Asc.c_oAscFileType.OTS)}>
                    <SvgIcon slot="media" symbolId={IconFormatOts.id} className={'icon icon-svg'} />
>>>>>>> 2d278556
                </ListItem>
            </List>
        </Page>
    )
}

export default Download;<|MERGE_RESOLUTION|>--- conflicted
+++ resolved
@@ -1,70 +1,48 @@
-import React from 'react';
-import { Page, Navbar, List, ListItem, BlockTitle, Icon } from "framework7-react";
-import { useTranslation } from "react-i18next";
-import SvgIcon from '@common/lib/component/SvgIcon';
-import IconFormatXlsx from '@icons/formats/icon-format-xlsx.svg';
-import IconFormatPdf from '@common-icons/formats/pdf.svg'; 
-import IconFormatPdfa from '@common-icons/formats/pdfa.svg';
-import IconFormatOds from '@icons/formats/icon-format-ods.svg';
-import IconFormatCsv from '@icons/formats/icon-format-csv.svg';
-import IconFormatXltx from '@icons/formats/icon-format-xltx.svg';
-import IconFormatOts from '@icons/formats/icon-format-ots.svg';
-
-const Download = props => {
-    const { t } = useTranslation();
-    const _t = t("View.Settings", { returnObjects: true });
-
-    return (
-        <Page>
-            <Navbar title={_t.textDownload} backLink={_t.textBack} />
-            <BlockTitle>{_t.textDownloadAs}</BlockTitle>
-            <List>
-                <ListItem title="XLSX" onClick={() => props.onSaveFormat(Asc.c_oAscFileType.XLSX)}>
-<<<<<<< HEAD
-                    <SvgIcon symbolId={IconFormatXlsx.id} className={'icon icon-svg'} />
-                </ListItem>
-                <ListItem title="PDF" onClick={() => props.onSaveFormat(Asc.c_oAscFileType.PDF)}>
-                    <SvgIcon symbolId={IconFormatPdf.id} className={'icon icon-svg'} />
-                </ListItem>
-                <ListItem title="PDF/A" onClick={() => props.onSaveFormat(Asc.c_oAscFileType.PDFA)}>
-                    <SvgIcon symbolId={IconFormatPdfa.id} className={'icon icon-svg'} />
-                </ListItem>
-                <ListItem title="ODS" onClick={() => props.onSaveFormat(Asc.c_oAscFileType.ODS)}>
-                    <SvgIcon symbolId={IconFormatOds.id} className={'icon icon-svg'} />
-                </ListItem>
-                <ListItem title="CSV" onClick={() => props.onSaveFormat(Asc.c_oAscFileType.CSV)}>
-                    <SvgIcon symbolId={IconFormatCsv.id} className={'icon icon-svg'} />
-                </ListItem>
-                <ListItem title="XLTX" onClick={() => props.onSaveFormat(Asc.c_oAscFileType.XLTX)}>
-                    <SvgIcon symbolId={IconFormatXltx.id} className={'icon icon-svg'} />
-                </ListItem>
-                <ListItem title="OTS" onClick={() => props.onSaveFormat(Asc.c_oAscFileType.OTS)}>
-                    <SvgIcon symbolId={IconFormatOts.id} className={'icon icon-svg'} />
-=======
-                    <SvgIcon slot="media" symbolId={IconFormatXlsx.id} className={'icon icon-svg'} />
-                </ListItem>
-                <ListItem title="PDF" onClick={() => props.onSaveFormat(Asc.c_oAscFileType.PDF)}>
-                    <SvgIcon slot="media" symbolId={IconFormatPdf.id} className={'icon icon-svg'} />
-                </ListItem>
-                <ListItem title="PDF/A" onClick={() => props.onSaveFormat(Asc.c_oAscFileType.PDFA)}>
-                    <SvgIcon slot="media" symbolId={IconFormatPdfa.id} className={'icon icon-svg'} />
-                </ListItem>
-                <ListItem title="ODS" onClick={() => props.onSaveFormat(Asc.c_oAscFileType.ODS)}>
-                    <SvgIcon slot="media" symbolId={IconFormatOds.id} className={'icon icon-svg'} />
-                </ListItem>
-                <ListItem title="CSV" onClick={() => props.onSaveFormat(Asc.c_oAscFileType.CSV)}>
-                    <SvgIcon slot="media" symbolId={IconFormatCsv.id} className={'icon icon-svg'} />
-                </ListItem>
-                <ListItem title="XLTX" onClick={() => props.onSaveFormat(Asc.c_oAscFileType.XLTX)}>
-                    <SvgIcon slot="media" symbolId={IconFormatXltx.id} className={'icon icon-svg'} />
-                </ListItem>
-                <ListItem title="OTS" onClick={() => props.onSaveFormat(Asc.c_oAscFileType.OTS)}>
-                    <SvgIcon slot="media" symbolId={IconFormatOts.id} className={'icon icon-svg'} />
->>>>>>> 2d278556
-                </ListItem>
-            </List>
-        </Page>
-    )
-}
-
+import React from 'react';
+import { Page, Navbar, List, ListItem, BlockTitle, Icon } from "framework7-react";
+import { useTranslation } from "react-i18next";
+import SvgIcon from '@common/lib/component/SvgIcon';
+import IconFormatXlsx from '@icons/formats/icon-format-xlsx.svg';
+import IconFormatPdf from '@common-icons/formats/pdf.svg'; 
+import IconFormatPdfa from '@common-icons/formats/pdfa.svg';
+import IconFormatOds from '@icons/formats/icon-format-ods.svg';
+import IconFormatCsv from '@icons/formats/icon-format-csv.svg';
+import IconFormatXltx from '@icons/formats/icon-format-xltx.svg';
+import IconFormatOts from '@icons/formats/icon-format-ots.svg';
+
+const Download = props => {
+    const { t } = useTranslation();
+    const _t = t("View.Settings", { returnObjects: true });
+
+    return (
+        <Page>
+            <Navbar title={_t.textDownload} backLink={_t.textBack} />
+            <BlockTitle>{_t.textDownloadAs}</BlockTitle>
+            <List>
+                <ListItem title="XLSX" onClick={() => props.onSaveFormat(Asc.c_oAscFileType.XLSX)}>
+                    <SvgIcon slot="media" symbolId={IconFormatXlsx.id} className={'icon icon-svg'} />
+                </ListItem>
+                <ListItem title="PDF" onClick={() => props.onSaveFormat(Asc.c_oAscFileType.PDF)}>
+                    <SvgIcon slot="media" symbolId={IconFormatPdf.id} className={'icon icon-svg'} />
+                </ListItem>
+                <ListItem title="PDF/A" onClick={() => props.onSaveFormat(Asc.c_oAscFileType.PDFA)}>
+                    <SvgIcon slot="media" symbolId={IconFormatPdfa.id} className={'icon icon-svg'} />
+                </ListItem>
+                <ListItem title="ODS" onClick={() => props.onSaveFormat(Asc.c_oAscFileType.ODS)}>
+                    <SvgIcon slot="media" symbolId={IconFormatOds.id} className={'icon icon-svg'} />
+                </ListItem>
+                <ListItem title="CSV" onClick={() => props.onSaveFormat(Asc.c_oAscFileType.CSV)}>
+                    <SvgIcon slot="media" symbolId={IconFormatCsv.id} className={'icon icon-svg'} />
+                </ListItem>
+                <ListItem title="XLTX" onClick={() => props.onSaveFormat(Asc.c_oAscFileType.XLTX)}>
+                    <SvgIcon slot="media" symbolId={IconFormatXltx.id} className={'icon icon-svg'} />
+                </ListItem>
+                <ListItem title="OTS" onClick={() => props.onSaveFormat(Asc.c_oAscFileType.OTS)}>
+                    <SvgIcon slot="media" symbolId={IconFormatOts.id} className={'icon icon-svg'} />
+                </ListItem>
+            </List>
+        </Page>
+    )
+}
+
 export default Download;