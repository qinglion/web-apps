--- conflicted
+++ resolved
@@ -416,9 +416,9 @@
         });
 
         this.api.asc_registerCallback('asc_onChangeProtectWorksheet', this.onChangeProtectSheet.bind(this));
-<<<<<<< HEAD
         this.api.asc_registerCallback('asc_onActiveSheetChanged', this.onChangeProtectSheet.bind(this)); 
         
+        this.api.asc_registerCallback('asc_onRenameCellTextEnd', this.onRenameText.bind(this));
         this.api.asc_registerCallback('asc_onEntriesListMenu', this.onEntriesListMenu.bind(this, false));
         this.api.asc_registerCallback('asc_onValidationListMenu', this.onEntriesListMenu.bind(this, true));
     }
@@ -454,9 +454,7 @@
                     }
                 ]
             });
-=======
-        this.api.asc_registerCallback('asc_onActiveSheetChanged', this.onChangeProtectSheet.bind(this));  
-        this.api.asc_registerCallback('asc_onRenameCellTextEnd', this.onRenameText.bind(this)); 
+        }
     }
 
     onRenameText(found, replaced) {
@@ -464,7 +462,6 @@
 
         if (this.api.isReplaceAll) { 
             f7.dialog.alert(null, (found) ? ((!found - replaced) ? Common.Utils.String.format(t('Controller.Main.textReplaceSuccess'), replaced) : Common.Utils.String.format(t('Controller.Main.textReplaceSkipped'), found - replaced)) : t('Controller.Main.textNoTextFound'));
->>>>>>> 6e136ce5
         }
     }
 
