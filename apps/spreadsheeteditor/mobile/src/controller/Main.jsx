
import React, { Component, Fragment } from 'react'
import { inject } from "mobx-react";
import { f7 } from 'framework7-react';
import { withTranslation } from 'react-i18next';
import CollaborationController from '../../../../common/mobile/lib/controller/collaboration/Collaboration.jsx'
import { onAdvancedOptions } from './settings/Download.jsx';
import EditorUIController from '../lib/patch';
import {
    AddCommentController,
    CommentsController,
    EditCommentController,
    ViewCommentsSheetsController
} from "../../../../common/mobile/lib/controller/collaboration/Comments";
import {LocalStorage} from "../../../../common/mobile/utils/LocalStorage";
import LongActionsController from "./LongActions";
import ErrorController from "./Error";
import app from "../page/app";
import About from "../../../../common/mobile/lib/view/About";
import PluginsController from '../../../../common/mobile/lib/controller/Plugins.jsx';
import EncodingController from "./Encoding";
import DropdownListController from "./DropdownList";
import { StatusbarController } from "./Statusbar";
import { useTranslation } from 'react-i18next';
import { Device } from '../../../../common/mobile/utils/device';

@inject(
    "users",
    "storeAppOptions",
    "storeFocusObjects",
    "storeCellSettings",
    "storeTextSettings",
    "storeChartSettings",
    "storeSpreadsheetSettings",
    "storeSpreadsheetInfo",
    "storeApplicationSettings",
    "storeToolbarSettings",
    "storeWorksheets"
    )
class MainController extends Component {
    constructor(props) {
        super(props);
        window.editorType = 'sse';

        this.LoadingDocument = -256;
        this.ApplyEditRights = -255;
        this.InitApplication = -254;
        this.isShowOpenDialog = false;

        this._state = {
            licenseType: false,
            isDocModified: false
        };
        
        this.wsLockOptions = ['SelectLockedCells', 'SelectUnlockedCells', 'FormatCells', 'FormatColumns', 'FormatRows', 'InsertColumns', 'InsertRows', 'InsertHyperlinks', 'DeleteColumns',
                'DeleteRows', 'Sort', 'AutoFilter', 'PivotTables', 'Objects', 'Scenarios'];

        this.defaultTitleText = __APP_TITLE_TEXT__;
        this.stackMacrosRequests = [];

        const { t } = this.props;
        this._t = t('Controller.Main', {returnObjects:true});
    }

    initSdk() {
        const on_load_scripts = () => {
            !window.sdk_scripts && (window.sdk_scripts = ['../../../../sdkjs/common/AllFonts.js',
                                                           '../../../../sdkjs/cell/sdk-all-min.js']);
            let dep_scripts = [
                '../../../vendor/jquery/jquery.min.js',
                '../../../vendor/bootstrap/dist/js/bootstrap.min.js',
                '../../../vendor/underscore/underscore-min.js',
                '../../../vendor/xregexp/xregexp-all-min.js',
                '../../../vendor/sockjs/sockjs.min.js'];
            dep_scripts.push(...window.sdk_scripts);

            const promise_get_script = (scriptpath) => {
                return new Promise((resolve, reject) => {
                    const script = document.createElement("script");
                    script.src = scriptpath;
                    script.onload = () => {
                        resolve('ok');
                    };
                    script.onerror = () => {
                        reject('error');
                    };

                    document.body.appendChild(script);
                });
            };

            const loadConfig = data => {
                const { t } = this.props;
                const _t = t('Controller.Main', {returnObjects:true});

                EditorUIController.isSupportEditFeature();

                this.editorConfig = Object.assign({}, this.editorConfig, data.config);
                this.appOptions.lang            = this.editorConfig.lang;

                const appOptions = this.props.storeAppOptions;
                appOptions.setConfigOptions(this.editorConfig, _t);

                let value;
                if (appOptions.canRenameAnonymous) {
                    value = LocalStorage.getItem("guest-username");
                    //Common.Utils.InternalSettings.set("guest-username", value);
                    //Common.Utils.InternalSettings.set("save-guest-username", !!value);
                }

                value = LocalStorage.getItem("sse-settings-regional");
                if (value !== null) {
                    this.api.asc_setLocale(parseInt(value));
                } else {
                     value = appOptions.region;
                     value = Common.util.LanguageInfo.getLanguages().hasOwnProperty(value) ? value : Common.util.LanguageInfo.getLocalLanguageCode(value);
                     if (value !== null) {
                         value = parseInt(value);
                     } else {
                         value = (appOptions.lang) ? parseInt(Common.util.LanguageInfo.getLocalLanguageCode(appOptions.lang)) : 0x0409;
                     }
                     this.api.asc_setLocale(value);
                }

                if (appOptions.location == 'us' || appOptions.location == 'ca') {
                    Common.Utils.Metric.setDefaultMetric(Common.Utils.Metric.c_MetricUnits.inch);
                }

                //if (!appOptions.customization || !(appOptions.customization.loaderName || appOptions.customization.loaderLogo))
                    //$('#editor_sdk').append('<div class="doc-placeholder">' + '<div class="columns"></div>'.repeat(2) + '</div>');

                value = LocalStorage.getItem("sse-mobile-macros-mode");
                if (value === null) {
                     value = appOptions.customization ? appOptions.customization.macrosMode : 'warn';
                     value = (value === 'enable') ? 1 : (value === 'disable' ? 2 : 0);
                } else {
                    value = parseInt(value);
                }
                this.props.storeApplicationSettings.changeMacrosSettings(value);

                value = localStorage.getItem("sse-mobile-allow-macros-request");
                this.props.storeApplicationSettings.changeMacrosRequest((value !== null) ? parseInt(value)  : 0);
            };

            const loadDocument = data => {
                this.permissions = {};
                this.document = data.doc;

                let docInfo = {};

                if ( data.doc ) {
                    this.permissions = Object.assign(this.permissions, data.doc.permissions);

                    const _options = Object.assign({}, data.doc.options, this.editorConfig.actionLink || {});
                    let _user = new Asc.asc_CUserInfo();
                    const _userOptions = this.props.storeAppOptions.user;
                      
                    _user.put_Id(_userOptions.id);
                    _user.put_FullName(_userOptions.fullname);
                    _user.put_IsAnonymousUser(_userOptions.anonymous);

                    docInfo = new Asc.asc_CDocInfo();
                    docInfo.put_Id(data.doc.key);
                    docInfo.put_Url(data.doc.url);
                    docInfo.put_DirectUrl(data.doc.directUrl);
                    docInfo.put_Title(data.doc.title);
                    docInfo.put_Format(data.doc.fileType);
                    docInfo.put_VKey(data.doc.vkey);
                    docInfo.put_Options(_options);
                    docInfo.put_UserInfo(_user);
                    docInfo.put_CallbackUrl(this.editorConfig.callbackUrl);
                    docInfo.put_Token(data.doc.token);
                    docInfo.put_Permissions(data.doc.permissions);
                    docInfo.put_EncryptedInfo(this.editorConfig.encryptionKeys);
                    docInfo.put_Lang(this.editorConfig.lang);
                    docInfo.put_Mode(this.editorConfig.mode);

                    let coEditMode = !(this.editorConfig.coEditing && typeof this.editorConfig.coEditing == 'object') ? 'fast' : // fast by default
                                    this.editorConfig.mode === 'view' && this.editorConfig.coEditing.change!==false ? 'fast' : // if can change mode in viewer - set fast for using live viewer
                                    this.editorConfig.coEditing.mode || 'fast';
                    docInfo.put_CoEditingMode(coEditMode);

                    const appOptions = this.props.storeAppOptions;
                    let enable = !appOptions.customization || (appOptions.customization.macros !== false);
                    docInfo.asc_putIsEnabledMacroses(!!enable);
                    enable = !appOptions.customization || (appOptions.customization.plugins!==false);
                    docInfo.asc_putIsEnabledPlugins(!!enable);
                }

                this.api.asc_registerCallback('asc_onGetEditorPermissions', onEditorPermissions);
                this.api.asc_registerCallback('asc_onLicenseChanged',       this.onLicenseChanged.bind(this));
                this.api.asc_registerCallback('asc_onMacrosPermissionRequest', this.onMacrosPermissionRequest.bind(this));
                this.api.asc_registerCallback('asc_onRunAutostartMacroses', this.onRunAutostartMacroses.bind(this));
                this.api.asc_setDocInfo(docInfo);
                this.api.asc_getEditorPermissions(this.editorConfig.licenseUrl, this.editorConfig.customerId);
                this.api.asc_enableKeyEvents(true);

                // Common.SharedSettings.set('document', data.doc);

                // Document Info

                const storeSpreadsheetInfo = this.props.storeSpreadsheetInfo;

                storeSpreadsheetInfo.setDataDoc(this.document);
            };

            const onEditorPermissions = params => {
                const licType = params.asc_getLicenseType();
                const { t } = this.props;
                // const _t = t('Controller.Main', { returnObjects:true });
               
                if (Asc.c_oLicenseResult.Expired === licType ||
                    Asc.c_oLicenseResult.Error === licType ||
                    Asc.c_oLicenseResult.ExpiredTrial === licType) {

                    f7.dialog.create({
                        title: t('Controller.Main.titleLicenseExp'),
                        text: t('Controller.Main.warnLicenseExp')
                    }).open();

                    return;
                }

                if (Asc.c_oLicenseResult.ExpiredLimited === licType) {
                    this._state.licenseType = licType;
                }

                this.appOptions.canLicense = (licType === Asc.c_oLicenseResult.Success || licType === Asc.c_oLicenseResult.SuccessLimit);

                const appOptions = this.props.storeAppOptions;
                appOptions.setPermissionOptions(this.document, licType, params, this.permissions, EditorUIController.isSupportEditFeature());

                this.applyMode(appOptions);

                this.api.asc_LoadDocument();

                //if (!me.appOptions.isEdit) {
                    //me.hidePreloader();
                    //me.onLongActionBegin(Asc.c_oAscAsyncActionType.BlockInteraction, LoadingDocument);
                //}
            };

            const _process_array = (array, fn) => {
                let results = [];
                return array.reduce(function(p, item) {
                    return p.then(function() {
                        return fn(item).then(function(data) {
                            results.push(data);
                            return results;
                        });
                    });
                }, Promise.resolve());
            };

            _process_array(dep_scripts, promise_get_script)
                .then ( result => {
                    const {t} = this.props;
                    const _t = t('Controller.Main.SDK', {returnObjects:true})
                    const styleNames = ['Normal', 'Neutral', 'Bad', 'Good', 'Input', 'Output', 'Calculation', 'Check Cell', 'Explanatory Text', 'Note', 'Linked Cell', 'Warning Text',
                            'Heading 1', 'Heading 2', 'Heading 3', 'Heading 4', 'Title', 'Total', 'Currency', 'Percent', 'Comma'];
                    const translate = {
                        'Series': _t.txtSeries,
                        'Diagram Title': _t.txtDiagramTitle,
                        'X Axis': _t.txtXAxis,
                        'Y Axis': _t.txtYAxis,
                        'Your text here': _t.txtArt,
                        'Table': _t.txtTable,
                        'Print_Area': _t.txtPrintArea,
                        'Confidential': _t.txtConfidential,
                        'Prepared by ': _t.txtPreparedBy + ' ',
                        'Page': _t.txtPage,
                        'Page %1 of %2': _t.txtPageOf,
                        'Pages': _t.txtPages,
                        'Date': _t.txtDate,
                        'Time': _t.txtTime,
                        'Tab': _t.txtTab,
                        'File': _t.txtFile,
                        'Column': _t.txtColumn,
                        'Row': _t.txtRow,
                        '%1 of %2': _t.txtByField,
                        '(All)': _t.txtAll,
                        'Values': _t.txtValues,
                        'Grand Total': _t.txtGrandTotal,
                        'Row Labels': _t.txtRowLbls,
                        'Column Labels': _t.txtColLbls,
                        'Multi-Select (Alt+S)': _t.txtMultiSelect,
                        'Clear Filter (Alt+C)':  _t.txtClearFilter,
                        '(blank)': _t.txtBlank,
                        'Group': _t.txtGroup,
                        'Seconds': _t.txtSeconds,
                        'Minutes': _t.txtMinutes,
                        'Hours': _t.txtHours,
                        'Days': _t.txtDays,
                        'Months': _t.txtMonths,
                        'Quarters': _t.txtQuarters,
                        'Years': _t.txtYears,
                        '%1 or %2': _t.txtOr,
                        'Qtr': _t.txtQuarter
                    };
                    styleNames.forEach(function(item){
                        translate[item] = _t['txtStyle_' + item.replace(/ /g, '_')] || item;
                    });
                    translate['Currency [0]'] = _t.txtStyle_Currency + ' [0]';
                    translate['Comma [0]'] = _t.txtStyle_Comma + ' [0]';

                    for (let i=1; i<7; i++) {
                        translate['Accent'+i] = _t.txtAccent + i;
                        translate['20% - Accent'+i] = '20% - ' + _t.txtAccent + i;
                        translate['40% - Accent'+i] = '40% - ' + _t.txtAccent + i;
                        translate['60% - Accent'+i] = '60% - ' + _t.txtAccent + i;
                    }
                    this.api = new Asc.spreadsheet_api({
                        'id-view': 'editor_sdk',
                        'id-input': 'idx-cell-content',
                        'mobile': true,
                        'translate': translate
                    });

                    Common.Notifications.trigger('engineCreated', this.api);

                    this.appOptions = {};
                    this.bindEvents();

                    let value = LocalStorage.getItem("sse-settings-fontrender");
                    if (value === null) value = window.devicePixelRatio > 1 ? '1' : '3';
                    this.api.asc_setFontRenderingMode(parseInt(value));

                    Common.Utils.Metric.setCurrentMetric(Common.Utils.Metric.c_MetricUnits.pt); // TODO: beautify c_MetricUnits

                    Common.Gateway.on('init', loadConfig);
                    Common.Gateway.on('showmessage', this.onExternalMessage.bind(this));
                    Common.Gateway.on('opendocument',   loadDocument);
                    Common.Gateway.appReady();

                    Common.Gateway.on('internalcommand', function(data) {
                        if (data.command === 'hardBack') {
                            if ($$('.modal-in').length > 0) {
                                if ( !($$('.error-dialog.modal-in').length > 0) ) {
                                    f7.dialog.close();
                                }
                                Common.Gateway.internalMessage('hardBack', false);
                            } else
                                Common.Gateway.internalMessage('hardBack', true);
                        }
                    });
                    Common.Gateway.internalMessage('listenHardBack');
                }, error => {
                    console.log('promise failed ' + error);
                });
        };

        if ( About.developVersion() ) {
            const script = document.createElement("script");
            script.src = "../../../../sdkjs/develop/sdkjs/cell/scripts.js";
            script.async = true;
            script.onload = on_load_scripts;
            script.onerror = () => {
                console.log('error load scripts');
            };

            document.body.appendChild(script);
        } else {
            on_load_scripts();
        }
    }

    bindEvents() {
        $$(window).on('resize', () => {
            this.api.asc_Resize();
        });

        $$(window).on('popover:open popup:open sheet:open actions:open', () => {
            this.api.asc_enableKeyEvents(false);
        });

        $$(window).on('popover:close popup:close sheet:close actions:close', () => {
            this.api.asc_enableKeyEvents(true);
        });

        this.api.asc_registerCallback('asc_onDocumentUpdateVersion',      this.onUpdateVersion.bind(this));
        this.api.asc_registerCallback('asc_onServerVersion',              this.onServerVersion.bind(this));
        this.api.asc_registerCallback('asc_onPrintUrl',                   this.onPrintUrl.bind(this));
        this.api.asc_registerCallback('asc_onPrint',                      this.onPrint.bind(this));
        this.api.asc_registerCallback('asc_onDocumentName',               this.onDocumentName.bind(this));
        this.api.asc_registerCallback('asc_onEndAction',                  this._onLongActionEnd.bind(this));

        EditorUIController.initCellInfo && EditorUIController.initCellInfo(this.props);

        EditorUIController.initEditorStyles && EditorUIController.initEditorStyles(this.props.storeCellSettings);

        EditorUIController.initFonts && EditorUIController.initFonts(this.props);

        const styleSize = this.props.storeCellSettings.styleSize;
        this.api.asc_setThumbnailStylesSizes(styleSize.width, styleSize.height);

        // Text settings 

        const storeTextSettings = this.props.storeTextSettings;
        storeTextSettings.resetFontsRecent(LocalStorage.getItem('sse-settings-recent-fonts'));

        // Spreadsheet Settings

        this.api.asc_registerCallback('asc_onSendThemeColorSchemes', schemes => {
            this.props.storeSpreadsheetSettings.addSchemes(schemes);
        });

        // Downloaded Advanced Options
        
        this.api.asc_registerCallback('asc_onAdvancedOptions', (type, advOptions, mode, formatOptions) => {
            const {t} = this.props;
            const _t = t("View.Settings", { returnObjects: true });
            if(type == Asc.c_oAscAdvancedOptionsID.DRM) {
                onAdvancedOptions(type, _t, this._isDocReady, this.props.storeAppOptions.canRequestClose, this.isDRM);
                this.isDRM = true;
            }
        });

        // Toolbar settings

        const storeToolbarSettings = this.props.storeToolbarSettings;
        this.api.asc_registerCallback('asc_onCanUndoChanged', (can) => {
            if (this.props.users.isDisconnected) return;
            storeToolbarSettings.setCanUndo(can);
        });
        this.api.asc_registerCallback('asc_onCanRedoChanged', (can) => {
            if (this.props.users.isDisconnected) return;
            storeToolbarSettings.setCanRedo(can);
        });

        const storeFocusObjects = this.props.storeFocusObjects;
        this.api.asc_registerCallback('asc_onEditCell', (state) => {
            if (state == Asc.c_oAscCellEditorState.editStart || state == Asc.c_oAscCellEditorState.editEnd) {
                const isEditCell = state === Asc.c_oAscCellEditorState.editStart;
                const isEditEnd = state === Asc.c_oAscCellEditorState.editEnd;
               
                if (storeFocusObjects.isEditCell !== isEditCell) {
                    storeFocusObjects.setEditCell(isEditCell);
                }

                if(isEditEnd) {
                    storeFocusObjects.setEditFormulaMode(false);
                }
            } else {
                const isFormula = state === Asc.c_oAscCellEditorState.editFormula;
               
                if (storeFocusObjects.editFormulaMode !== isFormula) {
                    storeFocusObjects.setEditFormulaMode(isFormula);
                }
            }

            storeFocusObjects.setFunctionsDisabled(state === Asc.c_oAscCellEditorState.editText);
        });

        this.api.asc_registerCallback('asc_onChangeProtectWorksheet', this.onChangeProtectSheet.bind(this));
        this.api.asc_registerCallback('asc_onActiveSheetChanged', this.onChangeProtectSheet.bind(this)); 
        
        this.api.asc_registerCallback('asc_onRenameCellTextEnd', this.onRenameText.bind(this));

        this.api.asc_registerCallback('asc_onEntriesListMenu', this.onEntriesListMenu.bind(this, false));
        this.api.asc_registerCallback('asc_onValidationListMenu', this.onEntriesListMenu.bind(this, true));

<<<<<<< HEAD
        this.api.asc_registerCallback('asc_onInputMessage', (title, msg) => {
            if(!!msg) {
                const coord  = this.api.asc_getActiveCellCoord();
                const widthCell = coord.asc_getWidth();
                const heightCell = coord.asc_getHeight();
                const topPosition = coord.asc_getY();
                const leftPosition = coord.asc_getX();
                const sdk = document.querySelector('#editor_sdk');
                const rect = sdk.getBoundingClientRect();

                f7.popover.create({
                    targetX: -10000,
                    targetY: -10000,
                    content: `
                        <div class="popover tooltip-cell-data">
                            <div class="popover-angle"></div>
                            <div class="popover-inner">
                                <p class="tooltip-cell-data__title">${title}</p>
                                <p class="tooltip-cell-data__msg">${msg}</p>
                            </div>
                        </div>
                    `,
                    backdrop: false,
                    closeByBackdropClick: false
                }).open();

                const tooltipCell = document.querySelector('.tooltip-cell-data');

                // Define left position

                if(rect.right - leftPosition <= widthCell || rect.right - leftPosition <= tooltipCell.offsetWidth) {
                    tooltipCell.style.left = `${leftPosition - tooltipCell.offsetWidth}px`;
                } else if(leftPosition === 0) {
                    tooltipCell.style.left = `26px`;
                } else {
                    tooltipCell.style.left = `${leftPosition}px`;
                }

                // Define top position

                if(rect.bottom - topPosition <= heightCell || rect.bottom - topPosition <= tooltipCell.offsetHeight) {
                    tooltipCell.style.top = `${rect.bottom - tooltipCell.offsetHeight - heightCell - 7}px`;
                } else if(topPosition === 0) {
                    tooltipCell.style.top = `${heightCell + rect.top + 22}px`;
                } else {
                    tooltipCell.style.top = `${topPosition + rect.top + heightCell + 2}px`;
                }
            }
        });
=======
        // Spreadsheet Info

        const storeSpreadsheetInfo = this.props.storeSpreadsheetInfo;

        this.api.asc_registerCallback('asc_onMeta', (meta) => {
            if(meta) {
                storeSpreadsheetInfo.changeTitle(meta.title);
            }
        });


>>>>>>> 1595ba12
    }

    onEntriesListMenu(validation, textArr, addArr) {
        const storeAppOptions = this.props.storeAppOptions;
       
        if (!storeAppOptions.isEdit && !storeAppOptions.isRestrictedEdit || this.props.users.isDisconnected) return;

        const { t } = this.props;
        const boxSdk = $$('#editor_sdk');
    
        if (textArr && textArr.length) { 
            if(!Device.isPhone) {
                let dropdownListTarget = boxSdk.find('#dropdown-list-target');
            
                if (!dropdownListTarget.length) {
                    dropdownListTarget = $$('<div id="dropdown-list-target" style="position: absolute;"></div>');
                    boxSdk.append(dropdownListTarget);
                }

                let coord  = this.api.asc_getActiveCellCoord(validation),
                    offset = {left: 0, top: 0},
                    showPoint = [coord.asc_getX() + offset.left + (validation ? coord.asc_getWidth() : 0), (coord.asc_getY() < 0 ? 0 : coord.asc_getY()) + coord.asc_getHeight() + offset.top];
            
                dropdownListTarget.css({left: `${showPoint[0]}px`, top: `${showPoint[1]}px`});
            }

            Common.Notifications.trigger('openDropdownList', textArr, addArr);
        } else {
            !validation && f7.dialog.create({
                title: t('Controller.Main.notcriticalErrorTitle'),
                text: t('Controller.Main.textNoChoices'),
                buttons: [
                    {
                        text: t('Controller.Main.textOk')
                    }
                ]
            });
        }
    }

    onRenameText(found, replaced) {
        const { t } = this.props;

        if (this.api.isReplaceAll) { 
            f7.dialog.alert(null, (found) ? ((!found - replaced) ? t('Controller.Main.textReplaceSuccess').replace(/\{0\}/, `${replaced}`) : t('Controller.Main.textReplaceSkipped').replace(/\{0\}/, `${found - replaced}`)) : t('Controller.Main.textNoTextFound'));
        }
    }

    onChangeProtectSheet() {
        const storeWorksheets = this.props.storeWorksheets;
        let {wsLock, wsProps} = this.getWSProps(true);

        if(wsProps) {
            storeWorksheets.setWsLock(wsLock);
            storeWorksheets.setWsProps(wsProps);
        }
    }

    getWSProps(update) {
        const storeAppOptions = this.props.storeAppOptions;
        let wsProtection = {};
        if (!storeAppOptions.config || !storeAppOptions.isEdit && !storeAppOptions.isRestrictedEdit) 
            return wsProtection;

        if (update) {
            let wsLock = !!this.api.asc_isProtectedSheet();
            let wsProps = {};

            if (wsLock) {
                let props = this.api.asc_getProtectedSheet();
                props && this.wsLockOptions.forEach(function(item){
                    wsProps[item] = props['asc_get' + item] ? props['asc_get' + item]() : false;
                });
            } else {
                this.wsLockOptions.forEach(function(item){
                    wsProps[item] = false;
                });
            }

            wsProtection = {wsLock, wsProps};
            
            return wsProtection;
        }
    }

    _onLongActionEnd(type, id) {
        if ( type === Asc.c_oAscAsyncActionType.BlockInteraction && id == Asc.c_oAscAsyncAction.Open ) {
            Common.Gateway.internalMessage('documentReady', {});
            Common.Notifications.trigger('document:ready');
            this.onDocumentContentReady();
        }
    }

    onDocumentContentReady() {
        if (this._isDocReady)
            return;

        const appOptions = this.props.storeAppOptions;
        const appSettings = this.props.storeApplicationSettings;

        this._isDocReady = true;

        this.api.asc_showWorksheet(this.api.asc_getActiveWorksheetIndex());
        this.api.asc_Resize();

        Common.Notifications.trigger('preloader:close');
        Common.Notifications.trigger('preloader:endAction', Asc.c_oAscAsyncActionType['BlockInteraction'], this.LoadingDocument);

        let value = (appOptions.isEditMailMerge || appOptions.isEditDiagram) ? 100 : LocalStorage.getItem("sse-settings-zoom");
        var zf = (value !== null) ? parseInt(value)/100 : (appOptions.customization && appOptions.customization.zoom ? parseInt(appOptions.customization.zoom)/100 : 1);
        this.api.asc_setZoom(zf>0 ? zf : 1);

        this.updateWindowTitle(true);

        if (appOptions.isEdit) {
            if (this.needToUpdateVersion) {
                Common.Notifications.trigger('api:disconnect');
            }
        }

        if (appOptions.canAnalytics && false) {
            Common.component.Analytics.initialize('UA-12442749-13', 'Spreadsheet Editor');
        }

        Common.Gateway.on('processsaveresult',      this.onProcessSaveResult.bind(this));
        Common.Gateway.on('processrightschange',    this.onProcessRightsChange.bind(this));
        Common.Gateway.on('downloadas',             this.onDownloadAs.bind(this));
        Common.Gateway.on('requestclose',           this.onRequestClose.bind(this));

        Common.Gateway.sendInfo({
            mode: appOptions.isEdit ? 'edit' : 'view'
        });

        this.applyLicense();

        //R1C1 reference style
        value = LocalStorage.getBool('sse-settings-r1c1', false);
        appSettings.changeRefStyle(value);
        this.api.asc_setR1C1Mode(value);

        Common.Gateway.documentReady();
        f7.emit('resize');

        appOptions.changeDocReady(true);
    }

    applyMode (appOptions) {
        this.api.asc_enableKeyEvents(appOptions.isEdit);

        if (!appOptions.isEditMailMerge && !appOptions.isEditDiagram) {
            EditorUIController.initThemeColors && EditorUIController.initThemeColors();
            this.api.asc_registerCallback('asc_onDownloadUrl', this.onDownloadUrl.bind(this));
        }

        this.api.asc_setViewMode(!appOptions.isEdit && !appOptions.isRestrictedEdit);
        (appOptions.isRestrictedEdit && appOptions.canComments) && this.api.asc_setRestriction(Asc.c_oAscRestrictionType.OnlyComments);

        let value = LocalStorage.getItem('sse-mobile-settings-unit');
        value = (value !== null) ? parseInt(value) : (appOptions.customization && appOptions.customization.unit ? Common.Utils.Metric.c_MetricUnits[appOptions.customization.unit.toLocaleLowerCase()] : Common.Utils.Metric.getDefaultMetric());
        (value === undefined) && (value = Common.Utils.Metric.getDefaultMetric());
        Common.Utils.Metric.setCurrentMetric(value);

        this.api.asc_registerCallback('asc_onDocumentModifiedChanged', this.onDocumentModifiedChanged.bind(this));
        this.api.asc_registerCallback('asc_onDocumentCanSaveChanged',  this.onDocumentCanSaveChanged.bind(this));

        Common.Notifications.trigger('preloader:close');
        Common.Notifications.trigger('preloader:endAction', Asc.c_oAscAsyncActionType['BlockInteraction'], this.ApplyEditRights);

        if (!this._isDocReady) {
            Common.Notifications.trigger('preloader:beginAction', Asc.c_oAscAsyncActionType['BlockInteraction'], this.LoadingDocument);
        }

        // Message on window close
        window.onbeforeunload = this.onBeforeUnload.bind(this);
        window.onunload = this.onUnload.bind(this);
    }

    onLicenseChanged (params) {
        const appOptions = this.props.storeAppOptions;
        if (appOptions.isEditDiagram || appOptions.isEditMailMerge) return;

        const licType = params.asc_getLicenseType();
        if (licType !== undefined && (appOptions.canEdit || appOptions.isRestrictedEdit) && appOptions.config.mode !== 'view' &&
            (licType === Asc.c_oLicenseResult.Connections || licType === Asc.c_oLicenseResult.UsersCount || licType === Asc.c_oLicenseResult.ConnectionsOS || licType === Asc.c_oLicenseResult.UsersCountOS
                || licType === Asc.c_oLicenseResult.SuccessLimit && (appOptions.trialMode & Asc.c_oLicenseMode.Limited) !== 0))
            this._state.licenseType = licType;

        if (licType !== undefined && appOptions.canLiveView && (licType===Asc.c_oLicenseResult.ConnectionsLive || licType===Asc.c_oLicenseResult.ConnectionsLiveOS||
                                                                licType===Asc.c_oLicenseResult.UsersViewCount || licType===Asc.c_oLicenseResult.UsersViewCountOS))
            this._state.licenseType = licType;

        if (this._isDocReady && this._state.licenseType)
            this.applyLicense();
    }

    applyLicense () {
        const { t } = this.props;
        const _t = t('Controller.Main', {returnObjects:true});

        const warnNoLicense = _t.warnNoLicense.replace(/%1/g, __COMPANY_NAME__);
        const warnNoLicenseUsers = _t.warnNoLicenseUsers.replace(/%1/g, __COMPANY_NAME__);
        const textNoLicenseTitle = _t.textNoLicenseTitle.replace(/%1/g, __COMPANY_NAME__);
        const warnLicenseExceeded = _t.warnLicenseExceeded.replace(/%1/g, __COMPANY_NAME__);
        const warnLicenseUsersExceeded = _t.warnLicenseUsersExceeded.replace(/%1/g, __COMPANY_NAME__);

        const appOptions = this.props.storeAppOptions;
        if (appOptions.config.mode !== 'view' && !EditorUIController.isSupportEditFeature()) {
            let value = LocalStorage.getItem("sse-opensource-warning");
            value = (value !== null) ? parseInt(value) : 0;
            const now = (new Date).getTime();
            if (now - value > 86400000) {
                LocalStorage.setItem("sse-opensource-warning", now);
                f7.dialog.create({
                    title: _t.notcriticalErrorTitle,
                    text : _t.errorOpensource,
                    buttons: [{text: 'OK'}]
                }).open();
            }
            Common.Notifications.trigger('toolbar:activatecontrols');
            return;
        }

        if (appOptions.config.mode === 'view') {
            if (appOptions.canLiveView && (this._state.licenseType===Asc.c_oLicenseResult.ConnectionsLive || this._state.licenseType===Asc.c_oLicenseResult.ConnectionsLiveOS ||
                                            this._state.licenseType===Asc.c_oLicenseResult.UsersViewCount || this._state.licenseType===Asc.c_oLicenseResult.UsersViewCountOS)) {
                appOptions.canLiveView = false;
                this.api.asc_SetFastCollaborative(false);
            }
            Common.Notifications.trigger('toolbar:activatecontrols');
        } else if (this._state.licenseType) {
            let license = this._state.licenseType;
            let buttons = [{text: 'OK'}];
            if ((appOptions.trialMode & Asc.c_oLicenseMode.Limited) !== 0 &&
                (license === Asc.c_oLicenseResult.SuccessLimit ||
                    license === Asc.c_oLicenseResult.ExpiredLimited ||
                    appOptions.permissionsLicense === Asc.c_oLicenseResult.SuccessLimit)
            ) {
                license = (license === Asc.c_oLicenseResult.ExpiredLimited) ? _t.warnLicenseLimitedNoAccess : _t.warnLicenseLimitedRenewed;
            } else if (license === Asc.c_oLicenseResult.Connections || license === Asc.c_oLicenseResult.UsersCount) {
                license = (license===Asc.c_oLicenseResult.Connections) ? warnLicenseExceeded : warnLicenseUsersExceeded;
            } else {
                license = (license === Asc.c_oLicenseResult.ConnectionsOS) ? warnNoLicense : warnNoLicenseUsers;
                buttons = [{
                    text: _t.textBuyNow,
                    bold: true,
                    onClick: function() {
                        window.open(`${__PUBLISHER_URL__}`, "_blank");
                    }
                },
                    {
                        text: _t.textContactUs,
                        onClick: function() {
                            window.open(`mailto:${__SALES_EMAIL__}`, "_blank");
                        }
                    }];
            }
            if (this._state.licenseType === Asc.c_oLicenseResult.SuccessLimit) {
                Common.Notifications.trigger('toolbar:activatecontrols');
            } else {
                Common.Notifications.trigger('toolbar:activatecontrols');
                Common.Notifications.trigger('toolbar:deactivateeditcontrols');
                Common.Notifications.trigger('api:disconnect');
            }

            let value = LocalStorage.getItem("sse-license-warning");
            value = (value !== null) ? parseInt(value) : 0;
            const now = (new Date).getTime();

            if (now - value > 86400000) {
                LocalStorage.setItem("sse-license-warning", now);
                f7.dialog.create({
                    title: textNoLicenseTitle,
                    text : license,
                    buttons: buttons
                }).open();
            }
        } else {
            if (!appOptions.isDesktopApp && !appOptions.canBrandingExt &&
                appOptions.config && appOptions.config.customization && (appOptions.config.customization.loaderName || appOptions.config.customization.loaderLogo)) {
                f7.dialog.create({
                    title: _t.textPaidFeature,
                    text  : _t.textCustomLoader,
                    buttons: [{
                        text: _t.textContactUs,
                        bold: true,
                        onClick: () => {
                            window.open(`mailto:${__SALES_EMAIL__}`, "_blank");
                        }
                    },
                        { text: _t.textClose }]
                }).open();
            }
            Common.Notifications.trigger('toolbar:activatecontrols');
        }
    }

    onExternalMessage (msg) {
        if (msg && msg.msg) {
            msg.msg = (msg.msg).toString();
            f7.notification.create({
                //title: uiApp.params.modalTitle,
                text: [msg.msg.charAt(0).toUpperCase() + msg.msg.substring(1)],
                closeButton: true
            }).open();

            Common.component.Analytics.trackEvent('External Error');
        }
    }

    onRunAutostartMacroses () {
        const appOptions = this.props.storeAppOptions;
        const enable = !appOptions.customization || (appOptions.customization.macros !== false);
        if (enable) {
            const value = this.props.storeApplicationSettings.macrosMode;
            if (value === 1) {
                this.api.asc_runAutostartMacroses();
            } else if (value === 0) {
                const { t } = this.props;
                const _t = t('Controller.Main', {returnObjects:true});
                f7.dialog.create({
                    title: _t.notcriticalErrorTitle,
                    text: _t.textHasMacros,
                    content: `<div class="checkbox-in-modal">
                      <label class="checkbox">
                        <input type="checkbox" name="checkbox-show-macros" />
                        <i class="icon-checkbox"></i>
                      </label>
                      <span class="right-text">${_t.textRemember}</span>
                      </div>`,
                    buttons: [{
                        text: _t.textYes,
                        onClick: () => {
                            const dontshow = $$('input[name="checkbox-show-macros"]').prop('checked');
                            if (dontshow) {
                                this.props.storeApplicationSettings.changeMacrosSettings(1);
                                LocalStorage.setItem("sse-mobile-macros-mode", 1);
                            }
                            setTimeout(() => {
                                this.api.asc_runAutostartMacroses();
                            }, 1);
                        }},
                        {
                            text: _t.textNo,
                            onClick: () => {
                                const dontshow = $$('input[name="checkbox-show-macros"]').prop('checked');
                                if (dontshow) {
                                    this.props.storeApplicationSettings.changeMacrosSettings(2);
                                    LocalStorage.setItem("sse-mobile-macros-mode", 2);
                                }
                            }
                        }]
                }).open();
            }
        }
    }

    onMacrosPermissionRequest (url, callback) {
        if (url && callback) {
            this.stackMacrosRequests.push({url: url, callback: callback});
            if (this.stackMacrosRequests.length>1) {
                return;
            }
        } else if (this.stackMacrosRequests.length>0) {
            url = this.stackMacrosRequests[0].url;
            callback = this.stackMacrosRequests[0].callback;
        } else
            return;

        const value = this.props.storeApplicationSettings.macrosRequest;
        if (value>0) {
            callback && callback(value === 1);
            this.stackMacrosRequests.shift();
            this.onMacrosPermissionRequest();
        } else {
            const { t } = this.props;
            const _t = t('Controller.Main', {returnObjects:true});
            f7.dialog.create({
                title: _t.notcriticalErrorTitle,
                text: _t.textRequestMacros.replace('%1', url),
                cssClass: 'dlg-macros-request',
                content: `<div class="checkbox-in-modal">
                      <label class="checkbox">
                        <input type="checkbox" name="checkbox-show-macros" />
                        <i class="icon-checkbox"></i>
                      </label>
                      <span class="right-text">${_t.textRemember}</span>
                      </div>`,
                buttons: [{
                    text: _t.textYes,
                    onClick: () => {
                        const dontshow = $$('input[name="checkbox-show-macros"]').prop('checked');
                        if (dontshow) {
                            this.props.storeApplicationSettings.changeMacrosRequest(1);
                            LocalStorage.setItem("sse-mobile-allow-macros-request", 1);
                        }
                        setTimeout(() => {
                            if (callback) callback(true);
                            this.stackMacrosRequests.shift();
                            this.onMacrosPermissionRequest();
                        }, 1);
                    }},
                    {
                        text: _t.textNo,
                        onClick: () => {
                            const dontshow = $$('input[name="checkbox-show-macros"]').prop('checked');
                            if (dontshow) {
                                this.props.storeApplicationSettings.changeMacrosRequest(2);
                                LocalStorage.setItem("sse-mobile-allow-macros-request", 2);
                            }
                            setTimeout(() => {
                                if (callback) callback(false);
                                this.stackMacrosRequests.shift();
                                this.onMacrosPermissionRequest();
                            }, 1);
                        }
                    }]
            }).open();
        }
    }

    onDownloadUrl (url, fileType) {
        if (this._state.isFromGatewayDownloadAs) {
            Common.Gateway.downloadAs(url, fileType);
        }

        this._state.isFromGatewayDownloadAs = false;
    }

    onBeforeUnload () {
        const { t } = this.props;
        const _t = t('Controller.Main', {returnObjects:true});

        LocalStorage.save();

        const config = this.props.storeAppOptions.config;
        const isEdit = this.permissions.edit !== false && config.mode !== 'view' && config.mode !== 'editdiagram';
        if (isEdit && this.api.asc_isDocumentModified()) {
            this.api.asc_stopSaving();
            this.continueSavingTimer = window.setTimeout(() => {
                this.api.asc_continueSaving();
            }, 500);

            return _t.leavePageText;
        }
    }

    onUnload () {
        if (this.continueSavingTimer)
            clearTimeout(this.continueSavingTimer);
    }

    onUpdateVersion (callback) {
        const { t } = this.props;
        const _t = t('Controller.Main', {returnObjects:true});

        this.needToUpdateVersion = true;
        Common.Notifications.trigger('preloader:endAction', Asc.c_oAscAsyncActionType['BlockInteraction'], this.LoadingDocument);

        f7.dialog.alert(
            _t.errorUpdateVersion,
            _t.titleUpdateVersion,
            () => {
                Common.Gateway.updateVersion();
                if (callback) {
                    callback.call(this);
                }
                Common.Notifications.trigger('preloader:beginAction', Asc.c_oAscAsyncActionType['BlockInteraction'], this.LoadingDocument);
            });
    }

    onServerVersion (buildVersion) {
        if (this.changeServerVersion) return true;
        const { t } = this.props;
        const _t = t('Controller.Main', {returnObjects:true});

        if (About.appVersion() !== buildVersion && !About.compareVersions()) {
            this.changeServerVersion = true;
            f7.dialog.alert(
                _t.errorServerVersion,
                _t.titleServerVersion,
                () => {
                    setTimeout(() => {Common.Gateway.updateVersion()}, 0);
                });
            return true;
        }
        return false;
    }

    onPrintUrl (url) {
        if (this.iframePrint) {
            this.iframePrint.parentNode.removeChild(this.iframePrint);
            this.iframePrint = null;
        }

        if (!this.iframePrint) {
            this.iframePrint = document.createElement("iframe");
            this.iframePrint.id = "id-print-frame";
            this.iframePrint.style.display = 'none';
            this.iframePrint.style.visibility = "hidden";
            this.iframePrint.style.position = "fixed";
            this.iframePrint.style.right = "0";
            this.iframePrint.style.bottom = "0";
            document.body.appendChild(this.iframePrint);
            this.iframePrint.onload = function() {
                this.iframePrint.contentWindow.focus();
                this.iframePrint.contentWindow.print();
                this.iframePrint.contentWindow.blur();
                window.focus();
            };
        }

        if (url) {
            this.iframePrint.src = url;
        }
    }

    onDocumentName (name) {
        this.updateWindowTitle(true);
    }

    updateWindowTitle (force) {
        const isModified = this.api.asc_isDocumentModified();
        if (this._state.isDocModified !== isModified || force) {
            const title = this.defaultTitleText;

            if (window.document.title !== title) {
                window.document.title = title;
            }

            this._isDocReady && (this._state.isDocModified !== isModified) && Common.Gateway.setDocumentModified(isModified);
            this._state.isDocModified = isModified;
        }
    }

    onDocumentModifiedChanged () {
        const isModified = this.api.asc_isDocumentCanSave();
        if (this._state.isDocModified !== isModified) {
            this._isDocReady && Common.Gateway.setDocumentModified(this.api.asc_isDocumentModified());
        }

        this.updateWindowTitle();
    }

    onDocumentCanSaveChanged (isCanSave) {
        //
    }

    onPrint () {
        if (!this.props.storeAppOptions.canPrint) return;

        if (this.api)
            this.api.asc_Print();
        Common.component.Analytics.trackEvent('Print');
    }

    onProcessSaveResult (data) {
        this.api.asc_OnSaveEnd(data.result);

        if (data && data.result === false) {
            const { t } = this.props;
            const _t = t('Controller.Main', {returnObjects:true});
            f7.dialog.alert(
                (!data.message) ? _t.errorProcessSaveResult : data.message,
                _t.criticalErrorTitle
            );
        }
    }

    onProcessRightsChange (data) {
        if (data && data.enabled === false) {
            const appOptions = this.props.storeAppOptions;
            const old_rights = appOptions.lostEditingRights;
            appOptions.changeEditingRights(!old_rights);
            this.api.asc_coAuthoringDisconnect();
            Common.Notifications.trigger('api:disconnect');

            if (!old_rights) {
                const { t } = this.props;
                const _t = t('Controller.Main', {returnObjects:true});
                f7.dialog.alert(
                    (!data.message) ? _t.warnProcessRightsChange : data.message,
                    _t.notcriticalErrorTitle,
                    () => { appOptions.changeEditingRights(false); }
                );
            }
        }
    }

    onDownloadAs () {
        if ( this.props.storeAppOptions.canDownload) {
            const { t } = this.props;
            const _t = t('Controller.Main', {returnObjects:true});
            Common.Gateway.reportError(Asc.c_oAscError.ID.AccessDeny, _t.errorAccessDeny);
            return;
        }
        this._state.isFromGatewayDownloadAs = true;
        this.api.asc_DownloadAs(new Asc.asc_CDownloadOptions(Asc.c_oAscFileType.XLSX, true));
    }

    onRequestClose () {
        Common.Gateway.requestClose();
    }

    render() {
        return (
            <Fragment>
                <LongActionsController />
                <ErrorController LoadingDocument={this.LoadingDocument}/>
                <StatusbarController />
                <CollaborationController />
                <CommentsController />
                <AddCommentController />
                <EditCommentController />
                <ViewCommentsSheetsController />
                <PluginsController />
                <EncodingController />
                <DropdownListController />
            </Fragment>
        )
    }

    componentDidMount() {
        Common.EditorApi = {get: () => this.api};
        this.initSdk();
    }
}

const translated = withTranslation()(MainController);
export {translated as MainController};<|MERGE_RESOLUTION|>--- conflicted
+++ resolved
@@ -459,7 +459,6 @@
         this.api.asc_registerCallback('asc_onEntriesListMenu', this.onEntriesListMenu.bind(this, false));
         this.api.asc_registerCallback('asc_onValidationListMenu', this.onEntriesListMenu.bind(this, true));
 
-<<<<<<< HEAD
         this.api.asc_registerCallback('asc_onInputMessage', (title, msg) => {
             if(!!msg) {
                 const coord  = this.api.asc_getActiveCellCoord();
@@ -509,8 +508,6 @@
                 }
             }
         });
-=======
-        // Spreadsheet Info
 
         const storeSpreadsheetInfo = this.props.storeSpreadsheetInfo;
 
@@ -519,9 +516,6 @@
                 storeSpreadsheetInfo.changeTitle(meta.title);
             }
         });
-
-
->>>>>>> 1595ba12
     }
 
     onEntriesListMenu(validation, textArr, addArr) {
