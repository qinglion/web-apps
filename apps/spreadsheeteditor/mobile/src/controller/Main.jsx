
import React, { Component, Fragment } from 'react'
import { inject } from "mobx-react";
import { f7 } from 'framework7-react';
import { withTranslation } from 'react-i18next';
import CollaborationController from '../../../../common/mobile/lib/controller/collaboration/Collaboration.jsx'
import { onAdvancedOptions } from './settings/Download.jsx';
import EditorUIController from '../lib/patch';
import {
    AddCommentController,
    CommentsController,
    EditCommentController,
    ViewCommentsSheetsController
} from "../../../../common/mobile/lib/controller/collaboration/Comments";
import {LocalStorage} from "../../../../common/mobile/utils/LocalStorage.mjs";
import LongActionsController from "./LongActions";
import ErrorController from "./Error";
import app from "../page/app";
import About from "../../../../common/mobile/lib/view/About";
import PluginsController from '../../../../common/mobile/lib/controller/Plugins.jsx';
import EncodingController from "./Encoding";
import DropdownListController from "./DropdownList";
import { StatusbarController } from "./Statusbar";
import { Device } from '../../../../common/mobile/utils/device';
import { Themes } from '../../../../common/mobile/lib/controller/Themes.jsx';
import { processArrayScripts } from '../../../../common/mobile/utils/processArrayScripts.js';
import '../../../../common/main/lib/util/LanguageInfo.js'

@inject(
    "users",
    "storeAppOptions",
    "storeFocusObjects",
    "storeCellSettings",
    "storeTextSettings",
    "storeChartSettings",
    "storeSpreadsheetSettings",
    "storeSpreadsheetInfo",
    "storeApplicationSettings",
    "storeToolbarSettings",
    "storeWorksheets"
    )
class MainController extends Component {
    constructor(props) {
        super(props);
        window.editorType = 'sse';

        this.LoadingDocument = -256;
        this.ApplyEditRights = -255;
        this.InitApplication = -254;
        this.isShowOpenDialog = false;
        this.fallbackSdkTranslations = {
            "Accent": "Accent",
            "Accent1": "Accent1",
            "Accent2": "Accent2",
            "Accent3": "Accent3",
            "Accent4": "Accent4",
            "Accent5": "Accent5",
            "Accent6": "Accent6",
            "20% - Accent1": "20% - Accent1",
            "20% - Accent2": "20% - Accent2",
            "20% - Accent3": "20% - Accent3",
            "20% - Accent4": "20% - Accent4",
            "20% - Accent5": "20% - Accent5",
            "20% - Accent6": "20% - Accent6",
            "40% - Accent1": "40% - Accent1",
            "40% - Accent2": "40% - Accent2",
            "40% - Accent3": "40% - Accent3",
            "40% - Accent4": "40% - Accent4",
            "40% - Accent5": "40% - Accent5",
            "40% - Accent6": "40% - Accent6",
            "60% - Accent1": "60% - Accent1",
            "60% - Accent2": "60% - Accent2",
            "60% - Accent3": "60% - Accent3",
            "60% - Accent4": "60% - Accent4",
            "60% - Accent5": "60% - Accent5",
            "60% - Accent6": "60% - Accent6",
            "(All)": "(All)",
            "Your text here": "Your text here",
            "(blank)": "(blank)",
            "%1 of %2": "%1 of %2",
            "Clear Filter (Alt+C)": "Clear Filter (Alt+C)",
            "Column Labels": "Column Labels",
            "Column": "Column",
            "Confidential": "Confidential",
            "Date": "Date",
            "Days": "Days",
            "Diagram Title": "Chart Title",
            "File": "File",
            "Grand Total": "Grand Total",
            "Group": "Group",
            "Hours": "Hours",
            "Minutes": "Minutes",
            "Months": "Months",
            "Multi-Select (Alt+S)": "Multi-Select (Alt+S)",
            "%1 or %2": "%1 or %2",
            "Page": "Page",
            "Page %1 of %2": "Page %1 of %2",
            "Pages": "Pages",
            "Prepared by": "Prepared by",
            "Print_Area": "Print_Area",
            "Qtr": "Qtr",
            "Quarters": "Quarters",
            "Row": "Row",
            "Row Labels": "Row Labels",
            "Seconds": "Seconds",
            "Series": "Series",
            "Bad": "Bad",
            "Calculation": "Calculation",
            "Check Cell": "Check Cell",
            "Comma": "Comma",
            "Comma [0]": "Comma [0]",
            "Currency": "Currency",
            "Currency [0]": "Currency [0]",
            "Explanatory Text": "Explanatory Text",
            "Good": "Good",
            "Heading 1": "Heading 1",
            "Heading 2": "Heading 2",
            "Heading 3": "Heading 3",
            "Heading 4": "Heading 4",
            "Input": "Input",
            "Linked Cell": "Linked Cell",
            "Neutral": "Neutral",
            "Normal": "Normal",
            "Note": "Note",
            "Output": "Output",
            "Percent": "Percent",
            "Title": "Title",
            "Total": "Total",
            "Warning Text": "Warning Text",
            "Tab": "Tab",
            "Table": "Table",
            "Time": "Time",
            "Values": "Values",
            "X Axis": "X Axis",
            "Y Axis": "Y Axis",
            "Years": "Years"
        };
        let me = this;
        ['Aspect', 'Blue Green', 'Blue II', 'Blue Warm', 'Blue', 'Grayscale', 'Green Yellow', 'Green', 'Marquee', 'Median', 'Office 2007 - 2010', 'Office 2013 - 2022', 'Office',
        'Orange Red', 'Orange', 'Paper', 'Red Orange', 'Red Violet', 'Red', 'Slipstream', 'Violet II', 'Violet', 'Yellow Orange', 'Yellow'].forEach(function(item){
            me.fallbackSdkTranslations[item] = item;
        });

        this._state = {
            licenseType: false,
            isDocModified: false
        };
        
        this.wsLockOptions = ['SelectLockedCells', 'SelectUnlockedCells', 'FormatCells', 'FormatColumns', 'FormatRows', 'InsertColumns', 'InsertRows', 'InsertHyperlinks', 'DeleteColumns',
                'DeleteRows', 'Sort', 'AutoFilter', 'PivotTables', 'Objects', 'Scenarios'];

        this.defaultTitleText = __APP_TITLE_TEXT__;
        this.stackMacrosRequests = [];

        const { t } = this.props;
        this._t = t('Controller.Main', {returnObjects:true});
    }

    initSdk() {
        const on_load_scripts = () => {
            !window.sdk_scripts && (window.sdk_scripts = ['../../../../sdkjs/common/AllFonts.js',
                                                           '../../../../sdkjs/cell/sdk-all-min.js']);
            let dep_scripts = [
                '../../../vendor/jquery/jquery.min.js',
                '../../../vendor/underscore/underscore-min.js',
                '../../../vendor/xregexp/xregexp-all-min.js',
                '../../../vendor/socketio/socket.io.min.js'];
            dep_scripts.push(...window.sdk_scripts);

            const promise_get_script = (scriptpath) => {
                return new Promise((resolve, reject) => {
                    const script = document.createElement("script");
                    script.src = scriptpath;
                    script.onload = () => {
                        resolve('ok');
                    };
                    script.onerror = () => {
                        reject('error');
                    };

                    document.body.appendChild(script);
                });
            };

            const loadConfig = data => {
                const { t } = this.props;
                const _t = t('Controller.Main', {returnObjects:true});

                EditorUIController.isSupportEditFeature();

                this.editorConfig = Object.assign({}, this.editorConfig, data.config);
                this.appOptions.lang = this.editorConfig.lang;

                const appOptions = this.props.storeAppOptions;
                appOptions.setConfigOptions(this.editorConfig, _t);

                let value;
                if (appOptions.canRenameAnonymous) {
                    value = LocalStorage.getItem("guest-username");
                    //Common.Utils.InternalSettings.set("guest-username", value);
                    //Common.Utils.InternalSettings.set("save-guest-username", !!value);
                }

                value = LocalStorage.getItem("sse-settings-regional");
                if (value !== null) {
                    this.api.asc_setLocale(parseInt(value));
                } else {
                    value = appOptions.region;
                    value = Common.util.LanguageInfo.getLanguages().hasOwnProperty(value) ? value : Common.util.LanguageInfo.getLocalLanguageCode(value);
                    if (value !== null) {
                        value = parseInt(value);
                    } else {
                        value = (appOptions.lang) ? parseInt(Common.util.LanguageInfo.getLocalLanguageCode(appOptions.lang)) : 0x0409;
                    }
                    this.api.asc_setLocale(value);
                }

                this.loadDefaultMetricSettings();

                value = LocalStorage.getItem("sse-mobile-macros-mode");

                if (value === null) {
                    value = appOptions.customization ? appOptions.customization.macrosMode : 'warn';
                    value = (value === 'enable') ? 1 : (value === 'disable' ? 2 : 0);
                } else {
                    value = parseInt(value);
                }

                this.props.storeApplicationSettings.changeMacrosSettings(value);

                value = LocalStorage.getItem("sse-mobile-allow-macros-request");
                this.props.storeApplicationSettings.changeMacrosRequest((value !== null) ? parseInt(value)  : 0);
            };

            const loadDocument = data => {
                this.permissions = {};
                this.document = data.doc;

                let docInfo = {};

                if ( data.doc ) {
                    this.permissions = Object.assign(this.permissions, data.doc.permissions);

                    const _options = Object.assign({}, data.doc.options, this.editorConfig.actionLink || {});
                    let _user = new Asc.asc_CUserInfo();
                    const _userOptions = this.props.storeAppOptions.user;
                      
                    _user.put_Id(_userOptions.id);
                    _user.put_FullName(_userOptions.fullname);
                    _user.put_IsAnonymousUser(_userOptions.anonymous);

                    docInfo = new Asc.asc_CDocInfo();
                    docInfo.put_Id(data.doc.key);
                    docInfo.put_Url(data.doc.url);
                    docInfo.put_DirectUrl(data.doc.directUrl);
                    docInfo.put_Title(data.doc.title);
                    docInfo.put_Format(data.doc.fileType);
                    docInfo.put_VKey(data.doc.vkey);
                    docInfo.put_Options(_options);
                    docInfo.put_UserInfo(_user);
                    docInfo.put_CallbackUrl(this.editorConfig.callbackUrl);
                    docInfo.put_Token(data.doc.token);
                    docInfo.put_Permissions(data.doc.permissions);
                    docInfo.put_EncryptedInfo(this.editorConfig.encryptionKeys);
                    docInfo.put_Lang(this.editorConfig.lang);
                    docInfo.put_Mode(this.editorConfig.mode);
                    docInfo.put_Wopi(this.editorConfig.wopi);
<<<<<<< HEAD
                    
=======
                    this.editorConfig.shardkey && docInfo.put_Shardkey(this.editorConfig.shardkey);

>>>>>>> fae71475
                    let coEditMode = !(this.editorConfig.coEditing && typeof this.editorConfig.coEditing == 'object') ? 'fast' : // fast by default
                                    this.editorConfig.mode === 'view' && this.editorConfig.coEditing.change!==false ? 'fast' : // if can change mode in viewer - set fast for using live viewer
                                    this.editorConfig.coEditing.mode || 'fast';
                    docInfo.put_CoEditingMode(coEditMode);

                    const appOptions = this.props.storeAppOptions;
                    let enable = !appOptions.customization || (appOptions.customization.macros !== false);
                    docInfo.asc_putIsEnabledMacroses(!!enable);
                    enable = !appOptions.customization || (appOptions.customization.plugins!==false);
                    docInfo.asc_putIsEnabledPlugins(!!enable);
                }

                this.api.asc_registerCallback('asc_onGetEditorPermissions', onEditorPermissions);
                this.api.asc_registerCallback('asc_onLicenseChanged',       this.onLicenseChanged.bind(this));
                this.api.asc_registerCallback('asc_onMacrosPermissionRequest', this.onMacrosPermissionRequest.bind(this));
                this.api.asc_registerCallback('asc_onRunAutostartMacroses', this.onRunAutostartMacroses.bind(this));
                this.api.asc_setDocInfo(docInfo);
                this.api.asc_getEditorPermissions(this.editorConfig.licenseUrl, this.editorConfig.customerId);
                this.api.asc_enableKeyEvents(true);

                // Common.SharedSettings.set('document', data.doc);

                // Document Info

                const storeSpreadsheetInfo = this.props.storeSpreadsheetInfo;

                storeSpreadsheetInfo.setDataDoc(this.document);
            };

            const onEditorPermissions = params => {
                const licType = params.asc_getLicenseType();
                const { t } = this.props;
                // const _t = t('Controller.Main', { returnObjects:true });
               
                if (Asc.c_oLicenseResult.Expired === licType ||
                    Asc.c_oLicenseResult.Error === licType ||
                    Asc.c_oLicenseResult.ExpiredTrial === licType ||
                    Asc.c_oLicenseResult.NotBefore === licType ||
                    Asc.c_oLicenseResult.ExpiredLimited === licType) {

                    f7.dialog.create({
                        title: Asc.c_oLicenseResult.NotBefore === licType ? t('Controller.Main.titleLicenseNotActive') : t('Controller.Main.titleLicenseExp'),
                        text: Asc.c_oLicenseResult.NotBefore === licType ? t('Controller.Main.warnLicenseBefore') : t('Controller.Main.warnLicenseExp')
                    }).open();

                    return;
                }

                this.appOptions.canLicense = (licType === Asc.c_oLicenseResult.Success || licType === Asc.c_oLicenseResult.SuccessLimit);

                const appOptions = this.props.storeAppOptions;
                appOptions.setPermissionOptions(this.document, licType, params, this.permissions, EditorUIController.isSupportEditFeature());

                this.applyMode(appOptions);

                this.api.asc_LoadDocument();

                //if (!me.appOptions.isEdit) {
                    //me.hidePreloader();
                    //me.onLongActionBegin(Asc.c_oAscAsyncActionType.BlockInteraction, LoadingDocument);
                //}
            };

            processArrayScripts(dep_scripts, promise_get_script)
                .then(() => {
                    const { t } = this.props;
                    let _translate = t('Controller.Main.SDK', { returnObjects:true })

                    if (!(typeof _translate === 'object' && _translate !== null && Object.keys(_translate).length > 0)) {
                        _translate = this.fallbackSdkTranslations
                    }

                    this.api = new Asc.spreadsheet_api({
                        'id-view': 'editor_sdk',
                        'id-input': 'idx-cell-content',
                        'mobile': true,
                        'translate': _translate
                    });

                    Common.Notifications.trigger('engineCreated', this.api);

                    this.appOptions = {};
                    this.bindEvents();

                    let value = LocalStorage.getItem("sse-settings-fontrender");
                    if (value === null) value = window.devicePixelRatio > 1 ? '1' : '3';
                    this.api.asc_setFontRenderingMode(parseInt(value));

                    Common.Utils.Metric.setCurrentMetric(Common.Utils.Metric.c_MetricUnits.pt); // TODO: beautify c_MetricUnits

                    Common.Gateway.on('init', loadConfig);
                    Common.Gateway.on('showmessage', this.onExternalMessage.bind(this));
                    Common.Gateway.on('opendocument',   loadDocument);
                    Common.Gateway.appReady();

                    Common.Gateway.on('internalcommand', function(data) {
                        if (data.command === 'hardBack') {
                            if ($$('.modal-in').length > 0) {
                                if ( !($$('.error-dialog.modal-in').length > 0) ) {
                                    f7.dialog.close();
                                }
                                Common.Gateway.internalMessage('hardBack', false);
                            } else
                                Common.Gateway.internalMessage('hardBack', true);
                        }
                    });
                    Common.Gateway.internalMessage('listenHardBack');
                }, error => {
                    console.log('promise failed ' + error);
                });
        };

        if ( About.developVersion() ) {
            const script = document.createElement("script");
            script.src = "../../../../sdkjs/develop/sdkjs/cell/scripts.js";
            script.async = true;
            script.onload = on_load_scripts;
            script.onerror = () => {
                console.log('error load scripts');
            };

            document.body.appendChild(script);
        } else {
            on_load_scripts();
        }
    }

    loadDefaultMetricSettings() {
        const appOptions = this.props.storeAppOptions;
        let region = '';

        if (appOptions.location) {
            console.log("Obsolete: The 'location' parameter of the 'editorConfig' section is deprecated. Please use 'region' parameter in the 'editorConfig' section instead.");
            region = appOptions.location;
        } else if (appOptions.region) {
            let val = appOptions.region;
            val = Common.util.LanguageInfo.getLanguages().hasOwnProperty(val) ? Common.util.LanguageInfo.getLocalLanguageName(val)[0] : val;

            if (val && typeof val === 'string') {
                let arr = val.split(/[\-_]/);
                if (arr.length > 1) region = arr[arr.length - 1]
            }
        } else {
            let arr = (appOptions.lang || 'en').split(/[\-_]/);

            if (arr.length > 1) region = arr[arr.length - 1]
            if (!region) {
                arr = (navigator.language || '').split(/[\-_]/);
                if (arr.length > 1) region = arr[arr.length - 1]
            }
        }

        if (/^(ca|us)$/i.test(region)) {
            Common.Utils.Metric.setDefaultMetric(Common.Utils.Metric.c_MetricUnits.inch);
        }
    }

    bindEvents() {
        $$(window).on('resize', () => {
            this.api.asc_Resize();
        });

        $$(window).on('popover:open popup:open sheet:open actions:open searchbar:enable', () => {
            this.api.asc_enableKeyEvents(false);
        });

        this.api.asc_registerCallback('asc_onDocumentUpdateVersion',      this.onUpdateVersion.bind(this));
        this.api.asc_registerCallback('asc_onServerVersion',              this.onServerVersion.bind(this));
        this.api.asc_registerCallback('asc_onPrintUrl',                   this.onPrintUrl.bind(this));
        this.api.asc_registerCallback('asc_onPrint',                      this.onPrint.bind(this));
        this.api.asc_registerCallback('asc_onDocumentName',               this.onDocumentName.bind(this));
        this.api.asc_registerCallback('asc_onEndAction',                  this._onLongActionEnd.bind(this));

        Common.Notifications.on('download:cancel', this.onDownloadCancel.bind(this));

        EditorUIController.initCellInfo && EditorUIController.initCellInfo(this.props);

        EditorUIController.initEditorStyles && EditorUIController.initEditorStyles(this.props.storeCellSettings);

        EditorUIController.initFonts && EditorUIController.initFonts(this.props);

        const styleSize = this.props.storeCellSettings.styleSize;
        this.api.asc_setThumbnailStylesSizes(styleSize.width, styleSize.height);

        // Text settings 

        const storeTextSettings = this.props.storeTextSettings;
        storeTextSettings.resetFontsRecent(LocalStorage.getItem('sse-settings-recent-fonts'));

        // Spreadsheet Settings

        this.api.asc_registerCallback('asc_onSendThemeColorSchemes', schemes => {
            this.props.storeSpreadsheetSettings.addSchemes(schemes);
        });

        // Downloaded Advanced Options
        
        this.api.asc_registerCallback('asc_onAdvancedOptions', (type, advOptions, mode, formatOptions) => {
            const {t} = this.props;
            const _t = t("View.Settings", { returnObjects: true });
            if(type == Asc.c_oAscAdvancedOptionsID.DRM) {
                onAdvancedOptions(type, _t, this._isDocReady, this.props.storeAppOptions.canRequestClose, this.isDRM);
                this.isDRM = true;
            }
        });

        // Toolbar settings

        const storeToolbarSettings = this.props.storeToolbarSettings;
        this.api.asc_registerCallback('asc_onCanUndoChanged', (can) => {
            if (this.props.users.isDisconnected) return;
            storeToolbarSettings.setCanUndo(can);
        });
        this.api.asc_registerCallback('asc_onCanRedoChanged', (can) => {
            if (this.props.users.isDisconnected) return;
            storeToolbarSettings.setCanRedo(can);
        });

        const storeFocusObjects = this.props.storeFocusObjects;
        this.api.asc_registerCallback('asc_onEditCell', (state) => {
            if (state == Asc.c_oAscCellEditorState.editStart || state == Asc.c_oAscCellEditorState.editEnd) {
                const isEditCell = state === Asc.c_oAscCellEditorState.editStart;
                const isEditEnd = state === Asc.c_oAscCellEditorState.editEnd;
               
                if (storeFocusObjects.isEditCell !== isEditCell) {
                    storeFocusObjects.setEditCell(isEditCell);
                }

                if(isEditEnd) {
                    storeFocusObjects.setEditFormulaMode(false);
                }
            } else {
                const isFormula = state === Asc.c_oAscCellEditorState.editFormula;
               
                if (storeFocusObjects.editFormulaMode !== isFormula) {
                    storeFocusObjects.setEditFormulaMode(isFormula);
                }
            }

            storeFocusObjects.setFunctionsDisabled(state === Asc.c_oAscCellEditorState.editText);
        });

        this.api.asc_registerCallback('asc_onChangeProtectWorksheet', this.onChangeProtectSheet.bind(this));
        this.api.asc_registerCallback('asc_onActiveSheetChanged', this.onChangeProtectSheet.bind(this)); 
        
        this.api.asc_registerCallback('asc_onRenameCellTextEnd', this.onRenameText.bind(this));

        this.api.asc_registerCallback('asc_onEntriesListMenu', this.onEntriesListMenu.bind(this, false));
        this.api.asc_registerCallback('asc_onValidationListMenu', this.onEntriesListMenu.bind(this, true));

        this.api.asc_registerCallback('asc_onInputMessage', (title, msg) => {
            if(!!msg) {
                const coord  = this.api.asc_getActiveCellCoord();
                const widthCell = coord.asc_getWidth();
                const heightCell = coord.asc_getHeight();
                const topPosition = coord.asc_getY();
                const leftPosition = coord.asc_getX();
                const sdk = document.querySelector('#editor_sdk');
                const rect = sdk.getBoundingClientRect();

                if(document.querySelector('.tooltip-cell-data')) {
                    document.querySelector('.tooltip-cell-data').remove();
                    document.querySelector('.popover-backdrop')?.remove();
                }

                f7.popover.create({
                    targetX: -10000,
                    targetY: -10000,
                    content: `
                        <div class="popover tooltip-cell-data">
                            <div class="popover-angle"></div>
                            <div class="popover-inner">
                                <p class="tooltip-cell-data__title">${title}</p>
                                <p class="tooltip-cell-data__msg">${msg}</p>
                            </div>
                        </div>
                    `,
                    backdrop: false,
                    closeByBackdropClick: false
                }).open();

                const tooltipCell = document.querySelector('.tooltip-cell-data');

                // Define left position

                if(rect.right - leftPosition <= widthCell || rect.right - leftPosition <= tooltipCell.offsetWidth) {
                    tooltipCell.style.left = `${leftPosition - tooltipCell.offsetWidth}px`;
                } else if(leftPosition === 0) {
                    tooltipCell.style.left = `26px`;
                } else {
                    tooltipCell.style.left = `${leftPosition}px`;
                }

                // Define top position

                if(rect.bottom - topPosition <= heightCell || rect.bottom - topPosition <= tooltipCell.offsetHeight) {
                    tooltipCell.style.top = `${rect.bottom - tooltipCell.offsetHeight - heightCell - 7}px`;
                } else if(topPosition === 0) {
                    tooltipCell.style.top = `${heightCell + rect.top + 22}px`;
                } else {
                    tooltipCell.style.top = `${topPosition + rect.top + heightCell + 2}px`;
                }
            }
        });

        const storeSpreadsheetInfo = this.props.storeSpreadsheetInfo;

        this.api.asc_registerCallback('asc_onMeta', (meta) => {
            if(meta) {
                storeSpreadsheetInfo.changeTitle(meta.title);
            }
        });

        this.api.asc_registerCallback('asc_onNeedUpdateExternalReferenceOnOpen', this.onNeedUpdateExternalReference.bind(this));

        const storeAppOptions = this.props.storeAppOptions;
        this.api.asc_setFilteringMode && this.api.asc_setFilteringMode(storeAppOptions.canModifyFilter);
    }

    insertImageFromStorage (data) {
        if (data && data._urls && (!data.c || data.c === 'add') && data._urls.length > 0) {
            this.api.asc_addImageDrawingObject(data._urls, undefined, data.token);
        }
    }

    onNeedUpdateExternalReference() {
        const { t } = this.props;

        f7.dialog.create({
            title: t('Controller.Main.notcriticalErrorTitle'),
            text: t('Controller.Main.textWarnUpdateExternalData'),
            buttons: [
                {
                    text: t('Controller.Main.textUpdate'),
                    onClick: () => {
                        const links = this.api.asc_getExternalReferences();
                        (links && links.length) && this.api.asc_updateExternalReferences(links);
                    } 
                },
                {
                    text: t('Controller.Main.textDontUpdate')
                }
            ]
        }).open();
    }

    onEntriesListMenu(validation, textArr, addArr) {
        const storeAppOptions = this.props.storeAppOptions;
       
        if (!storeAppOptions.isEdit && !storeAppOptions.isRestrictedEdit || this.props.users.isDisconnected) return;

        const { t } = this.props;
        const boxSdk = $$('#editor_sdk');
    
        if (textArr && textArr.length) { 
            if(!Device.isPhone) {
                let dropdownListTarget = boxSdk.find('#dropdown-list-target');
            
                if (!dropdownListTarget.length) {
                    dropdownListTarget = $$('<div id="dropdown-list-target" style="position: absolute;"></div>');
                    boxSdk.append(dropdownListTarget);
                }

                let coord  = this.api.asc_getActiveCellCoord(validation),
                    offset = {left: 0, top: 0},
                    showPoint = [coord.asc_getX() + offset.left + (validation ? coord.asc_getWidth() : 0), (coord.asc_getY() < 0 ? 0 : coord.asc_getY()) + coord.asc_getHeight() + offset.top];
            
                dropdownListTarget.css({left: `${showPoint[0]}px`, top: `${showPoint[1]}px`});
            }

            Common.Notifications.trigger('openDropdownList', textArr, addArr);
        } else {
            !validation && f7.dialog.create({
                title: t('Controller.Main.notcriticalErrorTitle'),
                text: t('Controller.Main.textNoChoices'),
                buttons: [
                    {
                        text: t('Controller.Main.textOk')
                    }
                ]
            });
        }
    }

    onRenameText(found, replaced) {
        const { t } = this.props;

        if (this.api.isReplaceAll) { 
            f7.dialog.alert(null, (found) ? ((!found - replaced) ? t('Controller.Main.textReplaceSuccess').replace(/\{0\}/, `${replaced}`) : t('Controller.Main.textReplaceSkipped').replace(/\{0\}/, `${found - replaced}`)) : t('Controller.Main.textNoMatches'));
        }
    }

    onChangeProtectSheet() {
        const storeWorksheets = this.props.storeWorksheets;
        let {wsLock, wsProps} = this.getWSProps(true);

        if(wsProps) {
            storeWorksheets.setWsLock(wsLock);
            storeWorksheets.setWsProps(wsProps);
        }
    }

    getWSProps(update) {
        const storeAppOptions = this.props.storeAppOptions;
        let wsProtection = {};
        if (!storeAppOptions.config || !storeAppOptions.isEdit && !storeAppOptions.isRestrictedEdit) 
            return wsProtection;

        if (update) {
            let wsLock = !!this.api.asc_isProtectedSheet();
            let wsProps = {};

            if (wsLock) {
                let props = this.api.asc_getProtectedSheet();
                props && this.wsLockOptions.forEach(function(item){
                    wsProps[item] = props['asc_get' + item] ? props['asc_get' + item]() : false;
                });
            } else {
                this.wsLockOptions.forEach(function(item){
                    wsProps[item] = false;
                });
            }

            wsProtection = {wsLock, wsProps};
            
            return wsProtection;
        }
    }

    _onLongActionEnd(type, id) {
        if ( type === Asc.c_oAscAsyncActionType.BlockInteraction && id == Asc.c_oAscAsyncAction.Open ) {
            Common.Gateway.internalMessage('documentReady', {});
            Common.Notifications.trigger('document:ready');
            this.onDocumentContentReady();
        }
    }

    onDocumentContentReady() {
        if (this._isDocReady)
            return;

        const appOptions = this.props.storeAppOptions;
        const appSettings = this.props.storeApplicationSettings;

        this._isDocReady = true;

        this.api.asc_showWorksheet(this.api.asc_getActiveWorksheetIndex());
        this.api.asc_Resize();

        Common.Notifications.trigger('preloader:close');
        Common.Notifications.trigger('preloader:endAction', Asc.c_oAscAsyncActionType['BlockInteraction'], this.LoadingDocument);

        let value = (appOptions.isEditMailMerge || appOptions.isEditDiagram) ? 100 : LocalStorage.getItem("sse-settings-zoom");
        var zf = (value !== null) ? parseInt(value)/100 : (appOptions.customization && appOptions.customization.zoom ? parseInt(appOptions.customization.zoom)/100 : 1);
        this.api.asc_setZoom(zf>0 ? zf : 1);

        this.updateWindowTitle(true);

        if (appOptions.isEdit) {
            if (this.needToUpdateVersion) {
                Common.Notifications.trigger('api:disconnect');
            }
        }

        if (appOptions.canAnalytics && false) {
            Common.component.Analytics.initialize('UA-12442749-13', 'Spreadsheet Editor');
        }

        Common.Gateway.on('processsaveresult',      this.onProcessSaveResult.bind(this));
        Common.Gateway.on('processrightschange',    this.onProcessRightsChange.bind(this));
        Common.Gateway.on('downloadas',             this.onDownloadAs.bind(this));
        Common.Gateway.on('requestclose',           this.onRequestClose.bind(this));
        Common.Gateway.on('insertimage',            this.insertImage.bind(this));

        Common.Gateway.sendInfo({
            mode: appOptions.isEdit ? 'edit' : 'view'
        });

        this.applyLicense();

        //R1C1 reference style
        value = LocalStorage.getBool('sse-settings-r1c1', false);
        appSettings.changeRefStyle(value);
        this.api.asc_setR1C1Mode(value);

        Common.Gateway.documentReady();
        f7.emit('resize');

        appOptions.changeDocReady(true);
    }

    insertImage (data) {
        if (data && (data.url || data.images)) {
            if (data.url) { 
                console.log("Obsolete: The 'url' parameter of the 'insertImage' method is deprecated. Please use 'images' parameter instead.");
            }

            let arr = [];

            if (data.images && data.images.length > 0) {
                for (let i = 0; i < data.images.length; i++) {
                    if (data.images[i] && data.images[i].url) {
                        arr.push(data.images[i].url);
                    }
                }
            } else if (data.url) {
                arr.push(data.url);
            }
               
            data._urls = arr;
        }

        this.insertImageFromStorage(data);
    }

    applyMode (appOptions) {
        this.api.asc_enableKeyEvents(appOptions.isEdit);

        if (!appOptions.isEditMailMerge && !appOptions.isEditDiagram) {
            EditorUIController.initThemeColors && EditorUIController.initThemeColors();
            this.api.asc_registerCallback('asc_onDownloadUrl', this.onDownloadUrl.bind(this));
        }

        this.api.asc_setViewMode(!appOptions.isEdit && !appOptions.isRestrictedEdit);
        (appOptions.isRestrictedEdit && appOptions.canComments) && this.api.asc_setRestriction(Asc.c_oAscRestrictionType.OnlyComments);

        let value = LocalStorage.getItem('sse-mobile-settings-unit');
        value = (value !== null) ? parseInt(value) : (appOptions.customization && appOptions.customization.unit ? Common.Utils.Metric.c_MetricUnits[appOptions.customization.unit.toLocaleLowerCase()] : Common.Utils.Metric.getDefaultMetric());
        (value === undefined) && (value = Common.Utils.Metric.getDefaultMetric());
        Common.Utils.Metric.setCurrentMetric(value);

        this.api.asc_registerCallback('asc_onDocumentModifiedChanged', this.onDocumentModifiedChanged.bind(this));
        this.api.asc_registerCallback('asc_onDocumentCanSaveChanged',  this.onDocumentCanSaveChanged.bind(this));

        Common.Notifications.trigger('preloader:close');
        Common.Notifications.trigger('preloader:endAction', Asc.c_oAscAsyncActionType['BlockInteraction'], this.ApplyEditRights);

        if (!this._isDocReady) {
            Common.Notifications.trigger('preloader:beginAction', Asc.c_oAscAsyncActionType['BlockInteraction'], this.LoadingDocument);
        }

        // Message on window close
        window.onbeforeunload = this.onBeforeUnload.bind(this);
        window.onunload = this.onUnload.bind(this);
    }

    onLicenseChanged (params) {
        const appOptions = this.props.storeAppOptions;
        if (appOptions.isEditDiagram || appOptions.isEditMailMerge) return;

        const licType = params.asc_getLicenseType();
        if (licType !== undefined && (appOptions.canEdit || appOptions.isRestrictedEdit) && appOptions.config.mode !== 'view' &&
            (licType === Asc.c_oLicenseResult.Connections || licType === Asc.c_oLicenseResult.UsersCount || licType === Asc.c_oLicenseResult.ConnectionsOS || licType === Asc.c_oLicenseResult.UsersCountOS
                || licType === Asc.c_oLicenseResult.SuccessLimit && (appOptions.trialMode & Asc.c_oLicenseMode.Limited) !== 0))
            this._state.licenseType = licType;

        if (licType !== undefined && appOptions.canLiveView && (licType===Asc.c_oLicenseResult.ConnectionsLive || licType===Asc.c_oLicenseResult.ConnectionsLiveOS||
                                                                licType===Asc.c_oLicenseResult.UsersViewCount || licType===Asc.c_oLicenseResult.UsersViewCountOS))
            this._state.licenseType = licType;

        if (this._isDocReady && this._state.licenseType)
            this.applyLicense();
    }

    applyLicense () {
        const { t } = this.props;
        const _t = t('Controller.Main', {returnObjects:true});

        const warnNoLicense = _t.warnNoLicense.replace(/%1/g, __COMPANY_NAME__);
        const warnNoLicenseUsers = _t.warnNoLicenseUsers.replace(/%1/g, __COMPANY_NAME__);
        const textNoLicenseTitle = _t.textNoLicenseTitle.replace(/%1/g, __COMPANY_NAME__);
        const warnLicenseExceeded = _t.warnLicenseExceeded.replace(/%1/g, __COMPANY_NAME__);
        const warnLicenseUsersExceeded = _t.warnLicenseUsersExceeded.replace(/%1/g, __COMPANY_NAME__);

        const appOptions = this.props.storeAppOptions;
        if (appOptions.config.mode !== 'view' && !EditorUIController.isSupportEditFeature()) {
            let value = LocalStorage.getItem("sse-opensource-warning");
            value = (value !== null) ? parseInt(value) : 0;
            const now = (new Date).getTime();
            if (now - value > 86400000) {
                LocalStorage.setItem("sse-opensource-warning", now);
                f7.dialog.create({
                    title: _t.notcriticalErrorTitle,
                    text : _t.errorOpensource,
                    buttons: [{text: 'OK'}]
                }).open();
            }
            Common.Notifications.trigger('toolbar:activatecontrols');
            return;
        }

        if (appOptions.config.mode === 'view') {
            if (appOptions.canLiveView && (this._state.licenseType===Asc.c_oLicenseResult.ConnectionsLive || this._state.licenseType===Asc.c_oLicenseResult.ConnectionsLiveOS ||
                                            this._state.licenseType===Asc.c_oLicenseResult.UsersViewCount || this._state.licenseType===Asc.c_oLicenseResult.UsersViewCountOS ||
                                            !appOptions.isAnonymousSupport && !!appOptions.config.user.anonymous)) {
                appOptions.canLiveView = false;
                this.api.asc_SetFastCollaborative(false);
            }
            Common.Notifications.trigger('toolbar:activatecontrols');
        } else if (!appOptions.isAnonymousSupport && !!appOptions.config.user.anonymous) {
            Common.Notifications.trigger('toolbar:activatecontrols');
            Common.Notifications.trigger('toolbar:deactivateeditcontrols');
            this.api.asc_coAuthoringDisconnect();
            Common.Notifications.trigger('api:disconnect');
            f7.dialog.create({
                title: _t.notcriticalErrorTitle,
                text : _t.warnLicenseAnonymous,
                buttons: [{text: 'OK'}]
            }).open();
        } else if (this._state.licenseType) {
            let license = this._state.licenseType;
            let buttons = [{text: 'OK'}];
            if ((appOptions.trialMode & Asc.c_oLicenseMode.Limited) !== 0 &&
                (license === Asc.c_oLicenseResult.SuccessLimit ||
                    appOptions.permissionsLicense === Asc.c_oLicenseResult.SuccessLimit)
            ) {
                license = _t.warnLicenseLimitedRenewed;
            } else if (license === Asc.c_oLicenseResult.Connections || license === Asc.c_oLicenseResult.UsersCount) {
                license = (license===Asc.c_oLicenseResult.Connections) ? warnLicenseExceeded : warnLicenseUsersExceeded;
            } else {
                license = (license === Asc.c_oLicenseResult.ConnectionsOS) ? warnNoLicense : warnNoLicenseUsers;
                buttons = [{
                    text: _t.textBuyNow,
                    bold: true,
                    onClick: function() {
                        window.open(`${__PUBLISHER_URL__}`, "_blank");
                    }
                },
                    {
                        text: _t.textContactUs,
                        onClick: function() {
                            window.open(`mailto:${__SALES_EMAIL__}`, "_blank");
                        }
                    }];
            }
            if (this._state.licenseType === Asc.c_oLicenseResult.SuccessLimit) {
                Common.Notifications.trigger('toolbar:activatecontrols');
            } else {
                Common.Notifications.trigger('toolbar:activatecontrols');
                Common.Notifications.trigger('toolbar:deactivateeditcontrols');
                this.api.asc_coAuthoringDisconnect();
                Common.Notifications.trigger('api:disconnect');
            }

            let value = LocalStorage.getItem("sse-license-warning");
            value = (value !== null) ? parseInt(value) : 0;
            const now = (new Date).getTime();

            if (now - value > 86400000) {
                LocalStorage.setItem("sse-license-warning", now);
                f7.dialog.create({
                    title: textNoLicenseTitle,
                    text : license,
                    buttons: buttons
                }).open();
            }
        } else {
            if (!appOptions.isDesktopApp && !appOptions.canBrandingExt &&
                appOptions.config && appOptions.config.customization && (appOptions.config.customization.loaderName || appOptions.config.customization.loaderLogo)) {
                f7.dialog.create({
                    title: _t.textPaidFeature,
                    text  : _t.textCustomLoader,
                    buttons: [{
                        text: _t.textContactUs,
                        bold: true,
                        onClick: () => {
                            window.open(`mailto:${__SALES_EMAIL__}`, "_blank");
                        }
                    },
                        { text: _t.textClose }]
                }).open();
            }
            Common.Notifications.trigger('toolbar:activatecontrols');
        }
    }

    onExternalMessage (msg) {
        if (msg && msg.msg) {
            msg.msg = (msg.msg).toString();
            f7.notification.create({
                //title: uiApp.params.modalTitle,
                text: [msg.msg.charAt(0).toUpperCase() + msg.msg.substring(1)],
                closeButton: true
            }).open();

            Common.component.Analytics.trackEvent('External Error');
        }
    }

    onRunAutostartMacroses () {
        const appOptions = this.props.storeAppOptions;
        const enable = !appOptions.customization || (appOptions.customization.macros !== false);
        if (enable) {
            const value = this.props.storeApplicationSettings.macrosMode;
            if (value === 1) {
                this.api.asc_runAutostartMacroses();
            } else if (value === 0) {
                const { t } = this.props;
                const _t = t('Controller.Main', {returnObjects:true});
                f7.dialog.create({
                    title: _t.notcriticalErrorTitle,
                    text: _t.textHasMacros,
                    content: `<div class="checkbox-in-modal">
                      <label class="checkbox">
                        <input type="checkbox" name="checkbox-show-macros" />
                        <i class="icon-checkbox"></i>
                      </label>
                      <span class="right-text">${_t.textRemember}</span>
                      </div>`,
                    buttons: [{
                        text: _t.textYes,
                        onClick: () => {
                            const dontshow = $$('input[name="checkbox-show-macros"]').prop('checked');
                            if (dontshow) {
                                this.props.storeApplicationSettings.changeMacrosSettings(1);
                                LocalStorage.setItem("sse-mobile-macros-mode", 1);
                            }
                            setTimeout(() => {
                                this.api.asc_runAutostartMacroses();
                            }, 1);
                        }},
                        {
                            text: _t.textNo,
                            onClick: () => {
                                const dontshow = $$('input[name="checkbox-show-macros"]').prop('checked');
                                if (dontshow) {
                                    this.props.storeApplicationSettings.changeMacrosSettings(2);
                                    LocalStorage.setItem("sse-mobile-macros-mode", 2);
                                }
                            }
                        }]
                }).open();
            }
        }
    }

    onMacrosPermissionRequest (url, callback) {
        if (url && callback) {
            this.stackMacrosRequests.push({url: url, callback: callback});
            if (this.stackMacrosRequests.length>1) {
                return;
            }
        } else if (this.stackMacrosRequests.length>0) {
            url = this.stackMacrosRequests[0].url;
            callback = this.stackMacrosRequests[0].callback;
        } else
            return;

        const value = this.props.storeApplicationSettings.macrosRequest;
        if (value>0) {
            callback && callback(value === 1);
            this.stackMacrosRequests.shift();
            this.onMacrosPermissionRequest();
        } else {
            const { t } = this.props;
            const _t = t('Controller.Main', {returnObjects:true});
            f7.dialog.create({
                title: _t.notcriticalErrorTitle,
                text: _t.textRequestMacros.replace('%1', url),
                cssClass: 'dlg-macros-request',
                content: `<div class="checkbox-in-modal">
                      <label class="checkbox">
                        <input type="checkbox" name="checkbox-show-macros" />
                        <i class="icon-checkbox"></i>
                      </label>
                      <span class="right-text">${_t.textRemember}</span>
                      </div>`,
                buttons: [{
                    text: _t.textYes,
                    onClick: () => {
                        const dontshow = $$('input[name="checkbox-show-macros"]').prop('checked');
                        if (dontshow) {
                            this.props.storeApplicationSettings.changeMacrosRequest(1);
                            LocalStorage.setItem("sse-mobile-allow-macros-request", 1);
                        }
                        setTimeout(() => {
                            if (callback) callback(true);
                            this.stackMacrosRequests.shift();
                            this.onMacrosPermissionRequest();
                        }, 1);
                    }},
                    {
                        text: _t.textNo,
                        onClick: () => {
                            const dontshow = $$('input[name="checkbox-show-macros"]').prop('checked');
                            if (dontshow) {
                                this.props.storeApplicationSettings.changeMacrosRequest(2);
                                LocalStorage.setItem("sse-mobile-allow-macros-request", 2);
                            }
                            setTimeout(() => {
                                if (callback) callback(false);
                                this.stackMacrosRequests.shift();
                                this.onMacrosPermissionRequest();
                            }, 1);
                        }
                    }]
            }).open();
        }
    }

    onDownloadUrl (url, fileType) {
        if (this._state.isFromGatewayDownloadAs) {
            Common.Gateway.downloadAs(url, fileType);
        }

        this._state.isFromGatewayDownloadAs = false;
    }

    onBeforeUnload () {
        const { t } = this.props;
        const _t = t('Controller.Main', {returnObjects:true});

        LocalStorage.save();

        const config = this.props.storeAppOptions.config;
        const isEdit = this.permissions.edit !== false && config.mode !== 'view' && config.mode !== 'editdiagram';
        if (isEdit && this.api.asc_isDocumentModified()) {
            this.api.asc_stopSaving();
            this.continueSavingTimer = window.setTimeout(() => {
                this.api.asc_continueSaving();
            }, 500);

            return _t.leavePageText;
        }
    }

    onUnload () {
        if (this.continueSavingTimer)
            clearTimeout(this.continueSavingTimer);
    }

    onUpdateVersion (callback) {
        const { t } = this.props;
        const _t = t('Controller.Main', {returnObjects:true});

        this.needToUpdateVersion = true;
        Common.Notifications.trigger('preloader:endAction', Asc.c_oAscAsyncActionType['BlockInteraction'], this.LoadingDocument);

        f7.dialog.alert(
            _t.errorUpdateVersion,
            _t.titleUpdateVersion,
            () => {
                Common.Gateway.updateVersion();
                if (callback) {
                    callback.call(this);
                }
                Common.Notifications.trigger('preloader:beginAction', Asc.c_oAscAsyncActionType['BlockInteraction'], this.LoadingDocument);
            });
    }

    onServerVersion (buildVersion) {
        if (this.changeServerVersion) return true;
        const { t } = this.props;
        const _t = t('Controller.Main', {returnObjects:true});

        if (About.appVersion() !== buildVersion && !About.compareVersions()) {
            this.changeServerVersion = true;
            f7.dialog.alert(
                _t.errorServerVersion,
                _t.titleServerVersion,
                () => {
                    setTimeout(() => {Common.Gateway.updateVersion()}, 0);
                });
            return true;
        }
        return false;
    }

    onPrintUrl (url) {
        if (this.iframePrint) {
            this.iframePrint.parentNode.removeChild(this.iframePrint);
            this.iframePrint = null;
        }

        if (!this.iframePrint) {
            this.iframePrint = document.createElement("iframe");
            this.iframePrint.id = "id-print-frame";
            this.iframePrint.style.display = 'none';
            this.iframePrint.style.visibility = "hidden";
            this.iframePrint.style.position = "fixed";
            this.iframePrint.style.right = "0";
            this.iframePrint.style.bottom = "0";
            document.body.appendChild(this.iframePrint);
            this.iframePrint.onload = function() {
                this.iframePrint.contentWindow.focus();
                this.iframePrint.contentWindow.print();
                this.iframePrint.contentWindow.blur();
                window.focus();
            };
        }

        if (url) {
            this.iframePrint.src = url;
        }
    }

    onDocumentName (name) {
        this.updateWindowTitle(true);
    }

    updateWindowTitle (force) {
        const isModified = this.api.asc_isDocumentModified();
        if (this._state.isDocModified !== isModified || force) {
            const title = this.defaultTitleText;

            if (window.document.title !== title) {
                window.document.title = title;
            }

            this._isDocReady && (this._state.isDocModified !== isModified) && Common.Gateway.setDocumentModified(isModified);
            this._state.isDocModified = isModified;
        }
    }

    onDocumentModifiedChanged () {
        const isModified = this.api.asc_isDocumentCanSave();
        if (this._state.isDocModified !== isModified) {
            this._isDocReady && Common.Gateway.setDocumentModified(this.api.asc_isDocumentModified());
        }

        this.updateWindowTitle();
    }

    onDocumentCanSaveChanged (isCanSave) {
        //
    }

    onPrint () {
        if (!this.props.storeAppOptions.canPrint) return;

        if (this.api)
            this.api.asc_Print();
        Common.component.Analytics.trackEvent('Print');
    }

    onProcessSaveResult (data) {
        this.api.asc_OnSaveEnd(data.result);

        if (data && data.result === false) {
            const { t } = this.props;
            const _t = t('Controller.Main', {returnObjects:true});
            f7.dialog.alert(
                (!data.message) ? _t.errorProcessSaveResult : data.message,
                _t.criticalErrorTitle
            );
        }
    }

    onProcessRightsChange (data) {
        if (data && data.enabled === false) {
            const appOptions = this.props.storeAppOptions;
            const old_rights = appOptions.lostEditingRights;
            appOptions.changeEditingRights(!old_rights);
            this.api.asc_coAuthoringDisconnect();
            Common.Notifications.trigger('api:disconnect');

            if (!old_rights) {
                const { t } = this.props;
                const _t = t('Controller.Main', {returnObjects:true});
                f7.dialog.alert(
                    (!data.message) ? _t.warnProcessRightsChange : data.message,
                    _t.notcriticalErrorTitle,
                    () => { appOptions.changeEditingRights(false); }
                );
            }
        }
    }

    onDownloadCancel() {
        this._state.isFromGatewayDownloadAs = false;
    }

    onDownloadAs(format) {
        const appOptions = this.props.storeAppOptions;

        if(!appOptions.canDownload) {
            const { t } = this.props;
            const _t = t('Controller.Main', { returnObjects:true });
            Common.Gateway.reportError(Asc.c_oAscError.ID.AccessDeny, _t.errorAccessDeny);
            return;
        }

        this._state.isFromGatewayDownloadAs = true;

        let _format = (format && (typeof format == 'string')) ? Asc.c_oAscFileType[format.toUpperCase()] : null,
            _supported = [
                Asc.c_oAscFileType.XLSX,
                Asc.c_oAscFileType.ODS,
                Asc.c_oAscFileType.CSV,
                Asc.c_oAscFileType.PDF,
                Asc.c_oAscFileType.PDFA,
                Asc.c_oAscFileType.XLTX,
                Asc.c_oAscFileType.OTS,
                Asc.c_oAscFileType.XLSM,
                Asc.c_oAscFileType.XLSB,
                Asc.c_oAscFileType.JPG,
                Asc.c_oAscFileType.PNG
            ];

        if (!_format || _supported.indexOf(_format) < 0)
            _format = Asc.c_oAscFileType.XLSX;

        if (_format == Asc.c_oAscFileType.PDF || _format == Asc.c_oAscFileType.PDFA) {
            Common.Notifications.trigger('download:settings', this, _format, true);
        } else {
            const options = new Asc.asc_CDownloadOptions(_format, true);
            options.asc_setIsSaveAs(true);
            this.api.asc_DownloadAs(options);
        }
    }

    onRequestClose () {
        const { t } = this.props;
        const _t = t("Toolbar", { returnObjects: true });

        if (this.api.isDocumentModified()) {
            this.api.asc_stopSaving();

            f7.dialog.create({
                title: _t.dlgLeaveTitleText,
                text: _t.dlgLeaveMsgText,
                verticalButtons: true,
                buttons : [
                    {
                        text: _t.leaveButtonText,
                        onClick: () => {
                            this.api.asc_undoAllChanges();
                            this.api.asc_continueSaving();
                            Common.Gateway.requestClose();
                        }
                    },
                    {
                        text: _t.stayButtonText,
                        bold: true,
                        onClick: () => {
                            this.api.asc_continueSaving();
                        }
                    }
                ]
            }).open();
        } else {
            Common.Gateway.requestClose();
        }
    }

    render() {
        return (
            <Fragment>
                <LongActionsController />
                <ErrorController LoadingDocument={this.LoadingDocument}/>
                <StatusbarController />
                <CollaborationController />
                <CommentsController />
                <AddCommentController />
                <EditCommentController />
                <ViewCommentsSheetsController />
                <PluginsController />
                <EncodingController />
                <DropdownListController />
                <Themes />
            </Fragment>
        )
    }

    componentDidMount() {
        Common.EditorApi = {get: () => this.api};
        this.initSdk();
    }
}

const translated = withTranslation()(MainController);
export {translated as MainController};<|MERGE_RESOLUTION|>--- conflicted
+++ resolved
@@ -265,12 +265,8 @@
                     docInfo.put_Lang(this.editorConfig.lang);
                     docInfo.put_Mode(this.editorConfig.mode);
                     docInfo.put_Wopi(this.editorConfig.wopi);
-<<<<<<< HEAD
-                    
-=======
                     this.editorConfig.shardkey && docInfo.put_Shardkey(this.editorConfig.shardkey);
 
->>>>>>> fae71475
                     let coEditMode = !(this.editorConfig.coEditing && typeof this.editorConfig.coEditing == 'object') ? 'fast' : // fast by default
                                     this.editorConfig.mode === 'view' && this.editorConfig.coEditing.change!==false ? 'fast' : // if can change mode in viewer - set fast for using live viewer
                                     this.editorConfig.coEditing.mode || 'fast';
