--- conflicted
+++ resolved
@@ -517,30 +517,19 @@
             }
         });
 
-<<<<<<< HEAD
-        this.api.asc_registerCallback('asc_onNeedUpdateExternalReferenceOnOpen', this.onNeedUpdateExternalReference);
-=======
         this.api.asc_registerCallback('asc_onNeedUpdateExternalReferenceOnOpen', this.onNeedUpdateExternalReference.bind(this));
->>>>>>> 0c1cb765
 
         const storeAppOptions = this.props.storeAppOptions;
         this.api.asc_setFilteringMode && this.api.asc_setFilteringMode(storeAppOptions.canModifyFilter);
     }
 
     onNeedUpdateExternalReference() {
-<<<<<<< HEAD
-        f7.dialog.create({
-            title: t('Controller.Main.notcriticalErrorTitle'),
-            text: t('Controller.Main.textWarnUpdateExternalData'),
-            button: [
-=======
         const { t } = this.props;
 
         f7.dialog.create({
             title: t('Controller.Main.notcriticalErrorTitle'),
             text: t('Controller.Main.textWarnUpdateExternalData'),
             buttons: [
->>>>>>> 0c1cb765
                 {
                     text: t('Controller.Main.textUpdate'),
                     onClick: () => {
