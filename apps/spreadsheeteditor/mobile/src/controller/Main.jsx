--- conflicted
+++ resolved
@@ -12,12 +12,6 @@
     EditCommentController,
     ViewCommentsController
 } from "../../../../common/mobile/lib/controller/collaboration/Comments";
-<<<<<<< HEAD
-import LongActionsController from "./LongActions";
-import ErrorController from "./Error";
-
-@inject("storeAppOptions", "storeFocusObjects", "storeCellSettings", "storeTextSettings", "storeChartSettings", "storeSpreadsheetSettings", "storeSpreadsheetInfo")
-=======
 import {LocalStorage} from "../../../../common/mobile/utils/LocalStorage";
 import LongActionsController from "./LongActions";
 import ErrorController from "./Error";
@@ -35,15 +29,12 @@
     "storeSpreadsheetInfo",
     "storeApplicationSettings"
     )
->>>>>>> 537498e8
 class MainController extends Component {
     constructor(props) {
         super(props);
         window.editorType = 'sse';
 
         this.LoadingDocument = -256;
-<<<<<<< HEAD
-=======
 
         this._state = {
             licenseType: false,
@@ -54,7 +45,6 @@
 
         const { t } = this.props;
         this._t = t('Controller.Main', {returnObjects:true});
->>>>>>> 537498e8
     }
 
     initSdk() {
@@ -250,10 +240,7 @@
                         'translate': translate
                     });
 
-<<<<<<< HEAD
-=======
                     Common.Notifications.trigger('engineCreated', this.api);
->>>>>>> 537498e8
                     Common.EditorApi = {get: () => this.api};
 
                     this.appOptions = {};
@@ -270,9 +257,6 @@
                     Common.Gateway.on('opendocument',   loadDocument);
                     Common.Gateway.appReady();
 
-<<<<<<< HEAD
-                    Common.Notifications.trigger('engineCreated', this.api);
-=======
                     Common.Gateway.on('internalcommand', function(data) {
                         if (data.command === 'hardBack') {
                             if ($$('.modal-in').length > 0) {
@@ -285,7 +269,6 @@
                         }
                     });
                     Common.Gateway.internalMessage('listenHardBack');
->>>>>>> 537498e8
                 }, error => {
                     console.log('promise failed ' + error);
                 });
@@ -299,27 +282,12 @@
     }
 
     bindEvents() {
-<<<<<<< HEAD
-        const me = this;
-
-        // me.api.asc_registerCallback('asc_onError',                      _.bind(me.onError, me));
-        me.api.asc_registerCallback('asc_onOpenDocumentProgress',       me._onOpenDocumentProgress.bind(me));
-        // me.api.asc_registerCallback('asc_onAdvancedOptions',            _.bind(me.onAdvancedOptions, me));
-        // me.api.asc_registerCallback('asc_onDocumentUpdateVersion',      _.bind(me.onUpdateVersion, me));
-        // me.api.asc_registerCallback('asc_onServerVersion',              _.bind(me.onServerVersion, me));
-        // me.api.asc_registerCallback('asc_onPrintUrl',                   _.bind(me.onPrintUrl, me));
-        // me.api.asc_registerCallback('asc_onDocumentName',               _.bind(me.onDocumentName, me));
-        me.api.asc_registerCallback('asc_onEndAction',                  me._onLongActionEnd.bind(me));
-
-        EditorUIController.initThemeColors && EditorUIController.initThemeColors();
-=======
         this.api.asc_registerCallback('asc_onDocumentUpdateVersion',      this.onUpdateVersion.bind(this));
         this.api.asc_registerCallback('asc_onServerVersion',              this.onServerVersion.bind(this));
         this.api.asc_registerCallback('asc_onPrintUrl',                   this.onPrintUrl.bind(this));
         this.api.asc_registerCallback('asc_onPrint',                      this.onPrint.bind(this));
         this.api.asc_registerCallback('asc_onDocumentName',               this.onDocumentName.bind(this));
         this.api.asc_registerCallback('asc_onEndAction',                  this._onLongActionEnd.bind(this));
->>>>>>> 537498e8
 
         EditorUIController.initCellInfo && EditorUIController.initCellInfo(this.props);
 
@@ -400,8 +368,6 @@
         value = LocalStorage.getBool('sse-settings-r1c1', false);
         appSettings.changeRefStyle(value);
         this.api.asc_setR1C1Mode(value);
-
-        this.applyLicense();
 
         Common.Gateway.documentReady();
         f7.emit('resize');
@@ -779,10 +745,6 @@
         Common.Gateway.requestClose();
     }
 
-    applyLicense () {
-        Common.Notifications.trigger('toolbar:activatecontrols');
-    }
-
     render() {
         return (
             <Fragment>
