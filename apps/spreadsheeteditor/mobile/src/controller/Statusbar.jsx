--- conflicted
+++ resolved
@@ -1,12 +1,6 @@
 
-<<<<<<< HEAD
 import React, { Fragment, useEffect, useState } from 'react';
 import {StatusbarView} from '../view/Statusbar';
-=======
-import React, { useEffect } from 'react';
-import { f7 } from 'framework7-react';
-import StatusbarView from '../view/Statusbar';
->>>>>>> 0bd5038e
 import { inject } from 'mobx-react';
 import { f7 } from 'framework7-react';
 import { Dom7 } from 'framework7';
@@ -34,15 +28,6 @@
 
         Common.Notifications.on('api:disconnect', onApiDisconnect);
         Common.Notifications.on('document:ready', onApiSheetsChanged);
-<<<<<<< HEAD
-        Common.Notifications.on('engineCreated', api => {
-            api.asc_registerCallback('asc_onUpdateTabColor', onApiUpdateTabColor);
-            // api.asc_registerCallback('asc_onWorkbookLocked', onWorkbookLocked);
-            // api.asc_registerCallback('asc_onWorksheetLocked', onWorksheetLocked);
-            api.asc_registerCallback('asc_onSheetsChanged', onApiSheetsChanged);
-            api.asc_registerCallback('asc_onCoAuthoringDisconnect', onApiDisconnect);
-        });
-=======
         Common.Notifications.on('engineCreated', on_api_created);
 
         $$('.view-main').on('click', on_main_view_click);
@@ -53,7 +38,6 @@
 
             $$('.view-main').off('click', on_main_view_click);
         };
->>>>>>> 0bd5038e
     }, []);
 
 //     const onWorkbookLocked = locked => {
