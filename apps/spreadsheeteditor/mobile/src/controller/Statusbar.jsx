--- conflicted
+++ resolved
@@ -335,7 +335,6 @@
             case 'move': 
                 Device.phone ? f7.sheet.open('.move-sheet') : f7.popover.open('#idx-move-sheet-popover', targetRef.current); 
                 break;
-<<<<<<< HEAD
             case 'tab-color':
                 if( Device.phone ) {
                     f7.sheet.open('.tab-color-sheet');
@@ -345,8 +344,6 @@
                     f7.popover.open('#idx-tab-color-popover',targetRef.current);
                 }
                 break;
-=======
->>>>>>> d2c5b7ff
             case 'unhide':
                 f7.popover.open('#idx-hidden-sheets-popover', '.active');
                 break;
@@ -361,20 +358,22 @@
         }
     };
 
-<<<<<<< HEAD
-    const onMenuMoveClick = (action) => {
-        const api = Common.EditorApi.get();
-        const visibleSheets = sheets.visibleWorksheets();
-        let activeIndex;
-
-        visibleSheets.forEach((item, index) => {
-            if(item.index === api.asc_getActiveWorksheetIndex()) {
-                activeIndex = visibleSheets[action === "forward" ? index+2 : index-1 ]?.index;  
-            }
-        });
-
-        api.asc_moveWorksheet(activeIndex === undefined ? api.asc_getWorksheetsCount() : activeIndex, [api.asc_getActiveWorksheetIndex()]);
-    }
+    const onMenuMoveClick = (index) => {
+        const api = Common.EditorApi.get();
+
+        let sheetsCount = api.asc_getWorksheetsCount();
+        let activeIndex = api.asc_getActiveWorksheetIndex();
+
+        api.asc_moveWorksheet(index === -255 ? sheetsCount : index , [activeIndex]);
+    };
+
+    const onTabListClick = (sheetIndex) => {
+        const api = Common.EditorApi.get();
+        if(api && api.asc_getActiveWorksheetIndex() !== sheetIndex) {
+            api.asc_showWorksheet(sheetIndex);
+            f7.popover.close('#idx-all-list');
+        }
+    };
 
     const onSetWorkSheetColor = (color) => {
         const api = Common.EditorApi.get();
@@ -399,24 +398,6 @@
             sheets.sheets[active_index].color = api.asc_getWorksheetTabColor(active_index);
         }
     }
-=======
-    const onMenuMoveClick = (index) => {
-        const api = Common.EditorApi.get();
-
-        let sheetsCount = api.asc_getWorksheetsCount();
-        let activeIndex = api.asc_getActiveWorksheetIndex();
-
-        api.asc_moveWorksheet(index === -255 ? sheetsCount : index , [activeIndex]);
-    };
-
-    const onTabListClick = (sheetIndex) => {
-        const api = Common.EditorApi.get();
-        if(api && api.asc_getActiveWorksheetIndex() !== sheetIndex) {
-            api.asc_showWorksheet(sheetIndex);
-            f7.popover.close('#idx-all-list');
-        }
-    };
->>>>>>> d2c5b7ff
 
     return (
         <StatusbarView 
@@ -424,13 +405,9 @@
             onTabClicked={onTabClicked}
             onAddTabClicked={onAddTabClicked}
             onTabMenu={onTabMenu}
-<<<<<<< HEAD
+            onTabListClick={onTabListClick}
             onMenuMoveClick = {onMenuMoveClick}
             onSetWorkSheetColor={onSetWorkSheetColor}
-=======
-            onTabListClick={onTabListClick}
-            onMenuMoveClick = {onMenuMoveClick}
->>>>>>> d2c5b7ff
         />
     )
 }));
