--- conflicted
+++ resolved
@@ -53,14 +53,8 @@
             const api = Common.EditorApi.get();
             api.asc_unregisterCallback('asc_onCanUndoChanged', onApiCanUndo);
             api.asc_unregisterCallback('asc_onCanRedoChanged', onApiCanRedo);
-<<<<<<< HEAD
-            // api.asc_unregisterCallback('asc_onSelectionChanged', onApiSelectionChanged); TO DO
-            api.asc_unregisterCallback('asc_onWorkbookLocked', onApiSelectionChanged);
-            api.asc_unregisterCallback('asc_onWorksheetLocked', onApiSelectionChanged);
-=======
             api.asc_unregisterCallback('asc_onWorkbookLocked', onApiLocked);
             api.asc_unregisterCallback('asc_onWorksheetLocked', onApiLocked);
->>>>>>> 311a361f
             api.asc_unregisterCallback('asc_onActiveSheetChanged', onApiActiveSheetChanged);
         }
     });
@@ -140,34 +134,7 @@
     const [disabledEditControls, setDisabledEditControls] = useState(false);
     const onApiLocked = () => {
         if (isDisconnected) return;
-<<<<<<< HEAD
-
-        const api = Common.EditorApi.get();
-        const info = cellInfo && typeof cellInfo === 'object' ? cellInfo : api.asc_getCellInfo();
-        let islocked = false;
-
-        switch (info.asc_getSelectionType()) {
-            case Asc.c_oAscSelectionType.RangeChart:
-            case Asc.c_oAscSelectionType.RangeImage:
-            case Asc.c_oAscSelectionType.RangeShape:
-            case Asc.c_oAscSelectionType.RangeChartText:
-            case Asc.c_oAscSelectionType.RangeShapeText:
-                const objects = api.asc_getGraphicObjectProps();
-                for ( let i in objects ) {
-                    if ( objects[i].asc_getObjectType() == Asc.c_oAscTypeSelectElement.Image ) {
-                        if ((islocked = objects[i].asc_getObjectValue().asc_getLocked()))
-                            break;
-                    }
-                }
-                break;
-            default:
-                islocked = info.asc_getLocked();
-        }
-
-        setDisabledEditControls(islocked);
-=======
         props.storeFocusObjects.setIsLocked(Common.EditorApi.get().asc_getCellInfo());
->>>>>>> 311a361f
     };
 
     const onApiActiveSheetChanged = (index) => {
