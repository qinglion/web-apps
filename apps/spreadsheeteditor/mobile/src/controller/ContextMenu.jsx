import React, { useContext } from 'react';
import { f7 } from 'framework7-react';
import { inject, observer } from "mobx-react";
import { withTranslation} from 'react-i18next';
import { LocalStorage } from '../../../../common/mobile/utils/LocalStorage';

import ContextMenuController from '../../../../common/mobile/lib/controller/ContextMenu';
import { idContextMenuElement } from '../../../../common/mobile/lib/view/ContextMenu';
import { Device } from '../../../../common/mobile/utils/device';
import EditorUIController from '../lib/patch';

@inject (stores => ({
    isEdit: stores.storeAppOptions.isEdit,
    canComments: stores.storeAppOptions.canComments,
    canViewComments: stores.storeAppOptions.canViewComments,
    canCoAuthoring: stores.storeAppOptions.canCoAuthoring,
    users: stores.users,
    isDisconnected: stores.users.isDisconnected,
    storeSheets: stores.sheets,
    wsProps: stores.storeWorksheets.wsProps,
    wsLock: stores.storeWorksheets.wsLock
}))
class ContextMenu extends ContextMenuController {
    constructor(props) {
        super(props);

        // console.log('context menu controller created');
        this.onApiShowComment = this.onApiShowComment.bind(this);
        this.onApiHideComment = this.onApiHideComment.bind(this);
        this.isOpenWindowUser = false;
        this.timer;
        this.getUserName = this.getUserName.bind(this);
<<<<<<< HEAD
        this.onApiMouseMove = this.onApiMouseMove.bind(this);
=======
        this.onApiHyperlinkClick = this.onApiHyperlinkClick.bind(this);
>>>>>>> 76fcd7db
    }

    static closeContextMenu() {
        f7.popover.close(idContextMenuElement, false);
    }

    getUserName(id) {
        const user = this.props.users.searchUserByCurrentId(id);
        return AscCommon.UserInfoParser.getParsedName(user.asc_getUserName());
    }

    componentWillUnmount() {
        super.componentWillUnmount();

        const api = Common.EditorApi.get();
<<<<<<< HEAD
        if ( api ) {
            api.asc_unregisterCallback('asc_onShowComment', this.onApiShowComment);
            api.asc_unregisterCallback('asc_onHideComment', this.onApiHideComment);
            api.asc_unregisterCallback('asc_onMouseMove', this.onApiMouseMove);
        }
=======
        api.asc_unregisterCallback('asc_onShowComment', this.onApiShowComment);
        api.asc_unregisterCallback('asc_onHideComment', this.onApiHideComment);
        api.asc_unregisterCallback('asc_onHyperlinkClick', this.onApiHyperlinkClick);
>>>>>>> 76fcd7db
    }


    onApiShowComment(comments) {
        this.isComments = comments && comments.length > 0;
    }

    onApiHideComment() {
        this.isComments = false;
    }

    // onMenuClosed() {
    //     super.onMenuClosed();
    // }

    onApiHyperlinkClick(url) {
        const { t } = this.props;

        if(!url) {
            f7.dialog.create({
                title: t('ContextMenu.notcriticalErrorTitle'),
                text: t('ContextMenu.errorInvalidLink'),
                buttons:[
                    {text: 'OK'}
                ] 
            }).open();
        }
    }

    onMenuItemClick(action) {
        const { t } = this.props;
        const _t = t("ContextMenu", { returnObjects: true });

        super.onMenuItemClick(action);

        if ( EditorUIController.ContextMenu && EditorUIController.ContextMenu.handleMenuItemClick(this, action) )
            return;

        const api = Common.EditorApi.get();
        const info = api.asc_getCellInfo();
        switch (action) {
            case 'cut':
                if (!LocalStorage.getBool("sse-hide-copy-cut-paste-warning")) {
                    this.showCopyCutPasteModal();
                }
                break;
            case 'copy':
                if (!api.asc_Copy() && !LocalStorage.getBool("sse-hide-copy-cut-paste-warning")) {
                    this.showCopyCutPasteModal();
                }
                break;
            case 'paste':
                if (!LocalStorage.getBool("sse-hide-copy-cut-paste-warning")) {
                    this.showCopyCutPasteModal();
                }
                break;
            case 'viewcomment':
                Common.Notifications.trigger('viewcomment');
                break;
            case 'openlink':
                const linkinfo = info.asc_getHyperlink();
                if ( linkinfo.asc_getType() == Asc.c_oAscHyperlinkType.RangeLink ) {
                    const nameSheet = linkinfo.asc_getSheet();
                    const curActiveSheet = api.asc_getActiveWorksheetIndex();
                    api.asc_setWorksheetRange(linkinfo);
                    const {storeSheets} = this.props;
                    const tab = storeSheets.sheets.find((sheet) => sheet.name === nameSheet);
                    if (tab) {
                        const sdkIndex = tab.index;
                        if (sdkIndex !== curActiveSheet) {
                            const index = storeSheets.sheets.indexOf(tab);
                            storeSheets.setActiveWorksheet(index);
                            Common.Notifications.trigger('sheet:active', sdkIndex);
                        }
                    }
                } else {
                    const url = linkinfo.asc_getHyperlinkUrl().replace(/\s/g, "%20");
                    api.asc_getUrlType(url) > 0 && this.openLink(url);
                }
                break;
        }
    }

    onMergeCells() {
        const { t } = this.props;
        const api = Common.EditorApi.get();
        if (api.asc_mergeCellsDataLost(Asc.c_oAscMergeOptions.Merge)) {
            setTimeout(() => {
                f7.dialog.create({
                    title: t('ContextMenu.notcriticalErrorTitle'),
                    text: t('ContextMenu.warnMergeLostData'),
                    buttons: [
                        {
                            text: t('ContextMenu.menuCancel')
                        },
                        {
                            text: 'OK',
                            onClick: () => {
                                api.asc_mergeCells(Asc.c_oAscMergeOptions.Merge);
                            }
                        }
                ]   
                }).open();
            }, 0);
        } else {
            api.asc_mergeCells(Asc.c_oAscMergeOptions.Merge);
        }
    }

    showCopyCutPasteModal() {
        const { t } = this.props;
        const _t = t("ContextMenu", { returnObjects: true });
        f7.dialog.create({
            title: _t.textCopyCutPasteActions,
            text: _t.errorCopyCutPaste,
            content: `<div class="checkbox-in-modal">
                      <label class="checkbox">
                        <input type="checkbox" name="checkbox-show" />
                        <i class="icon-checkbox"></i>
                      </label>
                      <span class="right-text">${_t.textDoNotShowAgain}</span>
                      </div>`,
            buttons: [{
                text: 'OK',
                onClick: () => {
                    const dontShow = $$('input[name="checkbox-show"]').prop('checked');
                    if (dontShow) LocalStorage.setItem("sse-hide-copy-cut-paste-warning", 1);
                }
            }]
        }).open();
    }

    openLink(url) {
        const newDocumentPage = window.open(url, '_blank');

        if (newDocumentPage) {
            newDocumentPage.focus();
        }
    }

    onDocumentReady() {
        super.onDocumentReady();

        const api = Common.EditorApi.get();
        api.asc_registerCallback('asc_onShowComment', this.onApiShowComment);
        api.asc_registerCallback('asc_onHideComment', this.onApiHideComment);
<<<<<<< HEAD
        api.asc_registerCallback('asc_onMouseMove', this.onApiMouseMove);
=======
        api.asc_registerCallback('asc_onHyperlinkClick', this.onApiHyperlinkClick);
>>>>>>> 76fcd7db
    }

    initMenuItems() {
        if ( !Common.EditorApi ) return [];

        const { t } = this.props;
        const _t = t("ContextMenu", { returnObjects: true });

        const { isEdit } = this.props;

        if (isEdit && EditorUIController.ContextMenu) {
            return EditorUIController.ContextMenu.mapMenuItems(this);
        } else {
            const {canViewComments, canCoAuthoring, canComments } = this.props;

            const api = Common.EditorApi.get();
            const cellinfo = api.asc_getCellInfo();

            const itemsIcon = [];
            const itemsText = [];

            let iscellmenu, isrowmenu, iscolmenu, isallmenu, ischartmenu, isimagemenu, istextshapemenu, isshapemenu, istextchartmenu;
            const seltype = cellinfo.asc_getSelectionType();
            const hasComments = cellinfo.asc_getComments(); //prohibit adding multiple comments in one cell;

            switch (seltype) {
                case Asc.c_oAscSelectionType.RangeCells:     iscellmenu  = true;     break;
                case Asc.c_oAscSelectionType.RangeRow:       isrowmenu   = true;     break;
                case Asc.c_oAscSelectionType.RangeCol:       iscolmenu   = true;     break;
                case Asc.c_oAscSelectionType.RangeMax:       isallmenu   = true;     break;
                case Asc.c_oAscSelectionType.RangeImage:     isimagemenu = true;     break;
                case Asc.c_oAscSelectionType.RangeShape:     isshapemenu = true;     break;
                case Asc.c_oAscSelectionType.RangeChart:     ischartmenu = true;     break;
                case Asc.c_oAscSelectionType.RangeChartText: istextchartmenu = true; break;
                case Asc.c_oAscSelectionType.RangeShapeText: istextshapemenu = true; break;
            }

            itemsIcon.push({
                event: 'copy',
                icon: 'icon-copy'
            });

            if (iscellmenu && cellinfo.asc_getHyperlink()) {
                itemsText.push({
                    caption: _t.menuOpenLink,
                    event: 'openlink'
                });
            }
            if (canViewComments && hasComments && hasComments.length>0) {
                itemsText.push({
                    caption: _t.menuViewComment,
                    event: 'viewcomment'
                });
            }

            if (iscellmenu && !api.isCellEdited && canCoAuthoring && canComments && hasComments && hasComments.length<1) {
                itemsText.push({
                    caption: _t.menuAddComment,
                    event: 'addcomment'
                });
            }

            return itemsIcon.concat(itemsText);
        }
    }

    onApiMouseMove(dataarray) {
        let index_locked;

        for (let i = dataarray.length; i > 0; i--) {
            if (dataarray[i-1].asc_getType() === Asc.c_oAscMouseMoveType.LockedObject) index_locked = i;
        }

        if (!index_locked && this.isOpenWindowUser) {
            this.timer = setTimeout(() => $$('.username-tip').remove(), 1500);
            this.isOpenWindowUser = false;
        } else {
            clearTimeout(this.timer);
            $$('.username-tip').remove();
        }

        if (index_locked ) {
            const tipHeight = 20;
            let editorOffset = $$("#editor_sdk").offset(),
                XY = [ editorOffset.left -  $(window).scrollLeft(), editorOffset.top - $(window).scrollTop()],
                data = dataarray[index_locked - 1],
                X = data.asc_getX(),
                Y = data.asc_getY(),
                src = $$(`<div class="username-tip"></div>`);

            src.css({
                height      : tipHeight + 'px',
                position    : 'absolute',
                zIndex      : '5000',
                visibility  : 'visible',
            });

            src.text(this.getUserName(data.asc_getUserId()));
            src.addClass('active');
            $$(document.body).append(src);

            let showPoint = [ ($$(window).width() - (X + XY[0])), Y + XY[1] ];

            if ( $$(window).width() - showPoint[0] < src.outerWidth() ) {
                src.css({
                    left:  '0px',
                    top: (showPoint[1] - tipHeight)  + 'px',
                });
            } else {
                src.css({
                    right: showPoint[0] + 'px',
                    top: showPoint[1] - 1 + 'px',
                });
            }
            this.isOpenWindowUser = true;
        }
    }

    initExtraItems () {
        return (this.extraItems && this.extraItems.length > 0 ? this.extraItems : []);
    }
}

const _ContextMenu = withTranslation()(ContextMenu);
_ContextMenu.closeContextMenu = ContextMenu.closeContextMenu;
export { _ContextMenu as default };<|MERGE_RESOLUTION|>--- conflicted
+++ resolved
@@ -30,11 +30,8 @@
         this.isOpenWindowUser = false;
         this.timer;
         this.getUserName = this.getUserName.bind(this);
-<<<<<<< HEAD
         this.onApiMouseMove = this.onApiMouseMove.bind(this);
-=======
         this.onApiHyperlinkClick = this.onApiHyperlinkClick.bind(this);
->>>>>>> 76fcd7db
     }
 
     static closeContextMenu() {
@@ -50,17 +47,12 @@
         super.componentWillUnmount();
 
         const api = Common.EditorApi.get();
-<<<<<<< HEAD
         if ( api ) {
             api.asc_unregisterCallback('asc_onShowComment', this.onApiShowComment);
             api.asc_unregisterCallback('asc_onHideComment', this.onApiHideComment);
             api.asc_unregisterCallback('asc_onMouseMove', this.onApiMouseMove);
-        }
-=======
-        api.asc_unregisterCallback('asc_onShowComment', this.onApiShowComment);
-        api.asc_unregisterCallback('asc_onHideComment', this.onApiHideComment);
-        api.asc_unregisterCallback('asc_onHyperlinkClick', this.onApiHyperlinkClick);
->>>>>>> 76fcd7db
+            api.asc_unregisterCallback('asc_onHyperlinkClick', this.onApiHyperlinkClick);
+        }
     }
 
 
@@ -207,11 +199,8 @@
         const api = Common.EditorApi.get();
         api.asc_registerCallback('asc_onShowComment', this.onApiShowComment);
         api.asc_registerCallback('asc_onHideComment', this.onApiHideComment);
-<<<<<<< HEAD
         api.asc_registerCallback('asc_onMouseMove', this.onApiMouseMove);
-=======
         api.asc_registerCallback('asc_onHyperlinkClick', this.onApiHyperlinkClick);
->>>>>>> 76fcd7db
     }
 
     initMenuItems() {
