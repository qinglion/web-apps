--- conflicted
+++ resolved
@@ -19,12 +19,9 @@
                 height: 14px;
                 //background: url('../../../../common/mobile/resources/img/header/logo-android.svg') no-repeat center;
             }
-<<<<<<< HEAD
-=======
         }
         .icon-svg {
             fill:  @toolbar-icons;
->>>>>>> 2d278556
         }
     }
 }