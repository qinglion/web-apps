@import '../../../../common/mobile/resources/less/variables.less';
@import '../../../../../vendor/framework7-react/node_modules/framework7/less/mixins.less';
@import '../../../../common/mobile/resources/less/_mixins.less';
@import '../../../../common/mobile/resources/less/colors-table.less';
@import '../../../../common/mobile/resources/less/colors-table-dark.less';

// @themeColor: #40865c;
@brandColor: var(--brand-cell);

.device-ios {
    --toolbar-background: var(--background-primary, #fff);
    --toolbar-segment: var(--brand-cell, #40865C);
    --toolbar-icons: var(--brand-cell, #40865C);
}
.device-android {
    --toolbar-background: var(--brand-cell, #40865C);

    .theme-type-dark {
        --toolbar-icons: var(--brand-cell, #40865C);
    }
}

@toolbar-background: var(--toolbar-background);
@toolbar-segment: var(--toolbar-segment);
@button-active-opacity: var(--active-opacity-cell);

@import '../../../../common/mobile/resources/less/collaboration.less';
@import '../../../../common/mobile/resources/less/common.less';
@import '../../../../common/mobile/resources/less/common-ios.less';
@import '../../../../common/mobile/resources/less/common-material.less';
@import '../../../../common/mobile/resources/less/icons.less';
@import '../../../../common/mobile/resources/less/dataview.less';
@import '../../../../common/mobile/resources/less/search.less';
@import '../../../../common/mobile/resources/less/contextmenu.less';
@import '../../../../common/mobile/resources/less/comments.less';
@import './app-material.less';
@import './app-ios.less';
@import './icons-ios.less';
@import './icons-material.less';
@import './icons-common.less';
@import './celleditor.less';
@import './statusbar.less';

.page[data-name='home'] {
    .page-content {
        display: flex;
        flex-direction: column;
        align-items: stretch;
    }
};

:root {
    --f7-popover-width: 360px;
    //--f7-page-content-extra-padding-top: 37px;
}

.page-function-info {
    &.page-content, .page-content {
        background-color: @background-primary;
    }

    .function-info {
        padding: 0 15px;
        h3 {
            color: @text-normal;
        }
    
        p {
            color: @text-secondary;
        }
    }
}

.username-tip {
    background-color: #ee3525; 
}

.username-tip.active {
    background-color: #ee3525; 
}

// Skeleton of workbook

.doc-placeholder {
    padding-top: calc(var(--f7-page-navbar-offset, 0px) + var(--f7-page-subnavbar-offset, 0px));
    overflow: hidden;
    background: #fbfbfb;
    width: 100%;
    height: 100%;
    border: 1px solid #dfdfdf;
    white-space: nowrap;
    position: absolute;
    top: 0;
    left: 0;
    font-size: 0;
    z-index: 6000;

    > .columns {
        width: 100%;
        height: 100%;
        overflow: hidden;
        display: inline-block;
        background: linear-gradient(90deg, #d5d5d5 0px, rgba(0,0,0,0) 1px) 0 0,
        linear-gradient(rgba(0,0,0,0) 19px, #d5d5d5 20px) 0 0,
        linear-gradient( #f1f1f1 0px, #f1f1f1 20px) 0 0 repeat-x;
        background-size: 80px 20px;

        -webkit-animation: flickerAnimation 2s infinite ease-in-out;
        -moz-animation: flickerAnimation 2s infinite ease-in-out;
        -o-animation: flickerAnimation 2s infinite ease-in-out;
        animation: flickerAnimation 2s infinite ease-in-out;

        &:first-child {
            background: linear-gradient(#f1f1f1 19px, #d5d5d5 20px) 0 0;
            background-size: 20px 20px;
            width: 25px;
        }
    }
}

.item-input-wrap {
    input[type = number] {
        -moz-appearance: textfield;
    }
}

.move-sheet {
    .swipe-container {
      display: flex;
      justify-content: center;
      height: 40px;
      background-color: @background-primary;
        .icon-swipe {
        margin-top: 8px;
        width: 40px;
        height: 4px;
        background: @background-menu-divider;
        border-radius: 2px;
        }
    }
<<<<<<< HEAD
    .page{
        top: 30px;
=======
    .navbar {
        top: -1px;
>>>>>>> d2c5b7ff
    }
}

.actions-move-sheet {
    background-color: @background-secondary;
<<<<<<< HEAD
=======
}

// All-list sheet
.all-list {
    --f7-popover-width: 190px;
    .item-checkbox{
        padding-left: 8px;
        .icon-checkbox{
            border-color: transparent;
            margin-right: 8px;
            &::after{
                color: @brandColor;
            }
        }
        .item-after div {
            color: @text-secondary;
            font-style: italic;
        }
        input[type='checkbox']:checked ~ .icon-checkbox {
            background-color: unset;
            border-color: transparent;
        }
    }
}

.sheet-filter, .popover-filter {
    ul li:first-child .list-button{
        color: @text-normal;
        &::after {
            background: @background-menu-divider;
        }
    }
>>>>>>> d2c5b7ff
}<|MERGE_RESOLUTION|>--- conflicted
+++ resolved
@@ -75,10 +75,6 @@
     background-color: #ee3525; 
 }
 
-.username-tip.active {
-    background-color: #ee3525; 
-}
-
 // Skeleton of workbook
 
 .doc-placeholder {
@@ -138,20 +134,13 @@
         border-radius: 2px;
         }
     }
-<<<<<<< HEAD
-    .page{
-        top: 30px;
-=======
     .navbar {
         top: -1px;
->>>>>>> d2c5b7ff
     }
 }
 
 .actions-move-sheet {
     background-color: @background-secondary;
-<<<<<<< HEAD
-=======
 }
 
 // All-list sheet
@@ -184,5 +173,4 @@
             background: @background-menu-divider;
         }
     }
->>>>>>> d2c5b7ff
 }