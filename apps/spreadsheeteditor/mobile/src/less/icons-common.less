.icon-svg {
    fill: @brand-cell;
    color: @brand-cell;
}

.chart-types .thumb {
    //@relativepath: '../../resources/img';
    &.bar-normal {
        background-image: url('@{app-image-path}/charts/chart-03.png');
    }
    &.bar-stacked {
        background-image: url('@{app-image-path}/charts/chart-02.png');
    }
    &.bar-pstacked {
        background-image: url('@{app-image-path}/charts/chart-01.png');
    }
    &.line-normal {
        background-image: url('@{app-image-path}/charts/chart-06.png');
    }
    &.line-stacked {
        background-image: url('@{app-image-path}/charts/chart-05.png');
    }
    &.line-pstacked {
        background-image: url('@{app-image-path}/charts/chart-04.png');
    }
    &.hbar-normal {
        background-image: url('@{app-image-path}/charts/chart-09.png');
    }
    &.hbar-stacked {
        background-image: url('@{app-image-path}/charts/chart-08.png');
    }
    &.hbar-pstacked {
        background-image: url('@{app-image-path}/charts/chart-07.png');
    }
    &.area-normal {
        background-image: url('@{app-image-path}/charts/chart-12.png');
    }
    &.area-stacked {
        background-image: url('@{app-image-path}/charts/chart-11.png');
    }
    &.area-pstacked {
        background-image: url('@{app-image-path}/charts/chart-10.png');
    }
    &.pie {
        background-image: url('@{app-image-path}/charts/chart-13.png');
    }
    &.doughnut {
        background-image: url('@{app-image-path}/charts/chart-14.png');
    }
    &.pie3d {
        background-image: url('@{app-image-path}/charts/chart-22.png');
    }
    &.scatter {
    background-image: url('@{app-image-path}/charts/chart-15.png');
    }
    &.stock {
        background-image: url('@{app-image-path}/charts/chart-16.png');
    }
    &.line3d {
        background-image: url('@{app-image-path}/charts/chart-21.png');
    }
    &.bar3dnormal {
        background-image: url('@{app-image-path}/charts/chart-17.png');
    }
    &.bar3dstack {
        background-image: url('@{app-image-path}/charts/chart-18.png');
    }
    &.bar3dpstack {
        background-image: url('@{app-image-path}/charts/chart-19.png');
    }
    &.hbar3dnormal {
        background-image: url('@{app-image-path}/charts/chart-25.png');
    }
    &.hbar3dstack {
        background-image: url('@{app-image-path}/charts/chart-24.png');
    }
    &.hbar3dpstack {
        background-image: url('@{app-image-path}/charts/chart-23.png');
    }
    &.bar3dpsnormal {
        background-image: url('@{app-image-path}/charts/chart-20.png');
    }
}

.icon-svg {
    fill: @brand-cell;
    &.icon_function {
<<<<<<< HEAD
        fill: var(--text-normal)
=======
        fill: @text-normal;
    }
    &.white {
        fill: @fill-white;;
>>>>>>> 2d278556
    }
  }

  <|MERGE_RESOLUTION|>--- conflicted
+++ resolved
@@ -85,14 +85,10 @@
 .icon-svg {
     fill: @brand-cell;
     &.icon_function {
-<<<<<<< HEAD
-        fill: var(--text-normal)
-=======
         fill: @text-normal;
     }
     &.white {
         fill: @fill-white;;
->>>>>>> 2d278556
     }
   }
 
