import {action, observable, makeObservable} from 'mobx';

export class storeAppOptions {
    constructor() {
        makeObservable(this, {
            isEdit: observable,
<<<<<<< HEAD
            canViewComments: observable,
=======
>>>>>>> 25213e63
            setConfigOptions: action,
            setPermissionOptions: action
        });
    }

    isEdit = false;
    config = {};

    isEdit = false;
    canViewComments = false;

    setConfigOptions (config) {
        this.config = config;
        this.user = Common.Utils.fillUserInfo(config.user, config.lang, "Local.User"/*me.textAnonymous*/);
        this.isDesktopApp = config.targetApp == 'desktop';
        this.canCreateNew = !!config.createUrl && !this.isDesktopApp;
        this.canOpenRecent = config.recent !== undefined && !this.isDesktopApp;
        this.templates = config.templates;
        this.recent = config.recent;
        this.createUrl = config.createUrl;
        this.lang = config.lang;
        this.location = (typeof (config.location) == 'string') ? config.location.toLowerCase() : '';
        this.region = (typeof (config.region) == 'string') ? config.region.toLowerCase() : config.region;
        this.sharingSettingsUrl = config.sharingSettingsUrl;
        this.fileChoiceUrl = config.fileChoiceUrl;
        this.isEditDiagram = config.mode == 'editdiagram';
        this.isEditMailMerge = config.mode == 'editmerge';
        this.mergeFolderUrl = config.mergeFolderUrl;
        this.canAnalytics = false;
        this.canRequestClose = config.canRequestClose;
        this.customization = config.customization;
        this.canBackToFolder = (config.canBackToFolder!==false) && (typeof (config.customization) == 'object') && (typeof (config.customization.goback) == 'object')
            && (!!(config.customization.goback.url) || config.customization.goback.requestClose && this.canRequestClose);
        this.canBack = this.canBackToFolder === true;
        this.canPlugins = false;
    }

    setPermissionOptions (document, licType, params, permissions) {
        permissions.edit = params.asc_getRights() !== Asc.c_oRights.Edit ? false : true;
        this.canAutosave = true;
        this.canAnalytics = params.asc_getIsAnalyticsEnable();
        this.canLicense = (licType === Asc.c_oLicenseResult.Success || licType === Asc.c_oLicenseResult.SuccessLimit);
        this.isLightVersion = params.asc_getIsLight();
        this.canCoAuthoring = !this.isLightVersion;
        this.isOffline = Common.EditorApi.get().asc_isOffline();
        this.canRequestEditRights = this.config.canRequestEditRights;
        this.canEdit = permissions.edit !== false  && // can edit or review
            (this.config.canRequestEditRights || this.config.mode !== 'view') && true; // if mode=="view" -> canRequestEditRights must be defined
            // (!this.isReviewOnly || this.canLicense) && // if isReviewOnly==true -> canLicense must be true
            // true /*isSupportEditFeature*/;
        this.isEdit = (this.canLicense || this.isEditDiagram || this.isEditMailMerge) && permissions.edit !== false && this.config.mode !== 'view' && true;
        this.canComments = this.canLicense && (permissions.comment === undefined ? this.isEdit : permissions.comment) && (this.config.mode !== 'view');
        this.canComments = this.canComments && !((typeof (this.customization) == 'object') && this.customization.comments===false);
        this.canViewComments = this.canComments || !((typeof (this.customization) == 'object') && this.customization.comments===false);
        this.canEditComments = this.isOffline || !(typeof (this.customization) == 'object' && this.customization.commentAuthorOnly);
        this.canChat = this.canLicense && !this.isOffline && !((typeof (this.customization) == 'object') && this.customization.chat === false);
        this.canPrint = (permissions.print !== false);
        this.isRestrictedEdit = !this.isEdit && this.canComments;
        this.trialMode = params.asc_getLicenseMode();
        this.canDownloadOrigin = permissions.download !== false;
        this.canDownload = permissions.download !== false;
        this.canBranding = params.asc_getCustomization();
        this.canBrandingExt = params.asc_getCanBranding() && (typeof this.customization == 'object');
        this.canUseReviewPermissions = this.canLicense && this.customization && this.customization.reviewPermissions && (typeof (this.customization.reviewPermissions) == 'object');
    }
}<|MERGE_RESOLUTION|>--- conflicted
+++ resolved
@@ -1,76 +1,73 @@
-import {action, observable, makeObservable} from 'mobx';
-
-export class storeAppOptions {
-    constructor() {
-        makeObservable(this, {
-            isEdit: observable,
-<<<<<<< HEAD
-            canViewComments: observable,
-=======
->>>>>>> 25213e63
-            setConfigOptions: action,
-            setPermissionOptions: action
-        });
-    }
-
-    isEdit = false;
-    config = {};
-
-    isEdit = false;
-    canViewComments = false;
-
-    setConfigOptions (config) {
-        this.config = config;
-        this.user = Common.Utils.fillUserInfo(config.user, config.lang, "Local.User"/*me.textAnonymous*/);
-        this.isDesktopApp = config.targetApp == 'desktop';
-        this.canCreateNew = !!config.createUrl && !this.isDesktopApp;
-        this.canOpenRecent = config.recent !== undefined && !this.isDesktopApp;
-        this.templates = config.templates;
-        this.recent = config.recent;
-        this.createUrl = config.createUrl;
-        this.lang = config.lang;
-        this.location = (typeof (config.location) == 'string') ? config.location.toLowerCase() : '';
-        this.region = (typeof (config.region) == 'string') ? config.region.toLowerCase() : config.region;
-        this.sharingSettingsUrl = config.sharingSettingsUrl;
-        this.fileChoiceUrl = config.fileChoiceUrl;
-        this.isEditDiagram = config.mode == 'editdiagram';
-        this.isEditMailMerge = config.mode == 'editmerge';
-        this.mergeFolderUrl = config.mergeFolderUrl;
-        this.canAnalytics = false;
-        this.canRequestClose = config.canRequestClose;
-        this.customization = config.customization;
-        this.canBackToFolder = (config.canBackToFolder!==false) && (typeof (config.customization) == 'object') && (typeof (config.customization.goback) == 'object')
-            && (!!(config.customization.goback.url) || config.customization.goback.requestClose && this.canRequestClose);
-        this.canBack = this.canBackToFolder === true;
-        this.canPlugins = false;
-    }
-
-    setPermissionOptions (document, licType, params, permissions) {
-        permissions.edit = params.asc_getRights() !== Asc.c_oRights.Edit ? false : true;
-        this.canAutosave = true;
-        this.canAnalytics = params.asc_getIsAnalyticsEnable();
-        this.canLicense = (licType === Asc.c_oLicenseResult.Success || licType === Asc.c_oLicenseResult.SuccessLimit);
-        this.isLightVersion = params.asc_getIsLight();
-        this.canCoAuthoring = !this.isLightVersion;
-        this.isOffline = Common.EditorApi.get().asc_isOffline();
-        this.canRequestEditRights = this.config.canRequestEditRights;
-        this.canEdit = permissions.edit !== false  && // can edit or review
-            (this.config.canRequestEditRights || this.config.mode !== 'view') && true; // if mode=="view" -> canRequestEditRights must be defined
-            // (!this.isReviewOnly || this.canLicense) && // if isReviewOnly==true -> canLicense must be true
-            // true /*isSupportEditFeature*/;
-        this.isEdit = (this.canLicense || this.isEditDiagram || this.isEditMailMerge) && permissions.edit !== false && this.config.mode !== 'view' && true;
-        this.canComments = this.canLicense && (permissions.comment === undefined ? this.isEdit : permissions.comment) && (this.config.mode !== 'view');
-        this.canComments = this.canComments && !((typeof (this.customization) == 'object') && this.customization.comments===false);
-        this.canViewComments = this.canComments || !((typeof (this.customization) == 'object') && this.customization.comments===false);
-        this.canEditComments = this.isOffline || !(typeof (this.customization) == 'object' && this.customization.commentAuthorOnly);
-        this.canChat = this.canLicense && !this.isOffline && !((typeof (this.customization) == 'object') && this.customization.chat === false);
-        this.canPrint = (permissions.print !== false);
-        this.isRestrictedEdit = !this.isEdit && this.canComments;
-        this.trialMode = params.asc_getLicenseMode();
-        this.canDownloadOrigin = permissions.download !== false;
-        this.canDownload = permissions.download !== false;
-        this.canBranding = params.asc_getCustomization();
-        this.canBrandingExt = params.asc_getCanBranding() && (typeof this.customization == 'object');
-        this.canUseReviewPermissions = this.canLicense && this.customization && this.customization.reviewPermissions && (typeof (this.customization.reviewPermissions) == 'object');
-    }
+import {action, observable, makeObservable} from 'mobx';
+
+export class storeAppOptions {
+    constructor() {
+        makeObservable(this, {
+            isEdit: observable,
+            canViewComments: observable,
+            setConfigOptions: action,
+            setPermissionOptions: action
+        });
+    }
+
+    isEdit = false;
+    config = {};
+
+    isEdit = false;
+    canViewComments = false;
+
+    setConfigOptions (config) {
+        this.config = config;
+        this.user = Common.Utils.fillUserInfo(config.user, config.lang, "Local.User"/*me.textAnonymous*/);
+        this.isDesktopApp = config.targetApp == 'desktop';
+        this.canCreateNew = !!config.createUrl && !this.isDesktopApp;
+        this.canOpenRecent = config.recent !== undefined && !this.isDesktopApp;
+        this.templates = config.templates;
+        this.recent = config.recent;
+        this.createUrl = config.createUrl;
+        this.lang = config.lang;
+        this.location = (typeof (config.location) == 'string') ? config.location.toLowerCase() : '';
+        this.region = (typeof (config.region) == 'string') ? config.region.toLowerCase() : config.region;
+        this.sharingSettingsUrl = config.sharingSettingsUrl;
+        this.fileChoiceUrl = config.fileChoiceUrl;
+        this.isEditDiagram = config.mode == 'editdiagram';
+        this.isEditMailMerge = config.mode == 'editmerge';
+        this.mergeFolderUrl = config.mergeFolderUrl;
+        this.canAnalytics = false;
+        this.canRequestClose = config.canRequestClose;
+        this.customization = config.customization;
+        this.canBackToFolder = (config.canBackToFolder!==false) && (typeof (config.customization) == 'object') && (typeof (config.customization.goback) == 'object')
+            && (!!(config.customization.goback.url) || config.customization.goback.requestClose && this.canRequestClose);
+        this.canBack = this.canBackToFolder === true;
+        this.canPlugins = false;
+    }
+
+    setPermissionOptions (document, licType, params, permissions) {
+        permissions.edit = params.asc_getRights() !== Asc.c_oRights.Edit ? false : true;
+        this.canAutosave = true;
+        this.canAnalytics = params.asc_getIsAnalyticsEnable();
+        this.canLicense = (licType === Asc.c_oLicenseResult.Success || licType === Asc.c_oLicenseResult.SuccessLimit);
+        this.isLightVersion = params.asc_getIsLight();
+        this.canCoAuthoring = !this.isLightVersion;
+        this.isOffline = Common.EditorApi.get().asc_isOffline();
+        this.canRequestEditRights = this.config.canRequestEditRights;
+        this.canEdit = permissions.edit !== false  && // can edit or review
+            (this.config.canRequestEditRights || this.config.mode !== 'view') && true; // if mode=="view" -> canRequestEditRights must be defined
+            // (!this.isReviewOnly || this.canLicense) && // if isReviewOnly==true -> canLicense must be true
+            // true /*isSupportEditFeature*/;
+        this.isEdit = (this.canLicense || this.isEditDiagram || this.isEditMailMerge) && permissions.edit !== false && this.config.mode !== 'view' && true;
+        this.canComments = this.canLicense && (permissions.comment === undefined ? this.isEdit : permissions.comment) && (this.config.mode !== 'view');
+        this.canComments = this.canComments && !((typeof (this.customization) == 'object') && this.customization.comments===false);
+        this.canViewComments = this.canComments || !((typeof (this.customization) == 'object') && this.customization.comments===false);
+        this.canEditComments = this.isOffline || !(typeof (this.customization) == 'object' && this.customization.commentAuthorOnly);
+        this.canChat = this.canLicense && !this.isOffline && !((typeof (this.customization) == 'object') && this.customization.chat === false);
+        this.canPrint = (permissions.print !== false);
+        this.isRestrictedEdit = !this.isEdit && this.canComments;
+        this.trialMode = params.asc_getLicenseMode();
+        this.canDownloadOrigin = permissions.download !== false;
+        this.canDownload = permissions.download !== false;
+        this.canBranding = params.asc_getCustomization();
+        this.canBrandingExt = params.asc_getCanBranding() && (typeof this.customization == 'object');
+        this.canUseReviewPermissions = this.canLicense && this.customization && this.customization.reviewPermissions && (typeof (this.customization.reviewPermissions) == 'object');
+    }
 }