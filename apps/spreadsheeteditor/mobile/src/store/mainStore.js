--- conflicted
+++ resolved
@@ -18,11 +18,8 @@
 import {storeReview} from '../../../../common/mobile/lib/store/review';
 import {storeComments} from "../../../../common/mobile/lib/store/comments";
 import {storeToolbarSettings} from "./toolbar";
-<<<<<<< HEAD
 import { storeThemes } from '../../../../common/mobile/lib/store/themes';
-=======
 import { storeVersionHistory } from "../../../../common/mobile/lib/store/versionHistory";
->>>>>>> d6c0cf83
 
 export const stores = {
     storeFocusObjects: new storeFocusObjects(),
@@ -45,9 +42,5 @@
     storeVersionHistory: new storeVersionHistory(),
     storeToolbarSettings: new storeToolbarSettings(),
     storeWorksheets: new storeWorksheets(),
-<<<<<<< HEAD
     storeThemes: new storeThemes()
-=======
-   
->>>>>>> d6c0cf83
 };
