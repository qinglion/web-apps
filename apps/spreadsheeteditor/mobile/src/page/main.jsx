import React, { Component } from 'react';
import { Page, View, Navbar, Subnavbar, Icon } from 'framework7-react';
import { observer, inject } from "mobx-react";
import { Device } from '../../../../common/mobile/utils/device';

import Settings from '../view/settings/Settings';
import CollaborationView from '../../../../common/mobile/lib/view/collaboration/Collaboration.jsx'
import CellEditor from '../controller/CellEditor';
import { Statusbar } from '../controller/Statusbar';
import FilterOptionsController from '../controller/FilterOptions.jsx'
import AddOptions from "../view/add/Add";
import EditOptions from "../view/edit/Edit";
import { Search, SearchSettings } from '../controller/Search';
import { f7 } from 'framework7-react';

import {FunctionGroups} from "../controller/add/AddFunction";
import ContextMenu from '../controller/ContextMenu';
import { Toolbar } from "../controller/Toolbar";

class MainPage extends Component {
    constructor(props) {
        super(props);
        this.state = {
            editOptionsVisible: false,
            addOptionsVisible: false,
            addShowOptions: null,
            settingsVisible: false,
            collaborationVisible: false
        };
    }

    handleClickToOpenOptions = (opts, showOpts) => {
        f7.popover.close('.document-menu.modal-in', false);

        setTimeout(() => {
            let opened = false;
            const newState = {};
            if ( opts === 'edit' ) {
                this.state.editOptionsVisible && (opened = true);
                newState.editOptionsVisible = true;
            } else if ( opts === 'add' ) {
                this.state.addOptionsVisible && (opened = true);
                newState.addOptionsVisible = true;
                newState.addShowOptions = showOpts;
            } else if ( opts === 'settings' ) {
                this.state.settingsVisible && (opened = true);
                newState.settingsVisible = true;
            } else if ( opts === 'coauth' ) {
                this.state.collaborationVisible && (opened = true);
                newState.collaborationVisible = true;
            }

            for (let key in this.state) {
                if (this.state[key] && !opened) {
                    setTimeout(() => {
                        this.handleClickToOpenOptions(opts, showOpts);
                    }, 10);
                    return;
                }
            }

            if (!opened) {
                this.setState(newState);
                if ((opts === 'edit' || opts === 'coauth') && Device.phone) {
                    f7.navbar.hide('.main-navbar');
                }
            }
        }, 10);
    };

    handleOptionsViewClosed = opts => {
        setTimeout(() => {
            this.setState(state => {
                if ( opts == 'edit' )
                    return {editOptionsVisible: false};
                else if ( opts == 'add' )
                    return {addOptionsVisible: false};
                else if ( opts == 'settings' )
                    return {settingsVisible: false};
                else if ( opts == 'coauth' )
                    return {collaborationVisible: false};
            });
            if ((opts === 'edit' || opts === 'coauth') && Device.phone) {
                f7.navbar.show('.main-navbar');
            }
<<<<<<< HEAD
        })();
    }; 
=======
        }, 1);
    };
>>>>>>> 8635e274

  render() {
      const appOptions = this.props.storeAppOptions;
      const config = appOptions.config;
      const showLogo = !(appOptions.canBrandingExt && (config.customization && (config.customization.loaderName || config.customization.loaderLogo)));
      const showPlaceholder = !appOptions.isDocReady && (!config.customization || !(config.customization.loaderName || config.customization.loaderLogo));

      return (
            <Page name="home" className={`editor${ showLogo ? ' page-with-logo' : ''}`}>
              {/* Top Navbar */}
                <Navbar id='editor-navbar' className={`main-navbar${showLogo ? ' navbar-with-logo' : ''}`}>
                    {showLogo && <div className="main-logo"><Icon icon="icon-logo"></Icon></div>}
                    <Subnavbar>
                        <Toolbar openOptions={this.handleClickToOpenOptions} closeOptions={this.handleOptionsViewClosed}/>
                        <Search useSuspense={false}/>
                    </Subnavbar>
                </Navbar>
                <CellEditor onClickToOpenAddOptions={(panels, button) => this.handleClickToOpenOptions('add', {panels: panels, button: button})}/>
                <FilterOptionsController/>
                {/* Page content */}
                <View id="editor_sdk" />
                {showPlaceholder ?
                    <div className="doc-placeholder">
                        <div className="columns"></div>
                        <div className="columns"></div>
                    </div> :
                    null
                }
                <SearchSettings useSuspense={false} />
                {
                    !this.state.editOptionsVisible ? null :
                        <EditOptions onclosed={this.handleOptionsViewClosed.bind(this, 'edit')} />
                }
                {
                    !this.state.addOptionsVisible ? null :
                        <AddOptions onclosed={this.handleOptionsViewClosed.bind(this, 'add')} showOptions={this.state.addShowOptions} />
                }
                {
                    !this.state.settingsVisible ? null :
                        <Settings openOptions={this.handleClickToOpenOptions} onclosed={this.handleOptionsViewClosed.bind(this, 'settings')} />
                }
                {
                    !this.state.collaborationVisible ? null :
                        <CollaborationView onclosed={this.handleOptionsViewClosed.bind(this, 'coauth')} />
                }

                <FilterOptionsController />
                
                <Statusbar />

                <FunctionGroups /> {/* hidden component*/}
                <ContextMenu openOptions={this.handleClickToOpenOptions.bind(this)} />
            </Page>
      )
  }
}

export default inject("storeAppOptions")(observer(MainPage));<|MERGE_RESOLUTION|>--- conflicted
+++ resolved
@@ -83,13 +83,8 @@
             if ((opts === 'edit' || opts === 'coauth') && Device.phone) {
                 f7.navbar.show('.main-navbar');
             }
-<<<<<<< HEAD
-        })();
-    }; 
-=======
         }, 1);
     };
->>>>>>> 8635e274
 
   render() {
       const appOptions = this.props.storeAppOptions;
