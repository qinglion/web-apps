import React, { Component, Fragment, createContext } from 'react';
import { Page, View, Navbar, Subnavbar, Icon, f7 } from 'framework7-react';
import { observer, inject } from "mobx-react";
import { Device } from '../../../../common/mobile/utils/device';
import CollaborationView from '../../../../common/mobile/lib/view/collaboration/Collaboration.jsx'
import CellEditor from '../controller/CellEditor';
import { Statusbar } from '../controller/Statusbar';
import FilterOptionsController from '../controller/FilterOptions.jsx'
import { Search, SearchSettings } from '../controller/Search';
import { FunctionGroups } from "../controller/add/AddFunction";
import ContextMenu from '../controller/ContextMenu';
import { Toolbar } from "../controller/Toolbar";
import { AddLinkController } from '../controller/add/AddLink';
import { EditLinkController } from '../controller/edit/EditLink';
<<<<<<< HEAD
import SettingsController from '../controller/settings/Settings';
import AddingController from '../controller/add/Add';
import EditView from '../view/edit/Edit';

export const MainContext = createContext();
=======
import VersionHistoryController from '../../../../common/mobile/lib/controller/VersionHistory';
>>>>>>> e3fb3e3b

class MainPage extends Component {
    constructor(props) {
        super(props);
        this.state = {
            editOptionsVisible: false,
            addOptionsVisible: false,
            addShowOptions: null,
            settingsVisible: false,
            collaborationVisible: false,
            addLinkSettingsVisible: false,
            editLinkSettingsVisible: false
        };
    }

    handleClickToOpenOptions = (opts, showOpts) => {
        f7.popover.close('.document-menu.modal-in', false);

        setTimeout(() => {
            let opened = false;
            const newState = {};
            if ( opts === 'edit' ) {
                this.state.editOptionsVisible && (opened = true);
                newState.editOptionsVisible = true;
            } else if ( opts === 'add' ) {
                this.state.addOptionsVisible && (opened = true);
                newState.addOptionsVisible = true;
                newState.addShowOptions = showOpts;
            } else if ( opts === 'settings' ) {
                this.state.settingsVisible && (opened = true);
                newState.settingsVisible = true;
            } else if ( opts === 'coauth' ) {
                this.state.collaborationVisible && (opened = true);
                newState.collaborationVisible = true;
            } else if ( opts === 'add-link') {
                this.state.addLinkSettingsVisible && (opened = true);
                newState.addLinkSettingsVisible = true;
            } else if( opts === 'edit-link') {
                this.state.editLinkSettingsVisible && (opened = true);
                newState.editLinkSettingsVisible = true;
            } else if (opts === 'history') {
                newState.historyVisible = true;
            }

            for (let key in this.state) {
                if (this.state[key] && !opened) {
                    setTimeout(() => {
                        this.handleClickToOpenOptions(opts, showOpts);
                    }, 10);
                    return;
                }
            }

            if (!opened) {
                this.setState(newState);
                if ((opts === 'edit' || opts === 'coauth') && Device.phone) {
                    f7.navbar.hide('.main-navbar');
                }
            }
        }, 10);
    };

    handleOptionsViewClosed = opts => {
        setTimeout(() => {
            this.setState(state => {
                if ( opts == 'edit' )
                    return {editOptionsVisible: false};
                else if ( opts == 'add' )
                    return {addOptionsVisible: false, addShowOptions: null};
                else if ( opts == 'settings' )
                    return {settingsVisible: false};
                else if ( opts == 'coauth' )
                    return {collaborationVisible: false};
                else if ( opts === 'add-link') 
                    return {addLinkSettingsVisible: false};
                else if( opts === 'edit-link') 
                    return {editLinkSettingsVisible: false};
                else if (opts === 'history')
                    return {historyVisible: false}
            });
            if ((opts === 'edit' || opts === 'coauth') && Device.phone) {
                f7.navbar.show('.main-navbar');
            }
        }, 1);
    };

    render() {
        const appOptions = this.props.storeAppOptions;
        const storeWorksheets = this.props.storeWorksheets;
        const wsProps = storeWorksheets.wsProps;
        const wsLock = storeWorksheets.wsLock;
        const config = appOptions.config;
        const isShowPlaceholder = !appOptions.isDocReady && (!config.customization || !(config.customization.loaderName || config.customization.loaderLogo));

        let isHideLogo = true,
            isCustomization = true,
            isBranding = true;

        if (!appOptions.isDisconnected && config?.customization) {
            isCustomization = !!(config.customization && (config.customization.loaderName || config.customization.loaderLogo));
            isBranding = appOptions.canBranding || appOptions.canBrandingExt;

            if (!Object.keys(config).length) {
                isCustomization = !/&(?:logo)=/.test(window.location.search);
            }

            isHideLogo = isCustomization && isBranding; 
        }

        if ($$('.skl-container').length) {
            $$('.skl-container').remove();
        }

        return (
<<<<<<< HEAD
            <MainContext.Provider value={{
                openOptions: this.handleClickToOpenOptions.bind(this),
                closeOptions: this.handleOptionsViewClosed.bind(this),
                showOptions: this.state.addShowOptions,
                wsLock,
                wsProps
            }}>
                <Page name="home" className={`editor${!isHideLogo ? ' page-with-logo' : ''}`}>
                    {/* Top Navbar */}
                    <Navbar id='editor-navbar' className={`main-navbar${!isHideLogo ? ' navbar-with-logo' : ''}`}>
                        {!isHideLogo && 
                            <div className="main-logo" onClick={() => {
                                window.open(`${__PUBLISHER_URL__}`, "_blank");
                            }}>
                                <Icon icon="icon-logo"></Icon>
                            </div>
                        }
                        <Subnavbar>
                            <Toolbar 
                                openOptions={this.handleClickToOpenOptions}
                                closeOptions={this.handleOptionsViewClosed}
                            />
                            <Search useSuspense={false}/>
                        </Subnavbar>
                    </Navbar>
=======
            <Page name="home" className={`editor${!isHideLogo ? ' page-with-logo' : ''}`}>
                {/* Top Navbar */}
                <Navbar id='editor-navbar'
                        className={`main-navbar${!isHideLogo ? ' navbar-with-logo' : ''}`}>
                    {!isHideLogo && <div className="main-logo" onClick={() => {
                        window.open(`${__PUBLISHER_URL__}`, "_blank");
                    }}><Icon icon="icon-logo"></Icon></div>}
                    <Subnavbar>
                        <Toolbar openOptions={this.handleClickToOpenOptions}
                                closeOptions={this.handleOptionsViewClosed}/>
                        <Search useSuspense={false}/>
                    </Subnavbar>
                </Navbar>
             
                <CellEditor onClickToOpenAddOptions={(panels, button) => this.handleClickToOpenOptions('add', {panels: panels, button: button})}/>
                {/* Page content */}
                <View id="editor_sdk" />
                {isShowPlaceholder ?
                    <div className="doc-placeholder">
                        <div className="columns"></div>
                        <div className="columns"></div>
                    </div> :
                    null
                }
                <SearchSettings useSuspense={false} />
                {
                    !this.state.editOptionsVisible ? null :
                        <EditOptions onclosed={this.handleOptionsViewClosed.bind(this, 'edit')} wsLock={wsLock} wsProps={wsProps} />
                }
                {
                    !this.state.addOptionsVisible ? null :
                        <AddOptions onCloseLinkSettings={this.handleOptionsViewClosed.bind(this)} onclosed={this.handleOptionsViewClosed.bind(this, 'add')} wsLock={wsLock} wsProps={wsProps} showOptions={this.state.addShowOptions} />
                }
                {
                    !this.state.addLinkSettingsVisible ? null :
                        <AddLinkController onClosed={this.handleOptionsViewClosed.bind(this)} />
                }
                {
                    !this.state.editLinkSettingsVisible ? null :
                        <EditLinkController onClosed={this.handleOptionsViewClosed.bind(this)} />
                }
                {
                    !this.state.settingsVisible ? null :
                        <Settings openOptions={this.handleClickToOpenOptions} onclosed={this.handleOptionsViewClosed.bind(this, 'settings')} />
                }
                {
                    !this.state.historyVisible ? null :
                        <VersionHistoryController onclosed={this.handleOptionsViewClosed.bind(this, 'history')} />
                }
                {
                    !this.state.collaborationVisible ? null :
                        <Collaboration onclosed={this.handleOptionsViewClosed.bind(this, 'coauth')} />
                }

                {appOptions.isDocReady &&
                    <Fragment key='filter-context'>
                        <FilterOptionsController wsProps={wsProps} />
                        <ContextMenu openOptions={this.handleClickToOpenOptions.bind(this)} />
                    </Fragment>
                }
>>>>>>> e3fb3e3b
                
                    <CellEditor onClickToOpenAddOptions={(panels, button) => this.handleClickToOpenOptions('add', {panels: panels, button: button})} />
                    {/* Page content */}
                    <View id="editor_sdk" />
                    {isShowPlaceholder ?
                        <div className="doc-placeholder">
                            <div className="columns"></div>
                            <div className="columns"></div>
                        </div> :
                        null
                    }
                    <SearchSettings useSuspense={false} />
                    {!this.state.editOptionsVisible ? null : <EditView />}
                    {!this.state.addOptionsVisible ? null :
                        <AddingController
                            showOptions={this.state.addShowOptions} 
                        />
                    }
                    {!this.state.addLinkSettingsVisible ? null :
                        <AddLinkController 
                            closeOptions={this.handleOptionsViewClosed.bind(this)}
                        />
                    }
                    {!this.state.editLinkSettingsVisible ? null :
                        <EditLinkController 
                            closeOptions={this.handleOptionsViewClosed.bind(this)} 
                        />
                    }
                    {!this.state.settingsVisible ? null : <SettingsController />}
                    {!this.state.collaborationVisible ? null :
                        <CollaborationView  
                            closeOptions={this.handleOptionsViewClosed.bind(this)} 
                        />
                    }
                    {appOptions.isDocReady &&
                        <Fragment key='filter-context'>
                            <FilterOptionsController wsProps={wsProps} />
                            <ContextMenu 
                                openOptions={this.handleClickToOpenOptions.bind(this)} 
                            />
                        </Fragment>
                    }
                    
                    <Statusbar key='statusbar'/>
                    <FunctionGroups /> {/* hidden component*/}
                </Page>
            </MainContext.Provider>
        )
    }
}

export default inject("storeAppOptions", "storeWorksheets")(observer(MainPage));<|MERGE_RESOLUTION|>--- conflicted
+++ resolved
@@ -12,15 +12,12 @@
 import { Toolbar } from "../controller/Toolbar";
 import { AddLinkController } from '../controller/add/AddLink';
 import { EditLinkController } from '../controller/edit/EditLink';
-<<<<<<< HEAD
 import SettingsController from '../controller/settings/Settings';
 import AddingController from '../controller/add/Add';
 import EditView from '../view/edit/Edit';
+import VersionHistoryController from '../../../../common/mobile/lib/controller/VersionHistory';
 
 export const MainContext = createContext();
-=======
-import VersionHistoryController from '../../../../common/mobile/lib/controller/VersionHistory';
->>>>>>> e3fb3e3b
 
 class MainPage extends Component {
     constructor(props) {
@@ -135,7 +132,6 @@
         }
 
         return (
-<<<<<<< HEAD
             <MainContext.Provider value={{
                 openOptions: this.handleClickToOpenOptions.bind(this),
                 closeOptions: this.handleOptionsViewClosed.bind(this),
@@ -161,68 +157,6 @@
                             <Search useSuspense={false}/>
                         </Subnavbar>
                     </Navbar>
-=======
-            <Page name="home" className={`editor${!isHideLogo ? ' page-with-logo' : ''}`}>
-                {/* Top Navbar */}
-                <Navbar id='editor-navbar'
-                        className={`main-navbar${!isHideLogo ? ' navbar-with-logo' : ''}`}>
-                    {!isHideLogo && <div className="main-logo" onClick={() => {
-                        window.open(`${__PUBLISHER_URL__}`, "_blank");
-                    }}><Icon icon="icon-logo"></Icon></div>}
-                    <Subnavbar>
-                        <Toolbar openOptions={this.handleClickToOpenOptions}
-                                closeOptions={this.handleOptionsViewClosed}/>
-                        <Search useSuspense={false}/>
-                    </Subnavbar>
-                </Navbar>
-             
-                <CellEditor onClickToOpenAddOptions={(panels, button) => this.handleClickToOpenOptions('add', {panels: panels, button: button})}/>
-                {/* Page content */}
-                <View id="editor_sdk" />
-                {isShowPlaceholder ?
-                    <div className="doc-placeholder">
-                        <div className="columns"></div>
-                        <div className="columns"></div>
-                    </div> :
-                    null
-                }
-                <SearchSettings useSuspense={false} />
-                {
-                    !this.state.editOptionsVisible ? null :
-                        <EditOptions onclosed={this.handleOptionsViewClosed.bind(this, 'edit')} wsLock={wsLock} wsProps={wsProps} />
-                }
-                {
-                    !this.state.addOptionsVisible ? null :
-                        <AddOptions onCloseLinkSettings={this.handleOptionsViewClosed.bind(this)} onclosed={this.handleOptionsViewClosed.bind(this, 'add')} wsLock={wsLock} wsProps={wsProps} showOptions={this.state.addShowOptions} />
-                }
-                {
-                    !this.state.addLinkSettingsVisible ? null :
-                        <AddLinkController onClosed={this.handleOptionsViewClosed.bind(this)} />
-                }
-                {
-                    !this.state.editLinkSettingsVisible ? null :
-                        <EditLinkController onClosed={this.handleOptionsViewClosed.bind(this)} />
-                }
-                {
-                    !this.state.settingsVisible ? null :
-                        <Settings openOptions={this.handleClickToOpenOptions} onclosed={this.handleOptionsViewClosed.bind(this, 'settings')} />
-                }
-                {
-                    !this.state.historyVisible ? null :
-                        <VersionHistoryController onclosed={this.handleOptionsViewClosed.bind(this, 'history')} />
-                }
-                {
-                    !this.state.collaborationVisible ? null :
-                        <Collaboration onclosed={this.handleOptionsViewClosed.bind(this, 'coauth')} />
-                }
-
-                {appOptions.isDocReady &&
-                    <Fragment key='filter-context'>
-                        <FilterOptionsController wsProps={wsProps} />
-                        <ContextMenu openOptions={this.handleClickToOpenOptions.bind(this)} />
-                    </Fragment>
-                }
->>>>>>> e3fb3e3b
                 
                     <CellEditor onClickToOpenAddOptions={(panels, button) => this.handleClickToOpenOptions('add', {panels: panels, button: button})} />
                     {/* Page content */}
@@ -257,6 +191,9 @@
                             closeOptions={this.handleOptionsViewClosed.bind(this)} 
                         />
                     }
+                    {!this.state.historyVisible ? null :
+                        <VersionHistoryController onclosed={this.handleOptionsViewClosed.bind(this, 'history')} />
+                    }
                     {appOptions.isDocReady &&
                         <Fragment key='filter-context'>
                             <FilterOptionsController wsProps={wsProps} />
@@ -265,7 +202,6 @@
                             />
                         </Fragment>
                     }
-                    
                     <Statusbar key='statusbar'/>
                     <FunctionGroups /> {/* hidden component*/}
                 </Page>
