{
  "About": {
    "textAbout": "О программе",
    "textAddress": "Адрес",
    "textBack": "Назад",
    "textEmail": "Еmail",
    "textPoweredBy": "Разработано",
    "textTel": "Телефон",
    "textVersion": "Версия"
  },
  "Common": {
    "Collaboration": {
      "notcriticalErrorTitle": "Внимание",
      "textAddComment": "Добавить комментарий",
      "textAddReply": "Добавить ответ",
      "textBack": "Назад",
      "textCancel": "Отмена",
      "textCollaboration": "Совместная работа",
      "textComments": "Комментарии",
      "textDeleteComment": "Удалить комментарий",
      "textDeleteReply": "Удалить ответ",
      "textDone": "Готово",
      "textEdit": "Редактировать",
      "textEditComment": "Редактировать комментарий",
      "textEditReply": "Редактировать ответ",
      "textEditUser": "Пользователи, редактирующие документ:",
      "textMessageDeleteComment": "Вы действительно хотите удалить этот комментарий?",
      "textMessageDeleteReply": "Вы действительно хотите удалить этот ответ?",
      "textNoComments": "Этот документ не содержит комментариев",
      "textOk": "Ok",
      "textReopen": "Переоткрыть",
      "textResolve": "Решить",
      "textTryUndoRedo": "Функции отмены и повтора действий отключены в Быстром режиме совместного редактирования.",
      "textUsers": "Пользователи"
    },
    "ThemeColorPalette": {
      "textCustomColors": "Пользовательские цвета",
      "textStandartColors": "Стандартные цвета",
      "textThemeColors": "Цвета темы"
    }
  },
  "ContextMenu": {
    "errorCopyCutPaste": "Операции копирования, вырезания и вставки с помощью контекстного меню будут выполняться только в текущем файле.",
    "errorInvalidLink": "Ссылка указывает на несуществующую ячейку. Исправьте или удалите ссылку.",
    "menuAddComment": "Добавить комментарий",
    "menuAddLink": "Добавить ссылку",
    "menuCancel": "Отмена",
    "menuCell": "Ячейка",
    "menuDelete": "Удалить",
    "menuEdit": "Редактировать",
    "menuFreezePanes": "Закрепить области",
    "menuHide": "Скрыть",
    "menuMerge": "Объединить",
    "menuMore": "Ещё",
    "menuOpenLink": "Перейти по ссылке",
    "menuShow": "Показать",
    "menuUnfreezePanes": "Снять закрепление областей",
    "menuUnmerge": "Разбить",
    "menuUnwrap": "Убрать перенос",
    "menuViewComment": "Просмотреть комментарий",
    "menuWrap": "Перенос текста",
    "notcriticalErrorTitle": "Внимание",
    "textCopyCutPasteActions": "Операции копирования, вырезания и вставки",
    "textDoNotShowAgain": "Больше не показывать",
    "warnMergeLostData": "В объединенной ячейке останутся только данные из левой верхней ячейки.<br>Вы действительно хотите продолжить?"
  },
  "Controller": {
    "Main": {
      "criticalErrorTitle": "Ошибка",
      "errorAccessDeny": "Вы пытаетесь выполнить действие, на которое у вас нет прав.<br>Пожалуйста, обратитесь к администратору.",
      "errorOpensource": "Используя бесплатную версию Community, вы можете открывать документы только на просмотр. Для доступа к мобильным веб-редакторам требуется коммерческая лицензия.",
      "errorProcessSaveResult": "Не удалось завершить сохранение.",
      "errorServerVersion": "Версия редактора была обновлена. Страница будет перезагружена, чтобы применить изменения.",
      "errorUpdateVersion": "Версия файла была изменена. Страница будет перезагружена.",
      "leavePageText": "В документе есть несохраненные изменения. Нажмите 'Остаться на странице', чтобы дождаться автосохранения. Нажмите 'Уйти со страницы', чтобы сбросить все несохраненные изменения.",
      "notcriticalErrorTitle": "Внимание",
      "SDK": {
        "txtAccent": "Акцент",
        "txtAll": "(Все)",
        "txtArt": "Введите ваш текст",
        "txtBlank": "(пусто)",
        "txtByField": "%1 из %2",
        "txtClearFilter": "Очистить фильтр (Alt+C)",
        "txtColLbls": "Названия столбцов",
        "txtColumn": "Столбец",
        "txtConfidential": "Конфиденциально",
        "txtDate": "Дата",
        "txtDays": "Дни",
        "txtDiagramTitle": "Заголовок диаграммы",
        "txtFile": "Файл",
        "txtGrandTotal": "Общий итог",
        "txtGroup": "Сгруппировать",
        "txtHours": "Часы",
        "txtMinutes": "Минуты",
        "txtMonths": "Месяцы",
        "txtMultiSelect": "Множественный выбор (Alt+S)",
        "txtOr": "%1 или %2",
        "txtPage": "Страница",
        "txtPageOf": "Страница %1 из %2",
        "txtPages": "Страницы",
        "txtPreparedBy": "Подготовил:",
        "txtPrintArea": "Область_печати",
        "txtQuarter": "Кв-л",
        "txtQuarters": "Кварталы",
        "txtRow": "Строка",
        "txtRowLbls": "Названия строк",
        "txtSeconds": "Секунды",
        "txtSeries": "Ряд",
        "txtStyle_Bad": "Плохой",
        "txtStyle_Calculation": "Пересчет",
        "txtStyle_Check_Cell": "Контрольная ячейка",
        "txtStyle_Comma": "Финансовый",
        "txtStyle_Currency": "Денежный",
        "txtStyle_Explanatory_Text": "Пояснение",
        "txtStyle_Good": "Хороший",
        "txtStyle_Heading_1": "Заголовок 1",
        "txtStyle_Heading_2": "Заголовок 2",
        "txtStyle_Heading_3": "Заголовок 3",
        "txtStyle_Heading_4": "Заголовок 4",
        "txtStyle_Input": "Ввод",
        "txtStyle_Linked_Cell": "Связанная ячейка",
        "txtStyle_Neutral": "Нейтральный",
        "txtStyle_Normal": "Обычный",
        "txtStyle_Note": "Примечание",
        "txtStyle_Output": "Вывод",
        "txtStyle_Percent": "Процентный",
        "txtStyle_Title": "Название",
        "txtStyle_Total": "Итог",
        "txtStyle_Warning_Text": "Текст предупреждения",
        "txtTab": "Табуляция",
        "txtTable": "Таблица",
        "txtTime": "Время",
        "txtValues": "Значения",
        "txtXAxis": "Ось X",
        "txtYAxis": "Ось Y",
        "txtYears": "Годы"
      },
      "textAnonymous": "Анонимный пользователь",
      "textBuyNow": "Перейти на сайт",
      "textClose": "Закрыть",
      "textContactUs": "Отдел продаж",
      "textCustomLoader": "К сожалению, у вас нет прав изменять экран, отображаемый при загрузке. Пожалуйста, обратитесь в наш отдел продаж, чтобы сделать запрос.",
      "textGuest": "Гость",
      "textHasMacros": "Файл содержит автозапускаемые макросы.<br>Хотите запустить макросы?",
      "textNo": "Нет",
      "textNoChoices": "Нет вариантов для заполнения ячейки.<br>Для замены можно выбрать только текстовые значения из столбца.",
      "textNoLicenseTitle": "Лицензионное ограничение",
      "textNoTextFound": "Текст не найден",
      "textOk": "Ok",
      "textPaidFeature": "Платная функция",
      "textRemember": "Запомнить мой выбор",
      "textReplaceSkipped": "Замена выполнена. Пропущено вхождений - {0}.",
      "textReplaceSuccess": "Поиск выполнен. Заменено вхождений: {0}",
      "textYes": "Да",
      "titleServerVersion": "Редактор обновлен",
      "titleUpdateVersion": "Версия изменилась",
      "warnLicenseExceeded": "Вы достигли лимита на одновременные подключения к редакторам %1. Этот документ будет открыт только на просмотр. Свяжитесь с администратором, чтобы узнать больше.",
      "warnLicenseLimitedNoAccess": "Истек срок действия лицензии. Нет доступа к функциональности редактирования документов. Пожалуйста, обратитесь к администратору.",
      "warnLicenseLimitedRenewed": "Необходимо обновить лицензию. У вас ограниченный доступ к функциональности редактирования документов.<br>Пожалуйста, обратитесь к администратору, чтобы получить полный доступ",
      "warnLicenseUsersExceeded": "Вы достигли лимита на количество пользователей редакторов %1. Свяжитесь с администратором, чтобы узнать больше.",
      "warnNoLicense": "Вы достигли лимита на одновременные подключения к редакторам %1. Этот документ будет открыт на просмотр. Напишите в отдел продаж %1, чтобы обсудить индивидуальные условия обновления.",
      "warnNoLicenseUsers": "Вы достигли лимита на количество пользователей редакторов %1. Напишите в отдел продаж %1, чтобы обсудить индивидуальные условия обновления.",
      "warnProcessRightsChange": "У вас нет прав на редактирование этого файла."
    }
  },
  "Error": {
    "convertationTimeoutText": "Превышено время ожидания конвертации.",
    "criticalErrorExtText": "Нажмите 'OK' для возврата к списку документов.",
    "criticalErrorTitle": "Ошибка",
    "downloadErrorText": "Загрузка не удалась.",
    "errorAccessDeny": "Вы пытаетесь выполнить действие, на которое у вас нет прав.<br>Пожалуйста, обратитесь к администратору.",
    "errorArgsRange": "Ошибка в формуле.<br>Неверный диапазон аргументов.",
    "errorAutoFilterChange": "Операция не разрешена, поскольку предпринимается попытка сдвинуть ячейки таблицы на листе.",
    "errorAutoFilterChangeFormatTable": "Эту операцию нельзя выполнить для выделенных ячеек, поскольку нельзя переместить часть таблицы.<br>Выберите другой диапазон данных, чтобы перемещалась вся таблица, и повторите попытку.",
    "errorAutoFilterDataRange": "Операция не может быть произведена для выбранного диапазона ячеек.<br>Выделите однородный диапазон данных внутри или за пределами таблицы и повторите попытку.",
    "errorAutoFilterHiddenRange": "Операция не может быть произведена, так как область содержит отфильтрованные ячейки.<br>Выведите на экран скрытые фильтром элементы и повторите попытку.",
    "errorBadImageUrl": "Неправильный URL-адрес рисунка",
    "errorCannotUseCommandProtectedSheet": "Данную команду нельзя использовать на защищенном листе. Необходимо сначала снять защиту листа.<br>Возможно, потребуется ввести пароль.",
    "errorChangeArray": "Нельзя изменить часть массива.",
    "errorChangeOnProtectedSheet": "Ячейка или диаграмма, которую вы пытаетесь изменить, находится на защищенном листе. Чтобы внести изменения, снимите защиту листа. Может потребоваться пароль.",
    "errorConnectToServer": "Не удается сохранить документ. Проверьте параметры подключения или обратитесь к вашему администратору.<br>Когда вы нажмете на кнопку 'OK', вам будет предложено скачать документ.",
    "errorCopyMultiselectArea": "Данная команда неприменима для несвязных диапазонов.<br>Выберите один диапазон и повторите попытку.",
    "errorCountArg": "Ошибка в формуле.<br>Неверное количество аргументов.",
    "errorCountArgExceed": "Ошибка в формуле.<br>Превышено максимальное количество аргументов.",
    "errorCreateDefName": "В настоящий момент нельзя отредактировать существующие именованные диапазоны и создать новые,<br>так как некоторые из них редактируются.",
    "errorDatabaseConnection": "Внешняя ошибка.<br>Ошибка подключения к базе данных. Пожалуйста, обратитесь в службу технической поддержки.",
    "errorDataEncrypted": "Получены зашифрованные изменения, их нельзя расшифровать.",
    "errorDataRange": "Некорректный диапазон данных.",
    "errorDataValidate": "Введенное значение недопустимо.<br>Значения, которые можно ввести в эту ячейку, ограничены.",
    "errorDefaultMessage": "Код ошибки: %1",
    "errorEditingDownloadas": "В ходе работы с документом произошла ошибка.<br>Используйте опцию 'Скачать', чтобы сохранить резервную копию файла локально.",
    "errorFilePassProtect": "Файл защищен паролем и не может быть открыт.",
    "errorFileRequest": "Внешняя ошибка.<br>Ошибка запроса файла. Пожалуйста, обратитесь в службу поддержки.",
    "errorFileSizeExceed": "Размер файла превышает ограничение, установленное для вашего сервера.<br>Обратитесь к администратору для получения дополнительной информации.",
    "errorFileVKey": "Внешняя ошибка.<br>Неверный ключ безопасности. Пожалуйста, обратитесь в службу поддержки.",
    "errorFillRange": "Не удается заполнить выбранный диапазон ячеек.<br>Все объединенные ячейки должны быть одного размера.",
    "errorFormulaName": "Ошибка в формуле.<br>Неверное имя формулы.",
    "errorFormulaParsing": "Внутренняя ошибка при синтаксическом анализе формулы.",
    "errorFrmlMaxLength": "Нельзя добавить эту формулу, так как ее длина превышает допустимое количество символов.<br>Отредактируйте ее и повторите попытку.",
    "errorFrmlMaxReference": "Нельзя ввести эту формулу, так как она содержит слишком много значений,<br>ссылок на ячейки и/или имен.",
    "errorFrmlMaxTextLength": "Длина текстовых значений в формулах не может превышать 255 символов.<br>Используйте функцию СЦЕПИТЬ или оператор сцепления (&)",
    "errorFrmlWrongReferences": "Функция ссылается на лист, который не существует.<br>Проверьте данные и повторите попытку.",
    "errorInvalidRef": "Введите корректное имя для выделенного диапазона или допустимую ссылку для перехода.",
    "errorKeyEncrypt": "Неизвестный дескриптор ключа",
    "errorKeyExpire": "Срок действия дескриптора ключа истек",
    "errorLoadingFont": "Шрифты не загружены.<br>Пожалуйста, обратитесь к администратору Сервера документов.",
    "errorLockedAll": "Операция не может быть произведена, так как лист заблокирован другим пользователем.",
    "errorLockedCellPivot": "Нельзя изменить данные в сводной таблице.",
    "errorLockedWorksheetRename": "В настоящее время лист нельзя переименовать, так как его переименовывает другой пользователь",
    "errorMaxPoints": "Максимальное число точек в серии для диаграммы составляет 4096.",
    "errorMoveRange": "Нельзя изменить часть объединенной ячейки",
    "errorMultiCellFormula": "Формулы массива с несколькими ячейками не разрешаются в таблицах.",
    "errorOpenWarning": "Длина одной из формул в файле превышала<br>допустимое количество символов, и формула была удалена.",
    "errorOperandExpected": "Синтаксис введенной функции некорректен. Проверьте, не пропущена ли одна из скобок - '(' или ')'.",
    "errorPasteMaxRange": "Область копирования не соответствует области вставки. Для вставки скопированных ячеек выделите область такого же размера или щелкните по первой ячейке в строке.",
    "errorPrintMaxPagesCount": "К сожалению, в текущей версии программы нельзя напечатать более 1500 страниц за один раз.<br>Это ограничение будет устранено в последующих версиях.",
    "errorSessionAbsolute": "Время сеанса редактирования документа истекло. Пожалуйста, обновите страницу.",
    "errorSessionIdle": "Документ долгое время не редактировался. Пожалуйста, обновите страницу.",
    "errorSessionToken": "Подключение к серверу было прервано. Пожалуйста, обновите страницу.",
    "errorStockChart": "Неверный порядок строк. Чтобы создать биржевую диаграмму, расположите данные на листе в следующем порядке:<br> цена открытия, максимальная цена, минимальная цена, цена закрытия.",
    "errorUnexpectedGuid": "Внешняя ошибка.<br>Непредвиденный идентификатор GUID. Пожалуйста, обратитесь в службу поддержки.",
    "errorUpdateVersionOnDisconnect": "Подключение к Интернету было восстановлено, и версия файла изменилась.<br>Прежде чем продолжить работу, надо скачать файл или скопировать его содержимое, чтобы обеспечить сохранность данных, а затем перезагрузить страницу.",
    "errorUserDrop": "В настоящий момент файл недоступен.",
    "errorUsersExceed": "Превышено количество пользователей, разрешенных согласно тарифному плану",
    "errorViewerDisconnect": "Подключение прервано. Вы можете просматривать документ,<br>но не сможете скачать или напечатать его до восстановления подключения и обновления страницы.",
    "errorWrongBracketsCount": "Ошибка в формуле.<br>Неверное количество скобок.",
    "errorWrongOperator": "Ошибка во введенной формуле. Использован неправильный оператор.<br>Пожалуйста, исправьте ошибку.",
    "notcriticalErrorTitle": "Внимание",
    "openErrorText": "При открытии файла произошла ошибка",
    "pastInMergeAreaError": "Нельзя изменить часть объединенной ячейки",
    "saveErrorText": "При сохранении файла произошла ошибка",
    "scriptLoadError": "Слишком медленное подключение, некоторые компоненты не удалось загрузить. Пожалуйста, обновите страницу.",
    "textErrorPasswordIsNotCorrect": "Неверный пароль.<br>Убедитесь, что отключена клавиша CAPS LOCK и используется правильный регистр.",
    "unknownErrorText": "Неизвестная ошибка.",
    "uploadImageExtMessage": "Неизвестный формат рисунка.",
    "uploadImageFileCountMessage": "Ни одного рисунка не загружено.",
    "uploadImageSizeMessage": "Слишком большой рисунок. Максимальный размер - 25 MB."
  },
  "LongActions": {
    "advDRMPassword": "Пароль",
    "applyChangesTextText": "Загрузка данных...",
    "applyChangesTitleText": "Загрузка данных",
    "confirmMoveCellRange": "Конечный диапазон ячеек может содержать данные. Продолжить операцию?",
    "confirmPutMergeRange": "Исходные данные содержат объединенные ячейки.<br>Перед вставкой в таблицу они будут разделены.",
    "confirmReplaceFormulaInTable": "Формулы в строке заголовка будут удалены и преобразованы в статический текст.<br>Вы хотите продолжить?",
    "downloadTextText": "Загрузка документа...",
    "downloadTitleText": "Загрузка документа",
    "loadFontsTextText": "Загрузка данных...",
    "loadFontsTitleText": "Загрузка данных",
    "loadFontTextText": "Загрузка данных...",
    "loadFontTitleText": "Загрузка данных",
    "loadImagesTextText": "Загрузка рисунков...",
    "loadImagesTitleText": "Загрузка рисунков",
    "loadImageTextText": "Загрузка рисунка...",
    "loadImageTitleText": "Загрузка рисунка",
    "loadingDocumentTextText": "Загрузка документа...",
    "loadingDocumentTitleText": "Загрузка документа",
    "notcriticalErrorTitle": "Внимание",
    "openTextText": "Открытие документа...",
    "openTitleText": "Открытие документа",
    "printTextText": "Печать документа...",
    "printTitleText": "Печать документа",
    "savePreparingText": "Подготовка к сохранению",
    "savePreparingTitle": "Подготовка к сохранению. Пожалуйста, подождите...",
    "saveTextText": "Сохранение документа...",
    "saveTitleText": "Сохранение документа",
    "textCancel": "Отмена",
    "textErrorWrongPassword": "Неверный пароль.",
    "textLoadingDocument": "Загрузка документа",
    "textNo": "Нет",
    "textOk": "Ok",
    "textUnlockRange": "Разблокировать диапазон",
    "textUnlockRangeWarning": "Диапазон, который вы пытаетесь изменить, защищен с помощью пароля.",
    "textYes": "Да",
    "txtEditingMode": "Установка режима редактирования...",
    "uploadImageTextText": "Загрузка рисунка...",
    "uploadImageTitleText": "Загрузка рисунка",
    "waitText": "Пожалуйста, подождите..."
  },
  "Statusbar": {
    "notcriticalErrorTitle": "Внимание",
    "textCancel": "Отмена",
    "textDelete": "Удалить",
    "textDuplicate": "Дублировать",
    "textErrNameExists": "Лист с таким именем уже существует.",
    "textErrNameWrongChar": "Имя листа не может содержать символы: \\, /, *, ?, [, ], :",
    "textErrNotEmpty": "Имя листа не должно быть пустым",
    "textErrorLastSheet": "Книга должна содержать хотя бы один видимый лист.",
    "textErrorRemoveSheet": "Не удалось удалить лист.",
    "textHidden": "Скрытый",
    "textHide": "Скрыть",
    "textMore": "Ещё",
    "textMove": "Переместить",
    "textMoveBefore": "Переместить перед листом",
    "textMoveToEnd": "(Переместить в конец)",
    "textOk": "Ok",
    "textRename": "Переименовать",
    "textRenameSheet": "Переименовать лист",
    "textSheet": "Лист",
    "textSheetName": "Имя листа",
    "textUnhide": "Показать",
    "textWarnDeleteSheet": "Лист может содержать данные. Продолжить операцию?",
    "textTabColor": "Tab Color"
  },
  "Toolbar": {
    "dlgLeaveMsgText": "В документе есть несохраненные изменения. Нажмите 'Остаться на странице', чтобы дождаться автосохранения. Нажмите 'Уйти со страницы', чтобы сбросить все несохраненные изменения.",
    "dlgLeaveTitleText": "Вы выходите из приложения",
    "leaveButtonText": "Уйти со страницы",
    "stayButtonText": "Остаться на странице"
  },
  "View": {
    "Add": {
      "errorMaxRows": "ОШИБКА! Максимальное число рядов данных для одной диаграммы - 255.",
      "errorStockChart": "Неверный порядок строк. Чтобы создать биржевую диаграмму, расположите данные на листе в следующем порядке:<br> цена открытия, максимальная цена, минимальная цена, цена закрытия.",
      "notcriticalErrorTitle": "Внимание",
      "sCatDateAndTime": "Дата и время",
      "sCatEngineering": "Инженерные",
      "sCatFinancial": "Финансовые",
      "sCatInformation": "Информационные",
      "sCatLogical": "Логические",
      "sCatLookupAndReference": "Поиск и ссылки",
      "sCatMathematic": "Математические",
      "sCatStatistical": "Статистические",
      "sCatTextAndData": "Текст и данные",
      "textAddLink": "Добавить ссылку",
      "textAddress": "Адрес",
      "textBack": "Назад",
      "textCancel": "Отмена",
      "textChart": "Диаграмма",
      "textComment": "Комментарий",
      "textDisplay": "Отображать",
      "textEmptyImgUrl": "Необходимо указать URL рисунка.",
      "textExternalLink": "Внешняя ссылка",
      "textFilter": "Фильтр",
      "textFunction": "Функция",
      "textGroups": "КАТЕГОРИИ",
      "textImage": "Рисунок",
      "textImageURL": "URL рисунка",
      "textInsert": "Вставить",
      "textInsertImage": "Вставить рисунок",
      "textInternalDataRange": "Внутренний диапазон данных",
      "textInvalidRange": "ОШИБКА! Недопустимый диапазон ячеек",
      "textLink": "Ссылка",
      "textLinkSettings": "Настройки ссылки",
      "textLinkType": "Тип ссылки",
      "textOk": "Ok",
      "textOther": "Другое",
      "textPictureFromLibrary": "Рисунок из библиотеки",
      "textPictureFromURL": "Рисунок по URL",
      "textRange": "Диапазон",
      "textRequired": "Обязательно",
      "textScreenTip": "Подсказка",
      "textSelectedRange": "Выбранный диапазон",
      "textShape": "Фигура",
      "textSheet": "Лист",
      "textSortAndFilter": "Сортировка и фильтрация",
      "txtExpand": "Расширить и сортировать",
      "txtExpandSort": "Данные рядом с выделенным диапазоном не будут отсортированы. Вы хотите расширить выделенный диапазон, чтобы включить данные из смежных ячеек, или продолжить сортировку только выделенного диапазона?",
      "txtLockSort": "Обнаружены данные рядом с выделенным диапазоном, но у вас недостаточно прав для изменения этих ячеек.<br>Вы хотите продолжить работу с выделенным диапазоном?",
      "txtNo": "Нет",
      "txtNotUrl": "Это поле должно быть URL-адресом в формате \"http://www.example.com\"",
      "txtSorting": "Сортировка",
      "txtSortSelected": "Сортировать выделенное",
      "txtYes": "Да",
      "textThisRowHint": "Choose only this row of the specified column",
      "textAllTableHint": "Returns the entire contents of the table or specified table columns including column headers, data and total rows",
      "textDataTableHint": "Returns the data cells of the table or specified table columns",
      "textHeadersTableHint": "Returns the column headers for the table or specified table columns",
      "textTotalsTableHint": "Returns the total rows for the table or specified table columns"
    },
    "Edit": {
      "notcriticalErrorTitle": "Внимание",
      "textAccounting": "Финансовый",
      "textActualSize": "Реальный размер",
      "textAddCustomColor": "Добавить пользовательский цвет",
      "textAddress": "Адрес",
      "textAlign": "Выравнивание",
      "textAlignBottom": "По нижнему краю",
      "textAlignCenter": "По центру",
      "textAlignLeft": "По левому краю",
      "textAlignMiddle": "По середине",
      "textAlignRight": "По правому краю",
      "textAlignTop": "По верхнему краю",
      "textAllBorders": "Все границы",
      "textAngleClockwise": "Текст по часовой стрелке",
      "textAngleCounterclockwise": "Текст против часовой стрелки",
      "textAuto": "Авто",
      "textAutomatic": "Автоматический",
      "textAxisCrosses": "Пересечение с осью",
      "textAxisOptions": "Параметры оси",
      "textAxisPosition": "Положение оси",
      "textAxisTitle": "Название оси",
      "textBack": "Назад",
      "textBetweenTickMarks": "Между делениями",
      "textBillions": "Миллиарды",
      "textBorder": "Граница",
      "textBorderStyle": "Стиль границ",
      "textBottom": "Снизу",
      "textBottomBorder": "Нижняя граница",
      "textBringToForeground": "Перенести на передний план",
      "textCell": "Ячейка",
      "textCellStyles": "Стили ячеек",
      "textCenter": "По центру",
      "textChart": "Диаграмма",
      "textChartTitle": "Заголовок диаграммы",
      "textClearFilter": "Очистить фильтр",
      "textColor": "Цвет",
      "textCross": "На пересечении",
      "textCrossesValue": "Значение",
      "textCurrency": "Денежный",
      "textCustomColor": "Пользовательский цвет",
      "textDataLabels": "Подписи данных",
      "textDate": "Дата",
      "textDefault": "Выбранный диапазон",
      "textDeleteFilter": "Удалить фильтр",
      "textDesign": "Вид",
      "textDiagonalDownBorder": "Диагональная граница сверху вниз",
      "textDiagonalUpBorder": "Диагональная граница снизу вверх",
      "textDisplay": "Отображать",
      "textDisplayUnits": "Единицы отображения",
      "textDollar": "Доллар",
      "textEditLink": "Редактировать ссылку",
      "textEffects": "Эффекты",
      "textEmptyImgUrl": "Необходимо указать URL рисунка.",
      "textEmptyItem": "{Пустые}",
      "textErrorMsg": "Необходимо выбрать хотя бы одно значение",
      "textErrorTitle": "Внимание",
      "textEuro": "Евро",
      "textExternalLink": "Внешняя ссылка",
      "textFill": "Заливка",
      "textFillColor": "Цвет заливки",
      "textFilterOptions": "Параметры фильтра",
      "textFit": "По ширине",
      "textFonts": "Шрифты",
      "textFormat": "Формат",
      "textFraction": "Дробный",
      "textFromLibrary": "Рисунок из библиотеки",
      "textFromURL": "Рисунок по URL",
      "textGeneral": "Общий",
      "textGridlines": "Линии сетки",
      "textHigh": "Выше",
      "textHorizontal": "По горизонтали",
      "textHorizontalAxis": "Горизонтальная ось",
      "textHorizontalText": "Горизонтальный текст",
      "textHundredMil": "100 000 000",
      "textHundreds": "Сотни",
      "textHundredThousands": "100 000",
      "textHyperlink": "Гиперссылка",
      "textImage": "Рисунок",
      "textImageURL": "URL рисунка",
      "textIn": "Внутри",
      "textInnerBottom": "Внутри снизу",
      "textInnerTop": "Внутри сверху",
      "textInsideBorders": "Внутренние границы",
      "textInsideHorizontalBorder": "Внутренняя горизонтальная граница",
      "textInsideVerticalBorder": "Внутренняя вертикальная граница",
      "textInteger": "Целочисленный",
      "textInternalDataRange": "Внутренний диапазон данных",
      "textInvalidRange": "Недопустимый диапазон ячеек",
      "textJustified": "По ширине",
      "textLabelOptions": "Параметры подписи",
      "textLabelPosition": "Положение подписи",
      "textLayout": "Макет",
      "textLeft": "Слева",
      "textLeftBorder": "Левая граница",
      "textLeftOverlay": "Наложение слева",
      "textLegend": "Условные обозначения",
      "textLink": "Ссылка",
      "textLinkSettings": "Настройки ссылки",
      "textLinkType": "Тип ссылки",
      "textLow": "Ниже",
      "textMajor": "Основные",
      "textMajorAndMinor": "Основные и дополнительные",
      "textMajorType": "Основной тип",
      "textMaximumValue": "Максимум",
      "textMedium": "Средние",
      "textMillions": "Миллионы",
      "textMinimumValue": "Минимум",
      "textMinor": "Дополнительные",
      "textMinorType": "Дополнительный тип",
      "textMoveBackward": "Перенести назад",
      "textMoveForward": "Перенести вперед",
      "textNextToAxis": "Рядом с осью",
      "textNoBorder": "Без границ",
      "textNone": "Нет",
      "textNoOverlay": "Без наложения",
      "textNotUrl": "Это поле должно быть URL-адресом в формате \"http://www.example.com\"",
      "textNumber": "Числовой",
      "textOk": "Ok",
      "textOnTickMarks": "Деления",
      "textOpacity": "Непрозрачность",
      "textOut": "Снаружи",
      "textOuterTop": "Снаружи сверху",
      "textOutsideBorders": "Внешние границы",
      "textOverlay": "Наложение",
      "textPercentage": "Процентный",
      "textPictureFromLibrary": "Рисунок из библиотеки",
      "textPictureFromURL": "Рисунок по URL",
      "textPound": "Фунт",
      "textPt": "пт",
      "textRange": "Диапазон",
      "textRemoveChart": "Удалить диаграмму",
      "textRemoveImage": "Удалить рисунок",
      "textRemoveLink": "Удалить ссылку",
      "textRemoveShape": "Удалить фигуру",
      "textReorder": "Порядок",
      "textReplace": "Заменить",
      "textReplaceImage": "Заменить рисунок",
      "textRequired": "Обязательно",
      "textRight": "Справа",
      "textRightBorder": "Правая граница",
      "textRightOverlay": "Наложение справа",
      "textRotated": "Повернутое",
      "textRotateTextDown": "Повернуть текст вниз",
      "textRotateTextUp": "Повернуть текст вверх",
      "textRouble": "Рубль",
      "textScientific": "Научный",
      "textScreenTip": "Подсказка",
      "textSelectAll": "Выделить всё",
      "textSelectObjectToEdit": "Выберите объект для редактирования",
      "textSendToBackground": "Перенести на задний план",
      "textSettings": "Настройки",
      "textShape": "Фигура",
      "textSheet": "Лист",
      "textSize": "Размер",
      "textStyle": "Стиль",
      "textTenMillions": "10 000 000",
      "textTenThousands": "10 000",
      "textText": "Текст",
      "textTextColor": "Цвет текста",
      "textTextFormat": "Формат текста",
      "textTextOrientation": "Ориентация текста",
      "textThick": "Толстые",
      "textThin": "Тонкие",
      "textThousands": "Тысячи",
      "textTickOptions": "Параметры делений",
      "textTime": "Время",
      "textTop": "Сверху",
      "textTopBorder": "Верхняя граница",
      "textTrillions": "Триллионы",
      "textType": "Тип",
      "textValue": "Значение",
      "textValuesInReverseOrder": "Значения в обратном порядке",
      "textVertical": "По вертикали",
      "textVerticalAxis": "Вертикальная ось",
      "textVerticalText": "Вертикальный текст",
      "textWrapText": "Перенос текста",
      "textYen": "Йена",
      "txtNotUrl": "Это поле должно быть URL-адресом в формате \"http://www.example.com\"",
      "txtSortHigh2Low": "Сортировка по убыванию",
      "txtSortLow2High": "Сортировка по возрастанию"
    },
    "Settings": {
      "advCSVOptions": "Выбрать параметры CSV",
      "advDRMEnterPassword": "Введите пароль:",
      "advDRMOptions": "Защищенный файл",
      "advDRMPassword": "Пароль",
      "closeButtonText": "Закрыть файл",
      "notcriticalErrorTitle": "Внимание",
      "textAbout": "О программе",
      "textAddress": "Адрес",
      "textApplication": "Приложение",
      "textApplicationSettings": "Настройки приложения",
      "textAuthor": "Автор",
      "textBack": "Назад",
      "textBottom": "Снизу",
      "textByColumns": "По столбцам",
      "textByRows": "По строкам",
      "textCancel": "Отмена",
      "textCentimeter": "Сантиметр",
      "textChooseCsvOptions": "Выбрать параметры CSV",
      "textChooseDelimeter": "Выбрать разделитель",
      "textChooseEncoding": "Выбрать кодировку",
      "textCollaboration": "Совместная работа",
      "textColorSchemes": "Цветовые схемы",
      "textComment": "Комментарий",
      "textCommentingDisplay": "Отображение комментариев",
      "textComments": "Комментарии",
      "textCreated": "Создана",
      "textCustomSize": "Особый размер",
      "textDarkTheme": "Темная тема",
      "textDelimeter": "Разделитель",
      "textDisableAll": "Отключить все",
      "textDisableAllMacrosWithNotification": "Отключить все макросы с уведомлением",
      "textDisableAllMacrosWithoutNotification": "Отключить все макросы без уведомления",
      "textDone": "Готово",
      "textDownload": "Скачать",
      "textDownloadAs": "Скачать как",
      "textEmail": "Еmail",
      "textEnableAll": "Включить все",
      "textEnableAllMacrosWithoutNotification": "Включить все макросы без уведомления",
      "textEncoding": "Кодировка",
      "textExample": "Пример",
      "textFind": "Поиск",
      "textFindAndReplace": "Поиск и замена",
      "textFindAndReplaceAll": "Найти и заменить все",
      "textFormat": "Формат",
      "textFormulaLanguage": "Язык формул",
      "textFormulas": "Формулы",
      "textHelp": "Справка",
      "textHideGridlines": "Скрыть линии сетки",
      "textHideHeadings": "Скрыть заголовки",
      "textHighlightRes": "Выделить результаты",
      "textInch": "Дюйм",
      "textLandscape": "Альбомная",
      "textLastModified": "Последнее изменение",
      "textLastModifiedBy": "Автор последнего изменения",
      "textLeft": "Слева",
      "textLocation": "Размещение",
      "textLookIn": "Область поиска",
      "textMacrosSettings": "Настройки макросов",
      "textMargins": "Поля",
      "textMatchCase": "С учетом регистра",
      "textMatchCell": "Сопоставление ячеек",
      "textNoTextFound": "Текст не найден",
      "textOk": "Ok",
      "textOpenFile": "Введите пароль для открытия файла",
      "textOrientation": "Ориентация",
      "textOwner": "Владелец",
      "textPoint": "Пункт",
      "textPortrait": "Книжная",
      "textPoweredBy": "Разработано",
      "textPrint": "Печать",
      "textR1C1Style": "Стиль ссылок R1C1",
      "textRegionalSettings": "Региональные параметры",
      "textReplace": "Заменить",
      "textReplaceAll": "Заменить все",
      "textResolvedComments": "Решенные комментарии",
      "textRight": "Справа",
      "textSearch": "Поиск",
      "textSearchBy": "Поиск",
      "textSearchIn": "Искать",
      "textSettings": "Настройки",
      "textSheet": "Лист",
      "textShowNotification": "Показывать уведомление",
      "textSpreadsheetFormats": "Форматы таблицы",
      "textSpreadsheetInfo": "Информация о таблице",
      "textSpreadsheetSettings": "Настройки таблицы",
      "textSpreadsheetTitle": "Название таблицы",
      "textSubject": "Тема",
      "textTel": "Телефон",
      "textTitle": "Название",
      "textTop": "Сверху",
      "textUnitOfMeasurement": "Единица измерения",
      "textUploaded": "Загружена",
      "textValues": "Значения",
      "textVersion": "Версия",
      "textWorkbook": "В книге",
      "txtColon": "Двоеточие",
      "txtComma": "Запятая",
      "txtDelimiter": "Разделитель",
      "txtDownloadCsv": "Скачать CSV",
      "txtEncoding": "Кодировка",
      "txtIncorrectPwd": "Неверный пароль",
      "txtOk": "Ok",
      "txtProtected": "Как только вы введете пароль и откроете файл, текущий пароль к файлу будет сброшен",
      "txtScheme1": "Стандартная",
      "txtScheme10": "Обычная",
      "txtScheme11": "Метро",
      "txtScheme12": "Модульная",
      "txtScheme13": "Изящная",
      "txtScheme14": "Эркер",
      "txtScheme15": "Начальная",
      "txtScheme16": "Бумажная",
      "txtScheme17": "Солнцестояние",
      "txtScheme18": "Техническая",
      "txtScheme19": "Трек",
      "txtScheme2": "Оттенки серого",
      "txtScheme20": "Городская",
      "txtScheme21": "Яркая",
      "txtScheme22": "Новая офисная",
      "txtScheme3": "Апекс",
      "txtScheme4": "Аспект",
      "txtScheme5": "Официальная",
      "txtScheme6": "Открытая",
      "txtScheme7": "Справедливость",
      "txtScheme8": "Поток",
      "txtScheme9": "Литейная",
      "txtSemicolon": "Точка с запятой",
      "txtSpace": "Пробел",
      "txtTab": "Табуляция",
<<<<<<< HEAD
      "warnDownloadAs": "Если вы продолжите сохранение в этот формат, весь функционал, кроме текста, будет потерян.<br>Вы действительно хотите продолжить?",
      "textFeedback": "Feedback & Support"
=======
      "warnDownloadAs": "Если Вы продолжите сохранение в этот формат, вcя функциональность, кроме текста, будет потеряна.<br>Вы действительно хотите продолжить?"
>>>>>>> ca553d80
    }
  }
}<|MERGE_RESOLUTION|>--- conflicted
+++ resolved
@@ -679,12 +679,8 @@
       "txtSemicolon": "Точка с запятой",
       "txtSpace": "Пробел",
       "txtTab": "Табуляция",
-<<<<<<< HEAD
       "warnDownloadAs": "Если вы продолжите сохранение в этот формат, весь функционал, кроме текста, будет потерян.<br>Вы действительно хотите продолжить?",
       "textFeedback": "Feedback & Support"
-=======
-      "warnDownloadAs": "Если Вы продолжите сохранение в этот формат, вcя функциональность, кроме текста, будет потеряна.<br>Вы действительно хотите продолжить?"
->>>>>>> ca553d80
     }
   }
 }