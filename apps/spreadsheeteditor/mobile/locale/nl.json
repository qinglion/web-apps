--- conflicted
+++ resolved
@@ -227,12 +227,8 @@
     "unknownErrorText": "Onbekende fout.",
     "uploadImageExtMessage": "Onbekende afbeeldingsindeling.",
     "uploadImageFileCountMessage": "Geen afbeeldingen geüpload.",
-<<<<<<< HEAD
     "uploadImageSizeMessage": "De afbeelding is te groot. De maximale grootte is 25MB.",
     "textErrorPasswordIsNotCorrect": "The password you supplied is not correct.<br>Verify that the CAPS LOCK key is off and be sure to use the correct capitalization."
-=======
-    "uploadImageSizeMessage": "De afbeelding is te groot. De maximale grootte is 25MB."
->>>>>>> 37ae8429
   },
   "LongActions": {
     "advDRMPassword": "Wachtwoord",
@@ -669,12 +665,8 @@
       "txtSemicolon": "Puntkomma",
       "txtSpace": "Spatie",
       "txtTab": "Tab",
-<<<<<<< HEAD
       "warnDownloadAs": "Als u doorgaat met opslaan in dit formaat, gaat alle opmaak verloren en blijft alleen de tekst behouden.<br>Wilt u doorgaan?",
       "textDarkTheme": "Dark Theme"
-=======
-      "warnDownloadAs": "Als u doorgaat met opslaan in dit formaat, gaat alle opmaak verloren en blijft alleen de tekst behouden.<br>Wilt u doorgaan?"
->>>>>>> 37ae8429
     }
   }
 }