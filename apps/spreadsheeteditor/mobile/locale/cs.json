{
  "About": {
    "textAbout": "O aplikaci",
    "textAddress": "Adresa",
    "textBack": "Zpět",
    "textEmail": "Email",
    "textPoweredBy": "Poháněno",
    "textTel": "Telefon",
    "textVersion": "Verze"
  },
  "Common": {
    "Collaboration": {
      "notcriticalErrorTitle": "Varování",
      "textAddComment": "Přidat komentář",
      "textAddReply": "Přidat odpověď",
      "textBack": "Zpět",
      "textCancel": "Zrušit",
      "textCollaboration": "Spolupráce",
      "textComments": "Komentáře",
      "textDeleteComment": "Smazat komentář",
      "textDeleteReply": "Smazat odpověď",
      "textDone": "Hotovo",
      "textEdit": "Upravit",
      "textEditComment": "Upravit komentář",
      "textEditReply": "Upravit odpověď",
      "textEditUser": "Uživatelé, kteří soubor právě upravují:",
      "textMessageDeleteComment": "Opravdu chcete smazat tento komentář?",
      "textMessageDeleteReply": "Opravdu chcete smazat tuto odpověď?",
      "textNoComments": "Tento dokument neobsahuje komentáře",
      "textOk": "OK",
      "textReopen": "Znovu otevřít",
      "textResolve": "Vyřešit",
      "textTryUndoRedo": "Funkce Zpět/Znovu jsou vypnuty pro rychlý režim spolupráce.",
      "textUsers": "Uživatelé"
    },
    "ThemeColorPalette": {
      "textCustomColors": "Vlastní barvy",
      "textStandartColors": "Standardní barvy",
      "textThemeColors": "Barvy motivu vzhledu"
    }
  },
  "ContextMenu": {
    "errorCopyCutPaste": "Akce kopírovat, vyjmout a vložit s využitím kontextové nabídky budou provedeny pouze v tomto souboru.",
    "errorInvalidLink": "Odkaz neexistuje. Prosím, opravte odkaz nebo jej odstraňte.",
    "menuAddComment": "Přidat komentář",
    "menuAddLink": "Přidat odkaz",
    "menuCancel": "Zrušit",
    "menuCell": "Buňka",
    "menuDelete": "Odstranit",
    "menuEdit": "Upravit",
    "menuFreezePanes": "Ukotvit příčky",
    "menuHide": "Skrýt",
    "menuMerge": "Sloučit",
    "menuMore": "Více",
    "menuOpenLink": "Otevřít odkaz",
    "menuShow": "Zobrazit",
    "menuUnfreezePanes": "Zrušit ukotvení příček",
    "menuUnmerge": "Zrušit sloučení",
    "menuUnwrap": "Nezalamovat",
    "menuViewComment": "Zobrazit komentář",
    "menuWrap": "Obtékání",
    "notcriticalErrorTitle": "Varování",
    "textCopyCutPasteActions": "Akce kopírovat, vyjmout a vložit",
    "textDoNotShowAgain": "Nezobrazovat znovu",
    "warnMergeLostData": "Ve sloučené buňce budou zachována pouze data z původní levé horní buňky.<br>Opravdu chcete pokračovat?"
  },
  "Controller": {
    "Main": {
      "criticalErrorTitle": "Chyba",
      "errorAccessDeny": "Pokoušíte se provést akci, na kterou nemáte oprávnění.<br>Obraťte se na Vašeho správce.",
      "errorProcessSaveResult": "Ukládání selhalo.",
      "errorServerVersion": "Verze editoru byla aktualizována. Stránka bude znovu načtena, aby se změny uplatnily.",
      "errorUpdateVersion": "Verze souboru byla změněna. Stránka bude znovu načtena.",
      "leavePageText": "V tomto dokumentu máte neuložené změny. Klikněte na 'Zůstat na této stránce' a počkejte dokud nedojde k automatickému uložení. Klikněte na 'Opustit tuto stránku' pro zahození neuložených změn.",
      "notcriticalErrorTitle": "Varování",
      "SDK": {
        "txtAccent": "Zvýraznění",
        "txtAll": "(vše)",
        "txtArt": "Zde napište text",
        "txtBlank": "(prázdný)",
        "txtByField": "%1 z %2",
        "txtClearFilter": "Vymazat filtr (Alt+C)",
        "txtColLbls": "Štítky buňky",
        "txtColumn": "Sloupec",
        "txtConfidential": "Důvěrné",
        "txtDate": "Datum",
        "txtDays": "dny",
        "txtDiagramTitle": "Název grafu",
        "txtFile": "Soubor",
        "txtGrandTotal": "Celkový součet",
        "txtGroup": "Seskupit",
        "txtHours": "hodiny",
        "txtMinutes": "Minuty",
        "txtMonths": "Měsíce",
        "txtMultiSelect": "Vícenásobný výběr (Alt+S)",
        "txtOr": "%1 nebo %2",
        "txtPage": "Stránka",
        "txtPageOf": "Stránka %1 z %2",
        "txtPages": "Stránky",
        "txtPreparedBy": "Připravil(a)",
        "txtPrintArea": "Oblast_tisku",
        "txtQuarter": "Čtvrtiny",
        "txtQuarters": "Čtvrtiny",
        "txtRow": "Řádek",
        "txtRowLbls": "Štíky řádku",
        "txtSeconds": "Sekundy",
        "txtSeries": "Série",
        "txtStyle_Bad": "Chybné",
        "txtStyle_Calculation": "Výpočet",
        "txtStyle_Check_Cell": "Zkontrolovat buňku",
        "txtStyle_Comma": "Čárka",
        "txtStyle_Currency": "Měna",
        "txtStyle_Explanatory_Text": "Vysvětlující text",
        "txtStyle_Good": "Dobré",
        "txtStyle_Heading_1": "Nadpis 1",
        "txtStyle_Heading_2": "Nadpis 2",
        "txtStyle_Heading_3": "Nadpis 3",
        "txtStyle_Heading_4": "Nadpis 4",
        "txtStyle_Input": "Vstup",
        "txtStyle_Linked_Cell": "Spojená buňka",
        "txtStyle_Neutral": "Neutrální",
        "txtStyle_Normal": "Normální",
        "txtStyle_Note": "Poznámka",
        "txtStyle_Output": "Výstup",
        "txtStyle_Percent": "Procento",
        "txtStyle_Title": "Název",
        "txtStyle_Total": "Celkový",
        "txtStyle_Warning_Text": "Varovný text",
        "txtTab": "Tabulátor",
        "txtTable": "Tabulka",
        "txtTime": "Čas",
        "txtValues": "Hodnoty",
        "txtXAxis": "Osa X",
        "txtYAxis": "Osa Y",
        "txtYears": "roky"
      },
      "textAnonymous": "Anonymní",
      "textBuyNow": "Navštívit webovou stránku",
      "textClose": "Zavřít",
      "textContactUs": "Kontaktovat obchodní oddělení",
      "textCustomLoader": "Omlouváme se, ale nejste oprávněni měnit zavaděč. Prosím kontaktujte naše obchodní oddělení pro získání nabídky.",
      "textGuest": "Návštěvník",
      "textHasMacros": "Soubor obsahuje automatická makra.<br>Opravdu chcete makra spustit?",
      "textNo": "Ne",
      "textNoLicenseTitle": "Došlo k dosažení limitu licence",
      "textPaidFeature": "Placená funkce",
      "textRemember": "Zapamatovat moji volbu",
      "textYes": "Ano",
      "titleServerVersion": "Editor byl aktualizován",
      "titleUpdateVersion": "Verze změněna",
      "warnLicenseExceeded": "Došlo k dosažení limitu souběžného připojení %1 editorů. Tento dokument bude otevřen pouze pro náhled. Pro více informací kontaktujte Vašeho správce.",
      "warnLicenseLimitedNoAccess": "Platnost licence vypršela. Nemáte přístup k úpravě dokumentů. Prosím kontaktujete Vašeho správce.",
      "warnLicenseLimitedRenewed": "Licenci je nutné obnovit. Máte omezený přístup k možnostem editace.<br>Pro získání plného přístupu kontaktujte Vašeho správce.",
      "warnLicenseUsersExceeded": "Došlo dosažení limitu %1 editorů v režimu spolupráce na úpravách. Ohledně podrobností se obraťte na svého správce.",
      "warnNoLicense": "Došlo k dosažení limitu souběžného připojení %1 editorů. Tento dokument bude otevřen pouze pro náhled. Pro rozšíření funkcí kontaktujte %1 obchodní oddělení.",
      "warnNoLicenseUsers": "Došlo k dosažení limitu %1 editorů. Pro rozšíření funkcí kontaktujte %1 obchodní oddělení.",
      "warnProcessRightsChange": "Nemáte oprávnění pro úpravu tohoto dokumentu.",
<<<<<<< HEAD
      "textNoChoices": "There are no choices for filling the cell.<br>Only text values from the column can be selected for replacement.",
      "textOk": "Ok"
=======
      "textReplaceSuccess": "The search has been done. Occurrences replaced: {0}",
      "textReplaceSkipped": "The replacement has been made. {0} occurrences were skipped.",
      "textNoTextFound": "Text not found"
>>>>>>> 6e136ce5
    }
  },
  "Error": {
    "convertationTimeoutText": "Překročen časový limit pro provedení převodu.",
    "criticalErrorExtText": "Pro návrat na seznam dokumentů klikněte na 'OK'.",
    "criticalErrorTitle": "Chyba",
    "downloadErrorText": "Stahování selhalo.",
    "errorAccessDeny": "Pokoušíte se provést akci, na kterou nemáte oprávnění.<br>Obraťte se na Vašeho správce.",
    "errorArgsRange": "Chyba ve vzorci.<br>Neplatný rozsah argumentů.",
    "errorAutoFilterChange": "Operace není možná, protože se pokouší přesunout přesunout buňky z tabulky v sešitu.",
    "errorAutoFilterChangeFormatTable": "Operaci nelze provést pro vybrané buňky, protože nelze přesunout část tabulky.<br>Vyberte jinou oblast dat tak, aby byla celá tabulka byla posunuta a zkuste to znovu.",
    "errorAutoFilterDataRange": "Operaci nelze pro zvolený rozsah buněk provést.<br>Vyberte jednotnou oblast dat uvnitř nebo vně tabulky a zkuste to znovu.",
    "errorAutoFilterHiddenRange": "Operaci nelze provést, protože oblast obsahuje filtrované buňky.<br>Odkryjte filtrované prvky a zkuste to znovu.",
    "errorBadImageUrl": "Adresa URL obrázku je nesprávná",
    "errorChangeArray": "Nemůžete měnit část pole.",
    "errorChangeOnProtectedSheet": "Buňka nebo graf, který se pokoušíte změnit je na zabezpečeném listu. Pro provedení změny, vypněte zabezpečení listu. Může být vyžadováno zadání hesla.",
    "errorConnectToServer": "Není možné uložit dokument. Zkontrolujte nastavení připojení, nebo kontaktujte Vašeho správce.<br>Po kliknutím na tlačítko 'OK' budete vyzváni ke stažení dokumentu.",
    "errorCopyMultiselectArea": "Tento příkaz nelze použít s více výběry.<br>Vyberte jeden z rozsahů a zkuste to znovu.",
    "errorCountArg": "Chyba ve vzorci.<br>Neplatný počet argumentů.",
    "errorCountArgExceed": "Chyba ve vzorci.<br>Maximální počet argumentů překročen.",
    "errorCreateDefName": "Stávající pojmenované rozsahy nelze upravovat a nové nyní nelze vytvořit<br>protože některé z nich jsou právě upravovány.",
    "errorDatabaseConnection": "Externí chyba.<br>Chyba připojení k databázi. Prosím, kontaktujte podporu.",
    "errorDataEncrypted": "Obdrženy šifrované změny – bez hesla je není možné zobrazit.",
    "errorDataRange": "Nesprávný datový rozsah.",
    "errorDataValidate": "Zadaná hodnota není platná.<br>Uživatel má omezeny hodnoty, které je možné zadat do této buňky.",
    "errorDefaultMessage": "Kód chyby: %1",
    "errorEditingDownloadas": "Při práci s dokumentem došlo k chybě.<br>Použijte volbu 'Stáhnout' pro vytvoření lokální zálohy souboru.",
    "errorFilePassProtect": "Soubor je zabezpečen heslem a nemůže být otevřen.",
    "errorFileRequest": "Externí chyba.<br>Požadavek souboru. Prosím, kontaktujte podporu.",
    "errorFileSizeExceed": "Velikost souboru je větší než umožňuje limit serveru.<br>Pro více informací kontaktujte svého správce.",
    "errorFileVKey": "Externí chyba.<br>Neplatný bezpečnostní klíč. Prosím kontaktujte podporu.",
    "errorFillRange": "Nelze vyplnit vybranou oblast buněk.<br>Všechny sloučené buňky musí být stejně velké.",
    "errorFormulaName": "Chyba ve vzorci.<br>Neplatný název vzorce.",
    "errorFormulaParsing": "Interní chyba při analýze vzorce.",
    "errorFrmlMaxLength": "Nelze přidat vzorec, délka vzorce je delší než povolený maximální počet znaků.<br>Prosím upravte vzorec a akci opakujte.",
    "errorFrmlMaxReference": "Není možné vložit takovýto vzorec, protože obsahuje příliš mnoho hodnot,<br> odkazů na tabulky, a/nebo jmen.",
    "errorFrmlMaxTextLength": "Textová hodnota vzorce je limitována 255 znaky.<br>Použijte funkci CONCATENATE, nebo operátor zřetězení (&)",
    "errorFrmlWrongReferences": "Funkce odkazuje na na list který neexistuje.<br>Prosím, zkontrolujte data a akci opakujte.",
    "errorInvalidRef": "Zadejte správný název pro výběr nebo platnou referenci.",
    "errorKeyEncrypt": "Neznámý popisovač klíče",
    "errorKeyExpire": "Platnost popisovače klíče skončila",
    "errorLoadingFont": "Styly nejsou načteny.<br>Prosím kontaktujte Vašeho administrátora dokumentových serverů.",
    "errorLockedAll": "Operace nemůže být provedena, protože list byl uzamčen jiným uživatelem.",
    "errorLockedCellPivot": "Nemůžete měnit data uvnitř kontingenční tabulky.",
    "errorLockedWorksheetRename": "V tuto chvíli list nelze přejmenovat, protože je přejmenováván jiným uživatelem",
    "errorMaxPoints": "Nejvyšší možný počet bodů v sérii na graf je 4096.",
    "errorMoveRange": "Není možné změnit část sloučených buněk",
    "errorMultiCellFormula": "V tabulkách nejsou dovoleny vzorce pro pole s vícero buňkami.",
    "errorOpenWarning": "Jeden ze vzorců překročil maximální délka<br> povolených znaků a byl odstraněn.",
    "errorOperandExpected": "Chybně zadaná syntax funkce. Zkontrolujte prosím, zda jste nevynechali jednu ze závorek - '(' nebo ')'.",
    "errorPasteMaxRange": "Oblast kopírování neodpovídá oblasti vložení. Prosím, vyberte oblast stejné velikosti, nebo kliknete na první buňku v řádku a vložte zkopírované buňky. ",
    "errorPrintMaxPagesCount": "Bohužel v současné verzi programu není možné vytisknout více než 1500 stránek najednou.<br>Tato omezení budou zrušena v následující verzi.",
    "errorSessionAbsolute": "Platnost relace upravování dokumentu skončila. Načtete stránku znovu.",
    "errorSessionIdle": "Poslední úprava dokumentu proběhla před dlouhou dobou. Prosím obnovte stránku.",
    "errorSessionToken": "Připojení k serveru bylo přerušeno. Načtěte prosím stránku znovu.",
    "errorStockChart": "Nesprávné pořadí řádků. Pro vytvoření burzovního grafu umístěte data na list v následujícím pořadí:<br> otevírací cena, maximální cena, minimální cena, uzavírací cena.",
    "errorUnexpectedGuid": "Externí chyba.<br>Neočekávaný globální unikátní ID. Kontaktujte prosím technickou podporu.",
    "errorUpdateVersionOnDisconnect": "Připojení k Internetu bylo obnoveno a verze souboru byla změněna.<br>Než budete moci pokračovat v práci, musíte stáhnout nebo zkopírovat obsah souboru, aby nedošlo ke ztrátě dat. Poté tuto stránku obnovte.",
    "errorUserDrop": "Tento soubor nyní není přístupný.",
    "errorUsersExceed": "Počet uživatelů pro daný tarif byl překročen",
    "errorViewerDisconnect": "Spojení bylo ztraceno. Zobrazení dokumentu je stále k dispozici,<br> ale nebudete jej schopni stáhnout nebo vytisknout, dokud nedojde k obnovení připojení a znovunačtení stránky.",
    "errorWrongBracketsCount": "Chyba ve vzorci.<br>Chybný počet závorek.",
    "errorWrongOperator": "Chyba v zadaném vzorci.Použit nesprávný operátor.<br>Prosím, opravte chybu.",
    "notcriticalErrorTitle": "Varování",
    "openErrorText": "Při otevírání souboru došlo k chybě",
    "pastInMergeAreaError": "Není možné změnit část sloučených buněk",
    "saveErrorText": "Během ukládání souboru došlo k chybě",
    "scriptLoadError": "Připojení je příliš pomalé, některé prvky nemohly být načteny. Načtěte prosím stránku znovu.",
    "textErrorPasswordIsNotCorrect": "Zadáno nesprávné heslo.<br> Zkontrolujte, že máte vypnutý CAPS LOCK a správnou velikosti písmen.",
    "unknownErrorText": "Neznámá chyba.",
    "uploadImageExtMessage": "Neznámý formát obrázku.",
    "uploadImageFileCountMessage": "Nenahrány žádné obrázky.",
    "uploadImageSizeMessage": "Obrázek je příliš velký. Maximální velikost je 25 MB."
  },
  "LongActions": {
    "advDRMPassword": "Heslo",
    "applyChangesTextText": "Načítání dat...",
    "applyChangesTitleText": "Načítání dat",
    "confirmMoveCellRange": "V cílovém rozsahu buněk se nachází data. Opravdu chcete pokračovat v operaci?",
    "confirmPutMergeRange": "Zdroj obsahuje sloučené buňky.<br>Sloučení buněk bude zrušeno předtím než budou vloženy do tabulky.",
    "confirmReplaceFormulaInTable": "Vzorce v záhlaví budou odstraněny a převedeny na statický text.<br>Opravdu chcete pokračovat?",
    "downloadTextText": "Stahování dokumentu...",
    "downloadTitleText": "Stahování dokumentu",
    "loadFontsTextText": "Načítání dat...",
    "loadFontsTitleText": "Načítání dat",
    "loadFontTextText": "Načítání dat...",
    "loadFontTitleText": "Načítání dat",
    "loadImagesTextText": "Načítání obrázků...",
    "loadImagesTitleText": "Načítání obrázků",
    "loadImageTextText": "Načítání obrázku...",
    "loadImageTitleText": "Načítání obrázku",
    "loadingDocumentTextText": "Načítání dokumentu...",
    "loadingDocumentTitleText": "Načítání dokumentu",
    "notcriticalErrorTitle": "Varování",
    "openTextText": "Otevírání dokumentu...",
    "openTitleText": "Otevírání dokumentu",
    "printTextText": "Tisknutí dokumentu...",
    "printTitleText": "Tisknutí dokumentu",
    "savePreparingText": "Příprava na ukládání",
    "savePreparingTitle": "Příprava ukládání. Prosím čekejte...",
    "saveTextText": "Ukládání dokumentu...",
    "saveTitleText": "Ukládání dokumentu",
    "textCancel": "Zrušit",
    "textErrorWrongPassword": "Zadáno nesprávné heslo.",
    "textLoadingDocument": "Načítání dokumentu",
    "textNo": "Ne",
    "textOk": "OK",
    "textUnlockRange": "Odemknout rozsah",
    "textUnlockRangeWarning": "Oblast, kterou se pokoušíte upravit je zabezpečena heslem.",
    "textYes": "Ano",
    "txtEditingMode": "Nastavit režim úprav…",
    "uploadImageTextText": "Nahrávání obrázku...",
    "uploadImageTitleText": "Nahrávání obrázku",
    "waitText": "Čekejte prosím..."
  },
  "Statusbar": {
    "notcriticalErrorTitle": "Varování",
    "textCancel": "Zrušit",
    "textDelete": "Odstranit",
    "textDuplicate": "Duplikovat",
    "textErrNameExists": "Zadaný název listu už existuje",
    "textErrNameWrongChar": "List nemůže obsahovat znaky: \\, /, *, ?, [, ], :",
    "textErrNotEmpty": "List musí mít název",
    "textErrorLastSheet": "Sešit musí obsahovat alespoň jeden viditelný list.",
    "textErrorRemoveSheet": "Nelze odstranit list.",
    "textHide": "Skrýt",
    "textMore": "Více",
    "textOk": "OK",
    "textRename": "Přejmenovat",
    "textRenameSheet": "Přejmenovat list",
    "textSheet": "List",
    "textSheetName": "Název listu",
    "textUnhide": "Odkrýt",
    "textWarnDeleteSheet": "List může obsahovat data. Pokračovat v operaci? ",
    "textMove": "Move",
    "textMoveBack": "Move back",
    "textMoveForward": "Move forward"
  },
  "Toolbar": {
    "dlgLeaveMsgText": "V tomto dokumentu máte neuložené změny. Klikněte na 'Zůstat na této stránce' a počkejte dokud nedojde k automatickému uložení. Klikněte na 'Opustit tuto stránku' pro zahození neuložených změn.",
    "dlgLeaveTitleText": "Opouštíte aplikaci",
    "leaveButtonText": "Opustit tuto stránku",
    "stayButtonText": "Zůstat na této stránce"
  },
  "View": {
    "Add": {
      "errorMaxRows": "CHYBA! Maximální počet datových řad v grafu je 255.",
      "errorStockChart": "Nesprávné pořadí řádků. Pro vytvoření burzovního grafu umístěte data na list v následujícím pořadí:<br> otevírací cena, maximální cena, minimální cena, uzavírací cena.",
      "notcriticalErrorTitle": "Varování",
      "sCatDateAndTime": "Datum a čas",
      "sCatEngineering": "Technické",
      "sCatFinancial": "Finanční",
      "sCatInformation": "Informace",
      "sCatLogical": "Logické",
      "sCatLookupAndReference": "Vyhledávání a odkazování",
      "sCatMathematic": "Matematické a trigonometrické",
      "sCatStatistical": "Statistické",
      "sCatTextAndData": "Text a data",
      "textAddLink": "Přidat odkaz",
      "textAddress": "Adresa",
      "textBack": "Zpět",
      "textCancel": "Zrušit",
      "textChart": "Graf",
      "textComment": "Komentář",
      "textDisplay": "Zobrazit",
      "textEmptyImgUrl": "Je třeba zadat URL adresu obrázku.",
      "textExternalLink": "Externí odkaz",
      "textFilter": "Filtrovat",
      "textFunction": "Funkce",
      "textGroups": "KATEGORIE",
      "textImage": "Obrázek",
      "textImageURL": "URL obrázku",
      "textInsert": "Vložit",
      "textInsertImage": "Vložit obrázek",
      "textInternalDataRange": "Vnitřní rozsah dat",
      "textInvalidRange": "CHYBA! Neplatný rozsah buněk",
      "textLink": "Odkaz",
      "textLinkSettings": "Nastavení odkazů",
      "textLinkType": "Typ odkazu",
      "textOther": "Jiné",
      "textPictureFromLibrary": "Obrázek z knihovny",
      "textPictureFromURL": "Obrázek z adresy URL",
      "textRange": "Rozsah",
      "textRequired": "Požadováno",
      "textScreenTip": "Nápověda",
      "textSelectedRange": "Vybraný rozsah",
      "textShape": "Obrazec",
      "textSheet": "List",
      "textSortAndFilter": "Seřadit a filtrovat",
      "txtExpand": "Rozbalit a seřadit",
      "txtExpandSort": "Data vedle výběru nebudou seřazena. Chcete rozšířit výběr tak, aby zahrnoval sousední data, nebo pokračovat v seřazení pouze vybraných buněk?",
      "txtLockSort": "Poblíž Vašeho výběru existují data, nemáte však dostatečná oprávnění k úpravě těchto buněk.<br>Chcete pokračovat s aktuálním výběrem?",
      "txtNo": "Ne",
      "txtNotUrl": "Toto pole by mělo obsahovat adresu URL ve formátu \"http://www.example.com\"",
      "txtSorting": "Řazení",
      "txtSortSelected": "Seřadit vybrané",
      "txtYes": "Ano",
      "textOk": "Ok"
    },
    "Edit": {
      "notcriticalErrorTitle": "Varování",
      "textAccounting": "Účetní",
      "textActualSize": "Skutečná velikost",
      "textAddCustomColor": "Přidat uživatelsky určenou barvu",
      "textAddress": "Adresa",
      "textAlign": "Zarovnání",
      "textAlignBottom": "Zarovnat dolů",
      "textAlignCenter": "Zarovnat na střed",
      "textAlignLeft": "Zarovnat vlevo",
      "textAlignMiddle": "Zarovnat na střed",
      "textAlignRight": "Zarovnat vpravo",
      "textAlignTop": "Zarovnat nahoru",
      "textAllBorders": "Všechna ohraničení",
      "textAngleClockwise": "Otočit ve směru hodinových ručiček",
      "textAngleCounterclockwise": "Otočit proti směru hodinových ručiček",
      "textAuto": "Automaticky",
      "textAxisCrosses": "Křížení os",
      "textAxisOptions": "Možnosti osy",
      "textAxisPosition": "Pozice osy",
      "textAxisTitle": "Název osy",
      "textBack": "Zpět",
      "textBetweenTickMarks": "Mezi značkami zaškrtnutí",
      "textBillions": "Miliardy",
      "textBorder": "Ohraničení",
      "textBorderStyle": "Styl ohraničení",
      "textBottom": "Dole",
      "textBottomBorder": "Dolní ohraničení",
      "textBringToForeground": "Přenést do popředí",
      "textCell": "Buňka",
      "textCellStyles": "Styly buňky",
      "textCenter": "Na střed",
      "textChart": "Graf",
      "textChartTitle": "Název grafu",
      "textClearFilter": "Vymazat filtr",
      "textColor": "Barva",
      "textCross": "Kříž",
      "textCrossesValue": "Hodnota překřížení",
      "textCurrency": "Měna",
      "textCustomColor": "Vlastní barva",
      "textDataLabels": "Štítky dat",
      "textDate": "Datum",
      "textDefault": "Vybraný rozsah",
      "textDeleteFilter": "Smazat filtr",
      "textDesign": "Design",
      "textDiagonalDownBorder": "Ohraničení diagonálně dolů",
      "textDiagonalUpBorder": "Ohraničení diagonálně nahoru",
      "textDisplay": "Zobrazit",
      "textDisplayUnits": "Zobrazit jednotky",
      "textDollar": "Dolar",
      "textEditLink": "Upravit odkaz",
      "textEffects": "Efekty",
      "textEmptyImgUrl": "Je třeba zadat URL adresu obrázku.",
      "textEmptyItem": "{Prázdné}",
      "textErrorMsg": "Je třeba zvolit alespoň jednu hodnotu",
      "textErrorTitle": "Varování",
      "textEuro": "Euro",
      "textExternalLink": "Externí odkaz",
      "textFill": "Výplň",
      "textFillColor": "Barva výplně",
      "textFilterOptions": "Možnosti filtrování",
      "textFit": "Přizpůsobit šířku",
      "textFonts": "Styly",
      "textFormat": "Formát",
      "textFraction": "Zlomek",
      "textFromLibrary": "Obrázek z knihovny",
      "textFromURL": "Obrázek z adresy URL",
      "textGeneral": "Obecné",
      "textGridlines": "Mřížky",
      "textHigh": "Vysoký",
      "textHorizontal": "Vodorovné",
      "textHorizontalAxis": "Vodorovná osa",
      "textHorizontalText": "Vodorovný text",
      "textHundredMil": "100 000 000",
      "textHundreds": "Stovky",
      "textHundredThousands": "100 000",
      "textHyperlink": "Hypertextový odkaz",
      "textImage": "Obrázek",
      "textImageURL": "URL obrázku",
      "textIn": "Uvnitř",
      "textInnerBottom": "Uvnitř dole",
      "textInnerTop": "Uvnitř nahoře",
      "textInsideBorders": "Vložit ohraničení",
      "textInsideHorizontalBorder": "Vnitřní vodorovné ohraničení",
      "textInsideVerticalBorder": "Vnitřní svislé ohraničení",
      "textInteger": "Celé číslo",
      "textInternalDataRange": "Vnitřní rozsah dat",
      "textInvalidRange": "Neplatný rozsah buněk",
      "textJustified": "Oprávněný",
      "textLabelOptions": "Možnosti štítku",
      "textLabelPosition": "Pozice štítku",
      "textLayout": "Rozvržení",
      "textLeft": "Vlevo",
      "textLeftBorder": "Levé ohraničení",
      "textLeftOverlay": "Levé překrytí",
      "textLegend": "Legenda",
      "textLink": "Odkaz",
      "textLinkSettings": "Nastavení odkazů",
      "textLinkType": "Typ odkazu",
      "textLow": "Nízký",
      "textMajor": "Hlavní",
      "textMajorAndMinor": "Hlavní a vedlejší",
      "textMajorType": "Hlavní typ",
      "textMaximumValue": "Maximální hodnota",
      "textMedium": "Střední",
      "textMillions": "Milióny",
      "textMinimumValue": "Minimální hodnota",
      "textMinor": "Vedlejší",
      "textMinorType": "Vedlejší typ",
      "textMoveBackward": "Posunout zpět",
      "textMoveForward": "Posunout vpřed",
      "textNextToAxis": "Vedle osy",
      "textNoBorder": "Žádné ohraničení",
      "textNone": "Žádné",
      "textNoOverlay": "Bez překrytí",
      "textNotUrl": "Toto pole by mělo obsahovat adresu URL ve formátu \"http://www.example.com\"",
      "textNumber": "Číslo",
      "textOnTickMarks": "Na značkách zaškrtnutí",
      "textOpacity": "Průhlednost",
      "textOut": "Vně",
      "textOuterTop": "Vnější horní",
      "textOutsideBorders": "Vnější ohraničení",
      "textOverlay": "Překrytí",
      "textPercentage": "Procento",
      "textPictureFromLibrary": "Obrázek z knihovny",
      "textPictureFromURL": "Obrázek z adresy URL",
      "textPound": "Libra",
      "textPt": "pt",
      "textRange": "Rozsah",
      "textRemoveChart": "Odstranit graf",
      "textRemoveImage": "Odstranit obrázek",
      "textRemoveLink": "Odstranit odkaz",
      "textRemoveShape": "Odstranit obrazec",
      "textReorder": "Změnit řazení",
      "textReplace": "Nahradit",
      "textReplaceImage": "Nahradit obrázek",
      "textRequired": "Požadováno",
      "textRight": "Vpravo",
      "textRightBorder": "Pravé ohraničení",
      "textRightOverlay": "Pravé překrytí",
      "textRotated": "Otočený",
      "textRotateTextDown": "Otočit text dolů",
      "textRotateTextUp": "Otočit text nahoru",
      "textRouble": "Rubl",
      "textScientific": "Vědecké",
      "textScreenTip": "Nápověda",
      "textSelectAll": "Vybrat vše",
      "textSelectObjectToEdit": "Vyberte objekt pro úpravu",
      "textSendToBackground": "Přesunout do pozadí",
      "textSettings": "Nastavení",
      "textShape": "Obrazec",
      "textSheet": "List",
      "textSize": "Velikost",
      "textStyle": "Styl",
      "textTenMillions": "10 000 000",
      "textTenThousands": "10 000",
      "textText": "Text",
      "textTextColor": "Barva textu",
      "textTextFormat": "Formát textu",
      "textTextOrientation": "Orientace textu",
      "textThick": "Tučné",
      "textThin": "Tenké",
      "textThousands": "Tisíce",
      "textTickOptions": "Možnosti zaškrtávání",
      "textTime": "Čas",
      "textTop": "Nahoru",
      "textTopBorder": "Horní ohraničení",
      "textTrillions": "Biliony",
      "textType": "Typ",
      "textValue": "Hodnota",
      "textValuesInReverseOrder": "Hodnoty v opačném pořadí",
      "textVertical": "Svislé",
      "textVerticalAxis": "Svislá osa",
      "textVerticalText": "Svislý text",
      "textWrapText": "Zalamovat text",
      "textYen": "Jen",
      "txtNotUrl": "Toto pole by mělo obsahovat adresu URL ve formátu \"http://www.example.com\"",
      "txtSortHigh2Low": "Seřadit od nejvyššího po nejnižší",
      "txtSortLow2High": "Seřadit od nejnižšího po nejvyšší",
<<<<<<< HEAD
      "textAutomatic": "Automatic"
=======
      "textOk": "Ok"
>>>>>>> 6e136ce5
    },
    "Settings": {
      "advCSVOptions": "Vyberte možnosti CSV",
      "advDRMEnterPassword": "Vaše heslo:",
      "advDRMOptions": "Zabezpečený soubor",
      "advDRMPassword": "Heslo",
      "closeButtonText": "Zavřít soubor",
      "notcriticalErrorTitle": "Varování",
      "textAbout": "O aplikaci",
      "textAddress": "Adresa",
      "textApplication": "Aplikace",
      "textApplicationSettings": "Nastavení aplikace",
      "textAuthor": "Autor",
      "textBack": "Zpět",
      "textBottom": "Dole",
      "textByColumns": "Po sloupcích",
      "textByRows": "Po řádcích",
      "textCancel": "Zrušit",
      "textCentimeter": "Centimetr",
      "textChooseCsvOptions": "Vyberte možnosti CSV",
      "textChooseDelimeter": "Vyberte oddělovač",
      "textChooseEncoding": "Vybrat kódování",
      "textCollaboration": "Spolupráce",
      "textColorSchemes": "Schémata barev",
      "textComment": "Komentář",
      "textCommentingDisplay": "Zobrazení komentářů",
      "textComments": "Komentáře",
      "textCreated": "Vytvořeno",
      "textCustomSize": "Vlastní velikost",
      "textDelimeter": "Oddělovač",
      "textDisableAll": "Vypnout vše",
      "textDisableAllMacrosWithNotification": "Vypnout všechna makra s notifikacemi",
      "textDisableAllMacrosWithoutNotification": "Vypnout všechna makra bez notifikací",
      "textDone": "Hotovo",
      "textDownload": "Stáhnout",
      "textDownloadAs": "Stáhnout jako",
      "textEmail": "Email",
      "textEnableAll": "Zapnout vše",
      "textEnableAllMacrosWithoutNotification": "Zapnout všechna makra bez notifikace",
      "textEncoding": "Kódování",
      "textExample": "Ukázka",
      "textFind": "Najít",
      "textFindAndReplace": "Najít a nahradit",
      "textFindAndReplaceAll": "Najít a nahradit vše",
      "textFormat": "Formát",
      "textFormulaLanguage": "Jazyk vzorce",
      "textFormulas": "Vzorce",
      "textHelp": "Nápověda",
      "textHideGridlines": "Skrýt mřížku",
      "textHideHeadings": "Skrýt záhlaví",
      "textHighlightRes": "Zvýraznit výsledky",
      "textInch": "Palec",
      "textLandscape": "Na šířku",
      "textLastModified": "Naposledy upraveno",
      "textLastModifiedBy": "Naposledy upravil(a)",
      "textLeft": "Vlevo",
      "textLocation": "Umístění",
      "textLookIn": "Hledat v",
      "textMacrosSettings": "Nastavení maker",
      "textMargins": "Okraje",
      "textMatchCase": "Rozlišovat velká a malá písmena",
      "textMatchCell": "Porovnat buňky",
      "textNoTextFound": "Text nebyl nalezen",
      "textOk": "OK",
      "textOpenFile": "Zadejte heslo pro otevření souboru",
      "textOrientation": "Orientace",
      "textOwner": "Vlastník",
      "textPoint": "Bod",
      "textPortrait": "Na výšku",
      "textPoweredBy": "Poháněno",
      "textPrint": "Tisk",
      "textR1C1Style": "Styl R1C1 reference",
      "textRegionalSettings": "Místní nastavení",
      "textReplace": "Nahradit",
      "textReplaceAll": "Nahradit vše",
      "textResolvedComments": "Vyřešené komentáře",
      "textRight": "Vpravo",
      "textSearch": "Hledat",
      "textSearchBy": "Hledat",
      "textSearchIn": "Hledat v",
      "textSettings": "Nastavení",
      "textSheet": "List",
      "textShowNotification": "Zobrazit notifikace",
      "textSpreadsheetFormats": "Formáty sešitu",
      "textSpreadsheetInfo": "Informace o tabulce",
      "textSpreadsheetSettings": "Nastavení listu",
      "textSpreadsheetTitle": "Nadpis sešitu",
      "textSubject": "Předmět",
      "textTel": "Telefon",
      "textTitle": "Název",
      "textTop": "Nahoru",
      "textUnitOfMeasurement": "Zobrazovat hodnoty v jednotkách",
      "textUploaded": "Nahráno",
      "textValues": "Hodnoty",
      "textVersion": "Verze",
      "textWorkbook": "Sešit",
      "txtColon": "Dvojtečka",
      "txtComma": "Čárka",
      "txtDelimiter": "Oddělovač",
      "txtDownloadCsv": "Stáhnout SCV",
      "txtEncoding": "Kódování",
      "txtIncorrectPwd": "Heslo je chybné",
      "txtOk": "OK",
      "txtProtected": "Jakmile zadáte heslo a soubor otevřete, stávající heslo k souboru bude resetováno",
      "txtScheme1": "Kancelář",
      "txtScheme10": "Medián",
      "txtScheme11": "Metro",
      "txtScheme12": "Modul",
      "txtScheme13": "Okázalý",
      "txtScheme14": "Akýř",
      "txtScheme15": "Původ",
      "txtScheme16": "Papír",
      "txtScheme17": "Slunovrat",
      "txtScheme18": "Technický",
      "txtScheme19": "Túra",
      "txtScheme2": "Stupně šedi",
      "txtScheme20": "Městský",
      "txtScheme21": "Elán",
      "txtScheme22": "Nová kancelář",
      "txtScheme3": "Vrchol",
      "txtScheme4": "Poměr",
      "txtScheme5": "Občanský",
      "txtScheme6": "Hala",
      "txtScheme7": "Rovnost",
      "txtScheme8": "Tok",
      "txtScheme9": "Slévárna",
      "txtSemicolon": "Středník",
      "txtSpace": "Mezera",
      "txtTab": "Tabulátor",
      "warnDownloadAs": "Pokud budete pokračovat v ukládání v tomto formátu, vše kromě textu bude ztraceno.<br>Opravdu chcete pokračovat?",
      "textDarkTheme": "Dark Theme"
    }
  }
}<|MERGE_RESOLUTION|>--- conflicted
+++ resolved
@@ -155,14 +155,11 @@
       "warnNoLicense": "Došlo k dosažení limitu souběžného připojení %1 editorů. Tento dokument bude otevřen pouze pro náhled. Pro rozšíření funkcí kontaktujte %1 obchodní oddělení.",
       "warnNoLicenseUsers": "Došlo k dosažení limitu %1 editorů. Pro rozšíření funkcí kontaktujte %1 obchodní oddělení.",
       "warnProcessRightsChange": "Nemáte oprávnění pro úpravu tohoto dokumentu.",
-<<<<<<< HEAD
       "textNoChoices": "There are no choices for filling the cell.<br>Only text values from the column can be selected for replacement.",
-      "textOk": "Ok"
-=======
+      "textOk": "Ok",
       "textReplaceSuccess": "The search has been done. Occurrences replaced: {0}",
       "textReplaceSkipped": "The replacement has been made. {0} occurrences were skipped.",
       "textNoTextFound": "Text not found"
->>>>>>> 6e136ce5
     }
   },
   "Error": {
@@ -541,11 +538,8 @@
       "txtNotUrl": "Toto pole by mělo obsahovat adresu URL ve formátu \"http://www.example.com\"",
       "txtSortHigh2Low": "Seřadit od nejvyššího po nejnižší",
       "txtSortLow2High": "Seřadit od nejnižšího po nejvyšší",
-<<<<<<< HEAD
-      "textAutomatic": "Automatic"
-=======
+      "textAutomatic": "Automatic",
       "textOk": "Ok"
->>>>>>> 6e136ce5
     },
     "Settings": {
       "advCSVOptions": "Vyberte možnosti CSV",
