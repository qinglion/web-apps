{
  "About": {
    "textAbout": "About",
    "textAddress": "Address",
    "textBack": "Back",
    "textEmail": "Email",
    "textPoweredBy": "Powered By",
    "textTel": "Tel",
    "textVersion": "Version"
  },
  "Common": {
    "Collaboration": {
      "notcriticalErrorTitle": "Warning",
      "textAddComment": "Add Comment",
      "textAddReply": "Add Reply",
      "textBack": "Back",
      "textCancel": "Cancel",
      "textCollaboration": "Collaboration",
      "textComments": "Comments",
      "textDeleteComment": "Delete Comment",
      "textDeleteReply": "Delete Reply",
      "textDone": "Done",
      "textEdit": "Edit",
      "textEditComment": "Edit Comment",
      "textEditReply": "Edit Reply",
      "textEditUser": "Users who are editing the file:",
      "textMessageDeleteComment": "Do you really want to delete this comment?",
      "textMessageDeleteReply": "Do you really want to delete this reply?",
      "textNoComments": "This document doesn't contain comments",
      "textReopen": "Reopen",
      "textResolve": "Resolve",
      "textTryUndoRedo": "The Undo/Redo functions are disabled for the Fast co-editing mode.",
      "textUsers": "Users",
      "textOk": "Ok"
    },
    "ThemeColorPalette": {
      "textCustomColors": "Custom Colors",
      "textStandartColors": "Standard Colors",
      "textThemeColors": "Theme Colors"
    }
  },
  "ContextMenu": {
    "errorCopyCutPaste": "Copy, cut, and paste actions using the context menu will be performed within the current file only.",
    "menuAddComment": "Add Comment",
    "menuAddLink": "Add Link",
    "menuCancel": "Cancel",
    "menuCell": "Cell",
    "menuDelete": "Delete",
    "menuEdit": "Edit",
    "menuFreezePanes": "Freeze Panes",
    "menuHide": "Hide",
    "menuMerge": "Merge",
    "menuMore": "More",
    "menuOpenLink": "Open Link",
    "menuShow": "Show",
    "menuUnfreezePanes": "Unfreeze Panes",
    "menuUnmerge": "Unmerge",
    "menuUnwrap": "Unwrap",
    "menuViewComment": "View Comment",
    "menuWrap": "Wrap",
    "notcriticalErrorTitle": "Warning",
    "textCopyCutPasteActions": "Copy, Cut and Paste Actions",
    "textDoNotShowAgain": "Don't show again",
    "warnMergeLostData": "The operation can destroy data in the selected cells. Continue?",
    "errorInvalidLink": "The link reference does not exist. Please correct the link or delete it."
  },
  "Controller": {
    "Main": {
      "criticalErrorTitle": "Error",
      "errorAccessDeny": "You are trying to perform an action you do not have rights for.<br>Please, contact your admin.",
      "errorProcessSaveResult": "Saving is failed.",
      "errorServerVersion": "The editor version has been updated. The page will be reloaded to apply the changes.",
      "errorUpdateVersion": "The file version has been changed. The page will be reloaded.",
      "leavePageText": "You have unsaved changes in this document. Click 'Stay on this Page' to wait for autosave. Click 'Leave this Page' to discard all the unsaved changes.",
      "notcriticalErrorTitle": "Warning",
      "SDK": {
        "txtAccent": "Accent",
        "txtAll": "(All)",
        "txtArt": "Your text here",
        "txtBlank": "(blank)",
        "txtByField": "%1 of %2",
        "txtClearFilter": "Clear Filter (Alt+C)",
        "txtColLbls": "Column Labels",
        "txtColumn": "Column",
        "txtConfidential": "Confidential",
        "txtDate": "Date",
        "txtDays": "Days",
        "txtDiagramTitle": "Chart Title",
        "txtFile": "File",
        "txtGrandTotal": "Grand Total",
        "txtGroup": "Group",
        "txtHours": "Hours",
        "txtMinutes": "Minutes",
        "txtMonths": "Months",
        "txtMultiSelect": "Multi-Select (Alt+S)",
        "txtOr": "%1 or %2",
        "txtPage": "Page",
        "txtPageOf": "Page %1 of %2",
        "txtPages": "Pages",
        "txtPreparedBy": "Prepared by",
        "txtPrintArea": "Print_Area",
        "txtQuarter": "Qtr",
        "txtQuarters": "Quarters",
        "txtRow": "Row",
        "txtRowLbls": "Row Labels",
        "txtSeconds": "Seconds",
        "txtSeries": "Series",
        "txtStyle_Bad": "Bad",
        "txtStyle_Calculation": "Calculation",
        "txtStyle_Check_Cell": "Check Cell",
        "txtStyle_Comma": "Comma",
        "txtStyle_Currency": "Currency",
        "txtStyle_Explanatory_Text": "Explanatory Text",
        "txtStyle_Good": "Good",
        "txtStyle_Heading_1": "Heading 1",
        "txtStyle_Heading_2": "Heading 2",
        "txtStyle_Heading_3": "Heading 3",
        "txtStyle_Heading_4": "Heading 4",
        "txtStyle_Input": "Input",
        "txtStyle_Linked_Cell": "Linked Cell",
        "txtStyle_Neutral": "Neutral",
        "txtStyle_Normal": "Normal",
        "txtStyle_Note": "Note",
        "txtStyle_Output": "Output",
        "txtStyle_Percent": "Percent",
        "txtStyle_Title": "Title",
        "txtStyle_Total": "Total",
        "txtStyle_Warning_Text": "Warning Text",
        "txtTab": "Tab",
        "txtTable": "Table",
        "txtTime": "Time",
        "txtValues": "Values",
        "txtXAxis": "X Axis",
        "txtYAxis": "Y Axis",
        "txtYears": "Years"
      },
      "textAnonymous": "Anonymous",
      "textBuyNow": "Visit website",
      "textClose": "Close",
      "textContactUs": "Contact sales",
      "textCustomLoader": "Sorry, you are not entitled to change the loader. Please, contact our sales department to get a quote.",
      "textGuest": "Guest",
      "textHasMacros": "The file contains automatic macros.<br>Do you want to run macros?",
      "textNo": "No",
      "textNoLicenseTitle": "License limit reached",
      "textPaidFeature": "Paid feature",
      "textRemember": "Remember my choice",
      "textYes": "Yes",
      "titleServerVersion": "Editor updated",
      "titleUpdateVersion": "Version changed",
      "warnLicenseExceeded": "You've reached the limit for simultaneous connections to %1 editors. This document will be opened for viewing only. Contact your administrator to learn more.",
      "warnLicenseLimitedNoAccess": "License expired. You have no access to document editing functionality. Please, contact your admin.",
      "warnLicenseLimitedRenewed": "License needs to be renewed. You have limited access to document editing functionality.<br>Please contact your administrator to get full access",
      "warnLicenseUsersExceeded": "You've reached the user limit for %1 editors. Contact your administrator to learn more.",
      "warnNoLicense": "You've reached the limit for simultaneous connections to %1 editors. This document will be opened for viewing only. Contact %1 sales team for personal upgrade terms.",
      "warnNoLicenseUsers": "You've reached the user limit for %1 editors. Contact %1 sales team for personal upgrade terms.",
      "warnProcessRightsChange": "You don't have permission to edit the file.",
      "textNoChoices": "There are no choices for filling the cell.<br>Only text values from the column can be selected for replacement.",
      "textOk": "Ok",
      "textReplaceSuccess": "The search has been done. Occurrences replaced: {0}",
      "textReplaceSkipped": "The replacement has been made. {0} occurrences were skipped.",
      "textNoTextFound": "Text not found",
      "errorOpensource": "Using the free Community version, you can open documents for viewing only. To access mobile web editors, a commercial license is required."
    }
  },
  "Error": {
    "convertationTimeoutText": "Conversion timeout exceeded.",
    "criticalErrorExtText": "Press 'OK' to go back to the document list.",
    "criticalErrorTitle": "Error",
    "downloadErrorText": "Download failed.",
    "errorAccessDeny": "You are trying to perform an action you do not have rights for.<br>Please, contact your admin.",
    "errorArgsRange": "An error in the formula.<br>Incorrect arguments range.",
    "errorAutoFilterChange": "The operation is not allowed as it is attempting to shift cells in a table on your worksheet.",
    "errorAutoFilterChangeFormatTable": "The operation could not be done for the selected cells as you cannot move a part of a table.<br>Select another data range so that the whole table is shifted and try again.",
    "errorAutoFilterDataRange": "The operation could not be done for the selected range of cells.<br>Select a uniform data range inside or outside the table and try again.",
    "errorAutoFilterHiddenRange": "The operation cannot be performed because the area contains filtered cells.<br>Please, unhide the filtered elements and try again.",
    "errorBadImageUrl": "Image url is incorrect",
    "errorChangeArray": "You cannot change part of an array.",
    "errorConnectToServer": "Can't save this doc. Check your connection settings or contact your admin.<br>When you click the 'OK' button, you will be prompted to download the document.",
    "errorCopyMultiselectArea": "This command cannot be used with multiple selections.<br>Select a single range and try again.",
    "errorCountArg": "An error in the formula.<br>Invalid number of arguments.",
    "errorCountArgExceed": "An error in the formula.<br>Maximum number of arguments exceeded.",
    "errorCreateDefName": "The existing named ranges cannot be edited and the new ones cannot be created<br>at the moment as some of them are being edited.",
    "errorDatabaseConnection": "External error.<br>Database connection error. Please, contact support.",
    "errorDataEncrypted": "Encrypted changes have been received, they cannot be deciphered.",
    "errorDataRange": "Incorrect data range.",
    "errorDataValidate": "The value you entered is not valid.<br>A user has restricted values that can be entered into this cell.",
    "errorDefaultMessage": "Error code: %1",
    "errorEditingDownloadas": "An error occurred during the work with the document.<br>Use the 'Download' option to save the file backup copy locally.",
    "errorFilePassProtect": "The file is password protected and could not be opened.",
    "errorFileRequest": "External error.<br>File Request. Please, contact support.",
    "errorFileSizeExceed": "The file size exceeds your server limitation.<br>Please, contact your admin for details.",
    "errorFileVKey": "External error.<br>Incorrect security key. Please, contact support.",
    "errorFillRange": "Could not fill the selected range of cells.<br>All the merged cells need to be the same size.",
    "errorFormulaName": "An error in the formula.<br>Incorrect formula name.",
    "errorFormulaParsing": "Internal error while the formula parsing.",
    "errorFrmlMaxLength": "You cannot add this formula as its length exceeds the allowed number of characters.<br>Please, edit it and try again.",
    "errorFrmlMaxReference": "You cannot enter this formula because it has too many values,<br>cell references, and/or names.",
    "errorFrmlMaxTextLength": "Text values in formulas are limited to 255 characters.<br>Use the CONCATENATE function or concatenation operator (&)",
    "errorFrmlWrongReferences": "The function refers to a sheet that does not exist.<br>Please, check the data and try again.",
    "errorInvalidRef": "Enter a correct name for the selection or a valid reference to go to.",
    "errorKeyEncrypt": "Unknown key descriptor",
    "errorKeyExpire": "Key descriptor expired",
    "errorLockedAll": "The operation could not be done as the sheet has been locked by another user.",
    "errorLockedCellPivot": "You cannot change data inside a pivot table.",
    "errorLockedWorksheetRename": "The sheet cannot be renamed at the moment as it is being renamed by another user",
    "errorMaxPoints": "The maximum number of points in series per chart is 4096.",
    "errorMoveRange": "Cannot change a part of a merged cell",
    "errorMultiCellFormula": "Multi-cell array formulas are not allowed in tables.",
    "errorOpenWarning": "The length of one of the formulas in the file exceeded<br>the allowed number of characters and it was removed.",
    "errorOperandExpected": "The entered function syntax is not correct. Please, check if you missed one of the parentheses - '(' or ')'.",
    "errorPasteMaxRange": "The copy and paste area does not match. Please, select an area of the same size or click the first cell in a row to paste the copied cells.",
    "errorPrintMaxPagesCount": "Unfortunately, itвЂ™s not possible to print more than 1500 pages at once in the current version of the program.<br>This restriction will be eliminated in upcoming releases.",
    "errorSessionAbsolute": "The document editing session has expired. Please, reload the page.",
    "errorSessionIdle": "The document has not been edited for quite a long time. Please, reload the page.",
    "errorSessionToken": "The connection to the server has been interrupted. Please, reload the page.",
    "errorStockChart": "Incorrect row order. To build a stock chart, place the data on the sheet in the following order:<br> opening price, max price, min price, closing price.",
    "errorUnexpectedGuid": "External error.<br>Unexpected Guid. Please, contact support.",
    "errorUpdateVersionOnDisconnect": "Internet connection has been restored, and the file version has been changed.<br>Before you can continue working, you need to download the file or copy its content to make sure nothing is lost, and then reload this page.",
    "errorUserDrop": "The file cannot be accessed right now.",
    "errorUsersExceed": "The number of users allowed by the pricing plan was exceeded",
    "errorViewerDisconnect": "Connection is lost. You can still view the document,<br>but you won't be able to download it until the connection is restored and the page is reloaded.",
    "errorWrongBracketsCount": "An error in the formula.<br>Wrong number of brackets.",
    "errorWrongOperator": "An error in the entered formula. Wrong operator is used.<br> Please correct the error.",
    "notcriticalErrorTitle": "Warning",
    "openErrorText": "An error has occurred while opening the file",
    "pastInMergeAreaError": "Cannot change a part of a merged cell",
    "saveErrorText": "An error has occurred while saving the file",
    "scriptLoadError": "The connection is too slow, some of the components could not be loaded. Please, reload the page.",
    "unknownErrorText": "Unknown error.",
    "uploadImageExtMessage": "Unknown image format.",
    "uploadImageFileCountMessage": "No images uploaded.",
    "uploadImageSizeMessage": "The image is too big. The maximum size is 25 MB.",
    "errorLoadingFont": "Fonts are not loaded.<br>Please contact your Document Server administrator.",
    "errorChangeOnProtectedSheet": "The cell or chart you are trying to change is on a protected sheet. To make a change, unprotect the sheet. You might be requested to enter a password.",
    "textErrorPasswordIsNotCorrect": "The password you supplied is not correct.<br>Verify that the CAPS LOCK key is off and be sure to use the correct capitalization.",
    "errorCannotUseCommandProtectedSheet": "You cannot use this command on a protected sheet. To use this command, unprotect the sheet.<br>You might be requested to enter a password."
  },
  "LongActions": {
    "applyChangesTextText": "Loading data...",
    "applyChangesTitleText": "Loading Data",
    "confirmMoveCellRange": "The destination cells range can contain data. Continue the operation?",
    "confirmPutMergeRange": "The source data contains merged cells.<br>They will be unmerged before they are pasted into the table.",
    "confirmReplaceFormulaInTable": "Formulas in the header row will be removed and converted to static text.<br>Do you want to continue?",
    "downloadTextText": "Downloading document...",
    "downloadTitleText": "Downloading Document",
    "loadFontsTextText": "Loading data...",
    "loadFontsTitleText": "Loading Data",
    "loadFontTextText": "Loading data...",
    "loadFontTitleText": "Loading Data",
    "loadImagesTextText": "Loading images...",
    "loadImagesTitleText": "Loading Images",
    "loadImageTextText": "Loading image...",
    "loadImageTitleText": "Loading Image",
    "loadingDocumentTextText": "Loading document...",
    "loadingDocumentTitleText": "Loading document",
    "notcriticalErrorTitle": "Warning",
    "openTextText": "Opening document...",
    "openTitleText": "Opening Document",
    "printTextText": "Printing document...",
    "printTitleText": "Printing Document",
    "savePreparingText": "Preparing to save",
    "savePreparingTitle": "Preparing to save. Please wait...",
    "saveTextText": "Saving document...",
    "saveTitleText": "Saving Document",
    "textLoadingDocument": "Loading document",
    "textNo": "No",
    "textOk": "Ok",
    "textYes": "Yes",
    "txtEditingMode": "Set editing mode...",
    "uploadImageTextText": "Uploading image...",
    "uploadImageTitleText": "Uploading Image",
    "waitText": "Please, wait...",
    "advDRMPassword": "Password",
    "textCancel": "Cancel",
    "textErrorWrongPassword": "The password you supplied is not correct.",
    "textUnlockRange": "Unlock Range",
    "textUnlockRangeWarning": "A range you are trying to change is password protected."
  },
  "Statusbar": {
    "notcriticalErrorTitle": "Warning",
    "textCancel": "Cancel",
    "textDelete": "Delete",
    "textDuplicate": "Duplicate",
    "textErrNameExists": "Worksheet with this name already exists.",
    "textErrNameWrongChar": "A sheet name cannot contains characters: \\, /, *, ?, [, ], :",
    "textErrNotEmpty": "Sheet name must not be empty",
    "textErrorLastSheet": "The workbook must have at least one visible worksheet.",
    "textErrorRemoveSheet": "Can't delete the worksheet.",
    "textHide": "Hide",
    "textMore": "More",
    "textRename": "Rename",
    "textRenameSheet": "Rename Sheet",
    "textSheet": "Sheet",
    "textSheetName": "Sheet Name",
    "textUnhide": "Unhide",
    "textWarnDeleteSheet": "The worksheet maybe has data. Proceed operation?",
    "textOk": "Ok",
    "textMove": "Move",
    "textMoveBack": "Move back",
<<<<<<< HEAD
    "textMoveForward": "Move forward"
=======
    "textMoveForward": "Move forward",
    "textHidden": "Hidden",
    "textMoveBefore": "Move before sheet",
    "textMoveToEnd": "(Move to end)"
>>>>>>> d2c5b7ff
  },
  "Toolbar": {
    "dlgLeaveMsgText": "You have unsaved changes in this document. Click 'Stay on this Page' to wait for autosave. Click 'Leave this Page' to discard all the unsaved changes.",
    "dlgLeaveTitleText": "You leave the application",
    "leaveButtonText": "Leave this Page",
    "stayButtonText": "Stay on this Page"
  },
  "View": {
    "Add": {
      "errorMaxRows": "ERROR! The maximum number of data series per chart is 255.",
      "errorStockChart": "Incorrect row order. To build a stock chart, place the data on the sheet in the following order:<br> opening price, max price, min price, closing price.",
      "notcriticalErrorTitle": "Warning",
      "sCatDateAndTime": "Date and time",
      "sCatEngineering": "Engineering",
      "sCatFinancial": "Financial",
      "sCatInformation": "Information",
      "sCatLogical": "Logical",
      "sCatLookupAndReference": "Lookup and Reference",
      "sCatMathematic": "Math and trigonometry",
      "sCatStatistical": "Statistical",
      "sCatTextAndData": "Text and data",
      "textAddLink": "Add Link",
      "textAddress": "Address",
      "textBack": "Back",
      "textCancel": "Cancel",
      "textChart": "Chart",
      "textComment": "Comment",
      "textDisplay": "Display",
      "textEmptyImgUrl": "You need to specify the image URL.",
      "textExternalLink": "External Link",
      "textFilter": "Filter",
      "textFunction": "Function",
      "textGroups": "CATEGORIES",
      "textImage": "Image",
      "textImageURL": "Image URL",
      "textInsert": "Insert",
      "textInsertImage": "Insert Image",
      "textInternalDataRange": "Internal Data Range",
      "textInvalidRange": "ERROR! Invalid cells range",
      "textLink": "Link",
      "textLinkSettings": "Link Settings",
      "textLinkType": "Link Type",
      "textOther": "Other",
      "textPictureFromLibrary": "Picture from library",
      "textPictureFromURL": "Picture from URL",
      "textRange": "Range",
      "textRequired": "Required",
      "textScreenTip": "Screen Tip",
      "textShape": "Shape",
      "textSheet": "Sheet",
      "textSortAndFilter": "Sort and Filter",
      "txtExpand": "Expand and sort",
      "txtExpandSort": "The data next to the selection will not be sorted. Do you want to expand the selection to include the adjacent data or continue with sorting the currently selected cells only?",
      "txtNotUrl": "This field should be a URL in the format \"http://www.example.com\"",
      "txtSorting": "Sorting",
      "txtSortSelected": "Sort selected",
      "textSelectedRange": "Selected Range",
      "txtLockSort": "Data is found next to your selection, but you do not have sufficient permissions to change those cells.<br>Do you wish to continue with the current selection?",
      "txtNo": "No",
      "txtYes": "Yes",
      "textOk": "Ok"
    },
    "Edit": {
      "notcriticalErrorTitle": "Warning",
      "textAccounting": "Accounting",
      "textActualSize": "Actual Size",
      "textAddCustomColor": "Add Custom Color",
      "textAddress": "Address",
      "textAlign": "Align",
      "textAlignBottom": "Align Bottom",
      "textAlignCenter": "Align Center",
      "textAlignLeft": "Align Left",
      "textAlignMiddle": "Align Middle",
      "textAlignRight": "Align Right",
      "textAlignTop": "Align Top",
      "textAllBorders": "All Borders",
      "textAngleClockwise": "Angle Clockwise",
      "textAngleCounterclockwise": "Angle Counterclockwise",
      "textAuto": "Auto",
      "textAxisCrosses": "Axis Crosses",
      "textAxisOptions": "Axis Options",
      "textAxisPosition": "Axis Position",
      "textAxisTitle": "Axis Title",
      "textBack": "Back",
      "textBetweenTickMarks": "Between Tick Marks",
      "textBillions": "Billions",
      "textBorder": "Border",
      "textBorderStyle": "Border Style",
      "textBottom": "Bottom",
      "textBottomBorder": "Bottom Border",
      "textBringToForeground": "Bring to Foreground",
      "textCell": "Cell",
      "textCellStyles": "Cell Styles",
      "textCenter": "Center",
      "textChart": "Chart",
      "textChartTitle": "Chart Title",
      "textClearFilter": "Clear Filter",
      "textColor": "Color",
      "textCross": "Cross",
      "textCrossesValue": "Crosses Value",
      "textCurrency": "Currency",
      "textCustomColor": "Custom Color",
      "textDataLabels": "Data Labels",
      "textDate": "Date",
      "textDefault": "Selected range",
      "textDeleteFilter": "Delete Filter",
      "textDesign": "Design",
      "textDiagonalDownBorder": "Diagonal Down Border",
      "textDiagonalUpBorder": "Diagonal Up Border",
      "textDisplay": "Display",
      "textDisplayUnits": "Display Units",
      "textDollar": "Dollar",
      "textEditLink": "Edit Link",
      "textEffects": "Effects",
      "textEmptyImgUrl": "You need to specify the image URL.",
      "textEmptyItem": "{Blanks}",
      "textErrorMsg": "You must choose at least one value",
      "textErrorTitle": "Warning",
      "textEuro": "Euro",
      "textExternalLink": "External Link",
      "textFill": "Fill",
      "textFillColor": "Fill Color",
      "textFilterOptions": "Filter Options",
      "textFit": "Fit Width",
      "textFonts": "Fonts",
      "textFormat": "Format",
      "textFraction": "Fraction",
      "textFromLibrary": "Picture from Library",
      "textFromURL": "Picture from URL",
      "textGeneral": "General",
      "textGridlines": "Gridlines",
      "textHigh": "High",
      "textHorizontal": "Horizontal",
      "textHorizontalAxis": "Horizontal Axis",
      "textHorizontalText": "Horizontal Text",
      "textHundredMil": "100 000 000",
      "textHundreds": "Hundreds",
      "textHundredThousands": "100 000",
      "textHyperlink": "Hyperlink",
      "textImage": "Image",
      "textImageURL": "Image URL",
      "textIn": "In",
      "textInnerBottom": "Inner Bottom",
      "textInnerTop": "Inner Top",
      "textInsideBorders": "Inside Borders",
      "textInsideHorizontalBorder": "Inside Horizontal Border",
      "textInsideVerticalBorder": "Inside Vertical Border",
      "textInteger": "Integer",
      "textInternalDataRange": "Internal Data Range",
      "textInvalidRange": "Invalid cells range",
      "textJustified": "Justified",
      "textLabelOptions": "Label Options",
      "textLabelPosition": "Label Position",
      "textLayout": "Layout",
      "textLeft": "Left",
      "textLeftBorder": "Left Border",
      "textLeftOverlay": "Left Overlay",
      "textLegend": "Legend",
      "textLink": "Link",
      "textLinkSettings": "Link Settings",
      "textLinkType": "Link Type",
      "textLow": "Low",
      "textMajor": "Major",
      "textMajorAndMinor": "Major And Minor",
      "textMajorType": "Major Type",
      "textMaximumValue": "Maximum Value",
      "textMedium": "Medium",
      "textMillions": "Millions",
      "textMinimumValue": "Minimum Value",
      "textMinor": "Minor",
      "textMinorType": "Minor Type",
      "textMoveBackward": "Move Backward",
      "textMoveForward": "Move Forward",
      "textNextToAxis": "Next to Axis",
      "textNoBorder": "No Border",
      "textNone": "None",
      "textNoOverlay": "No Overlay",
      "textNotUrl": "This field should be a URL in the format \"http://www.example.com\"",
      "textNumber": "Number",
      "textOnTickMarks": "On Tick Marks",
      "textOpacity": "Opacity",
      "textOut": "Out",
      "textOuterTop": "Outer Top",
      "textOutsideBorders": "Outside Borders",
      "textOverlay": "Overlay",
      "textPercentage": "Percentage",
      "textPictureFromLibrary": "Picture from Library",
      "textPictureFromURL": "Picture from URL",
      "textPound": "Pound",
      "textPt": "pt",
      "textRange": "Range",
      "textRemoveChart": "Remove Chart",
      "textRemoveImage": "Remove Image",
      "textRemoveLink": "Remove Link",
      "textRemoveShape": "Remove Shape",
      "textReorder": "Reorder",
      "textReplace": "Replace",
      "textReplaceImage": "Replace Image",
      "textRequired": "Required",
      "textRight": "Right",
      "textRightBorder": "Right Border",
      "textRightOverlay": "Right Overlay",
      "textRotated": "Rotated",
      "textRotateTextDown": "Rotate Text Down",
      "textRotateTextUp": "Rotate Text Up",
      "textRouble": "Rouble",
      "textScientific": "Scientific",
      "textScreenTip": "Screen Tip",
      "textSelectAll": "Select All",
      "textSelectObjectToEdit": "Select object to edit",
      "textSendToBackground": "Send to Background",
      "textSettings": "Settings",
      "textShape": "Shape",
      "textSheet": "Sheet",
      "textSize": "Size",
      "textStyle": "Style",
      "textTenMillions": "10 000 000",
      "textTenThousands": "10 000",
      "textText": "Text",
      "textTextColor": "Text Color",
      "textTextFormat": "Text Format",
      "textTextOrientation": "Text Orientation",
      "textThick": "Thick",
      "textThin": "Thin",
      "textThousands": "Thousands",
      "textTickOptions": "Tick Options",
      "textTime": "Time",
      "textTop": "Top",
      "textTopBorder": "Top Border",
      "textTrillions": "Trillions",
      "textType": "Type",
      "textValue": "Value",
      "textValuesInReverseOrder": "Values in Reverse Order",
      "textVertical": "Vertical",
      "textVerticalAxis": "Vertical Axis",
      "textVerticalText": "Vertical Text",
      "textWrapText": "Wrap Text",
      "textYen": "Yen",
      "txtNotUrl": "This field should be a URL in the format \"http://www.example.com\"",
      "txtSortHigh2Low": "Sort Highest to Lowest",
      "txtSortLow2High": "Sort Lowest to Highest",
      "textAutomatic": "Automatic",
      "textOk": "Ok"
    },
    "Settings": {
      "advCSVOptions": "Choose CSV options",
      "advDRMEnterPassword": "Your password, please:",
      "advDRMOptions": "Protected File",
      "advDRMPassword": "Password",
      "closeButtonText": "Close File",
      "notcriticalErrorTitle": "Warning",
      "textAbout": "About",
      "textAddress": "Address",
      "textApplication": "Application",
      "textApplicationSettings": "Application Settings",
      "textAuthor": "Author",
      "textBack": "Back",
      "textBottom": "Bottom",
      "textByColumns": "By columns",
      "textByRows": "By rows",
      "textCancel": "Cancel",
      "textCentimeter": "Centimeter",
      "textCollaboration": "Collaboration",
      "textColorSchemes": "Color Schemes",
      "textComment": "Comment",
      "textCommentingDisplay": "Commenting Display",
      "textComments": "Comments",
      "textCreated": "Created",
      "textCustomSize": "Custom Size",
      "textDisableAll": "Disable All",
      "textDisableAllMacrosWithNotification": "Disable all macros with a notification",
      "textDisableAllMacrosWithoutNotification": "Disable all macros without a notification",
      "textDone": "Done",
      "textDownload": "Download",
      "textDownloadAs": "Download As",
      "textEmail": "Email",
      "textEnableAll": "Enable All",
      "textEnableAllMacrosWithoutNotification": "Enable all macros without a notification",
      "textFind": "Find",
      "textFindAndReplace": "Find and Replace",
      "textFindAndReplaceAll": "Find and Replace All",
      "textFormat": "Format",
      "textFormulaLanguage": "Formula Language",
      "textFormulas": "Formulas",
      "textHelp": "Help",
      "textHideGridlines": "Hide Gridlines",
      "textHideHeadings": "Hide Headings",
      "textHighlightRes": "Highlight results",
      "textInch": "Inch",
      "textLandscape": "Landscape",
      "textLastModified": "Last Modified",
      "textLastModifiedBy": "Last Modified By",
      "textLeft": "Left",
      "textLocation": "Location",
      "textLookIn": "Look In",
      "textMacrosSettings": "Macros Settings",
      "textMargins": "Margins",
      "textMatchCase": "Match Case",
      "textMatchCell": "Match Cell",
      "textNoTextFound": "Text not found",
      "textOpenFile": "Enter a password to open the file",
      "textOrientation": "Orientation",
      "textOwner": "Owner",
      "textPoint": "Point",
      "textPortrait": "Portrait",
      "textPoweredBy": "Powered By",
      "textPrint": "Print",
      "textR1C1Style": "R1C1 Reference Style",
      "textRegionalSettings": "Regional Settings",
      "textReplace": "Replace",
      "textReplaceAll": "Replace All",
      "textResolvedComments": "Resolved Comments",
      "textRight": "Right",
      "textSearch": "Search",
      "textSearchBy": "Search",
      "textSearchIn": "Search In",
      "textSettings": "Settings",
      "textSheet": "Sheet",
      "textShowNotification": "Show Notification",
      "textSpreadsheetFormats": "Spreadsheet Formats",
      "textSpreadsheetInfo": "Spreadsheet Info",
      "textSpreadsheetSettings": "Spreadsheet Settings",
      "textSpreadsheetTitle": "Spreadsheet Title",
      "textSubject": "Subject",
      "textTel": "Tel",
      "textTitle": "Title",
      "textTop": "Top",
      "textUnitOfMeasurement": "Unit Of Measurement",
      "textUploaded": "Uploaded",
      "textValues": "Values",
      "textVersion": "Version",
      "textWorkbook": "Workbook",
      "txtDelimiter": "Delimiter",
      "txtEncoding": "Encoding",
      "txtIncorrectPwd": "Password is incorrect",
      "txtProtected": "Once you enter the password and open the file, the current password to the file will be reset",
      "txtScheme1": "Office",
      "txtScheme10": "Median",
      "txtScheme11": "Metro",
      "txtScheme12": "Module",
      "txtScheme13": "Opulent",
      "txtScheme14": "Oriel",
      "txtScheme15": "Origin",
      "txtScheme16": "Paper",
      "txtScheme17": "Solstice",
      "txtScheme18": "Technic",
      "txtScheme19": "Trek",
      "txtScheme2": "Grayscale",
      "txtScheme20": "Urban",
      "txtScheme21": "Verve",
      "txtScheme22": "New Office",
      "txtScheme3": "Apex",
      "txtScheme4": "Aspect",
      "txtScheme5": "Civic",
      "txtScheme6": "Concourse",
      "txtScheme7": "Equity",
      "txtScheme8": "Flow",
      "txtScheme9": "Foundry",
      "txtSpace": "Space",
      "txtTab": "Tab",
      "warnDownloadAs": "If you continue saving in this format all features except the text will be lost.<br>Are you sure you want to continue?",
      "textOk": "Ok",
      "textChooseCsvOptions": "Choose CSV Options",
      "textChooseDelimeter": "Choose Delimeter",
      "textChooseEncoding": "Choose Encoding",
      "textDelimeter": "Delimiter",
      "textEncoding": "Encoding",
      "txtColon": "Colon",
      "txtComma": "Comma",
      "txtDownloadCsv": "Download CSV",
      "txtOk": "Ok",
      "txtSemicolon": "Semicolon",
      "textExample": "Example",
      "textDarkTheme": "Dark Theme"
    }
  }
}<|MERGE_RESOLUTION|>--- conflicted
+++ resolved
@@ -298,14 +298,10 @@
     "textOk": "Ok",
     "textMove": "Move",
     "textMoveBack": "Move back",
-<<<<<<< HEAD
-    "textMoveForward": "Move forward"
-=======
     "textMoveForward": "Move forward",
     "textHidden": "Hidden",
     "textMoveBefore": "Move before sheet",
     "textMoveToEnd": "(Move to end)"
->>>>>>> d2c5b7ff
   },
   "Toolbar": {
     "dlgLeaveMsgText": "You have unsaved changes in this document. Click 'Stay on this Page' to wait for autosave. Click 'Leave this Page' to discard all the unsaved changes.",
