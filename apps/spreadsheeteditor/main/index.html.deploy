<!DOCTYPE html>
<html>
<head>
    <title>ONLYOFFICE Document Editor</title>
    <meta http-equiv="Content-Type" content="text/html; charset=utf-8" />
    <meta http-equiv="X-UA-Compatible" content="IE=edge,chrome=IE8"/>
    <meta name="description" content="" />
    <meta name="keywords" content="" />
    <meta name="viewport" content="width=device-width, initial-scale=1.0, maximum-scale=1.0, minimum-scale=1.0, user-scalable=no">
    <link rel="icon" href="resources/img/favicon.ico" type="image/x-icon" />

    <!-- splash -->
    <style type="text/css">
        .loadmask {
            left: 0;
            top: 0;
            position: absolute;
            height: 100%;
            width: 100%;
            overflow: hidden;
            border: none;
            background: #e2e2e2;
            background: var(--canvas-background, #e2e2e2);
            z-index: 1002;
        }

        .loadmask > .brendpanel {
            width: 100%;
            min-height: 28px;
            background: #40865c;
            background: var(--toolbar-header-spreadsheet, #40865c);
        }

        .loadmask > .brendpanel .underline {
            background: #f1f1f1;
            background: var(--background-toolbar, #f1f1f1);
        }

        .loadmask > .brendpanel > div {
            display: flex;
            align-items: center;
            height: 28px;
        }

        .loadmask > .brendpanel .loading-logo {
            padding: 0 24px 0 12px;
            max-width: 200px;
            height: 20px;
        }

        .loadmask > .brendpanel .loading-logo > img {
            display: inline-block;
            max-width: 100px;
            max-height: 20px;
            opacity: 0;
        }

        .loadmask > .brendpanel .spacer {
            margin-left: auto;
        }

        .loadmask > .brendpanel .rect {
            vertical-align: middle;
            width: 50px;
            height: 12px;
            border-radius: 3px;
            margin: 0 10px;
            background: rgba(0,0,0,.15);
            background: var(--highlight-header-button-hover, rgba(0,0,0,.15));
        }

        .loadmask > .brendpanel .underline .rect {
            background: #d8dadc;
            background: var(--highlight-button-hover, #d8dadc);
            opacity: 0.4;
        }

        .loadmask > .brendpanel .circle {
            vertical-align: middle;
            width: 20px;
            height: 20px;
            border-radius: 20px;
            margin: 0 10px;
            background: rgba(0,0,0,.15);
            background: var(--highlight-header-button-hover, rgba(0,0,0,.15));
        }

        .loadmask > .sktoolbar {
            background: #f1f1f1;
            background: var(--background-toolbar, #f1f1f1);
            height: 46px;
            padding: 10px 6px;
            box-sizing: content-box;
        }

        .loadmask ul {
            margin: 0;
            padding: 0;
            white-space: nowrap;
            position: relative;
        }

        .loadmask > .sktoolbar ul {
            height: 25px;
        }

        .loadmask > .sktoolbar li {
            background: #d8dadc;
            background: var(--highlight-button-hover, #d8dadc);
            border-radius: 3px;
            width: 20px;
            height: 20px;
            display: inline-block;
            margin-right: 6px;
        }

        .loadmask > .sktoolbar li.space {
            background: none;
            width: 0;
        }

        .loadmask > .sktoolbar li.fat {
            position: absolute;
            right: 0;
            top: 0;
            bottom: 0;
            left: 875px;
            width: 690px;
            height: 45px;
        }
        .rtl .loadmask > .sktoolbar li.fat {
            right: 875px;
            left: 0;
        }

        .loadmask>.skformula {
            height: 24px;
            background: #f1f1f1;
            background: var(--background-toolbar, #f1f1f1);
        }

        .loadmask>.skformula ul {
            list-style-type: none;
            font-size: 0;
            box-sizing: border-box;
            border-style: solid;
            border-width: 1px;
            border-width: var(--scaled-one-px-value, 1px);
            border-color: #cbcbcb transparent;
            border-color: var(--border-toolbar, #cbcbcb) transparent;
        }

        .loadmask>.skformula li {
            display: inline-block;
            box-sizing: border-box;
            height: 19px;
            width: 100%;
            margin-left: 20px;
            background: #fff;
            background: var(--background-normal, #fff);
            border-style: solid;
            border-width: 1px;
            border-width: var(--scaled-one-px-value, 1px);
            border-color: #cbcbcb;
            border-color: transparent var(--border-toolbar, #cbcbcb);
        }

        .loadmask>.skformula li:first-child {
            width: 100px;
            margin-left: 0;
        }

        .loadmask > .placeholder {
            background: #fff;
            background: var(--canvas-content-background, #fff);
            width: 100%;
            height: 100%;
            font-size: 0;
            border: 1px solid #bbbec2;
            border: var(--scaled-one-px-value, 1px) solid var(--canvas-page-border, #bbbec2);
            white-space: nowrap;

            -webkit-animation: flickerAnimation 2s infinite ease-in-out;
            -moz-animation: flickerAnimation 2s infinite ease-in-out;
            -o-animation: flickerAnimation 2s infinite ease-in-out;
            animation: flickerAnimation 2s infinite ease-in-out;
        }

        .loadmask > .placeholder > .columns {
            width: 100%;
            height: 100%;
            display: inline-block;
            background: linear-gradient(90deg, #d5d5d5 0px, rgba(223,223,223,0) 1px) 0 0,
                        linear-gradient(rgba(223,223,223,0) 19px, #d5d5d5 20px) 0 0,
                        linear-gradient( #f1f1f1 0px, #f1f1f1 20px) 0 0 repeat-x;
            background-size: 80px 20px;
        }

        .loadmask > .placeholder > .columns:first-child {
            background: linear-gradient(#f1f1f1 19px, #d5d5d5 20px) 0 0;
            background-size: 20px 20px;
            width: 25px;
        }

        @keyframes flickerAnimation {
            0%   { opacity:1; }
            50%  { opacity:0.8; }
            100% { opacity:1; }
        }
        @-o-keyframes flickerAnimation{
            0%   { opacity:1; }
            50%  { opacity:0.8; }
            100% { opacity:1; }
        }
        @-moz-keyframes flickerAnimation{
            0%   { opacity:1; }
            50%  { opacity:0.8; }
            100% { opacity:1; }
        }
        @-webkit-keyframes flickerAnimation{
            0%   { opacity:1; }
            50%  { opacity:0.8; }
            100% { opacity:1; }
        }

        .pixel-ratio__1_5 {
            --scaled-one-px-value: calc(1px / 1.5);
        }
    </style>

    <script>
        var userAgent = navigator.userAgent.toLowerCase(),
            check = function(regex){ return regex.test(userAgent); },
            stopLoading = false,
           isIEBrowser = !check(/opera/) && (check(/msie/) || check(/trident/)),
           ieVer = /msie (\d+\.\d+)/.exec(userAgent);
        if (isIEBrowser) {
            if (ieVer && parseFloat(ieVer[1]) < 10.0) {
                document.write('<div class="app-error-panel">' +
                                '<div class="message-block">' +
                                    '<div class="message-inner">' +
                                        '<div class="title">Your browser is not supported.</div>' +
                                        '<div class="text">Sorry, Spreadsheet Editor is currently only supported in the latest versions of the Chrome, Firefox, Safari or Internet Explorer web browsers.</div>' +
                                    '</div>' +
                                '</div></div>');
                stopLoading = true;
            }
        } else
        if (check(/windows\snt/i)) {
            var re = /chrome\/(\d+)/i.exec(userAgent);
            if (!!re && !!re[1] && !(re[1] > 49)) {
                setTimeout(function () {
                    document.getElementsByTagName('html')[0].className += "winxp";
                },0);
            }
        }

        function getUrlParams() {
            var e,
                a = /\+/g,  // Regex for replacing addition symbol with a space
                r = /([^&=]+)=?([^&]*)/g,
                d = function (s) { return decodeURIComponent(s.replace(a, " ")); },
                q = window.location.search.substring(1),
                urlParams = {};

            while (e = r.exec(q))
                urlParams[d(e[1])] = d(e[2]);

            return urlParams;
        }

        function encodeUrlParam(str) {
            return str.replace(/"/g, '&quot;')
                    .replace(/'/g, '&#39;')
                    .replace(/</g, '&lt;')
                    .replace(/>/g, '&gt;');
        }

        function isDarkColor(str) {
            str = str.substring(1);
            let rgb = parseInt(str, 16),
                r = (rgb >> 16) & 0xff,
                g = (rgb >>  8) & 0xff,
                b = (rgb >>  0) & 0xff;
            return Math.sqrt(0.299 * (r * r) + 0.587 * (g * g) + 0.114 * (b * b))<140;
        }

        var params = getUrlParams(),
            lang = (params["lang"] || 'en').split(/[\-\_]/)[0],
            hideLogo = params["headerlogo"]==='',
            logo = params["headerlogo"] ? encodeUrlParam(params["headerlogo"]) : null,
            logoDark = params["headerlogodark"] ? encodeUrlParam(params["headerlogodark"]) : null,
            logoLight = params["headerlogolight"] ? encodeUrlParam(params["headerlogolight"]) : null;

        window.frameEditorId = params["frameEditorId"];
        window.parentOrigin = params["parentOrigin"];
        window.uitype = "cell";
    </script>

    <link rel="stylesheet" type="text/css" href="../../../../sdkjs/cell/css/main.css"/>
    <script src="../../../../../apps/common/main/lib/util/desktopinit.js?__inline=true"></script>
    <script src="../../../../../apps/common/main/lib/util/themeinit.js?__inline=true"></script>
</head>
<body role="application">
    <script src="../../../../../apps/common/main/lib/util/htmlutils.js?__inline=true"></script>
    <script src="../../../../../apps/common/main/lib/util/docserviceworker.js?__inline=true"></script>
    <div id="loading-mask" class="loadmask">
        <div class="brendpanel" style="display: none;"><div>
            <div class="loading-logo"><img src="../../../apps/common/main/resources/img/header/header-logo_s.svg"></div>
            <div class="spacer"></div><div class="circle"></div></div><div><span class="rect"></span><span class="rect"></span><span class="rect"></span><span class="rect"></span><span class="rect"></span><span class="rect"></span><span class="rect"></span><span class="rect"></span><div class="spacer"></div></div>
        </div>
        <div class="sktoolbar" style="display: none;">
            <ul><li class="compact" style="width: 30px;display: none;"></li><li class="compact space" style="display: none;"></li><li class="compact" style="width: 90px;display: none;"></li><li class="not-compact" style="width: 63px;"></li><li class="space"/><li style="width: 223px;"/><li class="space"/><li style="width: 146px;"/><li class="space"/><li style="width: 140px;"/><li class="space"/><li style="width: 146px;"/><li class="space"/><li style="width: 85px;"/><li class="fat"/></ul>
            <ul><li class="compact" style="width: 30px;display: none;"></li><li class="compact space" style="display: none;"></li><li class="compact" style="width: 90px;display: none;"></li><li class="not-compact" style="width: 63px;"></li><li class="space"/><li style="width: 223px;"/><li class="space"/><li style="width: 146px;"/><li class="space"/><li style="width: 140px;"/><li class="space"/><li style="width: 146px;"/><li class="space"/><li style="width: 85px;"/></ul>
        </div>
        <div class="skformula" style="display: none;">
            <ul><li/><li/></ul>
        </div>
        <div class="placeholder" style="display: none;">
            <div class="columns"></div><div class="columns"></div>
        </div>
    </div>

    <div id="viewport" role="main"></div>

    <script>
        if ( window.desktop ) {
            var logo = document.getElementsByClassName('loading-logo');
            if ( !!logo && logo.length ) {
                logo[0].setAttribute('style','display:none;');
            }
        }

        var params = getUrlParams(),
            internal = params["internal"] == 'true',
            notoolbar = params["toolbar"] == 'false',
            compact = params["compact"] == 'true',
            view = params["mode"] == 'view',
            tabBackground = params["tabBackground"],
            visible = true;

        if (internal) {
            let child = document.querySelector('.brendpanel');
            child && child.parentNode && child.parentNode.removeChild(child);
            child = document.querySelector('.sktoolbar');
            child && child.parentNode && child.parentNode.removeChild(child);
        }

        if (compact || view || notoolbar) {
            let child = document.querySelector('.brendpanel > :nth-child(2)');
            child && child.parentNode && child.parentNode.removeChild(child);
        }

        if ( !tabBackground || /-ls$/.test(tabBackground)) {// try get tab background from localstorage
<<<<<<< HEAD
            tabBackground = checkLocalStorage && localStorage.getItem("sse-settings-tab-background") !== null ? localStorage.getItem("sse-settings-tab-background") : tabBackground ? tabBackground.match(/(.*?)-ls/)[1] : 'header';
=======
            tabBackground = checkLocalStorage && localStorage.getItem("settings-tab-background") !== null ? localStorage.getItem("settings-tab-background") : tabBackground ? tabBackground.match(/(.*?)-ls/)[1] : 'header';
>>>>>>> fae71475
        }

        if (compact || view) {
            if (notoolbar) {
                let child = document.querySelector('.brendpanel > :nth-child(1)');
                child && child.parentNode && child.parentNode.removeChild(child);
                visible = false;
            } else {
                document.querySelector('.brendpanel > :nth-child(1)').style.height = '32px';
                (tabBackground==='toolbar') && document.querySelector('.brendpanel > :nth-child(1)').classList.add('underline');
            }
        } else if (notoolbar) {
            document.querySelector('.brendpanel > :nth-child(1)').style.height = '28px';
        } else {
             (tabBackground==='toolbar') && document.querySelector('.brendpanel > :nth-child(2)').classList.add('underline');
         }

        if (compact) {
            var elements = document.querySelectorAll('.not-compact');
            for (let i = 0; i < elements.length; i++) {
                elements[i].parentNode.removeChild(elements[i]);
            }
            elements = document.querySelectorAll('.compact');
            for (let i = 0; i < elements.length; i++) {
                elements[i].style.display = 'inline-block';
            }
            if (document.body.classList.contains('rtl'))
                document.querySelector('.fat').style.right = '923px';
            else
                document.querySelector('.fat').style.left = '923px';
        }

        visible && (document.querySelector('.brendpanel').style.display = 'block');
        !(view || notoolbar) && (document.querySelector('.sktoolbar').style.display = 'block');
        document.querySelector('.skformula').style.display = 'block';
        document.querySelector('.placeholder').style.display = 'block';

        if (stopLoading) {
            document.body.removeChild(document.getElementById('loading-mask'));
        } else {
            if (hideLogo) {
                var elem = document.querySelector('.loading-logo');
                elem && (elem.style.display = 'none');
            } else {
                var elem = document.querySelector('.loading-logo img');
                if (elem) {
                    var isDarkTheme = /theme-(?:[a-z]+-)?dark(?:-[a-z]*)?/.test(document.body.className),
                        image = logo || logoDark || logoLight,
                        isDark = true;
                    if (!(isIEBrowser && ieVer && parseFloat(ieVer[1]) < 11.0)) {
                        var docstyle = getComputedStyle(document.body),
                            header_color = docstyle.getPropertyValue('--toolbar-header-spreadsheet'),
                            toolbar_color = docstyle.getPropertyValue('--background-toolbar')
                        logo_type = (view || compact) && (tabBackground==='toolbar') ? toolbar_color : header_color;
                        isDark = logo_type ? isDarkColor(logo_type) : isDarkTheme ? true : !((view || compact) && (tabBackground==='toolbar'));
                        image = isDark ? logoDark || logo || logoLight : logoLight || logo || logoDark;
                    }
                    if (image) {
                        elem.setAttribute('src', image);
                    } else if (!isDark) {
                        elem.setAttribute('src', "../../../apps/common/main/resources/img/header/dark-logo_s.svg");
                    }
                    elem.style.opacity = 1;
                }
            }
        }
    </script>

    <script>
        window.requireTimeourError = function(){
            var reqerr;

            if ( lang == 'de')      reqerr = 'Die Verbindung ist zu langsam, einige Komponenten konnten nicht geladen werden. Aktualisieren Sie bitte die Seite.';
            else if ( lang == 'es') reqerr = 'La conexión es muy lenta, algunos de los componentes no han podido cargar. Por favor recargue la página.';
            else if ( lang == 'fr') reqerr = 'La connexion est trop lente, certains des composants n\'ons pas pu être chargé. Veuillez recharger la page.';
            else if ( lang == 'ru') reqerr = 'Слишком медленное соединение, не удается загрузить некоторые компоненты. Пожалуйста, обновите страницу.';
            else if ( lang == 'tr') reqerr = 'Bağlantı çok yavaş, bileşenlerin bazıları yüklenemedi. Lütfen sayfayı yenileyin.';
            else reqerr = 'The connection is too slow, some of the components could not be loaded. Please reload the page.';

            return reqerr;
        };

        var requireTimeoutID = setTimeout(function(){
            window.alert(window.requireTimeourError());
            window.location.reload();
        }, 30000);

        var require = {
            waitSeconds: 30,
            callback: function(){
                clearTimeout(requireTimeoutID);
            }
        };
    </script>

    <inline src="../../common/main/resources/img/header/icons.svg" />
    <inline src="../../common/main/resources/img/toolbar/shapetypes.svg" />
    <inline src="../../common/main/resources/img/toolbar/charttypes.svg" />
    <inline src="../../common/main/resources/img/toolbar/equationicons.svg" />
    <inline src="../../common/main/resources/img/right-panels/arrows.svg" />
    <inline src="../../common/main/resources/img/combo-border-size/BorderSize.svg" />
    <inline src="resources/img/toolbar/BorderSize.svg" />
    <inline src="resources/img/cf-icons.svg" />
    <div class="inlined-svg"></div>
    <script src="../../../../../../sdkjs/common/device_scale.js?__inline=true"></script>
<<<<<<< HEAD
    <script src="../../../vendor/requirejs/require.js"></script>
    <script>
        isIE === true ? require(['ie/app']) : require(['app']);
    </script>
    <link rel="stylesheet" href="../../../apps/spreadsheeteditor/main/resources/css/app.css" media="print" onload="this.media='all'">    
=======
    <script data-main="app" src="../../../vendor/requirejs/require.js"></script>

    <link rel="stylesheet" href="../../../apps/spreadsheeteditor/main/resources/css/app.css" media="print" onload="this.media='all'">
>>>>>>> fae71475
</body>
</html><|MERGE_RESOLUTION|>--- conflicted
+++ resolved
@@ -1,477 +1,467 @@
-<!DOCTYPE html>
-<html>
-<head>
-    <title>ONLYOFFICE Document Editor</title>
-    <meta http-equiv="Content-Type" content="text/html; charset=utf-8" />
-    <meta http-equiv="X-UA-Compatible" content="IE=edge,chrome=IE8"/>
-    <meta name="description" content="" />
-    <meta name="keywords" content="" />
-    <meta name="viewport" content="width=device-width, initial-scale=1.0, maximum-scale=1.0, minimum-scale=1.0, user-scalable=no">
-    <link rel="icon" href="resources/img/favicon.ico" type="image/x-icon" />
-
-    <!-- splash -->
-    <style type="text/css">
-        .loadmask {
-            left: 0;
-            top: 0;
-            position: absolute;
-            height: 100%;
-            width: 100%;
-            overflow: hidden;
-            border: none;
-            background: #e2e2e2;
-            background: var(--canvas-background, #e2e2e2);
-            z-index: 1002;
-        }
-
-        .loadmask > .brendpanel {
-            width: 100%;
-            min-height: 28px;
-            background: #40865c;
-            background: var(--toolbar-header-spreadsheet, #40865c);
-        }
-
-        .loadmask > .brendpanel .underline {
-            background: #f1f1f1;
-            background: var(--background-toolbar, #f1f1f1);
-        }
-
-        .loadmask > .brendpanel > div {
-            display: flex;
-            align-items: center;
-            height: 28px;
-        }
-
-        .loadmask > .brendpanel .loading-logo {
-            padding: 0 24px 0 12px;
-            max-width: 200px;
-            height: 20px;
-        }
-
-        .loadmask > .brendpanel .loading-logo > img {
-            display: inline-block;
-            max-width: 100px;
-            max-height: 20px;
-            opacity: 0;
-        }
-
-        .loadmask > .brendpanel .spacer {
-            margin-left: auto;
-        }
-
-        .loadmask > .brendpanel .rect {
-            vertical-align: middle;
-            width: 50px;
-            height: 12px;
-            border-radius: 3px;
-            margin: 0 10px;
-            background: rgba(0,0,0,.15);
-            background: var(--highlight-header-button-hover, rgba(0,0,0,.15));
-        }
-
-        .loadmask > .brendpanel .underline .rect {
-            background: #d8dadc;
-            background: var(--highlight-button-hover, #d8dadc);
-            opacity: 0.4;
-        }
-
-        .loadmask > .brendpanel .circle {
-            vertical-align: middle;
-            width: 20px;
-            height: 20px;
-            border-radius: 20px;
-            margin: 0 10px;
-            background: rgba(0,0,0,.15);
-            background: var(--highlight-header-button-hover, rgba(0,0,0,.15));
-        }
-
-        .loadmask > .sktoolbar {
-            background: #f1f1f1;
-            background: var(--background-toolbar, #f1f1f1);
-            height: 46px;
-            padding: 10px 6px;
-            box-sizing: content-box;
-        }
-
-        .loadmask ul {
-            margin: 0;
-            padding: 0;
-            white-space: nowrap;
-            position: relative;
-        }
-
-        .loadmask > .sktoolbar ul {
-            height: 25px;
-        }
-
-        .loadmask > .sktoolbar li {
-            background: #d8dadc;
-            background: var(--highlight-button-hover, #d8dadc);
-            border-radius: 3px;
-            width: 20px;
-            height: 20px;
-            display: inline-block;
-            margin-right: 6px;
-        }
-
-        .loadmask > .sktoolbar li.space {
-            background: none;
-            width: 0;
-        }
-
-        .loadmask > .sktoolbar li.fat {
-            position: absolute;
-            right: 0;
-            top: 0;
-            bottom: 0;
-            left: 875px;
-            width: 690px;
-            height: 45px;
-        }
-        .rtl .loadmask > .sktoolbar li.fat {
-            right: 875px;
-            left: 0;
-        }
-
-        .loadmask>.skformula {
-            height: 24px;
-            background: #f1f1f1;
-            background: var(--background-toolbar, #f1f1f1);
-        }
-
-        .loadmask>.skformula ul {
-            list-style-type: none;
-            font-size: 0;
-            box-sizing: border-box;
-            border-style: solid;
-            border-width: 1px;
-            border-width: var(--scaled-one-px-value, 1px);
-            border-color: #cbcbcb transparent;
-            border-color: var(--border-toolbar, #cbcbcb) transparent;
-        }
-
-        .loadmask>.skformula li {
-            display: inline-block;
-            box-sizing: border-box;
-            height: 19px;
-            width: 100%;
-            margin-left: 20px;
-            background: #fff;
-            background: var(--background-normal, #fff);
-            border-style: solid;
-            border-width: 1px;
-            border-width: var(--scaled-one-px-value, 1px);
-            border-color: #cbcbcb;
-            border-color: transparent var(--border-toolbar, #cbcbcb);
-        }
-
-        .loadmask>.skformula li:first-child {
-            width: 100px;
-            margin-left: 0;
-        }
-
-        .loadmask > .placeholder {
-            background: #fff;
-            background: var(--canvas-content-background, #fff);
-            width: 100%;
-            height: 100%;
-            font-size: 0;
-            border: 1px solid #bbbec2;
-            border: var(--scaled-one-px-value, 1px) solid var(--canvas-page-border, #bbbec2);
-            white-space: nowrap;
-
-            -webkit-animation: flickerAnimation 2s infinite ease-in-out;
-            -moz-animation: flickerAnimation 2s infinite ease-in-out;
-            -o-animation: flickerAnimation 2s infinite ease-in-out;
-            animation: flickerAnimation 2s infinite ease-in-out;
-        }
-
-        .loadmask > .placeholder > .columns {
-            width: 100%;
-            height: 100%;
-            display: inline-block;
-            background: linear-gradient(90deg, #d5d5d5 0px, rgba(223,223,223,0) 1px) 0 0,
-                        linear-gradient(rgba(223,223,223,0) 19px, #d5d5d5 20px) 0 0,
-                        linear-gradient( #f1f1f1 0px, #f1f1f1 20px) 0 0 repeat-x;
-            background-size: 80px 20px;
-        }
-
-        .loadmask > .placeholder > .columns:first-child {
-            background: linear-gradient(#f1f1f1 19px, #d5d5d5 20px) 0 0;
-            background-size: 20px 20px;
-            width: 25px;
-        }
-
-        @keyframes flickerAnimation {
-            0%   { opacity:1; }
-            50%  { opacity:0.8; }
-            100% { opacity:1; }
-        }
-        @-o-keyframes flickerAnimation{
-            0%   { opacity:1; }
-            50%  { opacity:0.8; }
-            100% { opacity:1; }
-        }
-        @-moz-keyframes flickerAnimation{
-            0%   { opacity:1; }
-            50%  { opacity:0.8; }
-            100% { opacity:1; }
-        }
-        @-webkit-keyframes flickerAnimation{
-            0%   { opacity:1; }
-            50%  { opacity:0.8; }
-            100% { opacity:1; }
-        }
-
-        .pixel-ratio__1_5 {
-            --scaled-one-px-value: calc(1px / 1.5);
-        }
-    </style>
-
-    <script>
-        var userAgent = navigator.userAgent.toLowerCase(),
-            check = function(regex){ return regex.test(userAgent); },
-            stopLoading = false,
-           isIEBrowser = !check(/opera/) && (check(/msie/) || check(/trident/)),
-           ieVer = /msie (\d+\.\d+)/.exec(userAgent);
-        if (isIEBrowser) {
-            if (ieVer && parseFloat(ieVer[1]) < 10.0) {
-                document.write('<div class="app-error-panel">' +
-                                '<div class="message-block">' +
-                                    '<div class="message-inner">' +
-                                        '<div class="title">Your browser is not supported.</div>' +
-                                        '<div class="text">Sorry, Spreadsheet Editor is currently only supported in the latest versions of the Chrome, Firefox, Safari or Internet Explorer web browsers.</div>' +
-                                    '</div>' +
-                                '</div></div>');
-                stopLoading = true;
-            }
-        } else
-        if (check(/windows\snt/i)) {
-            var re = /chrome\/(\d+)/i.exec(userAgent);
-            if (!!re && !!re[1] && !(re[1] > 49)) {
-                setTimeout(function () {
-                    document.getElementsByTagName('html')[0].className += "winxp";
-                },0);
-            }
-        }
-
-        function getUrlParams() {
-            var e,
-                a = /\+/g,  // Regex for replacing addition symbol with a space
-                r = /([^&=]+)=?([^&]*)/g,
-                d = function (s) { return decodeURIComponent(s.replace(a, " ")); },
-                q = window.location.search.substring(1),
-                urlParams = {};
-
-            while (e = r.exec(q))
-                urlParams[d(e[1])] = d(e[2]);
-
-            return urlParams;
-        }
-
-        function encodeUrlParam(str) {
-            return str.replace(/"/g, '&quot;')
-                    .replace(/'/g, '&#39;')
-                    .replace(/</g, '&lt;')
-                    .replace(/>/g, '&gt;');
-        }
-
-        function isDarkColor(str) {
-            str = str.substring(1);
-            let rgb = parseInt(str, 16),
-                r = (rgb >> 16) & 0xff,
-                g = (rgb >>  8) & 0xff,
-                b = (rgb >>  0) & 0xff;
-            return Math.sqrt(0.299 * (r * r) + 0.587 * (g * g) + 0.114 * (b * b))<140;
-        }
-
-        var params = getUrlParams(),
-            lang = (params["lang"] || 'en').split(/[\-\_]/)[0],
-            hideLogo = params["headerlogo"]==='',
-            logo = params["headerlogo"] ? encodeUrlParam(params["headerlogo"]) : null,
-            logoDark = params["headerlogodark"] ? encodeUrlParam(params["headerlogodark"]) : null,
-            logoLight = params["headerlogolight"] ? encodeUrlParam(params["headerlogolight"]) : null;
-
-        window.frameEditorId = params["frameEditorId"];
-        window.parentOrigin = params["parentOrigin"];
-        window.uitype = "cell";
-    </script>
-
-    <link rel="stylesheet" type="text/css" href="../../../../sdkjs/cell/css/main.css"/>
-    <script src="../../../../../apps/common/main/lib/util/desktopinit.js?__inline=true"></script>
-    <script src="../../../../../apps/common/main/lib/util/themeinit.js?__inline=true"></script>
-</head>
-<body role="application">
-    <script src="../../../../../apps/common/main/lib/util/htmlutils.js?__inline=true"></script>
-    <script src="../../../../../apps/common/main/lib/util/docserviceworker.js?__inline=true"></script>
-    <div id="loading-mask" class="loadmask">
-        <div class="brendpanel" style="display: none;"><div>
-            <div class="loading-logo"><img src="../../../apps/common/main/resources/img/header/header-logo_s.svg"></div>
-            <div class="spacer"></div><div class="circle"></div></div><div><span class="rect"></span><span class="rect"></span><span class="rect"></span><span class="rect"></span><span class="rect"></span><span class="rect"></span><span class="rect"></span><span class="rect"></span><div class="spacer"></div></div>
-        </div>
-        <div class="sktoolbar" style="display: none;">
-            <ul><li class="compact" style="width: 30px;display: none;"></li><li class="compact space" style="display: none;"></li><li class="compact" style="width: 90px;display: none;"></li><li class="not-compact" style="width: 63px;"></li><li class="space"/><li style="width: 223px;"/><li class="space"/><li style="width: 146px;"/><li class="space"/><li style="width: 140px;"/><li class="space"/><li style="width: 146px;"/><li class="space"/><li style="width: 85px;"/><li class="fat"/></ul>
-            <ul><li class="compact" style="width: 30px;display: none;"></li><li class="compact space" style="display: none;"></li><li class="compact" style="width: 90px;display: none;"></li><li class="not-compact" style="width: 63px;"></li><li class="space"/><li style="width: 223px;"/><li class="space"/><li style="width: 146px;"/><li class="space"/><li style="width: 140px;"/><li class="space"/><li style="width: 146px;"/><li class="space"/><li style="width: 85px;"/></ul>
-        </div>
-        <div class="skformula" style="display: none;">
-            <ul><li/><li/></ul>
-        </div>
-        <div class="placeholder" style="display: none;">
-            <div class="columns"></div><div class="columns"></div>
-        </div>
-    </div>
-
-    <div id="viewport" role="main"></div>
-
-    <script>
-        if ( window.desktop ) {
-            var logo = document.getElementsByClassName('loading-logo');
-            if ( !!logo && logo.length ) {
-                logo[0].setAttribute('style','display:none;');
-            }
-        }
-
-        var params = getUrlParams(),
-            internal = params["internal"] == 'true',
-            notoolbar = params["toolbar"] == 'false',
-            compact = params["compact"] == 'true',
-            view = params["mode"] == 'view',
-            tabBackground = params["tabBackground"],
-            visible = true;
-
-        if (internal) {
-            let child = document.querySelector('.brendpanel');
-            child && child.parentNode && child.parentNode.removeChild(child);
-            child = document.querySelector('.sktoolbar');
-            child && child.parentNode && child.parentNode.removeChild(child);
-        }
-
-        if (compact || view || notoolbar) {
-            let child = document.querySelector('.brendpanel > :nth-child(2)');
-            child && child.parentNode && child.parentNode.removeChild(child);
-        }
-
-        if ( !tabBackground || /-ls$/.test(tabBackground)) {// try get tab background from localstorage
-<<<<<<< HEAD
-            tabBackground = checkLocalStorage && localStorage.getItem("sse-settings-tab-background") !== null ? localStorage.getItem("sse-settings-tab-background") : tabBackground ? tabBackground.match(/(.*?)-ls/)[1] : 'header';
-=======
-            tabBackground = checkLocalStorage && localStorage.getItem("settings-tab-background") !== null ? localStorage.getItem("settings-tab-background") : tabBackground ? tabBackground.match(/(.*?)-ls/)[1] : 'header';
->>>>>>> fae71475
-        }
-
-        if (compact || view) {
-            if (notoolbar) {
-                let child = document.querySelector('.brendpanel > :nth-child(1)');
-                child && child.parentNode && child.parentNode.removeChild(child);
-                visible = false;
-            } else {
-                document.querySelector('.brendpanel > :nth-child(1)').style.height = '32px';
-                (tabBackground==='toolbar') && document.querySelector('.brendpanel > :nth-child(1)').classList.add('underline');
-            }
-        } else if (notoolbar) {
-            document.querySelector('.brendpanel > :nth-child(1)').style.height = '28px';
-        } else {
-             (tabBackground==='toolbar') && document.querySelector('.brendpanel > :nth-child(2)').classList.add('underline');
-         }
-
-        if (compact) {
-            var elements = document.querySelectorAll('.not-compact');
-            for (let i = 0; i < elements.length; i++) {
-                elements[i].parentNode.removeChild(elements[i]);
-            }
-            elements = document.querySelectorAll('.compact');
-            for (let i = 0; i < elements.length; i++) {
-                elements[i].style.display = 'inline-block';
-            }
-            if (document.body.classList.contains('rtl'))
-                document.querySelector('.fat').style.right = '923px';
-            else
-                document.querySelector('.fat').style.left = '923px';
-        }
-
-        visible && (document.querySelector('.brendpanel').style.display = 'block');
-        !(view || notoolbar) && (document.querySelector('.sktoolbar').style.display = 'block');
-        document.querySelector('.skformula').style.display = 'block';
-        document.querySelector('.placeholder').style.display = 'block';
-
-        if (stopLoading) {
-            document.body.removeChild(document.getElementById('loading-mask'));
-        } else {
-            if (hideLogo) {
-                var elem = document.querySelector('.loading-logo');
-                elem && (elem.style.display = 'none');
-            } else {
-                var elem = document.querySelector('.loading-logo img');
-                if (elem) {
-                    var isDarkTheme = /theme-(?:[a-z]+-)?dark(?:-[a-z]*)?/.test(document.body.className),
-                        image = logo || logoDark || logoLight,
-                        isDark = true;
-                    if (!(isIEBrowser && ieVer && parseFloat(ieVer[1]) < 11.0)) {
-                        var docstyle = getComputedStyle(document.body),
-                            header_color = docstyle.getPropertyValue('--toolbar-header-spreadsheet'),
-                            toolbar_color = docstyle.getPropertyValue('--background-toolbar')
-                        logo_type = (view || compact) && (tabBackground==='toolbar') ? toolbar_color : header_color;
-                        isDark = logo_type ? isDarkColor(logo_type) : isDarkTheme ? true : !((view || compact) && (tabBackground==='toolbar'));
-                        image = isDark ? logoDark || logo || logoLight : logoLight || logo || logoDark;
-                    }
-                    if (image) {
-                        elem.setAttribute('src', image);
-                    } else if (!isDark) {
-                        elem.setAttribute('src', "../../../apps/common/main/resources/img/header/dark-logo_s.svg");
-                    }
-                    elem.style.opacity = 1;
-                }
-            }
-        }
-    </script>
-
-    <script>
-        window.requireTimeourError = function(){
-            var reqerr;
-
-            if ( lang == 'de')      reqerr = 'Die Verbindung ist zu langsam, einige Komponenten konnten nicht geladen werden. Aktualisieren Sie bitte die Seite.';
-            else if ( lang == 'es') reqerr = 'La conexión es muy lenta, algunos de los componentes no han podido cargar. Por favor recargue la página.';
-            else if ( lang == 'fr') reqerr = 'La connexion est trop lente, certains des composants n\'ons pas pu être chargé. Veuillez recharger la page.';
-            else if ( lang == 'ru') reqerr = 'Слишком медленное соединение, не удается загрузить некоторые компоненты. Пожалуйста, обновите страницу.';
-            else if ( lang == 'tr') reqerr = 'Bağlantı çok yavaş, bileşenlerin bazıları yüklenemedi. Lütfen sayfayı yenileyin.';
-            else reqerr = 'The connection is too slow, some of the components could not be loaded. Please reload the page.';
-
-            return reqerr;
-        };
-
-        var requireTimeoutID = setTimeout(function(){
-            window.alert(window.requireTimeourError());
-            window.location.reload();
-        }, 30000);
-
-        var require = {
-            waitSeconds: 30,
-            callback: function(){
-                clearTimeout(requireTimeoutID);
-            }
-        };
-    </script>
-
-    <inline src="../../common/main/resources/img/header/icons.svg" />
-    <inline src="../../common/main/resources/img/toolbar/shapetypes.svg" />
-    <inline src="../../common/main/resources/img/toolbar/charttypes.svg" />
-    <inline src="../../common/main/resources/img/toolbar/equationicons.svg" />
-    <inline src="../../common/main/resources/img/right-panels/arrows.svg" />
-    <inline src="../../common/main/resources/img/combo-border-size/BorderSize.svg" />
-    <inline src="resources/img/toolbar/BorderSize.svg" />
-    <inline src="resources/img/cf-icons.svg" />
-    <div class="inlined-svg"></div>
-    <script src="../../../../../../sdkjs/common/device_scale.js?__inline=true"></script>
-<<<<<<< HEAD
-    <script src="../../../vendor/requirejs/require.js"></script>
-    <script>
-        isIE === true ? require(['ie/app']) : require(['app']);
-    </script>
-    <link rel="stylesheet" href="../../../apps/spreadsheeteditor/main/resources/css/app.css" media="print" onload="this.media='all'">    
-=======
-    <script data-main="app" src="../../../vendor/requirejs/require.js"></script>
-
-    <link rel="stylesheet" href="../../../apps/spreadsheeteditor/main/resources/css/app.css" media="print" onload="this.media='all'">
->>>>>>> fae71475
-</body>
+<!DOCTYPE html>
+<html>
+<head>
+    <title>ONLYOFFICE Document Editor</title>
+    <meta http-equiv="Content-Type" content="text/html; charset=utf-8" />
+    <meta http-equiv="X-UA-Compatible" content="IE=edge,chrome=IE8"/>
+    <meta name="description" content="" />
+    <meta name="keywords" content="" />
+    <meta name="viewport" content="width=device-width, initial-scale=1.0, maximum-scale=1.0, minimum-scale=1.0, user-scalable=no">
+    <link rel="icon" href="resources/img/favicon.ico" type="image/x-icon" />
+
+    <!-- splash -->
+    <style type="text/css">
+        .loadmask {
+            left: 0;
+            top: 0;
+            position: absolute;
+            height: 100%;
+            width: 100%;
+            overflow: hidden;
+            border: none;
+            background: #e2e2e2;
+            background: var(--canvas-background, #e2e2e2);
+            z-index: 1002;
+        }
+
+        .loadmask > .brendpanel {
+            width: 100%;
+            min-height: 28px;
+            background: #40865c;
+            background: var(--toolbar-header-spreadsheet, #40865c);
+        }
+
+        .loadmask > .brendpanel .underline {
+            background: #f1f1f1;
+            background: var(--background-toolbar, #f1f1f1);
+        }
+
+        .loadmask > .brendpanel > div {
+            display: flex;
+            align-items: center;
+            height: 28px;
+        }
+
+        .loadmask > .brendpanel .loading-logo {
+            padding: 0 24px 0 12px;
+            max-width: 200px;
+            height: 20px;
+        }
+
+        .loadmask > .brendpanel .loading-logo > img {
+            display: inline-block;
+            max-width: 100px;
+            max-height: 20px;
+            opacity: 0;
+        }
+
+        .loadmask > .brendpanel .spacer {
+            margin-left: auto;
+        }
+
+        .loadmask > .brendpanel .rect {
+            vertical-align: middle;
+            width: 50px;
+            height: 12px;
+            border-radius: 3px;
+            margin: 0 10px;
+            background: rgba(0,0,0,.15);
+            background: var(--highlight-header-button-hover, rgba(0,0,0,.15));
+        }
+
+        .loadmask > .brendpanel .underline .rect {
+            background: #d8dadc;
+            background: var(--highlight-button-hover, #d8dadc);
+            opacity: 0.4;
+        }
+
+        .loadmask > .brendpanel .circle {
+            vertical-align: middle;
+            width: 20px;
+            height: 20px;
+            border-radius: 20px;
+            margin: 0 10px;
+            background: rgba(0,0,0,.15);
+            background: var(--highlight-header-button-hover, rgba(0,0,0,.15));
+        }
+
+        .loadmask > .sktoolbar {
+            background: #f1f1f1;
+            background: var(--background-toolbar, #f1f1f1);
+            height: 46px;
+            padding: 10px 6px;
+            box-sizing: content-box;
+        }
+
+        .loadmask ul {
+            margin: 0;
+            padding: 0;
+            white-space: nowrap;
+            position: relative;
+        }
+
+        .loadmask > .sktoolbar ul {
+            height: 25px;
+        }
+
+        .loadmask > .sktoolbar li {
+            background: #d8dadc;
+            background: var(--highlight-button-hover, #d8dadc);
+            border-radius: 3px;
+            width: 20px;
+            height: 20px;
+            display: inline-block;
+            margin-right: 6px;
+        }
+
+        .loadmask > .sktoolbar li.space {
+            background: none;
+            width: 0;
+        }
+
+        .loadmask > .sktoolbar li.fat {
+            position: absolute;
+            right: 0;
+            top: 0;
+            bottom: 0;
+            left: 875px;
+            width: 690px;
+            height: 45px;
+        }
+        .rtl .loadmask > .sktoolbar li.fat {
+            right: 875px;
+            left: 0;
+        }
+
+        .loadmask>.skformula {
+            height: 24px;
+            background: #f1f1f1;
+            background: var(--background-toolbar, #f1f1f1);
+        }
+
+        .loadmask>.skformula ul {
+            list-style-type: none;
+            font-size: 0;
+            box-sizing: border-box;
+            border-style: solid;
+            border-width: 1px;
+            border-width: var(--scaled-one-px-value, 1px);
+            border-color: #cbcbcb transparent;
+            border-color: var(--border-toolbar, #cbcbcb) transparent;
+        }
+
+        .loadmask>.skformula li {
+            display: inline-block;
+            box-sizing: border-box;
+            height: 19px;
+            width: 100%;
+            margin-left: 20px;
+            background: #fff;
+            background: var(--background-normal, #fff);
+            border-style: solid;
+            border-width: 1px;
+            border-width: var(--scaled-one-px-value, 1px);
+            border-color: #cbcbcb;
+            border-color: transparent var(--border-toolbar, #cbcbcb);
+        }
+
+        .loadmask>.skformula li:first-child {
+            width: 100px;
+            margin-left: 0;
+        }
+
+        .loadmask > .placeholder {
+            background: #fff;
+            background: var(--canvas-content-background, #fff);
+            width: 100%;
+            height: 100%;
+            font-size: 0;
+            border: 1px solid #bbbec2;
+            border: var(--scaled-one-px-value, 1px) solid var(--canvas-page-border, #bbbec2);
+            white-space: nowrap;
+
+            -webkit-animation: flickerAnimation 2s infinite ease-in-out;
+            -moz-animation: flickerAnimation 2s infinite ease-in-out;
+            -o-animation: flickerAnimation 2s infinite ease-in-out;
+            animation: flickerAnimation 2s infinite ease-in-out;
+        }
+
+        .loadmask > .placeholder > .columns {
+            width: 100%;
+            height: 100%;
+            display: inline-block;
+            background: linear-gradient(90deg, #d5d5d5 0px, rgba(223,223,223,0) 1px) 0 0,
+                        linear-gradient(rgba(223,223,223,0) 19px, #d5d5d5 20px) 0 0,
+                        linear-gradient( #f1f1f1 0px, #f1f1f1 20px) 0 0 repeat-x;
+            background-size: 80px 20px;
+        }
+
+        .loadmask > .placeholder > .columns:first-child {
+            background: linear-gradient(#f1f1f1 19px, #d5d5d5 20px) 0 0;
+            background-size: 20px 20px;
+            width: 25px;
+        }
+
+        @keyframes flickerAnimation {
+            0%   { opacity:1; }
+            50%  { opacity:0.8; }
+            100% { opacity:1; }
+        }
+        @-o-keyframes flickerAnimation{
+            0%   { opacity:1; }
+            50%  { opacity:0.8; }
+            100% { opacity:1; }
+        }
+        @-moz-keyframes flickerAnimation{
+            0%   { opacity:1; }
+            50%  { opacity:0.8; }
+            100% { opacity:1; }
+        }
+        @-webkit-keyframes flickerAnimation{
+            0%   { opacity:1; }
+            50%  { opacity:0.8; }
+            100% { opacity:1; }
+        }
+
+        .pixel-ratio__1_5 {
+            --scaled-one-px-value: calc(1px / 1.5);
+        }
+    </style>
+
+    <script>
+        var userAgent = navigator.userAgent.toLowerCase(),
+            check = function(regex){ return regex.test(userAgent); },
+            stopLoading = false,
+           isIEBrowser = !check(/opera/) && (check(/msie/) || check(/trident/)),
+           ieVer = /msie (\d+\.\d+)/.exec(userAgent);
+        if (isIEBrowser) {
+            if (ieVer && parseFloat(ieVer[1]) < 10.0) {
+                document.write('<div class="app-error-panel">' +
+                                '<div class="message-block">' +
+                                    '<div class="message-inner">' +
+                                        '<div class="title">Your browser is not supported.</div>' +
+                                        '<div class="text">Sorry, Spreadsheet Editor is currently only supported in the latest versions of the Chrome, Firefox, Safari or Internet Explorer web browsers.</div>' +
+                                    '</div>' +
+                                '</div></div>');
+                stopLoading = true;
+            }
+        } else
+        if (check(/windows\snt/i)) {
+            var re = /chrome\/(\d+)/i.exec(userAgent);
+            if (!!re && !!re[1] && !(re[1] > 49)) {
+                setTimeout(function () {
+                    document.getElementsByTagName('html')[0].className += "winxp";
+                },0);
+            }
+        }
+
+        function getUrlParams() {
+            var e,
+                a = /\+/g,  // Regex for replacing addition symbol with a space
+                r = /([^&=]+)=?([^&]*)/g,
+                d = function (s) { return decodeURIComponent(s.replace(a, " ")); },
+                q = window.location.search.substring(1),
+                urlParams = {};
+
+            while (e = r.exec(q))
+                urlParams[d(e[1])] = d(e[2]);
+
+            return urlParams;
+        }
+
+        function encodeUrlParam(str) {
+            return str.replace(/"/g, '&quot;')
+                    .replace(/'/g, '&#39;')
+                    .replace(/</g, '&lt;')
+                    .replace(/>/g, '&gt;');
+        }
+
+        function isDarkColor(str) {
+            str = str.substring(1);
+            let rgb = parseInt(str, 16),
+                r = (rgb >> 16) & 0xff,
+                g = (rgb >>  8) & 0xff,
+                b = (rgb >>  0) & 0xff;
+            return Math.sqrt(0.299 * (r * r) + 0.587 * (g * g) + 0.114 * (b * b))<140;
+        }
+
+        var params = getUrlParams(),
+            lang = (params["lang"] || 'en').split(/[\-\_]/)[0],
+            hideLogo = params["headerlogo"]==='',
+            logo = params["headerlogo"] ? encodeUrlParam(params["headerlogo"]) : null,
+            logoDark = params["headerlogodark"] ? encodeUrlParam(params["headerlogodark"]) : null,
+            logoLight = params["headerlogolight"] ? encodeUrlParam(params["headerlogolight"]) : null;
+
+        window.frameEditorId = params["frameEditorId"];
+        window.parentOrigin = params["parentOrigin"];
+        window.uitype = "cell";
+    </script>
+
+    <link rel="stylesheet" type="text/css" href="../../../../sdkjs/cell/css/main.css"/>
+    <script src="../../../../../apps/common/main/lib/util/desktopinit.js?__inline=true"></script>
+    <script src="../../../../../apps/common/main/lib/util/themeinit.js?__inline=true"></script>
+</head>
+<body role="application">
+    <script src="../../../../../apps/common/main/lib/util/htmlutils.js?__inline=true"></script>
+    <script src="../../../../../apps/common/main/lib/util/docserviceworker.js?__inline=true"></script>
+    <div id="loading-mask" class="loadmask">
+        <div class="brendpanel" style="display: none;"><div>
+            <div class="loading-logo"><img src="../../../apps/common/main/resources/img/header/header-logo_s.svg"></div>
+            <div class="spacer"></div><div class="circle"></div></div><div><span class="rect"></span><span class="rect"></span><span class="rect"></span><span class="rect"></span><span class="rect"></span><span class="rect"></span><span class="rect"></span><span class="rect"></span><div class="spacer"></div></div>
+        </div>
+        <div class="sktoolbar" style="display: none;">
+            <ul><li class="compact" style="width: 30px;display: none;"></li><li class="compact space" style="display: none;"></li><li class="compact" style="width: 90px;display: none;"></li><li class="not-compact" style="width: 63px;"></li><li class="space"/><li style="width: 223px;"/><li class="space"/><li style="width: 146px;"/><li class="space"/><li style="width: 140px;"/><li class="space"/><li style="width: 146px;"/><li class="space"/><li style="width: 85px;"/><li class="fat"/></ul>
+            <ul><li class="compact" style="width: 30px;display: none;"></li><li class="compact space" style="display: none;"></li><li class="compact" style="width: 90px;display: none;"></li><li class="not-compact" style="width: 63px;"></li><li class="space"/><li style="width: 223px;"/><li class="space"/><li style="width: 146px;"/><li class="space"/><li style="width: 140px;"/><li class="space"/><li style="width: 146px;"/><li class="space"/><li style="width: 85px;"/></ul>
+        </div>
+        <div class="skformula" style="display: none;">
+            <ul><li/><li/></ul>
+        </div>
+        <div class="placeholder" style="display: none;">
+            <div class="columns"></div><div class="columns"></div>
+        </div>
+    </div>
+
+    <div id="viewport" role="main"></div>
+
+    <script>
+        if ( window.desktop ) {
+            var logo = document.getElementsByClassName('loading-logo');
+            if ( !!logo && logo.length ) {
+                logo[0].setAttribute('style','display:none;');
+            }
+        }
+
+        var params = getUrlParams(),
+            internal = params["internal"] == 'true',
+            notoolbar = params["toolbar"] == 'false',
+            compact = params["compact"] == 'true',
+            view = params["mode"] == 'view',
+            tabBackground = params["tabBackground"],
+            visible = true;
+
+        if (internal) {
+            let child = document.querySelector('.brendpanel');
+            child && child.parentNode && child.parentNode.removeChild(child);
+            child = document.querySelector('.sktoolbar');
+            child && child.parentNode && child.parentNode.removeChild(child);
+        }
+
+        if (compact || view || notoolbar) {
+            let child = document.querySelector('.brendpanel > :nth-child(2)');
+            child && child.parentNode && child.parentNode.removeChild(child);
+        }
+
+        if ( !tabBackground || /-ls$/.test(tabBackground)) {// try get tab background from localstorage
+            tabBackground = checkLocalStorage && localStorage.getItem("settings-tab-background") !== null ? localStorage.getItem("settings-tab-background") : tabBackground ? tabBackground.match(/(.*?)-ls/)[1] : 'header';
+        }
+
+        if (compact || view) {
+            if (notoolbar) {
+                let child = document.querySelector('.brendpanel > :nth-child(1)');
+                child && child.parentNode && child.parentNode.removeChild(child);
+                visible = false;
+            } else {
+                document.querySelector('.brendpanel > :nth-child(1)').style.height = '32px';
+                (tabBackground==='toolbar') && document.querySelector('.brendpanel > :nth-child(1)').classList.add('underline');
+            }
+        } else if (notoolbar) {
+            document.querySelector('.brendpanel > :nth-child(1)').style.height = '28px';
+        } else {
+             (tabBackground==='toolbar') && document.querySelector('.brendpanel > :nth-child(2)').classList.add('underline');
+         }
+
+        if (compact) {
+            var elements = document.querySelectorAll('.not-compact');
+            for (let i = 0; i < elements.length; i++) {
+                elements[i].parentNode.removeChild(elements[i]);
+            }
+            elements = document.querySelectorAll('.compact');
+            for (let i = 0; i < elements.length; i++) {
+                elements[i].style.display = 'inline-block';
+            }
+            if (document.body.classList.contains('rtl'))
+                document.querySelector('.fat').style.right = '923px';
+            else
+                document.querySelector('.fat').style.left = '923px';
+        }
+
+        visible && (document.querySelector('.brendpanel').style.display = 'block');
+        !(view || notoolbar) && (document.querySelector('.sktoolbar').style.display = 'block');
+        document.querySelector('.skformula').style.display = 'block';
+        document.querySelector('.placeholder').style.display = 'block';
+
+        if (stopLoading) {
+            document.body.removeChild(document.getElementById('loading-mask'));
+        } else {
+            if (hideLogo) {
+                var elem = document.querySelector('.loading-logo');
+                elem && (elem.style.display = 'none');
+            } else {
+                var elem = document.querySelector('.loading-logo img');
+                if (elem) {
+                    var isDarkTheme = /theme-(?:[a-z]+-)?dark(?:-[a-z]*)?/.test(document.body.className),
+                        image = logo || logoDark || logoLight,
+                        isDark = true;
+                    if (!(isIEBrowser && ieVer && parseFloat(ieVer[1]) < 11.0)) {
+                        var docstyle = getComputedStyle(document.body),
+                            header_color = docstyle.getPropertyValue('--toolbar-header-spreadsheet'),
+                            toolbar_color = docstyle.getPropertyValue('--background-toolbar')
+                        logo_type = (view || compact) && (tabBackground==='toolbar') ? toolbar_color : header_color;
+                        isDark = logo_type ? isDarkColor(logo_type) : isDarkTheme ? true : !((view || compact) && (tabBackground==='toolbar'));
+                        image = isDark ? logoDark || logo || logoLight : logoLight || logo || logoDark;
+                    }
+                    if (image) {
+                        elem.setAttribute('src', image);
+                    } else if (!isDark) {
+                        elem.setAttribute('src', "../../../apps/common/main/resources/img/header/dark-logo_s.svg");
+                    }
+                    elem.style.opacity = 1;
+                }
+            }
+        }
+    </script>
+
+    <script>
+        window.requireTimeourError = function(){
+            var reqerr;
+
+            if ( lang == 'de')      reqerr = 'Die Verbindung ist zu langsam, einige Komponenten konnten nicht geladen werden. Aktualisieren Sie bitte die Seite.';
+            else if ( lang == 'es') reqerr = 'La conexión es muy lenta, algunos de los componentes no han podido cargar. Por favor recargue la página.';
+            else if ( lang == 'fr') reqerr = 'La connexion est trop lente, certains des composants n\'ons pas pu être chargé. Veuillez recharger la page.';
+            else if ( lang == 'ru') reqerr = 'Слишком медленное соединение, не удается загрузить некоторые компоненты. Пожалуйста, обновите страницу.';
+            else if ( lang == 'tr') reqerr = 'Bağlantı çok yavaş, bileşenlerin bazıları yüklenemedi. Lütfen sayfayı yenileyin.';
+            else reqerr = 'The connection is too slow, some of the components could not be loaded. Please reload the page.';
+
+            return reqerr;
+        };
+
+        var requireTimeoutID = setTimeout(function(){
+            window.alert(window.requireTimeourError());
+            window.location.reload();
+        }, 30000);
+
+        var require = {
+            waitSeconds: 30,
+            callback: function(){
+                clearTimeout(requireTimeoutID);
+            }
+        };
+    </script>
+
+    <inline src="../../common/main/resources/img/header/icons.svg" />
+    <inline src="../../common/main/resources/img/toolbar/shapetypes.svg" />
+    <inline src="../../common/main/resources/img/toolbar/charttypes.svg" />
+    <inline src="../../common/main/resources/img/toolbar/equationicons.svg" />
+    <inline src="../../common/main/resources/img/right-panels/arrows.svg" />
+    <inline src="../../common/main/resources/img/combo-border-size/BorderSize.svg" />
+    <inline src="resources/img/toolbar/BorderSize.svg" />
+    <inline src="resources/img/cf-icons.svg" />
+    <div class="inlined-svg"></div>
+    <script src="../../../../../../sdkjs/common/device_scale.js?__inline=true"></script>
+    <script src="../../../vendor/requirejs/require.js"></script>
+    <script>
+        isIE === true ? require(['ie/app']) : require(['app']);
+    </script>
+    <link rel="stylesheet" href="../../../apps/spreadsheeteditor/main/resources/css/app.css" media="print" onload="this.media='all'">    
+</body>
 </html>