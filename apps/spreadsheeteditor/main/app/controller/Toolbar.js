/*
 * (c) Copyright Ascensio System SIA 2010-2023
 *
 * This program is a free software product. You can redistribute it and/or
 * modify it under the terms of the GNU Affero General Public License (AGPL)
 * version 3 as published by the Free Software Foundation. In accordance with
 * Section 7(a) of the GNU AGPL its Section 15 shall be amended to the effect
 * that Ascensio System SIA expressly excludes the warranty of non-infringement
 * of any third-party rights.
 *
 * This program is distributed WITHOUT ANY WARRANTY; without even the implied
 * warranty of MERCHANTABILITY or FITNESS FOR A PARTICULAR  PURPOSE. For
 * details, see the GNU AGPL at: http://www.gnu.org/licenses/agpl-3.0.html
 *
 * You can contact Ascensio System SIA at 20A-6 Ernesta Birznieka-Upish
 * street, Riga, Latvia, EU, LV-1050.
 *
 * The  interactive user interfaces in modified source and object code versions
 * of the Program must display Appropriate Legal Notices, as required under
 * Section 5 of the GNU AGPL version 3.
 *
 * Pursuant to Section 7(b) of the License you must retain the original Product
 * logo when distributing the program. Pursuant to Section 7(e) we decline to
 * grant you any rights under trademark law for use of our trademarks.
 *
 * All the Product's GUI elements, including illustrations and icon sets, as
 * well as technical writing content are licensed under the terms of the
 * Creative Commons Attribution-ShareAlike 4.0 International. See the License
 * terms at http://creativecommons.org/licenses/by-sa/4.0/legalcode
 *
 */
/**
 *  Toolbar.js
 *
 *  Created by Alexander Yuzhin on 3/31/14
 *  Copyright (c) 2018 Ascensio System SIA. All rights reserved.
 *
 */

define([
    'core',
    'common/main/lib/component/Window',
    'common/main/lib/view/CopyWarningDialog',
    'common/main/lib/view/ImageFromUrlDialog',
    'common/main/lib/view/SelectFileDlg',
    'common/main/lib/view/SymbolTableDialog',
    'common/main/lib/view/OptionsDialog',
    'common/main/lib/util/define',
    'common/main/lib/view/SearchBar',
    'spreadsheeteditor/main/app/view/Toolbar',
    'spreadsheeteditor/main/app/collection/TableTemplates',
    'spreadsheeteditor/main/app/controller/PivotTable',
    'spreadsheeteditor/main/app/view/HyperlinkSettingsDialog',
    'spreadsheeteditor/main/app/view/TableOptionsDialog',
    'spreadsheeteditor/main/app/view/NamedRangeEditDlg',
    'spreadsheeteditor/main/app/view/NamedRangePasteDlg',
    'spreadsheeteditor/main/app/view/NameManagerDlg',
    'spreadsheeteditor/main/app/view/FormatSettingsDialog',
    'spreadsheeteditor/main/app/view/PageMarginsDialog',
    'spreadsheeteditor/main/app/view/HeaderFooterDialog',
    'spreadsheeteditor/main/app/view/PrintTitlesDialog',
    'spreadsheeteditor/main/app/view/ScaleDialog',
    'spreadsheeteditor/main/app/view/FormatRulesManagerDlg',
    'spreadsheeteditor/main/app/view/SlicerAddDialog',
    'spreadsheeteditor/main/app/view/AdvancedSeparatorDialog',
    'spreadsheeteditor/main/app/view/CreateSparklineDialog',
<<<<<<< HEAD
    'spreadsheeteditor/main/app/view/ChartTypeDialog',
    'spreadsheeteditor/main/app/view/ChartWizardDialog'
=======
    'spreadsheeteditor/main/app/view/FillSeriesDialog'
>>>>>>> 132cc29f
], function () { 'use strict';

    SSE.Controllers.Toolbar = Backbone.Controller.extend(_.extend({
        models: [],
        collections: [],
        views: [
            'Toolbar'
        ],

        initialize: function() {
            var me = this;

            this.addListeners({
                'Toolbar': {
                    'change:compact': this.onClickChangeCompact.bind(me),
                    'add:chart'     : this.onSelectChart,
                    'add:spark'     : this.onSelectSpark,
                    'insert:textart': this.onInsertTextart,
                    'change:scalespn': this.onClickChangeScaleInMenu.bind(me),
                    'click:customscale': this.onScaleClick.bind(me),
                    'home:open'        : this.onHomeOpen,
                    'insert:smartart'   : this.onInsertSmartArt,
                    'smartart:mouseenter': this.mouseenterSmartArt,
                    'smartart:mouseleave': this.mouseleaveSmartArt,
                },
                'FileMenu': {
                    'menu:hide': me.onFileMenu.bind(me, 'hide'),
                    'menu:show': me.onFileMenu.bind(me, 'show')
                },
                'Statusbar': {
                    'sheet:changed': _.bind(this.onApiSheetChanged, this)
                },
                'Common.Views.Header': {
                    'print': function (opts) {
                        var _main = this.getApplication().getController('Main');
                        _main.onPrint();
                    },
                    'print-quick': function (opts) {
                        var _main = this.getApplication().getController('Main');
                        _main.onPrintQuick();
                    },
                    'save': function (opts) {
                        this.api.asc_Save();
                    },
                    'undo': this.onUndo,
                    'redo': this.onRedo,
                    'downloadas': function (opts) {
                        var _main = this.getApplication().getController('Main');
                        var _file_type = _main.appOptions.spreadsheet.fileType,
                            _format;
                        if ( !!_file_type ) {
                            _format = Asc.c_oAscFileType[ _file_type.toUpperCase() ];
                        }

                        var _supported = [
                            Asc.c_oAscFileType.XLSX,
                            Asc.c_oAscFileType.ODS,
                            Asc.c_oAscFileType.CSV,
                            Asc.c_oAscFileType.PDFA,
                            Asc.c_oAscFileType.XLTX,
                            Asc.c_oAscFileType.OTS,
                            Asc.c_oAscFileType.XLSM
                        ];

                        if ( !_format || _supported.indexOf(_format) < 0 )
                            _format = Asc.c_oAscFileType.PDF;

                        if (_format == Asc.c_oAscFileType.PDF || _format == Asc.c_oAscFileType.PDFA)
                            Common.NotificationCenter.trigger('download:settings', this.toolbar, _format);
                        else
                            _main.api.asc_DownloadAs(new Asc.asc_CDownloadOptions(_format));
                    },
                    'go:editor': function() {
                        Common.Gateway.requestEditRights();
                    }
                },
                'DataTab': {
                    'data:sort': this.onSortType,
                    'data:setfilter': this.onAutoFilter,
                    'data:clearfilter': this.onClearFilter
                },
                'FormulaTab': {
                    'function:namedrange': this.onNamedRangeMenu,
                    'function:namedrange-open': this.onNamedRangeMenuOpen
                },
                'CellSettings': {
                    'cf:init': this.onShowBeforeCondFormat
                },
                'ViewTab': {
                    'viewtab:showtoolbar': this.onChangeViewMode.bind(this)
                },
                'LeftMenu': {
                    'search:show': this.searchShow.bind(this)
                }
            });
            Common.NotificationCenter.on('page:settings', _.bind(this.onApiSheetChanged, this));
            Common.NotificationCenter.on('formula:settings', _.bind(this.applyFormulaSettings, this));
            Common.NotificationCenter.on('toolbar:collapse', _.bind(function () {
                this.toolbar.collapse();
            }, this));
            Common.NotificationCenter.on('oleedit:close', _.bind(this.onOleEditClose, this));

            this.editMode = true;
            this._isAddingShape = false;
            this._state = {
                activated: false,
                prstyle: undefined,
                clrtext: undefined,
                pralign: undefined,
                clrback: undefined,
                valign: undefined,
                can_undo: undefined,
                can_redo: undefined,
                bold: undefined,
                italic: undefined,
                underline: undefined,
                strikeout: undefined,
                subscript: undefined,
                superscript: undefined,
                wrap: undefined,
                merge: undefined,
                angle: undefined,
                controlsdisabled: {
                    filters: undefined
                },
                selection_type: undefined,
                filter: undefined,
                filterapplied: false,
                tablestylename: undefined,
                tablename: undefined,
                namedrange_locked: false,
                fontsize: undefined,
                multiselect: false,
                sparklines_disabled: false,
                numformatinfo: undefined,
                numformattype: undefined,
                numformat: undefined,
                langId: undefined,
                pgsize: [0, 0],
                pgmargins: undefined,
                pgorient: undefined,
                lock_doc: undefined,
                cf_locked: [],
                selectedCells: 0,
                wsLock: false,
                wsProps: [],
                is_lockText: false,
                is_lockShape: false,
                isUserProtected: false
            };
            this.binding = {};

            var checkInsertAutoshape =  function(e, action) {
                var cmp = $(e.target),
                    cmp_sdk = cmp.closest('#editor_sdk'),
                    btn_id = cmp.closest('button').attr('id');
                if (btn_id===undefined)
                    btn_id = cmp.closest('.btn-group').attr('id');

                if (me.api && me.api.asc_isAddAutoshape() ) {
                    if (cmp_sdk.length <=0 || action == 'cancel') {
                        if ( me.toolbar.btnInsertText.pressed && btn_id != me.toolbar.btnInsertText.id ||
                            me.toolbar.btnInsertShape.pressed && btn_id != me.toolbar.btnInsertShape.id ) {
                            me._isAddingShape         = false;

                            me._addAutoshape(false);
                            me.toolbar.btnInsertShape.toggle(false, true);
                            me.toolbar.btnInsertText.toggle(false, true);
                            Common.NotificationCenter.trigger('edit:complete', me.toolbar);
                        } else if ( me.toolbar.btnInsertShape.pressed && btn_id == me.toolbar.btnInsertShape.id) {
                            _.defer(function(){
                                me.api.asc_endAddShape();
                                Common.NotificationCenter.trigger('edit:complete', me.toolbar);
                            }, 100);
                        }
                    }
                }
            };

            this.checkInsertAutoshape = function(cmp) {
                checkInsertAutoshape({}, cmp.action);
            };

            this._addAutoshape = function(isstart, type) {
                if (this.api) {
                    if (isstart) {
                        this.api.asc_startAddShape(type);
                        $(document.body).on('mouseup', checkInsertAutoshape);
                    } else {
                        this.api.asc_endAddShape();
                        $(document.body).off('mouseup', checkInsertAutoshape);
                    }
                }
            };


            this.onApiEndAddShape = function() {
                if (this.toolbar.btnInsertShape.pressed) this.toolbar.btnInsertShape.toggle(false, true);
                if (this.toolbar.btnInsertText.pressed) {
                    this.toolbar.btnInsertText.toggle(false, true);
                    this.toolbar.btnInsertText.menu.clearAll();
                }
                $(document.body).off('mouseup', checkInsertAutoshape);
            };
        },

        onLaunch: function() {
            // Create toolbar view
            this.toolbar = this.createView('Toolbar');

            Common.NotificationCenter.on('app:ready', this.onAppReady.bind(this));
            Common.NotificationCenter.on('app:face', this.onAppShowed.bind(this));
        },

        setMode: function(mode) {
            this.mode = mode;
            this.toolbar.applyLayout(mode);
        },

        attachUIEvents: function(toolbar) {
            var me = this;

            /**
             * UI Events
             */
            if ( me.appConfig.isEditDiagram ) {
                toolbar.btnUndo.on('click',                                 _.bind(this.onUndo, this));
                toolbar.btnRedo.on('click',                                 _.bind(this.onRedo, this));
                toolbar.btnCopy.on('click',                                 _.bind(this.onCopyPaste, this, 'copy'));
                toolbar.btnPaste.on('click',                                _.bind(this.onCopyPaste, this, 'paste'));
                toolbar.btnInsertFormula.on('click',                        _.bind(this.onInsertFormulaMenu, this));
                toolbar.btnInsertFormula.menu.on('item:click',              _.bind(this.onInsertFormulaMenu, this));
                toolbar.btnDecDecimal.on('click',                           _.bind(this.onDecrement, this));
                toolbar.btnIncDecimal.on('click',                           _.bind(this.onIncrement, this));
                toolbar.cmbNumberFormat.on('selected',                      _.bind(this.onNumberFormatSelect, this));
                toolbar.cmbNumberFormat.on('show:before',                   _.bind(this.onNumberFormatOpenBefore, this, true));
                if (toolbar.cmbNumberFormat.cmpEl)
                    toolbar.cmbNumberFormat.cmpEl.on('click', '#id-toolbar-mnu-item-more-formats a', _.bind(this.onNumberFormatSelect, this));
                toolbar.btnEditChart.on('click',                            _.bind(this.onEditChart, this));
                toolbar.btnEditChartData.on('click',                        _.bind(this.onEditChartData, this));
                toolbar.btnEditChartType.on('click',                        _.bind(this.onEditChartType, this));
            } else
            if ( me.appConfig.isEditMailMerge ) {
                toolbar.btnUndo.on('click',                                 _.bind(this.onUndo, this));
                toolbar.btnRedo.on('click',                                 _.bind(this.onRedo, this));
                toolbar.btnCopy.on('click',                                 _.bind(this.onCopyPaste, this, 'copy'));
                toolbar.btnPaste.on('click',                                _.bind(this.onCopyPaste, this, 'paste'));
                toolbar.btnSearch.on('toggle',                              _.bind(this.onSearch, this));
                toolbar.btnSortDown.on('click',                             _.bind(this.onSortType, this, Asc.c_oAscSortOptions.Ascending));
                toolbar.btnSortUp.on('click',                               _.bind(this.onSortType, this, Asc.c_oAscSortOptions.Descending));
                toolbar.btnSetAutofilter.on('click',                        _.bind(this.onAutoFilter, this));
                toolbar.btnClearAutofilter.on('click',                      _.bind(this.onClearFilter, this));
            } else
            if ( me.appConfig.isEditOle ) {
                toolbar.btnUndo.on('click',                                 _.bind(this.onUndo, this));
                toolbar.btnRedo.on('click',                                 _.bind(this.onRedo, this));
                toolbar.btnCopy.on('click',                                 _.bind(this.onCopyPaste, this, 'copy'));
                toolbar.btnPaste.on('click',                                _.bind(this.onCopyPaste, this, 'paste'));
                toolbar.btnSearch.on('toggle',                              _.bind(this.onSearch, this));
                toolbar.btnInsertFormula.on('click',                        _.bind(this.onInsertFormulaMenu, this));
                toolbar.btnInsertFormula.menu.on('item:click',              _.bind(this.onInsertFormulaMenu, this));
                toolbar.cmbNumberFormat.on('selected',                      _.bind(this.onNumberFormatSelect, this));
                toolbar.cmbNumberFormat.on('show:before',                   _.bind(this.onNumberFormatOpenBefore, this, true));
                if (toolbar.cmbNumberFormat.cmpEl)
                    toolbar.cmbNumberFormat.cmpEl.on('click', '#id-toolbar-mnu-item-more-formats a', _.bind(this.onNumberFormatSelect, this));
                toolbar.btnWrap.on('click',                                 _.bind(this.onWrap, this));
                toolbar.btnTextColor.on('click',                            _.bind(this.onTextColor, this));
                toolbar.btnTextColor.on('color:select',                     _.bind(this.onTextColorSelect, this));
                toolbar.btnTextColor.on('auto:select',                      _.bind(this.onAutoFontColor, this));
                toolbar.btnTextColor.on('eyedropper:start',                 _.bind(this.onEyedropperStart, this));
                toolbar.btnTextColor.on('eyedropper:end',                   _.bind(this.onEyedropperEnd, this));
                toolbar.btnBackColor.on('click',                            _.bind(this.onBackColor, this));
                toolbar.btnBackColor.on('color:select',                     _.bind(this.onBackColorSelect, this));
                toolbar.btnBackColor.on('eyedropper:start',                 _.bind(this.onEyedropperStart, this));
                toolbar.btnBackColor.on('eyedropper:end',                  _.bind(this.onEyedropperEnd, this));
                toolbar.btnBorders.on('click',                              _.bind(this.onBorders, this));
                if (toolbar.btnBorders.rendered) {
                    toolbar.btnBorders.menu.on('item:click',                    _.bind(this.onBordersMenu, this));
                    toolbar.mnuBorderWidth.on('item:toggle',                    _.bind(this.onBordersWidth, this));
                    toolbar.mnuBorderColorPicker.on('select',                   _.bind(this.onBordersColor, this));
                    $('#id-toolbar-menu-auto-bordercolor').on('click',          _.bind(this.onAutoBorderColor, this));
                }
                toolbar.btnMerge.on('click',                                _.bind(this.onMergeCellsMenu, this, toolbar.btnMerge.menu, toolbar.btnMerge.menu.items[0]));
                toolbar.btnMerge.menu.on('item:click',                      _.bind(this.onMergeCellsMenu, this));
                toolbar.btnTableTemplate.menu.on('show:after',              _.bind(this.onTableTplMenuOpen, this));
                toolbar.btnCellStyle.menu.on('show:after',                  _.bind(this.onCellStyleMenuOpen, this));
                toolbar.btnVisibleArea.menu.on('item:click',              _.bind(this.onVisibleAreaMenu, this));
                toolbar.btnVisibleAreaClose.on('click',                   _.bind(this.onVisibleAreaClose, this));
                toolbar.cmbFontName.on('selected',                          _.bind(this.onFontNameSelect, this));
                toolbar.cmbFontName.on('show:after',                        _.bind(this.onComboOpen, this, true));
                toolbar.cmbFontName.on('hide:after',                        _.bind(this.onHideMenus, this));
                toolbar.cmbFontName.on('combo:blur',                        _.bind(this.onComboBlur, this));
                toolbar.cmbFontName.on('combo:focusin',                     _.bind(this.onComboOpen, this, false));
                toolbar.cmbFontSize.on('selected',                          _.bind(this.onFontSizeSelect, this));
                toolbar.cmbFontSize.on('changed:before',                    _.bind(this.onFontSizeChanged, this, true));
                toolbar.cmbFontSize.on('changed:after',                     _.bind(this.onFontSizeChanged, this, false));
                toolbar.cmbFontSize.on('show:after',                        _.bind(this.onComboOpen, this, true));
                toolbar.cmbFontSize.on('hide:after',                        _.bind(this.onHideMenus, this));
                toolbar.cmbFontSize.on('combo:blur',                        _.bind(this.onComboBlur, this));
                toolbar.cmbFontSize.on('combo:focusin',                     _.bind(this.onComboOpen, this, false));
                toolbar.btnTextFormatting.menu.on('item:click',             _.bind(this.onTextFormattingMenu, this));
                toolbar.btnHorizontalAlign.menu.on('item:click',            _.bind(this.onHorizontalAlignMenu, this));
                toolbar.btnVerticalAlign.menu.on('item:click',              _.bind(this.onVerticalAlignMenu, this));
            } else {
                toolbar.btnPrint.on('click',                                _.bind(this.onPrint, this));
                toolbar.btnPrint.on('disabled',                             _.bind(this.onBtnChangeState, this, 'print:disabled'));
                toolbar.btnPrint.menu && toolbar.btnPrint.menu.on('item:click', _.bind(this.onPrintMenu, this));
                toolbar.btnSave.on('click',                                 _.bind(this.onSave, this));
                toolbar.btnSave.on('disabled',                              _.bind(this.onBtnChangeState, this, 'save:disabled'));
                toolbar.btnUndo.on('click',                                 _.bind(this.onUndo, this));
                toolbar.btnUndo.on('disabled',                              _.bind(this.onBtnChangeState, this, 'undo:disabled'));
                toolbar.btnRedo.on('click',                                 _.bind(this.onRedo, this));
                toolbar.btnRedo.on('disabled',                              _.bind(this.onBtnChangeState, this, 'redo:disabled'));
                toolbar.btnCopy.on('click',                                 _.bind(this.onCopyPaste, this, 'copy'));
                toolbar.btnPaste.on('click',                                _.bind(this.onCopyPaste, this, 'paste'));
                toolbar.btnCut.on('click',                                  _.bind(this.onCopyPaste, this, 'cut'));
                toolbar.btnSelectAll.on('click',                            _.bind(this.onSelectAll, this));
                toolbar.btnIncFontSize.on('click',                          _.bind(this.onIncreaseFontSize, this));
                toolbar.btnDecFontSize.on('click',                          _.bind(this.onDecreaseFontSize, this));
                toolbar.mnuChangeCase.on('item:click',                      _.bind(this.onChangeCase, this));
                toolbar.btnBold.on('click',                                 _.bind(this.onBold, this));
                toolbar.btnItalic.on('click',                               _.bind(this.onItalic, this));
                toolbar.btnUnderline.on('click',                            _.bind(this.onUnderline, this));
                toolbar.btnStrikeout.on('click',                            _.bind(this.onStrikeout, this));
                toolbar.btnSubscript.on('click',                            _.bind(this.onSubscript, this));
                toolbar.btnSubscript.menu.on('item:click',                  _.bind(this.onSubscriptMenu, this));
                toolbar.btnTextColor.on('click',                            _.bind(this.onTextColor, this));
                toolbar.btnTextColor.on('color:select',                     _.bind(this.onTextColorSelect, this));
                toolbar.btnTextColor.on('auto:select',                      _.bind(this.onAutoFontColor, this));
                toolbar.btnTextColor.on('eyedropper:start',                 _.bind(this.onEyedropperStart, this));
                toolbar.btnTextColor.on('eyedropper:end',                  _.bind(this.onEyedropperEnd, this));
                toolbar.btnBackColor.on('click',                            _.bind(this.onBackColor, this));
                toolbar.btnBackColor.on('color:select',                     _.bind(this.onBackColorSelect, this));
                toolbar.btnBackColor.on('eyedropper:start',                 _.bind(this.onEyedropperStart, this));
                toolbar.btnBackColor.on('eyedropper:end',                  _.bind(this.onEyedropperEnd, this));
                this.mode.isEdit && Common.NotificationCenter.on('eyedropper:start', _.bind(this.eyedropperStart, this));
                toolbar.btnBorders.on('click',                              _.bind(this.onBorders, this));
                if (toolbar.btnBorders.rendered) {
                    toolbar.btnBorders.menu.on('item:click',                    _.bind(this.onBordersMenu, this));
                    toolbar.mnuBorderWidth.on('item:toggle',                    _.bind(this.onBordersWidth, this));
                    toolbar.mnuBorderColorPicker.on('select',                   _.bind(this.onBordersColor, this));
                    $('#id-toolbar-menu-auto-bordercolor').on('click',          _.bind(this.onAutoBorderColor, this));
                }
                toolbar.btnAlignLeft.on('click',                            _.bind(this.onHorizontalAlign, this, AscCommon.align_Left));
                toolbar.btnAlignCenter.on('click',                          _.bind(this.onHorizontalAlign, this, AscCommon.align_Center));
                toolbar.btnAlignRight.on('click',                           _.bind(this.onHorizontalAlign, this, AscCommon.align_Right));
                toolbar.btnAlignJust.on('click',                            _.bind(this.onHorizontalAlign, this, AscCommon.align_Justify));
                toolbar.btnMerge.on('click',                                _.bind(this.onMergeCellsMenu, this, toolbar.btnMerge.menu, toolbar.btnMerge.menu.items[0]));
                toolbar.btnMerge.menu.on('item:click',                      _.bind(this.onMergeCellsMenu, this));
                toolbar.btnAlignTop.on('click',                             _.bind(this.onVerticalAlign, this, Asc.c_oAscVAlign.Top));
                toolbar.btnAlignMiddle.on('click',                          _.bind(this.onVerticalAlign, this, Asc.c_oAscVAlign.Center));
                toolbar.btnAlignBottom.on('click',                          _.bind(this.onVerticalAlign, this, Asc.c_oAscVAlign.Bottom));
                toolbar.btnWrap.on('click',                                 _.bind(this.onWrap, this));
                toolbar.btnTextOrient.menu.on('item:click',                 _.bind(this.onTextOrientationMenu, this));
                toolbar.btnInsertTable.on('click',                          _.bind(this.onBtnInsertTableClick, this));
                toolbar.btnInsertImage.menu.on('item:click',                _.bind(this.onInsertImageMenu, this));
                toolbar.btnInsertHyperlink.on('click',                      _.bind(this.onHyperlink, this));
                toolbar.btnInsertText.on('click',                           _.bind(this.onBtnInsertTextClick, this));
                toolbar.btnInsertText.menu.on('item:click',                 _.bind(this.onMenuInsertTextClick, this));
                toolbar.btnInsertShape.menu.on('hide:after',                _.bind(this.onInsertShapeHide, this));
                toolbar.btnInsertEquation.on('click',                       _.bind(this.onInsertEquationClick, this));
                toolbar.btnInsertSymbol.menu.items[2].on('click',           _.bind(this.onInsertSymbolClick, this));
                toolbar.mnuInsertSymbolsPicker.on('item:click',             _.bind(this.onInsertSymbolItemClick, this));
                toolbar.btnInsertSlicer.on('click',                         _.bind(this.onInsertSlicerClick, this));
                toolbar.btnTableTemplate.menu.on('show:after',              _.bind(this.onTableTplMenuOpen, this));
                toolbar.btnPercentStyle.on('click',                         _.bind(this.onNumberFormat, this));
                toolbar.btnCurrencyStyle.on('click',                        _.bind(this.onNumberFormat, this));
                toolbar.btnDecDecimal.on('click',                           _.bind(this.onDecrement, this));
                toolbar.btnIncDecimal.on('click',                           _.bind(this.onIncrement, this));
                toolbar.btnInsertFormula.on('click',                        _.bind(this.onInsertFormulaMenu, this));
                toolbar.btnInsertFormula.menu.on('item:click',              _.bind(this.onInsertFormulaMenu, this));
                toolbar.btnNamedRange.menu.on('item:click',                 _.bind(this.onNamedRangeMenu, this));
                toolbar.btnNamedRange.menu.on('show:after',                 _.bind(this.onNamedRangeMenuOpen, this));
                toolbar.btnClearStyle.menu.on('item:click',                 _.bind(this.onClearStyleMenu, this));
                toolbar.btnAddCell.menu.on('item:click',                    _.bind(this.onCellInsertMenu, this));
                toolbar.btnCopyStyle.on('toggle',                           _.bind(this.onCopyStyleToggle, this));
                toolbar.btnDeleteCell.menu.on('item:click',                 _.bind(this.onCellDeleteMenu, this));
                toolbar.btnColorSchemas.menu.on('item:click',               _.bind(this.onColorSchemaClick, this));
                toolbar.btnColorSchemas.menu.on('show:after',               _.bind(this.onColorSchemaShow, this));
                toolbar.cmbFontName.on('selected',                          _.bind(this.onFontNameSelect, this));
                toolbar.cmbFontName.on('show:after',                        _.bind(this.onComboOpen, this, true));
                toolbar.cmbFontName.on('hide:after',                        _.bind(this.onHideMenus, this));
                toolbar.cmbFontName.on('combo:blur',                        _.bind(this.onComboBlur, this));
                toolbar.cmbFontName.on('combo:focusin',                     _.bind(this.onComboOpen, this, false));
                toolbar.cmbFontSize.on('selected',                          _.bind(this.onFontSizeSelect, this));
                toolbar.cmbFontSize.on('changed:before',                    _.bind(this.onFontSizeChanged, this, true));
                toolbar.cmbFontSize.on('changed:after',                     _.bind(this.onFontSizeChanged, this, false));
                toolbar.cmbFontSize.on('show:after',                        _.bind(this.onComboOpen, this, true));
                toolbar.cmbFontSize.on('hide:after',                        _.bind(this.onHideMenus, this));
                toolbar.cmbFontSize.on('combo:blur',                        _.bind(this.onComboBlur, this));
                toolbar.cmbFontSize.on('combo:focusin',                     _.bind(this.onComboOpen, this, false));
                toolbar.listStyles.on('click',                              _.bind(this.onListStyleSelect, this));
                toolbar.cmbNumberFormat.on('selected',                      _.bind(this.onNumberFormatSelect, this));
                toolbar.cmbNumberFormat.on('show:before',                   _.bind(this.onNumberFormatOpenBefore, this, true));
                if (toolbar.cmbNumberFormat.cmpEl)
                    toolbar.cmbNumberFormat.cmpEl.on('click', '#id-toolbar-mnu-item-more-formats a', _.bind(this.onNumberFormatSelect, this));
                toolbar.btnCurrencyStyle.menu.on('item:click',              _.bind(this.onNumberFormatMenu, this));
                $('#id-toolbar-menu-new-bordercolor').on('click',           _.bind(this.onNewBorderColor, this));
                toolbar.btnPageOrient.menu.on('item:click',                 _.bind(this.onPageOrientSelect, this));
                toolbar.btnPageMargins.menu.on('item:click',                _.bind(this.onPageMarginsSelect, this));
                toolbar.mnuPageSize.on('item:click',                        _.bind(this.onPageSizeClick, this));
                toolbar.mnuScale.on('item:click',                           _.bind(this.onScaleClick, this, 'scale'));
                toolbar.menuWidthScale.on('item:click',                     _.bind(this.onScaleClick, this, 'width'));
                toolbar.menuHeightScale.on('item:click',                    _.bind(this.onScaleClick, this, 'height'));
                toolbar.btnPrintArea.menu.on('item:click',                  _.bind(this.onPrintAreaClick, this));
                toolbar.btnPrintArea.menu.on('show:after',                  _.bind(this.onPrintAreaMenuOpen, this));
                toolbar.btnPageBreak.menu.on('item:click',                  _.bind(this.onPageBreakClick, this));
                toolbar.btnPageBreak.menu.on('show:after',                  _.bind(this.onPageBreakMenuOpen, this));
                toolbar.btnImgGroup.menu.on('item:click',                   _.bind(this.onImgGroupSelect, this));
                toolbar.btnImgBackward.menu.on('item:click',                _.bind(this.onImgArrangeSelect, this));
                toolbar.btnImgForward.menu.on('item:click',                 _.bind(this.onImgArrangeSelect, this));
                toolbar.btnImgAlign.menu.on('item:click',                   _.bind(this.onImgAlignSelect, this));
                toolbar.btnImgForward.on('click',                           this.onImgArrangeSelect.bind(this, 'forward'));
                toolbar.btnImgBackward.on('click',                          this.onImgArrangeSelect.bind(this, 'backward'));
                toolbar.btnsEditHeader.forEach(function(button) {
                    button.on('click', _.bind(me.onEditHeaderClick, me, undefined));
                });
                toolbar.btnPrintTitles.on('click',                          _.bind(this.onPrintTitlesClick, this));
                toolbar.chPrintGridlines.on('change',                        _.bind(this.onPrintGridlinesChange, this));
                toolbar.chPrintHeadings.on('change',                         _.bind(this.onPrintHeadingsChange, this));
                if (toolbar.btnCondFormat.rendered) {
                    toolbar.btnCondFormat.menu.on('show:before',            _.bind(this.onShowBeforeCondFormat, this, this.toolbar, 'toolbar'));
                }
<<<<<<< HEAD
                toolbar.btnInsertChartRecommend.on('click',                 _.bind(this.onChartRecommendedClick, this));
                Common.Gateway.on('insertimage',                      _.bind(this.insertImage, this));
=======
                toolbar.btnFillNumbers.menu.on('item:click',                _.bind(this.onFillNumMenu, this));
                toolbar.btnFillNumbers.menu.on('show:before',               _.bind(this.onShowBeforeFillNumMenu, this));
                Common.Gateway.on('insertimage',                            _.bind(this.insertImage, this));
>>>>>>> 132cc29f

                this.onSetupCopyStyleButton();
            }
        },

        setApi: function(api) {
            this.api = api;

            var config = SSE.getController('Main').appOptions;
            if (config.isEdit) {
                if ( !config.isEditDiagram  && !config.isEditMailMerge  && !config.isEditOle ) {
                    this.api.asc_registerCallback('asc_onSendThemeColors',      _.bind(this.onSendThemeColors, this));
                    this.api.asc_registerCallback('asc_onMathTypes',            _.bind(this.onApiMathTypes, this));
                    this.api.asc_registerCallback('asc_onContextMenu',          _.bind(this.onContextMenu, this));
                    Common.NotificationCenter.on('storage:image-load',          _.bind(this.openImageFromStorage, this));
                    Common.NotificationCenter.on('storage:image-insert',        _.bind(this.insertImageFromStorage, this));
                    this.api.asc_registerCallback('asc_onSelectionMathChanged',   _.bind(this.onApiMathChanged, this));
                }
                this.api.asc_registerCallback('asc_onInitEditorStyles',     _.bind(this.onApiInitEditorStyles, this));
                this.api.asc_registerCallback('asc_onCoAuthoringDisconnect',_.bind(this.onApiCoAuthoringDisconnect, this));
                Common.NotificationCenter.on('api:disconnect',              _.bind(this.onApiCoAuthoringDisconnect, this));
                this.api.asc_registerCallback('asc_onLockDefNameManager',   _.bind(this.onLockDefNameManager, this));
                this.api.asc_registerCallback('asc_onLockCFManager',        _.bind(this.onLockCFManager, this));
                this.api.asc_registerCallback('asc_onUnLockCFManager',      _.bind(this.onUnLockCFManager, this));
                this.api.asc_registerCallback('asc_onZoomChanged',          _.bind(this.onApiZoomChange, this));
                Common.NotificationCenter.on('fonts:change',                _.bind(this.onApiChangeFont, this));
                this.api.asc_registerCallback('asc_onBeginSmartArtPreview', _.bind(this.onApiBeginSmartArtPreview, this));
                this.api.asc_registerCallback('asc_onAddSmartArtPreview', _.bind(this.onApiAddSmartArtPreview, this));
                this.api.asc_registerCallback('asc_onEndSmartArtPreview', _.bind(this.onApiEndSmartArtPreview, this));
            } else if (config.isEditOle) {
                Common.NotificationCenter.on('fonts:change',                _.bind(this.onApiChangeFont, this));
            } else if (config.isRestrictedEdit) {
                this.api.asc_registerCallback('asc_onSelectionChanged',     _.bind(this.onApiSelectionChangedRestricted, this));
                Common.NotificationCenter.on('protect:wslock',              _.bind(this.onChangeProtectSheet, this));
            }
        },

        // onNewDocument: function(btn, e) {
        //     this.api.asc_openNewDocument();
        //
        //     Common.NotificationCenter.trigger('edit:complete', this.toolbar);
        //     Common.component.Analytics.trackEvent('ToolBar', 'New Document');
        // },
        //
        // onOpenDocument: function(btn, e) {
        //     this.api.asc_loadDocumentFromDisk();
        //
        //     Common.NotificationCenter.trigger('edit:complete', this.toolbar);
        //     Common.component.Analytics.trackEvent('ToolBar', 'Open Document');
        // },

        onApiChangeFont: function(font) {
            !Common.Utils.ModalWindow.isVisible() && this.toolbar.cmbFontName.onApiChangeFont(font);
        },

        onContextMenu: function() {
            this.toolbar.collapse();
        },

        onPrint: function(e) {
            if (this.toolbar.btnPrint.options.printType == 'print') {
                Common.NotificationCenter.trigger('print', this.toolbar);
            } else {
                var _main = this.getApplication().getController('Main');
                _main.onPrintQuick();
            }
        },

        onPrintMenu: function (btn, e){
            var oldType = this.toolbar.btnPrint.options.printType;
            var newType = e.value;

            if(newType != oldType) {
                this.toolbar.btnPrint.changeIcon({
                    next: e.options.iconClsForMainBtn,
                    curr: this.toolbar.btnPrint.menu.items.filter(function(item){return item.value == oldType;})[0].options.iconClsForMainBtn
                });
                this.toolbar.btnPrint.updateHint([e.caption + e.options.platformKey]);
                this.toolbar.btnPrint.options.printType = newType;
            }
            this.onPrint(e);
        },

        onSave: function(e) {
            if (this.api) {
                var isModified = this.api.asc_isDocumentCanSave();
                var isSyncButton = this.toolbar.btnCollabChanges && this.toolbar.btnCollabChanges.cmpEl.hasClass('notify');
                if (!isModified && !isSyncButton && !this.toolbar.mode.forcesave)
                    return;

                this.api.asc_Save();
            }

//            Common.NotificationCenter.trigger('edit:complete', this.toolbar);

            Common.component.Analytics.trackEvent('Save');
            Common.component.Analytics.trackEvent('ToolBar', 'Save');
        },

        onBtnChangeState: function(prop) {
            if ( /\:disabled$/.test(prop) ) {
                var _is_disabled = arguments[2];
                this.toolbar.fireEvent(prop, [_is_disabled]);
            }
        },

        onUndo: function(btn, e) {
            if (this.api)
                this.api.asc_Undo();

            Common.NotificationCenter.trigger('edit:complete', this.toolbar);
            Common.component.Analytics.trackEvent('ToolBar', 'Undo');
        },

        onRedo: function(btn, e) {
            if (this.api)
                this.api.asc_Redo();

            Common.NotificationCenter.trigger('edit:complete', this.toolbar);
            Common.component.Analytics.trackEvent('ToolBar', 'Redo');
        },

        onCopyPaste: function(type, e) {
            var me = this;
            if (me.api) {
                var res = (type === 'cut') ? me.api.asc_Cut() : ((type === 'copy') ? me.api.asc_Copy() : me.api.asc_Paste());
                if (!res) {
                    var value = Common.localStorage.getItem("sse-hide-copywarning");
                    if (!(value && parseInt(value) == 1)) {
                        (new Common.Views.CopyWarningDialog({
                            handler: function(dontshow) {
                                if (dontshow) Common.localStorage.setItem("sse-hide-copywarning", 1);
                                Common.NotificationCenter.trigger('edit:complete', me.toolbar);
                            }
                        })).show();
                    }
                } else
                    Common.component.Analytics.trackEvent('ToolBar', 'Copy Warning');
            }
            Common.NotificationCenter.trigger('edit:complete', me.toolbar);
        },

        onSelectAll: function(e) {
            if (this.api)
                this.api.asc_EditSelectAll();

            Common.NotificationCenter.trigger('edit:complete', this.toolbar);
            Common.component.Analytics.trackEvent('ToolBar', 'Select All');
        },

        onIncreaseFontSize: function(e) {
            if (this.api)
                this.api.asc_increaseFontSize();

            Common.NotificationCenter.trigger('edit:complete', this.toolbar, {restorefocus:true});
            Common.component.Analytics.trackEvent('ToolBar', 'Font Size');
        },

        onDecreaseFontSize: function(e) {
            if (this.api)
                this.api.asc_decreaseFontSize();

            Common.NotificationCenter.trigger('edit:complete', this.toolbar, {restorefocus:true});
            Common.component.Analytics.trackEvent('ToolBar', 'Font Size');
        },

        onChangeCase: function(menu, item, e) {
            if (this.api)
                this.api.asc_ChangeTextCase(item.value);
            Common.NotificationCenter.trigger('edit:complete', this.toolbar, {restorefocus:true});
        },

        onBold: function(btn, e) {
            this._state.bold = undefined;
            if (this.api)
                this.api.asc_setCellBold(btn.pressed);

            Common.NotificationCenter.trigger('edit:complete', this.toolbar, {restorefocus:true});
            Common.component.Analytics.trackEvent('ToolBar', 'Bold');
        },

        onItalic: function(btn, e) {
            this._state.italic = undefined;
            if (this.api)
                this.api.asc_setCellItalic(btn.pressed);

            Common.NotificationCenter.trigger('edit:complete', this.toolbar, {restorefocus:true});
            Common.component.Analytics.trackEvent('ToolBar', 'Italic');
        },

        onUnderline: function(btn, e) {
            this._state.underline = undefined;
            if (this.api)
                this.api.asc_setCellUnderline(btn.pressed);

            Common.NotificationCenter.trigger('edit:complete', this.toolbar, {restorefocus:true});
            Common.component.Analytics.trackEvent('ToolBar', 'Underline');
        },

        onStrikeout: function(btn, e) {
            this._state.strikeout = undefined;
            if (this.api)
                this.api.asc_setCellStrikeout(btn.pressed);

            Common.NotificationCenter.trigger('edit:complete', this.toolbar, {restorefocus:true});
            Common.component.Analytics.trackEvent('ToolBar', 'Strikeout');
        },

        onSubscriptMenu: function(menu, item) {
            var btnSubscript = this.toolbar.btnSubscript;

            if (item.value == 'sub') {
                this._state.subscript = undefined;
                this.api.asc_setCellSubscript(item.checked);
            } else {
                this._state.superscript = undefined;
                this.api.asc_setCellSuperscript(item.checked);
            }
            if (item.checked) {
                btnSubscript.$icon.removeClass(btnSubscript.options.icls).addClass(item.options.icls);
                btnSubscript.options.icls = item.options.icls;
            }

            Common.NotificationCenter.trigger('edit:complete', this.toolbar, {restorefocus:true});
            Common.component.Analytics.trackEvent('ToolBar', (item.value == 'sub') ? 'Subscript' : 'Superscript');
        },

        onSubscript: function(btn, e) {
            var subscript = (btn.options.icls == 'btn-subscript');

            if (subscript) {
                this._state.subscript = undefined;
                this.api.asc_setCellSubscript(btn.pressed);
            } else {
                this._state.superscript = undefined;
                this.api.asc_setCellSuperscript(btn.pressed);
            }

            Common.NotificationCenter.trigger('edit:complete', this.toolbar, {restorefocus:true});
            Common.component.Analytics.trackEvent('ToolBar', (subscript) ? 'Subscript' : 'Superscript');
        },

        onTextColor: function() {
            this.toolbar.mnuTextColorPicker.trigger('select', this.toolbar.mnuTextColorPicker, this.toolbar.mnuTextColorPicker.currentColor);
        },

        onBackColor: function() {
            this.toolbar.mnuBackColorPicker.trigger('select', this.toolbar.mnuBackColorPicker, this.toolbar.mnuBackColorPicker.currentColor);
        },

        onTextColorSelect: function(btn, color) {
            this._state.clrtext_asccolor = this._state.clrtext = undefined;

            this.toolbar.btnTextColor.currentColor = color;

            this.toolbar.mnuTextColorPicker.currentColor = color;
            if (this.api) {
                this.api.asc_setCellTextColor(color.isAuto ? color.color : Common.Utils.ThemeColor.getRgbColor(color));
            }

            Common.NotificationCenter.trigger('edit:complete', this.toolbar, {restorefocus:true});
            Common.component.Analytics.trackEvent('ToolBar', 'Text Color');
        },

        onBackColorSelect: function(btn, color) {
            this._state.clrshd_asccolor = this._state.clrback = undefined;

            this.toolbar.btnBackColor.currentColor = color;

            this.toolbar.mnuBackColorPicker.currentColor = color;
            if (this.api) {
                this.api.asc_setCellBackgroundColor(color == 'transparent' ? null : Common.Utils.ThemeColor.getRgbColor(color));
            }

            Common.component.Analytics.trackEvent('ToolBar', 'Background Color');
        },

        onNewBorderColor: function(picker, color) {
            this.toolbar.btnBorders.menu.hide();
            this.toolbar.btnBorders.toggle(false, true);
            this.toolbar.mnuBorderColorPicker.addNewColor();
        },

        onAutoFontColor: function(e) {
            this._state.clrtext_asccolor = this._state.clrtext = undefined;

            var color = new Asc.asc_CColor();
            color.put_auto(true);

            this.toolbar.btnTextColor.currentColor = {color: color, isAuto: true};
            this.toolbar.mnuTextColorPicker.currentColor = {color: color, isAuto: true};
            if (this.api) {
                this.api.asc_setCellTextColor(color);
            }

            Common.NotificationCenter.trigger('edit:complete', this.toolbar, {restorefocus:true});
            Common.component.Analytics.trackEvent('ToolBar', 'Text Color');
        },

        onBorders: function(btn) {
            var menuItem;

            _.each(btn.menu.items, function(item) {
                if (btn.options.borderId == item.options.borderId) {
                    menuItem = item;
                    return false;
                }
            });

            if (menuItem) {
                this.onBordersMenu(btn.menu, menuItem);
            }
        },

        onBordersMenu: function(menu, item) {
            var me = this;
            if (me.api && !_.isUndefined(item.options.borderId)) {
                var btnBorders = me.toolbar.btnBorders,
                    new_borders = [],
                    bordersWidth = btnBorders.options.borderswidth,
                    bordersColor = btnBorders.options.borderscolor;

                if ( btnBorders.rendered ) {
                    btnBorders.$icon.removeClass(btnBorders.options.icls).addClass(item.options.icls);
                    btnBorders.options.icls = item.options.icls;
                }

                btnBorders.options.borderId = item.options.borderId;

                if (item.options.borderId == 'inner') {
                    new_borders[Asc.c_oAscBorderOptions.InnerV] = new Asc.asc_CBorder(bordersWidth, bordersColor);
                    new_borders[Asc.c_oAscBorderOptions.InnerH] = new Asc.asc_CBorder(bordersWidth, bordersColor);
                } else if (item.options.borderId == 'all') {
                    new_borders[Asc.c_oAscBorderOptions.InnerV] = new Asc.asc_CBorder(bordersWidth, bordersColor);
                    new_borders[Asc.c_oAscBorderOptions.InnerH] = new Asc.asc_CBorder(bordersWidth, bordersColor);
                    new_borders[Asc.c_oAscBorderOptions.Left]   = new Asc.asc_CBorder(bordersWidth, bordersColor);
                    new_borders[Asc.c_oAscBorderOptions.Top]    = new Asc.asc_CBorder(bordersWidth, bordersColor);
                    new_borders[Asc.c_oAscBorderOptions.Right]  = new Asc.asc_CBorder(bordersWidth, bordersColor);
                    new_borders[Asc.c_oAscBorderOptions.Bottom] = new Asc.asc_CBorder(bordersWidth, bordersColor);
                } else if (item.options.borderId == 'outer') {
                    new_borders[Asc.c_oAscBorderOptions.Left]   = new Asc.asc_CBorder(bordersWidth, bordersColor);
                    new_borders[Asc.c_oAscBorderOptions.Top]    = new Asc.asc_CBorder(bordersWidth, bordersColor);
                    new_borders[Asc.c_oAscBorderOptions.Right]  = new Asc.asc_CBorder(bordersWidth, bordersColor);
                    new_borders[Asc.c_oAscBorderOptions.Bottom] = new Asc.asc_CBorder(bordersWidth, bordersColor);
                } else if (item.options.borderId != 'none') {
                    new_borders[item.options.borderId]   = new Asc.asc_CBorder(bordersWidth, bordersColor);
                }

                me.api.asc_setCellBorders(new_borders);

                Common.NotificationCenter.trigger('edit:complete', me.toolbar);
                Common.component.Analytics.trackEvent('ToolBar', 'Borders');
            }
        },

        onBordersWidth: function(menu, item, state) {
            if (state) {
                this.toolbar.btnBorders.options.borderswidth = item.value;

                Common.NotificationCenter.trigger('edit:complete', this.toolbar);
                Common.component.Analytics.trackEvent('ToolBar', 'Border Width');
            }
        },

        onBordersColor: function(picker, color) {
            $('#id-toolbar-mnu-item-border-color > a .menu-item-icon').css('border-color', '#' + ((typeof(color) == 'object') ? color.color : color));
            this.toolbar.mnuBorderColor.onUnHoverItem();
            this.toolbar.btnBorders.options.borderscolor = Common.Utils.ThemeColor.getRgbColor(color);
            this.toolbar.mnuBorderColorPicker.currentColor = color;
            var clr_item = this.toolbar.btnBorders.menu.$el.find('#id-toolbar-menu-auto-bordercolor > a');
            clr_item.hasClass('selected') && clr_item.removeClass('selected');

            Common.NotificationCenter.trigger('edit:complete', this.toolbar);
            Common.component.Analytics.trackEvent('ToolBar', 'Border Color');
        },

        onAutoBorderColor: function(e) {
            $('#id-toolbar-mnu-item-border-color > a .menu-item-icon').css('border-color', '#000');
            this.toolbar.mnuBorderColor.onUnHoverItem();
            var color = new Asc.asc_CColor();
            color.put_auto(true);
            this.toolbar.btnBorders.options.borderscolor = color;
            this.toolbar.mnuBorderColorPicker.clearSelection();
            this.toolbar.mnuBorderColorPicker.currentColor = {color: color, isAuto: true};
            var clr_item = this.toolbar.btnBorders.menu.$el.find('#id-toolbar-menu-auto-bordercolor > a');
            !clr_item.hasClass('selected') && clr_item.addClass('selected');

            Common.NotificationCenter.trigger('edit:complete', this.toolbar);
            Common.component.Analytics.trackEvent('ToolBar', 'Border Color');
        },

        onHorizontalAlign: function(type, btn, e) {
            this._state.pralign = undefined;
            if (this.api) {
                this.api.asc_setCellAlign(!btn.pressed ? null : type);
                this.toolbar.btnWrap.allowDepress = !(type == AscCommon.align_Justify);
            }

            Common.NotificationCenter.trigger('edit:complete', this.toolbar);
            Common.component.Analytics.trackEvent('ToolBar', 'Horizontal align');
        },

        onVerticalAlign: function(type, btn, e) {
            this._state.valign = undefined;
            if (this.api) {
                this.api.asc_setCellVertAlign(!btn.pressed ? Asc.c_oAscVAlign.Bottom : type);
            }

            Common.NotificationCenter.trigger('edit:complete', this.toolbar);
            Common.component.Analytics.trackEvent('ToolBar', 'Vertical align');
        },

        onMergeCellsMenu: function(menu, item) {
            var me = this;

            function doMergeCells(how) {
                me._state.merge = undefined;
                me.api.asc_mergeCells(how);
                Common.NotificationCenter.trigger('edit:complete', me.toolbar);
                Common.component.Analytics.trackEvent('ToolBar', 'Merge');
            }

            if (me.api) {
                var merged = me.api.asc_getCellInfo().asc_getMerge();
                if ((merged !== Asc.c_oAscMergeOptions.Merge) && me.api.asc_mergeCellsDataLost(item.value)) {
                    Common.UI.warning({
                        msg: me.warnMergeLostData,
                        buttons: ['yes', 'no'],
                        primary: 'yes',
                        callback: function(btn) {
                            if (btn == 'yes') {
                                doMergeCells(item.value);
                            } else {
                                me.toolbar.btnMerge.toggle(false, true);
                                Common.NotificationCenter.trigger('edit:complete', me.toolbar);
                                Common.component.Analytics.trackEvent('ToolBar', 'Merge');
                            }
                        }
                    });
                } else {
                    doMergeCells(item.value);
                }
            }

            Common.NotificationCenter.trigger('edit:complete', this.toolbar);
            Common.component.Analytics.trackEvent('ToolBar', 'Merge cells');
        },

        onWrap: function(btn, e) {
            this._state.wrap = undefined;
            if (this.api)
                this.api.asc_setCellTextWrap(btn.pressed);

            Common.NotificationCenter.trigger('edit:complete', this.toolbar);
            Common.component.Analytics.trackEvent('ToolBar', 'Wrap');
        },

        onTextOrientationMenu: function(menu, item) {
                var angle = 0;

                switch (item.value) {
                    case 'countcw':     angle =  45;    break;
                    case 'clockwise':   angle = -45;    break;
                    case 'vertical':    angle =  255;    break;
                    case 'rotateup':    angle =  90;    break;
                    case 'rotatedown':  angle = -90;    break;
                }

                this._state.angle = undefined;
                if (this.api)
                    this.api.asc_setCellAngle(angle);

            Common.NotificationCenter.trigger('edit:complete', this.toolbar);
            Common.component.Analytics.trackEvent('ToolBar', 'Text orientation');
        },

        onBtnInsertTableClick: function(btn, e) {
            if (this.api)
                this._setTableFormat(this.api.asc_getDefaultTableStyle());
            Common.NotificationCenter.trigger('edit:complete', this.toolbar);
            Common.component.Analytics.trackEvent('ToolBar', 'Table');
        },

        onInsertImageMenu: function(menu, item, e) {
            var me = this;
            if (item.value === 'file') {
                this.toolbar.fireEvent('insertimage', this.toolbar);

                if (this.api)
                    setTimeout(function() {me.api.asc_addImage();}, 1);

                Common.NotificationCenter.trigger('edit:complete', this.toolbar);
                Common.component.Analytics.trackEvent('ToolBar', 'Image');
            } else if (item.value === 'url') {
                (new Common.Views.ImageFromUrlDialog({
                    handler: function(result, value) {
                        if (result == 'ok') {
                            if (me.api) {
                                var checkUrl = value.replace(/\s/g, '');
                                if (!_.isEmpty(checkUrl)) {
                                    me.toolbar.fireEvent('insertimage', me.toolbar);
                                    me.api.asc_addImageDrawingObject([checkUrl]);

                                    Common.component.Analytics.trackEvent('ToolBar', 'Image');
                                } else {
                                    Common.UI.warning({
                                        msg: this.textEmptyImgUrl
                                    });
                                }
                            }

                            Common.NotificationCenter.trigger('edit:complete', me.toolbar);
                        }
                    }
                })).show();
            } else if (item.value === 'storage') {
                Common.NotificationCenter.trigger('storage:image-load', 'add');
            }
        },

        openImageFromStorage: function(type) {
            var me = this;
            if (this.toolbar.mode.canRequestInsertImage) {
                Common.Gateway.requestInsertImage(type);
            } else {
                (new Common.Views.SelectFileDlg({
                    fileChoiceUrl: this.toolbar.mode.fileChoiceUrl.replace("{fileExt}", "").replace("{documentType}", "ImagesOnly")
                })).on('selectfile', function(obj, file){
                    file && (file.c = type);
                    !file.images && (file.images = [{fileType: file.fileType, url: file.url}]); // SelectFileDlg uses old format for inserting image
                    file.url = null;
                    me.insertImage(file);
                }).show();
            }
        },

        insertImageFromStorage: function(data) {
            if (data && data._urls && (!data.c || data.c=='add')) {
                this.toolbar.fireEvent('insertimage', this.toolbar);
                (data._urls.length>0) && this.api.asc_addImageDrawingObject(data._urls, undefined, data.token);// for loading from storage
                Common.component.Analytics.trackEvent('ToolBar', 'Image');
            }
        },

        insertImage: function(data) { // gateway
            if (data && (data.url || data.images)) {
                data.url && console.log("Obsolete: The 'url' parameter of the 'insertImage' method is deprecated. Please use 'images' parameter instead.");

                var arr = [];
                if (data.images && data.images.length>0) {
                    for (var i=0; i<data.images.length; i++) {
                        data.images[i] && data.images[i].url && arr.push( data.images[i].url);
                    }
                } else
                    data.url && arr.push(data.url);
                data._urls = arr;
            }
            Common.NotificationCenter.trigger('storage:image-insert', data);
        },

        onHyperlink: function(btn) {
            Common.NotificationCenter.trigger('protect:check', this.onHyperlinkCallback, this, [btn]);
        },

        onHyperlinkCallback: function(btn) {
            var me = this;
            var win,
                props;

            if (me.api) {
                var wc = me.api.asc_getWorksheetsCount(),
                    i = -1,
                    items = [];

                while (++i < wc) {
                    items.push({name: me.api.asc_getWorksheetName(i), hidden: me.api.asc_isWorksheetHidden(i)});
                }

                var handlerDlg = function(dlg, result) {
                    if (result == 'ok') {
                        props = dlg.getSettings();
                        me.api.asc_insertHyperlink(props);
                    }

                    Common.NotificationCenter.trigger('edit:complete', me.toolbar);
                };

                var cell = me.api.asc_getCellInfo(),
                    seltype = cell.asc_getSelectionType();
                props = cell.asc_getHyperlink();
                win = new SSE.Views.HyperlinkSettingsDialog({
                    api: me.api,
                    appOptions: me.appOptions,
                    handler: handlerDlg
                });

                win.show();
                win.setSettings({
                    sheets  : items,
                    ranges  : me.api.asc_getDefinedNames(Asc.c_oAscGetDefinedNamesList.All, true),
                    currentSheet: me.api.asc_getActiveWorksheetIndex(),
                    props   : props,
                    text    : cell.asc_getText(),
                    isLock  : cell.asc_getLockText(),
                    allowInternal: (seltype!==Asc.c_oAscSelectionType.RangeImage && seltype!==Asc.c_oAscSelectionType.RangeShape &&
                                    seltype!==Asc.c_oAscSelectionType.RangeShapeText && seltype!==Asc.c_oAscSelectionType.RangeChart &&
                                    seltype!==Asc.c_oAscSelectionType.RangeChartText && seltype!==Asc.c_oAscSelectionType.RangeSlicer )
                });
            }

            Common.component.Analytics.trackEvent('ToolBar', 'Add Hyperlink');
        },

        onEditChart: function(btn) {
            if (!this.editMode) return;
            var me = this, info = me.api.asc_getCellInfo();
            var selectType = info.asc_getSelectionType();
            if (selectType !== Asc.c_oAscSelectionType.RangeImage) {
                var win, props;
                if (me.api){
                    props = me.api.asc_getChartObject();
                    var selectedObjects = me.api.asc_getGraphicObjectProps(),
                        imageSettings = null;
                    for (var i = 0; i < selectedObjects.length; i++) {
                        if (selectedObjects[i].asc_getObjectType() == Asc.c_oAscTypeSelectElement.Image) {
                            var elValue = selectedObjects[i].asc_getObjectValue();
                            if ( elValue.asc_getChartProperties() )
                                imageSettings = elValue;
                        }
                    }
                    if (props) {
                        var ischartedit = ( me.toolbar.mode.isEditDiagram || selectType === Asc.c_oAscSelectionType.RangeChart || selectType === Asc.c_oAscSelectionType.RangeChartText);

                        (new SSE.Views.ChartSettingsDlg(
                            {
                                chartSettings: props,
                                imageSettings: imageSettings,
                                // isDiagramMode: me.toolbar.mode.isEditDiagram,
                                isChart: true,
                                api: me.api,
                                handler: function(result, value) {
                                    if (result == 'ok') {
                                        if (me.api) {
                                            (ischartedit) ? me.api.asc_editChartDrawingObject(value.chartSettings) : me.api.asc_addChartDrawingObject(value.chartSettings);
                                            if (value.imageSettings)
                                                me.api.asc_setGraphicObjectProps(value.imageSettings);
                                        }
                                    }
                                    Common.NotificationCenter.trigger('edit:complete', me.toolbar);
                                }
                            })).show();
                    }
                }
            }
        },

        onEditChartData: function(btn) {
            if (!this.editMode) return;

            var me = this;
            var props;
            if (me.api){
                props = me.api.asc_getChartObject();
                if (props) {
                    me._isEditRanges = true;
                    props.startEdit();
                    var win = new SSE.Views.ChartDataDialog({
                        chartSettings: props,
                        api: me.api,
                        handler: function(result, value) {
                            if (result == 'ok') {
                                props.endEdit();
                                me._isEditRanges = false;
                            }
                            Common.NotificationCenter.trigger('edit:complete', me);
                        }
                    }).on('close', function() {
                        me._isEditRanges && props.cancelEdit();
                        me._isEditRanges = false;
                    });
                    win.show();
                }
            }
        },

        onEditChartType: function(btn) {
            if (!this.editMode) return;

            var me = this;
            var props;
            if (me.api){
                props = me.api.asc_getChartObject();
                if (props) {
                    me._isEditType = true;
                    props.startEdit();
                    var win = new SSE.Views.ChartTypeDialog({
                        chartSettings: props,
                        api: me.api,
                        handler: function(result, value) {
                            if (result == 'ok') {
                                props.endEdit();
                                me._isEditType = false;
                            }
                            Common.NotificationCenter.trigger('edit:complete', me);
                        }
                    }).on('close', function() {
                        me._isEditType && props.cancelEdit();
                        me._isEditType = false;
                    });
                    win.show();
                }
            }
        },

        onSelectChart: function(group, type) {
            if (!this.editMode) return;
            var me = this,
                info = me.api.asc_getCellInfo(),
                seltype = info.asc_getSelectionType();

            if (me.api) {
                var win, props;
                var ischartedit = ( seltype == Asc.c_oAscSelectionType.RangeChart || seltype == Asc.c_oAscSelectionType.RangeChartText);
                props = me.api.asc_getChartObject(true); // don't lock chart object
                if (props) {
                    if (ischartedit)
                        props.changeType(type);
                    else {
                        props.putType(type);
                        var range = props.getRange(),
                            isvalid = (!_.isEmpty(range)) ? me.api.asc_checkDataRange(Asc.c_oAscSelectionDialogType.Chart, range, true, props.getInRows(), props.getType()) : Asc.c_oAscError.ID.No;
                        if (isvalid == Asc.c_oAscError.ID.No) {
                            me.api.asc_addChartDrawingObject(props);
                        } else {
                            var msg = me.txtInvalidRange;
                            switch (isvalid) {
                                case Asc.c_oAscError.ID.StockChartError:
                                    msg = me.errorStockChart;
                                    break;
                                case Asc.c_oAscError.ID.MaxDataSeriesError:
                                    msg = me.errorMaxRows;
                                    break;
                                case Asc.c_oAscError.ID.ComboSeriesError:
                                    msg = me.errorComboSeries;
                                    break;
                                case Asc.c_oAscError.ID.MaxDataPointsError:
                                    msg = me.errorMaxPoints;
                                    break;
                            }
                            Common.UI.warning({
                                msg: msg,
                                callback: function () {
                                    _.defer(function (btn) {
                                        Common.NotificationCenter.trigger('edit:complete', me.toolbar);
                                    })
                                }
                            });
                        }
                    }
                }
            }
            Common.NotificationCenter.trigger('edit:complete', this.toolbar);
        },

        onSelectSpark: function(type) {
            if (!this.editMode) return;
            var me = this,
                info = me.api.asc_getCellInfo(),
                seltype = info.asc_getSelectionType();

            if (me.api) {
                if (seltype==Asc.c_oAscSelectionType.RangeCells || seltype==Asc.c_oAscSelectionType.RangeCol ||
                    seltype==Asc.c_oAscSelectionType.RangeRow || seltype==Asc.c_oAscSelectionType.RangeMax) {
                    var sparkLineInfo = info.asc_getSparklineInfo();
                    if (!!sparkLineInfo) {
                        var props = new Asc.sparklineGroup();
                        props.asc_setType(type);
                        this.api.asc_setSparklineGroup(sparkLineInfo.asc_getId(), props);
                    } else {
                        var me = this;
                        (new SSE.Views.CreateSparklineDialog(
                            {
                                api: me.api,
                                props: {selectedCells: me._state.selectedCells},
                                handler: function(result, settings) {
                                    if (result == 'ok' && settings) {
                                        me.view && me.view.fireEvent('insertspark', me.view);
                                        if (settings.destination)
                                            me.api.asc_addSparklineGroup(type, settings.source, settings.destination);
                                    }
                                    Common.NotificationCenter.trigger('edit:complete', me);
                                }
                            })).show();
                    }
                }
            }
            Common.NotificationCenter.trigger('edit:complete', this.toolbar);
        },

        onApiMathChanged: function(info) {
            this._state.selectedCells = info.asc_getCount(); // not empty cells
        },

        onInsertTextart: function (data) {
            if (this.api) {
                this.toolbar.fireEvent('inserttextart', this.toolbar);
                this.api.asc_addTextArt(data);

                if (this.toolbar.btnInsertShape.pressed)
                    this.toolbar.btnInsertShape.toggle(false, true);

                Common.NotificationCenter.trigger('edit:complete', this.toolbar, this.toolbar.btnInsertTextArt);
                Common.component.Analytics.trackEvent('ToolBar', 'Add Text Art');
            }
        },

        onBtnInsertTextClick: function(btn, e) {
            btn.menu.items.forEach(function(item) {
                if(item.value == btn.options.textboxType) 
                item.setChecked(true);
            });
            if(!this.toolbar.btnInsertText.pressed) {
                this.toolbar.btnInsertText.menu.clearAll();
            } 
            this.onInsertText(btn.options.textboxType, btn, e);
        },
        
        onMenuInsertTextClick: function(btn, e) {
            var oldType = this.toolbar.btnInsertText.options.textboxType;
            var newType = e.value;
            this.toolbar.btnInsertText.toggle(true);

            if(newType != oldType){
                this.toolbar.btnInsertText.changeIcon({
                    next: e.options.iconClsForMainBtn,
                    curr: this.toolbar.btnInsertText.menu.items.filter(function(item){return item.value == oldType})[0].options.iconClsForMainBtn
                });
                this.toolbar.btnInsertText.updateHint([e.caption, this.views.Toolbar.prototype.tipInsertText]);
                this.toolbar.btnInsertText.options.textboxType = newType;
            }
            this.onInsertText(newType, btn, e);
        },

        onInsertText: function(type, btn, e) {
            if (this.api)
                this._addAutoshape(this.toolbar.btnInsertText.pressed, type);

            if (this.toolbar.btnInsertShape.pressed)
                this.toolbar.btnInsertShape.toggle(false, true);

            Common.NotificationCenter.trigger('edit:complete', this.toolbar, this.toolbar.btnInsertShape);
            Common.component.Analytics.trackEvent('ToolBar', 'Add Text');
        },

        onInsertShapeHide: function(btn, e) {
            if (this.toolbar.btnInsertShape.pressed && !this._isAddingShape) {
                this.toolbar.btnInsertShape.toggle(false, true);
            }
            this._isAddingShape = false;
            Common.NotificationCenter.trigger('edit:complete', this.toolbar);
        },

        onSortType: function(type, btn) {
            Common.NotificationCenter.trigger('protect:check', this.onSortTypeCallback, this, [type, btn]);
        },

        onSortTypeCallback: function(type, btn) {
            if (this.api) {
                if (this.api.asc_getCellInfo().asc_getSelectionType()==Asc.c_oAscSelectionType.RangeSlicer) {
                    var selectedObjects = this.api.asc_getGraphicObjectProps();
                    for (var i = 0; i < selectedObjects.length; i++) {
                        if (selectedObjects[i].asc_getObjectType() == Asc.c_oAscTypeSelectElement.Image) {
                            var elValue = selectedObjects[i].asc_getObjectValue();
                            if ( elValue.asc_getSlicerProperties() ) {
                                elValue.asc_getSlicerProperties().asc_setSortOrder(type==Asc.c_oAscSortOptions.Ascending ? Asc.ST_tabularSlicerCacheSortOrder.Ascending : Asc.ST_tabularSlicerCacheSortOrder.Descending);
                                this.api.asc_setGraphicObjectProps(elValue);
                                break;
                            }
                        }
                    }
                    Common.NotificationCenter.trigger('edit:complete', this.toolbar);
                } else {
                    var me = this;
                    var res = this.api.asc_sortCellsRangeExpand();
                    switch (res) {
                        case Asc.c_oAscSelectionSortExpand.showExpandMessage:
                            var config = {
                                width: 500,
                                title: this.txtSorting,
                                msg: this.txtExpandSort,
                                buttons: [  {caption: this.txtExpand, primary: true, value: 'expand'},
                                    {caption: this.txtSortSelected, value: 'sort'},
                                    'cancel'],
                                callback: function(btn){
                                    if (btn == 'expand' || btn == 'sort') {
                                        me.api.asc_sortColFilter(type, '', undefined, undefined, btn == 'expand')
                                    }
                                }
                            };
                            Common.UI.alert(config);
                            break;
                        case Asc.c_oAscSelectionSortExpand.showLockMessage:
                            var config = {
                                width: 500,
                                title: this.txtSorting,
                                msg: this.txtLockSort,
                                buttons: ['yes', 'no'],
                                primary: 'yes',
                                callback: function(btn){
                                    (btn == 'yes') && me.api.asc_sortColFilter(type, '', undefined, undefined, false);
                                }
                            };
                            Common.UI.alert(config);
                            break;
                        case Asc.c_oAscSelectionSortExpand.expandAndNotShowMessage:
                        case Asc.c_oAscSelectionSortExpand.notExpandAndNotShowMessage:
                            this.api.asc_sortColFilter(type, '', undefined, undefined, res === Asc.c_oAscSelectionSortExpand.expandAndNotShowMessage);
                            break;
                    }
                }
            }
        },

        searchShow: function () {
            if (this.toolbar.btnSearch) {
                if (this.searchBar && this.searchBar.isVisible()) {
                    this.searchBar.focus();
                    return;
                }
                this.toolbar.btnSearch.toggle(true);
            }
        },

        onSearch: function(type, btn) {
            if (!this.searchBar) {
                this.searchBar = new Common.UI.SearchBar({
                    showOpenPanel: false,
                    width: 303
                });
                this.searchBar.on('hide', _.bind(function () {
                    this.toolbar.btnSearch.toggle(false, true);
                }, this));
            }
            if (this.toolbar.btnSearch.pressed) {
                this.searchBar.show(this.api.asc_GetSelectedText());
            } else {
                this.searchBar.hide();
            }
        },

        onAutoFilter: function(btn) {
            var state = this._state.filter;
            this._state.filter = undefined;
            if (this.api){
                if (this._state.tablename || state)
                    this.api.asc_changeAutoFilter(this._state.tablename, Asc.c_oAscChangeFilterOptions.filter, !state);
                else
                    this.api.asc_addAutoFilter();
            }

            Common.NotificationCenter.trigger('edit:complete', this.toolbar);
            Common.component.Analytics.trackEvent('ToolBar', 'Auto filter');
        },

        onClearFilter: function(btn) {
            if (this.api)
                this.api.asc_clearFilter();

            Common.NotificationCenter.trigger('edit:complete', this.toolbar);
            Common.component.Analytics.trackEvent('ToolBar', 'Clear filter');
        },

        onNumberFormat: function(btn) {
            if (this.api) 
                this.api.asc_setCellStyle(btn.options.styleName);

            Common.NotificationCenter.trigger('edit:complete', this.toolbar);
            Common.component.Analytics.trackEvent('ToolBar', 'Number Format');
        },

        onNumberFormatMenu: function(menu, item) {
            if (this.api) {
                if (item.value == -1) {
                    // show more formats
                    if (this._state.numformatinfo && this._state.numformatinfo.asc_getType()==Asc.c_oAscNumFormatType.Accounting)
                        this.onCustomNumberFormat();
                    else {
                        var value = this.api.asc_getLocale();
                        (!value) && (value = ((this.toolbar.mode.lang) ? parseInt(Common.util.LanguageInfo.getLocalLanguageCode(this.toolbar.mode.lang)) : 0x0409));

                        var info = new Asc.asc_CFormatCellsInfo();
                        info.asc_setType(Asc.c_oAscNumFormatType.Accounting);
                        info.asc_setSeparator(false);
                        info.asc_setSymbol(value);
                        var format = this.api.asc_getFormatCells(info);
                        this.onCustomNumberFormat((format && format.length>0) ? format[0] : undefined, info);
                    }
                } else {
                    var info = new Asc.asc_CFormatCellsInfo();
                    info.asc_setType(Asc.c_oAscNumFormatType.Accounting);
                    info.asc_setSeparator(false);
                    info.asc_setSymbol(item.value);
                    var format = this.api.asc_getFormatCells(info);
                    if (format && format.length>0)
                        this.api.asc_setCellFormat(format[0]);
                }
            }

            Common.NotificationCenter.trigger('edit:complete', this.toolbar);
            Common.component.Analytics.trackEvent('ToolBar', 'Number Format');
        },

        onNumberFormatSelect: function(combo, record) {
            if (record) {
                if (this.api)
                    this.api.asc_setCellFormat(record.format);
            } else {
                this.onCustomNumberFormat();
            }
            Common.NotificationCenter.trigger('edit:complete', this.toolbar);
            Common.component.Analytics.trackEvent('ToolBar', 'Number Format');
        },

        onCustomNumberFormat: function(format, formatInfo) {
            var me = this,
                value = me.api.asc_getLocale();
            (!value) && (value = ((me.toolbar.mode.lang) ? parseInt(Common.util.LanguageInfo.getLocalLanguageCode(me.toolbar.mode.lang)) : 0x0409));

            (new SSE.Views.FormatSettingsDialog({
                api: me.api,
                handler: function(result, settings) {
                    if (settings) {
                        me.api.asc_setCellFormat(settings.format);
                    }
                    Common.NotificationCenter.trigger('edit:complete', me.toolbar);
                },
                props   : {format: format ? format : me._state.numformat, formatInfo: formatInfo ? formatInfo : me._state.numformatinfo, langId: value}
            })).show();
            Common.NotificationCenter.trigger('edit:complete', this.toolbar);
            Common.component.Analytics.trackEvent('ToolBar', 'Number Format');
        },

        onNumberFormatOpenBefore: function(combo) {
            if (this.api) {
                var me = this,
                    value = me.api.asc_getLocale();
                (!value) && (value = ((me.toolbar.mode.lang) ? parseInt(Common.util.LanguageInfo.getLocalLanguageCode(me.toolbar.mode.lang)) : 0x0409));

                if (this._state.langId !== value) {
                    this._state.langId = value;

                    var info = new Asc.asc_CFormatCellsInfo();
                    info.asc_setType(Asc.c_oAscNumFormatType.None);
                    info.asc_setSymbol(this._state.langId);
                    var arr = this.api.asc_getFormatCells(info); // all formats
                    me.toolbar.numFormatData.forEach( function(item, index) {
                        me.toolbar.numFormatData[index].format = arr[index];
                    });
                }

                me.toolbar.numFormatData.forEach( function(item, index) {
                    item.exampleval = me.api.asc_getLocaleExample(item.format);
                });
                me.toolbar.cmbNumberFormat.setData(me.toolbar.numFormatData);
                me.toolbar.cmbNumberFormat.setValue(me._state.numformattype, me.toolbar.txtCustom);
            }
        },

        onDecrement: function(btn) {
            if (this.api)
                this.api.asc_decreaseCellDigitNumbers();

            Common.NotificationCenter.trigger('edit:complete', this.toolbar);
            Common.component.Analytics.trackEvent('ToolBar', 'Decrement');
        },

        onIncrement: function(btn) {
            if (this.api)
                this.api.asc_increaseCellDigitNumbers();

            Common.NotificationCenter.trigger('edit:complete', this.toolbar);
            Common.component.Analytics.trackEvent('ToolBar', 'Increment');
        },

        onInsertFormulaMenu: function(menu, item, e) {
            if (this.api) {
                if (item.value === 'more') {
                    var controller = this.getApplication().getController('FormulaDialog');
                    if (controller) {
                        controller.showDialog();
                    }
                } else {
                    item.value = item.value || 'SUM';
                    this.toolbar.fireEvent('function:apply', [{name: this.api.asc_getFormulaLocaleName(item.value), origin: item.value}, true]);

                    Common.NotificationCenter.trigger('edit:complete', this.toolbar);
                    Common.component.Analytics.trackEvent('ToolBar', 'Insert formula');
                }
            }
        },

        onNamedRangeMenu: function(menu, item, e) {
            if (this.api) {
                var me = this;
                if (item.value === 'paste') {
                    (new SSE.Views.NamedRangePasteDlg({
                        handler: function(result, settings) {
                            if (result == 'ok' && settings) {
                                me.api.asc_insertInCell(settings.asc_getName(true), (settings.asc_getType()===Asc.c_oAscDefNameType.table) ? Asc.c_oAscPopUpSelectorType.Table : Asc.c_oAscPopUpSelectorType.Range, false);
                                Common.component.Analytics.trackEvent('ToolBar', 'Paste Named Range');
                            }
                            Common.NotificationCenter.trigger('edit:complete', me.toolbar);
                        },
                        ranges: me.api.asc_getDefinedNames(Asc.c_oAscGetDefinedNamesList.WorksheetWorkbook) // names only for current sheet and workbook
                    })).show();
                    Common.component.Analytics.trackEvent('ToolBar', 'Paste Named Range');
                } else {
                    var wc = me.api.asc_getWorksheetsCount(),
                        i = -1,
                        items = [], sheetNames = [];

                    if (item.value === 'new') {
                        if (this._state.namedrange_locked) {
                            Common.NotificationCenter.trigger('namedrange:locked');
                            return;
                        }
                        while (++i < wc) {
                            if (!this.api.asc_isWorksheetHidden(i)) {
                                items.push({displayValue: me.api.asc_getWorksheetName(i), value: i});
                            }
                        }

                        (new SSE.Views.NamedRangeEditDlg({
                            api: me.api,
                            handler: function(result, settings) {
                                if (result == 'ok' && settings) {
                                    me.api.asc_setDefinedNames(settings);
                                    Common.component.Analytics.trackEvent('ToolBar', 'New Named Range');
                                }
                                Common.NotificationCenter.trigger('edit:complete', me.toolbar);
                            },
                            sheets  : items,
                            props   : me.api.asc_getDefaultDefinedName(),
                            isEdit  : false
                        })).show();
                    } else {
                        var cellEditor  = this.getApplication().getController('CellEditor');

                        while (++i < wc) {
                            if (!this.api.asc_isWorksheetHidden(i)) {
                                sheetNames[i] = me.api.asc_getWorksheetName(i);
                                items.push({displayValue: sheetNames[i], value: i});
                            }
                        }

                        (new SSE.Views.NameManagerDlg({
                            api: me.api,
                            handler: function(result) {
                                Common.component.Analytics.trackEvent('ToolBar', 'Name Manager');
                                Common.NotificationCenter.trigger('edit:complete', me.toolbar);
                            },
                            locked: me._state.namedrange_locked,
                            sheets: items,
                            sheetNames: sheetNames,
                            ranges: me.api.asc_getDefinedNames(Asc.c_oAscGetDefinedNamesList.All),
                            props : me.api.asc_getDefaultDefinedName(),
                            sort  : cellEditor.rangeListSort
                        })).on('close', function(win){
                            cellEditor.rangeListSort = win.getSettings();
                        }).show();
                    }
                }
            }
        },

        onNamedRangeMenuOpen: function(menu) {
            if (this.api && menu) {
                var names = this.api.asc_getDefinedNames(Asc.c_oAscGetDefinedNamesList.WorksheetWorkbook);
                menu.items[2].setDisabled(names.length<1 || this._state.isUserProtected);
            }
        },

        onClearStyleMenu: function(menu, item, e) {
            if (item.value == Asc.c_oAscCleanOptions.Format && (!this._state.wsProps['FormatCells'] || !this.api.asc_checkLockedCells()) ||
                item.value == Asc.c_oAscCleanOptions.All && !this.api.asc_checkLockedCells())
                this.onClearStyleMenuCallback(menu, item);
            else if (item.value == Asc.c_oAscCleanOptions.Comments) {
                this._state.wsProps['Objects'] ? Common.NotificationCenter.trigger('showerror', Asc.c_oAscError.ID.ChangeOnProtectedSheet, Asc.c_oAscError.Level.NoCritical) : this.onClearStyleMenuCallback(menu, item);
            } else
                Common.NotificationCenter.trigger('protect:check', this.onClearStyleMenuCallback, this, [menu, item]);
        },

        onClearStyleMenuCallback: function(menu, item, e) {
            if (this.api) {
                if (item.value == Asc.c_oAscCleanOptions.Comments) {
                    this.api.asc_RemoveAllComments(!this.mode.canDeleteComments, true);// 1 param = true if remove only my comments, 2 param - remove current comments
                } else
                    this.api.asc_emptyCells(item.value, item.value == Asc.c_oAscCleanOptions.All && !this.mode.canDeleteComments);
            }

            Common.NotificationCenter.trigger('edit:complete', this.toolbar);
            Common.component.Analytics.trackEvent('ToolBar', 'Clear');
        },

        onCopyStyleToggle: function(btn, state, e) {
            if (this.api)
                this.api.asc_formatPainter(state ? 1 : 0);
            Common.NotificationCenter.trigger('edit:complete', this.toolbar);
            this.modeAlwaysSetStyle = state;
        },

        onCellInsertMenu: function(menu, item, e) {
            if (this.api)
                this.api.asc_insertCells(item.value);

            Common.NotificationCenter.trigger('edit:complete', this.toolbar);
            Common.component.Analytics.trackEvent('ToolBar', 'Cell insert');
        },

        onCellDeleteMenu: function(menu, item, e) {
            if (this.api)
                this.api.asc_deleteCells(item.value);

            Common.NotificationCenter.trigger('edit:complete', this.toolbar);
            Common.component.Analytics.trackEvent('ToolBar', 'Cell delete');
        },

        onColorSchemaClick: function(menu, item) {
            if (this.api) {
                this.api.asc_ChangeColorSchemeByIdx(item.value);

                Common.component.Analytics.trackEvent('ToolBar', 'Color Scheme');
            }

            Common.NotificationCenter.trigger('edit:complete', this.toolbar);
        },

        onColorSchemaShow: function(menu) {
            if (this.api) {
                var value = this.api.asc_GetCurrentColorSchemeIndex();
                var item = _.find(menu.items, function(item) { return item.value == value; });
                (item) ? item.setChecked(true) : menu.clearAll();
            }
        },

        onComboBlur: function() {
            Common.NotificationCenter.trigger('edit:complete', this.toolbar);
        },

        onFontNameSelect: function(combo, record) {
            if (this.api) {
                if (record.isNewFont) {
                    !Common.Utils.ModalWindow.isVisible() &&
                    Common.UI.warning({
                        width: 500,
                        msg: this.confirmAddFontName,
                        buttons: ['yes', 'no'],
                        primary: 'yes',
                        callback: _.bind(function(btn) {
                            if (btn == 'yes') {
                                this.api.asc_setCellFontName(record.name);
                                Common.component.Analytics.trackEvent('ToolBar', 'Font Name');
                            } else {
                                this.toolbar.cmbFontName.setValue(this.api.asc_getCellInfo().asc_getXfs().asc_getFontName());
                            }
                            Common.NotificationCenter.trigger('edit:complete', this.toolbar, {restorefocus:true});
                        }, this)
                    });
                } else {
                    this.api.asc_setCellFontName(record.name);
                    Common.component.Analytics.trackEvent('ToolBar', 'Font Name');
                }
            }
            Common.NotificationCenter.trigger('edit:complete', this.toolbar, {restorefocus:true});
        },

        onComboOpen: function(needfocus, combo, e, params) {
            if (params && params.fromKeyDown) return;
            _.delay(function() {
                var input = $('input', combo.cmpEl).select();
                if (needfocus) input.focus();
                else if (!combo.isMenuOpen()) input.one('mouseup', function (e) { e.preventDefault(); });
            }, 10);
        },

        onFontSizeSelect: function(combo, record) {
            this._state.fontsize = undefined;
            if (this.api)
                this.api.asc_setCellFontSize(record.value);

            Common.NotificationCenter.trigger('edit:complete', this.toolbar, {restorefocus:true});
            Common.component.Analytics.trackEvent('ToolBar', 'Font Size');
        },

        onFontSizeChanged: function(before, combo, record, e) {
            var value,
                me = this;

            if (before) {
                var item = combo.store.findWhere({
                    displayValue: record.value
                });

                if (!item) {
                    value = /^\+?(\d*(\.|,)?\d+)$|^\+?(\d+(\.|,)?\d*)$/.exec(record.value);

                    if (!value) {
                        value = this._getApiTextSize();
                        setTimeout(function(){
                            Common.UI.warning({
                                msg: me.textFontSizeErr,
                                callback: function() {
                                    _.defer(function(btn) {
                                        $('input', combo.cmpEl).focus();
                                    })
                                }
                            });
                        }, 1);
                        combo.setRawValue(value);
                        e.preventDefault();
                        return false;
                    }
                }
            } else {
                value = Common.Utils.String.parseFloat(record.value);
                value = value > 409 ? 409 :
                    value < 1 ? 1 : Math.floor((value+0.4)*2)/2;

                combo.setRawValue(value);

                this._state.fontsize = undefined;
                if (this.api)
                    this.api.asc_setCellFontSize(value);

                Common.NotificationCenter.trigger('edit:complete', this.toolbar);
            }
        },

        onListStyleSelect: function(combo, record) {
            this._state.prstyle = undefined;
            if (this.api) {
                this.api.asc_setCellStyle(record.get('name'));

                Common.NotificationCenter.trigger('edit:complete', this.toolbar);
                Common.component.Analytics.trackEvent('ToolBar', 'Style');
            }
        },

        onShowBeforeCondFormat: function(cmp, id) {
            if (cmp.mnuDataBars.menu.items.length>0) // menu is inited
                return;

            cmp.btnCondFormat.menu.on('item:click', _.bind(this.onCondFormatMenu, this));
            for (var i=0; i<7; i++) {
                cmp.btnCondFormat.menu.items[i].menu.on('item:click', _.bind(this.onCondFormatMenu, this));
            }
            cmp.btnCondFormat.menu.items[15].menu.on('item:click', _.bind(this.onCondFormatMenu, this));

            var collectionPresets = SSE.getCollection('ConditionalFormatIconsPresets');
            if (collectionPresets.length<1)
                SSE.getController('Main').fillCondFormatIconsPresets(this.api.asc_getCFIconsByType());

            var collectionIcons = SSE.getCollection('ConditionalFormatIcons');
            if (collectionIcons.length<1)
                SSE.getController('Main').fillCondFormatIcons(this.api.asc_getFullCFIcons());


            var me = this;
            var menuItem = cmp.mnuDataBars;
            menuItem.menu.addItem(new Common.UI.MenuItem({
                template: _.template('<div id="id-' + id + '-menu-databar" class="menu-shapes margin-left-5" style="width: 203px;"></div>')
            }));
            var picker = new Common.UI.DataViewSimple({
                el: $('#id-' + id + '-menu-databar', menuItem.$el),
                parentMenu: menuItem.menu,
                itemTemplate: _.template('<div class="item-databar" id="<%= id %>"><svg width="25" height="25" class=\"icon uni-scale\"><use xlink:href=\"#bar-<%= data.name %>\"></use></svg></div>')
            });
            picker.on('item:click', function(picker, item, record, e) {
                if (me.api) {
                    if (record) {
                        me.api.asc_setCF([], [], [Asc.c_oAscCFRuleTypeSettings.dataBar, record.get('data').index]);
                    }
                    if (e.type !== 'click')
                        cmp.btnCondFormat.menu.hide();
                    Common.NotificationCenter.trigger('edit:complete', cmp, cmp.btnCondFormat);
                }
            });
            var arr = [
                { data: {name: 'gradient-blue', index: 0} },
                { data: {name: 'gradient-green', index: 1} },
                { data: {name: 'gradient-red', index: 2} },
                { data: {name: 'gradient-yellow', index: 3} },
                { data: {name: 'gradient-lightblue', index: 4} },
                { data: {name: 'gradient-purple', index: 5} },
                { data: {name: 'solid-blue', index: 6} },
                { data: {name: 'solid-green', index: 7} },
                { data: {name: 'solid-red', index: 8} },
                { data: {name: 'solid-yellow', index: 9} },
                { data: {name: 'solid-lightblue', index: 10} },
                { data: {name: 'solid-purple', index: 11} }
            ];
            picker.setStore(new Common.UI.DataViewStore(arr));

            menuItem = cmp.mnuColorScales;
            menuItem.menu.addItem(new Common.UI.MenuItem({
                template: _.template('<div id="id-' + id + '-menu-colorscales" class="menu-shapes margin-left-5" style="width: 136px;"></div>')
            }));
            picker = new Common.UI.DataViewSimple({
                el: $('#id-' + id + '-menu-colorscales', menuItem.$el),
                parentMenu: menuItem.menu,
                itemTemplate: _.template('<div class="item-colorscale" id="<%= id %>"><svg width="25" height="25" class=\"icon uni-scale\"><use xlink:href=\"#color-scale-<%= data.name %>\"></use></svg></div>')
            });
            picker.on('item:click', function(picker, item, record, e) {
                if (me.api) {
                    if (record) {
                        me.api.asc_setCF([], [], [Asc.c_oAscCFRuleTypeSettings.colorScale, record.get('data').index]);
                    }
                    if (e.type !== 'click')
                        cmp.btnCondFormat.menu.hide();
                    Common.NotificationCenter.trigger('edit:complete', cmp, cmp.btnCondFormat);
                }
            });
            arr = [
                { data: {name: 'green-yellow-red', index: 0} },
                { data: {name: 'red-yellow-green', index: 1} },
                { data: {name: 'green-white-red', index: 2} },
                { data: {name: 'red-white-green', index: 3} },
                { data: {name: 'blue-white-red', index: 4} },
                { data: {name: 'red-white-blue', index: 5} },
                { data: {name: 'white-red', index: 6} },
                { data: {name: 'red-white', index: 7} },
                { data: {name: 'green-white', index: 8} },
                { data: {name: 'white-green', index: 9} },
                { data: {name: 'green-yellow', index: 10} },
                { data: {name: 'yellow-green', index: 11} }
            ];
            picker.setStore(new Common.UI.DataViewStore(arr));

            menuItem = cmp.mnuIconSets;
            menuItem.menu.addItem(new Common.UI.MenuItem({
                template: _.template('<div id="id-' + id + '-menu-iconsets" class="menu-iconsets" style="width: 227px;"></div>')
            }));
            arr = [];
            var indexes = [Asc.EIconSetType.Arrows3, Asc.EIconSetType.Arrows3Gray, Asc.EIconSetType.Triangles3, Asc.EIconSetType.Arrows4Gray, Asc.EIconSetType.Arrows4, Asc.EIconSetType.Arrows5Gray, Asc.EIconSetType.Arrows5];
            for (var i=0; i<indexes.length; i++) {
                arr.push({group: 'menu-iconset-group-direct', data: {index: indexes[i], iconSet: collectionPresets.at([indexes[i]]).get('icons'), icons: collectionIcons}});
            }
            indexes = [Asc.EIconSetType.Traffic3Lights1, Asc.EIconSetType.Traffic3Lights2, Asc.EIconSetType.Signs3, Asc.EIconSetType.Traffic4Lights, Asc.EIconSetType.RedToBlack4];
            for (var i=0; i<indexes.length; i++) {
                arr.push({group: 'menu-iconset-group-shape', data: {index: indexes[i], iconSet: collectionPresets.at([indexes[i]]).get('icons'), icons: collectionIcons}});
            }
            indexes = [Asc.EIconSetType.Symbols3, Asc.EIconSetType.Symbols3_2, Asc.EIconSetType.Flags3];
            for (var i=0; i<indexes.length; i++) {
                arr.push({group: 'menu-iconset-group-indicator', data: {index: indexes[i], iconSet: collectionPresets.at([indexes[i]]).get('icons'), icons: collectionIcons}});
            }
            indexes = [Asc.EIconSetType.Stars3, Asc.EIconSetType.Rating4, Asc.EIconSetType.Quarters5, Asc.EIconSetType.Rating5, Asc.EIconSetType.Boxes5];
            for (var i=0; i<indexes.length; i++) {
                arr.push({group: 'menu-iconset-group-rating', data: {index: indexes[i], iconSet: collectionPresets.at([indexes[i]]).get('icons'), icons: collectionIcons}});
            }
            picker = new Common.UI.DataView({
                el: $('#id-' + id + '-menu-iconsets', menuItem.$el),
                parentMenu: menuItem.menu,
                groups: new Common.UI.DataViewGroupStore([
                    {id: 'menu-iconset-group-direct', caption: this.textDirectional},
                    {id: 'menu-iconset-group-shape', caption: this.textShapes},
                    {id: 'menu-iconset-group-indicator', caption: this.textIndicator},
                    {id: 'menu-iconset-group-rating', caption: this.textRating}
                ]),
                store: new Common.UI.DataViewStore(arr),
                showLast: false,
                itemTemplate: _.template('<div class="item-iconset" id="<%= id %>">' +
                                            '<% _.each(data.iconSet, function(icon) { %>' +
                                                '<img src="<%= data.icons.at(icon-1).get(\'icon\') %>" style="width:16px;height:16px;">' +
                                            '<% }) %>' +
                                        '</div>')
            });
            picker.on('item:click', function(picker, item, record, e) {
                if (me.api) {
                    if (record) {
                        me.api.asc_setCF([], [], [Asc.c_oAscCFRuleTypeSettings.icons, record.get('data').index]);
                    }
                    if (e.type !== 'click')
                        cmp.btnCondFormat.menu.hide();
                    Common.NotificationCenter.trigger('edit:complete', cmp, cmp.btnCondFormat);
                }
            });
        },

        onCondFormatMenu: function(menu, item) {
            var me = this;
            var value = this.api.asc_getLocale();
            (!value) && (value = ((this.toolbar.mode.lang) ? parseInt(Common.util.LanguageInfo.getLocalLanguageCode(this.toolbar.mode.lang)) : 0x0409));

            if (item.value == 'manage') {
                (new SSE.Views.FormatRulesManagerDlg({
                    api: me.api,
                    langId: value,
                    locked: !!me._state.cf_locked[this.api.asc_getActiveWorksheetIndex()],
                    handler: function (result, settings) {
                        if (me && me.api && result=='ok') {
                            me.api.asc_setCF(settings.rules, settings.deleted);
                        }
                    }
                })).show();
            } else if (item.value == 'clear') {
                me.api.asc_clearCF(item.options.type);
            } else {
                (new SSE.Views.FormatRulesEditDlg({
                    api: me.api,
                    props   : null,
                    type    : item.options.type,
                    subtype : item.value,
                    percent : item.options.percent,
                    isEdit  : false,
                    langId  : value,
                    handler : function(result, settings) {
                        if (result == 'ok' && settings) {
                            me.api.asc_setCF([settings], []);
                        }
                    }
                })).show();
            }
        },

        createDelayedElements: function() {
            var me = this;

            this.toolbar.createDelayedElements();
            this.attachUIEvents(this.toolbar);

            if ( !this.appConfig.isEditDiagram && !this.appConfig.isEditMailMerge && !this.appConfig.isEditOle ) {
                this.api.asc_registerCallback('asc_onSheetsChanged',            _.bind(this.onApiSheetChanged, this));
                this.api.asc_registerCallback('asc_onUpdateSheetViewSettings',  _.bind(this.onApiSheetChanged, this));
                this.api.asc_registerCallback('asc_onEndAddShape',              _.bind(this.onApiEndAddShape, this));
                this.api.asc_registerCallback('asc_onEditorSelectionChanged',   _.bind(this.onApiEditorSelectionChanged, this));
                this.api.asc_registerCallback('asc_onUpdateDocumentProps',      _.bind(this.onUpdateDocumentProps, this));
                this.api.asc_registerCallback('asc_onLockDocumentProps',        _.bind(this.onApiLockDocumentProps, this));
                this.api.asc_registerCallback('asc_onUnLockDocumentProps',      _.bind(this.onApiUnLockDocumentProps, this));
                Common.NotificationCenter.on('protect:wslock',                  _.bind(this.onChangeProtectSheet, this));
            }
            if ( this.appConfig.isEditOle ) {
                this.api.asc_registerCallback('asc_onEditorSelectionChanged',   _.bind(this.onApiEditorSelectionChanged_OleEditor, this));
            }
            if ( !this.appConfig.isEditMailMerge ) {
                this.applyFormulaSettings();
            }

            this.api.asc_registerCallback('asc_onShowChartDialog',          _.bind(this.onApiChartDblClick, this));
            this.api.asc_registerCallback('asc_onCanUndoChanged',           _.bind(this.onApiCanRevert, this, 'undo'));
            this.api.asc_registerCallback('asc_onCanRedoChanged',           _.bind(this.onApiCanRevert, this, 'redo'));
            this.api.asc_registerCallback('asc_onEditCell',                 _.bind(this.onApiEditCell, this));
            this.api.asc_registerCallback('asc_onStopFormatPainter',        _.bind(this.onApiStyleChange, this));
            this.api.asc_registerCallback('asc_onSelectionChanged',         _.bind(this.onApiSelectionChanged, this));

            var shortcuts = {
                    'command+l,ctrl+l': function(e) {
                        if ( me.editMode && !me._state.multiselect && me.appConfig.canModifyFilter && !me._state.wsLock) {
                            var cellinfo = me.api.asc_getCellInfo(),
                                filterinfo = cellinfo.asc_getAutoFilterInfo(),
                                formattableinfo = cellinfo.asc_getFormatTableInfo();
                            filterinfo = (filterinfo) ? filterinfo.asc_getIsAutoFilter() : null;
                            if (filterinfo!==null && !formattableinfo) {
                                me._setTableFormat(me.api.asc_getDefaultTableStyle());
                            }
                        }

                        return false;
                    },
                    'command+shift+l,ctrl+shift+l': function(e) {
                        if (me.editMode && me.api && !me._state.multiselect && me.appConfig.canModifyFilter && !me._state.wsLock) {
                            var state = me._state.filter;
                            me._state.filter = undefined;

                            if (me._state.tablename || state)
                                me.api.asc_changeAutoFilter(me._state.tablename, Asc.c_oAscChangeFilterOptions.filter, !state);
                            else
                                me.api.asc_addAutoFilter();
                        }

                        return false;
                    },
                    'command+s,ctrl+s': function (e) {
                        me.onSave();
                        e.preventDefault();
                        e.stopPropagation();
                    },
                    'command+k,ctrl+k': function (e) {
                        if (me.editMode && !me.toolbar.mode.isEditMailMerge && !me.toolbar.mode.isEditDiagram && !me.toolbar.mode.isEditOle && !me.api.isCellEdited && !me._state.multiselect && !me._state.inpivot &&
                            !me.getApplication().getController('LeftMenu').leftMenu.menuFile.isVisible() && !me._state.wsProps['InsertHyperlinks']) {
                            var cellinfo = me.api.asc_getCellInfo(),
                                selectionType = cellinfo.asc_getSelectionType();
                            if (selectionType !== Asc.c_oAscSelectionType.RangeShapeText || me.api.asc_canAddShapeHyperlink()!==false)
                                me.onHyperlink();
                        }
                        e.preventDefault();
                    },
                    'command+1,ctrl+1': function(e) {
                        if (me.editMode && !me.toolbar.mode.isEditMailMerge && !me.toolbar.mode.isEditOle && !me.api.isCellEdited && !me.toolbar.cmbNumberFormat.isDisabled()) {
                            me.onCustomNumberFormat();
                        }

                        return false;
                    },
                    'shift+f3': function(e) {
                        if (me.editMode && !me.toolbar.btnInsertFormula.isDisabled()) {
                            var controller = me.getApplication().getController('FormulaDialog');
                            if (controller) {
                                controller.showDialog();
                            }
                        }

                        return false;
                    }
            };
            shortcuts['command+shift+=,ctrl+shift+=,command+shift+numplus,ctrl+shift+numplus' + (Common.Utils.isGecko ? ',command+shift+ff=,ctrl+shift+ff=' : '') +
                    (Common.Utils.isMac ? ',command+shift+0,ctrl+shift+0' : '')] = function(e) {
                        if (Common.Utils.isMac && e.keyCode === Common.UI.Keys.ZERO && e.key!=='=') return false;
                        if (me.editMode && !me.toolbar.mode.isEditMailMerge && !me.toolbar.mode.isEditDiagram && !me.toolbar.mode.isEditOle && !me.toolbar.btnAddCell.isDisabled()) {
                            var cellinfo = me.api.asc_getCellInfo(),
                                selectionType = cellinfo.asc_getSelectionType();
                            if (selectionType === Asc.c_oAscSelectionType.RangeRow || selectionType === Asc.c_oAscSelectionType.RangeCol) {
                                (selectionType === Asc.c_oAscSelectionType.RangeRow) && !me.toolbar.btnAddCell.menu.items[2].isDisabled() && me.api.asc_insertCells(Asc.c_oAscInsertOptions.InsertRows);
                                (selectionType === Asc.c_oAscSelectionType.RangeCol) && !me.toolbar.btnAddCell.menu.items[3].isDisabled() && me.api.asc_insertCells(Asc.c_oAscInsertOptions.InsertColumns);
                                Common.NotificationCenter.trigger('edit:complete', me.toolbar);
                            } else {
                                var items = me.toolbar.btnAddCell.menu.items,
                                    arr = [],
                                    enabled = false;
                                for (var i=0; i<4; i++) {
                                    arr.push({caption: items[i].caption, value: items[i].value, disabled: items[i].isDisabled()});
                                    !items[i].isDisabled() && (enabled = true);
                                }
                                enabled && (new Common.Views.OptionsDialog({
                                    title: me.txtInsertCells,
                                    items: arr,
                                    handler: function (dlg, result) {
                                        if (result=='ok') {
                                            me.api.asc_insertCells(dlg.getSettings());
                                        }
                                        Common.NotificationCenter.trigger('edit:complete', me.toolbar);
                                    }
                                })).show();
                            }
                        }

                        return false;
                    };
            shortcuts['command+shift+-,ctrl+shift+-,command+shift+numminus,ctrl+shift+numminus' + (Common.Utils.isGecko ? ',command+shift+ff-,ctrl+shift+ff-' : '')] = function(e) {
                        if (me.editMode && !me.toolbar.mode.isEditMailMerge && !me.toolbar.mode.isEditDiagram && !me.toolbar.mode.isEditOle && !me.toolbar.btnDeleteCell.isDisabled()) {
                            var cellinfo = me.api.asc_getCellInfo(),
                                selectionType = cellinfo.asc_getSelectionType();
                            if (selectionType === Asc.c_oAscSelectionType.RangeRow || selectionType === Asc.c_oAscSelectionType.RangeCol) {
                                me.api.asc_deleteCells(selectionType === Asc.c_oAscSelectionType.RangeRow ? Asc.c_oAscDeleteOptions.DeleteRows :Asc.c_oAscDeleteOptions.DeleteColumns );
                                Common.NotificationCenter.trigger('edit:complete', me.toolbar);
                            } else {
                                var items = me.toolbar.btnDeleteCell.menu.items,
                                    arr = [],
                                    enabled = false;
                                for (var i=0; i<4; i++) {
                                    arr.push({caption: items[i].caption, value: items[i].value, disabled: items[i].isDisabled()});
                                    !items[i].isDisabled() && (enabled = true);
                                }
                                enabled && (new Common.Views.OptionsDialog({
                                    title: me.txtDeleteCells,
                                    items: arr,
                                    handler: function (dlg, result) {
                                        if (result=='ok') {
                                            me.api.asc_deleteCells(dlg.getSettings());
                                        }
                                        Common.NotificationCenter.trigger('edit:complete', me.toolbar);
                                    }
                                })).show();
                            }
                        }

                        return false;
                    };
            Common.util.Shortcuts.delegateShortcuts({shortcuts: shortcuts});
            Common.Utils.injectSvgIcons();

            this.onChangeProtectSheet();
            this.attachToControlEvents();
            this.onApiSheetChanged();

            Common.NotificationCenter.on('cells:range', _.bind(this.onCellsRange, this));
        },

        onChangeViewMode: function(item, compact) {
            this.toolbar.setFolded(compact);
            this.toolbar.fireEvent('view:compact', [this, compact]);

            Common.localStorage.setBool('sse-compact-toolbar', compact);
            Common.NotificationCenter.trigger('layout:changed', 'toolbar');
            Common.NotificationCenter.trigger('edit:complete', this.toolbar);
        },

        onClickChangeCompact: function (from) {
            if ( from != 'file' ) {
                Common.Utils.asyncCall(function () {
                    this.onChangeViewMode(null, !this.toolbar.isCompact());
                }, this);
            }
        },

        fillTableTemplates: function() {
            if (!this.toolbar.btnTableTemplate.rendered) return;

            var me = this;
            function createPicker(element, menu) {
                var picker = new Common.UI.DataView({
                    el: element,
                    parentMenu  : menu,
                    restoreHeight: 300,
                    groups: new Common.UI.DataViewGroupStore(),
                    style: 'max-height: 300px;',
                    cls: 'classic',
                    store: me.getCollection('TableTemplates'),
                    itemTemplate: _.template('<div class="item-template"><img src="<%= imageUrl %>" id="<%= id %>" style="width:60px;height:44px;"></div>'),
                    delayRenderTips: true
                });

                picker.on('item:click', function(picker, item, record) {
                    if (me.api) {
                        me._state.tablestylename = null;
                        me._setTableFormat(record ? record.get('name') : me.api.asc_getDefaultTableStyle());

                        Common.NotificationCenter.trigger('edit:complete', me.toolbar);
                        Common.component.Analytics.trackEvent('ToolBar', 'Table Templates');
                    }
                });

                if (picker.scroller) {
                    picker.scroller.update({alwaysVisibleY: true});
                }

                return picker;
            }

            if (_.isUndefined(this.toolbar.mnuTableTemplatePicker)) {
                this.toolbar.mnuTableTemplatePicker = createPicker($('#id-toolbar-menu-table-templates'), this.toolbar.btnTableTemplate.menu);
            }
//            if (_.isUndefined(this.toolbar.mnuTableTemplatePickerShort)) {
//                this.toolbar.mnuTableTemplatePickerShort = createPicker($('#id-toolbar-short-menu-table-templates'));
//            }
        },

        onTableTplMenuOpen: function(menu) {
            this.onApiInitTableTemplates(this.api.asc_getTablePictures(this.api.asc_getCellInfo().asc_getFormatTableInfo()));

            if (menu && this.toolbar.mnuTableTemplatePicker) {
                var picker = this.toolbar.mnuTableTemplatePicker,
                    columnCount = 7;

                if (picker.cmpEl) {
                    var itemEl = $(picker.cmpEl.find('.dataview.inner .item-template').get(0)).parent(),
                        itemMargin = 8,
                        itemWidth = itemEl.is(':visible') ? parseFloat(itemEl.css('width')) : 60;

                    var menuWidth = columnCount * (itemMargin + itemWidth) + 11, // for scroller
                        menuMargins = parseFloat(picker.cmpEl.css('margin-left')) + parseFloat(picker.cmpEl.css('margin-right'));
                    if (menuWidth + menuMargins>Common.Utils.innerWidth())
                        menuWidth = Math.max(Math.floor((Common.Utils.innerWidth()-menuMargins-11)/(itemMargin + itemWidth)), 2) * (itemMargin + itemWidth) + 11;
                    picker.cmpEl.css({
                        'width': menuWidth
                    });
                    menu.alignPosition();
                }
            }

            var scroller = this.toolbar.mnuTableTemplatePicker.scroller;
            if (scroller) {
                scroller.update({alwaysVisibleY: true});
                scroller.scrollTop(0);
            }

            var val = this.toolbar.mnuTableTemplatePicker.store.findWhere({name: this._state.tablestylename});
            if (val)
                this.toolbar.mnuTableTemplatePicker.selectRecord(val);
            else
                this.toolbar.mnuTableTemplatePicker.deselectAll();
        },

        onSendThemeColors: function() {
            // get new table templates
            if (this.toolbar.btnTableTemplate.rendered && this.toolbar.btnTableTemplate.cmpEl.hasClass('open'))
                this.onTableTplMenuOpen();
        },

        onApiInitTableTemplates: function(images) {
            var me = this;
            var store = this.getCollection('TableTemplates');
            this.fillTableTemplates();

            if (store) {
                var templates = [];
                var groups = [
                    {id: 'menu-table-group-custom',    caption: me.txtGroupTable_Custom, templates: []},
                    {id: 'menu-table-group-light',     caption: me.txtGroupTable_Light,  templates: []},
                    {id: 'menu-table-group-medium',    caption: me.txtGroupTable_Medium, templates: []},
                    {id: 'menu-table-group-dark',      caption: me.txtGroupTable_Dark,   templates: []},
                    {id: 'menu-table-group-no-name',   caption: '&nbsp',                 templates: []},
                ];
                _.each(images, function(item) {
                    var tip = item.asc_getDisplayName(),
                        groupItem = '',
                        lastWordInTip = null;

                    if (item.asc_getType()==0) {
                        var arr = tip.split(' ');
                        lastWordInTip = arr.pop();
                           
                        if(item.asc_getName() === null){
                            groupItem = 'menu-table-group-light';
                        }
                        else {
                            if(arr.length > 0){
                                groupItem = 'menu-table-group-' + arr[arr.length - 1].toLowerCase();
                            }
                            if(groups.some(function(item) {return item.id === groupItem;}) == false) {
                                groupItem = 'menu-table-group-no-name';
                            }
                        }
                        arr = 'txtTable_' + arr.join('');
                        tip = me[arr] ? me[arr] + ' ' + lastWordInTip : tip;
                        lastWordInTip = parseInt(lastWordInTip);
                    }
                    else {
                        groupItem = 'menu-table-group-custom'
                    }
                    groups.filter(function(item){ return item.id == groupItem; })[0].templates.push({
                        name        : item.asc_getName(),
                        caption     : item.asc_getDisplayName(),
                        type        : item.asc_getType(),
                        imageUrl    : item.asc_getImage(),
                        group       : groupItem,  
                        allowSelected : true,
                        selected    : false,
                        tip         : tip,
                        numInGroup  : (lastWordInTip != null && !isNaN(lastWordInTip) ? lastWordInTip : null)
                    });
                });

                var sortFunc = function(a, b) {
                    var aNum = a.numInGroup,
                        bNum = b.numInGroup;
                    return aNum - bNum;
                };

                
                groups[1].templates.sort(sortFunc);
                groups[2].templates.sort(sortFunc);
                groups[3].templates.sort(sortFunc);

                groups = groups.filter(function(item, index){
                    return item.templates.length > 0
                });
                
                groups.forEach(function(item){
                    templates = templates.concat(item.templates);
                    delete item.templates;
                });

                me.toolbar.mnuTableTemplatePicker.groups.reset(groups);
                store.reset(templates);
            }
        },


        onCellStyleMenuOpen: function(menu) {
            if (menu && this.toolbar.mnuCellStylePicker) {
                var picker = this.toolbar.mnuCellStylePicker,
                    columnCount = 6;

                if (picker.cmpEl) {
                    var itemEl = $(picker.cmpEl.find('.dataview.inner .item').get(0)),
                        itemMargin = parseFloat(itemEl.css('margin-left')) + parseFloat(itemEl.css('margin-right')),
                        itemWidth = itemEl.is(':visible') ? parseFloat(itemEl.css('width')) : 106;

                    var menuWidth = columnCount * (itemMargin + itemWidth) + 15, // for scroller
                        menuMargins = parseFloat(picker.cmpEl.css('margin-left')) + parseFloat(picker.cmpEl.css('margin-right'));
                    if (menuWidth + menuMargins>Common.Utils.innerWidth())
                        menuWidth = Math.max(Math.floor((Common.Utils.innerWidth()-menuMargins-11)/(itemMargin + itemWidth)), 2) * (itemMargin + itemWidth) + 11;
                    picker.cmpEl.css({
                        'width': menuWidth
                    });
                    menu.alignPosition();
                }
            }

            var scroller = this.toolbar.mnuCellStylePicker.scroller;
            if (scroller) {
                scroller.update({alwaysVisibleY: true});
                scroller.scrollTop(0);
            }

            var val = this.toolbar.mnuCellStylePicker.store.findWhere({name: this._state.prstyle});
            if (val)
                this.toolbar.mnuCellStylePicker.selectRecord(val);
            else
                this.toolbar.mnuCellStylePicker.deselectAll();
        },

        onApiInitEditorStyles: function(styles){
            window.styles_loaded = false;

            if(this.toolbar.mode.isEditOle) {
                var me = this;
                function createPicker(element, menu) {
                    var picker = new Common.UI.DataView({
                        el: element,
                        parentMenu  : menu,
                        restoreHeight: 380,
                        groups: new Common.UI.DataViewGroupStore(),
                        store : new Common.UI.DataViewStore(),
                        style: 'max-height: 380px;',
                        itemTemplate: _.template('<div class="style"><img src="<%= imageUrl %>" id="<%= id %>" style="width:100px;height:20px;"></div>'),
                        delayRenderTips: true
                    });
    
                    picker.on('item:click', function(picker, item, record) {
                        me.onListStyleSelect(picker, record);
                    });
    
                    if (picker.scroller) {
                        picker.scroller.update({alwaysVisibleY: true});
                    }
    
                    return picker;
                }
    
                if (_.isUndefined(this.toolbar.mnuCellStylePicker)) {
                    this.toolbar.mnuCellStylePicker = createPicker($('#id-toolbar-menu-cell-styles'), this.toolbar.btnCellStyle.menu);
                }
            }

            var self = this,
                listStyles = this.toolbar.mode.isEditOle ? self.toolbar.mnuCellStylePicker: self.toolbar.listStyles;

            if (!listStyles) {
                self.styles = styles;
                return;
            }
        
            var menuPicker = this.toolbar.mode.isEditOle ? listStyles: listStyles.menuPicker;
            var mainController = this.getApplication().getController('Main');
            var count = menuPicker.store.length;
            var rec = menuPicker.getSelectedRec();
            var groupStore = [
                {id: 'menu-style-group-custom',     caption: this.txtGroupCell_Custom},
                {id: 'menu-style-group-color',      caption: this.txtGroupCell_GoodBadAndNeutral},
                {id: 'menu-style-group-model',      caption: this.txtGroupCell_DataAndModel},
                {id: 'menu-style-group-title',      caption: this.txtGroupCell_TitlesAndHeadings},
                {id: 'menu-style-group-themed',     caption: this.txtGroupCell_ThemedCallStyles}, 
                {id: 'menu-style-group-number',     caption: this.txtGroupCell_NumberFormat},
                {id: 'menu-style-group-no-name',    caption: this.txtGroupCell_NoName}
            ];
            var groups = [];
            for (var i = 0; i < 4; i++) { groups.push('menu-style-group-color'); }
            for (var i = 0; i < 8; i++) { groups.push('menu-style-group-model'); }
            for (var i = 0; i < 6; i++) { groups.push('menu-style-group-title'); }
            for (var i = 0; i < 24; i++) { groups.push('menu-style-group-themed'); }
            for (var i = 0; i < 5; i++) { groups.push('menu-style-group-number'); }
            
            if (count>0 && count==styles.length) {
                var data = menuPicker.dataViewItems;
                data && _.each(styles, function(style, index){
                    var img = style.asc_getImage();
                    data[index].model.set('imageUrl', img, {silent: true});
                    data[index].model.set({
                        name    : style.asc_getName(),
                        tip     : mainController.translationTable[style.get_Name()] || style.get_Name()
                    });
                    $(data[index].el).find('img').attr('src', img);
                });
            } else {
                var arr = [];
                var countCustomStyles = 0;
                var hasNoNameGroup = false;
                _.each(styles, function(style, index){
                    var styleGroup;
                    if(style.asc_getType() == 0) {
                        if(index - countCustomStyles < groups.length){
                            styleGroup = groups[index - countCustomStyles];
                        }
                        else {
                            styleGroup = 'menu-style-group-no-name';
                            hasNoNameGroup = true;
                        }
                    }
                    else {
                        styleGroup = 'menu-style-group-custom';
                    }
                    
                    arr.push({
                        imageUrl: style.asc_getImage(),
                        name    : style.asc_getName(),
                        group   : styleGroup,
                        tip     : mainController.translationTable[style.get_Name()] || style.get_Name(),
                        uid     : Common.UI.getId()
                    });
                    if(style.asc_getType() == 1){
                        countCustomStyles += 1;
                    }
                });

                if(countCustomStyles == 0){
                    groupStore = groupStore.filter(function(item) { return item.id != 'menu-style-group-custom'; });
                }
                if(hasNoNameGroup === false){
                    groupStore = groupStore.filter(function(item) { return item.id != 'menu-style-group-no-name'; });
                }
                
                menuPicker.groups.reset(groupStore);
                menuPicker.store.reset(arr);
            }
            if (!this.toolbar.mode.isEditOle && menuPicker.store.length > 0 && listStyles.rendered) {
                rec = rec ? menuPicker.store.findWhere({name: rec.get('name')}) : null;
                listStyles.fillComboView(rec ? rec : menuPicker.store.at(0), true, true);
            }
            window.styles_loaded = true;
        },

        onHomeOpen: function() {
            var listStyles = this.toolbar.listStyles;
            if (listStyles && listStyles.needFillComboView &&  listStyles.menuPicker.store.length > 0 && listStyles.rendered){
                var styleRec;
                if (this._state.prstyle) styleRec = listStyles.menuPicker.store.findWhere({name: this._state.prstyle});
                listStyles.fillComboView((styleRec) ? styleRec : listStyles.menuPicker.store.at(0), true);
            }
        },

        onApiCoAuthoringDisconnect: function(enableDownload) {
            this.toolbar.setMode({isDisconnected:true, enableDownload: !!enableDownload});
            this.editMode = false;
        },

        onApiChartDblClick: function() {
            this.onEditChart(this.btnInsertChart);
        },

        onApiCanRevert: function(which, can) {
            if (which=='undo') {
                if (this._state.can_undo !== can) {
                    this.toolbar.btnUndo.setDisabled(!can);
                    this._state.can_undo = can;
                }
            } else {
                if (this._state.can_redo !== can) {
                    this.toolbar.btnRedo.setDisabled(!can);
                    this._state.can_redo = can;
                }
            }
        },

        setDisabledComponents: function(components, disable) {
            _.each([].concat(components), function(component){
                if (component.isDisabled()!==disable) component.setDisabled(disable)
            });
        },

        onApiEditCell: function(state) {
            if ($('.asc-window.enable-key-events:visible').length>0) return;

            var toolbar = this.toolbar;
            if (toolbar.mode.isEditDiagram || toolbar.mode.isEditMailMerge) {
                var is_cell_edited = (state == Asc.c_oAscCellEditorState.editStart);
                toolbar.lockToolbar(Common.enumLock.editCell, state == Asc.c_oAscCellEditorState.editStart, {array: [toolbar.btnDecDecimal,toolbar.btnIncDecimal,toolbar.cmbNumberFormat, toolbar.btnEditChartData, toolbar.btnEditChartType]});
            } else if (toolbar.mode.isEditOle) {
                if (state == Asc.c_oAscCellEditorState.editStart || state == Asc.c_oAscCellEditorState.editEnd) {
                    var is_cell_edited = (state == Asc.c_oAscCellEditorState.editStart);
                    toolbar.lockToolbar(Common.enumLock.editCell, state == Asc.c_oAscCellEditorState.editStart, {array: [toolbar.cmbNumberFormat, toolbar.btnWrap, toolbar.btnMerge, toolbar.btnBackColor,
                                        toolbar.btnBorders, toolbar.btnTableTemplate, toolbar.btnHorizontalAlign, toolbar.btnVerticalAlign],
                                        merge: true,
                                        clear: [Common.enumLock.editFormula, Common.enumLock.editText]});
                    (is_cell_edited) ? Common.util.Shortcuts.suspendEvents('command+l, ctrl+l, command+shift+l, ctrl+shift+l') :
                                       Common.util.Shortcuts.resumeEvents('command+l, ctrl+l, command+shift+l, ctrl+shift+l');
                } else {
                    if (state == Asc.c_oAscCellEditorState.editText) var is_text = true, is_formula = false; else
                    if (state == Asc.c_oAscCellEditorState.editFormula) is_text = !(is_formula = true); else
                    if (state == Asc.c_oAscCellEditorState.editEmptyCell) is_text = is_formula = false;

                    toolbar.lockToolbar(Common.enumLock.editFormula, is_formula, { array: [toolbar.cmbFontName, toolbar.cmbFontSize, toolbar.btnTextFormatting, toolbar.btnTextColor]});
                    toolbar.lockToolbar(Common.enumLock.editText, is_text, {array: [toolbar.btnInsertFormula]});
                }
            } else
            if (state == Asc.c_oAscCellEditorState.editStart || state == Asc.c_oAscCellEditorState.editEnd) {
                toolbar.lockToolbar(Common.enumLock.editCell, state == Asc.c_oAscCellEditorState.editStart, {
                        array: [
                            toolbar.btnClearStyle.menu.items[1],
                            toolbar.btnClearStyle.menu.items[2],
                            toolbar.btnClearStyle.menu.items[3],
                            toolbar.btnClearStyle.menu.items[4],
                            toolbar.btnNamedRange.menu.items[0],
                            toolbar.btnNamedRange.menu.items[1]
                        ].concat(toolbar.itemsNamedRange),
                        merge: true,
                        clear: [Common.enumLock.editFormula, Common.enumLock.editText]
                });

                var hkComments = Common.Utils.isMac ? 'command+alt+a' : 'alt+h';
                var is_cell_edited = (state == Asc.c_oAscCellEditorState.editStart);
                (is_cell_edited) ? Common.util.Shortcuts.suspendEvents('command+l, ctrl+l, command+shift+l, ctrl+shift+l, command+k, ctrl+k, command+1, ctrl+1, ' + hkComments) :
                                   Common.util.Shortcuts.resumeEvents('command+l, ctrl+l, command+shift+l, ctrl+shift+l, command+k, ctrl+k, command+1, ctrl+1, ' + hkComments);

                if (is_cell_edited) {
                    toolbar.listStyles.suspendEvents();
                    toolbar.listStyles.menuPicker.selectRecord(null);
                    toolbar.listStyles.resumeEvents();
                    this._state.prstyle = undefined;
                }

                if ( this.appConfig.isDesktopApp && (this.appConfig.isSignatureSupport || this.appConfig.isPasswordSupport) ) {
                    this.getApplication().getController('Common.Controllers.Protection').SetDisabled(is_cell_edited, false);
                }
            } else {
                if (state == Asc.c_oAscCellEditorState.editText) var is_text = true, is_formula = false; else
                if (state == Asc.c_oAscCellEditorState.editFormula) is_text = !(is_formula = true); else
                if (state == Asc.c_oAscCellEditorState.editEmptyCell) is_text = is_formula = false;

                toolbar.lockToolbar(Common.enumLock.editFormula, is_formula,
                        { array: [toolbar.cmbFontName, toolbar.cmbFontSize, toolbar.btnIncFontSize, toolbar.btnDecFontSize, toolbar.btnChangeCase,
                            toolbar.btnBold, toolbar.btnItalic, toolbar.btnUnderline, toolbar.btnStrikeout, toolbar.btnSubscript, toolbar.btnTextColor]});
                toolbar.lockToolbar(Common.enumLock.editText, is_text, {array: [toolbar.btnInsertFormula].concat(toolbar.btnsFormula)});
            }
            this._state.coauthdisable = undefined;
            this._state.selection_type = undefined;
            this.checkInsertAutoshape({action:'cancel'});
        },

        onApiZoomChange: function(zf, type){},


        onApiSheetChanged: function() {
            if (!this.toolbar.mode || !this.toolbar.mode.isEdit || this.toolbar.mode.isEditDiagram || this.toolbar.mode.isEditMailMerge || this.toolbar.mode.isEditOle) return;

            var currentSheet = this.api.asc_getActiveWorksheetIndex(),
                props = this.api.asc_getPageOptions(currentSheet),
                opt = props.asc_getPageSetup();

            this.onApiPageOrient(opt.asc_getOrientation());
            this.onApiPageSize(opt.asc_getWidth(), opt.asc_getHeight());
            this.onApiPageMargins(props.asc_getPageMargins());
            this.onChangeScaleSettings(opt.asc_getFitToWidth(),opt.asc_getFitToHeight(),opt.asc_getScale());
            this.onApiGridLines(props.asc_getGridLines());
            this.onApiHeadings(props.asc_getHeadings());

            this.api.asc_isLayoutLocked(currentSheet) ? this.onApiLockDocumentProps(currentSheet) : this.onApiUnLockDocumentProps(currentSheet);
            this.toolbar.lockToolbar(Common.enumLock.printAreaLock, this.api.asc_isPrintAreaLocked(currentSheet), {array: [this.toolbar.btnPrintArea]});
            this.toolbar.lockToolbar(Common.enumLock.pageBreakLock, this.api.asc_GetPageBreaksDisableType(currentSheet)===Asc.c_oAscPageBreaksDisableType.all, {array: [this.toolbar.btnPageBreak]});
        },

        onUpdateDocumentProps: function(nIndex) {
            if (nIndex == this.api.asc_getActiveWorksheetIndex())
                this.onApiSheetChanged();
        },

        onApiGridLines: function (checked) {
            this.toolbar.chPrintGridlines.setValue(checked, true);
        },

        onApiHeadings: function (checked) {
            this.toolbar.chPrintHeadings.setValue(checked, true);
        },

        onApiPageSize: function(w, h) {
            if (this._state.pgorient===undefined) return;

            if (Math.abs(this._state.pgsize[0] - w) > 0.1 ||
                Math.abs(this._state.pgsize[1] - h) > 0.1) {
                this._state.pgsize = [w, h];
                if (this.toolbar.mnuPageSize) {
                    this.toolbar.mnuPageSize.clearAll();
                    _.each(this.toolbar.mnuPageSize.items, function(item){
                        if (item.value && typeof(item.value) == 'object' &&
                            Math.abs(item.value[0] - w) < 0.1 && Math.abs(item.value[1] - h) < 0.1) {
                            item.setChecked(true);
                            return false;
                        }
                    }, this);
                }
            }
        },

        onApiPageMargins: function(props) {
            if (props) {
                var left = props.asc_getLeft(),
                    top = props.asc_getTop(),
                    right = props.asc_getRight(),
                    bottom = props.asc_getBottom();

                if (!this._state.pgmargins || Math.abs(this._state.pgmargins[0] - top) > 0.1 ||
                    Math.abs(this._state.pgmargins[1] - left) > 0.1 || Math.abs(this._state.pgmargins[2] - bottom) > 0.1 ||
                    Math.abs(this._state.pgmargins[3] - right) > 0.1) {
                    this._state.pgmargins = [top, left, bottom, right];
                    if (this.toolbar.btnPageMargins.menu) {
                        this.toolbar.btnPageMargins.menu.clearAll();
                        _.each(this.toolbar.btnPageMargins.menu.items, function(item){
                            if (item.value && typeof(item.value) == 'object' &&
                                Math.abs(item.value[0] - top) < 0.1 && Math.abs(item.value[1] - left) < 0.1 &&
                                Math.abs(item.value[2] - bottom) < 0.1 && Math.abs(item.value[3] - right) < 0.1) {
                                item.setChecked(true);
                                return false;
                            }
                        }, this);
                    }
                }
            }
        },

        onApiPageOrient: function(orient) {
            if (this._state.pgorient !== orient) {
                this.toolbar.btnPageOrient.menu.items[orient == Asc.c_oAscPageOrientation.PagePortrait ? 0 : 1].setChecked(true);
                this._state.pgorient = orient;
            }
        },

        onChangeScaleSettings: function(width, height, scale) {
            if (this.toolbar.btnScale.menu) {
                if (width !== undefined) {
                    var isWidth = false,
                        isHeight = false;
                    var width = width || 0,
                        height = height || 0;
                    if (scale !== undefined) {
                        this.toolbar.setValueCustomScale(scale);
                    } else {
                        this.toolbar.setValueCustomScale(this.api.asc_getPageOptions().asc_getPageSetup().asc_getScale());
                    }
                    this.toolbar.menuWidthScale.clearAll();
                    this.toolbar.menuWidthScale.items.forEach(function (item) {
                        if (item.value === width) {
                            item.setChecked(true);
                            isWidth = true;
                            return false;
                        }
                    });
                    if (!isWidth) {
                        this.toolbar.menuWidthScale.items[11].setChecked(true);
                    }
                    this.toolbar.menuHeightScale.clearAll();
                    this.toolbar.menuHeightScale.items.forEach(function (item) {
                        if (item.value === height) {
                            item.setChecked(true);
                            isHeight = true;
                            return false;
                        }
                    });
                    if (!isHeight) {
                        this.toolbar.menuHeightScale.items[11].setChecked(true);
                    }
                    if (this.toolbar.mnuScalePicker) {
                        this.toolbar.mnuScalePicker.setDisabled(!(!width && !height));
                        this.toolbar.mnuCustomScale.setDisabled(!(!width && !height));
                    }
                    this._state.scaleWidth = width;
                    this._state.scaleHeight = height;
                    this._state.scale = scale;
                } else {
                    if (this.toolbar.mnuScalePicker) {
                        this.toolbar.mnuScalePicker.setDisabled(!(!this._state.scaleWidth && !this._state.scaleHeight));
                        this.toolbar.mnuCustomScale.setDisabled(!(!this._state.scaleWidth && !this._state.scaleHeight));
                    }
                }
            }
        },

        onApiLockDocumentProps: function(nIndex) {
            if (this._state.lock_doc!==true && nIndex == this.api.asc_getActiveWorksheetIndex()) {
                this.toolbar.lockToolbar(Common.enumLock.docPropsLock, true, {array: [this.toolbar.btnPageSize, this.toolbar.btnPageMargins, this.toolbar.btnPageOrient,
                                                                                      this.toolbar.btnPageBreak, this.toolbar.btnScale, this.toolbar.btnPrintTitles]});
                this._state.lock_doc = true;
            }
        },

        onApiUnLockDocumentProps: function(nIndex) {
            if (this._state.lock_doc!==false && nIndex == this.api.asc_getActiveWorksheetIndex()) {
                this.toolbar.lockToolbar(Common.enumLock.docPropsLock, false, {array: [this.toolbar.btnPageSize, this.toolbar.btnPageMargins, this.toolbar.btnPageOrient,
                                                                                       this.toolbar.btnPageBreak, this.toolbar.btnScale, this.toolbar.btnPrintTitles]});
                this._state.lock_doc = false;
            }
        },

        onApiEditorSelectionChanged: function(fontobj) {
            if (!this.editMode || $('.asc-window.enable-key-events:visible').length>0) return;

            var toolbar = this.toolbar,
                val;

            /* read font name */
            Common.NotificationCenter.trigger('fonts:change', fontobj);

            /* read font params */
            if (!toolbar.mode.isEditMailMerge && !toolbar.mode.isEditDiagram && !toolbar.mode.isEditOle) {
                val = fontobj.asc_getFontBold();
                if (this._state.bold !== val) {
                    toolbar.btnBold.toggle(val === true, true);
                    this._state.bold = val;
                }
                val = fontobj.asc_getFontItalic();
                if (this._state.italic !== val) {
                    toolbar.btnItalic.toggle(val === true, true);
                    this._state.italic = val;
                }
                val = fontobj.asc_getFontUnderline();
                if (this._state.underline !== val) {
                    toolbar.btnUnderline.toggle(val === true, true);
                    this._state.underline = val;
                }
                val = fontobj.asc_getFontStrikeout();
                if (this._state.strikeout !== val) {
                    toolbar.btnStrikeout.toggle(val === true, true);
                    this._state.strikeout = val;
                }

                var subsc = fontobj.asc_getFontSubscript(),
                    supersc = fontobj.asc_getFontSuperscript();

                if (this._state.subscript !== subsc || this._state.superscript !== supersc) {
                    var index = (supersc) ? 0 : (subsc ? 1 : -1),
                        btnSubscript = toolbar.btnSubscript;

                    btnSubscript.toggle(index>-1, true);
                    if (index < 0) {
                        btnSubscript.menu.clearAll();
                    } else {
                        btnSubscript.menu.items[index].setChecked(true);
                        if ( btnSubscript.rendered && btnSubscript.$icon ) {
                            btnSubscript.$icon.removeClass(btnSubscript.options.icls);
                            btnSubscript.options.icls = btnSubscript.menu.items[index].options.icls;
                            btnSubscript.$icon.addClass(btnSubscript.options.icls);
                        }
                    }

                    this._state.subscript = subsc;
                    this._state.superscript = supersc;
                }
            }

            /* read font size */
            var str_size = fontobj.asc_getFontSize();
            if (this._state.fontsize !== str_size) {
                toolbar.cmbFontSize.setValue((str_size!==undefined) ? str_size : '');
                this._state.fontsize = str_size;
            }

            /* read font color */
            var clr,
                color,
                fontColorPicker      = this.toolbar.mnuTextColorPicker;

            if (!fontColorPicker.isDummy) {
                color = fontobj.asc_getFontColor();
                if (color) {
                    if (color.get_auto()) {
                        if (this._state.clrtext !== 'auto') {
                            fontColorPicker.clearSelection();
                            this.toolbar.btnTextColor.setAutoColor(true);
                            this._state.clrtext = 'auto';
                        }
                    } else {
                        if (color.get_type() == Asc.c_oAscColor.COLOR_TYPE_SCHEME) {
                            clr = {color: Common.Utils.ThemeColor.getHexColor(color.get_r(), color.get_g(), color.get_b()), effectValue: color.get_value() };
                        } else {
                            clr = Common.Utils.ThemeColor.getHexColor(color.get_r(), color.get_g(), color.get_b());
                        }
                        var type1 = typeof(clr),
                            type2 = typeof(this._state.clrtext);
                        if ( (this._state.clrtext == 'auto') || (type1 !== type2) || (type1=='object' &&
                            (clr.effectValue!==this._state.clrtext.effectValue || this._state.clrtext.color.indexOf(clr.color)<0)) ||
                            (type1!='object' && this._state.clrtext!==undefined && this._state.clrtext.indexOf(clr)<0 )) {

                            this.toolbar.btnTextColor.setAutoColor(false);
                            if (_.isObject(clr)) {
                                var isselected = false;
                                for (var i = 0; i < 10; i++) {
                                    if (Common.Utils.ThemeColor.ThemeValues[i] == clr.effectValue) {
                                        fontColorPicker.select(clr, true);
                                        isselected = true;
                                        break;
                                    }
                                }
                                if (!isselected) fontColorPicker.clearSelection();
                            } else {
                                fontColorPicker.select(clr, true);
                            }
                            this._state.clrtext = clr;
                        }
                    }
                }
                this._state.clrtext_asccolor = color;
            }

        },

        onApiSelectionChanged: function(info) {
            if (!this.editMode || $('.asc-window.enable-key-events:visible').length>0 || !info) return;
            if ( this.toolbar.mode.isEditDiagram )
                return this.onApiSelectionChanged_DiagramEditor(info); else
            if ( this.toolbar.mode.isEditMailMerge )
                return this.onApiSelectionChanged_MailMergeEditor(info); else
            if ( this.toolbar.mode.isEditOle )
                return this.onApiSelectionChanged_OleEditor(info);

            var selectionType = info.asc_getSelectionType(),
                coauth_disable = (!this.toolbar.mode.isEditMailMerge && !this.toolbar.mode.isEditDiagram && !this.toolbar.mode.isEditOle) ? (info.asc_getLocked()===true || info.asc_getLockedTable()===true || info.asc_getLockedPivotTable()===true) : false,
                editOptionsDisabled = this._disableEditOptions(selectionType, coauth_disable),
                me = this,
                toolbar = this.toolbar,
                xfs = info.asc_getXfs(),
                val, need_disable = false;

            /* read font name */
            Common.NotificationCenter.trigger('fonts:change', xfs);

            /* read font size */
            var str_size = xfs.asc_getFontSize();
            if (this._state.fontsize !== str_size) {
                toolbar.cmbFontSize.setValue((str_size !== undefined) ? str_size : '');
                this._state.fontsize = str_size;
            }

            toolbar.lockToolbar(Common.enumLock.cantHyperlink, (selectionType === Asc.c_oAscSelectionType.RangeShapeText) && (this.api.asc_canAddShapeHyperlink()===false), { array: [toolbar.btnInsertHyperlink]});

            /*
            need_disable = selectionType != Asc.c_oAscSelectionType.RangeCells && selectionType != Asc.c_oAscSelectionType.RangeCol &&
                                selectionType != Asc.c_oAscSelectionType.RangeRow && selectionType != Asc.c_oAscSelectionType.RangeMax;
            if (this._state.sparklines_disabled !== need_disable) {
                this._state.sparklines_disabled = need_disable;
                var len = toolbar.mnuInsertChartPicker.store.length;
                for (var i = 0; i < 3; i++) {
                    toolbar.mnuInsertChartPicker.store.at(len-i-1).set({disabled: need_disable});
                }
            }
            */

            need_disable = (selectionType === Asc.c_oAscSelectionType.RangeCells || selectionType === Asc.c_oAscSelectionType.RangeCol ||
                selectionType === Asc.c_oAscSelectionType.RangeRow || selectionType === Asc.c_oAscSelectionType.RangeMax);
            toolbar.lockToolbar(Common.enumLock.selRange, need_disable, { array: [toolbar.btnImgAlign, toolbar.btnImgBackward, toolbar.btnImgForward, toolbar.btnImgGroup]});

            var cangroup = this.api.asc_canGroupGraphicsObjects(),
                canungroup = this.api.asc_canUnGroupGraphicsObjects();
            toolbar.lockToolbar(Common.enumLock.cantGroupUngroup, !cangroup && !canungroup, { array: [toolbar.btnImgGroup]});
            toolbar.btnImgGroup.menu.items[0].setDisabled(!cangroup);
            toolbar.btnImgGroup.menu.items[1].setDisabled(!canungroup);
            toolbar.lockToolbar(Common.enumLock.cantGroup, !cangroup, { array: [toolbar.btnImgAlign]});

            var objcount = this.api.asc_getSelectedDrawingObjectsCount();
            toolbar.btnImgAlign.menu.items[7].setDisabled(objcount<3);
            toolbar.btnImgAlign.menu.items[8].setDisabled(objcount<3);

            // disable on protected sheet
            // lock formatting controls in cell with FormatCells protection or in shape and Objects protection
            need_disable = (selectionType === Asc.c_oAscSelectionType.RangeImage || selectionType === Asc.c_oAscSelectionType.RangeChart || selectionType === Asc.c_oAscSelectionType.RangeChartText ||
                            selectionType === Asc.c_oAscSelectionType.RangeShape || selectionType === Asc.c_oAscSelectionType.RangeShapeText || selectionType === Asc.c_oAscSelectionType.RangeSlicer);
            toolbar.lockToolbar(Common.enumLock.wsLockFormat, need_disable && !!this._state.wsProps['Objects'] && !!this._state.is_lockText || !need_disable && !!this._state.wsProps['FormatCells']);
            toolbar.lockToolbar(Common.enumLock.wsLockFormatFill, need_disable && !!this._state.wsProps['Objects'] && !!this._state.is_lockShape || !need_disable && !!this._state.wsProps['FormatCells']);

            toolbar.lockToolbar(Common.enumLock['Objects'], !!this._state.wsProps['Objects']);
            toolbar.lockToolbar(Common.enumLock['FormatCells'], !!this._state.wsProps['FormatCells']);

            // info.asc_getComments()===null - has comment, but no permissions to view it
            toolbar.lockToolbar(Common.enumLock.commentLock, 
                (selectionType == Asc.c_oAscSelectionType.RangeCells) && (!info.asc_getComments() || info.asc_getComments().length>0 || info.asc_getLocked()) 
                || selectionType != Asc.c_oAscSelectionType.RangeCells,
                { array: this.btnsComment });

            toolbar.lockToolbar(Common.enumLock.pageBreakLock, this.api.asc_GetPageBreaksDisableType(this.api.asc_getActiveWorksheetIndex())===Asc.c_oAscPageBreaksDisableType.all, {array: [toolbar.btnPageBreak]});

            if (editOptionsDisabled) return;

            /* read font params */
            if (!toolbar.mode.isEditMailMerge && !toolbar.mode.isEditDiagram && !toolbar.mode.isEditOle) {
                val = xfs.asc_getFontBold();
                if (this._state.bold !== val) {
                    toolbar.btnBold.toggle(val === true, true);
                    this._state.bold = val;
                }
                val = xfs.asc_getFontItalic();
                if (this._state.italic !== val) {
                    toolbar.btnItalic.toggle(val === true, true);
                    this._state.italic = val;
                }
                val = xfs.asc_getFontUnderline();
                if (this._state.underline !== val) {
                    toolbar.btnUnderline.toggle(val === true, true);
                    this._state.underline = val;
                }
                val = xfs.asc_getFontStrikeout();
                if (this._state.strikeout !== val) {
                    toolbar.btnStrikeout.toggle(val === true, true);
                    this._state.strikeout = val;
                }

                var subsc = xfs.asc_getFontSubscript(),
                    supersc = xfs.asc_getFontSuperscript();

                if (this._state.subscript !== subsc || this._state.superscript !== supersc) {
                    var index = (supersc) ? 0 : (subsc ? 1 : -1),
                        btnSubscript = toolbar.btnSubscript;

                    btnSubscript.toggle(index>-1, true);
                    if (index < 0) {
                        btnSubscript.menu.clearAll();
                    } else {
                        btnSubscript.menu.items[index].setChecked(true);
                        if ( btnSubscript.rendered ) {
                            btnSubscript.$icon.removeClass(btnSubscript.options.icls);
                            btnSubscript.options.icls = btnSubscript.menu.items[index].options.icls;
                            btnSubscript.$icon.addClass(btnSubscript.options.icls);
                        }
                    }

                    this._state.subscript = subsc;
                    this._state.superscript = supersc;
                }
            }

            /* read font color */
            var clr,
                color,
                fontColorPicker      = this.toolbar.mnuTextColorPicker,
                paragraphColorPicker = this.toolbar.mnuBackColorPicker;

            if (!fontColorPicker.isDummy) {
                color = xfs.asc_getFontColor();
                if (color) {
                    if (color.get_auto()) {
                        if (this._state.clrtext !== 'auto') {
                            fontColorPicker.clearSelection();
                            toolbar.btnTextColor.setAutoColor(true);
                            this._state.clrtext = 'auto';
                        }
                    } else {
                        if (color.get_type() == Asc.c_oAscColor.COLOR_TYPE_SCHEME) {
                            clr = {color: Common.Utils.ThemeColor.getHexColor(color.get_r(), color.get_g(), color.get_b()), effectValue: color.get_value() };
                        } else {
                            clr = Common.Utils.ThemeColor.getHexColor(color.get_r(), color.get_g(), color.get_b());
                        }
                        var type1 = typeof(clr),
                            type2 = typeof(this._state.clrtext);
                        if ( (this._state.clrtext == 'auto') || (type1 !== type2) || (type1=='object' &&
                            (clr.effectValue!==this._state.clrtext.effectValue || this._state.clrtext.color.indexOf(clr.color)<0)) ||
                            (type1!='object' && this._state.clrtext!==undefined && this._state.clrtext.indexOf(clr)<0 )) {

                            toolbar.btnTextColor.setAutoColor(false);
                            if (_.isObject(clr)) {
                                var isselected = false;
                                for (var i = 0; i < 10; i++) {
                                    if (Common.Utils.ThemeColor.ThemeValues[i] == clr.effectValue) {
                                        fontColorPicker.select(clr, true);
                                        isselected = true;
                                        break;
                                    }
                                }
                                if (!isselected) fontColorPicker.clearSelection();
                            } else {
                                fontColorPicker.select(clr, true);
                            }
                            this._state.clrtext = clr;
                        }
                    }
                }
                this._state.clrtext_asccolor = color;
            }

            /* read cell background color */
            if (!paragraphColorPicker.isDummy) {
                color = xfs.asc_getFillColor();
                if (color && !color.get_auto()) {
                    if (color.get_type() == Asc.c_oAscColor.COLOR_TYPE_SCHEME) {
                        clr = {color: Common.Utils.ThemeColor.getHexColor(color.get_r(), color.get_g(), color.get_b()), effectValue: color.get_value() };
                    } else {
                        clr = Common.Utils.ThemeColor.getHexColor(color.get_r(), color.get_g(), color.get_b());
                    }
                } else {
                    clr = 'transparent';
                }

                type1 = typeof(clr);
                type2 = typeof(this._state.clrback);
                if ( (type1 !== type2) || (type1=='object' &&
                    (clr.effectValue!==this._state.clrback.effectValue || this._state.clrback.color.indexOf(clr.color)<0)) ||
                    (type1!='object' && this._state.clrback!==undefined && this._state.clrback.indexOf(clr)<0 )) {

                    if (_.isObject(clr)) {
                        var isselected = false;
                        for (i = 0; i < 10; i++) {
                            if (Common.Utils.ThemeColor.ThemeValues[i] == clr.effectValue) {
                                paragraphColorPicker.select(clr, true);
                                isselected = true;
                                break;
                            }
                        }
                        if (!isselected) paragraphColorPicker.clearSelection();
                    } else {
                        paragraphColorPicker.select(clr, true);
                    }
                    this._state.clrback = clr;
                }
                this._state.clrshd_asccolor = color;
            }

            var in_chart = (selectionType == Asc.c_oAscSelectionType.RangeChart || selectionType == Asc.c_oAscSelectionType.RangeChartText);
            if (in_chart !== this._state.in_chart) {
                toolbar.btnInsertChart.updateHint(in_chart ? toolbar.tipChangeChart : toolbar.tipInsertChart);
                this._state.in_chart = in_chart;
            }
            if (in_chart) return;

            if (!toolbar.mode.isEditDiagram)
            {
//                (coauth_disable !== toolbar.btnClearStyle.isDisabled()) && toolbar.btnClearStyle.setDisabled(coauth_disable);
//                (coauth_disable !== toolbar.btnCopyStyle.isDisabled()) && toolbar.btnCopyStyle.setDisabled(coauth_disable);

                var filterInfo = info.asc_getAutoFilterInfo(),
                    formatTableInfo = info.asc_getFormatTableInfo();
                if (!toolbar.mode.isEditMailMerge) {
                    /* read cell horizontal align */
                    var fontparam = xfs.asc_getHorAlign();
                    if (this._state.pralign !== fontparam) {
                        this._state.pralign = fontparam;

                        var index = -1, align;
                        switch (fontparam) {
                            case AscCommon.align_Left:    index = 0;      align = 'btn-align-left';      break;
                            case AscCommon.align_Center:  index = 1;      align = 'btn-align-center';    break;
                            case AscCommon.align_Right:   index = 2;      align = 'btn-align-right';     break;
                            case AscCommon.align_Justify: index = 3;      align = 'btn-align-just';      break;
                            default:        index = -255;   align = 'btn-align-left';      break;
                        }
                        if (!(index < 0)) {
                            toolbar.btnAlignRight.toggle(index===2, true);
                            toolbar.btnAlignLeft.toggle(index===0, true);
                            toolbar.btnAlignCenter.toggle(index===1, true);
                            toolbar.btnAlignJust.toggle(index===3, true);
                        } else if (index == -255) {
                            toolbar.btnAlignRight.toggle(false, true);
                            toolbar.btnAlignLeft.toggle(false, true);
                            toolbar.btnAlignCenter.toggle(false, true);
                            toolbar.btnAlignJust.toggle(false, true);
                        }
                        toolbar.btnWrap.allowDepress = (fontparam !== AscCommon.align_Justify);
                    }

                    need_disable = (fontparam == AscCommon.align_Justify || selectionType == Asc.c_oAscSelectionType.RangeShapeText || selectionType == Asc.c_oAscSelectionType.RangeShape);
                    toolbar.btnTextOrient.menu.items[1].setDisabled(need_disable);
                    toolbar.btnTextOrient.menu.items[2].setDisabled(need_disable);
                    toolbar.btnTextOrient.menu.items[3].setDisabled(need_disable);

                    /* read cell vertical align */
                    fontparam = xfs.asc_getVertAlign();

                    if (this._state.valign !== fontparam) {
                        this._state.valign = fontparam;

                        index = -1;   align = '';
                        switch (fontparam) {
                            case Asc.c_oAscVAlign.Top:    index = 0; align = 'btn-valign-top';     break;
                            case Asc.c_oAscVAlign.Center: index = 1; align = 'btn-valign-middle';  break;
                            case Asc.c_oAscVAlign.Bottom: index = 2; align = 'btn-valign-bottom';  break;
                        }

                        toolbar.btnAlignTop.toggle(index===0, true);
                        toolbar.btnAlignMiddle.toggle(index===1, true);
                        toolbar.btnAlignBottom.toggle(index===2, true);
                    }

                    need_disable =  this._state.controlsdisabled.filters || formatTableInfo!==null || filterInfo && filterInfo.asc_getIsAutoFilter()===null;
//                (need_disable !== toolbar.btnMerge.isDisabled()) && toolbar.btnMerge.setDisabled(need_disable);
                    toolbar.lockToolbar(Common.enumLock.ruleMerge, need_disable, {array:[toolbar.btnMerge, toolbar.btnInsertTable]});

                    val = info.asc_getMerge();
                    if (this._state.merge !== val) {
                        toolbar.btnMerge.toggle(val===Asc.c_oAscMergeOptions.Merge, true);
                        this._state.merge = val;
                    }

                    /* read cell text wrapping */
                    if (!toolbar.btnWrap.isDisabled()) {
                        val = xfs.asc_getWrapText();
                        if (this._state.wrap !== val) {
                            toolbar.btnWrap.toggle(val===true, true);
                            this._state.wrap = val;
                        }
                    }
                }

                val = (filterInfo) ? filterInfo.asc_getIsAutoFilter() : null;
                if (this._state.filter !== val) {
                    toolbar.btnsSetAutofilter.toggle(val===true, true);
                    this._state.filter = val;
                }
                need_disable =  this._state.controlsdisabled.filters || (val===null);
                toolbar.lockToolbar(Common.enumLock.ruleFilter, need_disable,
                            { array: toolbar.btnsSetAutofilter.concat(toolbar.btnCustomSort, toolbar.btnTableTemplate, toolbar.btnInsertTable, toolbar.btnRemoveDuplicates, toolbar.btnDataValidation) });

                toolbar.lockToolbar(Common.enumLock.tableHasSlicer, filterInfo && filterInfo.asc_getIsSlicerAdded(), { array: toolbar.btnsSetAutofilter });

                need_disable = (selectionType !== Asc.c_oAscSelectionType.RangeSlicer) && (this._state.controlsdisabled.filters || (val===null));
                toolbar.lockToolbar(Common.enumLock.cantSort, need_disable, { array: toolbar.btnsSortDown.concat(toolbar.btnsSortUp) });

                val = (formatTableInfo) ? formatTableInfo.asc_getTableStyleName() : null;
                if (this._state.tablestylename !== val && this.toolbar.mnuTableTemplatePicker) {
                    val = this.toolbar.mnuTableTemplatePicker.store.findWhere({name: val});
                    if (val) {
                        this.toolbar.mnuTableTemplatePicker.selectRecord(val);
                        this._state.tablestylename = val.get('name');
                    } else {
                        toolbar.mnuTableTemplatePicker.deselectAll();
                        this._state.tablestylename = null;
                    }
                }

                need_disable =  this._state.controlsdisabled.filters || !filterInfo || (filterInfo.asc_getIsApplyAutoFilter()!==true);
                toolbar.lockToolbar(Common.enumLock.ruleDelFilter, need_disable, {array: toolbar.btnsClearAutofilter});

                var old_name = this._state.tablename;
                this._state.tablename = (formatTableInfo) ? formatTableInfo.asc_getTableName() : undefined;

                var old_applied = this._state.filterapplied;
                this._state.filterapplied = this._state.filter && filterInfo.asc_getIsApplyAutoFilter();

                if (this._state.tablename !== old_name || this._state.filterapplied !== old_applied)
                    this.getApplication().getController('Statusbar').onApiFilterInfo(!need_disable);

                this._state.multiselect = info.asc_getMultiselect();
                toolbar.lockToolbar(Common.enumLock.multiselect, this._state.multiselect, { array: [toolbar.btnTableTemplate, toolbar.btnInsertHyperlink, toolbar.btnInsertTable]});

                this._state.inpivot = !!info.asc_getPivotTableInfo();
                toolbar.lockToolbar(Common.enumLock.editPivot, this._state.inpivot, { array: toolbar.btnsSetAutofilter.concat(toolbar.btnMerge, toolbar.btnInsertHyperlink, toolbar.btnInsertTable, toolbar.btnRemoveDuplicates, toolbar.btnDataValidation)});
                toolbar.lockToolbar(Common.enumLock.noSlicerSource, !(this._state.inpivot || formatTableInfo), { array: [toolbar.btnInsertSlicer]});

                need_disable = !this.appConfig.canModifyFilter;
                toolbar.lockToolbar(Common.enumLock.cantModifyFilter, need_disable, { array: toolbar.btnsSetAutofilter.concat(toolbar.btnsSortDown, toolbar.btnsSortUp, toolbar.btnCustomSort, toolbar.btnTableTemplate,
                                                                                          toolbar.btnClearStyle.menu.items[0], toolbar.btnClearStyle.menu.items[2], toolbar.btnInsertTable, toolbar.btnRemoveDuplicates, toolbar.btnDataValidation)});

            }

            val = xfs.asc_getNumFormatInfo();
            if (val) {
				this._state.numformat = xfs.asc_getNumFormat();
				this._state.numformatinfo = val;
				val = val.asc_getType();
				if (this._state.numformattype !== val) {
                    toolbar.cmbNumberFormat.setValue(val, toolbar.txtCustom);
                    this._state.numformattype = val;
				}
            }

            val = xfs.asc_getAngle();
            if (this._state.angle !== val) {
                toolbar.btnTextOrient.menu.clearAll();
                switch(val) {
                    case 45:    toolbar.btnTextOrient.menu.items[1].setChecked(true, true); break;
                    case -45:   toolbar.btnTextOrient.menu.items[2].setChecked(true, true); break;
                    case 255:   toolbar.btnTextOrient.menu.items[3].setChecked(true, true); break;
                    case 90:    toolbar.btnTextOrient.menu.items[4].setChecked(true, true); break;
                    case -90:   toolbar.btnTextOrient.menu.items[5].setChecked(true, true); break;
                    case 0:     toolbar.btnTextOrient.menu.items[0].setChecked(true, true); break;
                }
                this._state.angle = val;
            }

            val = info.asc_getStyleName();
            if (this._state.prstyle != val && !this.toolbar.listStyles.isDisabled()) {
                var listStyle = this.toolbar.listStyles,
                    listStylesVisible = (listStyle.rendered);

                if (listStylesVisible) {
                    listStyle.suspendEvents();
                    var styleRec = listStyle.menuPicker.store.findWhere({
                        name: val
                    });
                    this._state.prstyle = (listStyle.menuPicker.store.length>0) ? val : undefined;

                    listStyle.menuPicker.selectRecord(styleRec);
                    listStyle.resumeEvents();
                }
            }

            var selCol = selectionType==Asc.c_oAscSelectionType.RangeCol,
                selRow = selectionType==Asc.c_oAscSelectionType.RangeRow,
                selMax = selectionType==Asc.c_oAscSelectionType.RangeMax;

            need_disable = selRow || selMax && this._state.wsLock || this._state.wsProps['InsertColumns'];
            toolbar.btnAddCell.menu.items[3].setDisabled(need_disable);

            need_disable = selRow || selMax && this._state.wsLock || !selCol && this._state.wsLock || this._state.wsProps['DeleteColumns'];
            toolbar.btnDeleteCell.menu.items[3].setDisabled(need_disable);

            need_disable = selCol || selMax && this._state.wsLock || this._state.wsProps['InsertRows'];
            toolbar.btnAddCell.menu.items[2].setDisabled(need_disable);

            need_disable = selCol || selMax && this._state.wsLock || !selRow && this._state.wsLock || this._state.wsProps['DeleteRows'];
            toolbar.btnDeleteCell.menu.items[2].setDisabled(need_disable);

            val = filterInfo && filterInfo.asc_getIsApplyAutoFilter();
            need_disable = selRow || val || !(selCol || selMax) && this._state.wsLock || selCol && this._state.wsProps['InsertColumns'] || selMax && this._state.wsProps['InsertColumns'] && this._state.wsProps['InsertRows'];
            toolbar.btnAddCell.menu.items[0].setDisabled(need_disable);

            need_disable = selRow || val || !(selCol || selMax) && this._state.wsLock || selCol && this._state.wsProps['DeleteColumns'] || selMax && this._state.wsProps['DeleteColumns'] && this._state.wsProps['DeleteRows'];
            toolbar.btnDeleteCell.menu.items[0].setDisabled(need_disable);

            need_disable = selCol || val || !(selRow || selMax) && this._state.wsLock || selRow && this._state.wsProps['InsertRows'] || selMax && this._state.wsProps['InsertColumns'] && this._state.wsProps['InsertRows'];
            toolbar.btnAddCell.menu.items[1].setDisabled(need_disable);

            need_disable = selCol || val || !(selRow || selMax) && this._state.wsLock || selRow && this._state.wsProps['DeleteRows'] || selMax && this._state.wsProps['DeleteColumns'] && this._state.wsProps['DeleteRows'];
            toolbar.btnDeleteCell.menu.items[1].setDisabled(need_disable);

            var items = toolbar.btnAddCell.menu.items,
                enabled = false;
            for (var i=0; i<4; i++) {
                !items[i].isDisabled() && (enabled = true);
            }
            toolbar.lockToolbar(Common.enumLock.itemsDisabled, !enabled, {array: [toolbar.btnAddCell]});

            items = me.toolbar.btnDeleteCell.menu.items;
            enabled = false;
            for (var i=0; i<4; i++) {
                !items[i].isDisabled() && (enabled = true);
            }
            toolbar.lockToolbar(Common.enumLock.itemsDisabled, !enabled, {array: [toolbar.btnDeleteCell]});

            toolbar.lockToolbar(Common.enumLock.headerLock, info.asc_getLockedHeaderFooter(), {array: this.toolbar.btnsEditHeader});

            this._state.isUserProtected = info.asc_getUserProtected();
            toolbar.lockToolbar(Common.enumLock.userProtected, this._state.isUserProtected);
        },

        onApiSelectionChangedRestricted: function(info) {
            if (!this.appConfig.isRestrictedEdit || !info) return;

            var selectionType = info.asc_getSelectionType();
            this.toolbar.lockToolbar(Common.enumLock.commentLock, 
                (selectionType == Asc.c_oAscSelectionType.RangeCells) && (!info.asc_getComments() || info.asc_getComments().length>0 || info.asc_getLocked())
                || selectionType != Asc.c_oAscSelectionType.RangeCells,
                { array: this.btnsComment });
            this.toolbar.lockToolbar(Common.enumLock['Objects'], !!this._state.wsProps['Objects'], { array: this.btnsComment });
        },

        onApiSelectionChanged_DiagramEditor: function(info) {
            if ( !this.editMode || this.api.isCellEdited || this.api.isRangeSelection || !info) return;

            var me = this;
            var _disableEditOptions = function(seltype, coauth_disable) {
                var is_chart_text = seltype == Asc.c_oAscSelectionType.RangeChartText,
                    is_chart = seltype == Asc.c_oAscSelectionType.RangeChart,
                    is_shape_text = seltype == Asc.c_oAscSelectionType.RangeShapeText,
                    is_shape = seltype == Asc.c_oAscSelectionType.RangeShape,
                    is_image = seltype == Asc.c_oAscSelectionType.RangeImage || seltype == Asc.c_oAscSelectionType.RangeSlicer,
                    is_mode_2 = is_shape_text || is_shape || is_chart_text || is_chart,
                    is_objLocked = false;

                if ( !(is_mode_2 || is_image) &&
                        me._state.selection_type === seltype &&
                            me._state.coauthdisable === coauth_disable )
                    return (seltype === Asc.c_oAscSelectionType.RangeImage);

                if ( is_mode_2 ) {
                    var selectedObjects = me.api.asc_getGraphicObjectProps();
                    is_objLocked = selectedObjects.some( function(object) {
                        return object.asc_getObjectType() == Asc.c_oAscTypeSelectElement.Image && object.asc_getObjectValue().asc_getLocked();
                    } );
                }

                var _set = Common.enumLock;
                var type = seltype;
                switch ( seltype ) {
                case Asc.c_oAscSelectionType.RangeSlicer:
                case Asc.c_oAscSelectionType.RangeImage: type = _set.selImage; break;
                case Asc.c_oAscSelectionType.RangeShape: type = _set.selShape; break;
                case Asc.c_oAscSelectionType.RangeShapeText: type = _set.selShapeText; break;
                case Asc.c_oAscSelectionType.RangeChart: type = _set.selChart; break;
                case Asc.c_oAscSelectionType.RangeChartText: type = _set.selChartText; break;
                }

                me.toolbar.lockToolbar(type, type != seltype, {
                    clear: [_set.selImage, _set.selChart, _set.selChartText, _set.selShape, _set.selShapeText, _set.coAuth]
                });

                me.toolbar.lockToolbar(Common.enumLock.coAuthText, is_objLocked);

                return is_image;
            };

            var selectionType = info.asc_getSelectionType(),
                xfs = info.asc_getXfs(),
                coauth_disable = false;

            if ( _disableEditOptions(selectionType, coauth_disable) ) return;

            var need_disable = (selectionType === Asc.c_oAscSelectionType.RangeCells || selectionType === Asc.c_oAscSelectionType.RangeCol ||
                                selectionType === Asc.c_oAscSelectionType.RangeRow || selectionType === Asc.c_oAscSelectionType.RangeMax);
            this.toolbar.lockToolbar( Common.enumLock.selRange, need_disable, {array:[this.toolbar.btnEditChartData, this.toolbar.btnEditChartType]} );

            if (selectionType == Asc.c_oAscSelectionType.RangeChart || selectionType == Asc.c_oAscSelectionType.RangeChartText)
                return;

            var val = xfs.asc_getNumFormatInfo();
            if ( val ) {
                this._state.numformat = xfs.asc_getNumFormat();
                this._state.numformatinfo = val;
                val = val.asc_getType();
                if (this._state.numformattype !== val) {
                    me.toolbar.cmbNumberFormat.setValue(val, me.toolbar.txtCustom);
                    this._state.numformattype = val;
                }
            }
        },

        onApiSelectionChanged_MailMergeEditor: function(info) {
            if ( !this.editMode || this.api.isCellEdited || this.api.isRangeSelection || !info) return;

            var me = this;
            var _disableEditOptions = function(seltype, coauth_disable) {
                var is_chart_text = seltype == Asc.c_oAscSelectionType.RangeChartText,
                    is_chart = seltype == Asc.c_oAscSelectionType.RangeChart,
                    is_shape_text = seltype == Asc.c_oAscSelectionType.RangeShapeText,
                    is_shape = seltype == Asc.c_oAscSelectionType.RangeShape,
                    is_image = seltype == Asc.c_oAscSelectionType.RangeImage || seltype == Asc.c_oAscSelectionType.RangeSlicer,
                    is_mode_2 = is_shape_text || is_shape || is_chart_text || is_chart,
                    is_objLocked = false;

                if (!(is_mode_2 || is_image) &&
                        me._state.selection_type === seltype &&
                            me._state.coauthdisable === coauth_disable)
                    return seltype === Asc.c_oAscSelectionType.RangeImage;

                if ( is_mode_2 ) {
                    var selectedObjects = me.api.asc_getGraphicObjectProps();
                    is_objLocked = selectedObjects.some(function (object) {
                        return object.asc_getObjectType() == Asc.c_oAscTypeSelectElement.Image && object.asc_getObjectValue().asc_getLocked();
                    });
                }

                me.toolbar.lockToolbar(Common.enumLock.coAuthText, is_objLocked);

                return is_image;
            };

            var selectionType = info.asc_getSelectionType(),
                coauth_disable = false,
                editOptionsDisabled = _disableEditOptions(selectionType, coauth_disable),
                val, need_disable = false;

            if (editOptionsDisabled) return;
            if (selectionType == Asc.c_oAscSelectionType.RangeChart || selectionType == Asc.c_oAscSelectionType.RangeChartText)
                return;

            if ( !me.toolbar.mode.isEditDiagram ) {
                var filterInfo = info.asc_getAutoFilterInfo();

                val = filterInfo ? filterInfo.asc_getIsAutoFilter() : null;
                if ( this._state.filter !== val ) {
                    me.toolbar.btnSetAutofilter.toggle(val===true, true);
                    this._state.filter = val;
                }

                need_disable =  this._state.controlsdisabled.filters || (val===null);
                me.toolbar.lockToolbar(Common.enumLock.ruleFilter, need_disable,
                    { array: [me.toolbar.btnSetAutofilter, me.toolbar.btnSortDown, me.toolbar.btnSortUp] });

                need_disable =  this._state.controlsdisabled.filters || !filterInfo || (filterInfo.asc_getIsApplyAutoFilter()!==true);
                me.toolbar.lockToolbar(Common.enumLock.ruleDelFilter, need_disable, {array: [me.toolbar.btnClearAutofilter]});
            }
        },

        onApiSelectionChanged_OleEditor: function(info) {
            if ( !this.editMode || this.api.isCellEdited || this.api.isRangeSelection || !info) return;

            var me = this;
            var _disableEditOptions = function(seltype, coauth_disable) {
                var is_chart_text = seltype == Asc.c_oAscSelectionType.RangeChartText,
                    is_chart = seltype == Asc.c_oAscSelectionType.RangeChart,
                    is_shape_text = seltype == Asc.c_oAscSelectionType.RangeShapeText,
                    is_shape = seltype == Asc.c_oAscSelectionType.RangeShape,
                    is_image = seltype == Asc.c_oAscSelectionType.RangeImage || seltype == Asc.c_oAscSelectionType.RangeSlicer,
                    is_mode_2 = is_shape_text || is_shape || is_chart_text || is_chart,
                    is_objLocked = false;

                if (!(is_mode_2 || is_image) &&
                        me._state.selection_type === seltype &&
                            me._state.coauthdisable === coauth_disable)
                    return seltype === Asc.c_oAscSelectionType.RangeImage;

                if ( is_mode_2 ) {
                    var selectedObjects = me.api.asc_getGraphicObjectProps();
                    is_objLocked = selectedObjects.some(function (object) {
                        return object.asc_getObjectType() == Asc.c_oAscTypeSelectElement.Image && object.asc_getObjectValue().asc_getLocked();
                    });
                }

                var _set = Common.enumLock;
                var type = seltype;
                switch ( seltype ) {
                    case Asc.c_oAscSelectionType.RangeSlicer:
                    case Asc.c_oAscSelectionType.RangeImage: type = _set.selImage; break;
                    case Asc.c_oAscSelectionType.RangeShape: type = _set.selShape; break;
                    case Asc.c_oAscSelectionType.RangeShapeText: type = _set.selShapeText; break;
                    case Asc.c_oAscSelectionType.RangeChart: type = _set.selChart; break;
                    case Asc.c_oAscSelectionType.RangeChartText: type = _set.selChartText; break;
                }

                me.toolbar.lockToolbar(type, type != seltype, {
                    clear: [_set.selImage, _set.selChart, _set.selChartText, _set.selShape, _set.selShapeText, _set.coAuth]
                });

                me.toolbar.lockToolbar(Common.enumLock.coAuthText, is_objLocked);

                me._state.controlsdisabled.filters = is_image || is_mode_2;

                return is_image;
            };

            var selectionType = info.asc_getSelectionType(),
                xfs = info.asc_getXfs(),
                toolbar = this.toolbar,
                coauth_disable = false,
                editOptionsDisabled = _disableEditOptions(selectionType, coauth_disable),
                val, need_disable = false;

            if (editOptionsDisabled) return;
            if (selectionType == Asc.c_oAscSelectionType.RangeChart || selectionType == Asc.c_oAscSelectionType.RangeChartText)
                return;

            Common.NotificationCenter.trigger('fonts:change', xfs);

            /* read font size */
            var str_size = xfs.asc_getFontSize();
            if (this._state.fontsize !== str_size) {
                toolbar.cmbFontSize.setValue((str_size !== undefined) ? str_size : '');
                this._state.fontsize = str_size;
            }

            val = xfs.asc_getFontBold();
            if (this._state.bold !== val) {
                toolbar.btnTextFormatting.menu.items[0].setChecked(val === true);
                this._state.bold = val;
            }
            val = xfs.asc_getFontItalic();
            if (this._state.italic !== val) {
                toolbar.btnTextFormatting.menu.items[1].setChecked(val === true);
                this._state.italic = val;
            }
            val = xfs.asc_getFontUnderline();
            if (this._state.underline !== val) {
                toolbar.btnTextFormatting.menu.items[2].setChecked(val === true);
                this._state.underline = val;
            }
            val = xfs.asc_getFontStrikeout();
            if (this._state.strikeout !== val) {
                toolbar.btnTextFormatting.menu.items[3].setChecked(val === true);
                this._state.strikeout = val;
            }

            val = xfs.asc_getFontSuperscript();
            if (this._state.superscript !== val) {
                toolbar.btnTextFormatting.menu.items[4].setChecked(val === true);
                this._state.superscript = val;
            }

            val = xfs.asc_getFontSubscript();
            if (this._state.subscript !== val) {
                toolbar.btnTextFormatting.menu.items[5].setChecked(val === true);
                this._state.subscript = val;
            }

            /* read font color */
            var clr,
                color,
                fontColorPicker      = toolbar.mnuTextColorPicker,
                paragraphColorPicker = toolbar.mnuBackColorPicker;

            if (!fontColorPicker.isDummy) {
                color = xfs.asc_getFontColor();
                if (color) {
                    if (color.get_auto()) {
                        if (this._state.clrtext !== 'auto') {
                            fontColorPicker.clearSelection();
                            toolbar.btnTextColor.setAutoColor(true);
                            this._state.clrtext = 'auto';
                        }
                    } else {
                        if (color.get_type() == Asc.c_oAscColor.COLOR_TYPE_SCHEME) {
                            clr = {color: Common.Utils.ThemeColor.getHexColor(color.get_r(), color.get_g(), color.get_b()), effectValue: color.get_value() };
                        } else {
                            clr = Common.Utils.ThemeColor.getHexColor(color.get_r(), color.get_g(), color.get_b());
                        }
                        var type1 = typeof(clr),
                            type2 = typeof(this._state.clrtext);
                        if ( (this._state.clrtext == 'auto') || (type1 !== type2) || (type1=='object' &&
                                (clr.effectValue!==this._state.clrtext.effectValue || this._state.clrtext.color.indexOf(clr.color)<0)) ||
                            (type1!='object' && this._state.clrtext!==undefined && this._state.clrtext.indexOf(clr)<0 )) {

                            toolbar.btnTextColor.setAutoColor(false);
                            if (_.isObject(clr)) {
                                var isselected = false;
                                for (var i = 0; i < 10; i++) {
                                    if (Common.Utils.ThemeColor.ThemeValues[i] == clr.effectValue) {
                                        fontColorPicker.select(clr, true);
                                        isselected = true;
                                        break;
                                    }
                                }
                                if (!isselected) fontColorPicker.clearSelection();
                            } else {
                                fontColorPicker.select(clr, true);
                            }
                            this._state.clrtext = clr;
                        }
                    }
                }
                this._state.clrtext_asccolor = color;
            }

            /* read cell background color */
            if (!paragraphColorPicker.isDummy) {
                color = xfs.asc_getFillColor();
                if (color && !color.get_auto()) {
                    if (color.get_type() == Asc.c_oAscColor.COLOR_TYPE_SCHEME) {
                        clr = {color: Common.Utils.ThemeColor.getHexColor(color.get_r(), color.get_g(), color.get_b()), effectValue: color.get_value() };
                    } else {
                        clr = Common.Utils.ThemeColor.getHexColor(color.get_r(), color.get_g(), color.get_b());
                    }
                } else {
                    clr = 'transparent';
                }

                type1 = typeof(clr);
                type2 = typeof(this._state.clrback);
                if ( (type1 !== type2) || (type1=='object' &&
                        (clr.effectValue!==this._state.clrback.effectValue || this._state.clrback.color.indexOf(clr.color)<0)) ||
                    (type1!='object' && this._state.clrback!==undefined && this._state.clrback.indexOf(clr)<0 )) {

                    if (_.isObject(clr)) {
                        var isselected = false;
                        for (i = 0; i < 10; i++) {
                            if (Common.Utils.ThemeColor.ThemeValues[i] == clr.effectValue) {
                                paragraphColorPicker.select(clr, true);
                                isselected = true;
                                break;
                            }
                        }
                        if (!isselected) paragraphColorPicker.clearSelection();
                    } else {
                        paragraphColorPicker.select(clr, true);
                    }
                    this._state.clrback = clr;
                }
                this._state.clrshd_asccolor = color;
            }

            var filterInfo = info.asc_getAutoFilterInfo(),
                formatTableInfo = info.asc_getFormatTableInfo();

            /* read cell horizontal align */

            var fontparam = xfs.asc_getHorAlign();
            if (this._state.pralign !== fontparam) {
                this._state.pralign = fontparam;

                var index = -1, align;
                switch (fontparam) {
                    case AscCommon.align_Left:    index = 0;      align = 'btn-align-left';      break;
                    case AscCommon.align_Center:  index = 1;      align = 'btn-align-center';    break;
                    case AscCommon.align_Right:   index = 2;      align = 'btn-align-right';     break;
                    case AscCommon.align_Justify: index = 3;      align = 'btn-align-just';      break;
                    default:        index = -255;   align = 'btn-align-left';      break;
                }
                if (!(index < 0)) {
                    toolbar.btnHorizontalAlign.menu.items[index].setChecked(true);
                } else if (index == -255) {
                    toolbar.btnHorizontalAlign.menu.clearAll();
                }
                if ( toolbar.btnHorizontalAlign.rendered && toolbar.btnHorizontalAlign.$icon ) {
                    toolbar.btnHorizontalAlign.$icon.removeClass(toolbar.btnHorizontalAlign.options.icls).addClass(align);
                    toolbar.btnHorizontalAlign.options.icls = align;
                }
                toolbar.btnWrap.allowDepress = (fontparam !== AscCommon.align_Justify);
            }

             // read cell vertical align
            fontparam = xfs.asc_getVertAlign();

            if (this._state.valign !== fontparam) {
                this._state.valign = fontparam;

                index = -1;   align = '';
                switch (fontparam) {
                    case Asc.c_oAscVAlign.Top:    index = 0; align = 'btn-align-top';     break;
                    case Asc.c_oAscVAlign.Center: index = 1; align = 'btn-align-middle';  break;
                    case Asc.c_oAscVAlign.Bottom: index = 2; align = 'btn-align-bottom';  break;
                }
                if (!(index < 0)) {
                    toolbar.btnVerticalAlign.menu.items[index].setChecked(true);
                } else if (index == -255) {
                    toolbar.btnVerticalAlign.menu.clearAll();
                }
                if ( toolbar.btnVerticalAlign.rendered && toolbar.btnVerticalAlign.$icon ) {
                    toolbar.btnVerticalAlign.$icon.removeClass(toolbar.btnVerticalAlign.options.icls).addClass(align);
                    toolbar.btnVerticalAlign.options.icls = align;
                }
            }

            need_disable =  this._state.controlsdisabled.filters || formatTableInfo!==null || filterInfo && filterInfo.asc_getIsAutoFilter()===null;
            toolbar.lockToolbar(Common.enumLock.ruleMerge, need_disable, {array:[toolbar.btnMerge]});

            val = info.asc_getMerge();
            if (this._state.merge !== val) {
                toolbar.btnMerge.toggle(val===Asc.c_oAscMergeOptions.Merge, true);
                this._state.merge = val;
            }

            /* read cell text wrapping */
            if (!toolbar.btnWrap.isDisabled()) {
                val = xfs.asc_getWrapText();
                if (this._state.wrap !== val) {
                    toolbar.btnWrap.toggle(val===true, true);
                    this._state.wrap = val;
                }
            }

            val = (filterInfo) ? filterInfo.asc_getIsAutoFilter() : null;
            this._state.filter = val;
            need_disable =  this._state.controlsdisabled.filters || (val===null);
            toolbar.lockToolbar(Common.enumLock.ruleFilter, need_disable, { array: [toolbar.btnTableTemplate] });

            val = (formatTableInfo) ? formatTableInfo.asc_getTableStyleName() : null;
            if (this._state.tablestylename !== val && this.toolbar.mnuTableTemplatePicker) {
                val = this.toolbar.mnuTableTemplatePicker.store.findWhere({name: val});
                if (val) {
                    this.toolbar.mnuTableTemplatePicker.selectRecord(val);
                    this._state.tablestylename = val.get('name');
                } else {
                    toolbar.mnuTableTemplatePicker.deselectAll();
                    this._state.tablestylename = null;
                }
            }

            val = info.asc_getStyleName();
            if (this._state.prstyle != val && this.toolbar.mnuCellStylePicker) {

                val = this.toolbar.mnuCellStylePicker.store.findWhere({name: val});
                if (val) {
                    this.toolbar.mnuCellStylePicker.selectRecord(val);
                    this._state.prstyle = val.get('name');
                } else {
                    this.toolbar.mnuCellStylePicker.deselectAll();
                    this._state.prstyle = null;
                }
            }

            var old_name = this._state.tablename;
            this._state.tablename = (formatTableInfo) ? formatTableInfo.asc_getTableName() : undefined;

            var old_applied = this._state.filterapplied;
            this._state.filterapplied = this._state.filter && filterInfo.asc_getIsApplyAutoFilter();

            if (this._state.tablename !== old_name || this._state.filterapplied !== old_applied)
                this.getApplication().getController('Statusbar').onApiFilterInfo(!need_disable);

            this._state.multiselect = info.asc_getMultiselect();
            toolbar.lockToolbar(Common.enumLock.multiselect, this._state.multiselect, { array: [toolbar.btnTableTemplate]});

            this._state.inpivot = !!info.asc_getPivotTableInfo();
            toolbar.lockToolbar(Common.enumLock.editPivot, this._state.inpivot, { array: [toolbar.btnMerge]});

            need_disable = !this.appConfig.canModifyFilter;
            toolbar.lockToolbar(Common.enumLock.cantModifyFilter, need_disable, { array: [toolbar.btnTableTemplate]});

            val = xfs.asc_getNumFormatInfo();
            if ( val ) {
                this._state.numformat = xfs.asc_getNumFormat();
                this._state.numformatinfo = val;
                val = val.asc_getType();
                if (this._state.numformattype !== val) {
                    me.toolbar.cmbNumberFormat.setValue(val, me.toolbar.txtCustom);
                    this._state.numformattype = val;
                }
            }
        },

        onApiEditorSelectionChanged_OleEditor: function(fontobj) {
            if (!this.editMode || $('.asc-window.enable-key-events:visible').length>0) return;

            var toolbar = this.toolbar,
                val;

            /* read font name */
            Common.NotificationCenter.trigger('fonts:change', fontobj);

            /* read font params */
            val = fontobj.asc_getFontBold();
            if (this._state.bold !== val) {
                toolbar.btnTextFormatting.menu.items[0].setChecked(val === true);
                this._state.bold = val;
            }
            val = fontobj.asc_getFontItalic();
            if (this._state.italic !== val) {
                toolbar.btnTextFormatting.menu.items[1].setChecked(val === true);
                this._state.italic = val;
            }
            val = fontobj.asc_getFontUnderline();
            if (this._state.underline !== val) {
                toolbar.btnTextFormatting.menu.items[2].setChecked(val === true);
                this._state.underline = val;
            }
            val = fontobj.asc_getFontStrikeout();
            if (this._state.strikeout !== val) {
                toolbar.btnTextFormatting.menu.items[3].setChecked(val === true);
                this._state.strikeout = val;
            }

            val = fontobj.asc_getFontSubscript();
            if (this._state.subscript !== val) {
                toolbar.btnTextFormatting.menu.items[4].setChecked(val === true);
                this._state.subscript = val;
            }

            val = fontobj.asc_getFontSuperscript();
            if (this._state.superscript !== val) {
                toolbar.btnTextFormatting.menu.items[5].setChecked(val === true);
                this._state.superscript = val;
            }

            /* read font size */
            var str_size = fontobj.asc_getFontSize();
            if (this._state.fontsize !== str_size) {
                toolbar.cmbFontSize.setValue((str_size!==undefined) ? str_size : '');
                this._state.fontsize = str_size;
            }

            /* read font color */
            var clr,
                color,
                fontColorPicker      = this.toolbar.mnuTextColorPicker;

            if (!fontColorPicker.isDummy) {
                color = fontobj.asc_getFontColor();
                if (color) {
                    if (color.get_auto()) {
                        if (this._state.clrtext !== 'auto') {
                            fontColorPicker.clearSelection();
                            this.toolbar.btnTextColor.setAutoColor(true);
                            this._state.clrtext = 'auto';
                        }
                    } else {
                        if (color.get_type() == Asc.c_oAscColor.COLOR_TYPE_SCHEME) {
                            clr = {color: Common.Utils.ThemeColor.getHexColor(color.get_r(), color.get_g(), color.get_b()), effectValue: color.get_value() };
                        } else {
                            clr = Common.Utils.ThemeColor.getHexColor(color.get_r(), color.get_g(), color.get_b());
                        }
                        var type1 = typeof(clr),
                            type2 = typeof(this._state.clrtext);
                        if ( (this._state.clrtext == 'auto') || (type1 !== type2) || (type1=='object' &&
                                (clr.effectValue!==this._state.clrtext.effectValue || this._state.clrtext.color.indexOf(clr.color)<0)) ||
                            (type1!='object' && this._state.clrtext!==undefined && this._state.clrtext.indexOf(clr)<0 )) {

                            this.toolbar.btnTextColor.setAutoColor(false);
                            if (_.isObject(clr)) {
                                var isselected = false;
                                for (var i = 0; i < 10; i++) {
                                    if (Common.Utils.ThemeColor.ThemeValues[i] == clr.effectValue) {
                                        fontColorPicker.select(clr, true);
                                        isselected = true;
                                        break;
                                    }
                                }
                                if (!isselected) fontColorPicker.clearSelection();
                            } else {
                                fontColorPicker.select(clr, true);
                            }
                            this._state.clrtext = clr;
                        }
                    }
                }
                this._state.clrtext_asccolor = color;
            }
        },

        onApiStyleChange: function() {
            this.toolbar.btnCopyStyle.toggle(false, true);
            this.modeAlwaysSetStyle = false;
        },

        updateThemeColors: function() {
            var updateColors = function(picker, defaultColor) {
                if (picker) {
                    var clr;

                    var effectcolors = Common.Utils.ThemeColor.getEffectColors();
                    for (var i = 0; i < effectcolors.length; i++) {
                        if (typeof(picker.currentColor) == 'object' &&
                            clr === undefined &&
                            picker.currentColor.effectId == effectcolors[i].effectId)
                            clr = effectcolors[i];
                    }

                    picker.updateColors(effectcolors, Common.Utils.ThemeColor.getStandartColors());
                    if (picker.currentColor === undefined) {
                        picker.currentColor = defaultColor;
                    } else if ( clr!==undefined ) {
                        picker.currentColor = clr;
                    }
                }
            };

            updateColors(this.toolbar.mnuTextColorPicker, Common.Utils.ThemeColor.getStandartColors()[1]);
            if (this.toolbar.btnTextColor.currentColor === undefined || !this.toolbar.btnTextColor.currentColor.isAuto) {
                this.toolbar.btnTextColor.currentColor=Common.Utils.ThemeColor.getStandartColors()[1];
                this.toolbar.btnTextColor.setColor(this.toolbar.btnTextColor.currentColor);
            }

            updateColors(this.toolbar.mnuBackColorPicker, Common.Utils.ThemeColor.getStandartColors()[3]);
            if (this.toolbar.btnBackColor.currentColor === undefined) {
                this.toolbar.btnBackColor.currentColor=Common.Utils.ThemeColor.getStandartColors()[3];
            } else
                this.toolbar.btnBackColor.currentColor = this.toolbar.mnuBackColorPicker.currentColor.color || this.toolbar.mnuBackColorPicker.currentColor;
            this.toolbar.btnBackColor.setColor(this.toolbar.btnBackColor.currentColor);

            if (this._state.clrtext_asccolor!==undefined || this._state.clrshd_asccolor!==undefined) {
                this._state.clrtext = undefined;
                this._state.clrback = undefined;
                this.onApiSelectionChanged(this.api.asc_getCellInfo());
            }

            this._state.clrtext_asccolor = undefined;
            this._state.clrshd_asccolor = undefined;

            if (this.toolbar.mnuBorderColorPicker) {
                updateColors(this.toolbar.mnuBorderColorPicker, {color: '000', isAuto: true});
                var currentColor = this.toolbar.mnuBorderColorPicker.currentColor;
                if (currentColor && currentColor.isAuto) {
                    var clr_item = this.toolbar.btnBorders.menu.$el.find('#id-toolbar-menu-auto-bordercolor > a');
                    !clr_item.hasClass('selected') && clr_item.addClass('selected');
                }
                this.toolbar.btnBorders.options.borderscolor = currentColor.color || currentColor;
                $('#id-toolbar-mnu-item-border-color > a .menu-item-icon').css('border-color', '#' + this.toolbar.btnBorders.options.borderscolor);
            }
        },

        hideElements: function(opts) {
            if (!_.isUndefined(opts.compact)) {
                this.onChangeViewMode(opts.compact);
            }

            if (!_.isUndefined(opts.formula)) {
                var cellEditor  = this.getApplication().getController('CellEditor').getView('CellEditor');
                cellEditor && cellEditor.setVisible(!opts.formula);

                Common.NotificationCenter.trigger('layout:changed', 'celleditor', opts.formula?'hidden':'showed');
            }

            if (!_.isUndefined(opts.headings)) {
                if (this.api) {
                    this.api.asc_setDisplayHeadings(!opts.headings);
                }
            }

            if (!_.isUndefined(opts.gridlines)) {
                if (this.api) {
					this.api.asc_setDisplayGridlines(!opts.gridlines);
                }
            }

            if (!_.isUndefined(opts.freezepanes)) {
                if (this.api) {
                    this.api.asc_freezePane();
                }
            }

            Common.NotificationCenter.trigger('edit:complete', this.toolbar);
        },

        onApiAutoShapes: function() {
            var me = this;
            var onShowBefore = function(menu) {
                me.fillAutoShapes();
                menu.off('show:before', onShowBefore);
            };
            me.toolbar.btnInsertShape.menu.on('show:before', onShowBefore);
        },

        fillAutoShapes: function() {
            var me = this;

            var menuitem = new Common.UI.MenuItem({
                template: _.template('<div id="id-toolbar-menu-insertshape" class="menu-insertshape"></div>')
            });
            me.toolbar.btnInsertShape.menu.addItem(menuitem);

            var recents = Common.localStorage.getItem('sse-recent-shapes');

            var shapePicker = new Common.UI.DataViewShape({
                el: $('#id-toolbar-menu-insertshape'),
                itemTemplate: _.template('<div class="item-shape" id="<%= id %>"><svg width="20" height="20" class=\"icon uni-scale\"><use xlink:href=\"#svg-icon-<%= data.shapeType %>\"></use></svg></div>'),
                groups: me.getApplication().getCollection('ShapeGroups'),
                parentMenu: me.toolbar.btnInsertShape.menu,
                restoreHeight: 652,
                textRecentlyUsed: me.textRecentlyUsed,
                recentShapes: recents ? JSON.parse(recents) : null
            });
            shapePicker.on('item:click', function(picker, item, record, e) {
                if (me.api) {
                    if (record) {
                        me._addAutoshape(true, record.get('data').shapeType);
                        me._isAddingShape = true;
                    }

                    if (me.toolbar.btnInsertText.pressed) {
                        me.toolbar.btnInsertText.toggle(false, true);
                    }
                    if (e.type !== 'click')
                        me.toolbar.btnInsertShape.menu.hide();
                    Common.NotificationCenter.trigger('edit:complete', me.toolbar, me.toolbar.btnInsertShape);
                    Common.component.Analytics.trackEvent('ToolBar', 'Add Shape');
                }
            });
        },

        fillEquations: function() {
            if (!this.toolbar.btnInsertEquation.rendered || this.toolbar.btnInsertEquation.menu.items.length>0) return;

            var me = this, equationsStore = this.getApplication().getCollection('EquationGroups');

            me.toolbar.btnInsertEquation.menu.removeAll();
            var onShowAfter = function(menu) {
                for (var i = 0; i < equationsStore.length; ++i) {
                    var equationPicker = new Common.UI.DataViewSimple({
                        el: $('#id-toolbar-menu-equationgroup' + i),
                        parentMenu: menu.items[i].menu,
                        store: equationsStore.at(i).get('groupStore'),
                        scrollAlwaysVisible: true,
                        itemTemplate: _.template(
                            '<div class="item-equation">' +
                                '<div class="equation-icon" style="background-position:<%= posX %>px <%= posY %>px;width:<%= width %>px;height:<%= height %>px;" id="<%= id %>"></div>' +
                            '</div>')
                    });
                    equationPicker.on('item:click', function(picker, item, record, e) {
                        if (me.api) {
                            if (record)
                                me.api.asc_AddMath(record.get('data').equationType);

                            if (me.toolbar.btnInsertText.pressed) {
                                me.toolbar.btnInsertText.toggle(false, true);
                            }
                            if (me.toolbar.btnInsertShape.pressed) {
                                me.toolbar.btnInsertShape.toggle(false, true);
                            }

                            if (e.type !== 'click')
                                me.toolbar.btnInsertEquation.menu.hide();
                            Common.NotificationCenter.trigger('edit:complete', me.toolbar, me.toolbar.btnInsertEquation);
                            Common.component.Analytics.trackEvent('ToolBar', 'Add Equation');
                        }
                    });
                }
                menu.off('show:after', onShowAfter);
            };
            me.toolbar.btnInsertEquation.menu.on('show:after', onShowAfter);

            for (var i = 0; i < equationsStore.length; ++i) {
                var equationGroup = equationsStore.at(i);
                var menuItem = new Common.UI.MenuItem({
                    caption: equationGroup.get('groupName'),
                    menu: new Common.UI.Menu({
                        menuAlign: 'tl-tr',
                        items: [
                            { template: _.template('<div id="id-toolbar-menu-equationgroup' + i +
                                '" class="menu-shape margin-left-5" style="width:' + (equationGroup.get('groupWidth') + 8) + 'px; ' +
                                equationGroup.get('groupHeightStr') + '"></div>') }
                        ]
                    })
                });
                me.toolbar.btnInsertEquation.menu.addItem(menuItem);
            }
        },

        onInsertEquationClick: function() {
            if (this.api) {
                this.api.asc_AddMath();
                Common.component.Analytics.trackEvent('ToolBar', 'Add Equation');
            }
            Common.NotificationCenter.trigger('edit:complete', this.toolbar, this.toolbar.btnInsertEquation);
        },

        onInsertSymbolClick: function() {
            Common.NotificationCenter.trigger('protect:check', this.onInsertSymbolClickCallback, this, []);
        },

        onInsertSymbolClickCallback: function() {
            if (this.api) {
                var me = this,
                    selected = me.api.asc_GetSelectedText(),
                    win = new Common.Views.SymbolTableDialog({
                        api: me.api,
                        lang: me.toolbar.mode.lang,
                        type: 1,
                        special: true,
                        buttons: [{value: 'ok', caption: this.textInsert}, 'close'],
                        font: selected && selected.length>0 ? me.api.asc_getCellInfo().asc_getXfs().asc_getFontName() : undefined,
                        symbol: selected && selected.length>0 ? selected.charAt(0) : undefined,
                        handler: function(dlg, result, settings) {
                            if (result == 'ok') {
                                me.insertSymbol(settings.font, settings.code, settings.special, settings.speccharacter);
                            } else
                                Common.NotificationCenter.trigger('edit:complete', me.toolbar);
                        }
                    });
                win.show();
                win.on('symbol:dblclick', function(cmp, result, settings) {
                    me.insertSymbol(settings.font, settings.code, settings.special, settings.speccharacter);
                });
            }
        },

        onInsertSymbolItemClick: function(picker, item, record, e) {
            if (this.api && record)
                this.insertSymbol(record.get('font'), record.get('symbol'), record.get('special'));
        },

        insertSymbol: function(fontRecord, symbol, special, specCharacter){
            var font = fontRecord ? fontRecord: this.api.asc_getCellInfo().asc_getXfs().asc_getFontName();
            this.api.asc_insertSymbol(font, symbol, special);
            !specCharacter && this.toolbar.saveSymbol(symbol, font);
        },

        onInsertSlicerClick: function() {
            var me = this,
                props = me.api.asc_beforeInsertSlicer();
            if (props) {
                (new SSE.Views.SlicerAddDialog({
                    props: props,
                    handler: function (result, settings) {
                        if (me && me.api && result == 'ok') {
                            me.api.asc_insertSlicer(settings);
                        }
                        Common.NotificationCenter.trigger('edit:complete', me.toolbar);
                    }
                })).show();
            }
        },

        onApiMathTypes: function(equation) {
            this._equationTemp = equation;
            var me = this;
            var onShowBefore = function(menu) {
                me.onMathTypes(me._equationTemp);
                if (me._equationTemp && me._equationTemp.get_Data().length>0)
                    me.fillEquations();
                me.toolbar.btnInsertEquation.menu.off('show:before', onShowBefore);
            };
            me.toolbar.btnInsertEquation.menu.on('show:before', onShowBefore);
        },

        onMathTypes: function(equation) {
            equation = equation || this._equationTemp;

            var equationgrouparray = [],
                equationsStore = this.getCollection('EquationGroups');

            if (equationsStore.length>0)
                return;

            // equations groups

            var c_oAscMathMainTypeStrings = {};

            // [translate, count cells, scroll]

            c_oAscMathMainTypeStrings[Common.define.c_oAscMathMainType.Symbol       ] = [this.textSymbols, 11, false, 'svg-icon-symbols'];
            c_oAscMathMainTypeStrings[Common.define.c_oAscMathMainType.Fraction     ] = [this.textFraction, 4, false, 'svg-icon-fraction'];
            c_oAscMathMainTypeStrings[Common.define.c_oAscMathMainType.Script       ] = [this.textScript, 4, false, 'svg-icon-script'];
            c_oAscMathMainTypeStrings[Common.define.c_oAscMathMainType.Radical      ] = [this.textRadical, 4, false, 'svg-icon-radical'];
            c_oAscMathMainTypeStrings[Common.define.c_oAscMathMainType.Integral     ] = [this.textIntegral, 3, true, 'svg-icon-integral'];
            c_oAscMathMainTypeStrings[Common.define.c_oAscMathMainType.LargeOperator] = [this.textLargeOperator, 5, true, 'svg-icon-largeOperator'];
            c_oAscMathMainTypeStrings[Common.define.c_oAscMathMainType.Bracket      ] = [this.textBracket, 4, true, 'svg-icon-bracket'];
            c_oAscMathMainTypeStrings[Common.define.c_oAscMathMainType.Function     ] = [this.textFunction, 3, true, 'svg-icon-function'];
            c_oAscMathMainTypeStrings[Common.define.c_oAscMathMainType.Accent       ] = [this.textAccent, 4, false, 'svg-icon-accent'];
            c_oAscMathMainTypeStrings[Common.define.c_oAscMathMainType.LimitLog     ] = [this.textLimitAndLog, 3, false, 'svg-icon-limAndLog'];
            c_oAscMathMainTypeStrings[Common.define.c_oAscMathMainType.Operator     ] = [this.textOperator, 4, false, 'svg-icon-operator'];
            c_oAscMathMainTypeStrings[Common.define.c_oAscMathMainType.Matrix       ] = [this.textMatrix, 4, true, 'svg-icon-matrix'];

            // equations sub groups

            // equations types

            var translationTable = {}, name = '', translate = '';
            for (name in Common.define.c_oAscMathType) {
                if (Common.define.c_oAscMathType.hasOwnProperty(name)) {
                    var arr = name.split('_');
                    if (arr.length==2 && arr[0]=='Symbol') {
                        translate = 'txt' + arr[0] + '_' + arr[1].toLocaleLowerCase();
                    } else
                        translate = 'txt' + name;
                    translationTable[Common.define.c_oAscMathType[name]] = this[translate];
                }
            }
            var i,id = 0, count = 0, length = 0, width = 0, height = 0, store = null, list = null, eqStore = null, eq = null, data;

            if (equation) {
                data = equation.get_Data();
                count = data.length;
                if (count) {
                    for (var j = 0; j < count; ++j) {
                        var group = data[j];
                        id = group.get_Id();
                        width = group.get_W();
                        height = group.get_H();

                        store = new Backbone.Collection([], {
                            model: SSE.Models.EquationModel
                        });

                        if (store) {
                            var allItemsCount = 0, itemsCount = 0, ids = 0, arr = [];
                            length = group.get_Data().length;
                            for (i = 0; i < length; ++i) {
                                eqStore = group.get_Data()[i];
                                itemsCount = eqStore.get_Data().length;
                                for (var p = 0; p < itemsCount; ++p) {
                                    eq = eqStore.get_Data()[p];
                                    ids = eq.get_Id();

                                    translate = '';

                                    if (translationTable.hasOwnProperty(ids)) {
                                        translate = translationTable[ids];
                                    }
                                    arr.push({
                                        data            : {equationType: ids},
                                        tip             : translate,
                                        allowSelected   : true,
                                        selected        : false,
                                        width           : eqStore.get_W(),
                                        height          : eqStore.get_H(),
                                        posX            : -eq.get_X(),
                                        posY            : -eq.get_Y()
                                    });
                                }

                                allItemsCount += itemsCount;
                            }
                            store.add(arr);
                            width = c_oAscMathMainTypeStrings[id][1] * (width + 10);  // 4px margin + 4px margin + 1px border + 1px border

                            var normHeight = parseInt(370 / (height + 10)) * (height + 10);
                            equationgrouparray.push({
                                groupName   : c_oAscMathMainTypeStrings[id][0],
                                groupStore  : store,
                                groupWidth  : width,
                                groupHeight : normHeight,
                                groupHeightStr : c_oAscMathMainTypeStrings[id][2] ? ' height:'+ normHeight +'px!important; ' : '',
                                groupIcon: c_oAscMathMainTypeStrings[id][3]
                            });
                        }
                    }
                    equationsStore.add(equationgrouparray);
                    // this.fillEquations();
                }
            }
        },

        attachToControlEvents: function() {
//            this.control({
//                'menu[action=table-templates]':{
//                    select: this._onMenuTableTemplate,
//                    itemmouseenter: function(obj, record, item, index, event, eOpts) {
//                        if (obj.tooltip) obj.tooltip.close();
//                        obj.tooltip = Ext.create('Ext.tip.ToolTip', {
//                            closeAction     : 'destroy',
//                            dismissDelay    : 2000,
//                            html            : record.get('caption')
//                        });
//                        var xy = event.getXY();
//                        obj.tooltip.showAt([xy[0]+10,xy[1]+10]);
//                    },
//                    itemmouseleave: function(obj, record, item, index, e, eOpts) {
//                        if (obj.tooltip) obj.tooltip.close();
//                    },
//                    hide: function() {
//                        this.getToolbar().fireEvent('editcomplete', this.getToolbar());
//                    }
//                },
//                'menu[action=number-format]': {
//                    click: this._handleNumberFormatMenu
//                }
//            });
        },

        _disableEditOptions: function(seltype, coauth_disable) {
            if (this.api.isCellEdited) return true;
            if (this.api.isRangeSelection) return true;

            var toolbar = this.toolbar,
                is_chart_text   = seltype == Asc.c_oAscSelectionType.RangeChartText,
                is_chart        = seltype == Asc.c_oAscSelectionType.RangeChart,
                is_shape_text   = seltype == Asc.c_oAscSelectionType.RangeShapeText,
                is_shape        = seltype == Asc.c_oAscSelectionType.RangeShape,
                is_image        = seltype == Asc.c_oAscSelectionType.RangeImage,
                is_slicer       = seltype == Asc.c_oAscSelectionType.RangeSlicer,
                is_mode_2       = is_shape_text || is_shape || is_chart_text || is_chart || is_slicer,
                is_objLocked    = false,
                is_smartart_internal = false,
                is_lockShape    = false,
                is_lockText = false;

            if (!(is_mode_2 || is_image) && this._state.selection_type===seltype && this._state.coauthdisable===coauth_disable) return (seltype===Asc.c_oAscSelectionType.RangeImage);

            if (is_mode_2) {
                var SelectedObjects = this.api.asc_getGraphicObjectProps();
                for (var i=0; i<SelectedObjects.length; ++i)
                {
                    if (SelectedObjects[i].asc_getObjectType() == Asc.c_oAscTypeSelectElement.Image) {
                        var value = SelectedObjects[i].asc_getObjectValue(),
                            shapeProps = value ? value.asc_getShapeProperties() : null;
                        if (shapeProps) {
                            is_smartart_internal = shapeProps.asc_getFromSmartArtInternal();
                        }
                        is_objLocked = is_objLocked || value.asc_getLocked();
                        is_lockText = is_lockText || value.asc_getProtectionLockText();
                        is_lockShape = is_lockShape || value.asc_getProtectionLocked();
                    }
                }
                this._state.is_lockText = is_lockText;
                this._state.is_lockShape = is_lockShape;
            }

            if ( coauth_disable ) {
                toolbar.lockToolbar(Common.enumLock.coAuth, coauth_disable);
            } else {
                var _set = Common.enumLock;
                var type = seltype;
                switch (seltype) {
                case Asc.c_oAscSelectionType.RangeImage:        type = _set.selImage; break;
                case Asc.c_oAscSelectionType.RangeShape:        type = _set.selShape; break;
                case Asc.c_oAscSelectionType.RangeShapeText:    type = _set.selShapeText; break;
                case Asc.c_oAscSelectionType.RangeChart:        type = _set.selChart; break;
                case Asc.c_oAscSelectionType.RangeChartText:    type = _set.selChartText; break;
                case Asc.c_oAscSelectionType.RangeSlicer:       type = _set.selSlicer; break;
                }

                if ( !this.appConfig.isEditDiagram && !this.appConfig.isEditMailMerge && !this.appConfig.isEditOle )
                    toolbar.lockToolbar(type, type != seltype, {
                        array: [
                            toolbar.btnClearStyle.menu.items[1],
                            toolbar.btnClearStyle.menu.items[2],
                            toolbar.btnClearStyle.menu.items[3],
                            toolbar.btnClearStyle.menu.items[4]
                        ],
                        merge: true,
                        clear: [_set.selImage, _set.selChart, _set.selChartText, _set.selShape, _set.selShapeText, _set.selSlicer, _set.coAuth]
                    });

                toolbar.lockToolbar(Common.enumLock.coAuthText, is_objLocked);
                toolbar.lockToolbar(Common.enumLock.coAuthText, is_objLocked && (seltype==Asc.c_oAscSelectionType.RangeChart || seltype==Asc.c_oAscSelectionType.RangeChartText), { array: [toolbar.btnInsertChart, toolbar.btnInsertChartRecommend] } );
                toolbar.lockToolbar(Common.enumLock.inSmartartInternal, is_smartart_internal);
            }

            this._state.controlsdisabled.filters = is_image || is_mode_2 || coauth_disable;

            if (is_image || is_mode_2 || coauth_disable) {
                if ( toolbar.listStyles ) {
                    toolbar.listStyles.suspendEvents();
                    toolbar.listStyles.menuPicker.selectRecord(null);
                    toolbar.listStyles.resumeEvents();
                }

                this._state.prstyle = undefined;
            }

            this._state.selection_type = seltype;
            this._state.coauthdisable = coauth_disable; // need to redisable coAuthControls
            return is_image;
        },

        _getApiTextSize: function() {
            var cellInfo = this.api.asc_getCellInfo();
            return cellInfo ? cellInfo.asc_getXfs().asc_getFontSize() : 12;
        },

        _setTableFormat: function(fmtname) {
            var me = this;

            if (me.api.isRangeSelection !== true) {
                if (!me.api.asc_getCellInfo().asc_getFormatTableInfo()) {
                    var handlerDlg = function(dlg, result) {
                        if (result == 'ok') {
                            me._state.filter = undefined;
                            me.api.asc_setSelectionDialogMode(Asc.c_oAscSelectionDialogType.None);

                            if (me._state.tablename)
                                me.api.asc_changeAutoFilter(me._state.tablename, Asc.c_oAscChangeFilterOptions.style, fmtname);
                            else {
                                var settings = dlg.getSettings();
                                if (settings.selectionType == Asc.c_oAscSelectionType.RangeMax || settings.selectionType == Asc.c_oAscSelectionType.RangeRow ||
                                    settings.selectionType == Asc.c_oAscSelectionType.RangeCol)
                                    Common.UI.warning({
                                        title: me.textLongOperation,
                                        msg: me.warnLongOperation,
                                        buttons: ['ok', 'cancel'],
                                        callback: function(btn) {
                                            if (btn == 'ok')
                                                setTimeout(function() {
                                                    me.toolbar.fireEvent('inserttable', me.toolbar);
                                                    me.api.asc_addAutoFilter(fmtname, settings.range);
                                                }, 1);
                                            Common.NotificationCenter.trigger('edit:complete', me.toolbar);
                                        }
                                    });
                                else {
                                    me.toolbar.fireEvent('inserttable', me.toolbar);
                                    me.api.asc_addAutoFilter(fmtname, settings.range);
                                }
                            }
                        }

                        Common.NotificationCenter.trigger('edit:complete', me.toolbar);
                    };

                    var win = new SSE.Views.TableOptionsDialog({
                        handler: handlerDlg
                    });

                    win.show();
                    win.setSettings({
                        api     : me.api,
                        selectionType: me.api.asc_getCellInfo().asc_getSelectionType()
                    });
                } else {
                    me._state.filter = undefined;
                    if (me._state.tablename)
                        me.api.asc_changeAutoFilter(me._state.tablename, Asc.c_oAscChangeFilterOptions.style, fmtname);
                    else {
                        var selectionType = me.api.asc_getCellInfo().asc_getSelectionType();
                        if (selectionType == Asc.c_oAscSelectionType.RangeMax || selectionType == Asc.c_oAscSelectionType.RangeRow ||
                            selectionType == Asc.c_oAscSelectionType.RangeCol)
                            Common.UI.warning({
                                title: me.textLongOperation,
                                msg: me.warnLongOperation,
                                buttons: ['ok', 'cancel'],
                                callback: function(btn) {
                                    if (btn == 'ok')
                                        setTimeout(function() {
                                            me.toolbar.fireEvent('inserttable', me.toolbar);
                                            me.api.asc_addAutoFilter(fmtname);
                                        }, 1);
                                    Common.NotificationCenter.trigger('edit:complete', me.toolbar);
                                }
                            });
                        else {
                            me.toolbar.fireEvent('inserttable', me.toolbar);
                            me.api.asc_addAutoFilter(fmtname);
                        }
                    }
                }
            }
        },

        onHideMenus: function(e){
            Common.NotificationCenter.trigger('edit:complete', this.toolbar, {restorefocus:true});
        },

        onSetupCopyStyleButton: function () {
            this.modeAlwaysSetStyle = false;

            var me = this;

            Common.NotificationCenter.on({
                'edit:complete': function (cmp) {
                    if (me.api && me.modeAlwaysSetStyle && cmp!=='tab') {
                        me.api.asc_formatPainter(AscCommon.c_oAscFormatPainterState.kOff);
                        me.toolbar.btnCopyStyle.toggle(false, true);
                        me.modeAlwaysSetStyle = false;
                    }
                }
            });

            $(me.toolbar.btnCopyStyle.cmpEl).dblclick(function () {
                if (me.api) {
                    me.modeAlwaysSetStyle = true;
                    me.toolbar.btnCopyStyle.toggle(true, true);
                    me.api.asc_formatPainter(AscCommon.c_oAscFormatPainterState.kMultiple);
                }
            });
        },

        onCellsRange: function(status) {
            this.api.isRangeSelection = (status != Asc.c_oAscSelectionDialogType.None);
            this.onApiEditCell(this.api.isRangeSelection ? Asc.c_oAscCellEditorState.editStart : Asc.c_oAscCellEditorState.editEnd);

            var toolbar = this.toolbar;
            toolbar.lockToolbar(Common.enumLock.selRangeEdit, this.api.isRangeSelection);

            this.setDisabledComponents([toolbar.btnUndo], this.api.isRangeSelection || !this.api.asc_getCanUndo());
            this.setDisabledComponents([toolbar.btnRedo], this.api.isRangeSelection || !this.api.asc_getCanRedo());

            this.onApiSelectionChanged(this.api.asc_getCellInfo());
        },

        onLockDefNameManager: function(state) {
            this._state.namedrange_locked = (state == Asc.c_oAscDefinedNameReason.LockDefNameManager);

            this.toolbar.lockToolbar(Common.enumLock.printAreaLock, this.api.asc_isPrintAreaLocked(this.api.asc_getActiveWorksheetIndex()), {array: [this.toolbar.btnPrintArea]});
            this.toolbar.lockToolbar(Common.enumLock.namedRangeLock, this._state.namedrange_locked, {array: [this.toolbar.btnPrintArea.menu.items[0], this.toolbar.btnPrintArea.menu.items[2]]});
        },

        onLockCFManager: function(index) {
            this._state.cf_locked[index] = true;
        },

        onUnLockCFManager: function(index) {
            this._state.cf_locked[index] = false;
        },

        activateControls: function() {
            this.toolbar.lockToolbar(Common.enumLock.disableOnStart, false, {array: [this.toolbar.btnPrint]});
            this._state.activated = true;
        },

        DisableToolbar: function(disable, viewMode) {
            if (viewMode!==undefined) this.editMode = !viewMode;
            disable = disable || !this.editMode;

            var mask = $('.toolbar-mask');
            if (disable && mask.length>0 || !disable && mask.length==0) return;

            var toolbar = this.toolbar;
            toolbar.hideMoreBtns();
            toolbar.$el.find('.toolbar').toggleClass('masked', disable);

            this.toolbar.lockToolbar(Common.enumLock.menuFileOpen, disable);

            var hkComments = Common.Utils.isMac ? 'command+alt+a' : 'alt+h';
            if(disable) {
                mask = $("<div class='toolbar-mask'>").appendTo(toolbar.$el.find('.toolbar'));
                Common.util.Shortcuts.suspendEvents('command+l, ctrl+l, command+shift+l, ctrl+shift+l, command+k, ctrl+k, command+1, ctrl+1, ' + hkComments);
            } else {
                mask.remove();
                Common.util.Shortcuts.resumeEvents('command+l, ctrl+l, command+shift+l, ctrl+shift+l, command+k, ctrl+k, command+1, ctrl+1, ' + hkComments);
            }
        },

        applyFormulaSettings: function() {
            if (this.toolbar.btnInsertFormula && this.toolbar.btnInsertFormula.rendered) {
                var formulas = this.toolbar.btnInsertFormula.menu.items;
                for (var i=0; i<Math.min(4,formulas.length); i++) {
                    formulas[i].setCaption(this.api.asc_getFormulaLocaleName(formulas[i].value));
                }
            }
        },

        onAppShowed: function (config) {
            var me = this;
            me.appConfig = config;

            var compactview = !config.isEdit;
            if ( config.isEdit && !config.isEditDiagram && !config.isEditMailMerge && !config.isEditOle ) {
                if ( Common.localStorage.itemExists("sse-compact-toolbar") ) {
                    compactview = Common.localStorage.getBool("sse-compact-toolbar");
                } else
                if ( config.customization && config.customization.compactToolbar )
                    compactview = true;
            }

            me.toolbar.render(_.extend({isCompactView: compactview}, config));

            if ( !config.isEditDiagram && !config.isEditMailMerge && !config.isEditOle ) {
                var tab = {action: 'review', caption: me.toolbar.textTabCollaboration, layoutname: 'toolbar-collaboration', dataHintTitle: 'U'};
                var $panel = me.getApplication().getController('Common.Controllers.ReviewChanges').createToolbarPanel();
                if ($panel) {
                    me.toolbar.addTab(tab, $panel, 7);
                    me.toolbar.setVisible('review', (config.isEdit || config.canViewReview || config.canCoAuthoring && config.canComments) && Common.UI.LayoutManager.isElementVisible('toolbar-collaboration'));
                }
            }

            if ( config.isEdit ) {
                me.toolbar.setMode(config);

                me.toolbar.btnSave && me.toolbar.btnSave.on('disabled', _.bind(me.onBtnChangeState, me, 'save:disabled'));
                me.toolbar.btnUndo && me.toolbar.btnUndo.on('disabled', _.bind(me.onBtnChangeState, me, 'undo:disabled'));
                me.toolbar.btnRedo && me.toolbar.btnRedo.on('disabled', _.bind(me.onBtnChangeState, me, 'redo:disabled'));
                me.toolbar.btnPrint && me.toolbar.btnPrint.on('disabled', _.bind(me.onBtnChangeState, me, 'print:disabled'));
                me.toolbar.setApi(me.api);

                if ( !config.isEditDiagram && !config.isEditMailMerge && !config.isEditOle ) {
                    var drawtab = me.getApplication().getController('Common.Controllers.Draw');
                    drawtab.setApi(me.api).setMode(config);
                    $panel = drawtab.createToolbarPanel();
                    if ($panel) {
                        tab = {action: 'draw', caption: me.toolbar.textTabDraw, extcls: 'canedit', layoutname: 'toolbar-draw', dataHintTitle: 'C'};
                        me.toolbar.addTab(tab, $panel, 2);
                        me.toolbar.setVisible('draw', Common.UI.LayoutManager.isElementVisible('toolbar-draw'));
                        Array.prototype.push.apply(me.toolbar.lockControls, drawtab.getView().getButtons());
                    }

                    var datatab = me.getApplication().getController('DataTab');
                    datatab.setApi(me.api).setConfig({toolbar: me});

                    datatab = datatab.getView('DataTab');
                    Array.prototype.push.apply(me.toolbar.lockControls, datatab.getButtons());
                    me.toolbar.btnsSortDown = datatab.getButtons('sort-down');
                    me.toolbar.btnsSortUp = datatab.getButtons('sort-up');
                    me.toolbar.btnsSetAutofilter = datatab.getButtons('set-filter');
                    me.toolbar.btnsClearAutofilter = datatab.getButtons('clear-filter');
                    me.toolbar.btnCustomSort = datatab.getButtons('sort-custom');
                    me.toolbar.btnRemoveDuplicates = datatab.getButtons('rem-duplicates');
                    me.toolbar.btnDataValidation = datatab.getButtons('data-validation');

                    var formulatab = me.getApplication().getController('FormulaDialog');
                    formulatab.setConfig({toolbar: me});
                    formulatab = formulatab.getView('FormulaTab');
                    me.toolbar.btnsFormula = formulatab.getButtons('formula');
                    var namedRange = formulatab.getButtons('range');
                    me.toolbar.itemsNamedRange = (namedRange && namedRange.menu && namedRange.menu.items) ? [namedRange.menu.items[0], namedRange.menu.items[1]] : [];
                    Array.prototype.push.apply(me.toolbar.lockControls, formulatab.getButtons());

                    if ( config.canFeaturePivot ) {
                        tab = {action: 'pivot', caption: me.textPivot, dataHintTitle: 'B'};
                        var pivottab = me.getApplication().getController('PivotTable');
                        pivottab.setApi(me.api).setConfig({toolbar: me});
                        $panel = pivottab.createToolbarPanel();
                        if ($panel) {
                            me.toolbar.addTab(tab, $panel, 6);
                            me.toolbar.setVisible('pivot', true);
                            Array.prototype.push.apply(me.toolbar.lockControls, pivottab.getView('PivotTable').getButtons());
                        }
                    }

                    if (!(config.customization && config.customization.compactHeader)) {
                        // hide 'print' and 'save' buttons group and next separator
                        me.toolbar.btnPrint.$el.parents('.group').hide().next().hide();

                        // hide 'undo' and 'redo' buttons and get container
                        var $box = me.toolbar.btnUndo.$el.hide().next().hide().parent();

                        // move 'paste' button to the container instead of 'undo' and 'redo'
                        me.toolbar.btnPaste.$el.detach().appendTo($box);
                        me.toolbar.btnPaste.$el.find('button').attr('data-hint-direction', 'bottom');
                        me.toolbar.btnCopy.$el.removeClass('split');
                        me.toolbar.processPanelVisible(null, true, true);
                    }

                    if ( config.canProtect ) {
                        var tab = {action: 'protect', caption: me.toolbar.textTabProtect, layoutname: 'toolbar-protect', dataHintTitle: 'T'};
                        var $panel = me.getApplication().getController('Common.Controllers.Protection').createToolbarPanel();
                        if ($panel) {
                            (config.isSignatureSupport || config.isPasswordSupport) && $panel.append($('<div class="separator long"></div>'));
                            var wbtab = me.getApplication().getController('WBProtection');
                            $panel.append(wbtab.createToolbarPanel());
                            me.toolbar.addTab(tab, $panel, 8);
                            me.toolbar.setVisible('protect', Common.UI.LayoutManager.isElementVisible('toolbar-protect'));
                            Array.prototype.push.apply(me.toolbar.lockControls, wbtab.getView('WBProtection').getButtons());
                        }
                    }
                }
            }
            if ( !config.isEditDiagram && !config.isEditMailMerge && !config.isEditOle ) {
                var tab = {caption: me.toolbar.textTabView, action: 'view', extcls: config.isEdit ? 'canedit' : '', layoutname: 'toolbar-view', dataHintTitle: 'W'};
                var viewtab = me.getApplication().getController('ViewTab');
                viewtab.setApi(me.api).setConfig({toolbar: me, mode: config});
                var $panel = viewtab.createToolbarPanel();
                if ($panel) {
                    me.toolbar.addTab(tab, $panel, 9);
                    me.toolbar.setVisible('view', Common.UI.LayoutManager.isElementVisible('toolbar-view'));
                }
                config.isEdit && Array.prototype.push.apply(me.toolbar.lockControls, viewtab.getView('ViewTab').getButtons());
            }
        },

        onAppReady: function (config) {
            var me = this;
            me.appOptions = config;

            this.btnsComment = [];
            if ( config.canCoAuthoring && config.canComments ) {
                var _set = Common.enumLock;
                this.btnsComment = Common.Utils.injectButtons(this.toolbar.$el.find('.slot-comment'), 'tlbtn-addcomment-', 'toolbar__icon btn-add-comment', this.toolbar.capBtnComment,
                                                            [_set.lostConnect, _set.commentLock, _set.editCell, _set['Objects']], undefined, undefined, undefined, '1', 'bottom', 'small');

                if ( this.btnsComment.length ) {
                    var _comments = SSE.getController('Common.Controllers.Comments').getView();
                    this.btnsComment.forEach(function (btn) {
                        btn.updateHint( _comments.textHintAddComment );
                        btn.on('click', function (btn, e) {
                            Common.NotificationCenter.trigger('app:comment:add', 'toolbar', me.api.asc_getCellInfo().asc_getSelectionType() != Asc.c_oAscSelectionType.RangeCells);
                        });
                        if (btn.cmpEl.closest('#review-changes-panel').length>0)
                            btn.setCaption(me.toolbar.capBtnAddComment);
                    }, this);
                    if (_comments.buttonAddNew) {
                        _comments.buttonAddNew.options.lock = [ _set.lostConnect, _set.commentLock, _set.editCell, _set['Objects'] ];
                        this.btnsComment.add(_comments.buttonAddNew);
                    }
                    Array.prototype.push.apply(me.toolbar.lockControls, this.btnsComment);
                }
            }

            Common.Utils.asyncCall(function () {
                if ( config.isEdit ) {
                    me.toolbar.onAppReady(config);
                }
            });
        },

        onFileMenu: function (opts) {
            if ( opts == 'show' ) {
                if ( !this.toolbar.isTabActive('file') )
                    this.toolbar.setTab('file');
            } else {
                if ( this.toolbar.isTabActive('file') )
                    this.toolbar.setTab();
            }
        },

        onPageSizeClick: function(menu, item, state) {
            if (this.api && state) {
                this._state.pgsize = [0, 0];
                this.api.asc_changeDocSize(item.value[0], item.value[1], this.api.asc_getActiveWorksheetIndex());
                Common.component.Analytics.trackEvent('ToolBar', 'Page Size');
            }

            Common.NotificationCenter.trigger('edit:complete', this.toolbar);
        },

        onPageMarginsSelect: function(menu, item) {
            if (this.api) {
                this._state.pgmargins = undefined;
                if (item.value !== 'advanced') {
                    var props = new Asc.asc_CPageMargins();
                    props.asc_setTop(item.value[0]);
                    props.asc_setBottom(item.value[2]);
                    props.asc_setLeft(item.value[1]);
                    props.asc_setRight(item.value[3]);
                    this.api.asc_changePageMargins(props, undefined, undefined, undefined, undefined, this.api.asc_getActiveWorksheetIndex());
                } else {
                    var win, props,
                        me = this;
                    win = new SSE.Views.PageMarginsDialog({
                        handler: function(dlg, result) {
                            if (result == 'ok') {
                                props = dlg.getSettings();
                                var margins = props.margins;
                                Common.localStorage.setItem("sse-pgmargins-top", margins.asc_getTop());
                                Common.localStorage.setItem("sse-pgmargins-left", margins.asc_getLeft());
                                Common.localStorage.setItem("sse-pgmargins-bottom", margins.asc_getBottom());
                                Common.localStorage.setItem("sse-pgmargins-right", margins.asc_getRight());
                                Common.NotificationCenter.trigger('margins:update', margins);
                                me.toolbar.btnPageMargins.menu.items[0].setChecked(true);

                                me.api.asc_changePageMargins( margins, props.horizontal, props.vertical, undefined, undefined, me.api.asc_getActiveWorksheetIndex());
                                Common.NotificationCenter.trigger('edit:complete', me.toolbar);
                            }
                        }
                    });
                    win.show();
                    win.setSettings(me.api.asc_getPageOptions(me.api.asc_getActiveWorksheetIndex()));
                }

                Common.component.Analytics.trackEvent('ToolBar', 'Page Margins');
            }

            Common.NotificationCenter.trigger('edit:complete', this.toolbar);
        },

        onPageOrientSelect: function(menu, item) {
            this._state.pgorient = undefined;
            if (this.api && item.checked) {
                this.api.asc_changePageOrient(item.value==Asc.c_oAscPageOrientation.PagePortrait, this.api.asc_getActiveWorksheetIndex());
            }

            Common.NotificationCenter.trigger('edit:complete', this.toolbar);
            Common.component.Analytics.trackEvent('ToolBar', 'Page Orientation');
        },

        onImgGroupSelect: function(menu, item) {
            if (this.api)
                this.api[(item.value == 'grouping') ? 'asc_groupGraphicsObjects' : 'asc_unGroupGraphicsObjects']();
            Common.NotificationCenter.trigger('edit:complete', this.toolbar);
            Common.component.Analytics.trackEvent('ToolBar', 'Objects Group');
        },

        onImgArrangeSelect: function(menu, item) {
            if (this.api) {
                if ( menu == 'forward' )
                    this.api.asc_setSelectedDrawingObjectLayer(Asc.c_oAscDrawingLayerType.BringForward);
                else if ( menu == 'backward' )
                    this.api.asc_setSelectedDrawingObjectLayer(Asc.c_oAscDrawingLayerType.SendBackward);
                else
                    this.api.asc_setSelectedDrawingObjectLayer(item.value);
            }
            Common.NotificationCenter.trigger('edit:complete', this.toolbar);
            Common.component.Analytics.trackEvent('ToolBar', 'Objects Arrange');
        },

        onImgAlignSelect: function(menu, item) {
            if (this.api) {
                if (item.value>-1 && item.value < 6) {
                    this.api.asc_setSelectedDrawingObjectAlign(item.value);
                    Common.component.Analytics.trackEvent('ToolBar', 'Objects Align');
                } else if (item.value == 6) {
                    this.api.asc_DistributeSelectedDrawingObjectHor();
                    Common.component.Analytics.trackEvent('ToolBar', 'Distribute');
                } else if (item.value == 7){
                    this.api.asc_DistributeSelectedDrawingObjectVer();
                    Common.component.Analytics.trackEvent('ToolBar', 'Distribute');
                }
            }
            Common.NotificationCenter.trigger('edit:complete', this.toolbar);
        },

        onPrintAreaClick: function(menu, item) {
            if (this.api) {
                this.api.asc_ChangePrintArea(item.value);
                Common.component.Analytics.trackEvent('ToolBar', 'Print Area');
            }

            Common.NotificationCenter.trigger('edit:complete', this.toolbar);
        },

        onPrintAreaMenuOpen: function() {
            if (this.api)
                this.toolbar.btnPrintArea.menu.items[2].setVisible(this.api.asc_CanAddPrintArea());
        },

        onPageBreakClick: function(menu, item) {
            if (this.api) {
                if (item.value==='ins')
                    this.api.asc_InsertPageBreak();
                else if (item.value==='del')
                    this.api.asc_RemovePageBreak();
                else if (item.value==='reset')
                    this.api.asc_ResetAllPageBreaks();
                Common.component.Analytics.trackEvent('ToolBar', 'Page Break');
            }

            Common.NotificationCenter.trigger('edit:complete', this.toolbar);
        },

        onPageBreakMenuOpen: function() {
            if (this.api) {
                var type = this.api.asc_GetPageBreaksDisableType(this.api.asc_getActiveWorksheetIndex());
                this.toolbar.btnPageBreak.menu.items[0].setDisabled(type===Asc.c_oAscPageBreaksDisableType.insertRemove);
                this.toolbar.btnPageBreak.menu.items[1].setDisabled(type===Asc.c_oAscPageBreaksDisableType.insertRemove);
                this.toolbar.btnPageBreak.menu.items[2].setDisabled(type===Asc.c_oAscPageBreaksDisableType.reset);
            }
        },

        onEditHeaderClick: function(pageSetup, btn) {
            var me = this;
            if (_.isUndefined(me.fontStore)) {
                me.fontStore = new Common.Collections.Fonts();
                var fonts = me.toolbar.cmbFontName.store.toJSON();
                var arr = [];
                _.each(fonts, function(font, index){
                    if (!font.cloneid) {
                        arr.push(_.clone(font));
                    }
                });
                me.fontStore.add(arr);
            }

            var win = new SSE.Views.HeaderFooterDialog({
                api: me.api,
                fontStore: me.fontStore,
                pageSetup: pageSetup,
                handler: function(dlg, result) {
                    if (result === 'ok') {
                        me.getApplication().getController('Print').updatePreview();
                    }
                    Common.NotificationCenter.trigger('edit:complete');
                }
            });
            win.show();

            Common.NotificationCenter.trigger('edit:complete', this.toolbar);
        },

        onClickChangeScaleInMenu: function(type, curScale) {
            if (this.api) {
                var scale;
                if (type === 'up') {
                    if (curScale % 5 > 0.001) {
                        scale = Math.ceil(curScale / 5) * 5;
                    } else {
                        scale = curScale + 5;
                    }
                } else {
                    if (curScale % 5 > 0.001) {
                        scale = Math.floor(curScale / 5) * 5;
                    } else {
                        scale = curScale - 5;
                    }
                }
                if (scale > 400) {
                    scale = 400;
                } else if (scale < 10) {
                    scale = 10;
                }
                this.onChangeScaleSettings(0, 0, scale);
            }
        },

        onScaleClick: function(type, menu, item, event, scale) {
            var me = this;
            if (me.api) {
                if (type === 'width' && item.value !== 'more') {
                    if (me._state.scaleHeight === undefined || me._state.scaleHeight === null) {
                        me._state.scaleHeight = 0;
                    }
                    me.api.asc_SetPrintScale(item.value, me._state.scaleHeight, 100);
                    me.onChangeScaleSettings(item.value, me._state.scaleHeight, 100);
                } else if (type === 'height' && item.value !== 'more') {
                    if (me._state.scaleWidth === undefined || me._state.scaleWidth === null) {
                        me._state.scaleWidth = 0;
                    }
                    me.api.asc_SetPrintScale(me._state.scaleWidth, item.value, 100);
                    me.onChangeScaleSettings(me._state.scaleWidth, item.value, 100);
                } else if (type === 'scale' && scale !== undefined) {
                    me.api.asc_SetPrintScale(0, 0, scale);
                } else if (item.value === 'custom' || item.value === 'more') {
                    var win = new SSE.Views.ScaleDialog({
                        api: me.api,
                        props: null,
                        handler: function (dlg, result) {
                            if (dlg == 'ok') {
                                if (me.api && result) {
                                    me.api.asc_SetPrintScale(result.width, result.height, result.scale);
                                    me.onChangeScaleSettings(result.width, result.height, result.scale);
                                }
                            } else {
                                me.onChangeScaleSettings(me._state.scaleWidth, me._state.scaleHeight, me._state.scale);
                            }
                            Common.NotificationCenter.trigger('edit:complete');
                        }
                    });
                    win.show();
                }
            }

            Common.NotificationCenter.trigger('edit:complete', this.toolbar);
        },

        onPrintTitlesClick: function(btn) {
            if (this.api) {
                var win, props,
                    me = this;
                win = new SSE.Views.PrintTitlesDialog({
                    api: me.api,
                    sheet: me.api.asc_getActiveWorksheetIndex(),
                    handler: function(dlg, result) {
                        if (result == 'ok') {
                            props = dlg.getSettings();
                            me.api.asc_changePrintTitles(props.width, props.height, me.api.asc_getActiveWorksheetIndex());
                            Common.NotificationCenter.trigger('edit:complete', me.toolbar);
                        }
                    }
                });
                win.show();

                Common.component.Analytics.trackEvent('ToolBar', 'Print Titles');
            }

            Common.NotificationCenter.trigger('edit:complete', this.toolbar);
        },

        onChangeProtectSheet: function(props) {
            if (!props) {
                var wbprotect = this.getApplication().getController('WBProtection');
                props = wbprotect ? wbprotect.getWSProps() : null;
            }
            if (props) {
                this._state.wsProps = props.wsProps;
                this._state.wsLock = props.wsLock;
                
                this.toolbar.lockToolbar(Common.enumLock.wsLock, this._state.wsLock);
                this.toolbar.lockToolbar(Common.enumLock['InsertHyperlinks'], this._state.wsProps['InsertHyperlinks'], {array: [this.toolbar.btnInsertHyperlink]});
                this.appConfig && this.appConfig.isEdit ? this.onApiSelectionChanged(this.api.asc_getCellInfo()) : this.onApiSelectionChangedRestricted(this.api.asc_getCellInfo());
            }
        },

        onPrintGridlinesChange: function (field, value) {
            this.api.asc_SetPrintGridlines(value === 'checked');
            Common.NotificationCenter.trigger('edit:complete', this.toolbar);
        },

        onPrintHeadingsChange: function (field, value) {
            this.api.asc_SetPrintHeadings(value === 'checked');
            Common.NotificationCenter.trigger('edit:complete', this.toolbar);
        },

        onVisibleAreaClose: function(btn) {
            if (this.api)
                this.api.asc_toggleChangeVisibleAreaOleEditor(false);
            this.toolbar.lockToolbar(Common.enumLock.editVisibleArea, false);
            this.toolbar.btnVisibleArea.setVisible(true);
            this.toolbar.btnVisibleAreaClose.setVisible(false);
            Common.NotificationCenter.trigger('edit:complete', this.toolbar);
        },

        onVisibleAreaMenu: function(menu, item, e) {
            if (this.api) {
                if (item.value === 'edit') {
                    this.api.asc_toggleChangeVisibleAreaOleEditor(true);
                    this.toolbar.btnVisibleArea.setVisible(false);
                    this.toolbar.btnVisibleAreaClose.setVisible(true);
                    this.toolbar.lockToolbar(Common.enumLock.editVisibleArea, true);
                } else { // show or hide
                    this.api.asc_toggleShowVisibleAreaOleEditor(item.value === 'show');
                    this.toolbar.btnVisibleArea.menu.items[0].setVisible(item.value !== 'show');
                    this.toolbar.btnVisibleArea.menu.items[1].setVisible(item.value === 'show');
                }
            }
            Common.NotificationCenter.trigger('edit:complete', this.toolbar);
        },

        onOleEditClose: function() {
            if (this.api) {
                this.api.asc_toggleChangeVisibleAreaOleEditor(false);
                this.toolbar.btnVisibleArea.setVisible(true);
                this.toolbar.btnVisibleAreaClose.setVisible(false);
                this.toolbar.lockToolbar(Common.enumLock.editVisibleArea, false);

                this.api.asc_toggleShowVisibleAreaOleEditor(false);
                this.toolbar.btnVisibleArea.menu.items[0].setVisible(true);
                this.toolbar.btnVisibleArea.menu.items[1].setVisible(false);
            }
        },

        onTextFormattingMenu: function(menu, item) {
            if (this.api) {
                switch (item.value) {
                    case 'bold':
                        this._state.bold = undefined;
                        this.api.asc_setCellBold(item.checked);
                        break;
                    case 'italic':
                        this._state.italic = undefined;
                        this.api.asc_setCellItalic(item.checked);
                        break;
                    case 'underline':
                        this._state.underline = undefined;
                        this.api.asc_setCellUnderline(item.checked);
                        break;
                    case 'strikeout':
                        this._state.strikeout = undefined;
                        this.api.asc_setCellStrikeout(item.checked);
                        break;
                    case 'subscript':
                        this._state.subscript = undefined;
                        this.api.asc_setCellSubscript(item.checked);
                        break;
                    case 'superscript':
                        this._state.superscript = undefined;
                        this.api.asc_setCellSuperscript(item.checked);
                        break;
                }
            }

            Common.NotificationCenter.trigger('edit:complete', this.toolbar);
            Common.component.Analytics.trackEvent('ToolBar', 'Text Formatting');
        },

        onHorizontalAlignMenu: function(menu, item) {
            this._state.pralign = undefined;
            if (this.api) {
                this.api.asc_setCellAlign(!item.checked ? null : item.value);
                this.toolbar.btnWrap.allowDepress = !(item.value == AscCommon.align_Justify);
            }

            Common.NotificationCenter.trigger('edit:complete', this.toolbar);
            Common.component.Analytics.trackEvent('ToolBar', 'Horizontal align');
        },

        onVerticalAlignMenu: function(menu, item) {
            this._state.valign = undefined;
            if (this.api) {
                this.api.asc_setCellVertAlign(!item.checked ? Asc.c_oAscVAlign.Bottom : item.value);
            }

            Common.NotificationCenter.trigger('edit:complete', this.toolbar);
            Common.component.Analytics.trackEvent('ToolBar', 'Vertical align');
        },

        mouseenterSmartArt: function (groupName) {
            if (this.smartArtGenerating === undefined) {
                this.generateSmartArt(groupName);
            } else {
                this.delayedSmartArt = groupName;
            }
        },

        mouseleaveSmartArt: function (groupName) {
            if (this.delayedSmartArt === groupName) {
                this.delayedSmartArt = undefined;
            }
        },

        generateSmartArt: function (groupName) {
            this.api.asc_generateSmartArtPreviews(groupName);
        },

        onApiBeginSmartArtPreview: function (type) {
            this.smartArtGenerating = type;
            this.smartArtGroups = this.toolbar.btnInsertSmartArt.menu.items;
            var menuPicker = _.findWhere(this.smartArtGroups, {value: type}).menuPicker;
            menuPicker.loaded = true;
            this.smartArtData = Common.define.smartArt.getSmartArtData();
        },

        onApiAddSmartArtPreview: function (previews) {
            previews.forEach(_.bind(function (preview) {
                var image = preview.asc_getImage(),
                    sectionId = preview.asc_getSectionId(),
                    section = _.findWhere(this.smartArtData, {sectionId: sectionId}),
                    item = _.findWhere(section.items, {type: image.asc_getName()}),
                    menu = _.findWhere(this.smartArtGroups, {value: sectionId}),
                    menuPicker = menu.menuPicker,
                    pickerItem = menuPicker.store.findWhere({isLoading: true});
                if (pickerItem) {
                    pickerItem.set('isLoading', false, {silent: true});
                    pickerItem.set('value', item.type, {silent: true});
                    pickerItem.set('imageUrl', image.asc_getImage(), {silent: true});
                    pickerItem.set('tip', item.tip);
                }
                this.currentSmartArtMenu = menu;
            }, this));
        },

        onApiEndSmartArtPreview: function () {
            this.smartArtGenerating = undefined;
            if (this.currentSmartArtMenu) {
                this.currentSmartArtMenu.menu.alignPosition();
            }
            if (this.delayedSmartArt !== undefined) {
                var delayedSmartArt = this.delayedSmartArt;
                this.delayedSmartArt = undefined;
                this.generateSmartArt(delayedSmartArt);
            }
        },

        onInsertSmartArt: function (value) {
            if (this.api) {
                this.api.asc_createSmartArt(value);
            }
        },

        eyedropperStart: function () {
            if (this.toolbar.btnCopyStyle.pressed) {
                this.toolbar.btnCopyStyle.toggle(false, true);
                this.api.asc_formatPainter(AscCommon.c_oAscFormatPainterState.kOff);
                this.modeAlwaysSetStyle = false;
            }
        },

        onEyedropperStart: function (btn) {
            this.toolbar._isEyedropperStart = true;
            this.api.asc_startEyedropper(_.bind(btn.eyedropperEnd, btn));
        },

        onEyedropperEnd: function () {
            this.toolbar._isEyedropperStart = false;
        },

<<<<<<< HEAD
        onChartRecommendedClick: function() {
            var me = this,
                recommended = me.api.asc_getRecommendedChartData();
            if (!recommended) {
                Common.UI.warning({
                    msg: me.warnNoRecommended,
                    maxwidth: 600,
                    callback: function(btn) {
                        Common.NotificationCenter.trigger('edit:complete', me.toolbar);
                    }
                });
                return;
            }

            var seltype = me.api.asc_getCellInfo().asc_getSelectionType();
            (new SSE.Views.ChartWizardDialog({
                api: me.api,
                props: {recommended: recommended},
                isEdit: (seltype == Asc.c_oAscSelectionType.RangeChart || seltype == Asc.c_oAscSelectionType.RangeChartText),
                handler: function(result, value) {
                    if (result == 'ok') {
                        me.api && me.api.asc_addChartSpace(value);
                    }
                    Common.NotificationCenter.trigger('edit:complete', me.toolbar);
                }
            })).show();
=======
        onFillNumMenu: function(menu, item, e) {
            if (this.api) {
                var me = this;
                if (item.value === Asc.c_oAscFillType.series) {
                    (new SSE.Views.FillSeriesDialog({
                        handler: function(result, settings) {
                            if (result == 'ok' && settings) {
                                me.api.asc_FillCells(Asc.c_oAscFillType.series, settings);
                            }
                            Common.NotificationCenter.trigger('edit:complete', me.toolbar);
                        },
                        props: me.api.asc_GetSeriesSettings()
                    })).show();
                } else {
                    me.api.asc_FillCells(item.value);
                }
            }
        },

        onShowBeforeFillNumMenu: function() {
            if (this.api) {
                var items = this.toolbar.btnFillNumbers.menu.items,
                    props = this.api.asc_GetSeriesSettings().asc_getToolbarMenuAllowedProps();

                for (var i = 0; i < items.length; i++) {
                    items[i].setDisabled(!props[items[i].value]);
                }
            }
>>>>>>> 132cc29f
        },

        textEmptyImgUrl     : 'You need to specify image URL.',
        warnMergeLostData   : 'Operation can destroy data in the selected cells.<br>Continue?',
        textWarning         : 'Warning',
        textFontSizeErr     : 'The entered value is incorrect.<br>Please enter a numeric value between 1 and 409',
        confirmAddFontName  : 'The font you are going to save is not available on the current device.<br>The text style will be displayed using one of the device fonts, the saved font will be used when it is available.<br>Do you want to continue?',
        textSymbols                                : 'Symbols',
        textFraction                               : 'Fraction',
        textScript                                 : 'Script',
        textRadical                                : 'Radical',
        textIntegral                               : 'Integral',
        textLargeOperator                          : 'Large Operator',
        textBracket                                : 'Bracket',
        textFunction                               : 'Function',
        textAccent                                 : 'Accent',
        textLimitAndLog                            : 'Limit And Log',
        textOperator                               : 'Operator',
        textMatrix                                 : 'Matrix',

        txtSymbol_pm                               : 'Plus Minus',
        txtSymbol_infinity                         : 'Infinity',
        txtSymbol_equals                           : 'Equal',
        txtSymbol_neq                              : 'Not Equal To',
        txtSymbol_about                            : 'Approximately',
        txtSymbol_times                            : 'Multiplication Sign',
        txtSymbol_div                              : 'Division Sign',
        txtSymbol_factorial                        : 'Factorial',
        txtSymbol_propto                           : 'Proportional To',
        txtSymbol_less                             : 'Less Than',
        txtSymbol_ll                               : 'Much Less Than',
        txtSymbol_greater                          : 'Greater Than',
        txtSymbol_gg                               : 'Much Greater Than',
        txtSymbol_leq                              : 'Less Than or Equal To',
        txtSymbol_geq                              : 'Greater Than or Equal To',
        txtSymbol_mp                               : 'Minus Plus',
        txtSymbol_cong                             : 'Approximately Equal To',
        txtSymbol_approx                           : 'Almost Equal To',
        txtSymbol_equiv                            : 'Identical To',
        txtSymbol_forall                           : 'For All',
        txtSymbol_additional                       : 'Complement',
        txtSymbol_partial                          : 'Partial Differential',
        txtSymbol_sqrt                             : 'Radical Sign',
        txtSymbol_cbrt                             : 'Cube Root',
        txtSymbol_qdrt                             : 'Fourth Root',
        txtSymbol_cup                              : 'Union',
        txtSymbol_cap                              : 'Intersection',
        txtSymbol_emptyset                         : 'Empty Set',
        txtSymbol_percent                          : 'Percentage',
        txtSymbol_degree                           : 'Degrees',
        txtSymbol_fahrenheit                       : 'Degrees Fahrenheit',
        txtSymbol_celsius                          : 'Degrees Celsius',
        txtSymbol_inc                              : 'Increment',
        txtSymbol_nabla                            : 'Nabla',
        txtSymbol_exists                           : 'There Exist',
        txtSymbol_notexists                        : 'There Does Not Exist',
        txtSymbol_in                               : 'Element Of',
        txtSymbol_ni                               : 'Contains as Member',
        txtSymbol_leftarrow                        : 'Left Arrow',
        txtSymbol_uparrow                          : 'Up Arrow',
        txtSymbol_rightarrow                       : 'Right Arrow',
        txtSymbol_downarrow                        : 'Down Arrow',
        txtSymbol_leftrightarrow                   : 'Left-Right Arrow',
        txtSymbol_therefore                        : 'Therefore',
        txtSymbol_plus                             : 'Plus',
        txtSymbol_minus                            : 'Minus',
        txtSymbol_not                              : 'Not Sign',
        txtSymbol_ast                              : 'Asterisk Operator',
        txtSymbol_bullet                           : 'Bulet Operator',
        txtSymbol_vdots                            : 'Vertical Ellipsis',
        txtSymbol_cdots                            : 'Midline Horizontal Ellipsis',
        txtSymbol_rddots                           : 'Up Right Diagonal Ellipsis',
        txtSymbol_ddots                            : 'Down Right Diagonal Ellipsis',
        txtSymbol_aleph                            : 'Alef',
        txtSymbol_beth                             : 'Bet',
        txtSymbol_qed                              : 'End of Proof',
        txtSymbol_alpha                            : 'Alpha',
        txtSymbol_beta                             : 'Beta',
        txtSymbol_gamma                            : 'Gamma',
        txtSymbol_delta                            : 'Delta',
        txtSymbol_varepsilon                       : 'Epsilon Variant',
        txtSymbol_epsilon                          : 'Epsilon',
        txtSymbol_zeta                             : 'Zeta',
        txtSymbol_eta                              : 'Eta',
        txtSymbol_theta                            : 'Theta',
        txtSymbol_vartheta                         : 'Theta Variant',
        txtSymbol_iota                             : 'Iota',
        txtSymbol_kappa                            : 'Kappa',
        txtSymbol_lambda                           : 'Lambda',
        txtSymbol_mu                               : 'Mu',
        txtSymbol_nu                               : 'Nu',
        txtSymbol_xsi                              : 'Xi',
        txtSymbol_o                                : 'Omicron',
        txtSymbol_pi                               : 'Pi',
        txtSymbol_varpi                            : 'Pi Variant',
        txtSymbol_rho                              : 'Rho',
        txtSymbol_varrho                           : 'Rho Variant',
        txtSymbol_sigma                            : 'Sigma',
        txtSymbol_varsigma                         : 'Sigma Variant',
        txtSymbol_tau                              : 'Tau',
        txtSymbol_upsilon                          : 'Upsilon',
        txtSymbol_varphi                           : 'Phi Variant',
        txtSymbol_phi                              : 'Phi',
        txtSymbol_chi                              : 'Chi',
        txtSymbol_psi                              : 'Psi',
        txtSymbol_omega                            : 'Omega',

        txtFractionVertical                        : 'Stacked Fraction',
        txtFractionDiagonal                        : 'Skewed Fraction',
        txtFractionHorizontal                      : 'Linear Fraction',
        txtFractionSmall                           : 'Small Fraction',
        txtFractionDifferential_1                  : 'Differential',
        txtFractionDifferential_2                  : 'Differential',
        txtFractionDifferential_3                  : 'Differential',
        txtFractionDifferential_4                  : 'Differential',
        txtFractionPi_2                            : 'Pi Over 2',

        txtScriptSup                               : 'Superscript',
        txtScriptSub                               : 'Subscript',
        txtScriptSubSup                            : 'Subscript-Superscript',
        txtScriptSubSupLeft                        : 'Left Subscript-Superscript',
        txtScriptCustom_1                          : 'Script',
        txtScriptCustom_2                          : 'Script',
        txtScriptCustom_3                          : 'Script',
        txtScriptCustom_4                          : 'Script',

        txtRadicalSqrt                             : 'Square Root',
        txtRadicalRoot_n                           : 'Radical With Degree',
        txtRadicalRoot_2                           : 'Square Root With Degree',
        txtRadicalRoot_3                           : 'Cubic Root',
        txtRadicalCustom_1                         : 'Radical',
        txtRadicalCustom_2                         : 'Radical',

        txtIntegral                                : 'Integral',
        txtIntegralSubSup                          : 'Integral',
        txtIntegralCenterSubSup                    : 'Integral',
        txtIntegralDouble                          : 'Double Integral',
        txtIntegralDoubleSubSup                    : 'Double Integral',
        txtIntegralDoubleCenterSubSup              : 'Double Integral',
        txtIntegralTriple                          : 'Triple Integral',
        txtIntegralTripleSubSup                    : 'Triple Integral',
        txtIntegralTripleCenterSubSup              : 'Triple Integral',
        txtIntegralOriented                        : 'Contour Integral',
        txtIntegralOrientedSubSup                  : 'Contour Integral',
        txtIntegralOrientedCenterSubSup            : 'Contour Integral',
        txtIntegralOrientedDouble                  : 'Surface Integral',
        txtIntegralOrientedDoubleSubSup            : 'Surface Integral',
        txtIntegralOrientedDoubleCenterSubSup      : 'Surface Integral',
        txtIntegralOrientedTriple                  : 'Volume Integral',
        txtIntegralOrientedTripleSubSup            : 'Volume Integral',
        txtIntegralOrientedTripleCenterSubSup      : 'Volume Integral',
        txtIntegral_dx                             : 'Differential x',
        txtIntegral_dy                             : 'Differential y',
        txtIntegral_dtheta                         : 'Differential theta',

        txtLargeOperator_Sum                       : 'Summation',
        txtLargeOperator_Sum_CenterSubSup          : 'Summation',
        txtLargeOperator_Sum_SubSup                : 'Summation',
        txtLargeOperator_Sum_CenterSub             : 'Summation',
        txtLargeOperator_Sum_Sub                   : 'Summation',
        txtLargeOperator_Prod                      : 'Product',
        txtLargeOperator_Prod_CenterSubSup         : 'Product',
        txtLargeOperator_Prod_SubSup               : 'Product',
        txtLargeOperator_Prod_CenterSub            : 'Product',
        txtLargeOperator_Prod_Sub                  : 'Product',
        txtLargeOperator_CoProd                    : 'Co-Product',
        txtLargeOperator_CoProd_CenterSubSup       : 'Co-Product',
        txtLargeOperator_CoProd_SubSup             : 'Co-Product',
        txtLargeOperator_CoProd_CenterSub          : 'Co-Product',
        txtLargeOperator_CoProd_Sub                : 'Co-Product',
        txtLargeOperator_Union                     : 'Union',
        txtLargeOperator_Union_CenterSubSup        : 'Union',
        txtLargeOperator_Union_SubSup              : 'Union',
        txtLargeOperator_Union_CenterSub           : 'Union',
        txtLargeOperator_Union_Sub                 : 'Union',
        txtLargeOperator_Intersection              : 'Intersection',
        txtLargeOperator_Intersection_CenterSubSup : 'Intersection',
        txtLargeOperator_Intersection_SubSup       : 'Intersection',
        txtLargeOperator_Intersection_CenterSub    : 'Intersection',
        txtLargeOperator_Intersection_Sub          : 'Intersection',
        txtLargeOperator_Disjunction               : 'Vee',
        txtLargeOperator_Disjunction_CenterSubSup  : 'Vee',
        txtLargeOperator_Disjunction_SubSup        : 'Vee',
        txtLargeOperator_Disjunction_CenterSub     : 'Vee',
        txtLargeOperator_Disjunction_Sub           : 'Vee',
        txtLargeOperator_Conjunction               : 'Wedge',
        txtLargeOperator_Conjunction_CenterSubSup  : 'Wedge',
        txtLargeOperator_Conjunction_SubSup        : 'Wedge',
        txtLargeOperator_Conjunction_CenterSub     : 'Wedge',
        txtLargeOperator_Conjunction_Sub           : 'Wedge',
        txtLargeOperator_Custom_1                  : 'Summation',
        txtLargeOperator_Custom_2                  : 'Summation',
        txtLargeOperator_Custom_3                  : 'Summation',
        txtLargeOperator_Custom_4                  : 'Product',
        txtLargeOperator_Custom_5                  : 'Union',

        txtBracket_Round                           : 'Brackets',
        txtBracket_Square                          : 'Brackets',
        txtBracket_Curve                           : 'Brackets',
        txtBracket_Angle                           : 'Brackets',
        txtBracket_LowLim                          : 'Brackets',
        txtBracket_UppLim                          : 'Brackets',
        txtBracket_Line                            : 'Brackets',
        txtBracket_LineDouble                      : 'Brackets',
        txtBracket_Square_OpenOpen                 : 'Brackets',
        txtBracket_Square_CloseClose               : 'Brackets',
        txtBracket_Square_CloseOpen                : 'Brackets',
        txtBracket_SquareDouble                    : 'Brackets',

        txtBracket_Round_Delimiter_2               : 'Brackets with Separators',
        txtBracket_Curve_Delimiter_2               : 'Brackets with Separators',
        txtBracket_Angle_Delimiter_2               : 'Brackets with Separators',
        txtBracket_Angle_Delimiter_3               : 'Brackets with Separators',
        txtBracket_Round_OpenNone                  : 'Single Bracket',
        txtBracket_Round_NoneOpen                  : 'Single Bracket',
        txtBracket_Square_OpenNone                 : 'Single Bracket',
        txtBracket_Square_NoneOpen                 : 'Single Bracket',
        txtBracket_Curve_OpenNone                  : 'Single Bracket',
        txtBracket_Curve_NoneOpen                  : 'Single Bracket',
        txtBracket_Angle_OpenNone                  : 'Single Bracket',
        txtBracket_Angle_NoneOpen                  : 'Single Bracket',
        txtBracket_LowLim_OpenNone                 : 'Single Bracket',
        txtBracket_LowLim_NoneNone                 : 'Single Bracket',
        txtBracket_UppLim_OpenNone                 : 'Single Bracket',
        txtBracket_UppLim_NoneOpen                 : 'Single Bracket',
        txtBracket_Line_OpenNone                   : 'Single Bracket',
        txtBracket_Line_NoneOpen                   : 'Single Bracket',
        txtBracket_LineDouble_OpenNone             : 'Single Bracket',
        txtBracket_LineDouble_NoneOpen             : 'Single Bracket',
        txtBracket_SquareDouble_OpenNone           : 'Single Bracket',
        txtBracket_SquareDouble_NoneOpen           : 'Single Bracket',
        txtBracket_Custom_1                        : 'Case (Two Conditions)',
        txtBracket_Custom_2                        : 'Cases (Three Conditions)',
        txtBracket_Custom_3                        : 'Stack Object',
        txtBracket_Custom_4                        : 'Stack Object',
        txtBracket_Custom_5                        : 'Cases Example',
        txtBracket_Custom_6                        : 'Binomial Coefficient',
        txtBracket_Custom_7                        : 'Binomial Coefficient',

        txtFunction_Sin                            : 'Sine Function',
        txtFunction_Cos                            : 'Cosine Function',
        txtFunction_Tan                            : 'Tangent Function',
        txtFunction_Csc                            : 'Cosecant Function',
        txtFunction_Sec                            : 'Secant Function',
        txtFunction_Cot                            : 'Cotangent Function',
        txtFunction_1_Sin                          : 'Inverse Sine Function',
        txtFunction_1_Cos                          : 'Inverse Cosine Function',
        txtFunction_1_Tan                          : 'Inverse Tangent Function',
        txtFunction_1_Csc                          : 'Inverse Cosecant Function',
        txtFunction_1_Sec                          : 'Inverse Secant Function',
        txtFunction_1_Cot                          : 'Inverse Cotangent Function',
        txtFunction_Sinh                           : 'Hyperbolic Sine Function',
        txtFunction_Cosh                           : 'Hyperbolic Cosine Function',
        txtFunction_Tanh                           : 'Hyperbolic Tangent Function',
        txtFunction_Csch                           : 'Hyperbolic Cosecant Function',
        txtFunction_Sech                           : 'Hyperbolic Secant Function',
        txtFunction_Coth                           : 'Hyperbolic Cotangent Function',
        txtFunction_1_Sinh                         : 'Hyperbolic Inverse Sine Function',
        txtFunction_1_Cosh                         : 'Hyperbolic Inverse Cosine Function',
        txtFunction_1_Tanh                         : 'Hyperbolic Inverse Tangent Function',
        txtFunction_1_Csch                         : 'Hyperbolic Inverse Cosecant Function',
        txtFunction_1_Sech                         : 'Hyperbolic Inverse Secant Function',
        txtFunction_1_Coth                         : 'Hyperbolic Inverse Cotangent Function',
        txtFunction_Custom_1                       : 'Sine theta',
        txtFunction_Custom_2                       : 'Cos 2x',
        txtFunction_Custom_3                       : 'Tangent formula',

        txtAccent_Dot                              : 'Dot',
        txtAccent_DDot                             : 'Double Dot',
        txtAccent_DDDot                            : 'Triple Dot',
        txtAccent_Hat                              : 'Hat',
        txtAccent_Check                            : 'Check',
        txtAccent_Accent                           : 'Acute',
        txtAccent_Grave                            : 'Grave',
        txtAccent_Smile                            : 'Breve',
        txtAccent_Tilde                            : 'Tilde',
        txtAccent_Bar                              : 'Bar',
        txtAccent_DoubleBar                        : 'Double Overbar',
        txtAccent_CurveBracketTop                  : 'Overbrace',
        txtAccent_CurveBracketBot                  : 'Underbrace',
        txtAccent_GroupTop                         : 'Grouping Character Above',
        txtAccent_GroupBot                         : 'Grouping Character Below',
        txtAccent_ArrowL                           : 'Leftwards Arrow Above',
        txtAccent_ArrowR                           : 'Rightwards Arrow Above',
        txtAccent_ArrowD                           : 'Right-Left Arrow Above',
        txtAccent_HarpoonL                         : 'Leftwards Harpoon Above',
        txtAccent_HarpoonR                         : 'Rightwards Harpoon Above',
        txtAccent_BorderBox                        : 'Boxed Formula (With Placeholder)',
        txtAccent_BorderBoxCustom                  : 'Boxed Formula (Example)',
        txtAccent_BarTop                           : 'Overbar',
        txtAccent_BarBot                           : 'Underbar',
        txtAccent_Custom_1                         : 'Vector A',
        txtAccent_Custom_2                         : 'ABC With Overbar',
        txtAccent_Custom_3                         : 'x XOR y With Overbar',

        txtLimitLog_LogBase                        : 'Logarithm',
        txtLimitLog_Log                            : 'Logarithm',
        txtLimitLog_Lim                            : 'Limit',
        txtLimitLog_Min                            : 'Minimum',
        txtLimitLog_Max                            : 'Maximum',
        txtLimitLog_Ln                             : 'Natural Logarithm',
        txtLimitLog_Custom_1                       : 'Limit Example',
        txtLimitLog_Custom_2                       : 'Maximum Example',

        txtOperator_ColonEquals                    : 'Colon Equal',
        txtOperator_EqualsEquals                   : 'Equal Equal',
        txtOperator_PlusEquals                     : 'Plus Equal',
        txtOperator_MinusEquals                    : 'Minus Equal',
        txtOperator_Definition                     : 'Equal to By Definition',
        txtOperator_UnitOfMeasure                  : 'Measured By',
        txtOperator_DeltaEquals                    : 'Delta Equal To',
        txtOperator_ArrowL_Top                     : 'Leftwards Arrow Above',
        txtOperator_ArrowR_Top                     : 'Rightwards Arrow Above',
        txtOperator_ArrowL_Bot                     : 'Leftwards Arrow Below',
        txtOperator_ArrowR_Bot                     : 'Rightwards Arrow Below',
        txtOperator_DoubleArrowL_Top               : 'Leftwards Arrow Above',
        txtOperator_DoubleArrowR_Top               : 'Rightwards Arrow Above',
        txtOperator_DoubleArrowL_Bot               : 'Leftwards Arrow Below',
        txtOperator_DoubleArrowR_Bot               : 'Rightwards Arrow Below',
        txtOperator_ArrowD_Top                     : 'Right-Left Arrow Above',
        txtOperator_ArrowD_Bot                     : 'Right-Left Arrow Above',
        txtOperator_DoubleArrowD_Top               : 'Right-Left Arrow Below',
        txtOperator_DoubleArrowD_Bot               : 'Right-Left Arrow Below',
        txtOperator_Custom_1                       : 'Yileds',
        txtOperator_Custom_2                       : 'Delta Yields',

        txtMatrix_1_2                              : '1x2 Empty Matrix',
        txtMatrix_2_1                              : '2x1 Empty Matrix',
        txtMatrix_1_3                              : '1x3 Empty Matrix',
        txtMatrix_3_1                              : '3x1 Empty Matrix',
        txtMatrix_2_2                              : '2x2 Empty Matrix',
        txtMatrix_2_3                              : '2x3 Empty Matrix',
        txtMatrix_3_2                              : '3x2 Empty Matrix',
        txtMatrix_3_3                              : '3x3 Empty Matrix',
        txtMatrix_Dots_Center                      : 'Midline Dots',
        txtMatrix_Dots_Baseline                    : 'Baseline Dots',
        txtMatrix_Dots_Vertical                    : 'Vertical Dots',
        txtMatrix_Dots_Diagonal                    : 'Diagonal Dots',
        txtMatrix_Identity_2                       : '2x2 Identity Matrix',
        txtMatrix_Identity_2_NoZeros               : '3x3 Identity Matrix',
        txtMatrix_Identity_3                       : '3x3 Identity Matrix',
        txtMatrix_Identity_3_NoZeros               : '3x3 Identity Matrix',
        txtMatrix_2_2_RoundBracket                 : 'Empty Matrix with Brackets',
        txtMatrix_2_2_SquareBracket                : 'Empty Matrix with Brackets',
        txtMatrix_2_2_LineBracket                  : 'Empty Matrix with Brackets',
        txtMatrix_2_2_DLineBracket                 : 'Empty Matrix with Brackets',
        txtMatrix_Flat_Round                       : 'Sparse Matrix',
        txtMatrix_Flat_Square                      : 'Sparse Matrix',
        txtExpandSort: 'The data next to the selection will not be sorted. Do you want to expand the selection to include the adjacent data or continue with sorting the currently selected cells only?',
        txtExpand: 'Expand and sort',
        txtSorting: 'Sorting',
        txtSortSelected: 'Sort selected',
        textLongOperation: 'Long operation',
        warnLongOperation: 'The operation you are about to perform might take rather much time to complete.<br>Are you sure you want to continue?',
        txtInvalidRange: 'ERROR! Invalid cells range',
        errorMaxRows: 'ERROR! The maximum number of data series per chart is 255.',
        errorStockChart: 'Incorrect row order. To build a stock chart place the data on the sheet in the following order:<br> opening price, max price, min price, closing price.',
        textPivot: 'Pivot Table',
        txtTable_TableStyleMedium: 'Table Style Medium',
        txtTable_TableStyleDark: 'Table Style Dark',
        txtTable_TableStyleLight: 'Table Style Light',
        txtGroupTable_Custom: 'Custom',
        txtGroupTable_Light: 'Light',
        txtGroupTable_Medium: 'Medium',
        txtGroupTable_Dark: 'Dark',
        txtGroupCell_Custom: 'Custom',
        txtGroupCell_GoodBadAndNeutral: 'Good, Bad, and Neutral',
        txtGroupCell_DataAndModel: 'Data and Model',
        txtGroupCell_TitlesAndHeadings: 'Titles and Headings',
        txtGroupCell_ThemedCallStyles: 'Themed Call Styles',
        txtGroupCell_NumberFormat: 'Number Format',
        txtGroupCell_NoName: 'No name',
        textInsert: 'Insert',
        txtInsertCells: 'Insert Cells',
        txtDeleteCells: 'Delete Cells',
        errorComboSeries: 'To create a combination chart, select at least two series of data.',
        textDirectional: 'Directional',
        textShapes: 'Shapes',
        textIndicator: 'Indicators',
        textRating: 'Ratings',
        txtLockSort: 'Data is found next to your selection, but you do not have sufficient permissions to change those cells.<br>Do you wish to continue with the current selection?',
        textRecentlyUsed: 'Recently Used',
        errorMaxPoints: 'The maximum number of points in series per chart is 4096.',
        warnNoRecommended: 'To create a chart, select the cells that contain the data you\'d like to use.<br>If you have names for the rows and columns and you\'d like use them as labels, include them in your selection.'

    }, SSE.Controllers.Toolbar || {}));
});<|MERGE_RESOLUTION|>--- conflicted
+++ resolved
@@ -64,12 +64,9 @@
     'spreadsheeteditor/main/app/view/SlicerAddDialog',
     'spreadsheeteditor/main/app/view/AdvancedSeparatorDialog',
     'spreadsheeteditor/main/app/view/CreateSparklineDialog',
-<<<<<<< HEAD
     'spreadsheeteditor/main/app/view/ChartTypeDialog',
-    'spreadsheeteditor/main/app/view/ChartWizardDialog'
-=======
+    'spreadsheeteditor/main/app/view/ChartWizardDialog',
     'spreadsheeteditor/main/app/view/FillSeriesDialog'
->>>>>>> 132cc29f
 ], function () { 'use strict';
 
     SSE.Controllers.Toolbar = Backbone.Controller.extend(_.extend({
@@ -493,14 +490,10 @@
                 if (toolbar.btnCondFormat.rendered) {
                     toolbar.btnCondFormat.menu.on('show:before',            _.bind(this.onShowBeforeCondFormat, this, this.toolbar, 'toolbar'));
                 }
-<<<<<<< HEAD
                 toolbar.btnInsertChartRecommend.on('click',                 _.bind(this.onChartRecommendedClick, this));
-                Common.Gateway.on('insertimage',                      _.bind(this.insertImage, this));
-=======
                 toolbar.btnFillNumbers.menu.on('item:click',                _.bind(this.onFillNumMenu, this));
                 toolbar.btnFillNumbers.menu.on('show:before',               _.bind(this.onShowBeforeFillNumMenu, this));
-                Common.Gateway.on('insertimage',                            _.bind(this.insertImage, this));
->>>>>>> 132cc29f
+                Common.Gateway.on('insertimage',                      _.bind(this.insertImage, this));
 
                 this.onSetupCopyStyleButton();
             }
@@ -5165,7 +5158,6 @@
             this.toolbar._isEyedropperStart = false;
         },
 
-<<<<<<< HEAD
         onChartRecommendedClick: function() {
             var me = this,
                 recommended = me.api.asc_getRecommendedChartData();
@@ -5192,7 +5184,8 @@
                     Common.NotificationCenter.trigger('edit:complete', me.toolbar);
                 }
             })).show();
-=======
+        },
+
         onFillNumMenu: function(menu, item, e) {
             if (this.api) {
                 var me = this;
@@ -5221,7 +5214,6 @@
                     items[i].setDisabled(!props[items[i].value]);
                 }
             }
->>>>>>> 132cc29f
         },
 
         textEmptyImgUrl     : 'You need to specify image URL.',
