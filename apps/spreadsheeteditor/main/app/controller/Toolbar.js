--- conflicted
+++ resolved
@@ -59,12 +59,8 @@
     'spreadsheeteditor/main/app/view/HeaderFooterDialog',
     'spreadsheeteditor/main/app/view/PrintTitlesDialog',
     'spreadsheeteditor/main/app/view/ScaleDialog',
-<<<<<<< HEAD
-    'spreadsheeteditor/main/app/view/SlicerAddDialog'
-=======
     'spreadsheeteditor/main/app/view/SlicerAddDialog',
     'spreadsheeteditor/main/app/view/CellsAddDialog'
->>>>>>> 95261661
 ], function () { 'use strict';
 
     SSE.Controllers.Toolbar = Backbone.Controller.extend(_.extend({
