--- conflicted
+++ resolved
@@ -357,11 +357,8 @@
                 toolbar.btnPageOrient.menu.on('item:click',                 _.bind(this.onPageOrientSelect, this));
                 toolbar.btnPageMargins.menu.on('item:click',                _.bind(this.onPageMarginsSelect, this));
                 toolbar.mnuPageSize.on('item:click',                        _.bind(this.onPageSizeClick, this));
-<<<<<<< HEAD
-=======
                 toolbar.btnPrintArea.menu.on('item:click',                  _.bind(this.onPrintAreaClick, this));
                 toolbar.btnPrintArea.menu.on('show:after',                  _.bind(this.onPrintAreaMenuOpen, this));
->>>>>>> a5990305
                 toolbar.btnImgGroup.menu.on('item:click',                   _.bind(this.onImgGroupSelect, this));
                 toolbar.btnImgBackward.menu.on('item:click',                _.bind(this.onImgArrangeSelect, this));
                 toolbar.btnImgForward.menu.on('item:click',                 _.bind(this.onImgArrangeSelect, this));
@@ -1720,10 +1717,7 @@
             this.onApiPageMargins(props.asc_getPageMargins());
 
             this.api.asc_isLayoutLocked(currentSheet) ? this.onApiLockDocumentProps(currentSheet) : this.onApiUnLockDocumentProps(currentSheet);
-<<<<<<< HEAD
-=======
             this.toolbar.lockToolbar(SSE.enumLock.printAreaLock, this.api.asc_isPrintAreaLocked(currentSheet), {array: [this.toolbar.btnPrintArea]});
->>>>>>> a5990305
         },
 
         onUpdateDocumentProps: function(nIndex) {
@@ -3290,8 +3284,6 @@
             Common.component.Analytics.trackEvent('ToolBar', 'Objects Align');
         },
 
-<<<<<<< HEAD
-=======
         onPrintAreaClick: function(menu, item) {
             if (this.api) {
                 this.api.asc_ChangePrintArea(item.value);
@@ -3306,7 +3298,6 @@
                 this.toolbar.btnPrintArea.menu.items[2].setVisible(this.api.asc_CanAddPrintArea());
         },
 
->>>>>>> a5990305
         textEmptyImgUrl     : 'You need to specify image URL.',
         warnMergeLostData   : 'Operation can destroy data in the selected cells.<br>Continue?',
         textWarning         : 'Warning',
