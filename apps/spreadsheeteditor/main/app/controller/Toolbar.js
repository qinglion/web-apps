/*
 *
 * (c) Copyright Ascensio System SIA 2010-2019
 *
 * This program is a free software product. You can redistribute it and/or
 * modify it under the terms of the GNU Affero General Public License (AGPL)
 * version 3 as published by the Free Software Foundation. In accordance with
 * Section 7(a) of the GNU AGPL its Section 15 shall be amended to the effect
 * that Ascensio System SIA expressly excludes the warranty of non-infringement
 * of any third-party rights.
 *
 * This program is distributed WITHOUT ANY WARRANTY; without even the implied
 * warranty of MERCHANTABILITY or FITNESS FOR A PARTICULAR  PURPOSE. For
 * details, see the GNU AGPL at: http://www.gnu.org/licenses/agpl-3.0.html
 *
 * You can contact Ascensio System SIA at 20A-12 Ernesta Birznieka-Upisha
 * street, Riga, Latvia, EU, LV-1050.
 *
 * The  interactive user interfaces in modified source and object code versions
 * of the Program must display Appropriate Legal Notices, as required under
 * Section 5 of the GNU AGPL version 3.
 *
 * Pursuant to Section 7(b) of the License you must retain the original Product
 * logo when distributing the program. Pursuant to Section 7(e) we decline to
 * grant you any rights under trademark law for use of our trademarks.
 *
 * All the Product's GUI elements, including illustrations and icon sets, as
 * well as technical writing content are licensed under the terms of the
 * Creative Commons Attribution-ShareAlike 4.0 International. See the License
 * terms at http://creativecommons.org/licenses/by-sa/4.0/legalcode
 *
*/
/**
 *  Toolbar.js
 *
 *  Created by Alexander Yuzhin on 3/31/14
 *  Copyright (c) 2018 Ascensio System SIA. All rights reserved.
 *
 */

define([
    'core',
    'common/main/lib/component/Window',
    'common/main/lib/view/CopyWarningDialog',
    'common/main/lib/view/ImageFromUrlDialog',
    'common/main/lib/view/SelectFileDlg',
    'common/main/lib/view/SymbolTableDialog',
    'common/main/lib/util/define',
    'spreadsheeteditor/main/app/view/Toolbar',
    'spreadsheeteditor/main/app/collection/TableTemplates',
    'spreadsheeteditor/main/app/controller/PivotTable',
    'spreadsheeteditor/main/app/view/HyperlinkSettingsDialog',
    'spreadsheeteditor/main/app/view/TableOptionsDialog',
    'spreadsheeteditor/main/app/view/NamedRangeEditDlg',
    'spreadsheeteditor/main/app/view/NamedRangePasteDlg',
    'spreadsheeteditor/main/app/view/NameManagerDlg',
    'spreadsheeteditor/main/app/view/FormatSettingsDialog',
    'spreadsheeteditor/main/app/view/PageMarginsDialog',
    'spreadsheeteditor/main/app/view/HeaderFooterDialog',
    'spreadsheeteditor/main/app/view/PrintTitlesDialog',
    'spreadsheeteditor/main/app/view/ScaleDialog',
    'spreadsheeteditor/main/app/view/SlicerAddDialog',
    'spreadsheeteditor/main/app/view/CellsAddDialog',
    'spreadsheeteditor/main/app/view/AdvancedSeparatorDialog'
], function () { 'use strict';

    SSE.Controllers.Toolbar = Backbone.Controller.extend(_.extend({
        models: [],
        collections: [],
        views: [
            'Toolbar'
        ],

        initialize: function() {
            var me = this;

            this.addListeners({
                'Toolbar': {
                    'change:compact': this.onClickChangeCompact.bind(me),
                    'add:chart'     : this.onSelectChart,
                    'insert:textart': this.onInsertTextart,
                    'change:scalespn': this.onClickChangeScaleInMenu.bind(me),
                    'click:customscale': this.onScaleClick.bind(me),
<<<<<<< HEAD
                    'home:open'         : this.onHomeOpen
=======
                    'home:open'        : this.onHomeOpen
>>>>>>> 4fdb760f
                },
                'FileMenu': {
                    'menu:hide': me.onFileMenu.bind(me, 'hide'),
                    'menu:show': me.onFileMenu.bind(me, 'show')
                },
                'Statusbar': {
                    'sheet:changed': _.bind(this.onApiSheetChanged, this)
                },
                'Common.Views.Header': {
                    'toolbar:setcompact': this.onChangeViewMode.bind(this),
                    'print': function (opts) {
                        var _main = this.getApplication().getController('Main');
                        _main.onPrint();
                    },
                    'save': function (opts) {
                        this.api.asc_Save();
                    },
                    'undo': this.onUndo,
                    'redo': this.onRedo,
                    'downloadas': function (opts) {
                        var _main = this.getApplication().getController('Main');
                        var _file_type = _main.appOptions.spreadsheet.fileType,
                            _format;
                        if ( !!_file_type ) {
                            _format = Asc.c_oAscFileType[ _file_type.toUpperCase() ];
                        }

                        var _supported = [
                            Asc.c_oAscFileType.XLSX,
                            Asc.c_oAscFileType.ODS,
                            Asc.c_oAscFileType.CSV,
                            Asc.c_oAscFileType.PDFA,
                            Asc.c_oAscFileType.XLTX,
                            Asc.c_oAscFileType.OTS
                        ];

                        if ( !_format || _supported.indexOf(_format) < 0 )
                            _format = Asc.c_oAscFileType.PDF;

                        if (_format == Asc.c_oAscFileType.PDF || _format == Asc.c_oAscFileType.PDFA)
                            Common.NotificationCenter.trigger('download:settings', this.toolbar, _format);
                        else
                            _main.api.asc_DownloadAs(new Asc.asc_CDownloadOptions(_format));
                    },
                    'go:editor': function() {
                        Common.Gateway.requestEditRights();
                    }
                },
                'DataTab': {
                    'data:sort': this.onSortType,
                    'data:setfilter': this.onAutoFilter,
                    'data:clearfilter': this.onClearFilter
                },
                'FormulaTab': {
                    'function:namedrange': this.onNamedRangeMenu,
                    'function:namedrange-open': this.onNamedRangeMenuOpen
                }
            });
            Common.NotificationCenter.on('page:settings', _.bind(this.onApiSheetChanged, this));
            Common.NotificationCenter.on('formula:settings', _.bind(this.applyFormulaSettings, this));

            this.editMode = true;
            this._isAddingShape = false;
            this._state = {
                activated: false,
                prstyle: undefined,
                clrtext: undefined,
                pralign: undefined,
                clrback: undefined,
                valign: undefined,
                can_undo: undefined,
                can_redo: undefined,
                bold: undefined,
                italic: undefined,
                underline: undefined,
                strikeout: undefined,
                subscript: undefined,
                superscript: undefined,
                wrap: undefined,
                merge: undefined,
                angle: undefined,
                controlsdisabled: {
                    rows: undefined,
                    cols: undefined,
                    cells_right: undefined,
                    cells_down: undefined,
                    filters: undefined
                },
                selection_type: undefined,
                filter: undefined,
                filterapplied: false,
                tablestylename: undefined,
                tablename: undefined,
                namedrange_locked: false,
                fontsize: undefined,
                multiselect: false,
                sparklines_disabled: false,
                numformatinfo: undefined,
                numformattype: undefined,
                numformat: undefined,
                langId: undefined,
                pgsize: [0, 0],
                pgmargins: undefined,
                pgorient: undefined,
                lock_doc: undefined
            };
            this.binding = {};

            var checkInsertAutoshape =  function(e, action) {
                var cmp = $(e.target),
                    cmp_sdk = cmp.closest('#editor_sdk'),
                    btn_id = cmp.closest('button').attr('id');
                if (btn_id===undefined)
                    btn_id = cmp.closest('.btn-group').attr('id');

                if (me.api && me.api.asc_isAddAutoshape() ) {
                    if (cmp_sdk.length <=0 || action == 'cancel') {
                        if ( me.toolbar.btnInsertText.pressed && btn_id != me.toolbar.btnInsertText.id ||
                            me.toolbar.btnInsertShape.pressed && btn_id != me.toolbar.btnInsertShape.id ) {
                            me._isAddingShape         = false;

                            me._addAutoshape(false);
                            me.toolbar.btnInsertShape.toggle(false, true);
                            me.toolbar.btnInsertText.toggle(false, true);
                            Common.NotificationCenter.trigger('edit:complete', me.toolbar);
                        } else if ( me.toolbar.btnInsertShape.pressed && btn_id == me.toolbar.btnInsertShape.id) {
                            _.defer(function(){
                                me.api.asc_endAddShape();
                                Common.NotificationCenter.trigger('edit:complete', me.toolbar);
                            }, 100);
                        }
                    }
                }
            };

            this.checkInsertAutoshape = function(cmp) {
                checkInsertAutoshape({}, cmp.action);
            };

            this._addAutoshape = function(isstart, type) {
                if (this.api) {
                    if (isstart) {
                        this.api.asc_startAddShape(type);
                        $(document.body).on('mouseup', checkInsertAutoshape);
                    } else {
                        this.api.asc_endAddShape();
                        $(document.body).off('mouseup', checkInsertAutoshape);
                    }
                }
            };


            this.onApiEndAddShape = function() {
                if (this.toolbar.btnInsertShape.pressed) this.toolbar.btnInsertShape.toggle(false, true);
                if (this.toolbar.btnInsertText.pressed)  this.toolbar.btnInsertText.toggle(false, true);
                $(document.body).off('mouseup', checkInsertAutoshape);
            };
        },

        onLaunch: function() {
            // Create toolbar view
            this.toolbar = this.createView('Toolbar');

            Common.NotificationCenter.on('app:ready', this.onAppReady.bind(this));
            Common.NotificationCenter.on('app:face', this.onAppShowed.bind(this));
        },

        setMode: function(mode) {
            this.mode = mode;
            this.toolbar.applyLayout(mode);
        },

        attachUIEvents: function(toolbar) {
            var me = this;

            /**
             * UI Events
             */
            if ( me.appConfig.isEditDiagram ) {
                toolbar.btnUndo.on('click',                                 _.bind(this.onUndo, this));
                toolbar.btnRedo.on('click',                                 _.bind(this.onRedo, this));
                toolbar.btnCopy.on('click',                                 _.bind(this.onCopyPaste, this, true));
                toolbar.btnPaste.on('click',                                _.bind(this.onCopyPaste, this, false));
                toolbar.btnInsertFormula.on('click',                        _.bind(this.onInsertFormulaMenu, this));
                toolbar.btnInsertFormula.menu.on('item:click',              _.bind(this.onInsertFormulaMenu, this));
                toolbar.btnDecDecimal.on('click',                           _.bind(this.onDecrement, this));
                toolbar.btnIncDecimal.on('click',                           _.bind(this.onIncrement, this));
                toolbar.cmbNumberFormat.on('selected',                      _.bind(this.onNumberFormatSelect, this));
                toolbar.cmbNumberFormat.on('show:before',                   _.bind(this.onNumberFormatOpenBefore, this, true));
                if (toolbar.cmbNumberFormat.cmpEl)
                    toolbar.cmbNumberFormat.cmpEl.on('click', '#id-toolbar-mnu-item-more-formats a', _.bind(this.onNumberFormatSelect, this));
                toolbar.btnEditChart.on('click',                            _.bind(this.onEditChart, this));
            } else
            if ( me.appConfig.isEditMailMerge ) {
                toolbar.btnUndo.on('click',                                 _.bind(this.onUndo, this));
                toolbar.btnRedo.on('click',                                 _.bind(this.onRedo, this));
                toolbar.btnCopy.on('click',                                 _.bind(this.onCopyPaste, this, true));
                toolbar.btnPaste.on('click',                                _.bind(this.onCopyPaste, this, false));
                toolbar.btnSearch.on('click',                               _.bind(this.onSearch, this));
                toolbar.btnSortDown.on('click',                             _.bind(this.onSortType, this, Asc.c_oAscSortOptions.Ascending));
                toolbar.btnSortUp.on('click',                               _.bind(this.onSortType, this, Asc.c_oAscSortOptions.Descending));
                toolbar.btnSetAutofilter.on('click',                        _.bind(this.onAutoFilter, this));
                toolbar.btnClearAutofilter.on('click',                      _.bind(this.onClearFilter, this));
            } else {
                toolbar.btnPrint.on('click',                                _.bind(this.onPrint, this));
                toolbar.btnPrint.on('disabled',                             _.bind(this.onBtnChangeState, this, 'print:disabled'));
                toolbar.btnSave.on('click',                                 _.bind(this.onSave, this));
                toolbar.btnSave.on('disabled',                              _.bind(this.onBtnChangeState, this, 'save:disabled'));
                toolbar.btnUndo.on('click',                                 _.bind(this.onUndo, this));
                toolbar.btnUndo.on('disabled',                              _.bind(this.onBtnChangeState, this, 'undo:disabled'));
                toolbar.btnRedo.on('click',                                 _.bind(this.onRedo, this));
                toolbar.btnRedo.on('disabled',                              _.bind(this.onBtnChangeState, this, 'redo:disabled'));
                toolbar.btnCopy.on('click',                                 _.bind(this.onCopyPaste, this, true));
                toolbar.btnPaste.on('click',                                _.bind(this.onCopyPaste, this, false));
                toolbar.btnIncFontSize.on('click',                          _.bind(this.onIncreaseFontSize, this));
                toolbar.btnDecFontSize.on('click',                          _.bind(this.onDecreaseFontSize, this));
                toolbar.btnBold.on('click',                                 _.bind(this.onBold, this));
                toolbar.btnItalic.on('click',                               _.bind(this.onItalic, this));
                toolbar.btnUnderline.on('click',                            _.bind(this.onUnderline, this));
                toolbar.btnStrikeout.on('click',                            _.bind(this.onStrikeout, this));
                toolbar.btnSubscript.on('click',                            _.bind(this.onSubscript, this));
                toolbar.btnSubscript.menu.on('item:click',                  _.bind(this.onSubscriptMenu, this));
                toolbar.btnTextColor.on('click',                            _.bind(this.onTextColor, this));
                toolbar.btnBackColor.on('click',                            _.bind(this.onBackColor, this));
                toolbar.mnuTextColorPicker.on('select',                     _.bind(this.onTextColorSelect, this));
                toolbar.mnuBackColorPicker.on('select',                     _.bind(this.onBackColorSelect, this));
                toolbar.btnBorders.on('click',                              _.bind(this.onBorders, this));
                if (toolbar.btnBorders.rendered) {
                    toolbar.btnBorders.menu.on('item:click',                    _.bind(this.onBordersMenu, this));
                    toolbar.mnuBorderWidth.on('item:toggle',                    _.bind(this.onBordersWidth, this));
                    toolbar.mnuBorderColorPicker.on('select',                   _.bind(this.onBordersColor, this));
                }
                toolbar.btnAlignLeft.on('click',                            _.bind(this.onHorizontalAlign, this, AscCommon.align_Left));
                toolbar.btnAlignCenter.on('click',                          _.bind(this.onHorizontalAlign, this, AscCommon.align_Center));
                toolbar.btnAlignRight.on('click',                           _.bind(this.onHorizontalAlign, this, AscCommon.align_Right));
                toolbar.btnAlignJust.on('click',                            _.bind(this.onHorizontalAlign, this, AscCommon.align_Justify));
                toolbar.btnMerge.on('click',                                _.bind(this.onMergeCellsMenu, this, toolbar.btnMerge.menu, toolbar.btnMerge.menu.items[0]));
                toolbar.btnMerge.menu.on('item:click',                      _.bind(this.onMergeCellsMenu, this));
                toolbar.btnAlignTop.on('click',                             _.bind(this.onVerticalAlign, this, Asc.c_oAscVAlign.Top));
                toolbar.btnAlignMiddle.on('click',                          _.bind(this.onVerticalAlign, this, Asc.c_oAscVAlign.Center));
                toolbar.btnAlignBottom.on('click',                          _.bind(this.onVerticalAlign, this, Asc.c_oAscVAlign.Bottom));
                toolbar.btnWrap.on('click',                                 _.bind(this.onWrap, this));
                toolbar.btnTextOrient.menu.on('item:click',                 _.bind(this.onTextOrientationMenu, this));
                toolbar.btnInsertTable.on('click',                          _.bind(this.onBtnInsertTableClick, this));
                toolbar.btnInsertImage.menu.on('item:click',                _.bind(this.onInsertImageMenu, this));
                toolbar.btnInsertHyperlink.on('click',                      _.bind(this.onHyperlink, this));
                toolbar.btnInsertText.on('click',                           _.bind(this.onBtnInsertTextClick, this));
                toolbar.btnInsertShape.menu.on('hide:after',                _.bind(this.onInsertShapeHide, this));
                toolbar.btnInsertEquation.on('click',                       _.bind(this.onInsertEquationClick, this));
                toolbar.btnInsertSymbol.on('click',                         _.bind(this.onInsertSymbolClick, this));
                toolbar.btnInsertSlicer.on('click',                         _.bind(this.onInsertSlicerClick, this));
                toolbar.btnTableTemplate.menu.on('show:after',              _.bind(this.onTableTplMenuOpen, this));
                toolbar.btnPercentStyle.on('click',                         _.bind(this.onNumberFormat, this));
                toolbar.btnCurrencyStyle.on('click',                        _.bind(this.onNumberFormat, this));
                toolbar.btnDecDecimal.on('click',                           _.bind(this.onDecrement, this));
                toolbar.btnIncDecimal.on('click',                           _.bind(this.onIncrement, this));
                toolbar.btnInsertFormula.on('click',                        _.bind(this.onInsertFormulaMenu, this));
                toolbar.btnInsertFormula.menu.on('item:click',              _.bind(this.onInsertFormulaMenu, this));
                toolbar.btnNamedRange.menu.on('item:click',                 _.bind(this.onNamedRangeMenu, this));
                toolbar.btnNamedRange.menu.on('show:after',                 _.bind(this.onNamedRangeMenuOpen, this));
                toolbar.btnClearStyle.menu.on('item:click',                 _.bind(this.onClearStyleMenu, this));
                toolbar.btnAddCell.menu.on('item:click',                    _.bind(this.onCellInsertMenu, this));
                toolbar.btnCopyStyle.on('toggle',                           _.bind(this.onCopyStyleToggle, this));
                toolbar.btnDeleteCell.menu.on('item:click',                 _.bind(this.onCellDeleteMenu, this));
                toolbar.btnColorSchemas.menu.on('item:click',               _.bind(this.onColorSchemaClick, this));
                toolbar.btnColorSchemas.menu.on('show:after',               _.bind(this.onColorSchemaShow, this));
                toolbar.cmbFontName.on('selected',                          _.bind(this.onFontNameSelect, this));
                toolbar.cmbFontName.on('show:after',                        _.bind(this.onComboOpen, this, true));
                toolbar.cmbFontName.on('hide:after',                        _.bind(this.onHideMenus, this));
                toolbar.cmbFontName.on('combo:blur',                        _.bind(this.onComboBlur, this));
                toolbar.cmbFontName.on('combo:focusin',                     _.bind(this.onComboOpen, this, false));
                toolbar.cmbFontSize.on('selected',                          _.bind(this.onFontSizeSelect, this));
                toolbar.cmbFontSize.on('changed:before',                    _.bind(this.onFontSizeChanged, this, true));
                toolbar.cmbFontSize.on('changed:after',                     _.bind(this.onFontSizeChanged, this, false));
                toolbar.cmbFontSize.on('show:after',                        _.bind(this.onComboOpen, this, true));
                toolbar.cmbFontSize.on('hide:after',                        _.bind(this.onHideMenus, this));
                toolbar.cmbFontSize.on('combo:blur',                        _.bind(this.onComboBlur, this));
                toolbar.cmbFontSize.on('combo:focusin',                     _.bind(this.onComboOpen, this, false));
                toolbar.listStyles.on('click',                              _.bind(this.onListStyleSelect, this));
                toolbar.cmbNumberFormat.on('selected',                      _.bind(this.onNumberFormatSelect, this));
                toolbar.cmbNumberFormat.on('show:before',                   _.bind(this.onNumberFormatOpenBefore, this, true));
                if (toolbar.cmbNumberFormat.cmpEl)
                    toolbar.cmbNumberFormat.cmpEl.on('click', '#id-toolbar-mnu-item-more-formats a', _.bind(this.onNumberFormatSelect, this));
                toolbar.btnCurrencyStyle.menu.on('item:click',              _.bind(this.onNumberFormatMenu, this));
                $('#id-toolbar-menu-new-fontcolor').on('click',             _.bind(this.onNewTextColor, this));
                $('#id-toolbar-menu-new-paracolor').on('click',             _.bind(this.onNewBackColor, this));
                $('#id-toolbar-menu-new-bordercolor').on('click',           _.bind(this.onNewBorderColor, this));
                toolbar.btnPageOrient.menu.on('item:click',                 _.bind(this.onPageOrientSelect, this));
                toolbar.btnPageMargins.menu.on('item:click',                _.bind(this.onPageMarginsSelect, this));
                toolbar.mnuPageSize.on('item:click',                        _.bind(this.onPageSizeClick, this));
                toolbar.mnuScale.on('item:click',                           _.bind(this.onScaleClick, this, 'scale'));
                toolbar.menuWidthScale.on('item:click',                     _.bind(this.onScaleClick, this, 'width'));
                toolbar.menuHeightScale.on('item:click',                    _.bind(this.onScaleClick, this, 'height'));
                toolbar.btnPrintArea.menu.on('item:click',                  _.bind(this.onPrintAreaClick, this));
                toolbar.btnPrintArea.menu.on('show:after',                  _.bind(this.onPrintAreaMenuOpen, this));
                toolbar.btnImgGroup.menu.on('item:click',                   _.bind(this.onImgGroupSelect, this));
                toolbar.btnImgBackward.menu.on('item:click',                _.bind(this.onImgArrangeSelect, this));
                toolbar.btnImgForward.menu.on('item:click',                 _.bind(this.onImgArrangeSelect, this));
                toolbar.btnImgAlign.menu.on('item:click',                   _.bind(this.onImgAlignSelect, this));
                toolbar.btnImgForward.on('click',                           this.onImgArrangeSelect.bind(this, 'forward'));
                toolbar.btnImgBackward.on('click',                          this.onImgArrangeSelect.bind(this, 'backward'));
                toolbar.btnsEditHeader.forEach(function(button) {
                    button.on('click', _.bind(me.onEditHeaderClick, me));
                });
                toolbar.btnPrintTitles.on('click',                          _.bind(this.onPrintTitlesClick, this));

                Common.Gateway.on('insertimage',                            _.bind(this.insertImage, this));

                this.onSetupCopyStyleButton();
            }
        },

        setApi: function(api) {
            this.api = api;

            var config = SSE.getController('Main').appOptions;
            if (config.isEdit) {
                if ( !config.isEditDiagram  && !config.isEditMailMerge ) {
                    this.api.asc_registerCallback('asc_onSendThemeColors',      _.bind(this.onSendThemeColors, this));
                    this.api.asc_registerCallback('asc_onMathTypes',            _.bind(this.onApiMathTypes, this));
                    this.api.asc_registerCallback('asc_onContextMenu',          _.bind(this.onContextMenu, this));
                    Common.NotificationCenter.on('storage:image-load',          _.bind(this.openImageFromStorage, this));
                    Common.NotificationCenter.on('storage:image-insert',        _.bind(this.insertImageFromStorage, this));
                }
                this.api.asc_registerCallback('asc_onInitEditorStyles',     _.bind(this.onApiInitEditorStyles, this));
                this.api.asc_registerCallback('asc_onCoAuthoringDisconnect',_.bind(this.onApiCoAuthoringDisconnect, this));
                Common.NotificationCenter.on('api:disconnect',              _.bind(this.onApiCoAuthoringDisconnect, this));
                this.api.asc_registerCallback('asc_onLockDefNameManager',   _.bind(this.onLockDefNameManager, this));
                this.api.asc_registerCallback('asc_onZoomChanged',          _.bind(this.onApiZoomChange, this));
                Common.NotificationCenter.on('fonts:change',                _.bind(this.onApiChangeFont, this));
            } else if (config.isRestrictedEdit)
                this.api.asc_registerCallback('asc_onSelectionChanged',     _.bind(this.onApiSelectionChangedRestricted, this));

        },

        // onNewDocument: function(btn, e) {
        //     this.api.asc_openNewDocument();
        //
        //     Common.NotificationCenter.trigger('edit:complete', this.toolbar);
        //     Common.component.Analytics.trackEvent('ToolBar', 'New Document');
        // },
        //
        // onOpenDocument: function(btn, e) {
        //     this.api.asc_loadDocumentFromDisk();
        //
        //     Common.NotificationCenter.trigger('edit:complete', this.toolbar);
        //     Common.component.Analytics.trackEvent('ToolBar', 'Open Document');
        // },

        onApiChangeFont: function(font) {
            !Common.Utils.ModalWindow.isVisible() && this.toolbar.cmbFontName.onApiChangeFont(font);
        },

        onContextMenu: function() {
            this.toolbar.collapse();
        },

        onPrint: function(e) {
            Common.NotificationCenter.trigger('print', this.toolbar);
        },

        onSave: function(e) {
            if (this.api) {
                var isModified = this.api.asc_isDocumentCanSave();
                var isSyncButton = this.toolbar.btnCollabChanges && this.toolbar.btnCollabChanges.cmpEl.hasClass('notify');
                if (!isModified && !isSyncButton && !this.toolbar.mode.forcesave)
                    return;

                this.api.asc_Save();
            }

//            Common.NotificationCenter.trigger('edit:complete', this.toolbar);

            Common.component.Analytics.trackEvent('Save');
            Common.component.Analytics.trackEvent('ToolBar', 'Save');
        },

        onBtnChangeState: function(prop) {
            if ( /\:disabled$/.test(prop) ) {
                var _is_disabled = arguments[2];
                this.toolbar.fireEvent(prop, [_is_disabled]);
            }
        },

        onUndo: function(btn, e) {
            if (this.api)
                this.api.asc_Undo();

            Common.NotificationCenter.trigger('edit:complete', this.toolbar);
            Common.component.Analytics.trackEvent('ToolBar', 'Undo');
        },

        onRedo: function(btn, e) {
            if (this.api)
                this.api.asc_Redo();

            Common.NotificationCenter.trigger('edit:complete', this.toolbar);
            Common.component.Analytics.trackEvent('ToolBar', 'Redo');
        },

        onCopyPaste: function(copy, e) {
            var me = this;
            if (me.api) {
                var res = (copy) ? me.api.asc_Copy() : me.api.asc_Paste();
                if (!res) {
                    var value = Common.localStorage.getItem("sse-hide-copywarning");
                    if (!(value && parseInt(value) == 1)) {
                        (new Common.Views.CopyWarningDialog({
                            handler: function(dontshow) {
                                if (dontshow) Common.localStorage.setItem("sse-hide-copywarning", 1);
                                Common.NotificationCenter.trigger('edit:complete', me.toolbar);
                            }
                        })).show();
                    }
                } else
                    Common.component.Analytics.trackEvent('ToolBar', 'Copy Warning');
            }
            Common.NotificationCenter.trigger('edit:complete', me.toolbar);
        },

        onIncreaseFontSize: function(e) {
            if (this.api)
                this.api.asc_increaseFontSize();

            Common.NotificationCenter.trigger('edit:complete', this.toolbar, {restorefocus:true});
            Common.component.Analytics.trackEvent('ToolBar', 'Font Size');
        },

        onDecreaseFontSize: function(e) {
            if (this.api)
                this.api.asc_decreaseFontSize();

            Common.NotificationCenter.trigger('edit:complete', this.toolbar, {restorefocus:true});
            Common.component.Analytics.trackEvent('ToolBar', 'Font Size');
        },

        onBold: function(btn, e) {
            this._state.bold = undefined;
            if (this.api)
                this.api.asc_setCellBold(btn.pressed);

            Common.NotificationCenter.trigger('edit:complete', this.toolbar, {restorefocus:true});
            Common.component.Analytics.trackEvent('ToolBar', 'Bold');
        },

        onItalic: function(btn, e) {
            this._state.italic = undefined;
            if (this.api)
                this.api.asc_setCellItalic(btn.pressed);

            Common.NotificationCenter.trigger('edit:complete', this.toolbar, {restorefocus:true});
            Common.component.Analytics.trackEvent('ToolBar', 'Italic');
        },

        onUnderline: function(btn, e) {
            this._state.underline = undefined;
            if (this.api)
                this.api.asc_setCellUnderline(btn.pressed);

            Common.NotificationCenter.trigger('edit:complete', this.toolbar, {restorefocus:true});
            Common.component.Analytics.trackEvent('ToolBar', 'Underline');
        },

        onStrikeout: function(btn, e) {
            this._state.strikeout = undefined;
            if (this.api)
                this.api.asc_setCellStrikeout(btn.pressed);

            Common.NotificationCenter.trigger('edit:complete', this.toolbar, {restorefocus:true});
            Common.component.Analytics.trackEvent('ToolBar', 'Strikeout');
        },

        onSubscriptMenu: function(menu, item) {
            var btnSubscript = this.toolbar.btnSubscript;

            if (item.value == 'sub') {
                this._state.subscript = undefined;
                this.api.asc_setCellSubscript(item.checked);
            } else {
                this._state.superscript = undefined;
                this.api.asc_setCellSuperscript(item.checked);
            }
            if (item.checked) {
                btnSubscript.$icon.removeClass(btnSubscript.options.icls).addClass(item.options.icls);
                btnSubscript.options.icls = item.options.icls;
            }

            Common.NotificationCenter.trigger('edit:complete', this.toolbar);
            Common.component.Analytics.trackEvent('ToolBar', (item.value == 'sub') ? 'Subscript' : 'Superscript');
        },

        onSubscript: function(btn, e) {
            var subscript = (btn.options.icls == 'btn-subscript');

            if (subscript) {
                this._state.subscript = undefined;
                this.api.asc_setCellSubscript(btn.pressed);
            } else {
                this._state.superscript = undefined;
                this.api.asc_setCellSuperscript(btn.pressed);
            }

            Common.NotificationCenter.trigger('edit:complete', this.toolbar);
            Common.component.Analytics.trackEvent('ToolBar', (subscript) ? 'Subscript' : 'Superscript');
        },

        onTextColor: function() {
            this.toolbar.mnuTextColorPicker.trigger('select', this.toolbar.mnuTextColorPicker, this.toolbar.mnuTextColorPicker.currentColor, true);
        },

        onBackColor: function() {
            this.toolbar.mnuBackColorPicker.trigger('select', this.toolbar.mnuBackColorPicker, this.toolbar.mnuBackColorPicker.currentColor, true);
        },

        onTextColorSelect: function(picker, color, fromBtn) {
            this._state.clrtext_asccolor = this._state.clrtext = undefined;

            var clr = (typeof(color) == 'object') ? color.color : color;

            this.toolbar.btnTextColor.currentColor = color;
            $('.btn-color-value-line', this.toolbar.btnTextColor.cmpEl).css('background-color', '#' + clr);

            this.toolbar.mnuTextColorPicker.currentColor = color;
            if (this.api) {
                this.toolbar.btnTextColor.ischanged = (fromBtn!==true);
                this.api.asc_setCellTextColor(Common.Utils.ThemeColor.getRgbColor(color));
                this.toolbar.btnTextColor.ischanged = false;
            }

            Common.NotificationCenter.trigger('edit:complete', this.toolbar, {restorefocus:true});
            Common.component.Analytics.trackEvent('ToolBar', 'Text Color');
        },

        onBackColorSelect: function(picker, color, fromBtn) {
            this._state.clrshd_asccolor = this._state.clrback = undefined;

            var clr = (typeof(color) == 'object') ? color.color : color;

            this.toolbar.btnBackColor.currentColor = color;
            $('.btn-color-value-line', this.toolbar.btnBackColor.cmpEl).css('background-color', clr == 'transparent' ? 'transparent' : '#' + clr);

            this.toolbar.mnuBackColorPicker.currentColor = color;
            if (this.api) {
                this.toolbar.btnBackColor.ischanged = (fromBtn!==true);
                this.api.asc_setCellBackgroundColor(color == 'transparent' ? null : Common.Utils.ThemeColor.getRgbColor(color));
                this.toolbar.btnBackColor.ischanged = false;
            }

            Common.component.Analytics.trackEvent('ToolBar', 'Background Color');
        },

        onNewTextColor: function(picker, color) {
            this.toolbar.mnuTextColorPicker.addNewColor();
        },

        onNewBackColor: function(picker, color) {
            this.toolbar.mnuBackColorPicker.addNewColor();
        },

        onNewBorderColor: function(picker, color) {
            this.toolbar.btnBorders.menu.hide();
            this.toolbar.btnBorders.toggle(false, true);
            this.toolbar.mnuBorderColorPicker.addNewColor();
        },

        onBorders: function(btn) {
            var menuItem;

            _.each(btn.menu.items, function(item) {
                if (btn.options.borderId == item.options.borderId) {
                    menuItem = item;
                    return false;
                }
            });

            if (menuItem) {
                this.onBordersMenu(btn.menu, menuItem);
            }
        },

        onBordersMenu: function(menu, item) {
            var me = this;
            if (me.api && !_.isUndefined(item.options.borderId)) {
                var btnBorders = me.toolbar.btnBorders,
                    new_borders = [],
                    bordersWidth = btnBorders.options.borderswidth,
                    bordersColor = btnBorders.options.borderscolor;

                if ( btnBorders.rendered ) {
                    btnBorders.$icon.removeClass(btnBorders.options.icls).addClass(item.options.icls);
                    btnBorders.options.icls = item.options.icls;
                }

                btnBorders.options.borderId = item.options.borderId;

                if (item.options.borderId == 'inner') {
                    new_borders[Asc.c_oAscBorderOptions.InnerV] = new Asc.asc_CBorder(bordersWidth, bordersColor);
                    new_borders[Asc.c_oAscBorderOptions.InnerH] = new Asc.asc_CBorder(bordersWidth, bordersColor);
                } else if (item.options.borderId == 'all') {
                    new_borders[Asc.c_oAscBorderOptions.InnerV] = new Asc.asc_CBorder(bordersWidth, bordersColor);
                    new_borders[Asc.c_oAscBorderOptions.InnerH] = new Asc.asc_CBorder(bordersWidth, bordersColor);
                    new_borders[Asc.c_oAscBorderOptions.Left]   = new Asc.asc_CBorder(bordersWidth, bordersColor);
                    new_borders[Asc.c_oAscBorderOptions.Top]    = new Asc.asc_CBorder(bordersWidth, bordersColor);
                    new_borders[Asc.c_oAscBorderOptions.Right]  = new Asc.asc_CBorder(bordersWidth, bordersColor);
                    new_borders[Asc.c_oAscBorderOptions.Bottom] = new Asc.asc_CBorder(bordersWidth, bordersColor);
                } else if (item.options.borderId == 'outer') {
                    new_borders[Asc.c_oAscBorderOptions.Left]   = new Asc.asc_CBorder(bordersWidth, bordersColor);
                    new_borders[Asc.c_oAscBorderOptions.Top]    = new Asc.asc_CBorder(bordersWidth, bordersColor);
                    new_borders[Asc.c_oAscBorderOptions.Right]  = new Asc.asc_CBorder(bordersWidth, bordersColor);
                    new_borders[Asc.c_oAscBorderOptions.Bottom] = new Asc.asc_CBorder(bordersWidth, bordersColor);
                } else if (item.options.borderId != 'none') {
                    new_borders[item.options.borderId]   = new Asc.asc_CBorder(bordersWidth, bordersColor);
                }

                me.api.asc_setCellBorders(new_borders);

                Common.NotificationCenter.trigger('edit:complete', me.toolbar);
                Common.component.Analytics.trackEvent('ToolBar', 'Borders');
            }
        },

        onBordersWidth: function(menu, item, state) {
            if (state) {
                this.toolbar.btnBorders.options.borderswidth = item.value;

                Common.NotificationCenter.trigger('edit:complete', this.toolbar);
                Common.component.Analytics.trackEvent('ToolBar', 'Border Width');
            }
        },

        onBordersColor: function(picker, color) {
            $('#id-toolbar-mnu-item-border-color .menu-item-icon').css('border-color', '#' + ((typeof(color) == 'object') ? color.color : color));
            this.toolbar.mnuBorderColor.onUnHoverItem();
            this.toolbar.btnBorders.options.borderscolor = Common.Utils.ThemeColor.getRgbColor(color);
            this.toolbar.mnuBorderColorPicker.currentColor = color;

            Common.NotificationCenter.trigger('edit:complete', this.toolbar);
            Common.component.Analytics.trackEvent('ToolBar', 'Border Color');
        },

        onHorizontalAlign: function(type, btn, e) {
            this._state.pralign = undefined;
            if (this.api) {
                this.api.asc_setCellAlign(!btn.pressed ? null : type);
                this.toolbar.btnWrap.allowDepress = !(type == AscCommon.align_Justify);
            }

            Common.NotificationCenter.trigger('edit:complete', this.toolbar);
            Common.component.Analytics.trackEvent('ToolBar', 'Horizontal align');
        },

        onVerticalAlign: function(type, btn, e) {
            this._state.valign = undefined;
            if (this.api) {
                this.api.asc_setCellVertAlign(!btn.pressed ? Asc.c_oAscVAlign.Bottom : type);
            }

            Common.NotificationCenter.trigger('edit:complete', this.toolbar);
            Common.component.Analytics.trackEvent('ToolBar', 'Vertical align');
        },

        onMergeCellsMenu: function(menu, item) {
            var me = this;

            function doMergeCells(how) {
                me._state.merge = undefined;
                me.api.asc_mergeCells(how);
                Common.NotificationCenter.trigger('edit:complete', me.toolbar);
                Common.component.Analytics.trackEvent('ToolBar', 'Merge');
            }

            if (me.api) {
                var merged = me.api.asc_getCellInfo().asc_getMerge();
                if ((merged !== Asc.c_oAscMergeOptions.Merge) && me.api.asc_mergeCellsDataLost(item.value)) {
                    Common.UI.warning({
                        msg: me.warnMergeLostData,
                        buttons: ['yes', 'no'],
                        primary: 'yes',
                        callback: function(btn) {
                            if (btn == 'yes') {
                                doMergeCells(item.value);
                            } else {
                                me.toolbar.btnMerge.toggle(false, true);
                                Common.NotificationCenter.trigger('edit:complete', me.toolbar);
                                Common.component.Analytics.trackEvent('ToolBar', 'Merge');
                            }
                        }
                    });
                } else {
                    doMergeCells(item.value);
                }
            }

            Common.NotificationCenter.trigger('edit:complete', this.toolbar);
            Common.component.Analytics.trackEvent('ToolBar', 'Merge cells');
        },

        onWrap: function(btn, e) {
            this._state.wrap = undefined;
            if (this.api)
                this.api.asc_setCellTextWrap(btn.pressed);

            Common.NotificationCenter.trigger('edit:complete', this.toolbar);
            Common.component.Analytics.trackEvent('ToolBar', 'Wrap');
        },

        onTextOrientationMenu: function(menu, item) {
                var angle = 0;

                switch (item.value) {
                    case 'countcw':     angle =  45;    break;
                    case 'clockwise':   angle = -45;    break;
                    case 'vertical':    angle =  255;    break;
                    case 'rotateup':    angle =  90;    break;
                    case 'rotatedown':  angle = -90;    break;
                }

                this._state.angle = undefined;
                if (this.api)
                    this.api.asc_setCellAngle(angle);

            Common.NotificationCenter.trigger('edit:complete', this.toolbar);
            Common.component.Analytics.trackEvent('ToolBar', 'Text orientation');
        },

        onBtnInsertTableClick: function(btn, e) {
            if (this.api)
                this._setTableFormat(this.api.asc_getDefaultTableStyle());
            Common.NotificationCenter.trigger('edit:complete', this.toolbar);
            Common.component.Analytics.trackEvent('ToolBar', 'Table');
        },

        onInsertImageMenu: function(menu, item, e) {
            var me = this;
            if (item.value === 'file') {
                this.toolbar.fireEvent('insertimage', this.toolbar);

                if (this.api)
                    this.api.asc_addImage();

                Common.NotificationCenter.trigger('edit:complete', this.toolbar);
                Common.component.Analytics.trackEvent('ToolBar', 'Image');
            } else if (item.value === 'url') {
                (new Common.Views.ImageFromUrlDialog({
                    handler: function(result, value) {
                        if (result == 'ok') {
                            if (me.api) {
                                var checkUrl = value.replace(/\s/g, '');
                                if (!_.isEmpty(checkUrl)) {
                                    me.toolbar.fireEvent('insertimage', me.toolbar);
                                    me.api.asc_addImageDrawingObject(checkUrl);

                                    Common.component.Analytics.trackEvent('ToolBar', 'Image');
                                } else {
                                    Common.UI.warning({
                                        msg: this.textEmptyImgUrl
                                    });
                                }
                            }

                            Common.NotificationCenter.trigger('edit:complete', me.toolbar);
                        }
                    }
                })).show();
            } else if (item.value === 'storage') {
                Common.NotificationCenter.trigger('storage:image-load', 'add');
            }
        },

        openImageFromStorage: function(type) {
            var me = this;
            if (this.toolbar.mode.canRequestInsertImage) {
                Common.Gateway.requestInsertImage(type);
            } else {
                (new Common.Views.SelectFileDlg({
                    fileChoiceUrl: this.toolbar.mode.fileChoiceUrl.replace("{fileExt}", "").replace("{documentType}", "ImagesOnly")
                })).on('selectfile', function(obj, file){
                    file && (file.c = type);
                    me.insertImage(file);
                }).show();
            }
        },

        insertImageFromStorage: function(data) {
            if (data && data.url && (!data.c || data.c=='add')) {
                this.toolbar.fireEvent('insertimage', this.toolbar);
                this.api.asc_addImageDrawingObject(data.url, undefined, data.token);// for loading from storage
                Common.component.Analytics.trackEvent('ToolBar', 'Image');
            }
        },

        insertImage: function(data) { // gateway
            Common.NotificationCenter.trigger('storage:image-insert', data);
        },

        onHyperlink: function(btn) {
            var me = this;
            var win,
                props;

            if (me.api) {
                var wc = me.api.asc_getWorksheetsCount(),
                    i = -1,
                    items = [];

                while (++i < wc) {
                    items.push({name: me.api.asc_getWorksheetName(i), hidden: me.api.asc_isWorksheetHidden(i)});
                }

                var handlerDlg = function(dlg, result) {
                    if (result == 'ok') {
                        props = dlg.getSettings();
                        me.api.asc_insertHyperlink(props);
                    }

                    Common.NotificationCenter.trigger('edit:complete', me.toolbar);
                };

                var cell = me.api.asc_getCellInfo(),
                    seltype = cell.asc_getSelectionType();
                props = cell.asc_getHyperlink();
                win = new SSE.Views.HyperlinkSettingsDialog({
                    api: me.api,
                    appOptions: me.appOptions,
                    handler: handlerDlg
                });

                win.show();
                win.setSettings({
                    sheets  : items,
                    ranges  : me.api.asc_getDefinedNames(Asc.c_oAscGetDefinedNamesList.All, true),
                    currentSheet: me.api.asc_getWorksheetName(me.api.asc_getActiveWorksheetIndex()),
                    props   : props,
                    text    : cell.asc_getText(),
                    isLock  : cell.asc_getLockText(),
                    allowInternal: (seltype!==Asc.c_oAscSelectionType.RangeImage && seltype!==Asc.c_oAscSelectionType.RangeShape &&
                                    seltype!==Asc.c_oAscSelectionType.RangeShapeText && seltype!==Asc.c_oAscSelectionType.RangeChart &&
                                    seltype!==Asc.c_oAscSelectionType.RangeChartText && seltype!==Asc.c_oAscSelectionType.RangeSlicer )
                });
            }

            Common.component.Analytics.trackEvent('ToolBar', 'Add Hyperlink');
        },

        onEditChart: function(btn) {
            if (!this.editMode) return;
            var me = this, info = me.api.asc_getCellInfo();
            var selectType = info.asc_getSelectionType();
            if (selectType !== Asc.c_oAscSelectionType.RangeImage) {
                var win, props;
                if (me.api){
                    props = me.api.asc_getChartObject();
                    var selectedObjects = me.api.asc_getGraphicObjectProps(),
                        imageSettings = null;
                    for (var i = 0; i < selectedObjects.length; i++) {
                        if (selectedObjects[i].asc_getObjectType() == Asc.c_oAscTypeSelectElement.Image) {
                            var elValue = selectedObjects[i].asc_getObjectValue();
                            if ( elValue.asc_getChartProperties() )
                                imageSettings = elValue;
                        }
                    }
                    if (props) {
                        var ischartedit = ( me.toolbar.mode.isEditDiagram || selectType === Asc.c_oAscSelectionType.RangeChart || selectType === Asc.c_oAscSelectionType.RangeChartText);

                        (new SSE.Views.ChartSettingsDlg(
                            {
                                chartSettings: props,
                                imageSettings: imageSettings,
                                isChart: true,
                                api: me.api,
                                handler: function(result, value) {
                                    if (result == 'ok') {
                                        if (me.api) {
                                            (ischartedit) ? me.api.asc_editChartDrawingObject(value.chartSettings) : me.api.asc_addChartDrawingObject(value.chartSettings);
                                            if (value.imageSettings)
                                                me.api.asc_setGraphicObjectProps(value.imageSettings);
                                        }
                                    }
                                    Common.NotificationCenter.trigger('edit:complete', me.toolbar);
                                }
                            })).show();
                    }
                }
            }
        },

        onSelectChart: function(group, type) {
            if (!this.editMode) return;
            var me = this,
                info = me.api.asc_getCellInfo(),
                seltype = info.asc_getSelectionType(),
                isSpark = (group == 'menu-chart-group-sparkcolumn' || group == 'menu-chart-group-sparkline' || group == 'menu-chart-group-sparkwin');

            if (me.api) {
                var win, props;
                if (isSpark && (seltype==Asc.c_oAscSelectionType.RangeCells || seltype==Asc.c_oAscSelectionType.RangeCol ||
                    seltype==Asc.c_oAscSelectionType.RangeRow || seltype==Asc.c_oAscSelectionType.RangeMax)) {
                    var sparkLineInfo = info.asc_getSparklineInfo();
                    if (!!sparkLineInfo) {
                        var props = new Asc.sparklineGroup();
                        props.asc_setType(type);
                        this.api.asc_setSparklineGroup(sparkLineInfo.asc_getId(), props);
                    } else {
                        // add sparkline
                    }
                } else if (!isSpark) {
                    var ischartedit = ( seltype == Asc.c_oAscSelectionType.RangeChart || seltype == Asc.c_oAscSelectionType.RangeChartText);
                    props = me.api.asc_getChartObject(true); // don't lock chart object
                    if (props) {
                        (ischartedit) ? props.changeType(type) : props.putType(type);
                        var range = props.getRange(),
                            isvalid = (!_.isEmpty(range)) ? me.api.asc_checkDataRange(Asc.c_oAscSelectionDialogType.Chart, range, true, !props.getInColumns(), props.getType()) : Asc.c_oAscError.ID.No;
                        if (isvalid == Asc.c_oAscError.ID.No) {
                            (ischartedit) ? me.api.asc_editChartDrawingObject(props) : me.api.asc_addChartDrawingObject(props);
                        } else {
                            Common.UI.warning({
                                msg: (isvalid == Asc.c_oAscError.ID.StockChartError) ? me.errorStockChart : ((isvalid == Asc.c_oAscError.ID.MaxDataSeriesError) ? me.errorMaxRows : me.txtInvalidRange),
                                callback: function() {
                                    _.defer(function(btn) {
                                        Common.NotificationCenter.trigger('edit:complete', me.toolbar);
                                    })
                                }
                            });
                        }
                    }
                }
            }
            Common.NotificationCenter.trigger('edit:complete', this.toolbar);
        },

        onInsertTextart: function (data) {
            if (this.api) {
                this.toolbar.fireEvent('inserttextart', this.toolbar);
                this.api.asc_addTextArt(data);

                if (this.toolbar.btnInsertShape.pressed)
                    this.toolbar.btnInsertShape.toggle(false, true);

                Common.NotificationCenter.trigger('edit:complete', this.toolbar, this.toolbar.btnInsertTextArt);
                Common.component.Analytics.trackEvent('ToolBar', 'Add Text Art');
            }
        },

        onBtnInsertTextClick: function(btn, e) {
            if (this.api)
                this._addAutoshape(btn.pressed, 'textRect');

            if (this.toolbar.btnInsertShape.pressed)
                this.toolbar.btnInsertShape.toggle(false, true);

            Common.NotificationCenter.trigger('edit:complete', this.toolbar, this.toolbar.btnInsertShape);
            Common.component.Analytics.trackEvent('ToolBar', 'Add Text');
        },

        onInsertShapeHide: function(btn, e) {
            if (this.toolbar.btnInsertShape.pressed && !this._isAddingShape) {
                this.toolbar.btnInsertShape.toggle(false, true);
            }
            this._isAddingShape = false;
            Common.NotificationCenter.trigger('edit:complete', this.toolbar);
        },

        onSortType: function(type, btn) {
            if (this.api) {
                if (this.api.asc_getCellInfo().asc_getSelectionType()==Asc.c_oAscSelectionType.RangeSlicer) {
                    var selectedObjects = this.api.asc_getGraphicObjectProps();
                    for (var i = 0; i < selectedObjects.length; i++) {
                        if (selectedObjects[i].asc_getObjectType() == Asc.c_oAscTypeSelectElement.Image) {
                            var elValue = selectedObjects[i].asc_getObjectValue();
                            if ( elValue.asc_getSlicerProperties() ) {
                                elValue.asc_getSlicerProperties().asc_setSortOrder(type==Asc.c_oAscSortOptions.Ascending ? Asc.ST_tabularSlicerCacheSortOrder.Ascending : Asc.ST_tabularSlicerCacheSortOrder.Descending);
                                this.api.asc_setGraphicObjectProps(elValue);
                                break;
                            }
                        }
                    }
                    Common.NotificationCenter.trigger('edit:complete', this.toolbar);
                } else {
                    var res = this.api.asc_sortCellsRangeExpand();
                    if (res) {
                        var config = {
                            width: 500,
                            title: this.txtSorting,
                            msg: this.txtExpandSort,

                            buttons: [  {caption: this.txtExpand, primary: true, value: 'expand'},
                                {caption: this.txtSortSelected, primary: true, value: 'sort'},
                                'cancel'],
                            callback: _.bind(function(btn){
                                if (btn == 'expand' || btn == 'sort') {
                                    this.api.asc_sortColFilter(type, '', undefined, undefined, btn == 'expand');
                                }
                            }, this)
                        };
                        Common.UI.alert(config);
                    } else
                        this.api.asc_sortColFilter(type, '', undefined, undefined, res !== null);
                }
            }
        },

        onSearch: function(type, btn) {
            this.getApplication().getController('LeftMenu').showSearchDlg(true);
        },

        onAutoFilter: function(btn) {
            var state = this._state.filter;
            this._state.filter = undefined;
            if (this.api){
                if (this._state.tablename || state)
                    this.api.asc_changeAutoFilter(this._state.tablename, Asc.c_oAscChangeFilterOptions.filter, !state);
                else
                    this.api.asc_addAutoFilter();
            }

            Common.NotificationCenter.trigger('edit:complete', this.toolbar);
            Common.component.Analytics.trackEvent('ToolBar', 'Auto filter');
        },

        onClearFilter: function(btn) {
            if (this.api)
                this.api.asc_clearFilter();

            Common.NotificationCenter.trigger('edit:complete', this.toolbar);
            Common.component.Analytics.trackEvent('ToolBar', 'Clear filter');
        },

        onNumberFormat: function(btn) {
            if (this.api) 
                this.api.asc_setCellStyle(btn.options.styleName);

            Common.NotificationCenter.trigger('edit:complete', this.toolbar);
            Common.component.Analytics.trackEvent('ToolBar', 'Number Format');
        },

        onNumberFormatMenu: function(menu, item) {
            if (this.api) {
                if (item.value == -1) {
                    // show more formats
                    if (this._state.numformatinfo && this._state.numformatinfo.asc_getType()==Asc.c_oAscNumFormatType.Accounting)
                        this.onCustomNumberFormat();
                    else {
                        var value = this.api.asc_getLocale();
                        (!value) && (value = ((this.toolbar.mode.lang) ? parseInt(Common.util.LanguageInfo.getLocalLanguageCode(this.toolbar.mode.lang)) : 0x0409));

                        var info = new Asc.asc_CFormatCellsInfo();
                        info.asc_setType(Asc.c_oAscNumFormatType.Accounting);
                        info.asc_setSeparator(false);
                        info.asc_setSymbol(value);
                        var format = this.api.asc_getFormatCells(info);
                        this.onCustomNumberFormat((format && format.length>0) ? format[0] : undefined, info);
                    }
                } else {
                    var info = new Asc.asc_CFormatCellsInfo();
                    info.asc_setType(Asc.c_oAscNumFormatType.Accounting);
                    info.asc_setSeparator(false);
                    info.asc_setSymbol(item.value);
                    var format = this.api.asc_getFormatCells(info);
                    if (format && format.length>0)
                        this.api.asc_setCellFormat(format[0]);
                }
            }

            Common.NotificationCenter.trigger('edit:complete', this.toolbar);
            Common.component.Analytics.trackEvent('ToolBar', 'Number Format');
        },

        onNumberFormatSelect: function(combo, record) {
            if (record) {
                if (this.api)
                    this.api.asc_setCellFormat(record.format);
            } else {
                this.onCustomNumberFormat();
            }
            Common.NotificationCenter.trigger('edit:complete', this.toolbar);
            Common.component.Analytics.trackEvent('ToolBar', 'Number Format');
        },

        onCustomNumberFormat: function(format, formatInfo) {
            var me = this,
                value = me.api.asc_getLocale();
            (!value) && (value = ((me.toolbar.mode.lang) ? parseInt(Common.util.LanguageInfo.getLocalLanguageCode(me.toolbar.mode.lang)) : 0x0409));

            (new SSE.Views.FormatSettingsDialog({
                api: me.api,
                handler: function(result, settings) {
                    if (settings) {
                        me.api.asc_setCellFormat(settings.format);
                    }
                    Common.NotificationCenter.trigger('edit:complete', me.toolbar);
                },
                props   : {format: format ? format : me._state.numformat, formatInfo: formatInfo ? formatInfo : me._state.numformatinfo, langId: value}
            })).show();
            Common.NotificationCenter.trigger('edit:complete', this.toolbar);
            Common.component.Analytics.trackEvent('ToolBar', 'Number Format');
        },

        onNumberFormatOpenBefore: function(combo) {
            if (this.api) {
                var me = this,
                    value = me.api.asc_getLocale();
                (!value) && (value = ((me.toolbar.mode.lang) ? parseInt(Common.util.LanguageInfo.getLocalLanguageCode(me.toolbar.mode.lang)) : 0x0409));

                if (this._state.langId !== value) {
                    this._state.langId = value;

                    var info = new Asc.asc_CFormatCellsInfo();
                    info.asc_setType(Asc.c_oAscNumFormatType.None);
                    info.asc_setSymbol(this._state.langId);
                    var arr = this.api.asc_getFormatCells(info); // all formats
                    me.toolbar.numFormatData.forEach( function(item, index) {
                        me.toolbar.numFormatData[index].format = arr[index];
                    });
                }

                me.toolbar.numFormatData.forEach( function(item, index) {
                    item.exampleval = me.api.asc_getLocaleExample(item.format);
                });
                me.toolbar.cmbNumberFormat.setData(me.toolbar.numFormatData);
                me.toolbar.cmbNumberFormat.setValue(me._state.numformattype, me.toolbar.txtCustom);
            }
        },

        onDecrement: function(btn) {
            if (this.api)
                this.api.asc_decreaseCellDigitNumbers();

            Common.NotificationCenter.trigger('edit:complete', this.toolbar);
            Common.component.Analytics.trackEvent('ToolBar', 'Decrement');
        },

        onIncrement: function(btn) {
            if (this.api)
                this.api.asc_increaseCellDigitNumbers();

            Common.NotificationCenter.trigger('edit:complete', this.toolbar);
            Common.component.Analytics.trackEvent('ToolBar', 'Increment');
        },

        onInsertFormulaMenu: function(menu, item, e) {
            if (this.api) {
                if (item.value === 'more') {
                    var controller = this.getApplication().getController('FormulaDialog');
                    if (controller) {
                        controller.showDialog();
                    }
                } else {
                    item.value = item.value || 'SUM';
                    this.toolbar.fireEvent('function:apply', [{name: this.api.asc_getFormulaLocaleName(item.value), origin: item.value}, true]);

                    Common.NotificationCenter.trigger('edit:complete', this.toolbar);
                    Common.component.Analytics.trackEvent('ToolBar', 'Insert formula');
                }
            }
        },

        onNamedRangeMenu: function(menu, item, e) {
            if (this.api) {
                var me = this;
                if (item.value === 'paste') {
                    (new SSE.Views.NamedRangePasteDlg({
                        handler: function(result, settings) {
                            if (result == 'ok' && settings) {
                                me.api.asc_insertInCell(settings.asc_getName(true), (settings.asc_getType()===Asc.c_oAscDefNameType.table) ? Asc.c_oAscPopUpSelectorType.Table : Asc.c_oAscPopUpSelectorType.Range, false);
                                Common.component.Analytics.trackEvent('ToolBar', 'Paste Named Range');
                            }
                            Common.NotificationCenter.trigger('edit:complete', me.toolbar);
                        },
                        ranges: me.api.asc_getDefinedNames(Asc.c_oAscGetDefinedNamesList.WorksheetWorkbook) // names only for current sheet and workbook
                    })).show();
                    Common.component.Analytics.trackEvent('ToolBar', 'Paste Named Range');
                } else {
                    var wc = me.api.asc_getWorksheetsCount(),
                        i = -1,
                        items = [], sheetNames = [];

                    if (item.value === 'new') {
                        if (this._state.namedrange_locked) {
                            Common.NotificationCenter.trigger('namedrange:locked');
                            return;
                        }
                        while (++i < wc) {
                            if (!this.api.asc_isWorksheetHidden(i)) {
                                items.push({displayValue: me.api.asc_getWorksheetName(i), value: i});
                            }
                        }

                        (new SSE.Views.NamedRangeEditDlg({
                            api: me.api,
                            handler: function(result, settings) {
                                if (result == 'ok' && settings) {
                                    me.api.asc_setDefinedNames(settings);
                                    Common.component.Analytics.trackEvent('ToolBar', 'New Named Range');
                                }
                                Common.NotificationCenter.trigger('edit:complete', me.toolbar);
                            },
                            sheets  : items,
                            props   : me.api.asc_getDefaultDefinedName(),
                            isEdit  : false
                        })).show();
                    } else {
                        var cellEditor  = this.getApplication().getController('CellEditor');

                        while (++i < wc) {
                            if (!this.api.asc_isWorksheetHidden(i)) {
                                sheetNames[i] = me.api.asc_getWorksheetName(i);
                                items.push({displayValue: sheetNames[i], value: i});
                            }
                        }

                        (new SSE.Views.NameManagerDlg({
                            api: me.api,
                            handler: function(result) {
                                Common.component.Analytics.trackEvent('ToolBar', 'Name Manager');
                                Common.NotificationCenter.trigger('edit:complete', me.toolbar);
                            },
                            locked: me._state.namedrange_locked,
                            sheets: items,
                            sheetNames: sheetNames,
                            ranges: me.api.asc_getDefinedNames(Asc.c_oAscGetDefinedNamesList.All),
                            props : me.api.asc_getDefaultDefinedName(),
                            sort  : cellEditor.rangeListSort
                        })).on('close', function(win){
                            cellEditor.rangeListSort = win.getSettings();
                        }).show();
                    }
                }
            }
        },

        onNamedRangeMenuOpen: function(menu) {
            if (this.api && menu) {
                var names = this.api.asc_getDefinedNames(Asc.c_oAscGetDefinedNamesList.WorksheetWorkbook);
                menu.items[2].setDisabled(names.length<1);
            }
        },

        onClearStyleMenu: function(menu, item, e) {
            if (this.api)
                this.api.asc_emptyCells(item.value);

            Common.NotificationCenter.trigger('edit:complete', this.toolbar);
            Common.component.Analytics.trackEvent('ToolBar', 'Clear');
        },

        onCopyStyleToggle: function(btn, state, e) {
            if (this.api)
                this.api.asc_formatPainter(state ? 1 : 0);
            Common.NotificationCenter.trigger('edit:complete', this.toolbar);
            this.modeAlwaysSetStyle = state;
        },

        onCellInsertMenu: function(menu, item, e) {
            if (this.api)
                this.api.asc_insertCells(item.value);

            Common.NotificationCenter.trigger('edit:complete', this.toolbar);
            Common.component.Analytics.trackEvent('ToolBar', 'Cell insert');
        },

        onCellDeleteMenu: function(menu, item, e) {
            if (this.api)
                this.api.asc_deleteCells(item.value);

            Common.NotificationCenter.trigger('edit:complete', this.toolbar);
            Common.component.Analytics.trackEvent('ToolBar', 'Cell delete');
        },

        onColorSchemaClick: function(menu, item) {
            if (this.api) {
                this.api.asc_ChangeColorSchemeByIdx(item.value);

                Common.component.Analytics.trackEvent('ToolBar', 'Color Scheme');
            }

            Common.NotificationCenter.trigger('edit:complete', this.toolbar);
        },

        onColorSchemaShow: function(menu) {
            if (this.api) {
                var value = this.api.asc_GetCurrentColorSchemeIndex();
                var item = _.find(menu.items, function(item) { return item.value == value; });
                (item) ? item.setChecked(true) : menu.clearAll();
            }
        },

        onComboBlur: function() {
            Common.NotificationCenter.trigger('edit:complete', this.toolbar);
        },

        onFontNameSelect: function(combo, record) {
            if (this.api) {
                if (record.isNewFont) {
                    !Common.Utils.ModalWindow.isVisible() &&
                    Common.UI.warning({
                        width: 500,
                        closable: false,
                        msg: this.confirmAddFontName,
                        buttons: ['yes', 'no'],
                        primary: 'yes',
                        callback: _.bind(function(btn) {
                            if (btn == 'yes') {
                                this.api.asc_setCellFontName(record.name);
                                Common.component.Analytics.trackEvent('ToolBar', 'Font Name');
                            } else {
                                this.toolbar.cmbFontName.setValue(this.api.asc_getCellInfo().asc_getXfs().asc_getFontName());
                            }
                            Common.NotificationCenter.trigger('edit:complete', this.toolbar, {restorefocus:true});
                        }, this)
                    });
                } else {
                    this.api.asc_setCellFontName(record.name);
                    Common.component.Analytics.trackEvent('ToolBar', 'Font Name');
                }
            }
            Common.NotificationCenter.trigger('edit:complete', this.toolbar, {restorefocus:true});
        },

        onComboOpen: function(needfocus, combo) {
            _.delay(function() {
                var input = $('input', combo.cmpEl).select();
                if (needfocus) input.focus();
                else if (!combo.isMenuOpen()) input.one('mouseup', function (e) { e.preventDefault(); });
            }, 10);
        },

        onFontSizeSelect: function(combo, record) {
            this._state.fontsize = undefined;
            if (this.api)
                this.api.asc_setCellFontSize(record.value);

            Common.NotificationCenter.trigger('edit:complete', this.toolbar, {restorefocus:true});
            Common.component.Analytics.trackEvent('ToolBar', 'Font Size');
        },

        onFontSizeChanged: function(before, combo, record, e) {
            var value,
                me = this;

            if (before) {
                var item = combo.store.findWhere({
                    displayValue: record.value
                });

                if (!item) {
                    value = /^\+?(\d*(\.|,)?\d+)$|^\+?(\d+(\.|,)?\d*)$/.exec(record.value);

                    if (!value) {
                        value = this._getApiTextSize();

                        Common.UI.warning({
                            msg: this.textFontSizeErr,
                            callback: function() {
                                _.defer(function(btn) {
                                    $('input', combo.cmpEl).focus();
                                })
                            }
                        });

                        combo.setRawValue(value);

                        e.preventDefault();
                        return false;
                    }
                }
            } else {
                value = Common.Utils.String.parseFloat(record.value);
                value = value > 409 ? 409 :
                    value < 1 ? 1 : Math.floor((value+0.4)*2)/2;

                combo.setRawValue(value);

                this._state.fontsize = undefined;
                if (this.api)
                    this.api.asc_setCellFontSize(value);

                Common.NotificationCenter.trigger('edit:complete', this.toolbar);
            }
        },

        onListStyleSelect: function(combo, record) {
            this._state.prstyle = undefined;
            if (this.api) {
                this.api.asc_setCellStyle(record.get('name'));

                Common.NotificationCenter.trigger('edit:complete', this.toolbar);
                Common.component.Analytics.trackEvent('ToolBar', 'Style');
            }
        },

        createDelayedElements: function() {
            var me = this;

            this.toolbar.createDelayedElements();
            this.attachUIEvents(this.toolbar);

            if ( !this.appConfig.isEditDiagram && !this.appConfig.isEditMailMerge ) {
                this.api.asc_registerCallback('asc_onSheetsChanged',            _.bind(this.onApiSheetChanged, this));
                this.api.asc_registerCallback('asc_onUpdateSheetViewSettings',  _.bind(this.onApiSheetChanged, this));
                this.api.asc_registerCallback('asc_onEndAddShape',              _.bind(this.onApiEndAddShape, this));
                this.api.asc_registerCallback('asc_onEditorSelectionChanged',   _.bind(this.onApiEditorSelectionChanged, this));
                this.api.asc_registerCallback('asc_onUpdateDocumentProps',      _.bind(this.onUpdateDocumentProps, this));
                this.api.asc_registerCallback('asc_onLockDocumentProps',        _.bind(this.onApiLockDocumentProps, this));
                this.api.asc_registerCallback('asc_onUnLockDocumentProps',      _.bind(this.onApiUnLockDocumentProps, this));
            }

            if ( !this.appConfig.isEditMailMerge ) {
                this.applyFormulaSettings();
            }

            this.api.asc_registerCallback('asc_onShowChartDialog',          _.bind(this.onApiChartDblClick, this));
            this.api.asc_registerCallback('asc_onCanUndoChanged',           _.bind(this.onApiCanRevert, this, 'undo'));
            this.api.asc_registerCallback('asc_onCanRedoChanged',           _.bind(this.onApiCanRevert, this, 'redo'));
            this.api.asc_registerCallback('asc_onEditCell',                 _.bind(this.onApiEditCell, this));
            this.api.asc_registerCallback('asc_onStopFormatPainter',        _.bind(this.onApiStyleChange, this));
            this.api.asc_registerCallback('asc_onSelectionChanged',         _.bind(this.onApiSelectionChanged, this));

            var shortcuts = {
                    'command+l,ctrl+l': function(e) {
                        if ( me.editMode && !me._state.multiselect && me.appConfig.canModifyFilter) {
                            var cellinfo = me.api.asc_getCellInfo(),
                                filterinfo = cellinfo.asc_getAutoFilterInfo(),
                                formattableinfo = cellinfo.asc_getFormatTableInfo();
                            filterinfo = (filterinfo) ? filterinfo.asc_getIsAutoFilter() : null;
                            if (filterinfo!==null && !formattableinfo) {
                                me._setTableFormat(me.api.asc_getDefaultTableStyle());
                            }
                        }

                        return false;
                    },
                    'command+shift+l,ctrl+shift+l': function(e) {
                        if (me.editMode && me.api && !me._state.multiselect && me.appConfig.canModifyFilter) {
                            var state = me._state.filter;
                            me._state.filter = undefined;

                            if (me._state.tablename || state)
                                me.api.asc_changeAutoFilter(me._state.tablename, Asc.c_oAscChangeFilterOptions.filter, !state);
                            else
                                me.api.asc_addAutoFilter();
                        }

                        return false;
                    },
                    'command+s,ctrl+s': function (e) {
                        me.onSave();
                        e.preventDefault();
                        e.stopPropagation();
                    },
                    'command+k,ctrl+k': function (e) {
                        if (me.editMode && !me.toolbar.mode.isEditMailMerge && !me.toolbar.mode.isEditDiagram && !me.api.isCellEdited && !me._state.multiselect && !me._state.inpivot &&
                            !me.getApplication().getController('LeftMenu').leftMenu.menuFile.isVisible()) {
                            var cellinfo = me.api.asc_getCellInfo(),
                                selectionType = cellinfo.asc_getSelectionType();
                            if (selectionType !== Asc.c_oAscSelectionType.RangeShapeText || me.api.asc_canAddShapeHyperlink()!==false)
                                me.onHyperlink();
                        }
                        e.preventDefault();
                    },
                    'command+1,ctrl+1': function(e) {
                        if (me.editMode && !me.toolbar.mode.isEditMailMerge && !me.api.isCellEdited && !me.toolbar.cmbNumberFormat.isDisabled()) {
                            me.onCustomNumberFormat();
                        }

                        return false;
                    },
                    'shift+f3': function(e) {
                        if (me.editMode && !me.toolbar.btnInsertFormula.isDisabled()) {
                            var controller = me.getApplication().getController('FormulaDialog');
                            if (controller) {
                                controller.showDialog();
                            }
                        }

                        return false;
                    }
            };
            shortcuts['command+shift+=,ctrl+shift+=' + (Common.Utils.isGecko ? ',command+shift+ff=,ctrl+shift+ff=' : '')] = function(e) {
                        if (me.editMode && !me.toolbar.btnAddCell.isDisabled()) {
                            var cellinfo = me.api.asc_getCellInfo(),
                                selectionType = cellinfo.asc_getSelectionType();
                            if (selectionType === Asc.c_oAscSelectionType.RangeRow || selectionType === Asc.c_oAscSelectionType.RangeCol) {
                                me.api.asc_insertCells(selectionType === Asc.c_oAscSelectionType.RangeRow ? Asc.c_oAscInsertOptions.InsertRows :Asc.c_oAscInsertOptions.InsertColumns );
                                Common.NotificationCenter.trigger('edit:complete', me.toolbar);
                            } else {
                                var items = me.toolbar.btnAddCell.menu.items,
                                    arr = [];
                                for (var i=0; i<4; i++)
                                    arr.push({caption: items[i].caption, value: items[i].value, disabled: items[i].isDisabled()});
                                (new SSE.Views.CellsAddDialog({
                                    title: me.txtInsertCells,
                                    items: arr,
                                    handler: function (dlg, result) {
                                        if (result=='ok') {
                                            me.api.asc_insertCells(dlg.getSettings());
                                        }
                                        Common.NotificationCenter.trigger('edit:complete', me.toolbar);
                                    }
                                })).show();
                            }
                        }

                        return false;
                    };
            shortcuts['command+shift+-,ctrl+shift+-' + (Common.Utils.isGecko ? ',command+shift+ff-,ctrl+shift+ff-' : '')] = function(e) {
                        if (me.editMode && !me.toolbar.btnDeleteCell.isDisabled()) {
                            var cellinfo = me.api.asc_getCellInfo(),
                                selectionType = cellinfo.asc_getSelectionType();
                            if (selectionType === Asc.c_oAscSelectionType.RangeRow || selectionType === Asc.c_oAscSelectionType.RangeCol) {
                                me.api.asc_deleteCells(selectionType === Asc.c_oAscSelectionType.RangeRow ? Asc.c_oAscDeleteOptions.DeleteRows :Asc.c_oAscDeleteOptions.DeleteColumns );
                                Common.NotificationCenter.trigger('edit:complete', me.toolbar);
                            } else {
                                var items = me.toolbar.btnDeleteCell.menu.items,
                                    arr = [];
                                for (var i=0; i<4; i++)
                                    arr.push({caption: items[i].caption, value: items[i].value, disabled: items[i].isDisabled()});
                                (new SSE.Views.CellsAddDialog({
                                    title: me.txtDeleteCells,
                                    items: arr,
                                    handler: function (dlg, result) {
                                        if (result=='ok') {
                                            me.api.asc_deleteCells(dlg.getSettings());
                                        }
                                        Common.NotificationCenter.trigger('edit:complete', me.toolbar);
                                    }
                                })).show();
                            }
                        }

                        return false;
                    };
            Common.util.Shortcuts.delegateShortcuts({shortcuts: shortcuts});

            this.onApiSelectionChanged(this.api.asc_getCellInfo());
            this.attachToControlEvents();
            this.onApiSheetChanged();

            Common.NotificationCenter.on('cells:range', _.bind(this.onCellsRange, this));
        },

        onChangeViewMode: function(item, compact) {
            this.toolbar.setFolded(compact);
            this.toolbar.fireEvent('view:compact', [this, compact]);

            Common.localStorage.setBool('sse-compact-toolbar', compact);
            Common.NotificationCenter.trigger('layout:changed', 'toolbar');
            Common.NotificationCenter.trigger('edit:complete', this.toolbar);
        },

        onClickChangeCompact: function (from) {
            if ( from != 'file' ) {
                Common.Utils.asyncCall(function () {
                    this.onChangeViewMode(null, !this.toolbar.isCompact());
                }, this);
            }
        },

        fillTableTemplates: function() {
            if (!this.toolbar.btnTableTemplate.rendered) return;

            var me = this;
            function createPicker(element, menu) {
                var picker = new Common.UI.DataView({
                    el: element,
                    parentMenu  : menu,
                    restoreHeight: 300,
                    style: 'max-height: 300px;',
                    store: me.getCollection('TableTemplates'),
                    itemTemplate: _.template('<div class="item-template"><img src="<%= imageUrl %>" id="<%= id %>" style="width:61px;height:46px;"></div>')
                });

                picker.on('item:click', function(picker, item, record) {
                    if (me.api) {
                        me._state.tablestylename = null;
                        me._setTableFormat(record ? record.get('name') : me.api.asc_getDefaultTableStyle());

                        Common.NotificationCenter.trigger('edit:complete', me.toolbar);
                        Common.component.Analytics.trackEvent('ToolBar', 'Table Templates');
                    }
                });

                if (picker.scroller) {
                    picker.scroller.update({alwaysVisibleY: true});
                }

                return picker;
            }

            if (_.isUndefined(this.toolbar.mnuTableTemplatePicker)) {
                this.toolbar.mnuTableTemplatePicker = createPicker($('#id-toolbar-menu-table-templates'), this.toolbar.btnTableTemplate.menu);
            }
//            if (_.isUndefined(this.toolbar.mnuTableTemplatePickerShort)) {
//                this.toolbar.mnuTableTemplatePickerShort = createPicker($('#id-toolbar-short-menu-table-templates'));
//            }
        },

        onTableTplMenuOpen: function(cmp) {
            this.onApiInitTableTemplates(this.api.asc_getTablePictures(this.api.asc_getCellInfo().asc_getFormatTableInfo()));

            var scroller = this.toolbar.mnuTableTemplatePicker.scroller;
            if (scroller) {
                scroller.update({alwaysVisibleY: true});
                scroller.scrollTop(0);
            }

            var val = this.toolbar.mnuTableTemplatePicker.store.findWhere({name: this._state.tablestylename});
            if (val)
                this.toolbar.mnuTableTemplatePicker.selectRecord(val);
            else
                this.toolbar.mnuTableTemplatePicker.deselectAll();
        },

        onSendThemeColors: function() {
            // get new table templates
            if (this.toolbar.btnTableTemplate.rendered && this.toolbar.btnTableTemplate.cmpEl.hasClass('open'))
                this.onTableTplMenuOpen();
        },

        onApiInitTableTemplates: function(images) {
            var me = this;
            var store = this.getCollection('TableTemplates');
            if (store) {
                var templates = [];
                _.each(images, function(item) {
                    var tip = item.asc_getDisplayName();
                    if (item.asc_getType()==0) {
                        var arr = tip.split(' '),
                            last = arr.pop();
                        arr = 'txtTable_' + arr.join('');
                        tip = me[arr] ? me[arr] + ' ' + last : tip;
                    }
                    templates.push({
                        name        : item.asc_getName(),
                        caption     : item.asc_getDisplayName(),
                        type        : item.asc_getType(),
                        imageUrl    : item.asc_getImage(),
                        allowSelected : true,
                        selected    : false,
                        tip         : tip
                    });
                });

                store.reset(templates);
            }
            this.fillTableTemplates();
        },

        onApiInitEditorStyles: function(styles){
            window.styles_loaded = false;

            var self = this,
                listStyles = self.toolbar.listStyles;

            if (!listStyles) {
                self.styles = styles;
                return;
            }

<<<<<<< HEAD
=======
            var rec = listStyles.menuPicker.getSelectedRec();
            listStyles.menuPicker.store.reset([]); // remove all

>>>>>>> 4fdb760f
            var mainController = this.getApplication().getController('Main');
            var count = listStyles.menuPicker.store.length;
            var rec = listStyles.menuPicker.getSelectedRec();
            if (count>0 && count==styles.length) {
                var data = listStyles.menuPicker.dataViewItems;
                data && _.each(styles, function(style, index){
                    var img = style.asc_getImage();
                    data[index].model.set('imageUrl', img, {silent: true});
                    data[index].model.set({
                        name    : style.asc_getName(),
                        tip     : mainController.translationTable[style.get_Name()] || style.get_Name()
                    });
                    $(data[index].el).find('img').attr('src', img);
                });
            } else {
                var arr = [];
                _.each(styles, function(style){
                    arr.push({
                        imageUrl: style.asc_getImage(),
                        name    : style.asc_getName(),
                        tip     : mainController.translationTable[style.get_Name()] || style.get_Name(),
                        uid     : Common.UI.getId()
                    });
                });
                listStyles.menuPicker.store.reset(arr);
            }
            if (listStyles.menuPicker.store.length > 0 && listStyles.rendered) {
                rec = rec ? listStyles.menuPicker.store.findWhere({name: rec.get('name')}) : null;
<<<<<<< HEAD
                listStyles.fillComboView(rec ? rec : listStyles.menuPicker.store.at(0), true, true);
=======
                listStyles.fillComboView(rec ? rec : listStyles.menuPicker.store.at(0), true);
                rec ? listStyles.selectRecord(rec) : listStyles.selectByIndex(0);
>>>>>>> 4fdb760f
            }
            window.styles_loaded = true;
        },

        onHomeOpen: function() {
            var listStyles = this.toolbar.listStyles;
            if (listStyles && listStyles.needFillComboView &&  listStyles.menuPicker.store.length > 0 && listStyles.rendered){
                var styleRec;
                if (this._state.prstyle) styleRec = listStyles.menuPicker.store.findWhere({name: this._state.prstyle});
                listStyles.fillComboView((styleRec) ? styleRec : listStyles.menuPicker.store.at(0), true);
            }
        },

        onApiCoAuthoringDisconnect: function(enableDownload) {
            this.toolbar.setMode({isDisconnected:true, enableDownload: !!enableDownload});
            this.editMode = false;
        },

        onApiChartDblClick: function() {
            this.onEditChart(this.btnInsertChart);
        },

        onApiCanRevert: function(which, can) {
            if (which=='undo') {
                if (this._state.can_undo !== can) {
                    this.toolbar.btnUndo.setDisabled(!can);
                    this._state.can_undo = can;
                }
            } else {
                if (this._state.can_redo !== can) {
                    this.toolbar.btnRedo.setDisabled(!can);
                    this._state.can_redo = can;
                }
            }
        },

        setDisabledComponents: function(components, disable) {
            _.each([].concat(components), function(component){
                if (component.isDisabled()!==disable) component.setDisabled(disable)
            });
        },

        onApiEditCell: function(state) {
            if ($('.asc-window.enable-key-events:visible').length>0) return;

            var toolbar = this.toolbar;
            if (toolbar.mode.isEditDiagram || toolbar.mode.isEditMailMerge) {
                is_cell_edited = (state == Asc.c_oAscCellEditorState.editStart);
                toolbar.lockToolbar(SSE.enumLock.editCell, state == Asc.c_oAscCellEditorState.editStart, {array: [toolbar.btnDecDecimal,toolbar.btnIncDecimal,toolbar.cmbNumberFormat]});
            } else
            if (state == Asc.c_oAscCellEditorState.editStart || state == Asc.c_oAscCellEditorState.editEnd) {
                toolbar.lockToolbar(SSE.enumLock.editCell, state == Asc.c_oAscCellEditorState.editStart, {
                        array: [
                            toolbar.btnClearStyle.menu.items[1],
                            toolbar.btnClearStyle.menu.items[2],
                            toolbar.btnClearStyle.menu.items[3],
                            toolbar.btnClearStyle.menu.items[4],
                            toolbar.btnNamedRange.menu.items[0],
                            toolbar.btnNamedRange.menu.items[1]
                        ].concat(toolbar.itemsNamedRange),
                        merge: true,
                        clear: [SSE.enumLock.editFormula, SSE.enumLock.editText]
                });

                var is_cell_edited = (state == Asc.c_oAscCellEditorState.editStart);
                (is_cell_edited) ? Common.util.Shortcuts.suspendEvents('command+l, ctrl+l, command+shift+l, ctrl+shift+l, command+k, ctrl+k, alt+h, command+1, ctrl+1') :
                                   Common.util.Shortcuts.resumeEvents('command+l, ctrl+l, command+shift+l, ctrl+shift+l, command+k, ctrl+k, alt+h, command+1, ctrl+1');

                if (is_cell_edited) {
                    toolbar.listStyles.suspendEvents();
                    toolbar.listStyles.menuPicker.selectRecord(null);
                    toolbar.listStyles.resumeEvents();
                    this._state.prstyle = undefined;
                }
            } else {
                if (state == Asc.c_oAscCellEditorState.editText) var is_text = true, is_formula = false; else
                if (state == Asc.c_oAscCellEditorState.editFormula) is_text = !(is_formula = true); else
                if (state == Asc.c_oAscCellEditorState.editEmptyCell) is_text = is_formula = false;

                toolbar.lockToolbar(SSE.enumLock.editFormula, is_formula,
                        { array: [toolbar.cmbFontName, toolbar.cmbFontSize, toolbar.btnIncFontSize, toolbar.btnDecFontSize,
                            toolbar.btnBold, toolbar.btnItalic, toolbar.btnUnderline, toolbar.btnStrikeout, toolbar.btnSubscript, toolbar.btnTextColor]});
                toolbar.lockToolbar(SSE.enumLock.editText, is_text, {array: [toolbar.btnInsertFormula].concat(toolbar.btnsFormula)});
            }
            this._state.coauthdisable = undefined;
            this._state.selection_type = undefined;
            this.checkInsertAutoshape({action:'cancel'});
        },

        onApiZoomChange: function(zf, type){},


        onApiSheetChanged: function() {
            if (!this.toolbar.mode || !this.toolbar.mode.isEdit || this.toolbar.mode.isEditDiagram || this.toolbar.mode.isEditMailMerge) return;

            var currentSheet = this.api.asc_getActiveWorksheetIndex(),
                props = this.api.asc_getPageOptions(currentSheet),
                opt = props.asc_getPageSetup();

            this.onApiPageOrient(opt.asc_getOrientation());
            this.onApiPageSize(opt.asc_getWidth(), opt.asc_getHeight());
            this.onApiPageMargins(props.asc_getPageMargins());
            this.onChangeScaleSettings(opt.asc_getFitToWidth(),opt.asc_getFitToHeight(),opt.asc_getScale());

            this.api.asc_isLayoutLocked(currentSheet) ? this.onApiLockDocumentProps(currentSheet) : this.onApiUnLockDocumentProps(currentSheet);
            this.toolbar.lockToolbar(SSE.enumLock.printAreaLock, this.api.asc_isPrintAreaLocked(currentSheet), {array: [this.toolbar.btnPrintArea]});
        },

        onUpdateDocumentProps: function(nIndex) {
            if (nIndex == this.api.asc_getActiveWorksheetIndex())
                this.onApiSheetChanged();
        },

        onApiPageSize: function(w, h) {
            if (this._state.pgorient===undefined) return;

            if (Math.abs(this._state.pgsize[0] - w) > 0.1 ||
                Math.abs(this._state.pgsize[1] - h) > 0.1) {
                this._state.pgsize = [w, h];
                if (this.toolbar.mnuPageSize) {
                    this.toolbar.mnuPageSize.clearAll();
                    _.each(this.toolbar.mnuPageSize.items, function(item){
                        if (item.value && typeof(item.value) == 'object' &&
                            Math.abs(item.value[0] - w) < 0.1 && Math.abs(item.value[1] - h) < 0.1) {
                            item.setChecked(true);
                            return false;
                        }
                    }, this);
                }
            }
        },

        onApiPageMargins: function(props) {
            if (props) {
                var left = props.asc_getLeft(),
                    top = props.asc_getTop(),
                    right = props.asc_getRight(),
                    bottom = props.asc_getBottom();

                if (!this._state.pgmargins || Math.abs(this._state.pgmargins[0] - top) > 0.1 ||
                    Math.abs(this._state.pgmargins[1] - left) > 0.1 || Math.abs(this._state.pgmargins[2] - bottom) > 0.1 ||
                    Math.abs(this._state.pgmargins[3] - right) > 0.1) {
                    this._state.pgmargins = [top, left, bottom, right];
                    if (this.toolbar.btnPageMargins.menu) {
                        this.toolbar.btnPageMargins.menu.clearAll();
                        _.each(this.toolbar.btnPageMargins.menu.items, function(item){
                            if (item.value && typeof(item.value) == 'object' &&
                                Math.abs(item.value[0] - top) < 0.1 && Math.abs(item.value[1] - left) < 0.1 &&
                                Math.abs(item.value[2] - bottom) < 0.1 && Math.abs(item.value[3] - right) < 0.1) {
                                item.setChecked(true);
                                return false;
                            }
                        }, this);
                    }
                }
            }
        },

        onApiPageOrient: function(orient) {
            if (this._state.pgorient !== orient) {
                this.toolbar.btnPageOrient.menu.items[orient == Asc.c_oAscPageOrientation.PagePortrait ? 0 : 1].setChecked(true);
                this._state.pgorient = orient;
            }
        },

        onChangeScaleSettings: function(width, height, scale) {
            if (this.toolbar.btnScale.menu) {
                if (width !== undefined) {
                    var isWidth = false,
                        isHeight = false;
                    var width = width || 0,
                        height = height || 0;
                    if (scale !== undefined) {
                        this.toolbar.setValueCustomScale(scale);
                    } else {
                        this.toolbar.setValueCustomScale(this.api.asc_getPageOptions().asc_getPageSetup().asc_getScale());
                    }
                    this.toolbar.menuWidthScale.clearAll();
                    this.toolbar.menuWidthScale.items.forEach(function (item) {
                        if (item.value === width) {
                            item.setChecked(true);
                            isWidth = true;
                            return false;
                        }
                    });
                    if (!isWidth) {
                        this.toolbar.menuWidthScale.items[11].setChecked(true);
                    }
                    this.toolbar.menuHeightScale.clearAll();
                    this.toolbar.menuHeightScale.items.forEach(function (item) {
                        if (item.value === height) {
                            item.setChecked(true);
                            isHeight = true;
                            return false;
                        }
                    });
                    if (!isHeight) {
                        this.toolbar.menuHeightScale.items[11].setChecked(true);
                    }
                    if (this.toolbar.btnCustomScaleUp && this.toolbar.btnCustomScaleDown) {
                        this.toolbar.btnCustomScaleUp.setDisabled(!(!width && !height));
                        this.toolbar.btnCustomScaleDown.setDisabled(!(!width && !height));
                        this.toolbar.mnuCustomScale.setDisabled(!(!width && !height));
                    }
                    this._state.scaleWidth = width;
                    this._state.scaleHeight = height;
                    this._state.scale = scale;
                } else {
                    if (this.toolbar.btnCustomScaleUp && this.toolbar.btnCustomScaleDown) {
                        this.toolbar.btnCustomScaleUp.setDisabled(!(!this._state.scaleWidth && !this._state.scaleHeight));
                        this.toolbar.btnCustomScaleDown.setDisabled(!(!this._state.scaleWidth && !this._state.scaleHeight));
                        this.toolbar.mnuCustomScale.setDisabled(!(!this._state.scaleWidth && !this._state.scaleHeight));
                    }
                }
            }
        },

        onApiLockDocumentProps: function(nIndex) {
            if (this._state.lock_doc!==true && nIndex == this.api.asc_getActiveWorksheetIndex()) {
                this.toolbar.lockToolbar(SSE.enumLock.docPropsLock, true, {array: [this.toolbar.btnPageSize, this.toolbar.btnPageMargins, this.toolbar.btnPageOrient, this.toolbar.btnScale, this.toolbar.btnPrintTitles]});
                this._state.lock_doc = true;
            }
        },

        onApiUnLockDocumentProps: function(nIndex) {
            if (this._state.lock_doc!==false && nIndex == this.api.asc_getActiveWorksheetIndex()) {
                this.toolbar.lockToolbar(SSE.enumLock.docPropsLock, false, {array: [this.toolbar.btnPageSize, this.toolbar.btnPageMargins, this.toolbar.btnPageOrient, this.toolbar.btnScale, this.toolbar.btnPrintTitles]});
                this._state.lock_doc = false;
            }
        },

        onApiEditorSelectionChanged: function(fontobj) {
            if (!this.editMode || $('.asc-window.enable-key-events:visible').length>0) return;

            var toolbar = this.toolbar,
                val;

            /* read font name */
            var fontparam = fontobj.asc_getFontName();
            if (fontparam != toolbar.cmbFontName.getValue()) {
                Common.NotificationCenter.trigger('fonts:change', fontobj);
            }

            /* read font params */
            if (!toolbar.mode.isEditMailMerge && !toolbar.mode.isEditDiagram) {
                val = fontobj.asc_getFontBold();
                if (this._state.bold !== val) {
                    toolbar.btnBold.toggle(val === true, true);
                    this._state.bold = val;
                }
                val = fontobj.asc_getFontItalic();
                if (this._state.italic !== val) {
                    toolbar.btnItalic.toggle(val === true, true);
                    this._state.italic = val;
                }
                val = fontobj.asc_getFontUnderline();
                if (this._state.underline !== val) {
                    toolbar.btnUnderline.toggle(val === true, true);
                    this._state.underline = val;
                }
                val = fontobj.asc_getFontStrikeout();
                if (this._state.strikeout !== val) {
                    toolbar.btnStrikeout.toggle(val === true, true);
                    this._state.strikeout = val;
                }

                var subsc = fontobj.asc_getFontSubscript(),
                    supersc = fontobj.asc_getFontSuperscript();

                if (this._state.subscript !== subsc || this._state.superscript !== supersc) {
                    var index = (supersc) ? 0 : (subsc ? 1 : -1),
                        btnSubscript = toolbar.btnSubscript;

                    btnSubscript.toggle(index>-1, true);
                    if (index < 0) {
                        btnSubscript.menu.clearAll();
                    } else {
                        btnSubscript.menu.items[index].setChecked(true);
                        if ( btnSubscript.rendered && btnSubscript.$icon ) {
                            btnSubscript.$icon.removeClass(btnSubscript.options.icls);
                            btnSubscript.options.icls = btnSubscript.menu.items[index].options.icls;
                            btnSubscript.$icon.addClass(btnSubscript.options.icls);
                        }
                    }

                    this._state.subscript = subsc;
                    this._state.superscript = supersc;
                }
            }

            /* read font size */
            var str_size = fontobj.asc_getFontSize();
            if (this._state.fontsize !== str_size) {
                toolbar.cmbFontSize.setValue((str_size!==undefined) ? str_size : '');
                this._state.fontsize = str_size;
            }

            /* read font color */
            var clr,
                color,
                fontColorPicker      = this.toolbar.mnuTextColorPicker;

            if (!toolbar.btnTextColor.ischanged && !fontColorPicker.isDummy) {
                color = fontobj.asc_getFontColor();
                if (color) {
                    if (color.get_type() == Asc.c_oAscColor.COLOR_TYPE_SCHEME) {
                        clr = {color: Common.Utils.ThemeColor.getHexColor(color.get_r(), color.get_g(), color.get_b()), effectValue: color.get_value() };
                    } else {
                        clr = Common.Utils.ThemeColor.getHexColor(color.get_r(), color.get_g(), color.get_b());
                    }
                }
                var type1 = typeof(clr),
                    type2 = typeof(this._state.clrtext);
                if ( (type1 !== type2) || (type1=='object' &&
                    (clr.effectValue!==this._state.clrtext.effectValue || this._state.clrtext.color.indexOf(clr.color)<0)) ||
                    (type1!='object' && this._state.clrtext!==undefined && this._state.clrtext.indexOf(clr)<0 )) {

                    if (_.isObject(clr)) {
                        var isselected = false;
                        for (var i = 0; i < 10; i++) {
                            if (Common.Utils.ThemeColor.ThemeValues[i] == clr.effectValue) {
                                fontColorPicker.select(clr, true);
                                isselected = true;
                                break;
                            }
                        }
                        if (!isselected) fontColorPicker.clearSelection();
                    } else {
                        fontColorPicker.select(clr, true);
                    }
                    this._state.clrtext = clr;
                }
                this._state.clrtext_asccolor = color;
            }

        },

        onApiSelectionChanged: function(info) {
            if (!this.editMode || $('.asc-window.enable-key-events:visible').length>0) return;
            if ( this.toolbar.mode.isEditDiagram )
                return this.onApiSelectionChanged_DiagramEditor(info); else
            if ( this.toolbar.mode.isEditMailMerge )
                return this.onApiSelectionChanged_MailMergeEditor(info);

            var selectionType = info.asc_getSelectionType(),
                coauth_disable = (!this.toolbar.mode.isEditMailMerge && !this.toolbar.mode.isEditDiagram) ? (info.asc_getLocked()===true || info.asc_getLockedTable()===true || info.asc_getLockedPivotTable()===true) : false,
                editOptionsDisabled = this._disableEditOptions(selectionType, coauth_disable),
                me = this,
                toolbar = this.toolbar,
                xfs = info.asc_getXfs(),
                val, need_disable = false;

            /* read font name */
            var fontparam = xfs.asc_getFontName();
            if (fontparam != toolbar.cmbFontName.getValue()) {
                Common.NotificationCenter.trigger('fonts:change', xfs);
            }

            /* read font size */
            var str_size = xfs.asc_getFontSize();
            if (this._state.fontsize !== str_size) {
                toolbar.cmbFontSize.setValue((str_size !== undefined) ? str_size : '');
                this._state.fontsize = str_size;
            }

            toolbar.lockToolbar(SSE.enumLock.cantHyperlink, (selectionType === Asc.c_oAscSelectionType.RangeShapeText) && (this.api.asc_canAddShapeHyperlink()===false), { array: [toolbar.btnInsertHyperlink]});

            /*
            need_disable = selectionType != Asc.c_oAscSelectionType.RangeCells && selectionType != Asc.c_oAscSelectionType.RangeCol &&
                                selectionType != Asc.c_oAscSelectionType.RangeRow && selectionType != Asc.c_oAscSelectionType.RangeMax;
            if (this._state.sparklines_disabled !== need_disable) {
                this._state.sparklines_disabled = need_disable;
                var len = toolbar.mnuInsertChartPicker.store.length;
                for (var i = 0; i < 3; i++) {
                    toolbar.mnuInsertChartPicker.store.at(len-i-1).set({disabled: need_disable});
                }
            }
            */

            need_disable = (selectionType === Asc.c_oAscSelectionType.RangeCells || selectionType === Asc.c_oAscSelectionType.RangeCol ||
                selectionType === Asc.c_oAscSelectionType.RangeRow || selectionType === Asc.c_oAscSelectionType.RangeMax);
            toolbar.lockToolbar(SSE.enumLock.selRange, need_disable, { array: [toolbar.btnImgAlign, toolbar.btnImgBackward, toolbar.btnImgForward, toolbar.btnImgGroup]});

            var cangroup = this.api.asc_canGroupGraphicsObjects(),
                canungroup = this.api.asc_canUnGroupGraphicsObjects();
            toolbar.lockToolbar(SSE.enumLock.cantGroupUngroup, !cangroup && !canungroup, { array: [toolbar.btnImgGroup]});
            toolbar.btnImgGroup.menu.items[0].setDisabled(!cangroup);
            toolbar.btnImgGroup.menu.items[1].setDisabled(!canungroup);
            toolbar.lockToolbar(SSE.enumLock.cantGroup, !cangroup, { array: [toolbar.btnImgAlign]});

            var objcount = this.api.asc_getSelectedDrawingObjectsCount();
            toolbar.btnImgAlign.menu.items[7].setDisabled(objcount<3);
            toolbar.btnImgAlign.menu.items[8].setDisabled(objcount<3);

            if (editOptionsDisabled) return;

            /* read font params */
            if (!toolbar.mode.isEditMailMerge && !toolbar.mode.isEditDiagram) {
                val = xfs.asc_getFontBold();
                if (this._state.bold !== val) {
                    toolbar.btnBold.toggle(val === true, true);
                    this._state.bold = val;
                }
                val = xfs.asc_getFontItalic();
                if (this._state.italic !== val) {
                    toolbar.btnItalic.toggle(val === true, true);
                    this._state.italic = val;
                }
                val = xfs.asc_getFontUnderline();
                if (this._state.underline !== val) {
                    toolbar.btnUnderline.toggle(val === true, true);
                    this._state.underline = val;
                }
                val = xfs.asc_getFontStrikeout();
                if (this._state.strikeout !== val) {
                    toolbar.btnStrikeout.toggle(val === true, true);
                    this._state.strikeout = val;
                }

                var subsc = xfs.asc_getFontSubscript(),
                    supersc = xfs.asc_getFontSuperscript();

                if (this._state.subscript !== subsc || this._state.superscript !== supersc) {
                    var index = (supersc) ? 0 : (subsc ? 1 : -1),
                        btnSubscript = toolbar.btnSubscript;

                    btnSubscript.toggle(index>-1, true);
                    if (index < 0) {
                        btnSubscript.menu.clearAll();
                    } else {
                        btnSubscript.menu.items[index].setChecked(true);
                        if ( btnSubscript.rendered ) {
                            btnSubscript.$icon.removeClass(btnSubscript.options.icls);
                            btnSubscript.options.icls = btnSubscript.menu.items[index].options.icls;
                            btnSubscript.$icon.addClass(btnSubscript.options.icls);
                        }
                    }

                    this._state.subscript = subsc;
                    this._state.superscript = supersc;
                }
            }

            /* read font color */
            var clr,
                color,
                fontColorPicker      = this.toolbar.mnuTextColorPicker,
                paragraphColorPicker = this.toolbar.mnuBackColorPicker;

            if (!toolbar.btnTextColor.ischanged && !fontColorPicker.isDummy) {
                color = xfs.asc_getFontColor();
                if (color) {
                    if (color.get_type() == Asc.c_oAscColor.COLOR_TYPE_SCHEME) {
                        clr = {color: Common.Utils.ThemeColor.getHexColor(color.get_r(), color.get_g(), color.get_b()), effectValue: color.get_value() };
                    } else {
                        clr = Common.Utils.ThemeColor.getHexColor(color.get_r(), color.get_g(), color.get_b());
                    }
                }
                var type1 = typeof(clr),
                    type2 = typeof(this._state.clrtext);
                if ( (type1 !== type2) || (type1=='object' &&
                    (clr.effectValue!==this._state.clrtext.effectValue || this._state.clrtext.color.indexOf(clr.color)<0)) ||
                    (type1!='object' && this._state.clrtext!==undefined && this._state.clrtext.indexOf(clr)<0 )) {

                    if (_.isObject(clr)) {
                        var isselected = false;
                        for (var i = 0; i < 10; i++) {
                            if (Common.Utils.ThemeColor.ThemeValues[i] == clr.effectValue) {
                                fontColorPicker.select(clr, true);
                                isselected = true;
                                break;
                            }
                        }
                        if (!isselected) fontColorPicker.clearSelection();
                    } else {
                        fontColorPicker.select(clr, true);
                    }
                    this._state.clrtext = clr;
                }
                this._state.clrtext_asccolor = color;
            }

            /* read cell background color */
            if (!toolbar.btnBackColor.ischanged && !paragraphColorPicker.isDummy) {
                color = xfs.asc_getFillColor();
                if (color) {
                    if (color.get_type() == Asc.c_oAscColor.COLOR_TYPE_SCHEME) {
                        clr = {color: Common.Utils.ThemeColor.getHexColor(color.get_r(), color.get_g(), color.get_b()), effectValue: color.get_value() };
                    } else {
                        clr = Common.Utils.ThemeColor.getHexColor(color.get_r(), color.get_g(), color.get_b());
                    }
                } else {
                    clr = 'transparent';
                }

                type1 = typeof(clr);
                type2 = typeof(this._state.clrback);
                if ( (type1 !== type2) || (type1=='object' &&
                    (clr.effectValue!==this._state.clrback.effectValue || this._state.clrback.color.indexOf(clr.color)<0)) ||
                    (type1!='object' && this._state.clrback!==undefined && this._state.clrback.indexOf(clr)<0 )) {

                    if (_.isObject(clr)) {
                        var isselected = false;
                        for (i = 0; i < 10; i++) {
                            if (Common.Utils.ThemeColor.ThemeValues[i] == clr.effectValue) {
                                paragraphColorPicker.select(clr, true);
                                isselected = true;
                                break;
                            }
                        }
                        if (!isselected) paragraphColorPicker.clearSelection();
                    } else {
                        paragraphColorPicker.select(clr, true);
                    }
                    this._state.clrback = clr;
                }
                this._state.clrshd_asccolor = color;
            }

            var in_chart = (selectionType == Asc.c_oAscSelectionType.RangeChart || selectionType == Asc.c_oAscSelectionType.RangeChartText);
            if (in_chart !== this._state.in_chart) {
                toolbar.btnInsertChart.updateHint(in_chart ? toolbar.tipChangeChart : toolbar.tipInsertChart);
                this._state.in_chart = in_chart;
            }
            if (in_chart) return;

            if (!toolbar.mode.isEditDiagram)
            {
//                (coauth_disable !== toolbar.btnClearStyle.isDisabled()) && toolbar.btnClearStyle.setDisabled(coauth_disable);
//                (coauth_disable !== toolbar.btnCopyStyle.isDisabled()) && toolbar.btnCopyStyle.setDisabled(coauth_disable);

                var filterInfo = info.asc_getAutoFilterInfo(),
                    formatTableInfo = info.asc_getFormatTableInfo();
                if (!toolbar.mode.isEditMailMerge) {
                    /* read cell horizontal align */
                    fontparam = xfs.asc_getHorAlign();
                    if (this._state.pralign !== fontparam) {
                        this._state.pralign = fontparam;

                        var index = -1, align;
                        switch (fontparam) {
                            case AscCommon.align_Left:    index = 0;      align = 'btn-align-left';      break;
                            case AscCommon.align_Center:  index = 1;      align = 'btn-align-center';    break;
                            case AscCommon.align_Right:   index = 2;      align = 'btn-align-right';     break;
                            case AscCommon.align_Justify: index = 3;      align = 'btn-align-just';      break;
                            default:        index = -255;   align = 'btn-align-left';      break;
                        }
                        if (!(index < 0)) {
                            toolbar.btnAlignRight.toggle(index===2, true);
                            toolbar.btnAlignLeft.toggle(index===0, true);
                            toolbar.btnAlignCenter.toggle(index===1, true);
                            toolbar.btnAlignJust.toggle(index===3, true);
                        } else if (index == -255) {
                            toolbar.btnAlignRight.toggle(false, true);
                            toolbar.btnAlignLeft.toggle(false, true);
                            toolbar.btnAlignCenter.toggle(false, true);
                            toolbar.btnAlignJust.toggle(false, true);
                        }
                    }

                    need_disable = (fontparam == AscCommon.align_Justify || selectionType == Asc.c_oAscSelectionType.RangeShapeText || selectionType == Asc.c_oAscSelectionType.RangeShape);
                    toolbar.btnTextOrient.menu.items[1].setDisabled(need_disable);
                    toolbar.btnTextOrient.menu.items[2].setDisabled(need_disable);
                    toolbar.btnTextOrient.menu.items[3].setDisabled(need_disable);

                    /* read cell vertical align */
                    fontparam = xfs.asc_getVertAlign();

                    if (this._state.valign !== fontparam) {
                        this._state.valign = fontparam;

                        index = -1;   align = '';
                        switch (fontparam) {
                            case Asc.c_oAscVAlign.Top:    index = 0; align = 'btn-valign-top';     break;
                            case Asc.c_oAscVAlign.Center: index = 1; align = 'btn-valign-middle';  break;
                            case Asc.c_oAscVAlign.Bottom: index = 2; align = 'btn-valign-bottom';  break;
                        }

                        toolbar.btnAlignTop.toggle(index===0, true);
                        toolbar.btnAlignMiddle.toggle(index===1, true);
                        toolbar.btnAlignBottom.toggle(index===2, true);
                    }

                    need_disable =  this._state.controlsdisabled.filters || formatTableInfo!==null || filterInfo && filterInfo.asc_getIsAutoFilter()===null;
//                (need_disable !== toolbar.btnMerge.isDisabled()) && toolbar.btnMerge.setDisabled(need_disable);
                    toolbar.lockToolbar(SSE.enumLock.ruleMerge, need_disable, {array:[toolbar.btnMerge, toolbar.btnInsertTable]});

                    val = info.asc_getMerge();
                    if (this._state.merge !== val) {
                        toolbar.btnMerge.toggle(val===Asc.c_oAscMergeOptions.Merge, true);
                        this._state.merge = val;
                    }

                    /* read cell text wrapping */
                    if (!toolbar.btnWrap.isDisabled()) {
                        val = xfs.asc_getWrapText();
                        if (this._state.wrap !== val) {
                            toolbar.btnWrap.toggle(val===true, true);
                            this._state.wrap = val;
                        }
                    }
                }

                val = (filterInfo) ? filterInfo.asc_getIsAutoFilter() : null;
                if (this._state.filter !== val) {
                    toolbar.btnsSetAutofilter.toggle(val===true, true);
                    this._state.filter = val;
                }
                need_disable =  this._state.controlsdisabled.filters || (val===null);
                toolbar.lockToolbar(SSE.enumLock.ruleFilter, need_disable,
                            { array: toolbar.btnsSetAutofilter.concat(toolbar.btnCustomSort, toolbar.btnTableTemplate, toolbar.btnInsertTable, toolbar.btnRemoveDuplicates) });

                toolbar.lockToolbar(SSE.enumLock.tableHasSlicer, filterInfo && filterInfo.asc_getIsSlicerAdded(), { array: toolbar.btnsSetAutofilter });

                need_disable = (selectionType !== Asc.c_oAscSelectionType.RangeSlicer) && (this._state.controlsdisabled.filters || (val===null));
                toolbar.lockToolbar(SSE.enumLock.cantSort, need_disable, { array: toolbar.btnsSortDown.concat(toolbar.btnsSortUp) });

                val = (formatTableInfo) ? formatTableInfo.asc_getTableStyleName() : null;
                if (this._state.tablestylename !== val && this.toolbar.mnuTableTemplatePicker) {
                    val = this.toolbar.mnuTableTemplatePicker.store.findWhere({name: val});
                    if (val) {
                        this.toolbar.mnuTableTemplatePicker.selectRecord(val);
                        this._state.tablestylename = val.get('name');
                    } else {
                        toolbar.mnuTableTemplatePicker.deselectAll();
                        this._state.tablestylename = null;
                    }
                }

                need_disable =  this._state.controlsdisabled.filters || !filterInfo || (filterInfo.asc_getIsApplyAutoFilter()!==true);
                toolbar.lockToolbar(SSE.enumLock.ruleDelFilter, need_disable, {array: toolbar.btnsClearAutofilter});

                var old_name = this._state.tablename;
                this._state.tablename = (formatTableInfo) ? formatTableInfo.asc_getTableName() : undefined;

                var old_applied = this._state.filterapplied;
                this._state.filterapplied = this._state.filter && filterInfo.asc_getIsApplyAutoFilter();

                if (this._state.tablename !== old_name || this._state.filterapplied !== old_applied)
                    this.getApplication().getController('Statusbar').onApiFilterInfo(!need_disable);

                this._state.multiselect = info.asc_getMultiselect();
                toolbar.lockToolbar(SSE.enumLock.multiselect, this._state.multiselect, { array: [toolbar.btnTableTemplate, toolbar.btnInsertHyperlink, toolbar.btnInsertTable]});

                this._state.inpivot = !!info.asc_getPivotTableInfo();
                toolbar.lockToolbar(SSE.enumLock.editPivot, this._state.inpivot, { array: toolbar.btnsSetAutofilter.concat(toolbar.btnCustomSort,
                                                                                          toolbar.btnMerge, toolbar.btnInsertHyperlink, toolbar.btnInsertTable, toolbar.btnRemoveDuplicates)});
                toolbar.lockToolbar(SSE.enumLock.noSlicerSource, !(formatTableInfo), { array: [toolbar.btnInsertSlicer]});

                need_disable = !this.appConfig.canModifyFilter;
                toolbar.lockToolbar(SSE.enumLock.cantModifyFilter, need_disable, { array: toolbar.btnsSetAutofilter.concat(toolbar.btnsSortDown, toolbar.btnsSortUp, toolbar.btnCustomSort, toolbar.btnTableTemplate,
                                                                                          toolbar.btnClearStyle.menu.items[0], toolbar.btnClearStyle.menu.items[2], toolbar.btnInsertTable, toolbar.btnRemoveDuplicates)});

            }

            val = xfs.asc_getNumFormatInfo();
            if (val) {
				this._state.numformat = xfs.asc_getNumFormat();
				this._state.numformatinfo = val;
				val = val.asc_getType();
				if (this._state.numformattype !== val) {
					toolbar.cmbNumberFormat.setValue(val, toolbar.txtCustom);
					this._state.numformattype = val;
				}
            }

            val = xfs.asc_getAngle();
            if (this._state.angle !== val) {
                toolbar.btnTextOrient.menu.clearAll();
                switch(val) {
                    case 45:    toolbar.btnTextOrient.menu.items[1].setChecked(true, true); break;
                    case -45:   toolbar.btnTextOrient.menu.items[2].setChecked(true, true); break;
                    case 255:   toolbar.btnTextOrient.menu.items[3].setChecked(true, true); break;
                    case 90:    toolbar.btnTextOrient.menu.items[4].setChecked(true, true); break;
                    case -90:   toolbar.btnTextOrient.menu.items[5].setChecked(true, true); break;
                    case 0:     toolbar.btnTextOrient.menu.items[0].setChecked(true, true); break;
                }
                this._state.angle = val;
            }

            val = info.asc_getStyleName();
            if (this._state.prstyle != val && !this.toolbar.listStyles.isDisabled()) {
                var listStyle = this.toolbar.listStyles,
                    listStylesVisible = (listStyle.rendered);

                if (listStylesVisible) {
                    listStyle.suspendEvents();
                    var styleRec = listStyle.menuPicker.store.findWhere({
                        name: val
                    });
                    this._state.prstyle = (listStyle.menuPicker.store.length>0) ? val : undefined;

                    listStyle.menuPicker.selectRecord(styleRec);
                    listStyle.resumeEvents();
                }
            }

            val = (selectionType==Asc.c_oAscSelectionType.RangeRow);
            if ( this._state.controlsdisabled.rows!==val ) {
                this._state.controlsdisabled.rows=val;
                toolbar.btnAddCell.menu.items[3].setDisabled(val);
                toolbar.btnDeleteCell.menu.items[3].setDisabled(val);
            }
            val = (selectionType==Asc.c_oAscSelectionType.RangeCol);
            if ( this._state.controlsdisabled.cols!==val ) {
                this._state.controlsdisabled.cols=val;
                toolbar.btnAddCell.menu.items[2].setDisabled(val);
                toolbar.btnDeleteCell.menu.items[2].setDisabled(val);
            }

            val = filterInfo && filterInfo.asc_getIsApplyAutoFilter();
            if ( this._state.controlsdisabled.cells_right!==(this._state.controlsdisabled.rows || val) ) {
                this._state.controlsdisabled.cells_right = (this._state.controlsdisabled.rows || val);
                toolbar.btnAddCell.menu.items[0].setDisabled(this._state.controlsdisabled.cells_right);
                toolbar.btnDeleteCell.menu.items[0].setDisabled(this._state.controlsdisabled.cells_right);
            }
            if ( this._state.controlsdisabled.cells_down!==(this._state.controlsdisabled.cols || val) ) {
                this._state.controlsdisabled.cells_down = (this._state.controlsdisabled.cols || val);
                toolbar.btnAddCell.menu.items[1].setDisabled(this._state.controlsdisabled.cells_down);
                toolbar.btnDeleteCell.menu.items[1].setDisabled(this._state.controlsdisabled.cells_down);
            }

            toolbar.lockToolbar(SSE.enumLock.commentLock, (selectionType == Asc.c_oAscSelectionType.RangeCells) && (info.asc_getComments().length>0 || info.asc_getLocked()) ||
                                                          this.toolbar.mode.compatibleFeatures && (selectionType != Asc.c_oAscSelectionType.RangeCells),
                                { array: this.btnsComment });

            toolbar.lockToolbar(SSE.enumLock.headerLock, info.asc_getLockedHeaderFooter(), {array: this.toolbar.btnsEditHeader});
        },

        onApiSelectionChangedRestricted: function(info) {
            var selectionType = info.asc_getSelectionType();
            this.toolbar.lockToolbar(SSE.enumLock.commentLock, (selectionType == Asc.c_oAscSelectionType.RangeCells) && (info.asc_getComments().length>0 || info.asc_getLocked()) ||
                                    this.appConfig && this.appConfig.compatibleFeatures && (selectionType != Asc.c_oAscSelectionType.RangeCells),
                                    { array: this.btnsComment });
        },

        onApiSelectionChanged_DiagramEditor: function(info) {
            if ( !this.editMode || this.api.isCellEdited || this.api.isRangeSelection) return;

            var me = this;
            var _disableEditOptions = function(seltype, coauth_disable) {
                var is_chart_text = seltype == Asc.c_oAscSelectionType.RangeChartText,
                    is_chart = seltype == Asc.c_oAscSelectionType.RangeChart,
                    is_shape_text = seltype == Asc.c_oAscSelectionType.RangeShapeText,
                    is_shape = seltype == Asc.c_oAscSelectionType.RangeShape,
                    is_image = seltype == Asc.c_oAscSelectionType.RangeImage || seltype == Asc.c_oAscSelectionType.RangeSlicer,
                    is_mode_2 = is_shape_text || is_shape || is_chart_text || is_chart,
                    is_objLocked = false;

                if ( !(is_mode_2 || is_image) &&
                        me._state.selection_type === seltype &&
                            me._state.coauthdisable === coauth_disable )
                    return (seltype === Asc.c_oAscSelectionType.RangeImage);

                if ( is_mode_2 ) {
                    var selectedObjects = me.api.asc_getGraphicObjectProps();
                    is_objLocked = selectedObjects.some( function(object) {
                        return object.asc_getObjectType() == Asc.c_oAscTypeSelectElement.Image && object.asc_getObjectValue().asc_getLocked();
                    } );
                }

                var _set = SSE.enumLock;
                var type = seltype;
                switch ( seltype ) {
                case Asc.c_oAscSelectionType.RangeSlicer:
                case Asc.c_oAscSelectionType.RangeImage: type = _set.selImage; break;
                case Asc.c_oAscSelectionType.RangeShape: type = _set.selShape; break;
                case Asc.c_oAscSelectionType.RangeShapeText: type = _set.selShapeText; break;
                case Asc.c_oAscSelectionType.RangeChart: type = _set.selChart; break;
                case Asc.c_oAscSelectionType.RangeChartText: type = _set.selChartText; break;
                }

                me.toolbar.lockToolbar(type, type != seltype, {
                    clear: [_set.selImage, _set.selChart, _set.selChartText, _set.selShape, _set.selShapeText, _set.coAuth]
                });

                me.toolbar.lockToolbar(SSE.enumLock.coAuthText, is_objLocked);

                return is_image;
            };

            var selectionType = info.asc_getSelectionType(),
                xfs = info.asc_getXfs(),
                coauth_disable = false;

            if ( _disableEditOptions(selectionType, coauth_disable) ) return;

            if (selectionType == Asc.c_oAscSelectionType.RangeChart || selectionType == Asc.c_oAscSelectionType.RangeChartText)
                return;

            var val = xfs.asc_getNumFormatInfo();
            if ( val ) {
                this._state.numformat = xfs.asc_getNumFormat();
                this._state.numformatinfo = val;
                val = val.asc_getType();
                if (this._state.numformattype !== val) {
                    me.toolbar.cmbNumberFormat.setValue(val, me.toolbar.txtCustom);
                    this._state.numformattype = val;
                }
            }
        },

        onApiSelectionChanged_MailMergeEditor: function(info) {
            if ( !this.editMode || this.api.isCellEdited || this.api.isRangeSelection) return;

            var me = this;
            var _disableEditOptions = function(seltype, coauth_disable) {
                var is_chart_text = seltype == Asc.c_oAscSelectionType.RangeChartText,
                    is_chart = seltype == Asc.c_oAscSelectionType.RangeChart,
                    is_shape_text = seltype == Asc.c_oAscSelectionType.RangeShapeText,
                    is_shape = seltype == Asc.c_oAscSelectionType.RangeShape,
                    is_image = seltype == Asc.c_oAscSelectionType.RangeImage || seltype == Asc.c_oAscSelectionType.RangeSlicer,
                    is_mode_2 = is_shape_text || is_shape || is_chart_text || is_chart,
                    is_objLocked = false;

                if (!(is_mode_2 || is_image) &&
                        me._state.selection_type === seltype &&
                            me._state.coauthdisable === coauth_disable)
                    return seltype === Asc.c_oAscSelectionType.RangeImage;

                if ( is_mode_2 ) {
                    var selectedObjects = me.api.asc_getGraphicObjectProps();
                    is_objLocked = selectedObjects.some(function (object) {
                        return object.asc_getObjectType() == Asc.c_oAscTypeSelectElement.Image && object.asc_getObjectValue().asc_getLocked();
                    });
                }

                me.toolbar.lockToolbar(SSE.enumLock.coAuthText, is_objLocked);

                return is_image;
            };

            var selectionType = info.asc_getSelectionType(),
                coauth_disable = false,
                editOptionsDisabled = _disableEditOptions(selectionType, coauth_disable),
                val, need_disable = false;

            if (editOptionsDisabled) return;
            if (selectionType == Asc.c_oAscSelectionType.RangeChart || selectionType == Asc.c_oAscSelectionType.RangeChartText)
                return;

            if ( !me.toolbar.mode.isEditDiagram ) {
                var filterInfo = info.asc_getAutoFilterInfo();

                val = filterInfo ? filterInfo.asc_getIsAutoFilter() : null;
                if ( this._state.filter !== val ) {
                    me.toolbar.btnSetAutofilter.toggle(val===true, true);
                    this._state.filter = val;
                }

                need_disable =  this._state.controlsdisabled.filters || (val===null);
                me.toolbar.lockToolbar(SSE.enumLock.ruleFilter, need_disable,
                    { array: [me.toolbar.btnSetAutofilter, me.toolbar.btnSortDown, me.toolbar.btnSortUp] });

                need_disable =  this._state.controlsdisabled.filters || !filterInfo || (filterInfo.asc_getIsApplyAutoFilter()!==true);
                me.toolbar.lockToolbar(SSE.enumLock.ruleDelFilter, need_disable, {array: [me.toolbar.btnClearAutofilter]});
            }
        },

        onApiStyleChange: function() {
            this.toolbar.btnCopyStyle.toggle(false, true);
            this.modeAlwaysSetStyle = false;
        },

        updateThemeColors: function() {
            var updateColors = function(picker, defaultColor) {
                if (picker) {
                    var clr;

                    var effectcolors = Common.Utils.ThemeColor.getEffectColors();
                    for (var i = 0; i < effectcolors.length; i++) {
                        if (typeof(picker.currentColor) == 'object' &&
                            clr === undefined &&
                            picker.currentColor.effectId == effectcolors[i].effectId)
                            clr = effectcolors[i];
                    }

                    picker.updateColors(effectcolors, Common.Utils.ThemeColor.getStandartColors());
                    if (picker.currentColor === undefined) {
                        picker.currentColor = defaultColor;
                    } else if ( clr!==undefined ) {
                        picker.currentColor = clr;
                    }
                }
            };

            updateColors(this.toolbar.mnuTextColorPicker, Common.Utils.ThemeColor.getStandartColors()[1]);
            if (this.toolbar.btnTextColor.currentColor === undefined) {
                this.toolbar.btnTextColor.currentColor=Common.Utils.ThemeColor.getStandartColors()[1];
            } else
                this.toolbar.btnTextColor.currentColor = this.toolbar.mnuTextColorPicker.currentColor.color || this.toolbar.mnuTextColorPicker.currentColor;
            $('.btn-color-value-line', this.toolbar.btnTextColor.cmpEl).css('background-color', '#' + this.toolbar.btnTextColor.currentColor);

            updateColors(this.toolbar.mnuBackColorPicker, Common.Utils.ThemeColor.getStandartColors()[3]);
            if (this.toolbar.btnBackColor.currentColor === undefined) {
                this.toolbar.btnBackColor.currentColor=Common.Utils.ThemeColor.getStandartColors()[3];
            } else
                this.toolbar.btnBackColor.currentColor = this.toolbar.mnuBackColorPicker.currentColor.color || this.toolbar.mnuBackColorPicker.currentColor;
            $('.btn-color-value-line', this.toolbar.btnBackColor.cmpEl).css('background-color', this.toolbar.btnBackColor.currentColor == 'transparent' ? 'transparent' : '#' + this.toolbar.btnBackColor.currentColor);

            if (this._state.clrtext_asccolor!==undefined || this._state.clrshd_asccolor!==undefined) {
                this._state.clrtext = undefined;
                this._state.clrback = undefined;
                this.onApiSelectionChanged(this.api.asc_getCellInfo());
            }

            this._state.clrtext_asccolor = undefined;
            this._state.clrshd_asccolor = undefined;

            if (this.toolbar.mnuBorderColorPicker) {
                updateColors(this.toolbar.mnuBorderColorPicker, Common.Utils.ThemeColor.getEffectColors()[1]);
                this.toolbar.btnBorders.options.borderscolor = this.toolbar.mnuBorderColorPicker.currentColor.color || this.toolbar.mnuBorderColorPicker.currentColor;
                $('#id-toolbar-mnu-item-border-color .menu-item-icon').css('border-color', '#' + this.toolbar.btnBorders.options.borderscolor);
            }
        },

        hideElements: function(opts) {
            if (!_.isUndefined(opts.compact)) {
                this.onChangeViewMode(opts.compact);
            }

            if (!_.isUndefined(opts.formula)) {
                var cellEditor  = this.getApplication().getController('CellEditor').getView('CellEditor');
                cellEditor && cellEditor.setVisible(!opts.formula);

                Common.NotificationCenter.trigger('layout:changed', 'celleditor', opts.formula?'hidden':'showed');
            }

            if (!_.isUndefined(opts.headings)) {
                if (this.api) {
                    this.api.asc_setDisplayHeadings(!opts.headings);
                }
            }

            if (!_.isUndefined(opts.gridlines)) {
                if (this.api) {
					this.api.asc_setDisplayGridlines(!opts.gridlines);
                }
            }

            if (!_.isUndefined(opts.freezepanes)) {
                if (this.api) {
                    this.api.asc_freezePane();
                }
            }

            Common.NotificationCenter.trigger('edit:complete', this.toolbar);
        },

        onApiAutoShapes: function() {
            var me = this;
            var onShowBefore = function(menu) {
                me.fillAutoShapes();
                menu.off('show:before', onShowBefore);
            };
            me.toolbar.btnInsertShape.menu.on('show:before', onShowBefore);
        },

        fillAutoShapes: function() {
            var me = this,
                shapesStore = this.getApplication().getCollection('ShapeGroups');

            var onShowAfter = function(menu) {
                for (var i = 0; i < shapesStore.length; i++) {
                    var shapePicker = new Common.UI.DataViewSimple({
                        el: $('#id-toolbar-menu-shapegroup' + i, menu.items[i].$el),
                        store: shapesStore.at(i).get('groupStore'),
                        parentMenu: menu.items[i].menu,
                        itemTemplate: _.template('<div class="item-shape" id="<%= id %>"><svg width="20" height="20" class=\"icon\"><use xlink:href=\"#svg-icon-<%= data.shapeType %>\"></use></svg></div>')
                    });
                    shapePicker.on('item:click', function(picker, item, record, e) {
                        if (me.api) {
                            if (record) {
                                me._addAutoshape(true, record.get('data').shapeType);
                                me._isAddingShape = true;
                            }

                            if (me.toolbar.btnInsertText.pressed) {
                                me.toolbar.btnInsertText.toggle(false, true);
                            }
                            if (e.type !== 'click')
                                me.toolbar.btnInsertShape.menu.hide();
                            Common.NotificationCenter.trigger('edit:complete', me.toolbar, me.toolbar.btnInsertShape);
                            Common.component.Analytics.trackEvent('ToolBar', 'Add Shape');
                        }
                    });
                }
                menu.off('show:after', onShowAfter);
            };
            me.toolbar.btnInsertShape.menu.on('show:after', onShowAfter);

            for (var i = 0; i < shapesStore.length; i++) {
                var shapeGroup = shapesStore.at(i);

                var menuItem = new Common.UI.MenuItem({
                    caption: shapeGroup.get('groupName'),
                    menu: new Common.UI.Menu({
                        menuAlign: 'tl-tr',
                        items: [
                            { template: _.template('<div id="id-toolbar-menu-shapegroup' + i + '" class="menu-shape" style="width: ' + (shapeGroup.get('groupWidth') - 8) + 'px; margin-left: 5px;"></div>') }
                        ]
                    })
                });

                me.toolbar.btnInsertShape.menu.addItem(menuItem);
            }
        },

        fillEquations: function() {
            if (!this.toolbar.btnInsertEquation.rendered || this.toolbar.btnInsertEquation.menu.items.length>0) return;

            var me = this, equationsStore = this.getApplication().getCollection('EquationGroups');

            me.toolbar.btnInsertEquation.menu.removeAll();
            var onShowAfter = function(menu) {
                for (var i = 0; i < equationsStore.length; ++i) {
                    var equationPicker = new Common.UI.DataViewSimple({
                        el: $('#id-toolbar-menu-equationgroup' + i),
                        parentMenu: menu.items[i].menu,
                        store: equationsStore.at(i).get('groupStore'),
                        scrollAlwaysVisible: true,
                        itemTemplate: _.template('<div class="item-equation" '+
                            'style="background-position:<%= posX %>px <%= posY %>px;" >' +
                            '<div style="width:<%= width %>px;height:<%= height %>px;" id="<%= id %>"></div>' +
                            '</div>')
                    });
                    equationPicker.on('item:click', function(picker, item, record, e) {
                        if (me.api) {
                            if (record)
                                me.api.asc_AddMath(record.get('data').equationType);

                            if (me.toolbar.btnInsertText.pressed) {
                                me.toolbar.btnInsertText.toggle(false, true);
                            }
                            if (me.toolbar.btnInsertShape.pressed) {
                                me.toolbar.btnInsertShape.toggle(false, true);
                            }

                            if (e.type !== 'click')
                                me.toolbar.btnInsertEquation.menu.hide();
                            Common.NotificationCenter.trigger('edit:complete', me.toolbar, me.toolbar.btnInsertEquation);
                            Common.component.Analytics.trackEvent('ToolBar', 'Add Equation');
                        }
                    });
                }
                menu.off('show:after', onShowAfter);
            };
            me.toolbar.btnInsertEquation.menu.on('show:after', onShowAfter);

            for (var i = 0; i < equationsStore.length; ++i) {
                var equationGroup = equationsStore.at(i);
                var menuItem = new Common.UI.MenuItem({
                    caption: equationGroup.get('groupName'),
                    menu: new Common.UI.Menu({
                        menuAlign: 'tl-tr',
                        items: [
                            { template: _.template('<div id="id-toolbar-menu-equationgroup' + i +
                                '" class="menu-shape" style="width:' + (equationGroup.get('groupWidth') + 8) + 'px; ' +
                                equationGroup.get('groupHeight') + 'margin-left:5px;"></div>') }
                        ]
                    })
                });
                me.toolbar.btnInsertEquation.menu.addItem(menuItem);
            }
        },

        onInsertEquationClick: function() {
            if (this.api) {
                this.api.asc_AddMath();
                Common.component.Analytics.trackEvent('ToolBar', 'Add Equation');
            }
            Common.NotificationCenter.trigger('edit:complete', this.toolbar, this.toolbar.btnInsertEquation);
        },

        onInsertSymbolClick: function() {
            if (this.api) {
                var me = this,
                    win = new Common.Views.SymbolTableDialog({
                        api: me.api,
                        lang: me.toolbar.mode.lang,
                        type: 1,
                        special: true,
                        buttons: [{value: 'ok', caption: this.textInsert}, 'close'],
                        handler: function(dlg, result, settings) {
                            if (result == 'ok') {
                                me.api.asc_insertSymbol(settings.font ? settings.font : me.api.asc_getCellInfo().asc_getXfs().asc_getFontName(), settings.code, settings.special);
                            } else
                                Common.NotificationCenter.trigger('edit:complete', me.toolbar);
                        }
                    });
                win.show();
                win.on('symbol:dblclick', function(cmp, result, settings) {
                    me.api.asc_insertSymbol(settings.font ? settings.font : me.api.asc_getCellInfo().asc_getXfs().asc_getFontName(), settings.code, settings.special);
                });
            }
        },

        onInsertSlicerClick: function() {
            var me = this,
                props = me.api.asc_beforeInsertSlicer();
            if (props) {
                (new SSE.Views.SlicerAddDialog({
                    props: props,
                    handler: function (result, settings) {
                        if (me && me.api && result == 'ok') {
                            me.api.asc_insertSlicer(settings);
                        }
                        Common.NotificationCenter.trigger('edit:complete', me.toolbar);
                    }
                })).show();
            }
        },

        onApiMathTypes: function(equation) {
            this._equationTemp = equation;
            var me = this;
            var onShowBefore = function(menu) {
                me.onMathTypes(me._equationTemp);
                me.toolbar.btnInsertEquation.menu.off('show:before', onShowBefore);
            };
            me.toolbar.btnInsertEquation.menu.on('show:before', onShowBefore);
        },

        onMathTypes: function(equation) {
            var equationgrouparray = [],
                equationsStore = this.getCollection('EquationGroups');

            equationsStore.reset();

            // equations groups

            var c_oAscMathMainTypeStrings = {};

            // [translate, count cells, scroll]

            c_oAscMathMainTypeStrings[Common.define.c_oAscMathMainType.Symbol       ] = [this.textSymbols, 11];
            c_oAscMathMainTypeStrings[Common.define.c_oAscMathMainType.Fraction     ] = [this.textFraction, 4];
            c_oAscMathMainTypeStrings[Common.define.c_oAscMathMainType.Script       ] = [this.textScript, 4];
            c_oAscMathMainTypeStrings[Common.define.c_oAscMathMainType.Radical      ] = [this.textRadical, 4];
            c_oAscMathMainTypeStrings[Common.define.c_oAscMathMainType.Integral     ] = [this.textIntegral, 3, true];
            c_oAscMathMainTypeStrings[Common.define.c_oAscMathMainType.LargeOperator] = [this.textLargeOperator, 5, true];
            c_oAscMathMainTypeStrings[Common.define.c_oAscMathMainType.Bracket      ] = [this.textBracket, 4, true];
            c_oAscMathMainTypeStrings[Common.define.c_oAscMathMainType.Function     ] = [this.textFunction, 3, true];
            c_oAscMathMainTypeStrings[Common.define.c_oAscMathMainType.Accent       ] = [this.textAccent, 4];
            c_oAscMathMainTypeStrings[Common.define.c_oAscMathMainType.LimitLog     ] = [this.textLimitAndLog, 3];
            c_oAscMathMainTypeStrings[Common.define.c_oAscMathMainType.Operator     ] = [this.textOperator, 4];
            c_oAscMathMainTypeStrings[Common.define.c_oAscMathMainType.Matrix       ] = [this.textMatrix, 4, true];

            // equations sub groups

            // equations types

            var translationTable = {}, name = '', translate = '';
            for (name in Common.define.c_oAscMathType) {
                if (Common.define.c_oAscMathType.hasOwnProperty(name)) {
                    var arr = name.split('_');
                    if (arr.length==2 && arr[0]=='Symbol') {
                        translate = 'txt' + arr[0] + '_' + arr[1].toLocaleLowerCase();
                    } else
                        translate = 'txt' + name;
                    translationTable[Common.define.c_oAscMathType[name]] = this[translate];
                }
            }
            var i,id = 0, count = 0, length = 0, width = 0, height = 0, store = null, list = null, eqStore = null, eq = null, data;

            if (equation) {
                data = equation.get_Data();
                count = data.length;
                if (count) {
                    for (var j = 0; j < count; ++j) {
                        var group = data[j];
                        id = group.get_Id();
                        width = group.get_W();
                        height = group.get_H();

                        store = new Backbone.Collection([], {
                            model: SSE.Models.EquationModel
                        });

                        if (store) {
                            var allItemsCount = 0, itemsCount = 0, ids = 0, arr = [];
                            length = group.get_Data().length;
                            for (i = 0; i < length; ++i) {
                                eqStore = group.get_Data()[i];
                                itemsCount = eqStore.get_Data().length;
                                for (var p = 0; p < itemsCount; ++p) {
                                    eq = eqStore.get_Data()[p];
                                    ids = eq.get_Id();

                                    translate = '';

                                    if (translationTable.hasOwnProperty(ids)) {
                                        translate = translationTable[ids];
                                    }
                                    arr.push({
                                        data            : {equationType: ids},
                                        tip             : translate,
                                        allowSelected   : true,
                                        selected        : false,
                                        width           : eqStore.get_W(),
                                        height          : eqStore.get_H(),
                                        posX            : -eq.get_X(),
                                        posY            : -eq.get_Y()
                                    });
                                }

                                allItemsCount += itemsCount;
                            }
                            store.add(arr);
                            width = c_oAscMathMainTypeStrings[id][1] * (width + 10);  // 4px margin + 4px margin + 1px border + 1px border

                            var normHeight = parseInt(370 / (height + 10)) * (height + 10);
                            equationgrouparray.push({
                                groupName   : c_oAscMathMainTypeStrings[id][0],
                                groupStore  : store,
                                groupWidth  : width,
                                groupHeight : c_oAscMathMainTypeStrings[id][2] ? ' height:'+ normHeight +'px!important; ' : ''
                            });
                        }
                    }
                    equationsStore.add(equationgrouparray);
                    this.fillEquations();
                }
            }
        },

        attachToControlEvents: function() {
//            this.control({
//                'menu[action=table-templates]':{
//                    select: this._onMenuTableTemplate,
//                    itemmouseenter: function(obj, record, item, index, event, eOpts) {
//                        if (obj.tooltip) obj.tooltip.close();
//                        obj.tooltip = Ext.create('Ext.tip.ToolTip', {
//                            closeAction     : 'destroy',
//                            dismissDelay    : 2000,
//                            html            : record.get('caption')
//                        });
//                        var xy = event.getXY();
//                        obj.tooltip.showAt([xy[0]+10,xy[1]+10]);
//                    },
//                    itemmouseleave: function(obj, record, item, index, e, eOpts) {
//                        if (obj.tooltip) obj.tooltip.close();
//                    },
//                    hide: function() {
//                        this.getToolbar().fireEvent('editcomplete', this.getToolbar());
//                    }
//                },
//                'menu[action=number-format]': {
//                    click: this._handleNumberFormatMenu
//                }
//            });
        },

        _disableEditOptions: function(seltype, coauth_disable) {
            if (this.api.isCellEdited) return true;
            if (this.api.isRangeSelection) return true;

            var toolbar = this.toolbar,
                is_chart_text   = seltype == Asc.c_oAscSelectionType.RangeChartText,
                is_chart        = seltype == Asc.c_oAscSelectionType.RangeChart,
                is_shape_text   = seltype == Asc.c_oAscSelectionType.RangeShapeText,
                is_shape        = seltype == Asc.c_oAscSelectionType.RangeShape,
                is_image        = seltype == Asc.c_oAscSelectionType.RangeImage,
                is_slicer       = seltype == Asc.c_oAscSelectionType.RangeSlicer,
                is_mode_2       = is_shape_text || is_shape || is_chart_text || is_chart || is_slicer,
                is_objLocked    = false;

            if (!(is_mode_2 || is_image) && this._state.selection_type===seltype && this._state.coauthdisable===coauth_disable) return (seltype===Asc.c_oAscSelectionType.RangeImage);

            if (is_mode_2) {
                var SelectedObjects = this.api.asc_getGraphicObjectProps();
                for (var i=0; i<SelectedObjects.length; ++i)
                {
                    if (SelectedObjects[i].asc_getObjectType() == Asc.c_oAscTypeSelectElement.Image)
                        is_objLocked = is_objLocked || SelectedObjects[i].asc_getObjectValue().asc_getLocked();
                }
            }

            if ( coauth_disable ) {
                toolbar.lockToolbar(SSE.enumLock.coAuth, coauth_disable);
            } else {
                var _set = SSE.enumLock;
                var type = seltype;
                switch (seltype) {
                case Asc.c_oAscSelectionType.RangeImage:        type = _set.selImage; break;
                case Asc.c_oAscSelectionType.RangeShape:        type = _set.selShape; break;
                case Asc.c_oAscSelectionType.RangeShapeText:    type = _set.selShapeText; break;
                case Asc.c_oAscSelectionType.RangeChart:        type = _set.selChart; break;
                case Asc.c_oAscSelectionType.RangeChartText:    type = _set.selChartText; break;
                case Asc.c_oAscSelectionType.RangeSlicer:       type = _set.selSlicer; break;
                }

                if ( !this.appConfig.isEditDiagram && !this.appConfig.isEditMailMerge )
                    toolbar.lockToolbar(type, type != seltype, {
                        array: [
                            toolbar.btnClearStyle.menu.items[1],
                            toolbar.btnClearStyle.menu.items[2],
                            toolbar.btnClearStyle.menu.items[3],
                            toolbar.btnClearStyle.menu.items[4]
                        ],
                        merge: true,
                        clear: [_set.selImage, _set.selChart, _set.selChartText, _set.selShape, _set.selShapeText, _set.selSlicer, _set.coAuth]
                    });

                toolbar.lockToolbar(SSE.enumLock.coAuthText, is_objLocked);
                toolbar.lockToolbar(SSE.enumLock.coAuthText, is_objLocked && (seltype==Asc.c_oAscSelectionType.RangeChart || seltype==Asc.c_oAscSelectionType.RangeChartText), { array: [toolbar.btnInsertChart] } );
            }

            this._state.controlsdisabled.filters = is_image || is_mode_2 || coauth_disable;

            if (is_image || is_mode_2 || coauth_disable) {
                if ( toolbar.listStyles ) {
                    toolbar.listStyles.suspendEvents();
                    toolbar.listStyles.menuPicker.selectRecord(null);
                    toolbar.listStyles.resumeEvents();
                }

                this._state.prstyle = undefined;
            }

            this._state.selection_type = seltype;
            this._state.coauthdisable = coauth_disable; // need to redisable coAuthControls
            return is_image;
        },

        _getApiTextSize: function() {
            var cellInfo = this.api.asc_getCellInfo();
            return cellInfo ? cellInfo.asc_getXfs().asc_getFontSize() : 12;
        },

        _setTableFormat: function(fmtname) {
            var me = this;

            if (me.api.isRangeSelection !== true) {
                if (!me.api.asc_getCellInfo().asc_getFormatTableInfo()) {
                    var handlerDlg = function(dlg, result) {
                        if (result == 'ok') {
                            me._state.filter = undefined;
                            me.api.asc_setSelectionDialogMode(Asc.c_oAscSelectionDialogType.None);

                            if (me._state.tablename)
                                me.api.asc_changeAutoFilter(me._state.tablename, Asc.c_oAscChangeFilterOptions.style, fmtname);
                            else {
                                var settings = dlg.getSettings();
                                if (settings.selectionType == Asc.c_oAscSelectionType.RangeMax || settings.selectionType == Asc.c_oAscSelectionType.RangeRow ||
                                    settings.selectionType == Asc.c_oAscSelectionType.RangeCol)
                                    Common.UI.warning({
                                        title: me.textLongOperation,
                                        msg: me.warnLongOperation,
                                        buttons: ['ok', 'cancel'],
                                        callback: function(btn) {
                                            if (btn == 'ok')
                                                setTimeout(function() {
                                                    me.toolbar.fireEvent('inserttable', me.toolbar);
                                                    me.api.asc_addAutoFilter(fmtname, settings.range);
                                                }, 1);
                                            Common.NotificationCenter.trigger('edit:complete', me.toolbar);
                                        }
                                    });
                                else {
                                    me.toolbar.fireEvent('inserttable', me.toolbar);
                                    me.api.asc_addAutoFilter(fmtname, settings.range);
                                }
                            }
                        }

                        Common.NotificationCenter.trigger('edit:complete', me.toolbar);
                    };

                    var win = new SSE.Views.TableOptionsDialog({
                        handler: handlerDlg
                    });

                    win.show();
                    win.setSettings({
                        api     : me.api,
                        selectionType: me.api.asc_getCellInfo().asc_getSelectionType()
                    });
                } else {
                    me._state.filter = undefined;
                    if (me._state.tablename)
                        me.api.asc_changeAutoFilter(me._state.tablename, Asc.c_oAscChangeFilterOptions.style, fmtname);
                    else {
                        var selectionType = me.api.asc_getCellInfo().asc_getSelectionType();
                        if (selectionType == Asc.c_oAscSelectionType.RangeMax || selectionType == Asc.c_oAscSelectionType.RangeRow ||
                            selectionType == Asc.c_oAscSelectionType.RangeCol)
                            Common.UI.warning({
                                title: me.textLongOperation,
                                msg: me.warnLongOperation,
                                buttons: ['ok', 'cancel'],
                                callback: function(btn) {
                                    if (btn == 'ok')
                                        setTimeout(function() {
                                            me.toolbar.fireEvent('inserttable', me.toolbar);
                                            me.api.asc_addAutoFilter(fmtname);
                                        }, 1);
                                    Common.NotificationCenter.trigger('edit:complete', me.toolbar);
                                }
                            });
                        else {
                            me.toolbar.fireEvent('inserttable', me.toolbar);
                            me.api.asc_addAutoFilter(fmtname);
                        }
                    }
                }
            }
        },

        onHideMenus: function(e){
            Common.NotificationCenter.trigger('edit:complete', this.toolbar, {restorefocus:true});
        },

        onSetupCopyStyleButton: function () {
            this.modeAlwaysSetStyle = false;

            var me = this;

            Common.NotificationCenter.on({
                'edit:complete': function (cmp) {
                    if (me.api && me.modeAlwaysSetStyle && cmp!=='tab') {
                        me.api.asc_formatPainter(AscCommon.c_oAscFormatPainterState.kOff);
                        me.toolbar.btnCopyStyle.toggle(false, true);
                        me.modeAlwaysSetStyle = false;
                    }
                }
            });

            $(me.toolbar.btnCopyStyle.cmpEl).dblclick(function () {
                if (me.api) {
                    me.modeAlwaysSetStyle = true;
                    me.toolbar.btnCopyStyle.toggle(true, true);
                    me.api.asc_formatPainter(AscCommon.c_oAscFormatPainterState.kMultiple);
                }
            });
        },

        onCellsRange: function(status) {
            this.api.isRangeSelection = (status != Asc.c_oAscSelectionDialogType.None);
            this.onApiEditCell(this.api.isRangeSelection ? Asc.c_oAscCellEditorState.editStart : Asc.c_oAscCellEditorState.editEnd);

            var toolbar = this.toolbar;
            toolbar.lockToolbar(SSE.enumLock.selRangeEdit, this.api.isRangeSelection);

            this.setDisabledComponents([toolbar.btnUndo], this.api.isRangeSelection || !this.api.asc_getCanUndo());
            this.setDisabledComponents([toolbar.btnRedo], this.api.isRangeSelection || !this.api.asc_getCanRedo());

            this.onApiSelectionChanged(this.api.asc_getCellInfo());
        },

        onLockDefNameManager: function(state) {
            this._state.namedrange_locked = (state == Asc.c_oAscDefinedNameReason.LockDefNameManager);

            this.toolbar.lockToolbar(SSE.enumLock.printAreaLock, this.api.asc_isPrintAreaLocked(this.api.asc_getActiveWorksheetIndex()), {array: [this.toolbar.btnPrintArea]});
            this.toolbar.lockToolbar(SSE.enumLock.namedRangeLock, this._state.namedrange_locked, {array: [this.toolbar.btnPrintArea.menu.items[0], this.toolbar.btnPrintArea.menu.items[2]]});
        },

        activateControls: function() {
            this.toolbar.lockToolbar(SSE.enumLock.disableOnStart, false, {array: [this.toolbar.btnPrint]});
            this._state.activated = true;
        },

        DisableToolbar: function(disable, viewMode) {
            if (viewMode!==undefined) this.editMode = !viewMode;
            disable = disable || !this.editMode;

            var mask = $('.toolbar-mask');
            if (disable && mask.length>0 || !disable && mask.length==0) return;

            var toolbar = this.toolbar;
            toolbar.$el.find('.toolbar').toggleClass('masked', disable);

            this.toolbar.lockToolbar(SSE.enumLock.menuFileOpen, disable);
            if(disable) {
                mask = $("<div class='toolbar-mask'>").appendTo(toolbar.$el.find('.toolbar'));
                Common.util.Shortcuts.suspendEvents('command+l, ctrl+l, command+shift+l, ctrl+shift+l, command+k, ctrl+k, command+alt+h, ctrl+alt+h, command+1, ctrl+1');
            } else {
                mask.remove();
                Common.util.Shortcuts.resumeEvents('command+l, ctrl+l, command+shift+l, ctrl+shift+l, command+k, ctrl+k, command+alt+h, ctrl+alt+h, command+1, ctrl+1');
            }
        },

        applyFormulaSettings: function() {
            if (this.toolbar.btnInsertFormula && this.toolbar.btnInsertFormula.rendered) {
                var formulas = this.toolbar.btnInsertFormula.menu.items;
                for (var i=0; i<Math.min(4,formulas.length); i++) {
                    formulas[i].setCaption(this.api.asc_getFormulaLocaleName(formulas[i].value));
                }
            }
        },

        onAppShowed: function (config) {
            var me = this;
            me.appConfig = config;

            var compactview = !config.isEdit;
            if ( config.isEdit && !config.isEditDiagram && !config.isEditMailMerge ) {
                if ( Common.localStorage.itemExists("sse-compact-toolbar") ) {
                    compactview = Common.localStorage.getBool("sse-compact-toolbar");
                } else
                if ( config.customization && config.customization.compactToolbar )
                    compactview = true;
            }

            me.toolbar.render(_.extend({isCompactView: compactview}, config));

            if ( !config.isEditDiagram && !config.isEditMailMerge ) {
                var tab = {action: 'review', caption: me.toolbar.textTabCollaboration};
                var $panel = me.getApplication().getController('Common.Controllers.ReviewChanges').createToolbarPanel();
                if ($panel)
                    me.toolbar.addTab(tab, $panel, 6);
            }

            if ( config.isEdit ) {
                me.toolbar.setMode(config);

                me.toolbar.btnSave && me.toolbar.btnSave.on('disabled', _.bind(me.onBtnChangeState, me, 'save:disabled'));
                me.toolbar.btnUndo && me.toolbar.btnUndo.on('disabled', _.bind(me.onBtnChangeState, me, 'undo:disabled'));
                me.toolbar.btnRedo && me.toolbar.btnRedo.on('disabled', _.bind(me.onBtnChangeState, me, 'redo:disabled'));
                me.toolbar.btnPrint && me.toolbar.btnPrint.on('disabled', _.bind(me.onBtnChangeState, me, 'print:disabled'));
                me.toolbar.setApi(me.api);

                if ( !config.isEditDiagram && !config.isEditMailMerge ) {
                    var datatab = me.getApplication().getController('DataTab');
                    datatab.setApi(me.api).setConfig({toolbar: me});

                    datatab = datatab.getView('DataTab');
                    Array.prototype.push.apply(me.toolbar.lockControls, datatab.getButtons());
                    me.toolbar.btnsSortDown = datatab.getButtons('sort-down');
                    me.toolbar.btnsSortUp = datatab.getButtons('sort-up');
                    me.toolbar.btnsSetAutofilter = datatab.getButtons('set-filter');
                    me.toolbar.btnsClearAutofilter = datatab.getButtons('clear-filter');
                    me.toolbar.btnCustomSort = datatab.getButtons('sort-custom');
                    me.toolbar.btnRemoveDuplicates = datatab.getButtons('rem-duplicates');

                    var formulatab = me.getApplication().getController('FormulaDialog');
                    formulatab.setConfig({toolbar: me});
                    formulatab = formulatab.getView('FormulaTab');
                    me.toolbar.btnsFormula = formulatab.getButtons('formula');
                    var namedRange = formulatab.getButtons('range');
                    me.toolbar.itemsNamedRange = (namedRange && namedRange.menu && namedRange.menu.items) ? [namedRange.menu.items[0], namedRange.menu.items[1]] : [];
                    Array.prototype.push.apply(me.toolbar.lockControls, formulatab.getButtons());

                    if ( config.canFeaturePivot ) {
                        tab = {action: 'pivot', caption: me.textPivot};
                        var pivottab = me.getApplication().getController('PivotTable');
                        $panel = pivottab.createToolbarPanel();
                        if ($panel) {
                            me.toolbar.addTab(tab, $panel, 5);
                            me.toolbar.setVisible('pivot', true);
                            Array.prototype.push.apply(me.toolbar.lockControls, pivottab.getView('PivotTable').getButtons());
                        }
                    }

                    if (!(config.customization && config.customization.compactHeader)) {
                        // hide 'print' and 'save' buttons group and next separator
                        me.toolbar.btnPrint.$el.parents('.group').hide().next().hide();

                        // hide 'undo' and 'redo' buttons and get container
                        var $box = me.toolbar.btnUndo.$el.hide().next().hide().parent();

                        // move 'paste' button to the container instead of 'undo' and 'redo'
                        me.toolbar.btnPaste.$el.detach().appendTo($box);
                        me.toolbar.btnCopy.$el.removeClass('split');
                    }

                    if ( config.isDesktopApp ) {
                        if ( config.canProtect ) {
                            var tab = {action: 'protect', caption: me.toolbar.textTabProtect};
                            var $panel = me.getApplication().getController('Common.Controllers.Protection').createToolbarPanel();
                            if ($panel)
                                me.toolbar.addTab(tab, $panel, 7);
                        }
                    }
                }
            }
        },

        onAppReady: function (config) {
            var me = this;
            me.appOptions = config;

            this.btnsComment = [];
            if ( config.canCoAuthoring && config.canComments ) {
                var _set = SSE.enumLock;
                this.btnsComment = Common.Utils.injectButtons(this.toolbar.$el.find('.slot-comment'), 'tlbtn-addcomment-', 'toolbar__icon btn-menu-comments', this.toolbar.capBtnComment, [_set.lostConnect, _set.commentLock, _set.editCell]);

                if ( this.btnsComment.length ) {
                    var _comments = SSE.getController('Common.Controllers.Comments').getView();
                    Array.prototype.push.apply(me.toolbar.lockControls, this.btnsComment);
                    this.btnsComment.forEach(function (btn) {
                        btn.updateHint( _comments.textHintAddComment );
                        btn.on('click', function (btn, e) {
                            Common.NotificationCenter.trigger('app:comment:add', 'toolbar', me.api.asc_getCellInfo().asc_getSelectionType() != Asc.c_oAscSelectionType.RangeCells);
                        });
                        if (btn.cmpEl.closest('#review-changes-panel').length>0)
                            btn.setCaption(me.toolbar.capBtnAddComment);
                    }, this);
                }
            }

            Common.Utils.asyncCall(function () {
                if ( config.isEdit ) {
                    me.toolbar.onAppReady(config);
                }
            });
        },

        onFileMenu: function (opts) {
            if ( opts == 'show' ) {
                if ( !this.toolbar.isTabActive('file') )
                    this.toolbar.setTab('file');
            } else {
                if ( this.toolbar.isTabActive('file') )
                    this.toolbar.setTab();
            }
        },

        onPageSizeClick: function(menu, item, state) {
            if (this.api && state) {
                this._state.pgsize = [0, 0];
                this.api.asc_changeDocSize(item.value[0], item.value[1], this.api.asc_getActiveWorksheetIndex());
                Common.component.Analytics.trackEvent('ToolBar', 'Page Size');
            }

            Common.NotificationCenter.trigger('edit:complete', this.toolbar);
        },

        onPageMarginsSelect: function(menu, item) {
            if (this.api) {
                this._state.pgmargins = undefined;
                if (item.value !== 'advanced') {
                    this.api.asc_changePageMargins(item.value[1], item.value[3], item.value[0], item.value[2], this.api.asc_getActiveWorksheetIndex());
                } else {
                    var win, props,
                        me = this;
                    win = new SSE.Views.PageMarginsDialog({
                        handler: function(dlg, result) {
                            if (result == 'ok') {
                                props = dlg.getSettings();
                                var mnu = me.toolbar.btnPageMargins.menu.items[0];
                                mnu.setVisible(true);
                                mnu.setChecked(true);
                                mnu.options.value = mnu.value = [props.asc_getTop(), props.asc_getLeft(), props.asc_getBottom(), props.asc_getRight()];
                                $(mnu.el).html(mnu.template({id: Common.UI.getId(), caption : mnu.caption, options : mnu.options}));
                                Common.localStorage.setItem("sse-pgmargins-top", props.asc_getTop());
                                Common.localStorage.setItem("sse-pgmargins-left", props.asc_getLeft());
                                Common.localStorage.setItem("sse-pgmargins-bottom", props.asc_getBottom());
                                Common.localStorage.setItem("sse-pgmargins-right", props.asc_getRight());

                                me.api.asc_changePageMargins( props.asc_getLeft(), props.asc_getRight(), props.asc_getTop(), props.asc_getBottom(), me.api.asc_getActiveWorksheetIndex());
                                Common.NotificationCenter.trigger('edit:complete', me.toolbar);
                            }
                        }
                    });
                    win.show();
                    win.setSettings(me.api.asc_getPageOptions(me.api.asc_getActiveWorksheetIndex()));
                }

                Common.component.Analytics.trackEvent('ToolBar', 'Page Margins');
            }

            Common.NotificationCenter.trigger('edit:complete', this.toolbar);
        },

        onPageOrientSelect: function(menu, item) {
            this._state.pgorient = undefined;
            if (this.api && item.checked) {
                this.api.asc_changePageOrient(item.value==Asc.c_oAscPageOrientation.PagePortrait, this.api.asc_getActiveWorksheetIndex());
            }

            Common.NotificationCenter.trigger('edit:complete', this.toolbar);
            Common.component.Analytics.trackEvent('ToolBar', 'Page Orientation');
        },

        onImgGroupSelect: function(menu, item) {
            if (this.api)
                this.api[(item.value == 'grouping') ? 'asc_groupGraphicsObjects' : 'asc_unGroupGraphicsObjects']();
            Common.NotificationCenter.trigger('edit:complete', this.toolbar);
            Common.component.Analytics.trackEvent('ToolBar', 'Objects Group');
        },

        onImgArrangeSelect: function(menu, item) {
            if (this.api) {
                if ( menu == 'forward' )
                    this.api.asc_setSelectedDrawingObjectLayer(Asc.c_oAscDrawingLayerType.BringForward);
                else if ( menu == 'backward' )
                    this.api.asc_setSelectedDrawingObjectLayer(Asc.c_oAscDrawingLayerType.SendBackward);
                else
                    this.api.asc_setSelectedDrawingObjectLayer(item.value);
            }
            Common.NotificationCenter.trigger('edit:complete', this.toolbar);
            Common.component.Analytics.trackEvent('ToolBar', 'Objects Arrange');
        },

        onImgAlignSelect: function(menu, item) {
            if (this.api) {
                if (item.value>-1 && item.value < 6) {
                    this.api.asc_setSelectedDrawingObjectAlign(item.value);
                    Common.component.Analytics.trackEvent('ToolBar', 'Objects Align');
                } else if (item.value == 6) {
                    this.api.asc_DistributeSelectedDrawingObjectHor();
                    Common.component.Analytics.trackEvent('ToolBar', 'Distribute');
                } else if (item.value == 7){
                    this.api.asc_DistributeSelectedDrawingObjectVer();
                    Common.component.Analytics.trackEvent('ToolBar', 'Distribute');
                }
            }
            Common.NotificationCenter.trigger('edit:complete', this.toolbar);
        },

        onPrintAreaClick: function(menu, item) {
            if (this.api) {
                this.api.asc_ChangePrintArea(item.value);
                Common.component.Analytics.trackEvent('ToolBar', 'Print Area');
            }

            Common.NotificationCenter.trigger('edit:complete', this.toolbar);
        },

        onPrintAreaMenuOpen: function() {
            if (this.api)
                this.toolbar.btnPrintArea.menu.items[2].setVisible(this.api.asc_CanAddPrintArea());
        },

        onEditHeaderClick: function(btn) {
            var me = this;
            if (_.isUndefined(me.fontStore)) {
                me.fontStore = new Common.Collections.Fonts();
                var fonts = me.toolbar.cmbFontName.store.toJSON();
                var arr = [];
                _.each(fonts, function(font, index){
                    if (!font.cloneid) {
                        arr.push(_.clone(font));
                    }
                });
                me.fontStore.add(arr);
            }

            var win = new SSE.Views.HeaderFooterDialog({
                api: me.api,
                fontStore: me.fontStore,
                handler: function(dlg, result) {
                    Common.NotificationCenter.trigger('edit:complete');
                }
            });
            win.show();

            Common.NotificationCenter.trigger('edit:complete', this.toolbar);
        },

        onClickChangeScaleInMenu: function(type, curScale) {
            if (this.api) {
                var scale;
                if (type === 'up') {
                    if (curScale % 5 > 0.001) {
                        scale = Math.ceil(curScale / 5) * 5;
                    } else {
                        scale = curScale + 5;
                    }
                } else {
                    if (curScale % 5 > 0.001) {
                        scale = Math.floor(curScale / 5) * 5;
                    } else {
                        scale = curScale - 5;
                    }
                }
                if (scale > 400) {
                    scale = 400;
                } else if (scale < 10) {
                    scale = 10;
                }
                this.onChangeScaleSettings(0, 0, scale);
            }
        },

        onScaleClick: function(type, menu, item, event, scale) {
            var me = this;
            if (me.api) {
                if (type === 'width' && item.value !== 'more') {
                    if (me._state.scaleHeight === undefined || me._state.scaleHeight === null) {
                        me._state.scaleHeight = 0;
                    }
                    me.api.asc_SetPrintScale(item.value, me._state.scaleHeight, 100);
                    me.onChangeScaleSettings(item.value, me._state.scaleHeight, 100);
                } else if (type === 'height' && item.value !== 'more') {
                    if (me._state.scaleWidth === undefined || me._state.scaleWidth === null) {
                        me._state.scaleWidth = 0;
                    }
                    me.api.asc_SetPrintScale(me._state.scaleWidth, item.value, 100);
                    me.onChangeScaleSettings(me._state.scaleWidth, item.value, 100);
                } else if (type === 'scale' && scale !== undefined) {
                    me.api.asc_SetPrintScale(0, 0, scale);
                } else if (item.value === 'custom' || item.value === 'more') {
                    var win = new SSE.Views.ScaleDialog({
                        api: me.api,
                        props: null,
                        handler: function (dlg, result) {
                            if (dlg == 'ok') {
                                if (me.api && result) {
                                    me.api.asc_SetPrintScale(result.width, result.height, result.scale);
                                    me.onChangeScaleSettings(result.width, result.height, result.scale);
                                }
                            } else {
                                me.onChangeScaleSettings(me._state.scaleWidth, me._state.scaleHeight, me._state.scale);
                            }
                            Common.NotificationCenter.trigger('edit:complete');
                        }
                    });
                    win.show();
                }
            }

            Common.NotificationCenter.trigger('edit:complete', this.toolbar);
        },

        onPrintTitlesClick: function(btn) {
            if (this.api) {
                var win, props,
                    me = this;
                win = new SSE.Views.PrintTitlesDialog({
                    api: me.api,
                    sheet: me.api.asc_getActiveWorksheetIndex(),
                    handler: function(dlg, result) {
                        if (result == 'ok') {
                            props = dlg.getSettings();
                            me.api.asc_changePrintTitles(props.width, props.height, me.api.asc_getActiveWorksheetIndex());
                            Common.NotificationCenter.trigger('edit:complete', me.toolbar);
                        }
                    }
                });
                win.show();

                Common.component.Analytics.trackEvent('ToolBar', 'Print Titles');
            }

            Common.NotificationCenter.trigger('edit:complete', this.toolbar);
        },

        textEmptyImgUrl     : 'You need to specify image URL.',
        warnMergeLostData   : 'Operation can destroy data in the selected cells.<br>Continue?',
        textWarning         : 'Warning',
        textFontSizeErr     : 'The entered value is incorrect.<br>Please enter a numeric value between 1 and 409',
        confirmAddFontName  : 'The font you are going to save is not available on the current device.<br>The text style will be displayed using one of the device fonts, the saved font will be used when it is available.<br>Do you want to continue?',
        textSymbols                                : 'Symbols',
        textFraction                               : 'Fraction',
        textScript                                 : 'Script',
        textRadical                                : 'Radical',
        textIntegral                               : 'Integral',
        textLargeOperator                          : 'Large Operator',
        textBracket                                : 'Bracket',
        textFunction                               : 'Function',
        textAccent                                 : 'Accent',
        textLimitAndLog                            : 'Limit And Log',
        textOperator                               : 'Operator',
        textMatrix                                 : 'Matrix',

        txtSymbol_pm                               : 'Plus Minus',
        txtSymbol_infinity                         : 'Infinity',
        txtSymbol_equals                           : 'Equal',
        txtSymbol_neq                              : 'Not Equal To',
        txtSymbol_about                            : 'Approximately',
        txtSymbol_times                            : 'Multiplication Sign',
        txtSymbol_div                              : 'Division Sign',
        txtSymbol_factorial                        : 'Factorial',
        txtSymbol_propto                           : 'Proportional To',
        txtSymbol_less                             : 'Less Than',
        txtSymbol_ll                               : 'Much Less Than',
        txtSymbol_greater                          : 'Greater Than',
        txtSymbol_gg                               : 'Much Greater Than',
        txtSymbol_leq                              : 'Less Than or Equal To',
        txtSymbol_geq                              : 'Greater Than or Equal To',
        txtSymbol_mp                               : 'Minus Plus',
        txtSymbol_cong                             : 'Approximately Equal To',
        txtSymbol_approx                           : 'Almost Equal To',
        txtSymbol_equiv                            : 'Identical To',
        txtSymbol_forall                           : 'For All',
        txtSymbol_additional                       : 'Complement',
        txtSymbol_partial                          : 'Partial Differential',
        txtSymbol_sqrt                             : 'Radical Sign',
        txtSymbol_cbrt                             : 'Cube Root',
        txtSymbol_qdrt                             : 'Fourth Root',
        txtSymbol_cup                              : 'Union',
        txtSymbol_cap                              : 'Intersection',
        txtSymbol_emptyset                         : 'Empty Set',
        txtSymbol_percent                          : 'Percentage',
        txtSymbol_degree                           : 'Degrees',
        txtSymbol_fahrenheit                       : 'Degrees Fahrenheit',
        txtSymbol_celsius                          : 'Degrees Celsius',
        txtSymbol_inc                              : 'Increment',
        txtSymbol_nabla                            : 'Nabla',
        txtSymbol_exists                           : 'There Exist',
        txtSymbol_notexists                        : 'There Does Not Exist',
        txtSymbol_in                               : 'Element Of',
        txtSymbol_ni                               : 'Contains as Member',
        txtSymbol_leftarrow                        : 'Left Arrow',
        txtSymbol_uparrow                          : 'Up Arrow',
        txtSymbol_rightarrow                       : 'Right Arrow',
        txtSymbol_downarrow                        : 'Down Arrow',
        txtSymbol_leftrightarrow                   : 'Left-Right Arrow',
        txtSymbol_therefore                        : 'Therefore',
        txtSymbol_plus                             : 'Plus',
        txtSymbol_minus                            : 'Minus',
        txtSymbol_not                              : 'Not Sign',
        txtSymbol_ast                              : 'Asterisk Operator',
        txtSymbol_bullet                           : 'Bulet Operator',
        txtSymbol_vdots                            : 'Vertical Ellipsis',
        txtSymbol_cdots                            : 'Midline Horizontal Ellipsis',
        txtSymbol_rddots                           : 'Up Right Diagonal Ellipsis',
        txtSymbol_ddots                            : 'Down Right Diagonal Ellipsis',
        txtSymbol_aleph                            : 'Alef',
        txtSymbol_beth                             : 'Bet',
        txtSymbol_qed                              : 'End of Proof',
        txtSymbol_alpha                            : 'Alpha',
        txtSymbol_beta                             : 'Beta',
        txtSymbol_gamma                            : 'Gamma',
        txtSymbol_delta                            : 'Delta',
        txtSymbol_varepsilon                       : 'Epsilon Variant',
        txtSymbol_epsilon                          : 'Epsilon',
        txtSymbol_zeta                             : 'Zeta',
        txtSymbol_eta                              : 'Eta',
        txtSymbol_theta                            : 'Theta',
        txtSymbol_vartheta                         : 'Theta Variant',
        txtSymbol_iota                             : 'Iota',
        txtSymbol_kappa                            : 'Kappa',
        txtSymbol_lambda                           : 'Lambda',
        txtSymbol_mu                               : 'Mu',
        txtSymbol_nu                               : 'Nu',
        txtSymbol_xsi                              : 'Xi',
        txtSymbol_o                                : 'Omicron',
        txtSymbol_pi                               : 'Pi',
        txtSymbol_varpi                            : 'Pi Variant',
        txtSymbol_rho                              : 'Rho',
        txtSymbol_varrho                           : 'Rho Variant',
        txtSymbol_sigma                            : 'Sigma',
        txtSymbol_varsigma                         : 'Sigma Variant',
        txtSymbol_tau                              : 'Tau',
        txtSymbol_upsilon                          : 'Upsilon',
        txtSymbol_varphi                           : 'Phi Variant',
        txtSymbol_phi                              : 'Phi',
        txtSymbol_chi                              : 'Chi',
        txtSymbol_psi                              : 'Psi',
        txtSymbol_omega                            : 'Omega',

        txtFractionVertical                        : 'Stacked Fraction',
        txtFractionDiagonal                        : 'Skewed Fraction',
        txtFractionHorizontal                      : 'Linear Fraction',
        txtFractionSmall                           : 'Small Fraction',
        txtFractionDifferential_1                  : 'Differential',
        txtFractionDifferential_2                  : 'Differential',
        txtFractionDifferential_3                  : 'Differential',
        txtFractionDifferential_4                  : 'Differential',
        txtFractionPi_2                            : 'Pi Over 2',

        txtScriptSup                               : 'Superscript',
        txtScriptSub                               : 'Subscript',
        txtScriptSubSup                            : 'Subscript-Superscript',
        txtScriptSubSupLeft                        : 'Left Subscript-Superscript',
        txtScriptCustom_1                          : 'Script',
        txtScriptCustom_2                          : 'Script',
        txtScriptCustom_3                          : 'Script',
        txtScriptCustom_4                          : 'Script',

        txtRadicalSqrt                             : 'Square Root',
        txtRadicalRoot_n                           : 'Radical With Degree',
        txtRadicalRoot_2                           : 'Square Root With Degree',
        txtRadicalRoot_3                           : 'Cubic Root',
        txtRadicalCustom_1                         : 'Radical',
        txtRadicalCustom_2                         : 'Radical',

        txtIntegral                                : 'Integral',
        txtIntegralSubSup                          : 'Integral',
        txtIntegralCenterSubSup                    : 'Integral',
        txtIntegralDouble                          : 'Double Integral',
        txtIntegralDoubleSubSup                    : 'Double Integral',
        txtIntegralDoubleCenterSubSup              : 'Double Integral',
        txtIntegralTriple                          : 'Triple Integral',
        txtIntegralTripleSubSup                    : 'Triple Integral',
        txtIntegralTripleCenterSubSup              : 'Triple Integral',
        txtIntegralOriented                        : 'Contour Integral',
        txtIntegralOrientedSubSup                  : 'Contour Integral',
        txtIntegralOrientedCenterSubSup            : 'Contour Integral',
        txtIntegralOrientedDouble                  : 'Surface Integral',
        txtIntegralOrientedDoubleSubSup            : 'Surface Integral',
        txtIntegralOrientedDoubleCenterSubSup      : 'Surface Integral',
        txtIntegralOrientedTriple                  : 'Volume Integral',
        txtIntegralOrientedTripleSubSup            : 'Volume Integral',
        txtIntegralOrientedTripleCenterSubSup      : 'Volume Integral',
        txtIntegral_dx                             : 'Differential x',
        txtIntegral_dy                             : 'Differential y',
        txtIntegral_dtheta                         : 'Differential theta',

        txtLargeOperator_Sum                       : 'Summation',
        txtLargeOperator_Sum_CenterSubSup          : 'Summation',
        txtLargeOperator_Sum_SubSup                : 'Summation',
        txtLargeOperator_Sum_CenterSub             : 'Summation',
        txtLargeOperator_Sum_Sub                   : 'Summation',
        txtLargeOperator_Prod                      : 'Product',
        txtLargeOperator_Prod_CenterSubSup         : 'Product',
        txtLargeOperator_Prod_SubSup               : 'Product',
        txtLargeOperator_Prod_CenterSub            : 'Product',
        txtLargeOperator_Prod_Sub                  : 'Product',
        txtLargeOperator_CoProd                    : 'Co-Product',
        txtLargeOperator_CoProd_CenterSubSup       : 'Co-Product',
        txtLargeOperator_CoProd_SubSup             : 'Co-Product',
        txtLargeOperator_CoProd_CenterSub          : 'Co-Product',
        txtLargeOperator_CoProd_Sub                : 'Co-Product',
        txtLargeOperator_Union                     : 'Union',
        txtLargeOperator_Union_CenterSubSup        : 'Union',
        txtLargeOperator_Union_SubSup              : 'Union',
        txtLargeOperator_Union_CenterSub           : 'Union',
        txtLargeOperator_Union_Sub                 : 'Union',
        txtLargeOperator_Intersection              : 'Intersection',
        txtLargeOperator_Intersection_CenterSubSup : 'Intersection',
        txtLargeOperator_Intersection_SubSup       : 'Intersection',
        txtLargeOperator_Intersection_CenterSub    : 'Intersection',
        txtLargeOperator_Intersection_Sub          : 'Intersection',
        txtLargeOperator_Disjunction               : 'Vee',
        txtLargeOperator_Disjunction_CenterSubSup  : 'Vee',
        txtLargeOperator_Disjunction_SubSup        : 'Vee',
        txtLargeOperator_Disjunction_CenterSub     : 'Vee',
        txtLargeOperator_Disjunction_Sub           : 'Vee',
        txtLargeOperator_Conjunction               : 'Wedge',
        txtLargeOperator_Conjunction_CenterSubSup  : 'Wedge',
        txtLargeOperator_Conjunction_SubSup        : 'Wedge',
        txtLargeOperator_Conjunction_CenterSub     : 'Wedge',
        txtLargeOperator_Conjunction_Sub           : 'Wedge',
        txtLargeOperator_Custom_1                  : 'Summation',
        txtLargeOperator_Custom_2                  : 'Summation',
        txtLargeOperator_Custom_3                  : 'Summation',
        txtLargeOperator_Custom_4                  : 'Product',
        txtLargeOperator_Custom_5                  : 'Union',

        txtBracket_Round                           : 'Brackets',
        txtBracket_Square                          : 'Brackets',
        txtBracket_Curve                           : 'Brackets',
        txtBracket_Angle                           : 'Brackets',
        txtBracket_LowLim                          : 'Brackets',
        txtBracket_UppLim                          : 'Brackets',
        txtBracket_Line                            : 'Brackets',
        txtBracket_LineDouble                      : 'Brackets',
        txtBracket_Square_OpenOpen                 : 'Brackets',
        txtBracket_Square_CloseClose               : 'Brackets',
        txtBracket_Square_CloseOpen                : 'Brackets',
        txtBracket_SquareDouble                    : 'Brackets',

        txtBracket_Round_Delimiter_2               : 'Brackets with Separators',
        txtBracket_Curve_Delimiter_2               : 'Brackets with Separators',
        txtBracket_Angle_Delimiter_2               : 'Brackets with Separators',
        txtBracket_Angle_Delimiter_3               : 'Brackets with Separators',
        txtBracket_Round_OpenNone                  : 'Single Bracket',
        txtBracket_Round_NoneOpen                  : 'Single Bracket',
        txtBracket_Square_OpenNone                 : 'Single Bracket',
        txtBracket_Square_NoneOpen                 : 'Single Bracket',
        txtBracket_Curve_OpenNone                  : 'Single Bracket',
        txtBracket_Curve_NoneOpen                  : 'Single Bracket',
        txtBracket_Angle_OpenNone                  : 'Single Bracket',
        txtBracket_Angle_NoneOpen                  : 'Single Bracket',
        txtBracket_LowLim_OpenNone                 : 'Single Bracket',
        txtBracket_LowLim_NoneNone                 : 'Single Bracket',
        txtBracket_UppLim_OpenNone                 : 'Single Bracket',
        txtBracket_UppLim_NoneOpen                 : 'Single Bracket',
        txtBracket_Line_OpenNone                   : 'Single Bracket',
        txtBracket_Line_NoneOpen                   : 'Single Bracket',
        txtBracket_LineDouble_OpenNone             : 'Single Bracket',
        txtBracket_LineDouble_NoneOpen             : 'Single Bracket',
        txtBracket_SquareDouble_OpenNone           : 'Single Bracket',
        txtBracket_SquareDouble_NoneOpen           : 'Single Bracket',
        txtBracket_Custom_1                        : 'Case (Two Conditions)',
        txtBracket_Custom_2                        : 'Cases (Three Conditions)',
        txtBracket_Custom_3                        : 'Stack Object',
        txtBracket_Custom_4                        : 'Stack Object',
        txtBracket_Custom_5                        : 'Cases Example',
        txtBracket_Custom_6                        : 'Binomial Coefficient',
        txtBracket_Custom_7                        : 'Binomial Coefficient',

        txtFunction_Sin                            : 'Sine Function',
        txtFunction_Cos                            : 'Cosine Function',
        txtFunction_Tan                            : 'Tangent Function',
        txtFunction_Csc                            : 'Cosecant Function',
        txtFunction_Sec                            : 'Secant Function',
        txtFunction_Cot                            : 'Cotangent Function',
        txtFunction_1_Sin                          : 'Inverse Sine Function',
        txtFunction_1_Cos                          : 'Inverse Cosine Function',
        txtFunction_1_Tan                          : 'Inverse Tangent Function',
        txtFunction_1_Csc                          : 'Inverse Cosecant Function',
        txtFunction_1_Sec                          : 'Inverse Secant Function',
        txtFunction_1_Cot                          : 'Inverse Cotangent Function',
        txtFunction_Sinh                           : 'Hyperbolic Sine Function',
        txtFunction_Cosh                           : 'Hyperbolic Cosine Function',
        txtFunction_Tanh                           : 'Hyperbolic Tangent Function',
        txtFunction_Csch                           : 'Hyperbolic Cosecant Function',
        txtFunction_Sech                           : 'Hyperbolic Secant Function',
        txtFunction_Coth                           : 'Hyperbolic Cotangent Function',
        txtFunction_1_Sinh                         : 'Hyperbolic Inverse Sine Function',
        txtFunction_1_Cosh                         : 'Hyperbolic Inverse Cosine Function',
        txtFunction_1_Tanh                         : 'Hyperbolic Inverse Tangent Function',
        txtFunction_1_Csch                         : 'Hyperbolic Inverse Cosecant Function',
        txtFunction_1_Sech                         : 'Hyperbolic Inverse Secant Function',
        txtFunction_1_Coth                         : 'Hyperbolic Inverse Cotangent Function',
        txtFunction_Custom_1                       : 'Sine theta',
        txtFunction_Custom_2                       : 'Cos 2x',
        txtFunction_Custom_3                       : 'Tangent formula',

        txtAccent_Dot                              : 'Dot',
        txtAccent_DDot                             : 'Double Dot',
        txtAccent_DDDot                            : 'Triple Dot',
        txtAccent_Hat                              : 'Hat',
        txtAccent_Check                            : 'Check',
        txtAccent_Accent                           : 'Acute',
        txtAccent_Grave                            : 'Grave',
        txtAccent_Smile                            : 'Breve',
        txtAccent_Tilde                            : 'Tilde',
        txtAccent_Bar                              : 'Bar',
        txtAccent_DoubleBar                        : 'Double Overbar',
        txtAccent_CurveBracketTop                  : 'Overbrace',
        txtAccent_CurveBracketBot                  : 'Underbrace',
        txtAccent_GroupTop                         : 'Grouping Character Above',
        txtAccent_GroupBot                         : 'Grouping Character Below',
        txtAccent_ArrowL                           : 'Leftwards Arrow Above',
        txtAccent_ArrowR                           : 'Rightwards Arrow Above',
        txtAccent_ArrowD                           : 'Right-Left Arrow Above',
        txtAccent_HarpoonL                         : 'Leftwards Harpoon Above',
        txtAccent_HarpoonR                         : 'Rightwards Harpoon Above',
        txtAccent_BorderBox                        : 'Boxed Formula (With Placeholder)',
        txtAccent_BorderBoxCustom                  : 'Boxed Formula (Example)',
        txtAccent_BarTop                           : 'Overbar',
        txtAccent_BarBot                           : 'Underbar',
        txtAccent_Custom_1                         : 'Vector A',
        txtAccent_Custom_2                         : 'ABC With Overbar',
        txtAccent_Custom_3                         : 'x XOR y With Overbar',

        txtLimitLog_LogBase                        : 'Logarithm',
        txtLimitLog_Log                            : 'Logarithm',
        txtLimitLog_Lim                            : 'Limit',
        txtLimitLog_Min                            : 'Minimum',
        txtLimitLog_Max                            : 'Maximum',
        txtLimitLog_Ln                             : 'Natural Logarithm',
        txtLimitLog_Custom_1                       : 'Limit Example',
        txtLimitLog_Custom_2                       : 'Maximum Example',

        txtOperator_ColonEquals                    : 'Colon Equal',
        txtOperator_EqualsEquals                   : 'Equal Equal',
        txtOperator_PlusEquals                     : 'Plus Equal',
        txtOperator_MinusEquals                    : 'Minus Equal',
        txtOperator_Definition                     : 'Equal to By Definition',
        txtOperator_UnitOfMeasure                  : 'Measured By',
        txtOperator_DeltaEquals                    : 'Delta Equal To',
        txtOperator_ArrowL_Top                     : 'Leftwards Arrow Above',
        txtOperator_ArrowR_Top                     : 'Rightwards Arrow Above',
        txtOperator_ArrowL_Bot                     : 'Leftwards Arrow Below',
        txtOperator_ArrowR_Bot                     : 'Rightwards Arrow Below',
        txtOperator_DoubleArrowL_Top               : 'Leftwards Arrow Above',
        txtOperator_DoubleArrowR_Top               : 'Rightwards Arrow Above',
        txtOperator_DoubleArrowL_Bot               : 'Leftwards Arrow Below',
        txtOperator_DoubleArrowR_Bot               : 'Rightwards Arrow Below',
        txtOperator_ArrowD_Top                     : 'Right-Left Arrow Above',
        txtOperator_ArrowD_Bot                     : 'Right-Left Arrow Above',
        txtOperator_DoubleArrowD_Top               : 'Right-Left Arrow Below',
        txtOperator_DoubleArrowD_Bot               : 'Right-Left Arrow Below',
        txtOperator_Custom_1                       : 'Yileds',
        txtOperator_Custom_2                       : 'Delta Yields',

        txtMatrix_1_2                              : '1x2 Empty Matrix',
        txtMatrix_2_1                              : '2x1 Empty Matrix',
        txtMatrix_1_3                              : '1x3 Empty Matrix',
        txtMatrix_3_1                              : '3x1 Empty Matrix',
        txtMatrix_2_2                              : '2x2 Empty Matrix',
        txtMatrix_2_3                              : '2x3 Empty Matrix',
        txtMatrix_3_2                              : '3x2 Empty Matrix',
        txtMatrix_3_3                              : '3x3 Empty Matrix',
        txtMatrix_Dots_Center                      : 'Midline Dots',
        txtMatrix_Dots_Baseline                    : 'Baseline Dots',
        txtMatrix_Dots_Vertical                    : 'Vertical Dots',
        txtMatrix_Dots_Diagonal                    : 'Diagonal Dots',
        txtMatrix_Identity_2                       : '2x2 Identity Matrix',
        txtMatrix_Identity_2_NoZeros               : '3x3 Identity Matrix',
        txtMatrix_Identity_3                       : '3x3 Identity Matrix',
        txtMatrix_Identity_3_NoZeros               : '3x3 Identity Matrix',
        txtMatrix_2_2_RoundBracket                 : 'Empty Matrix with Brackets',
        txtMatrix_2_2_SquareBracket                : 'Empty Matrix with Brackets',
        txtMatrix_2_2_LineBracket                  : 'Empty Matrix with Brackets',
        txtMatrix_2_2_DLineBracket                 : 'Empty Matrix with Brackets',
        txtMatrix_Flat_Round                       : 'Sparse Matrix',
        txtMatrix_Flat_Square                      : 'Sparse Matrix',
        txtExpandSort: 'The data next to the selection will not be sorted. Do you want to expand the selection to include the adjacent data or continue with sorting the currently selected cells only?',
        txtExpand: 'Expand and sort',
        txtSorting: 'Sorting',
        txtSortSelected: 'Sort selected',
        textLongOperation: 'Long operation',
        warnLongOperation: 'The operation you are about to perform might take rather much time to complete.<br>Are you sure you want to continue?',
        txtInvalidRange: 'ERROR! Invalid cells range',
        errorMaxRows: 'ERROR! The maximum number of data series per chart is 255.',
        errorStockChart: 'Incorrect row order. To build a stock chart place the data on the sheet in the following order:<br> opening price, max price, min price, closing price.',
        textPivot: 'Pivot Table',
        txtTable_TableStyleMedium: 'Table Style Medium',
        txtTable_TableStyleDark: 'Table Style Dark',
        txtTable_TableStyleLight: 'Table Style Light',
        textInsert: 'Insert',
        txtInsertCells: 'Insert Cells',
        txtDeleteCells: 'Delete Cells'

    }, SSE.Controllers.Toolbar || {}));
});<|MERGE_RESOLUTION|>--- conflicted
+++ resolved
@@ -81,11 +81,7 @@
                     'insert:textart': this.onInsertTextart,
                     'change:scalespn': this.onClickChangeScaleInMenu.bind(me),
                     'click:customscale': this.onScaleClick.bind(me),
-<<<<<<< HEAD
-                    'home:open'         : this.onHomeOpen
-=======
                     'home:open'        : this.onHomeOpen
->>>>>>> 4fdb760f
                 },
                 'FileMenu': {
                     'menu:hide': me.onFileMenu.bind(me, 'hide'),
@@ -1744,12 +1740,6 @@
                 return;
             }
 
-<<<<<<< HEAD
-=======
-            var rec = listStyles.menuPicker.getSelectedRec();
-            listStyles.menuPicker.store.reset([]); // remove all
-
->>>>>>> 4fdb760f
             var mainController = this.getApplication().getController('Main');
             var count = listStyles.menuPicker.store.length;
             var rec = listStyles.menuPicker.getSelectedRec();
@@ -1778,12 +1768,7 @@
             }
             if (listStyles.menuPicker.store.length > 0 && listStyles.rendered) {
                 rec = rec ? listStyles.menuPicker.store.findWhere({name: rec.get('name')}) : null;
-<<<<<<< HEAD
                 listStyles.fillComboView(rec ? rec : listStyles.menuPicker.store.at(0), true, true);
-=======
-                listStyles.fillComboView(rec ? rec : listStyles.menuPicker.store.at(0), true);
-                rec ? listStyles.selectRecord(rec) : listStyles.selectByIndex(0);
->>>>>>> 4fdb760f
             }
             window.styles_loaded = true;
         },
