--- conflicted
+++ resolved
@@ -2896,12 +2896,8 @@
 
                     var button = new Common.UI.Button({
                         cls: _cls,
-<<<<<<< HEAD
                         iconCls: 'btn-menu-comments',
-=======
-                        iconCls: 'svgicon svg-btn-comments',
                         lock: [_set.editCell, _set.selChart, _set.selChartText, _set.selShape, _set.selShapeText, _set.selImage, _set.lostConnect, _set.coAuth, _set.commentLock],
->>>>>>> fae28674
                         caption: me.toolbar.capBtnComment
                     }).render( slots.eq(index) );
 
