--- conflicted
+++ resolved
@@ -3197,11 +3197,8 @@
                     if ( !inpivot && this.toolbar.isTabActive('pivot') )
                         this.toolbar.setTab('home');
                     this.toolbar.setVisible('pivot', !!inpivot);
-<<<<<<< HEAD
-=======
                     if (inpivot && this._state.showPivotTab)
                         this.toolbar.setTab('pivot');
->>>>>>> fae71475
                     this._state.inpivot = inpivot;
                 }
                 toolbar.lockToolbar(Common.enumLock.editPivot, this._state.inpivot, { array: toolbar.btnsSetAutofilter.concat(toolbar.btnMerge, toolbar.btnInsertHyperlink, toolbar.btnInsertTable, toolbar.btnRemoveDuplicates, toolbar.btnDataValidation)});
@@ -5175,13 +5172,10 @@
             (tab !== 'home') && Common.UI.TooltipManager.closeTip('quickAccess');
         },
 
-<<<<<<< HEAD
-=======
         onClickTab: function(tab) {
             this._state.showPivotTab = tab === 'pivot';
         },
 
->>>>>>> fae71475
         onTabCollapse: function(tab) {
             Common.UI.TooltipManager.closeTip('protectRange');
         }
