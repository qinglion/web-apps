/*
 *
 * (c) Copyright Ascensio System SIA 2010-2019
 *
 * This program is a free software product. You can redistribute it and/or
 * modify it under the terms of the GNU Affero General Public License (AGPL)
 * version 3 as published by the Free Software Foundation. In accordance with
 * Section 7(a) of the GNU AGPL its Section 15 shall be amended to the effect
 * that Ascensio System SIA expressly excludes the warranty of non-infringement
 * of any third-party rights.
 *
 * This program is distributed WITHOUT ANY WARRANTY; without even the implied
 * warranty of MERCHANTABILITY or FITNESS FOR A PARTICULAR  PURPOSE. For
 * details, see the GNU AGPL at: http://www.gnu.org/licenses/agpl-3.0.html
 *
 * You can contact Ascensio System SIA at 20A-12 Ernesta Birznieka-Upisha
 * street, Riga, Latvia, EU, LV-1050.
 *
 * The  interactive user interfaces in modified source and object code versions
 * of the Program must display Appropriate Legal Notices, as required under
 * Section 5 of the GNU AGPL version 3.
 *
 * Pursuant to Section 7(b) of the License you must retain the original Product
 * logo when distributing the program. Pursuant to Section 7(e) we decline to
 * grant you any rights under trademark law for use of our trademarks.
 *
 * All the Product's GUI elements, including illustrations and icon sets, as
 * well as technical writing content are licensed under the terms of the
 * Creative Commons Attribution-ShareAlike 4.0 International. See the License
 * terms at http://creativecommons.org/licenses/by-sa/4.0/legalcode
 *
*/
/**
 *  Toolbar.js
 *
 *  Created by Alexander Yuzhin on 3/31/14
 *  Copyright (c) 2018 Ascensio System SIA. All rights reserved.
 *
 */

define([
    'core',
    'common/main/lib/component/Window',
    'common/main/lib/view/CopyWarningDialog',
    'common/main/lib/view/ImageFromUrlDialog',
    'common/main/lib/view/SelectFileDlg',
    'common/main/lib/view/SymbolTableDialog',
    'common/main/lib/view/OptionsDialog',
    'common/main/lib/util/define',
    'spreadsheeteditor/main/app/view/Toolbar',
    'spreadsheeteditor/main/app/collection/TableTemplates',
    'spreadsheeteditor/main/app/controller/PivotTable',
    'spreadsheeteditor/main/app/view/HyperlinkSettingsDialog',
    'spreadsheeteditor/main/app/view/TableOptionsDialog',
    'spreadsheeteditor/main/app/view/NamedRangeEditDlg',
    'spreadsheeteditor/main/app/view/NamedRangePasteDlg',
    'spreadsheeteditor/main/app/view/NameManagerDlg',
    'spreadsheeteditor/main/app/view/FormatSettingsDialog',
    'spreadsheeteditor/main/app/view/PageMarginsDialog',
    'spreadsheeteditor/main/app/view/HeaderFooterDialog',
    'spreadsheeteditor/main/app/view/PrintTitlesDialog',
    'spreadsheeteditor/main/app/view/ScaleDialog',
    'spreadsheeteditor/main/app/view/FormatRulesManagerDlg',
    'spreadsheeteditor/main/app/view/SlicerAddDialog',
    'spreadsheeteditor/main/app/view/AdvancedSeparatorDialog',
    'spreadsheeteditor/main/app/view/CreateSparklineDialog'
], function () { 'use strict';

    SSE.Controllers.Toolbar = Backbone.Controller.extend(_.extend({
        models: [],
        collections: [],
        views: [
            'Toolbar'
        ],

        initialize: function() {
            var me = this;

            this.addListeners({
                'Toolbar': {
                    'change:compact': this.onClickChangeCompact.bind(me),
                    'add:chart'     : this.onSelectChart,
                    'add:spark'     : this.onSelectSpark,
                    'insert:textart': this.onInsertTextart,
                    'change:scalespn': this.onClickChangeScaleInMenu.bind(me),
                    'click:customscale': this.onScaleClick.bind(me),
                    'home:open'        : this.onHomeOpen
                },
                'FileMenu': {
                    'menu:hide': me.onFileMenu.bind(me, 'hide'),
                    'menu:show': me.onFileMenu.bind(me, 'show')
                },
                'Statusbar': {
                    'sheet:changed': _.bind(this.onApiSheetChanged, this)
                },
                'Common.Views.Header': {
                    'toolbar:setcompact': this.onChangeViewMode.bind(this),
                    'print': function (opts) {
                        var _main = this.getApplication().getController('Main');
                        _main.onPrint();
                    },
                    'save': function (opts) {
                        this.api.asc_Save();
                    },
                    'undo': this.onUndo,
                    'redo': this.onRedo,
                    'downloadas': function (opts) {
                        var _main = this.getApplication().getController('Main');
                        var _file_type = _main.appOptions.spreadsheet.fileType,
                            _format;
                        if ( !!_file_type ) {
                            _format = Asc.c_oAscFileType[ _file_type.toUpperCase() ];
                        }

                        var _supported = [
                            Asc.c_oAscFileType.XLSX,
                            Asc.c_oAscFileType.ODS,
                            Asc.c_oAscFileType.CSV,
                            Asc.c_oAscFileType.PDFA,
                            Asc.c_oAscFileType.XLTX,
                            Asc.c_oAscFileType.OTS,
                            Asc.c_oAscFileType.XLSM
                        ];

                        if ( !_format || _supported.indexOf(_format) < 0 )
                            _format = Asc.c_oAscFileType.PDF;

                        if (_format == Asc.c_oAscFileType.PDF || _format == Asc.c_oAscFileType.PDFA)
                            Common.NotificationCenter.trigger('download:settings', this.toolbar, _format);
                        else
                            _main.api.asc_DownloadAs(new Asc.asc_CDownloadOptions(_format));
                    },
                    'go:editor': function() {
                        Common.Gateway.requestEditRights();
                    }
                },
                'DataTab': {
                    'data:sort': this.onSortType,
                    'data:setfilter': this.onAutoFilter,
                    'data:clearfilter': this.onClearFilter
                },
                'FormulaTab': {
                    'function:namedrange': this.onNamedRangeMenu,
                    'function:namedrange-open': this.onNamedRangeMenuOpen
                },
                'CellSettings': {
                    'cf:init': this.onShowBeforeCondFormat
                }
            });
            Common.NotificationCenter.on('page:settings', _.bind(this.onApiSheetChanged, this));
            Common.NotificationCenter.on('formula:settings', _.bind(this.applyFormulaSettings, this));

            this.editMode = true;
            this._isAddingShape = false;
            this._state = {
                activated: false,
                prstyle: undefined,
                clrtext: undefined,
                pralign: undefined,
                clrback: undefined,
                valign: undefined,
                can_undo: undefined,
                can_redo: undefined,
                bold: undefined,
                italic: undefined,
                underline: undefined,
                strikeout: undefined,
                subscript: undefined,
                superscript: undefined,
                wrap: undefined,
                merge: undefined,
                angle: undefined,
                controlsdisabled: {
                    filters: undefined
                },
                selection_type: undefined,
                filter: undefined,
                filterapplied: false,
                tablestylename: undefined,
                tablename: undefined,
                namedrange_locked: false,
                fontsize: undefined,
                multiselect: false,
                sparklines_disabled: false,
                numformatinfo: undefined,
                numformattype: undefined,
                numformat: undefined,
                langId: undefined,
                pgsize: [0, 0],
                pgmargins: undefined,
                pgorient: undefined,
                lock_doc: undefined,
                cf_locked: [],
                selectedCells: 0,
                wsLock: false,
                wsProps: [],
                is_lockText: false,
                is_lockShape: false
            };
            this.binding = {};

            var checkInsertAutoshape =  function(e, action) {
                var cmp = $(e.target),
                    cmp_sdk = cmp.closest('#editor_sdk'),
                    btn_id = cmp.closest('button').attr('id');
                if (btn_id===undefined)
                    btn_id = cmp.closest('.btn-group').attr('id');

                if (me.api && me.api.asc_isAddAutoshape() ) {
                    if (cmp_sdk.length <=0 || action == 'cancel') {
                        if ( me.toolbar.btnInsertText.pressed && btn_id != me.toolbar.btnInsertText.id ||
                            me.toolbar.btnInsertShape.pressed && btn_id != me.toolbar.btnInsertShape.id ) {
                            me._isAddingShape         = false;

                            me._addAutoshape(false);
                            me.toolbar.btnInsertShape.toggle(false, true);
                            me.toolbar.btnInsertText.toggle(false, true);
                            Common.NotificationCenter.trigger('edit:complete', me.toolbar);
                        } else if ( me.toolbar.btnInsertShape.pressed && btn_id == me.toolbar.btnInsertShape.id) {
                            _.defer(function(){
                                me.api.asc_endAddShape();
                                Common.NotificationCenter.trigger('edit:complete', me.toolbar);
                            }, 100);
                        }
                    }
                }
            };

            this.checkInsertAutoshape = function(cmp) {
                checkInsertAutoshape({}, cmp.action);
            };

            this._addAutoshape = function(isstart, type) {
                if (this.api) {
                    if (isstart) {
                        this.api.asc_startAddShape(type);
                        $(document.body).on('mouseup', checkInsertAutoshape);
                    } else {
                        this.api.asc_endAddShape();
                        $(document.body).off('mouseup', checkInsertAutoshape);
                    }
                }
            };


            this.onApiEndAddShape = function() {
                if (this.toolbar.btnInsertShape.pressed) this.toolbar.btnInsertShape.toggle(false, true);
                if (this.toolbar.btnInsertText.pressed)  this.toolbar.btnInsertText.toggle(false, true);
                $(document.body).off('mouseup', checkInsertAutoshape);
            };
        },

        onLaunch: function() {
            // Create toolbar view
            this.toolbar = this.createView('Toolbar');

            Common.NotificationCenter.on('app:ready', this.onAppReady.bind(this));
            Common.NotificationCenter.on('app:face', this.onAppShowed.bind(this));
        },

        setMode: function(mode) {
            this.mode = mode;
            this.toolbar.applyLayout(mode);
        },

        attachUIEvents: function(toolbar) {
            var me = this;

            /**
             * UI Events
             */
            if ( me.appConfig.isEditDiagram ) {
                toolbar.btnUndo.on('click',                                 _.bind(this.onUndo, this));
                toolbar.btnRedo.on('click',                                 _.bind(this.onRedo, this));
                toolbar.btnCopy.on('click',                                 _.bind(this.onCopyPaste, this, true));
                toolbar.btnPaste.on('click',                                _.bind(this.onCopyPaste, this, false));
                toolbar.btnInsertFormula.on('click',                        _.bind(this.onInsertFormulaMenu, this));
                toolbar.btnInsertFormula.menu.on('item:click',              _.bind(this.onInsertFormulaMenu, this));
                toolbar.btnDecDecimal.on('click',                           _.bind(this.onDecrement, this));
                toolbar.btnIncDecimal.on('click',                           _.bind(this.onIncrement, this));
                toolbar.cmbNumberFormat.on('selected',                      _.bind(this.onNumberFormatSelect, this));
                toolbar.cmbNumberFormat.on('show:before',                   _.bind(this.onNumberFormatOpenBefore, this, true));
                if (toolbar.cmbNumberFormat.cmpEl)
                    toolbar.cmbNumberFormat.cmpEl.on('click', '#id-toolbar-mnu-item-more-formats a', _.bind(this.onNumberFormatSelect, this));
                toolbar.btnEditChart.on('click',                            _.bind(this.onEditChart, this));
                toolbar.btnEditChartData.on('click',                        _.bind(this.onEditChartData, this));
                toolbar.btnEditChartType.on('click',                        _.bind(this.onEditChartType, this));
            } else
            if ( me.appConfig.isEditMailMerge ) {
                toolbar.btnUndo.on('click',                                 _.bind(this.onUndo, this));
                toolbar.btnRedo.on('click',                                 _.bind(this.onRedo, this));
                toolbar.btnCopy.on('click',                                 _.bind(this.onCopyPaste, this, true));
                toolbar.btnPaste.on('click',                                _.bind(this.onCopyPaste, this, false));
                toolbar.btnSearch.on('click',                               _.bind(this.onSearch, this));
                toolbar.btnSortDown.on('click',                             _.bind(this.onSortType, this, Asc.c_oAscSortOptions.Ascending));
                toolbar.btnSortUp.on('click',                               _.bind(this.onSortType, this, Asc.c_oAscSortOptions.Descending));
                toolbar.btnSetAutofilter.on('click',                        _.bind(this.onAutoFilter, this));
                toolbar.btnClearAutofilter.on('click',                      _.bind(this.onClearFilter, this));
            } else {
                toolbar.btnPrint.on('click',                                _.bind(this.onPrint, this));
                toolbar.btnPrint.on('disabled',                             _.bind(this.onBtnChangeState, this, 'print:disabled'));
                toolbar.btnSave.on('click',                                 _.bind(this.onSave, this));
                toolbar.btnSave.on('disabled',                              _.bind(this.onBtnChangeState, this, 'save:disabled'));
                toolbar.btnUndo.on('click',                                 _.bind(this.onUndo, this));
                toolbar.btnUndo.on('disabled',                              _.bind(this.onBtnChangeState, this, 'undo:disabled'));
                toolbar.btnRedo.on('click',                                 _.bind(this.onRedo, this));
                toolbar.btnRedo.on('disabled',                              _.bind(this.onBtnChangeState, this, 'redo:disabled'));
                toolbar.btnCopy.on('click',                                 _.bind(this.onCopyPaste, this, true));
                toolbar.btnPaste.on('click',                                _.bind(this.onCopyPaste, this, false));
                toolbar.btnIncFontSize.on('click',                          _.bind(this.onIncreaseFontSize, this));
                toolbar.btnDecFontSize.on('click',                          _.bind(this.onDecreaseFontSize, this));
                toolbar.btnBold.on('click',                                 _.bind(this.onBold, this));
                toolbar.btnItalic.on('click',                               _.bind(this.onItalic, this));
                toolbar.btnUnderline.on('click',                            _.bind(this.onUnderline, this));
                toolbar.btnStrikeout.on('click',                            _.bind(this.onStrikeout, this));
                toolbar.btnSubscript.on('click',                            _.bind(this.onSubscript, this));
                toolbar.btnSubscript.menu.on('item:click',                  _.bind(this.onSubscriptMenu, this));
                toolbar.btnTextColor.on('click',                            _.bind(this.onTextColor, this));
                toolbar.btnTextColor.on('color:select',                     _.bind(this.onTextColorSelect, this));
                toolbar.btnTextColor.on('auto:select',                      _.bind(this.onAutoFontColor, this));
                toolbar.btnBackColor.on('click',                            _.bind(this.onBackColor, this));
                toolbar.btnBackColor.on('color:select',                     _.bind(this.onBackColorSelect, this));
                toolbar.btnBorders.on('click',                              _.bind(this.onBorders, this));
                if (toolbar.btnBorders.rendered) {
                    toolbar.btnBorders.menu.on('item:click',                    _.bind(this.onBordersMenu, this));
                    toolbar.mnuBorderWidth.on('item:toggle',                    _.bind(this.onBordersWidth, this));
                    toolbar.mnuBorderColorPicker.on('select',                   _.bind(this.onBordersColor, this));
                    $('#id-toolbar-menu-auto-bordercolor').on('click',          _.bind(this.onAutoBorderColor, this));
                }
                toolbar.btnAlignLeft.on('click',                            _.bind(this.onHorizontalAlign, this, AscCommon.align_Left));
                toolbar.btnAlignCenter.on('click',                          _.bind(this.onHorizontalAlign, this, AscCommon.align_Center));
                toolbar.btnAlignRight.on('click',                           _.bind(this.onHorizontalAlign, this, AscCommon.align_Right));
                toolbar.btnAlignJust.on('click',                            _.bind(this.onHorizontalAlign, this, AscCommon.align_Justify));
                toolbar.btnMerge.on('click',                                _.bind(this.onMergeCellsMenu, this, toolbar.btnMerge.menu, toolbar.btnMerge.menu.items[0]));
                toolbar.btnMerge.menu.on('item:click',                      _.bind(this.onMergeCellsMenu, this));
                toolbar.btnAlignTop.on('click',                             _.bind(this.onVerticalAlign, this, Asc.c_oAscVAlign.Top));
                toolbar.btnAlignMiddle.on('click',                          _.bind(this.onVerticalAlign, this, Asc.c_oAscVAlign.Center));
                toolbar.btnAlignBottom.on('click',                          _.bind(this.onVerticalAlign, this, Asc.c_oAscVAlign.Bottom));
                toolbar.btnWrap.on('click',                                 _.bind(this.onWrap, this));
                toolbar.btnTextOrient.menu.on('item:click',                 _.bind(this.onTextOrientationMenu, this));
                toolbar.btnInsertTable.on('click',                          _.bind(this.onBtnInsertTableClick, this));
                toolbar.btnInsertImage.menu.on('item:click',                _.bind(this.onInsertImageMenu, this));
                toolbar.btnInsertHyperlink.on('click',                      _.bind(this.onHyperlink, this));
                toolbar.btnInsertText.on('click',                           _.bind(this.onBtnInsertTextClick, this));
                toolbar.btnInsertShape.menu.on('hide:after',                _.bind(this.onInsertShapeHide, this));
                toolbar.btnInsertEquation.on('click',                       _.bind(this.onInsertEquationClick, this));
                toolbar.btnInsertSymbol.on('click',                         _.bind(this.onInsertSymbolClick, this));
                toolbar.btnInsertSlicer.on('click',                         _.bind(this.onInsertSlicerClick, this));
                toolbar.btnTableTemplate.menu.on('show:after',              _.bind(this.onTableTplMenuOpen, this));
                toolbar.btnPercentStyle.on('click',                         _.bind(this.onNumberFormat, this));
                toolbar.btnCurrencyStyle.on('click',                        _.bind(this.onNumberFormat, this));
                toolbar.btnDecDecimal.on('click',                           _.bind(this.onDecrement, this));
                toolbar.btnIncDecimal.on('click',                           _.bind(this.onIncrement, this));
                toolbar.btnInsertFormula.on('click',                        _.bind(this.onInsertFormulaMenu, this));
                toolbar.btnInsertFormula.menu.on('item:click',              _.bind(this.onInsertFormulaMenu, this));
                toolbar.btnNamedRange.menu.on('item:click',                 _.bind(this.onNamedRangeMenu, this));
                toolbar.btnNamedRange.menu.on('show:after',                 _.bind(this.onNamedRangeMenuOpen, this));
                toolbar.btnClearStyle.menu.on('item:click',                 _.bind(this.onClearStyleMenu, this));
                toolbar.btnAddCell.menu.on('item:click',                    _.bind(this.onCellInsertMenu, this));
                toolbar.btnCopyStyle.on('toggle',                           _.bind(this.onCopyStyleToggle, this));
                toolbar.btnDeleteCell.menu.on('item:click',                 _.bind(this.onCellDeleteMenu, this));
                toolbar.btnColorSchemas.menu.on('item:click',               _.bind(this.onColorSchemaClick, this));
                toolbar.btnColorSchemas.menu.on('show:after',               _.bind(this.onColorSchemaShow, this));
                toolbar.cmbFontName.on('selected',                          _.bind(this.onFontNameSelect, this));
                toolbar.cmbFontName.on('show:after',                        _.bind(this.onComboOpen, this, true));
                toolbar.cmbFontName.on('hide:after',                        _.bind(this.onHideMenus, this));
                toolbar.cmbFontName.on('combo:blur',                        _.bind(this.onComboBlur, this));
                toolbar.cmbFontName.on('combo:focusin',                     _.bind(this.onComboOpen, this, false));
                toolbar.cmbFontSize.on('selected',                          _.bind(this.onFontSizeSelect, this));
                toolbar.cmbFontSize.on('changed:before',                    _.bind(this.onFontSizeChanged, this, true));
                toolbar.cmbFontSize.on('changed:after',                     _.bind(this.onFontSizeChanged, this, false));
                toolbar.cmbFontSize.on('show:after',                        _.bind(this.onComboOpen, this, true));
                toolbar.cmbFontSize.on('hide:after',                        _.bind(this.onHideMenus, this));
                toolbar.cmbFontSize.on('combo:blur',                        _.bind(this.onComboBlur, this));
                toolbar.cmbFontSize.on('combo:focusin',                     _.bind(this.onComboOpen, this, false));
                toolbar.listStyles.on('click',                              _.bind(this.onListStyleSelect, this));
                toolbar.cmbNumberFormat.on('selected',                      _.bind(this.onNumberFormatSelect, this));
                toolbar.cmbNumberFormat.on('show:before',                   _.bind(this.onNumberFormatOpenBefore, this, true));
                if (toolbar.cmbNumberFormat.cmpEl)
                    toolbar.cmbNumberFormat.cmpEl.on('click', '#id-toolbar-mnu-item-more-formats a', _.bind(this.onNumberFormatSelect, this));
                toolbar.btnCurrencyStyle.menu.on('item:click',              _.bind(this.onNumberFormatMenu, this));
                $('#id-toolbar-menu-new-bordercolor').on('click',           _.bind(this.onNewBorderColor, this));
                toolbar.btnPageOrient.menu.on('item:click',                 _.bind(this.onPageOrientSelect, this));
                toolbar.btnPageMargins.menu.on('item:click',                _.bind(this.onPageMarginsSelect, this));
                toolbar.mnuPageSize.on('item:click',                        _.bind(this.onPageSizeClick, this));
                toolbar.mnuScale.on('item:click',                           _.bind(this.onScaleClick, this, 'scale'));
                toolbar.menuWidthScale.on('item:click',                     _.bind(this.onScaleClick, this, 'width'));
                toolbar.menuHeightScale.on('item:click',                    _.bind(this.onScaleClick, this, 'height'));
                toolbar.btnPrintArea.menu.on('item:click',                  _.bind(this.onPrintAreaClick, this));
                toolbar.btnPrintArea.menu.on('show:after',                  _.bind(this.onPrintAreaMenuOpen, this));
                toolbar.btnImgGroup.menu.on('item:click',                   _.bind(this.onImgGroupSelect, this));
                toolbar.btnImgBackward.menu.on('item:click',                _.bind(this.onImgArrangeSelect, this));
                toolbar.btnImgForward.menu.on('item:click',                 _.bind(this.onImgArrangeSelect, this));
                toolbar.btnImgAlign.menu.on('item:click',                   _.bind(this.onImgAlignSelect, this));
                toolbar.btnImgForward.on('click',                           this.onImgArrangeSelect.bind(this, 'forward'));
                toolbar.btnImgBackward.on('click',                          this.onImgArrangeSelect.bind(this, 'backward'));
                toolbar.btnsEditHeader.forEach(function(button) {
                    button.on('click', _.bind(me.onEditHeaderClick, me));
                });
                toolbar.btnPrintTitles.on('click',                          _.bind(this.onPrintTitlesClick, this));
                toolbar.chPrintGridlines.on('change',                        _.bind(this.onPrintGridlinesChange, this));
                toolbar.chPrintHeadings.on('change',                         _.bind(this.onPrintHeadingsChange, this));
                if (toolbar.btnCondFormat.rendered) {
                    toolbar.btnCondFormat.menu.on('show:before',            _.bind(this.onShowBeforeCondFormat, this, this.toolbar, 'toolbar'));
                }
                Common.Gateway.on('insertimage',                            _.bind(this.insertImage, this));

                this.onSetupCopyStyleButton();
            }
        },

        setApi: function(api) {
            this.api = api;

            var config = SSE.getController('Main').appOptions;
            if (config.isEdit) {
                if ( !config.isEditDiagram  && !config.isEditMailMerge ) {
                    this.api.asc_registerCallback('asc_onSendThemeColors',      _.bind(this.onSendThemeColors, this));
                    this.api.asc_registerCallback('asc_onMathTypes',            _.bind(this.onApiMathTypes, this));
                    this.api.asc_registerCallback('asc_onContextMenu',          _.bind(this.onContextMenu, this));
                    Common.NotificationCenter.on('storage:image-load',          _.bind(this.openImageFromStorage, this));
                    Common.NotificationCenter.on('storage:image-insert',        _.bind(this.insertImageFromStorage, this));
                    this.api.asc_registerCallback('asc_onSelectionMathChanged',   _.bind(this.onApiMathChanged, this));
                }
                this.api.asc_registerCallback('asc_onInitEditorStyles',     _.bind(this.onApiInitEditorStyles, this));
                this.api.asc_registerCallback('asc_onCoAuthoringDisconnect',_.bind(this.onApiCoAuthoringDisconnect, this));
                Common.NotificationCenter.on('api:disconnect',              _.bind(this.onApiCoAuthoringDisconnect, this));
                this.api.asc_registerCallback('asc_onLockDefNameManager',   _.bind(this.onLockDefNameManager, this));
                this.api.asc_registerCallback('asc_onLockCFManager',        _.bind(this.onLockCFManager, this));
                this.api.asc_registerCallback('asc_onUnLockCFManager',      _.bind(this.onUnLockCFManager, this));
                this.api.asc_registerCallback('asc_onZoomChanged',          _.bind(this.onApiZoomChange, this));
                Common.NotificationCenter.on('fonts:change',                _.bind(this.onApiChangeFont, this));
            } else if (config.isRestrictedEdit) {
                this.api.asc_registerCallback('asc_onSelectionChanged',     _.bind(this.onApiSelectionChangedRestricted, this));
                Common.NotificationCenter.on('protect:wslock',              _.bind(this.onChangeProtectSheet, this));
            }
        },

        // onNewDocument: function(btn, e) {
        //     this.api.asc_openNewDocument();
        //
        //     Common.NotificationCenter.trigger('edit:complete', this.toolbar);
        //     Common.component.Analytics.trackEvent('ToolBar', 'New Document');
        // },
        //
        // onOpenDocument: function(btn, e) {
        //     this.api.asc_loadDocumentFromDisk();
        //
        //     Common.NotificationCenter.trigger('edit:complete', this.toolbar);
        //     Common.component.Analytics.trackEvent('ToolBar', 'Open Document');
        // },

        onApiChangeFont: function(font) {
            !Common.Utils.ModalWindow.isVisible() && this.toolbar.cmbFontName.onApiChangeFont(font);
        },

        onContextMenu: function() {
            this.toolbar.collapse();
        },

        onPrint: function(e) {
            Common.NotificationCenter.trigger('print', this.toolbar);
        },

        onSave: function(e) {
            if (this.api) {
                var isModified = this.api.asc_isDocumentCanSave();
                var isSyncButton = this.toolbar.btnCollabChanges && this.toolbar.btnCollabChanges.cmpEl.hasClass('notify');
                if (!isModified && !isSyncButton && !this.toolbar.mode.forcesave)
                    return;

                this.api.asc_Save();
            }

//            Common.NotificationCenter.trigger('edit:complete', this.toolbar);

            Common.component.Analytics.trackEvent('Save');
            Common.component.Analytics.trackEvent('ToolBar', 'Save');
        },

        onBtnChangeState: function(prop) {
            if ( /\:disabled$/.test(prop) ) {
                var _is_disabled = arguments[2];
                this.toolbar.fireEvent(prop, [_is_disabled]);
            }
        },

        onUndo: function(btn, e) {
            if (this.api)
                this.api.asc_Undo();

            Common.NotificationCenter.trigger('edit:complete', this.toolbar);
            Common.component.Analytics.trackEvent('ToolBar', 'Undo');
        },

        onRedo: function(btn, e) {
            if (this.api)
                this.api.asc_Redo();

            Common.NotificationCenter.trigger('edit:complete', this.toolbar);
            Common.component.Analytics.trackEvent('ToolBar', 'Redo');
        },

        onCopyPaste: function(copy, e) {
            var me = this;
            if (me.api) {
                var res = (copy) ? me.api.asc_Copy() : me.api.asc_Paste();
                if (!res) {
                    var value = Common.localStorage.getItem("sse-hide-copywarning");
                    if (!(value && parseInt(value) == 1)) {
                        (new Common.Views.CopyWarningDialog({
                            handler: function(dontshow) {
                                if (dontshow) Common.localStorage.setItem("sse-hide-copywarning", 1);
                                Common.NotificationCenter.trigger('edit:complete', me.toolbar);
                            }
                        })).show();
                    }
                } else
                    Common.component.Analytics.trackEvent('ToolBar', 'Copy Warning');
            }
            Common.NotificationCenter.trigger('edit:complete', me.toolbar);
        },

        onIncreaseFontSize: function(e) {
            if (this.api)
                this.api.asc_increaseFontSize();

            Common.NotificationCenter.trigger('edit:complete', this.toolbar, {restorefocus:true});
            Common.component.Analytics.trackEvent('ToolBar', 'Font Size');
        },

        onDecreaseFontSize: function(e) {
            if (this.api)
                this.api.asc_decreaseFontSize();

            Common.NotificationCenter.trigger('edit:complete', this.toolbar, {restorefocus:true});
            Common.component.Analytics.trackEvent('ToolBar', 'Font Size');
        },

        onBold: function(btn, e) {
            this._state.bold = undefined;
            if (this.api)
                this.api.asc_setCellBold(btn.pressed);

            Common.NotificationCenter.trigger('edit:complete', this.toolbar, {restorefocus:true});
            Common.component.Analytics.trackEvent('ToolBar', 'Bold');
        },

        onItalic: function(btn, e) {
            this._state.italic = undefined;
            if (this.api)
                this.api.asc_setCellItalic(btn.pressed);

            Common.NotificationCenter.trigger('edit:complete', this.toolbar, {restorefocus:true});
            Common.component.Analytics.trackEvent('ToolBar', 'Italic');
        },

        onUnderline: function(btn, e) {
            this._state.underline = undefined;
            if (this.api)
                this.api.asc_setCellUnderline(btn.pressed);

            Common.NotificationCenter.trigger('edit:complete', this.toolbar, {restorefocus:true});
            Common.component.Analytics.trackEvent('ToolBar', 'Underline');
        },

        onStrikeout: function(btn, e) {
            this._state.strikeout = undefined;
            if (this.api)
                this.api.asc_setCellStrikeout(btn.pressed);

            Common.NotificationCenter.trigger('edit:complete', this.toolbar, {restorefocus:true});
            Common.component.Analytics.trackEvent('ToolBar', 'Strikeout');
        },

        onSubscriptMenu: function(menu, item) {
            var btnSubscript = this.toolbar.btnSubscript;

            if (item.value == 'sub') {
                this._state.subscript = undefined;
                this.api.asc_setCellSubscript(item.checked);
            } else {
                this._state.superscript = undefined;
                this.api.asc_setCellSuperscript(item.checked);
            }
            if (item.checked) {
                btnSubscript.$icon.removeClass(btnSubscript.options.icls).addClass(item.options.icls);
                btnSubscript.options.icls = item.options.icls;
            }

            Common.NotificationCenter.trigger('edit:complete', this.toolbar);
            Common.component.Analytics.trackEvent('ToolBar', (item.value == 'sub') ? 'Subscript' : 'Superscript');
        },

        onSubscript: function(btn, e) {
            var subscript = (btn.options.icls == 'btn-subscript');

            if (subscript) {
                this._state.subscript = undefined;
                this.api.asc_setCellSubscript(btn.pressed);
            } else {
                this._state.superscript = undefined;
                this.api.asc_setCellSuperscript(btn.pressed);
            }

            Common.NotificationCenter.trigger('edit:complete', this.toolbar);
            Common.component.Analytics.trackEvent('ToolBar', (subscript) ? 'Subscript' : 'Superscript');
        },

        onTextColor: function() {
            this.toolbar.mnuTextColorPicker.trigger('select', this.toolbar.mnuTextColorPicker, this.toolbar.mnuTextColorPicker.currentColor);
        },

        onBackColor: function() {
            this.toolbar.mnuBackColorPicker.trigger('select', this.toolbar.mnuBackColorPicker, this.toolbar.mnuBackColorPicker.currentColor);
        },

        onTextColorSelect: function(btn, color) {
            this._state.clrtext_asccolor = this._state.clrtext = undefined;

            this.toolbar.btnTextColor.currentColor = color;

            this.toolbar.mnuTextColorPicker.currentColor = color;
            if (this.api) {
                this.api.asc_setCellTextColor(color.isAuto ? color.color : Common.Utils.ThemeColor.getRgbColor(color));
            }

            Common.NotificationCenter.trigger('edit:complete', this.toolbar, {restorefocus:true});
            Common.component.Analytics.trackEvent('ToolBar', 'Text Color');
        },

        onBackColorSelect: function(btn, color) {
            this._state.clrshd_asccolor = this._state.clrback = undefined;

            this.toolbar.btnBackColor.currentColor = color;

            this.toolbar.mnuBackColorPicker.currentColor = color;
            if (this.api) {
                this.api.asc_setCellBackgroundColor(color == 'transparent' ? null : Common.Utils.ThemeColor.getRgbColor(color));
            }

            Common.component.Analytics.trackEvent('ToolBar', 'Background Color');
        },

        onNewBorderColor: function(picker, color) {
            this.toolbar.btnBorders.menu.hide();
            this.toolbar.btnBorders.toggle(false, true);
            this.toolbar.mnuBorderColorPicker.addNewColor();
        },

        onAutoFontColor: function(e) {
            this._state.clrtext_asccolor = this._state.clrtext = undefined;

            var color = new Asc.asc_CColor();
            color.put_auto(true);

            this.toolbar.btnTextColor.currentColor = {color: color, isAuto: true};
            this.toolbar.mnuTextColorPicker.currentColor = {color: color, isAuto: true};
            if (this.api) {
                this.api.asc_setCellTextColor(color);
            }

            Common.NotificationCenter.trigger('edit:complete', this.toolbar, {restorefocus:true});
            Common.component.Analytics.trackEvent('ToolBar', 'Text Color');
        },

        onBorders: function(btn) {
            var menuItem;

            _.each(btn.menu.items, function(item) {
                if (btn.options.borderId == item.options.borderId) {
                    menuItem = item;
                    return false;
                }
            });

            if (menuItem) {
                this.onBordersMenu(btn.menu, menuItem);
            }
        },

        onBordersMenu: function(menu, item) {
            var me = this;
            if (me.api && !_.isUndefined(item.options.borderId)) {
                var btnBorders = me.toolbar.btnBorders,
                    new_borders = [],
                    bordersWidth = btnBorders.options.borderswidth,
                    bordersColor = btnBorders.options.borderscolor;

                if ( btnBorders.rendered ) {
                    btnBorders.$icon.removeClass(btnBorders.options.icls).addClass(item.options.icls);
                    btnBorders.options.icls = item.options.icls;
                }

                btnBorders.options.borderId = item.options.borderId;

                if (item.options.borderId == 'inner') {
                    new_borders[Asc.c_oAscBorderOptions.InnerV] = new Asc.asc_CBorder(bordersWidth, bordersColor);
                    new_borders[Asc.c_oAscBorderOptions.InnerH] = new Asc.asc_CBorder(bordersWidth, bordersColor);
                } else if (item.options.borderId == 'all') {
                    new_borders[Asc.c_oAscBorderOptions.InnerV] = new Asc.asc_CBorder(bordersWidth, bordersColor);
                    new_borders[Asc.c_oAscBorderOptions.InnerH] = new Asc.asc_CBorder(bordersWidth, bordersColor);
                    new_borders[Asc.c_oAscBorderOptions.Left]   = new Asc.asc_CBorder(bordersWidth, bordersColor);
                    new_borders[Asc.c_oAscBorderOptions.Top]    = new Asc.asc_CBorder(bordersWidth, bordersColor);
                    new_borders[Asc.c_oAscBorderOptions.Right]  = new Asc.asc_CBorder(bordersWidth, bordersColor);
                    new_borders[Asc.c_oAscBorderOptions.Bottom] = new Asc.asc_CBorder(bordersWidth, bordersColor);
                } else if (item.options.borderId == 'outer') {
                    new_borders[Asc.c_oAscBorderOptions.Left]   = new Asc.asc_CBorder(bordersWidth, bordersColor);
                    new_borders[Asc.c_oAscBorderOptions.Top]    = new Asc.asc_CBorder(bordersWidth, bordersColor);
                    new_borders[Asc.c_oAscBorderOptions.Right]  = new Asc.asc_CBorder(bordersWidth, bordersColor);
                    new_borders[Asc.c_oAscBorderOptions.Bottom] = new Asc.asc_CBorder(bordersWidth, bordersColor);
                } else if (item.options.borderId != 'none') {
                    new_borders[item.options.borderId]   = new Asc.asc_CBorder(bordersWidth, bordersColor);
                }

                me.api.asc_setCellBorders(new_borders);

                Common.NotificationCenter.trigger('edit:complete', me.toolbar);
                Common.component.Analytics.trackEvent('ToolBar', 'Borders');
            }
        },

        onBordersWidth: function(menu, item, state) {
            if (state) {
                this.toolbar.btnBorders.options.borderswidth = item.value;

                Common.NotificationCenter.trigger('edit:complete', this.toolbar);
                Common.component.Analytics.trackEvent('ToolBar', 'Border Width');
            }
        },

        onBordersColor: function(picker, color) {
            $('#id-toolbar-mnu-item-border-color > a .menu-item-icon').css('border-color', '#' + ((typeof(color) == 'object') ? color.color : color));
            this.toolbar.mnuBorderColor.onUnHoverItem();
            this.toolbar.btnBorders.options.borderscolor = Common.Utils.ThemeColor.getRgbColor(color);
            this.toolbar.mnuBorderColorPicker.currentColor = color;
            var clr_item = this.toolbar.btnBorders.menu.$el.find('#id-toolbar-menu-auto-bordercolor > a');
            clr_item.hasClass('selected') && clr_item.removeClass('selected');

            Common.NotificationCenter.trigger('edit:complete', this.toolbar);
            Common.component.Analytics.trackEvent('ToolBar', 'Border Color');
        },

        onAutoBorderColor: function(e) {
            $('#id-toolbar-mnu-item-border-color > a .menu-item-icon').css('border-color', '#000');
            this.toolbar.mnuBorderColor.onUnHoverItem();
            var color = new Asc.asc_CColor();
            color.put_auto(true);
            this.toolbar.btnBorders.options.borderscolor = color;
            this.toolbar.mnuBorderColorPicker.clearSelection();
            this.toolbar.mnuBorderColorPicker.currentColor = {color: color, isAuto: true};
            var clr_item = this.toolbar.btnBorders.menu.$el.find('#id-toolbar-menu-auto-bordercolor > a');
            !clr_item.hasClass('selected') && clr_item.addClass('selected');

            Common.NotificationCenter.trigger('edit:complete', this.toolbar);
            Common.component.Analytics.trackEvent('ToolBar', 'Border Color');
        },

        onHorizontalAlign: function(type, btn, e) {
            this._state.pralign = undefined;
            if (this.api) {
                this.api.asc_setCellAlign(!btn.pressed ? null : type);
                this.toolbar.btnWrap.allowDepress = !(type == AscCommon.align_Justify);
            }

            Common.NotificationCenter.trigger('edit:complete', this.toolbar);
            Common.component.Analytics.trackEvent('ToolBar', 'Horizontal align');
        },

        onVerticalAlign: function(type, btn, e) {
            this._state.valign = undefined;
            if (this.api) {
                this.api.asc_setCellVertAlign(!btn.pressed ? Asc.c_oAscVAlign.Bottom : type);
            }

            Common.NotificationCenter.trigger('edit:complete', this.toolbar);
            Common.component.Analytics.trackEvent('ToolBar', 'Vertical align');
        },

        onMergeCellsMenu: function(menu, item) {
            var me = this;

            function doMergeCells(how) {
                me._state.merge = undefined;
                me.api.asc_mergeCells(how);
                Common.NotificationCenter.trigger('edit:complete', me.toolbar);
                Common.component.Analytics.trackEvent('ToolBar', 'Merge');
            }

            if (me.api) {
                var merged = me.api.asc_getCellInfo().asc_getMerge();
                if ((merged !== Asc.c_oAscMergeOptions.Merge) && me.api.asc_mergeCellsDataLost(item.value)) {
                    Common.UI.warning({
                        msg: me.warnMergeLostData,
                        buttons: ['yes', 'no'],
                        primary: 'yes',
                        callback: function(btn) {
                            if (btn == 'yes') {
                                doMergeCells(item.value);
                            } else {
                                me.toolbar.btnMerge.toggle(false, true);
                                Common.NotificationCenter.trigger('edit:complete', me.toolbar);
                                Common.component.Analytics.trackEvent('ToolBar', 'Merge');
                            }
                        }
                    });
                } else {
                    doMergeCells(item.value);
                }
            }

            Common.NotificationCenter.trigger('edit:complete', this.toolbar);
            Common.component.Analytics.trackEvent('ToolBar', 'Merge cells');
        },

        onWrap: function(btn, e) {
            this._state.wrap = undefined;
            if (this.api)
                this.api.asc_setCellTextWrap(btn.pressed);

            Common.NotificationCenter.trigger('edit:complete', this.toolbar);
            Common.component.Analytics.trackEvent('ToolBar', 'Wrap');
        },

        onTextOrientationMenu: function(menu, item) {
                var angle = 0;

                switch (item.value) {
                    case 'countcw':     angle =  45;    break;
                    case 'clockwise':   angle = -45;    break;
                    case 'vertical':    angle =  255;    break;
                    case 'rotateup':    angle =  90;    break;
                    case 'rotatedown':  angle = -90;    break;
                }

                this._state.angle = undefined;
                if (this.api)
                    this.api.asc_setCellAngle(angle);

            Common.NotificationCenter.trigger('edit:complete', this.toolbar);
            Common.component.Analytics.trackEvent('ToolBar', 'Text orientation');
        },

        onBtnInsertTableClick: function(btn, e) {
            if (this.api)
                this._setTableFormat(this.api.asc_getDefaultTableStyle());
            Common.NotificationCenter.trigger('edit:complete', this.toolbar);
            Common.component.Analytics.trackEvent('ToolBar', 'Table');
        },

        onInsertImageMenu: function(menu, item, e) {
            var me = this;
            if (item.value === 'file') {
                this.toolbar.fireEvent('insertimage', this.toolbar);

                if (this.api)
                    setTimeout(function() {me.api.asc_addImage();}, 1);

                Common.NotificationCenter.trigger('edit:complete', this.toolbar);
                Common.component.Analytics.trackEvent('ToolBar', 'Image');
            } else if (item.value === 'url') {
                (new Common.Views.ImageFromUrlDialog({
                    handler: function(result, value) {
                        if (result == 'ok') {
                            if (me.api) {
                                var checkUrl = value.replace(/\s/g, '');
                                if (!_.isEmpty(checkUrl)) {
                                    me.toolbar.fireEvent('insertimage', me.toolbar);
                                    me.api.asc_addImageDrawingObject([checkUrl]);

                                    Common.component.Analytics.trackEvent('ToolBar', 'Image');
                                } else {
                                    Common.UI.warning({
                                        msg: this.textEmptyImgUrl
                                    });
                                }
                            }

                            Common.NotificationCenter.trigger('edit:complete', me.toolbar);
                        }
                    }
                })).show();
            } else if (item.value === 'storage') {
                Common.NotificationCenter.trigger('storage:image-load', 'add');
            }
        },

        openImageFromStorage: function(type) {
            var me = this;
            if (this.toolbar.mode.canRequestInsertImage) {
                Common.Gateway.requestInsertImage(type);
            } else {
                (new Common.Views.SelectFileDlg({
                    fileChoiceUrl: this.toolbar.mode.fileChoiceUrl.replace("{fileExt}", "").replace("{documentType}", "ImagesOnly")
                })).on('selectfile', function(obj, file){
                    file && (file.c = type);
                    !file.images && (file.images = [{fileType: file.fileType, url: file.url}]); // SelectFileDlg uses old format for inserting image
                    file.url = null;
                    me.insertImage(file);
                }).show();
            }
        },

        insertImageFromStorage: function(data) {
            if (data && data._urls && (!data.c || data.c=='add')) {
                this.toolbar.fireEvent('insertimage', this.toolbar);
                (data._urls.length>0) && this.api.asc_addImageDrawingObject(data._urls, undefined, data.token);// for loading from storage
                Common.component.Analytics.trackEvent('ToolBar', 'Image');
            }
        },

        insertImage: function(data) { // gateway
            if (data && (data.url || data.images)) {
                data.url && console.log("Obsolete: The 'url' parameter of the 'insertImage' method is deprecated. Please use 'images' parameter instead.");

                var arr = [];
                if (data.images && data.images.length>0) {
                    for (var i=0; i<data.images.length; i++) {
                        data.images[i] && data.images[i].url && arr.push( data.images[i].url);
                    }
                } else
                    data.url && arr.push(data.url);
                data._urls = arr;
            }
            Common.NotificationCenter.trigger('storage:image-insert', data);
        },

        onHyperlink: function(btn) {
            Common.NotificationCenter.trigger('protect:check', this.onHyperlinkCallback, this, [btn]);
        },

        onHyperlinkCallback: function(btn) {
            var me = this;
            var win,
                props;

            if (me.api) {
                var wc = me.api.asc_getWorksheetsCount(),
                    i = -1,
                    items = [];

                while (++i < wc) {
                    items.push({name: me.api.asc_getWorksheetName(i), hidden: me.api.asc_isWorksheetHidden(i)});
                }

                var handlerDlg = function(dlg, result) {
                    if (result == 'ok') {
                        props = dlg.getSettings();
                        me.api.asc_insertHyperlink(props);
                    }

                    Common.NotificationCenter.trigger('edit:complete', me.toolbar);
                };

                var cell = me.api.asc_getCellInfo(),
                    seltype = cell.asc_getSelectionType();
                props = cell.asc_getHyperlink();
                win = new SSE.Views.HyperlinkSettingsDialog({
                    api: me.api,
                    appOptions: me.appOptions,
                    handler: handlerDlg
                });

                win.show();
                win.setSettings({
                    sheets  : items,
                    ranges  : me.api.asc_getDefinedNames(Asc.c_oAscGetDefinedNamesList.All, true),
                    currentSheet: me.api.asc_getWorksheetName(me.api.asc_getActiveWorksheetIndex()),
                    props   : props,
                    text    : cell.asc_getText(),
                    isLock  : cell.asc_getLockText(),
                    allowInternal: (seltype!==Asc.c_oAscSelectionType.RangeImage && seltype!==Asc.c_oAscSelectionType.RangeShape &&
                                    seltype!==Asc.c_oAscSelectionType.RangeShapeText && seltype!==Asc.c_oAscSelectionType.RangeChart &&
                                    seltype!==Asc.c_oAscSelectionType.RangeChartText && seltype!==Asc.c_oAscSelectionType.RangeSlicer )
                });
            }

            Common.component.Analytics.trackEvent('ToolBar', 'Add Hyperlink');
        },

        onEditChart: function(btn) {
            if (!this.editMode) return;
            var me = this, info = me.api.asc_getCellInfo();
            var selectType = info.asc_getSelectionType();
            if (selectType !== Asc.c_oAscSelectionType.RangeImage) {
                var win, props;
                if (me.api){
                    props = me.api.asc_getChartObject();
                    var selectedObjects = me.api.asc_getGraphicObjectProps(),
                        imageSettings = null;
                    for (var i = 0; i < selectedObjects.length; i++) {
                        if (selectedObjects[i].asc_getObjectType() == Asc.c_oAscTypeSelectElement.Image) {
                            var elValue = selectedObjects[i].asc_getObjectValue();
                            if ( elValue.asc_getChartProperties() )
                                imageSettings = elValue;
                        }
                    }
                    if (props) {
                        var ischartedit = ( me.toolbar.mode.isEditDiagram || selectType === Asc.c_oAscSelectionType.RangeChart || selectType === Asc.c_oAscSelectionType.RangeChartText);

                        (new SSE.Views.ChartSettingsDlg(
                            {
                                chartSettings: props,
                                imageSettings: imageSettings,
                                // isDiagramMode: me.toolbar.mode.isEditDiagram,
                                isChart: true,
                                api: me.api,
                                handler: function(result, value) {
                                    if (result == 'ok') {
                                        if (me.api) {
                                            (ischartedit) ? me.api.asc_editChartDrawingObject(value.chartSettings) : me.api.asc_addChartDrawingObject(value.chartSettings);
                                            if (value.imageSettings)
                                                me.api.asc_setGraphicObjectProps(value.imageSettings);
                                        }
                                    }
                                    Common.NotificationCenter.trigger('edit:complete', me.toolbar);
                                }
                            })).show();
                    }
                }
            }
        },

        onEditChartData: function(btn) {
            if (!this.editMode) return;

            var me = this;
            var props;
            if (me.api){
                props = me.api.asc_getChartObject();
                if (props) {
                    me._isEditRanges = true;
                    props.startEdit();
                    var win = new SSE.Views.ChartDataDialog({
                        chartSettings: props,
                        api: me.api,
                        handler: function(result, value) {
                            if (result == 'ok') {
                                props.endEdit();
                                me._isEditRanges = false;
                            }
                            Common.NotificationCenter.trigger('edit:complete', me);
                        }
                    }).on('close', function() {
                        me._isEditRanges && props.cancelEdit();
                        me._isEditRanges = false;
                    });
                    win.show();
                }
            }
        },

        onEditChartType: function(btn) {
            if (!this.editMode) return;

            var me = this;
            var props;
            if (me.api){
                props = me.api.asc_getChartObject();
                if (props) {
                    me._isEditType = true;
                    props.startEdit();
                    var win = new SSE.Views.ChartTypeDialog({
                        chartSettings: props,
                        api: me.api,
                        handler: function(result, value) {
                            if (result == 'ok') {
                                props.endEdit();
                                me._isEditType = false;
                            }
                            Common.NotificationCenter.trigger('edit:complete', me);
                        }
                    }).on('close', function() {
                        me._isEditType && props.cancelEdit();
                        me._isEditType = false;
                    });
                    win.show();
                }
            }
        },

        onSelectChart: function(group, type) {
            if (!this.editMode) return;
            var me = this,
                info = me.api.asc_getCellInfo(),
                seltype = info.asc_getSelectionType();

            if (me.api) {
                var win, props;
                var ischartedit = ( seltype == Asc.c_oAscSelectionType.RangeChart || seltype == Asc.c_oAscSelectionType.RangeChartText);
                props = me.api.asc_getChartObject(true); // don't lock chart object
                if (props) {
                    if (ischartedit)
                        props.changeType(type);
                    else {
                        props.putType(type);
                        var range = props.getRange(),
                            isvalid = (!_.isEmpty(range)) ? me.api.asc_checkDataRange(Asc.c_oAscSelectionDialogType.Chart, range, true, props.getInRows(), props.getType()) : Asc.c_oAscError.ID.No;
                        if (isvalid == Asc.c_oAscError.ID.No) {
                            me.api.asc_addChartDrawingObject(props);
                        } else {
                            var msg = me.txtInvalidRange;
                            switch (isvalid) {
                                case Asc.c_oAscError.ID.StockChartError:
                                    msg = me.errorStockChart;
                                    break;
                                case Asc.c_oAscError.ID.MaxDataSeriesError:
                                    msg = me.errorMaxRows;
                                    break;
                                case Asc.c_oAscError.ID.ComboSeriesError:
                                    msg = me.errorComboSeries;
                                    break;
                            }
                            Common.UI.warning({
                                msg: msg,
                                callback: function () {
                                    _.defer(function (btn) {
                                        Common.NotificationCenter.trigger('edit:complete', me.toolbar);
                                    })
                                }
                            });
                        }
                    }
                }
            }
            Common.NotificationCenter.trigger('edit:complete', this.toolbar);
        },

        onSelectSpark: function(type) {
            if (!this.editMode) return;
            var me = this,
                info = me.api.asc_getCellInfo(),
                seltype = info.asc_getSelectionType();

            if (me.api) {
                if (seltype==Asc.c_oAscSelectionType.RangeCells || seltype==Asc.c_oAscSelectionType.RangeCol ||
                    seltype==Asc.c_oAscSelectionType.RangeRow || seltype==Asc.c_oAscSelectionType.RangeMax) {
                    var sparkLineInfo = info.asc_getSparklineInfo();
                    if (!!sparkLineInfo) {
                        var props = new Asc.sparklineGroup();
                        props.asc_setType(type);
                        this.api.asc_setSparklineGroup(sparkLineInfo.asc_getId(), props);
                    } else {
                        var me = this;
                        (new SSE.Views.CreateSparklineDialog(
                            {
                                api: me.api,
                                props: {selectedCells: me._state.selectedCells},
                                handler: function(result, settings) {
                                    if (result == 'ok' && settings) {
                                        me.view && me.view.fireEvent('insertspark', me.view);
                                        if (settings.destination)
                                            me.api.asc_addSparklineGroup(type, settings.source, settings.destination);
                                    }
                                    Common.NotificationCenter.trigger('edit:complete', me);
                                }
                            })).show();
                    }
                }
            }
            Common.NotificationCenter.trigger('edit:complete', this.toolbar);
        },

        onApiMathChanged: function(info) {
            this._state.selectedCells = info.asc_getCount(); // not empty cells
        },

        onInsertTextart: function (data) {
            if (this.api) {
                this.toolbar.fireEvent('inserttextart', this.toolbar);
                this.api.asc_addTextArt(data);

                if (this.toolbar.btnInsertShape.pressed)
                    this.toolbar.btnInsertShape.toggle(false, true);

                Common.NotificationCenter.trigger('edit:complete', this.toolbar, this.toolbar.btnInsertTextArt);
                Common.component.Analytics.trackEvent('ToolBar', 'Add Text Art');
            }
        },

        onBtnInsertTextClick: function(btn, e) {
            if (this.api)
                this._addAutoshape(btn.pressed, 'textRect');

            if (this.toolbar.btnInsertShape.pressed)
                this.toolbar.btnInsertShape.toggle(false, true);

            Common.NotificationCenter.trigger('edit:complete', this.toolbar, this.toolbar.btnInsertShape);
            Common.component.Analytics.trackEvent('ToolBar', 'Add Text');
        },

        onInsertShapeHide: function(btn, e) {
            if (this.toolbar.btnInsertShape.pressed && !this._isAddingShape) {
                this.toolbar.btnInsertShape.toggle(false, true);
            }
            this._isAddingShape = false;
            Common.NotificationCenter.trigger('edit:complete', this.toolbar);
        },

        onSortType: function(type, btn) {
            Common.NotificationCenter.trigger('protect:check', this.onSortTypeCallback, this, [type, btn]);
        },

        onSortTypeCallback: function(type, btn) {
            if (this.api) {
                if (this.api.asc_getCellInfo().asc_getSelectionType()==Asc.c_oAscSelectionType.RangeSlicer) {
                    var selectedObjects = this.api.asc_getGraphicObjectProps();
                    for (var i = 0; i < selectedObjects.length; i++) {
                        if (selectedObjects[i].asc_getObjectType() == Asc.c_oAscTypeSelectElement.Image) {
                            var elValue = selectedObjects[i].asc_getObjectValue();
                            if ( elValue.asc_getSlicerProperties() ) {
                                elValue.asc_getSlicerProperties().asc_setSortOrder(type==Asc.c_oAscSortOptions.Ascending ? Asc.ST_tabularSlicerCacheSortOrder.Ascending : Asc.ST_tabularSlicerCacheSortOrder.Descending);
                                this.api.asc_setGraphicObjectProps(elValue);
                                break;
                            }
                        }
                    }
                    Common.NotificationCenter.trigger('edit:complete', this.toolbar);
                } else {
                    var me = this;
                    var res = this.api.asc_sortCellsRangeExpand();
                    switch (res) {
                        case Asc.c_oAscSelectionSortExpand.showExpandMessage:
                            var config = {
                                width: 500,
                                title: this.txtSorting,
                                msg: this.txtExpandSort,
                                buttons: [  {caption: this.txtExpand, primary: true, value: 'expand'},
                                    {caption: this.txtSortSelected, primary: true, value: 'sort'},
                                    'cancel'],
                                callback: function(btn){
                                    if (btn == 'expand' || btn == 'sort') {
                                        me.api.asc_sortColFilter(type, '', undefined, undefined, btn == 'expand')
                                    }
                                }
                            };
                            Common.UI.alert(config);
                            break;
                        case Asc.c_oAscSelectionSortExpand.showLockMessage:
                            var config = {
                                width: 500,
                                title: this.txtSorting,
                                msg: this.txtLockSort,
                                buttons: ['yes', 'no'],
                                primary: 'yes',
                                callback: function(btn){
                                    (btn == 'yes') && me.api.asc_sortColFilter(type, '', undefined, undefined, false);
                                }
                            };
                            Common.UI.alert(config);
                            break;
                        case Asc.c_oAscSelectionSortExpand.expandAndNotShowMessage:
                        case Asc.c_oAscSelectionSortExpand.notExpandAndNotShowMessage:
                            this.api.asc_sortColFilter(type, '', undefined, undefined, res === Asc.c_oAscSelectionSortExpand.expandAndNotShowMessage);
                            break;
                    }
                }
            }
        },

        onSearch: function(type, btn) {
            this.getApplication().getController('LeftMenu').showSearchDlg(true);
        },

        onAutoFilter: function(btn) {
            var state = this._state.filter;
            this._state.filter = undefined;
            if (this.api){
                if (this._state.tablename || state)
                    this.api.asc_changeAutoFilter(this._state.tablename, Asc.c_oAscChangeFilterOptions.filter, !state);
                else
                    this.api.asc_addAutoFilter();
            }

            Common.NotificationCenter.trigger('edit:complete', this.toolbar);
            Common.component.Analytics.trackEvent('ToolBar', 'Auto filter');
        },

        onClearFilter: function(btn) {
            if (this.api)
                this.api.asc_clearFilter();

            Common.NotificationCenter.trigger('edit:complete', this.toolbar);
            Common.component.Analytics.trackEvent('ToolBar', 'Clear filter');
        },

        onNumberFormat: function(btn) {
            if (this.api) 
                this.api.asc_setCellStyle(btn.options.styleName);

            Common.NotificationCenter.trigger('edit:complete', this.toolbar);
            Common.component.Analytics.trackEvent('ToolBar', 'Number Format');
        },

        onNumberFormatMenu: function(menu, item) {
            if (this.api) {
                if (item.value == -1) {
                    // show more formats
                    if (this._state.numformatinfo && this._state.numformatinfo.asc_getType()==Asc.c_oAscNumFormatType.Accounting)
                        this.onCustomNumberFormat();
                    else {
                        var value = this.api.asc_getLocale();
                        (!value) && (value = ((this.toolbar.mode.lang) ? parseInt(Common.util.LanguageInfo.getLocalLanguageCode(this.toolbar.mode.lang)) : 0x0409));

                        var info = new Asc.asc_CFormatCellsInfo();
                        info.asc_setType(Asc.c_oAscNumFormatType.Accounting);
                        info.asc_setSeparator(false);
                        info.asc_setSymbol(value);
                        var format = this.api.asc_getFormatCells(info);
                        this.onCustomNumberFormat((format && format.length>0) ? format[0] : undefined, info);
                    }
                } else {
                    var info = new Asc.asc_CFormatCellsInfo();
                    info.asc_setType(Asc.c_oAscNumFormatType.Accounting);
                    info.asc_setSeparator(false);
                    info.asc_setSymbol(item.value);
                    var format = this.api.asc_getFormatCells(info);
                    if (format && format.length>0)
                        this.api.asc_setCellFormat(format[0]);
                }
            }

            Common.NotificationCenter.trigger('edit:complete', this.toolbar);
            Common.component.Analytics.trackEvent('ToolBar', 'Number Format');
        },

        onNumberFormatSelect: function(combo, record) {
            if (record) {
                if (this.api)
                    this.api.asc_setCellFormat(record.format);
            } else {
                this.onCustomNumberFormat();
            }
            Common.NotificationCenter.trigger('edit:complete', this.toolbar);
            Common.component.Analytics.trackEvent('ToolBar', 'Number Format');
        },

        onCustomNumberFormat: function(format, formatInfo) {
            var me = this,
                value = me.api.asc_getLocale();
            (!value) && (value = ((me.toolbar.mode.lang) ? parseInt(Common.util.LanguageInfo.getLocalLanguageCode(me.toolbar.mode.lang)) : 0x0409));

            (new SSE.Views.FormatSettingsDialog({
                api: me.api,
                handler: function(result, settings) {
                    if (settings) {
                        me.api.asc_setCellFormat(settings.format);
                    }
                    Common.NotificationCenter.trigger('edit:complete', me.toolbar);
                },
                props   : {format: format ? format : me._state.numformat, formatInfo: formatInfo ? formatInfo : me._state.numformatinfo, langId: value}
            })).show();
            Common.NotificationCenter.trigger('edit:complete', this.toolbar);
            Common.component.Analytics.trackEvent('ToolBar', 'Number Format');
        },

        onNumberFormatOpenBefore: function(combo) {
            if (this.api) {
                var me = this,
                    value = me.api.asc_getLocale();
                (!value) && (value = ((me.toolbar.mode.lang) ? parseInt(Common.util.LanguageInfo.getLocalLanguageCode(me.toolbar.mode.lang)) : 0x0409));

                if (this._state.langId !== value) {
                    this._state.langId = value;

                    var info = new Asc.asc_CFormatCellsInfo();
                    info.asc_setType(Asc.c_oAscNumFormatType.None);
                    info.asc_setSymbol(this._state.langId);
                    var arr = this.api.asc_getFormatCells(info); // all formats
                    me.toolbar.numFormatData.forEach( function(item, index) {
                        me.toolbar.numFormatData[index].format = arr[index];
                    });
                }

                me.toolbar.numFormatData.forEach( function(item, index) {
                    item.exampleval = me.api.asc_getLocaleExample(item.format);
                });
                me.toolbar.cmbNumberFormat.setData(me.toolbar.numFormatData);
                me.toolbar.cmbNumberFormat.setValue(me._state.numformattype, me.toolbar.txtCustom);
            }
        },

        onDecrement: function(btn) {
            if (this.api)
                this.api.asc_decreaseCellDigitNumbers();

            Common.NotificationCenter.trigger('edit:complete', this.toolbar);
            Common.component.Analytics.trackEvent('ToolBar', 'Decrement');
        },

        onIncrement: function(btn) {
            if (this.api)
                this.api.asc_increaseCellDigitNumbers();

            Common.NotificationCenter.trigger('edit:complete', this.toolbar);
            Common.component.Analytics.trackEvent('ToolBar', 'Increment');
        },

        onInsertFormulaMenu: function(menu, item, e) {
            if (this.api) {
                if (item.value === 'more') {
                    var controller = this.getApplication().getController('FormulaDialog');
                    if (controller) {
                        controller.showDialog();
                    }
                } else {
                    item.value = item.value || 'SUM';
                    this.toolbar.fireEvent('function:apply', [{name: this.api.asc_getFormulaLocaleName(item.value), origin: item.value}, true]);

                    Common.NotificationCenter.trigger('edit:complete', this.toolbar);
                    Common.component.Analytics.trackEvent('ToolBar', 'Insert formula');
                }
            }
        },

        onNamedRangeMenu: function(menu, item, e) {
            if (this.api) {
                var me = this;
                if (item.value === 'paste') {
                    (new SSE.Views.NamedRangePasteDlg({
                        handler: function(result, settings) {
                            if (result == 'ok' && settings) {
                                me.api.asc_insertInCell(settings.asc_getName(true), (settings.asc_getType()===Asc.c_oAscDefNameType.table) ? Asc.c_oAscPopUpSelectorType.Table : Asc.c_oAscPopUpSelectorType.Range, false);
                                Common.component.Analytics.trackEvent('ToolBar', 'Paste Named Range');
                            }
                            Common.NotificationCenter.trigger('edit:complete', me.toolbar);
                        },
                        ranges: me.api.asc_getDefinedNames(Asc.c_oAscGetDefinedNamesList.WorksheetWorkbook) // names only for current sheet and workbook
                    })).show();
                    Common.component.Analytics.trackEvent('ToolBar', 'Paste Named Range');
                } else {
                    var wc = me.api.asc_getWorksheetsCount(),
                        i = -1,
                        items = [], sheetNames = [];

                    if (item.value === 'new') {
                        if (this._state.namedrange_locked) {
                            Common.NotificationCenter.trigger('namedrange:locked');
                            return;
                        }
                        while (++i < wc) {
                            if (!this.api.asc_isWorksheetHidden(i)) {
                                items.push({displayValue: me.api.asc_getWorksheetName(i), value: i});
                            }
                        }

                        (new SSE.Views.NamedRangeEditDlg({
                            api: me.api,
                            handler: function(result, settings) {
                                if (result == 'ok' && settings) {
                                    me.api.asc_setDefinedNames(settings);
                                    Common.component.Analytics.trackEvent('ToolBar', 'New Named Range');
                                }
                                Common.NotificationCenter.trigger('edit:complete', me.toolbar);
                            },
                            sheets  : items,
                            props   : me.api.asc_getDefaultDefinedName(),
                            isEdit  : false
                        })).show();
                    } else {
                        var cellEditor  = this.getApplication().getController('CellEditor');

                        while (++i < wc) {
                            if (!this.api.asc_isWorksheetHidden(i)) {
                                sheetNames[i] = me.api.asc_getWorksheetName(i);
                                items.push({displayValue: sheetNames[i], value: i});
                            }
                        }

                        (new SSE.Views.NameManagerDlg({
                            api: me.api,
                            handler: function(result) {
                                Common.component.Analytics.trackEvent('ToolBar', 'Name Manager');
                                Common.NotificationCenter.trigger('edit:complete', me.toolbar);
                            },
                            locked: me._state.namedrange_locked,
                            sheets: items,
                            sheetNames: sheetNames,
                            ranges: me.api.asc_getDefinedNames(Asc.c_oAscGetDefinedNamesList.All),
                            props : me.api.asc_getDefaultDefinedName(),
                            sort  : cellEditor.rangeListSort
                        })).on('close', function(win){
                            cellEditor.rangeListSort = win.getSettings();
                        }).show();
                    }
                }
            }
        },

        onNamedRangeMenuOpen: function(menu) {
            if (this.api && menu) {
                var names = this.api.asc_getDefinedNames(Asc.c_oAscGetDefinedNamesList.WorksheetWorkbook);
                menu.items[2].setDisabled(names.length<1);
            }
        },

        onClearStyleMenu: function(menu, item, e) {
            if (item.value == Asc.c_oAscCleanOptions.Format && (!this._state.wsProps['FormatCells'] || !this.api.asc_checkLockedCells()) ||
                item.value == Asc.c_oAscCleanOptions.All && !this.api.asc_checkLockedCells())
                this.onClearStyleMenuCallback(menu, item);
            else if (item.value == Asc.c_oAscCleanOptions.Comments) {
                this._state.wsProps['Objects'] ? Common.NotificationCenter.trigger('showerror', Asc.c_oAscError.ID.ChangeOnProtectedSheet, Asc.c_oAscError.Level.NoCritical) : this.onClearStyleMenuCallback(menu, item);
            } else
                Common.NotificationCenter.trigger('protect:check', this.onClearStyleMenuCallback, this, [menu, item]);
        },

        onClearStyleMenuCallback: function(menu, item, e) {
            if (this.api) {
                if (item.value == Asc.c_oAscCleanOptions.Comments) {
                    this.api.asc_RemoveAllComments(!this.mode.canDeleteComments, true);// 1 param = true if remove only my comments, 2 param - remove current comments
                } else
                    this.api.asc_emptyCells(item.value, item.value == Asc.c_oAscCleanOptions.All && !this.mode.canDeleteComments);
            }

            Common.NotificationCenter.trigger('edit:complete', this.toolbar);
            Common.component.Analytics.trackEvent('ToolBar', 'Clear');
        },

        onCopyStyleToggle: function(btn, state, e) {
            if (this.api)
                this.api.asc_formatPainter(state ? 1 : 0);
            Common.NotificationCenter.trigger('edit:complete', this.toolbar);
            this.modeAlwaysSetStyle = state;
        },

        onCellInsertMenu: function(menu, item, e) {
            if (this.api)
                this.api.asc_insertCells(item.value);

            Common.NotificationCenter.trigger('edit:complete', this.toolbar);
            Common.component.Analytics.trackEvent('ToolBar', 'Cell insert');
        },

        onCellDeleteMenu: function(menu, item, e) {
            if (this.api)
                this.api.asc_deleteCells(item.value);

            Common.NotificationCenter.trigger('edit:complete', this.toolbar);
            Common.component.Analytics.trackEvent('ToolBar', 'Cell delete');
        },

        onColorSchemaClick: function(menu, item) {
            if (this.api) {
                this.api.asc_ChangeColorSchemeByIdx(item.value);

                Common.component.Analytics.trackEvent('ToolBar', 'Color Scheme');
            }

            Common.NotificationCenter.trigger('edit:complete', this.toolbar);
        },

        onColorSchemaShow: function(menu) {
            if (this.api) {
                var value = this.api.asc_GetCurrentColorSchemeIndex();
                var item = _.find(menu.items, function(item) { return item.value == value; });
                (item) ? item.setChecked(true) : menu.clearAll();
            }
        },

        onComboBlur: function() {
            Common.NotificationCenter.trigger('edit:complete', this.toolbar);
        },

        onFontNameSelect: function(combo, record) {
            if (this.api) {
                if (record.isNewFont) {
                    !Common.Utils.ModalWindow.isVisible() &&
                    Common.UI.warning({
                        width: 500,
                        closable: false,
                        msg: this.confirmAddFontName,
                        buttons: ['yes', 'no'],
                        primary: 'yes',
                        callback: _.bind(function(btn) {
                            if (btn == 'yes') {
                                this.api.asc_setCellFontName(record.name);
                                Common.component.Analytics.trackEvent('ToolBar', 'Font Name');
                            } else {
                                this.toolbar.cmbFontName.setValue(this.api.asc_getCellInfo().asc_getXfs().asc_getFontName());
                            }
                            Common.NotificationCenter.trigger('edit:complete', this.toolbar, {restorefocus:true});
                        }, this)
                    });
                } else {
                    this.api.asc_setCellFontName(record.name);
                    Common.component.Analytics.trackEvent('ToolBar', 'Font Name');
                }
            }
            Common.NotificationCenter.trigger('edit:complete', this.toolbar, {restorefocus:true});
        },

        onComboOpen: function(needfocus, combo) {
            _.delay(function() {
                var input = $('input', combo.cmpEl).select();
                if (needfocus) input.focus();
                else if (!combo.isMenuOpen()) input.one('mouseup', function (e) { e.preventDefault(); });
            }, 10);
        },

        onFontSizeSelect: function(combo, record) {
            this._state.fontsize = undefined;
            if (this.api)
                this.api.asc_setCellFontSize(record.value);

            Common.NotificationCenter.trigger('edit:complete', this.toolbar, {restorefocus:true});
            Common.component.Analytics.trackEvent('ToolBar', 'Font Size');
        },

        onFontSizeChanged: function(before, combo, record, e) {
            var value,
                me = this;

            if (before) {
                var item = combo.store.findWhere({
                    displayValue: record.value
                });

                if (!item) {
                    value = /^\+?(\d*(\.|,)?\d+)$|^\+?(\d+(\.|,)?\d*)$/.exec(record.value);

                    if (!value) {
                        value = this._getApiTextSize();

                        Common.UI.warning({
                            msg: this.textFontSizeErr,
                            callback: function() {
                                _.defer(function(btn) {
                                    $('input', combo.cmpEl).focus();
                                })
                            }
                        });

                        combo.setRawValue(value);

                        e.preventDefault();
                        return false;
                    }
                }
            } else {
                value = Common.Utils.String.parseFloat(record.value);
                value = value > 409 ? 409 :
                    value < 1 ? 1 : Math.floor((value+0.4)*2)/2;

                combo.setRawValue(value);

                this._state.fontsize = undefined;
                if (this.api)
                    this.api.asc_setCellFontSize(value);

                Common.NotificationCenter.trigger('edit:complete', this.toolbar);
            }
        },

        onListStyleSelect: function(combo, record) {
            this._state.prstyle = undefined;
            if (this.api) {
                this.api.asc_setCellStyle(record.get('name'));

                Common.NotificationCenter.trigger('edit:complete', this.toolbar);
                Common.component.Analytics.trackEvent('ToolBar', 'Style');
            }
        },

        onShowBeforeCondFormat: function(cmp, id) {
            if (cmp.mnuDataBars.menu.items.length>0) // menu is inited
                return;

            cmp.btnCondFormat.menu.on('item:click', _.bind(this.onCondFormatMenu, this));
            for (var i=0; i<7; i++) {
                cmp.btnCondFormat.menu.items[i].menu.on('item:click', _.bind(this.onCondFormatMenu, this));
            }
            cmp.btnCondFormat.menu.items[15].menu.on('item:click', _.bind(this.onCondFormatMenu, this));

            var collectionPresets = SSE.getCollection('ConditionalFormatIconsPresets');
            if (collectionPresets.length<1)
                SSE.getController('Main').fillCondFormatIconsPresets(this.api.asc_getCFIconsByType());

            var collectionIcons = SSE.getCollection('ConditionalFormatIcons');
            if (collectionIcons.length<1)
                SSE.getController('Main').fillCondFormatIcons(this.api.asc_getFullCFIcons());


            var me = this;
            var menuItem = cmp.mnuDataBars;
            menuItem.menu.addItem(new Common.UI.MenuItem({
                template: _.template('<div id="id-' + id + '-menu-databar" class="menu-shapes" style="margin-left: 5px; width: 203px;"></div>')
            }));
            var picker = new Common.UI.DataViewSimple({
                el: $('#id-' + id + '-menu-databar', menuItem.$el),
                parentMenu: menuItem.menu,
                itemTemplate: _.template('<div class="item-databar" id="<%= id %>"><svg width="25" height="25" class=\"icon\"><use xlink:href=\"#bar-<%= data.name %>\"></use></svg></div>')
            });
            picker.on('item:click', function(picker, item, record, e) {
                if (me.api) {
                    if (record) {
                        me.api.asc_setCF([], [], [Asc.c_oAscCFRuleTypeSettings.dataBar, record.get('data').index]);
                    }
                    if (e.type !== 'click')
                        cmp.btnCondFormat.menu.hide();
                    Common.NotificationCenter.trigger('edit:complete', cmp, cmp.btnCondFormat);
                }
            });
            var arr = [
                { data: {name: 'gradient-blue', index: 0} },
                { data: {name: 'gradient-green', index: 1} },
                { data: {name: 'gradient-red', index: 2} },
                { data: {name: 'gradient-yellow', index: 3} },
                { data: {name: 'gradient-lightblue', index: 4} },
                { data: {name: 'gradient-purple', index: 5} },
                { data: {name: 'solid-blue', index: 6} },
                { data: {name: 'solid-green', index: 7} },
                { data: {name: 'solid-red', index: 8} },
                { data: {name: 'solid-yellow', index: 9} },
                { data: {name: 'solid-lightblue', index: 10} },
                { data: {name: 'solid-purple', index: 11} }
            ];
            picker.setStore(new Common.UI.DataViewStore(arr));

            menuItem = cmp.mnuColorScales;
            menuItem.menu.addItem(new Common.UI.MenuItem({
                template: _.template('<div id="id-' + id + '-menu-colorscales" class="menu-shapes" style="margin-left: 5px; width: 136px;"></div>')
            }));
            picker = new Common.UI.DataViewSimple({
                el: $('#id-' + id + '-menu-colorscales', menuItem.$el),
                parentMenu: menuItem.menu,
                itemTemplate: _.template('<div class="item-colorscale" id="<%= id %>"><svg width="25" height="25" class=\"icon\"><use xlink:href=\"#color-scale-<%= data.name %>\"></use></svg></div>')
            });
            picker.on('item:click', function(picker, item, record, e) {
                if (me.api) {
                    if (record) {
                        me.api.asc_setCF([], [], [Asc.c_oAscCFRuleTypeSettings.colorScale, record.get('data').index]);
                    }
                    if (e.type !== 'click')
                        cmp.btnCondFormat.menu.hide();
                    Common.NotificationCenter.trigger('edit:complete', cmp, cmp.btnCondFormat);
                }
            });
            arr = [
                { data: {name: 'green-yellow-red', index: 0} },
                { data: {name: 'red-yellow-green', index: 1} },
                { data: {name: 'green-white-red', index: 2} },
                { data: {name: 'red-white-green', index: 3} },
                { data: {name: 'blue-white-red', index: 4} },
                { data: {name: 'red-white-blue', index: 5} },
                { data: {name: 'white-red', index: 6} },
                { data: {name: 'red-white', index: 7} },
                { data: {name: 'green-white', index: 8} },
                { data: {name: 'white-green', index: 9} },
                { data: {name: 'green-yellow', index: 10} },
                { data: {name: 'yellow-green', index: 11} }
            ];
            picker.setStore(new Common.UI.DataViewStore(arr));

            menuItem = cmp.mnuIconSets;
            menuItem.menu.addItem(new Common.UI.MenuItem({
                template: _.template('<div id="id-' + id + '-menu-iconsets" class="menu-iconsets" style="width: 227px;"></div>')
            }));
            arr = [];
            var indexes = [Asc.EIconSetType.Arrows3, Asc.EIconSetType.Arrows3Gray, Asc.EIconSetType.Triangles3, Asc.EIconSetType.Arrows4Gray, Asc.EIconSetType.Arrows4, Asc.EIconSetType.Arrows5Gray, Asc.EIconSetType.Arrows5];
            for (var i=0; i<indexes.length; i++) {
                arr.push({group: 'menu-iconset-group-direct', data: {index: indexes[i], iconSet: collectionPresets.at([indexes[i]]).get('icons'), icons: collectionIcons}});
            }
            indexes = [Asc.EIconSetType.Traffic3Lights1, Asc.EIconSetType.Traffic3Lights2, Asc.EIconSetType.Signs3, Asc.EIconSetType.Traffic4Lights, Asc.EIconSetType.RedToBlack4];
            for (var i=0; i<indexes.length; i++) {
                arr.push({group: 'menu-iconset-group-shape', data: {index: indexes[i], iconSet: collectionPresets.at([indexes[i]]).get('icons'), icons: collectionIcons}});
            }
            indexes = [Asc.EIconSetType.Symbols3, Asc.EIconSetType.Symbols3_2, Asc.EIconSetType.Flags3];
            for (var i=0; i<indexes.length; i++) {
                arr.push({group: 'menu-iconset-group-indicator', data: {index: indexes[i], iconSet: collectionPresets.at([indexes[i]]).get('icons'), icons: collectionIcons}});
            }
            indexes = [Asc.EIconSetType.Stars3, Asc.EIconSetType.Rating4, Asc.EIconSetType.Quarters5, Asc.EIconSetType.Rating5, Asc.EIconSetType.Boxes5];
            for (var i=0; i<indexes.length; i++) {
                arr.push({group: 'menu-iconset-group-rating', data: {index: indexes[i], iconSet: collectionPresets.at([indexes[i]]).get('icons'), icons: collectionIcons}});
            }
            picker = new Common.UI.DataView({
                el: $('#id-' + id + '-menu-iconsets', menuItem.$el),
                parentMenu: menuItem.menu,
                groups: new Common.UI.DataViewGroupStore([
                    {id: 'menu-iconset-group-direct', caption: this.textDirectional},
                    {id: 'menu-iconset-group-shape', caption: this.textShapes},
                    {id: 'menu-iconset-group-indicator', caption: this.textIndicator},
                    {id: 'menu-iconset-group-rating', caption: this.textRating}
                ]),
                store: new Common.UI.DataViewStore(arr),
                showLast: false,
                itemTemplate: _.template('<div class="item-iconset" id="<%= id %>">' +
                                            '<% _.each(data.iconSet, function(icon) { %>' +
                                                '<img src="<%= data.icons.at(icon-1).get(\'icon\') %>" style="width:16px;height:16px;">' +
                                            '<% }) %>' +
                                        '</div>')
            });
            picker.on('item:click', function(picker, item, record, e) {
                if (me.api) {
                    if (record) {
                        me.api.asc_setCF([], [], [Asc.c_oAscCFRuleTypeSettings.icons, record.get('data').index]);
                    }
                    if (e.type !== 'click')
                        cmp.btnCondFormat.menu.hide();
                    Common.NotificationCenter.trigger('edit:complete', cmp, cmp.btnCondFormat);
                }
            });
        },

        onCondFormatMenu: function(menu, item) {
            var me = this;
            var value = this.api.asc_getLocale();
            (!value) && (value = ((this.toolbar.mode.lang) ? parseInt(Common.util.LanguageInfo.getLocalLanguageCode(this.toolbar.mode.lang)) : 0x0409));

            if (item.value == 'manage') {
                (new SSE.Views.FormatRulesManagerDlg({
                    api: me.api,
                    langId: value,
                    locked: !!me._state.cf_locked[this.api.asc_getActiveWorksheetIndex()],
                    handler: function (result, settings) {
                        if (me && me.api && result=='ok') {
                            me.api.asc_setCF(settings.rules, settings.deleted);
                        }
                    }
                })).show();
            } else if (item.value == 'clear') {
                me.api.asc_clearCF(item.options.type);
            } else {
                (new SSE.Views.FormatRulesEditDlg({
                    api: me.api,
                    props   : null,
                    type    : item.options.type,
                    subtype : item.value,
                    percent : item.options.percent,
                    isEdit  : false,
                    langId  : value,
                    handler : function(result, settings) {
                        if (result == 'ok' && settings) {
                            me.api.asc_setCF([settings], []);
                        }
                    }
                })).show();
            }
        },

        createDelayedElements: function() {
            var me = this;

            this.toolbar.createDelayedElements();
            this.attachUIEvents(this.toolbar);

            if ( !this.appConfig.isEditDiagram && !this.appConfig.isEditMailMerge ) {
                this.api.asc_registerCallback('asc_onSheetsChanged',            _.bind(this.onApiSheetChanged, this));
                this.api.asc_registerCallback('asc_onUpdateSheetViewSettings',  _.bind(this.onApiSheetChanged, this));
                this.api.asc_registerCallback('asc_onEndAddShape',              _.bind(this.onApiEndAddShape, this));
                this.api.asc_registerCallback('asc_onEditorSelectionChanged',   _.bind(this.onApiEditorSelectionChanged, this));
                this.api.asc_registerCallback('asc_onUpdateDocumentProps',      _.bind(this.onUpdateDocumentProps, this));
                this.api.asc_registerCallback('asc_onLockDocumentProps',        _.bind(this.onApiLockDocumentProps, this));
                this.api.asc_registerCallback('asc_onUnLockDocumentProps',      _.bind(this.onApiUnLockDocumentProps, this));
                Common.NotificationCenter.on('protect:wslock',                  _.bind(this.onChangeProtectSheet, this));
            }

            if ( !this.appConfig.isEditMailMerge ) {
                this.applyFormulaSettings();
            }

            this.api.asc_registerCallback('asc_onShowChartDialog',          _.bind(this.onApiChartDblClick, this));
            this.api.asc_registerCallback('asc_onCanUndoChanged',           _.bind(this.onApiCanRevert, this, 'undo'));
            this.api.asc_registerCallback('asc_onCanRedoChanged',           _.bind(this.onApiCanRevert, this, 'redo'));
            this.api.asc_registerCallback('asc_onEditCell',                 _.bind(this.onApiEditCell, this));
            this.api.asc_registerCallback('asc_onStopFormatPainter',        _.bind(this.onApiStyleChange, this));
            this.api.asc_registerCallback('asc_onSelectionChanged',         _.bind(this.onApiSelectionChanged, this));

            var shortcuts = {
                    'command+l,ctrl+l': function(e) {
                        if ( me.editMode && !me._state.multiselect && me.appConfig.canModifyFilter && !me._state.wsLock) {
                            var cellinfo = me.api.asc_getCellInfo(),
                                filterinfo = cellinfo.asc_getAutoFilterInfo(),
                                formattableinfo = cellinfo.asc_getFormatTableInfo();
                            filterinfo = (filterinfo) ? filterinfo.asc_getIsAutoFilter() : null;
                            if (filterinfo!==null && !formattableinfo) {
                                me._setTableFormat(me.api.asc_getDefaultTableStyle());
                            }
                        }

                        return false;
                    },
                    'command+shift+l,ctrl+shift+l': function(e) {
                        if (me.editMode && me.api && !me._state.multiselect && me.appConfig.canModifyFilter && !me._state.wsLock) {
                            var state = me._state.filter;
                            me._state.filter = undefined;

                            if (me._state.tablename || state)
                                me.api.asc_changeAutoFilter(me._state.tablename, Asc.c_oAscChangeFilterOptions.filter, !state);
                            else
                                me.api.asc_addAutoFilter();
                        }

                        return false;
                    },
                    'command+s,ctrl+s': function (e) {
                        me.onSave();
                        e.preventDefault();
                        e.stopPropagation();
                    },
                    'command+k,ctrl+k': function (e) {
                        if (me.editMode && !me.toolbar.mode.isEditMailMerge && !me.toolbar.mode.isEditDiagram && !me.api.isCellEdited && !me._state.multiselect && !me._state.inpivot &&
                            !me.getApplication().getController('LeftMenu').leftMenu.menuFile.isVisible() && !me._state.wsProps['InsertHyperlinks']) {
                            var cellinfo = me.api.asc_getCellInfo(),
                                selectionType = cellinfo.asc_getSelectionType();
                            if (selectionType !== Asc.c_oAscSelectionType.RangeShapeText || me.api.asc_canAddShapeHyperlink()!==false)
                                me.onHyperlink();
                        }
                        e.preventDefault();
                    },
                    'command+1,ctrl+1': function(e) {
                        if (me.editMode && !me.toolbar.mode.isEditMailMerge && !me.api.isCellEdited && !me.toolbar.cmbNumberFormat.isDisabled()) {
                            me.onCustomNumberFormat();
                        }

                        return false;
                    },
                    'shift+f3': function(e) {
                        if (me.editMode && !me.toolbar.btnInsertFormula.isDisabled()) {
                            var controller = me.getApplication().getController('FormulaDialog');
                            if (controller) {
                                controller.showDialog();
                            }
                        }

                        return false;
                    }
            };
            shortcuts['command+shift+=,ctrl+shift+=' + (Common.Utils.isGecko ? ',command+shift+ff=,ctrl+shift+ff=' : '')] = function(e) {
                        if (me.editMode && !me.toolbar.btnAddCell.isDisabled()) {
                            var cellinfo = me.api.asc_getCellInfo(),
                                selectionType = cellinfo.asc_getSelectionType();
                            if (selectionType === Asc.c_oAscSelectionType.RangeRow || selectionType === Asc.c_oAscSelectionType.RangeCol) {
                                (selectionType === Asc.c_oAscSelectionType.RangeRow) && !me.toolbar.btnAddCell.menu.items[2].isDisabled() && me.api.asc_insertCells(Asc.c_oAscInsertOptions.InsertRows);
                                (selectionType === Asc.c_oAscSelectionType.RangeCol) && !me.toolbar.btnAddCell.menu.items[3].isDisabled() && me.api.asc_insertCells(Asc.c_oAscInsertOptions.InsertColumns);
                                Common.NotificationCenter.trigger('edit:complete', me.toolbar);
                            } else {
                                var items = me.toolbar.btnAddCell.menu.items,
                                    arr = [],
                                    enabled = false;
                                for (var i=0; i<4; i++) {
                                    arr.push({caption: items[i].caption, value: items[i].value, disabled: items[i].isDisabled()});
                                    !items[i].isDisabled() && (enabled = true);
                                }
                                enabled && (new Common.Views.OptionsDialog({
                                    title: me.txtInsertCells,
                                    items: arr,
                                    handler: function (dlg, result) {
                                        if (result=='ok') {
                                            me.api.asc_insertCells(dlg.getSettings());
                                        }
                                        Common.NotificationCenter.trigger('edit:complete', me.toolbar);
                                    }
                                })).show();
                            }
                        }

                        return false;
                    };
            shortcuts['command+shift+-,ctrl+shift+-' + (Common.Utils.isGecko ? ',command+shift+ff-,ctrl+shift+ff-' : '')] = function(e) {
                        if (me.editMode && !me.toolbar.btnDeleteCell.isDisabled()) {
                            var cellinfo = me.api.asc_getCellInfo(),
                                selectionType = cellinfo.asc_getSelectionType();
                            if (selectionType === Asc.c_oAscSelectionType.RangeRow || selectionType === Asc.c_oAscSelectionType.RangeCol) {
                                me.api.asc_deleteCells(selectionType === Asc.c_oAscSelectionType.RangeRow ? Asc.c_oAscDeleteOptions.DeleteRows :Asc.c_oAscDeleteOptions.DeleteColumns );
                                Common.NotificationCenter.trigger('edit:complete', me.toolbar);
                            } else {
                                var items = me.toolbar.btnDeleteCell.menu.items,
                                    arr = [],
                                    enabled = false;
                                for (var i=0; i<4; i++) {
                                    arr.push({caption: items[i].caption, value: items[i].value, disabled: items[i].isDisabled()});
                                    !items[i].isDisabled() && (enabled = true);
                                }
                                enabled && (new Common.Views.OptionsDialog({
                                    title: me.txtDeleteCells,
                                    items: arr,
                                    handler: function (dlg, result) {
                                        if (result=='ok') {
                                            me.api.asc_deleteCells(dlg.getSettings());
                                        }
                                        Common.NotificationCenter.trigger('edit:complete', me.toolbar);
                                    }
                                })).show();
                            }
                        }

                        return false;
                    };
            Common.util.Shortcuts.delegateShortcuts({shortcuts: shortcuts});

            this.onChangeProtectSheet();
            this.attachToControlEvents();
            this.onApiSheetChanged();

            Common.NotificationCenter.on('cells:range', _.bind(this.onCellsRange, this));
        },

        onChangeViewMode: function(item, compact) {
            this.toolbar.setFolded(compact);
            this.toolbar.fireEvent('view:compact', [this, compact]);

            Common.localStorage.setBool('sse-compact-toolbar', compact);
            Common.NotificationCenter.trigger('layout:changed', 'toolbar');
            Common.NotificationCenter.trigger('edit:complete', this.toolbar);
        },

        onClickChangeCompact: function (from) {
            if ( from != 'file' ) {
                Common.Utils.asyncCall(function () {
                    this.onChangeViewMode(null, !this.toolbar.isCompact());
                }, this);
            }
        },

        fillTableTemplates: function() {
            if (!this.toolbar.btnTableTemplate.rendered) return;

            var me = this;
            function createPicker(element, menu) {
                var picker = new Common.UI.DataView({
                    el: element,
                    parentMenu  : menu,
                    restoreHeight: 300,
                    style: 'max-height: 300px;',
                    store: me.getCollection('TableTemplates'),
                    itemTemplate: _.template('<div class="item-template"><img src="<%= imageUrl %>" id="<%= id %>" style="width:60px;height:44px;"></div>'),
                    delayRenderTips: true
                });

                picker.on('item:click', function(picker, item, record) {
                    if (me.api) {
                        me._state.tablestylename = null;
                        me._setTableFormat(record ? record.get('name') : me.api.asc_getDefaultTableStyle());

                        Common.NotificationCenter.trigger('edit:complete', me.toolbar);
                        Common.component.Analytics.trackEvent('ToolBar', 'Table Templates');
                    }
                });

                if (picker.scroller) {
                    picker.scroller.update({alwaysVisibleY: true});
                }

                return picker;
            }

            if (_.isUndefined(this.toolbar.mnuTableTemplatePicker)) {
                this.toolbar.mnuTableTemplatePicker = createPicker($('#id-toolbar-menu-table-templates'), this.toolbar.btnTableTemplate.menu);
            }
//            if (_.isUndefined(this.toolbar.mnuTableTemplatePickerShort)) {
//                this.toolbar.mnuTableTemplatePickerShort = createPicker($('#id-toolbar-short-menu-table-templates'));
//            }
        },

        onTableTplMenuOpen: function(cmp) {
            this.onApiInitTableTemplates(this.api.asc_getTablePictures(this.api.asc_getCellInfo().asc_getFormatTableInfo()));

            var scroller = this.toolbar.mnuTableTemplatePicker.scroller;
            if (scroller) {
                scroller.update({alwaysVisibleY: true});
                scroller.scrollTop(0);
            }

            var val = this.toolbar.mnuTableTemplatePicker.store.findWhere({name: this._state.tablestylename});
            if (val)
                this.toolbar.mnuTableTemplatePicker.selectRecord(val);
            else
                this.toolbar.mnuTableTemplatePicker.deselectAll();
        },

        onSendThemeColors: function() {
            // get new table templates
            if (this.toolbar.btnTableTemplate.rendered && this.toolbar.btnTableTemplate.cmpEl.hasClass('open'))
                this.onTableTplMenuOpen();
        },

        onApiInitTableTemplates: function(images) {
            var me = this;
            var store = this.getCollection('TableTemplates');
            if (store) {
                var templates = [];
                _.each(images, function(item) {
                    var tip = item.asc_getDisplayName();
                    if (item.asc_getType()==0) {
                        var arr = tip.split(' '),
                            last = arr.pop();
                        arr = 'txtTable_' + arr.join('');
                        tip = me[arr] ? me[arr] + ' ' + last : tip;
                    }
                    templates.push({
                        name        : item.asc_getName(),
                        caption     : item.asc_getDisplayName(),
                        type        : item.asc_getType(),
                        imageUrl    : item.asc_getImage(),
                        allowSelected : true,
                        selected    : false,
                        tip         : tip
                    });
                });

                store.reset(templates);
            }
            this.fillTableTemplates();
        },

        onApiInitEditorStyles: function(styles){
            window.styles_loaded = false;

            var self = this,
                listStyles = self.toolbar.listStyles;

            if (!listStyles) {
                self.styles = styles;
                return;
            }

            var mainController = this.getApplication().getController('Main');
            var count = listStyles.menuPicker.store.length;
            var rec = listStyles.menuPicker.getSelectedRec();
            if (count>0 && count==styles.length) {
                var data = listStyles.menuPicker.dataViewItems;
                data && _.each(styles, function(style, index){
                    var img = style.asc_getImage();
                    data[index].model.set('imageUrl', img, {silent: true});
                    data[index].model.set({
                        name    : style.asc_getName(),
                        tip     : mainController.translationTable[style.get_Name()] || style.get_Name()
                    });
                    $(data[index].el).find('img').attr('src', img);
                });
            } else {
                var arr = [];
                _.each(styles, function(style){
                    arr.push({
                        imageUrl: style.asc_getImage(),
                        name    : style.asc_getName(),
                        tip     : mainController.translationTable[style.get_Name()] || style.get_Name(),
                        uid     : Common.UI.getId()
                    });
                });
                listStyles.menuPicker.store.reset(arr);
            }
            if (listStyles.menuPicker.store.length > 0 && listStyles.rendered) {
                rec = rec ? listStyles.menuPicker.store.findWhere({name: rec.get('name')}) : null;
                listStyles.fillComboView(rec ? rec : listStyles.menuPicker.store.at(0), true, true);
            }
            window.styles_loaded = true;
        },

        onHomeOpen: function() {
            var listStyles = this.toolbar.listStyles;
            if (listStyles && listStyles.needFillComboView &&  listStyles.menuPicker.store.length > 0 && listStyles.rendered){
                var styleRec;
                if (this._state.prstyle) styleRec = listStyles.menuPicker.store.findWhere({name: this._state.prstyle});
                listStyles.fillComboView((styleRec) ? styleRec : listStyles.menuPicker.store.at(0), true);
            }
        },

        onApiCoAuthoringDisconnect: function(enableDownload) {
            this.toolbar.setMode({isDisconnected:true, enableDownload: !!enableDownload});
            this.editMode = false;
        },

        onApiChartDblClick: function() {
            this.onEditChart(this.btnInsertChart);
        },

        onApiCanRevert: function(which, can) {
            if (which=='undo') {
                if (this._state.can_undo !== can) {
                    this.toolbar.btnUndo.setDisabled(!can);
                    this._state.can_undo = can;
                }
            } else {
                if (this._state.can_redo !== can) {
                    this.toolbar.btnRedo.setDisabled(!can);
                    this._state.can_redo = can;
                }
            }
        },

        setDisabledComponents: function(components, disable) {
            _.each([].concat(components), function(component){
                if (component.isDisabled()!==disable) component.setDisabled(disable)
            });
        },

        onApiEditCell: function(state) {
            if ($('.asc-window.enable-key-events:visible').length>0) return;

            var toolbar = this.toolbar;
            if (toolbar.mode.isEditDiagram || toolbar.mode.isEditMailMerge) {
                is_cell_edited = (state == Asc.c_oAscCellEditorState.editStart);
                toolbar.lockToolbar(SSE.enumLock.editCell, state == Asc.c_oAscCellEditorState.editStart, {array: [toolbar.btnDecDecimal,toolbar.btnIncDecimal,toolbar.cmbNumberFormat, toolbar.btnEditChartData, toolbar.btnEditChartType]});
            } else
            if (state == Asc.c_oAscCellEditorState.editStart || state == Asc.c_oAscCellEditorState.editEnd) {
                toolbar.lockToolbar(SSE.enumLock.editCell, state == Asc.c_oAscCellEditorState.editStart, {
                        array: [
                            toolbar.btnClearStyle.menu.items[1],
                            toolbar.btnClearStyle.menu.items[2],
                            toolbar.btnClearStyle.menu.items[3],
                            toolbar.btnClearStyle.menu.items[4],
                            toolbar.btnNamedRange.menu.items[0],
                            toolbar.btnNamedRange.menu.items[1]
                        ].concat(toolbar.itemsNamedRange),
                        merge: true,
                        clear: [SSE.enumLock.editFormula, SSE.enumLock.editText]
                });

                var is_cell_edited = (state == Asc.c_oAscCellEditorState.editStart);
                (is_cell_edited) ? Common.util.Shortcuts.suspendEvents('command+l, ctrl+l, command+shift+l, ctrl+shift+l, command+k, ctrl+k, alt+h, command+1, ctrl+1') :
                                   Common.util.Shortcuts.resumeEvents('command+l, ctrl+l, command+shift+l, ctrl+shift+l, command+k, ctrl+k, alt+h, command+1, ctrl+1');

                if (is_cell_edited) {
                    toolbar.listStyles.suspendEvents();
                    toolbar.listStyles.menuPicker.selectRecord(null);
                    toolbar.listStyles.resumeEvents();
                    this._state.prstyle = undefined;
                }

                if ( this.appConfig.isDesktopApp && this.appConfig.canProtect ) {
                    this.getApplication().getController('Common.Controllers.Protection').SetDisabled(is_cell_edited, false);
                }
            } else {
                if (state == Asc.c_oAscCellEditorState.editText) var is_text = true, is_formula = false; else
                if (state == Asc.c_oAscCellEditorState.editFormula) is_text = !(is_formula = true); else
                if (state == Asc.c_oAscCellEditorState.editEmptyCell) is_text = is_formula = false;

                toolbar.lockToolbar(SSE.enumLock.editFormula, is_formula,
                        { array: [toolbar.cmbFontName, toolbar.cmbFontSize, toolbar.btnIncFontSize, toolbar.btnDecFontSize,
                            toolbar.btnBold, toolbar.btnItalic, toolbar.btnUnderline, toolbar.btnStrikeout, toolbar.btnSubscript, toolbar.btnTextColor]});
                toolbar.lockToolbar(SSE.enumLock.editText, is_text, {array: [toolbar.btnInsertFormula].concat(toolbar.btnsFormula)});
            }
            this._state.coauthdisable = undefined;
            this._state.selection_type = undefined;
            this.checkInsertAutoshape({action:'cancel'});
        },

        onApiZoomChange: function(zf, type){},


        onApiSheetChanged: function() {
            if (!this.toolbar.mode || !this.toolbar.mode.isEdit || this.toolbar.mode.isEditDiagram || this.toolbar.mode.isEditMailMerge) return;

            var currentSheet = this.api.asc_getActiveWorksheetIndex(),
                props = this.api.asc_getPageOptions(currentSheet),
                opt = props.asc_getPageSetup();

            this.onApiPageOrient(opt.asc_getOrientation());
            this.onApiPageSize(opt.asc_getWidth(), opt.asc_getHeight());
            this.onApiPageMargins(props.asc_getPageMargins());
            this.onChangeScaleSettings(opt.asc_getFitToWidth(),opt.asc_getFitToHeight(),opt.asc_getScale());
            this.onApiGridLines(props.asc_getGridLines());
            this.onApiHeadings(props.asc_getHeadings());

            this.api.asc_isLayoutLocked(currentSheet) ? this.onApiLockDocumentProps(currentSheet) : this.onApiUnLockDocumentProps(currentSheet);
            this.toolbar.lockToolbar(SSE.enumLock.printAreaLock, this.api.asc_isPrintAreaLocked(currentSheet), {array: [this.toolbar.btnPrintArea]});
        },

        onUpdateDocumentProps: function(nIndex) {
            if (nIndex == this.api.asc_getActiveWorksheetIndex())
                this.onApiSheetChanged();
        },

        onApiGridLines: function (checked) {
            this.toolbar.chPrintGridlines.setValue(checked, true);
        },

        onApiHeadings: function (checked) {
            this.toolbar.chPrintHeadings.setValue(checked, true);
        },

        onApiPageSize: function(w, h) {
            if (this._state.pgorient===undefined) return;

            if (Math.abs(this._state.pgsize[0] - w) > 0.1 ||
                Math.abs(this._state.pgsize[1] - h) > 0.1) {
                this._state.pgsize = [w, h];
                if (this.toolbar.mnuPageSize) {
                    this.toolbar.mnuPageSize.clearAll();
                    _.each(this.toolbar.mnuPageSize.items, function(item){
                        if (item.value && typeof(item.value) == 'object' &&
                            Math.abs(item.value[0] - w) < 0.1 && Math.abs(item.value[1] - h) < 0.1) {
                            item.setChecked(true);
                            return false;
                        }
                    }, this);
                }
            }
        },

        onApiPageMargins: function(props) {
            if (props) {
                var left = props.asc_getLeft(),
                    top = props.asc_getTop(),
                    right = props.asc_getRight(),
                    bottom = props.asc_getBottom();

                if (!this._state.pgmargins || Math.abs(this._state.pgmargins[0] - top) > 0.1 ||
                    Math.abs(this._state.pgmargins[1] - left) > 0.1 || Math.abs(this._state.pgmargins[2] - bottom) > 0.1 ||
                    Math.abs(this._state.pgmargins[3] - right) > 0.1) {
                    this._state.pgmargins = [top, left, bottom, right];
                    if (this.toolbar.btnPageMargins.menu) {
                        this.toolbar.btnPageMargins.menu.clearAll();
                        _.each(this.toolbar.btnPageMargins.menu.items, function(item){
                            if (item.value && typeof(item.value) == 'object' &&
                                Math.abs(item.value[0] - top) < 0.1 && Math.abs(item.value[1] - left) < 0.1 &&
                                Math.abs(item.value[2] - bottom) < 0.1 && Math.abs(item.value[3] - right) < 0.1) {
                                item.setChecked(true);
                                return false;
                            }
                        }, this);
                    }
                }
            }
        },

        onApiPageOrient: function(orient) {
            if (this._state.pgorient !== orient) {
                this.toolbar.btnPageOrient.menu.items[orient == Asc.c_oAscPageOrientation.PagePortrait ? 0 : 1].setChecked(true);
                this._state.pgorient = orient;
            }
        },

        onChangeScaleSettings: function(width, height, scale) {
            if (this.toolbar.btnScale.menu) {
                if (width !== undefined) {
                    var isWidth = false,
                        isHeight = false;
                    var width = width || 0,
                        height = height || 0;
                    if (scale !== undefined) {
                        this.toolbar.setValueCustomScale(scale);
                    } else {
                        this.toolbar.setValueCustomScale(this.api.asc_getPageOptions().asc_getPageSetup().asc_getScale());
                    }
                    this.toolbar.menuWidthScale.clearAll();
                    this.toolbar.menuWidthScale.items.forEach(function (item) {
                        if (item.value === width) {
                            item.setChecked(true);
                            isWidth = true;
                            return false;
                        }
                    });
                    if (!isWidth) {
                        this.toolbar.menuWidthScale.items[11].setChecked(true);
                    }
                    this.toolbar.menuHeightScale.clearAll();
                    this.toolbar.menuHeightScale.items.forEach(function (item) {
                        if (item.value === height) {
                            item.setChecked(true);
                            isHeight = true;
                            return false;
                        }
                    });
                    if (!isHeight) {
                        this.toolbar.menuHeightScale.items[11].setChecked(true);
                    }
                    if (this.toolbar.btnCustomScaleUp && this.toolbar.btnCustomScaleDown) {
                        this.toolbar.btnCustomScaleUp.setDisabled(!(!width && !height));
                        this.toolbar.btnCustomScaleDown.setDisabled(!(!width && !height));
                        this.toolbar.mnuCustomScale.setDisabled(!(!width && !height));
                    }
                    this._state.scaleWidth = width;
                    this._state.scaleHeight = height;
                    this._state.scale = scale;
                } else {
                    if (this.toolbar.btnCustomScaleUp && this.toolbar.btnCustomScaleDown) {
                        this.toolbar.btnCustomScaleUp.setDisabled(!(!this._state.scaleWidth && !this._state.scaleHeight));
                        this.toolbar.btnCustomScaleDown.setDisabled(!(!this._state.scaleWidth && !this._state.scaleHeight));
                        this.toolbar.mnuCustomScale.setDisabled(!(!this._state.scaleWidth && !this._state.scaleHeight));
                    }
                }
            }
        },

        onApiLockDocumentProps: function(nIndex) {
            if (this._state.lock_doc!==true && nIndex == this.api.asc_getActiveWorksheetIndex()) {
                this.toolbar.lockToolbar(SSE.enumLock.docPropsLock, true, {array: [this.toolbar.btnPageSize, this.toolbar.btnPageMargins, this.toolbar.btnPageOrient, this.toolbar.btnScale, this.toolbar.btnPrintTitles]});
                this._state.lock_doc = true;
            }
        },

        onApiUnLockDocumentProps: function(nIndex) {
            if (this._state.lock_doc!==false && nIndex == this.api.asc_getActiveWorksheetIndex()) {
                this.toolbar.lockToolbar(SSE.enumLock.docPropsLock, false, {array: [this.toolbar.btnPageSize, this.toolbar.btnPageMargins, this.toolbar.btnPageOrient, this.toolbar.btnScale, this.toolbar.btnPrintTitles]});
                this._state.lock_doc = false;
            }
        },

        onApiEditorSelectionChanged: function(fontobj) {
            if (!this.editMode || $('.asc-window.enable-key-events:visible').length>0) return;

            var toolbar = this.toolbar,
                val;

            /* read font name */
            Common.NotificationCenter.trigger('fonts:change', fontobj);

            /* read font params */
            if (!toolbar.mode.isEditMailMerge && !toolbar.mode.isEditDiagram) {
                val = fontobj.asc_getFontBold();
                if (this._state.bold !== val) {
                    toolbar.btnBold.toggle(val === true, true);
                    this._state.bold = val;
                }
                val = fontobj.asc_getFontItalic();
                if (this._state.italic !== val) {
                    toolbar.btnItalic.toggle(val === true, true);
                    this._state.italic = val;
                }
                val = fontobj.asc_getFontUnderline();
                if (this._state.underline !== val) {
                    toolbar.btnUnderline.toggle(val === true, true);
                    this._state.underline = val;
                }
                val = fontobj.asc_getFontStrikeout();
                if (this._state.strikeout !== val) {
                    toolbar.btnStrikeout.toggle(val === true, true);
                    this._state.strikeout = val;
                }

                var subsc = fontobj.asc_getFontSubscript(),
                    supersc = fontobj.asc_getFontSuperscript();

                if (this._state.subscript !== subsc || this._state.superscript !== supersc) {
                    var index = (supersc) ? 0 : (subsc ? 1 : -1),
                        btnSubscript = toolbar.btnSubscript;

                    btnSubscript.toggle(index>-1, true);
                    if (index < 0) {
                        btnSubscript.menu.clearAll();
                    } else {
                        btnSubscript.menu.items[index].setChecked(true);
                        if ( btnSubscript.rendered && btnSubscript.$icon ) {
                            btnSubscript.$icon.removeClass(btnSubscript.options.icls);
                            btnSubscript.options.icls = btnSubscript.menu.items[index].options.icls;
                            btnSubscript.$icon.addClass(btnSubscript.options.icls);
                        }
                    }

                    this._state.subscript = subsc;
                    this._state.superscript = supersc;
                }
            }

            /* read font size */
            var str_size = fontobj.asc_getFontSize();
            if (this._state.fontsize !== str_size) {
                toolbar.cmbFontSize.setValue((str_size!==undefined) ? str_size : '');
                this._state.fontsize = str_size;
            }

            /* read font color */
            var clr,
                color,
                fontColorPicker      = this.toolbar.mnuTextColorPicker;

            if (!fontColorPicker.isDummy) {
                color = fontobj.asc_getFontColor();
                if (color) {
                    if (color.get_auto()) {
                        if (this._state.clrtext !== 'auto') {
                            fontColorPicker.clearSelection();
                            this.toolbar.btnTextColor.setAutoColor(true);
                            this._state.clrtext = 'auto';
                        }
                    } else {
                        if (color.get_type() == Asc.c_oAscColor.COLOR_TYPE_SCHEME) {
                            clr = {color: Common.Utils.ThemeColor.getHexColor(color.get_r(), color.get_g(), color.get_b()), effectValue: color.get_value() };
                        } else {
                            clr = Common.Utils.ThemeColor.getHexColor(color.get_r(), color.get_g(), color.get_b());
                        }
                        var type1 = typeof(clr),
                            type2 = typeof(this._state.clrtext);
                        if ( (this._state.clrtext == 'auto') || (type1 !== type2) || (type1=='object' &&
                            (clr.effectValue!==this._state.clrtext.effectValue || this._state.clrtext.color.indexOf(clr.color)<0)) ||
                            (type1!='object' && this._state.clrtext!==undefined && this._state.clrtext.indexOf(clr)<0 )) {

                            this.toolbar.btnTextColor.setAutoColor(false);
                            if (_.isObject(clr)) {
                                var isselected = false;
                                for (var i = 0; i < 10; i++) {
                                    if (Common.Utils.ThemeColor.ThemeValues[i] == clr.effectValue) {
                                        fontColorPicker.select(clr, true);
                                        isselected = true;
                                        break;
                                    }
                                }
                                if (!isselected) fontColorPicker.clearSelection();
                            } else {
                                fontColorPicker.select(clr, true);
                            }
                            this._state.clrtext = clr;
                        }
                    }
                }
                this._state.clrtext_asccolor = color;
            }

        },

        onApiSelectionChanged: function(info) {
            if (!this.editMode || $('.asc-window.enable-key-events:visible').length>0) return;
            if ( this.toolbar.mode.isEditDiagram )
                return this.onApiSelectionChanged_DiagramEditor(info); else
            if ( this.toolbar.mode.isEditMailMerge )
                return this.onApiSelectionChanged_MailMergeEditor(info);

            var selectionType = info.asc_getSelectionType(),
                coauth_disable = (!this.toolbar.mode.isEditMailMerge && !this.toolbar.mode.isEditDiagram) ? (info.asc_getLocked()===true || info.asc_getLockedTable()===true || info.asc_getLockedPivotTable()===true) : false,
                editOptionsDisabled = this._disableEditOptions(selectionType, coauth_disable),
                me = this,
                toolbar = this.toolbar,
                xfs = info.asc_getXfs(),
                val, need_disable = false;

            /* read font name */
            Common.NotificationCenter.trigger('fonts:change', xfs);

            /* read font size */
            var str_size = xfs.asc_getFontSize();
            if (this._state.fontsize !== str_size) {
                toolbar.cmbFontSize.setValue((str_size !== undefined) ? str_size : '');
                this._state.fontsize = str_size;
            }

            toolbar.lockToolbar(SSE.enumLock.cantHyperlink, (selectionType === Asc.c_oAscSelectionType.RangeShapeText) && (this.api.asc_canAddShapeHyperlink()===false), { array: [toolbar.btnInsertHyperlink]});

            /*
            need_disable = selectionType != Asc.c_oAscSelectionType.RangeCells && selectionType != Asc.c_oAscSelectionType.RangeCol &&
                                selectionType != Asc.c_oAscSelectionType.RangeRow && selectionType != Asc.c_oAscSelectionType.RangeMax;
            if (this._state.sparklines_disabled !== need_disable) {
                this._state.sparklines_disabled = need_disable;
                var len = toolbar.mnuInsertChartPicker.store.length;
                for (var i = 0; i < 3; i++) {
                    toolbar.mnuInsertChartPicker.store.at(len-i-1).set({disabled: need_disable});
                }
            }
            */

            need_disable = (selectionType === Asc.c_oAscSelectionType.RangeCells || selectionType === Asc.c_oAscSelectionType.RangeCol ||
                selectionType === Asc.c_oAscSelectionType.RangeRow || selectionType === Asc.c_oAscSelectionType.RangeMax);
            toolbar.lockToolbar(SSE.enumLock.selRange, need_disable, { array: [toolbar.btnImgAlign, toolbar.btnImgBackward, toolbar.btnImgForward, toolbar.btnImgGroup]});

            var cangroup = this.api.asc_canGroupGraphicsObjects(),
                canungroup = this.api.asc_canUnGroupGraphicsObjects();
            toolbar.lockToolbar(SSE.enumLock.cantGroupUngroup, !cangroup && !canungroup, { array: [toolbar.btnImgGroup]});
            toolbar.btnImgGroup.menu.items[0].setDisabled(!cangroup);
            toolbar.btnImgGroup.menu.items[1].setDisabled(!canungroup);
            toolbar.lockToolbar(SSE.enumLock.cantGroup, !cangroup, { array: [toolbar.btnImgAlign]});

            var objcount = this.api.asc_getSelectedDrawingObjectsCount();
            toolbar.btnImgAlign.menu.items[7].setDisabled(objcount<3);
            toolbar.btnImgAlign.menu.items[8].setDisabled(objcount<3);

            // disable on protected sheet
            // lock formatting controls in cell with FormatCells protection or in shape and Objects protection
            need_disable = (selectionType === Asc.c_oAscSelectionType.RangeImage || selectionType === Asc.c_oAscSelectionType.RangeChart || selectionType === Asc.c_oAscSelectionType.RangeChartText ||
                            selectionType === Asc.c_oAscSelectionType.RangeShape || selectionType === Asc.c_oAscSelectionType.RangeShapeText || selectionType === Asc.c_oAscSelectionType.RangeSlicer);
            toolbar.lockToolbar(SSE.enumLock.wsLockFormat, need_disable && !!this._state.wsProps['Objects'] && !!this._state.is_lockText || !need_disable && !!this._state.wsProps['FormatCells']);
            toolbar.lockToolbar(SSE.enumLock.wsLockFormatFill, need_disable && !!this._state.wsProps['Objects'] && !!this._state.is_lockShape || !need_disable && !!this._state.wsProps['FormatCells']);

            toolbar.lockToolbar(SSE.enumLock['Objects'], !!this._state.wsProps['Objects']);
            toolbar.lockToolbar(SSE.enumLock['FormatCells'], !!this._state.wsProps['FormatCells']);

            if (editOptionsDisabled) return;

            /* read font params */
            if (!toolbar.mode.isEditMailMerge && !toolbar.mode.isEditDiagram) {
                val = xfs.asc_getFontBold();
                if (this._state.bold !== val) {
                    toolbar.btnBold.toggle(val === true, true);
                    this._state.bold = val;
                }
                val = xfs.asc_getFontItalic();
                if (this._state.italic !== val) {
                    toolbar.btnItalic.toggle(val === true, true);
                    this._state.italic = val;
                }
                val = xfs.asc_getFontUnderline();
                if (this._state.underline !== val) {
                    toolbar.btnUnderline.toggle(val === true, true);
                    this._state.underline = val;
                }
                val = xfs.asc_getFontStrikeout();
                if (this._state.strikeout !== val) {
                    toolbar.btnStrikeout.toggle(val === true, true);
                    this._state.strikeout = val;
                }

                var subsc = xfs.asc_getFontSubscript(),
                    supersc = xfs.asc_getFontSuperscript();

                if (this._state.subscript !== subsc || this._state.superscript !== supersc) {
                    var index = (supersc) ? 0 : (subsc ? 1 : -1),
                        btnSubscript = toolbar.btnSubscript;

                    btnSubscript.toggle(index>-1, true);
                    if (index < 0) {
                        btnSubscript.menu.clearAll();
                    } else {
                        btnSubscript.menu.items[index].setChecked(true);
                        if ( btnSubscript.rendered ) {
                            btnSubscript.$icon.removeClass(btnSubscript.options.icls);
                            btnSubscript.options.icls = btnSubscript.menu.items[index].options.icls;
                            btnSubscript.$icon.addClass(btnSubscript.options.icls);
                        }
                    }

                    this._state.subscript = subsc;
                    this._state.superscript = supersc;
                }
            }

            /* read font color */
            var clr,
                color,
                fontColorPicker      = this.toolbar.mnuTextColorPicker,
                paragraphColorPicker = this.toolbar.mnuBackColorPicker;

            if (!fontColorPicker.isDummy) {
                color = xfs.asc_getFontColor();
                if (color) {
                    if (color.get_auto()) {
                        if (this._state.clrtext !== 'auto') {
                            fontColorPicker.clearSelection();
                            toolbar.btnTextColor.setAutoColor(true);
                            this._state.clrtext = 'auto';
                        }
                    } else {
                        if (color.get_type() == Asc.c_oAscColor.COLOR_TYPE_SCHEME) {
                            clr = {color: Common.Utils.ThemeColor.getHexColor(color.get_r(), color.get_g(), color.get_b()), effectValue: color.get_value() };
                        } else {
                            clr = Common.Utils.ThemeColor.getHexColor(color.get_r(), color.get_g(), color.get_b());
                        }
                        var type1 = typeof(clr),
                            type2 = typeof(this._state.clrtext);
                        if ( (this._state.clrtext == 'auto') || (type1 !== type2) || (type1=='object' &&
                            (clr.effectValue!==this._state.clrtext.effectValue || this._state.clrtext.color.indexOf(clr.color)<0)) ||
                            (type1!='object' && this._state.clrtext!==undefined && this._state.clrtext.indexOf(clr)<0 )) {

                            toolbar.btnTextColor.setAutoColor(false);
                            if (_.isObject(clr)) {
                                var isselected = false;
                                for (var i = 0; i < 10; i++) {
                                    if (Common.Utils.ThemeColor.ThemeValues[i] == clr.effectValue) {
                                        fontColorPicker.select(clr, true);
                                        isselected = true;
                                        break;
                                    }
                                }
                                if (!isselected) fontColorPicker.clearSelection();
                            } else {
                                fontColorPicker.select(clr, true);
                            }
                            this._state.clrtext = clr;
                        }
                    }
                }
                this._state.clrtext_asccolor = color;
            }

            /* read cell background color */
            if (!paragraphColorPicker.isDummy) {
                color = xfs.asc_getFillColor();
                if (color && !color.get_auto()) {
                    if (color.get_type() == Asc.c_oAscColor.COLOR_TYPE_SCHEME) {
                        clr = {color: Common.Utils.ThemeColor.getHexColor(color.get_r(), color.get_g(), color.get_b()), effectValue: color.get_value() };
                    } else {
                        clr = Common.Utils.ThemeColor.getHexColor(color.get_r(), color.get_g(), color.get_b());
                    }
                } else {
                    clr = 'transparent';
                }

                type1 = typeof(clr);
                type2 = typeof(this._state.clrback);
                if ( (type1 !== type2) || (type1=='object' &&
                    (clr.effectValue!==this._state.clrback.effectValue || this._state.clrback.color.indexOf(clr.color)<0)) ||
                    (type1!='object' && this._state.clrback!==undefined && this._state.clrback.indexOf(clr)<0 )) {

                    if (_.isObject(clr)) {
                        var isselected = false;
                        for (i = 0; i < 10; i++) {
                            if (Common.Utils.ThemeColor.ThemeValues[i] == clr.effectValue) {
                                paragraphColorPicker.select(clr, true);
                                isselected = true;
                                break;
                            }
                        }
                        if (!isselected) paragraphColorPicker.clearSelection();
                    } else {
                        paragraphColorPicker.select(clr, true);
                    }
                    this._state.clrback = clr;
                }
                this._state.clrshd_asccolor = color;
            }

            var in_chart = (selectionType == Asc.c_oAscSelectionType.RangeChart || selectionType == Asc.c_oAscSelectionType.RangeChartText);
            if (in_chart !== this._state.in_chart) {
                toolbar.btnInsertChart.updateHint(in_chart ? toolbar.tipChangeChart : toolbar.tipInsertChart);
                this._state.in_chart = in_chart;
            }
            if (in_chart) return;

            if (!toolbar.mode.isEditDiagram)
            {
//                (coauth_disable !== toolbar.btnClearStyle.isDisabled()) && toolbar.btnClearStyle.setDisabled(coauth_disable);
//                (coauth_disable !== toolbar.btnCopyStyle.isDisabled()) && toolbar.btnCopyStyle.setDisabled(coauth_disable);

                var filterInfo = info.asc_getAutoFilterInfo(),
                    formatTableInfo = info.asc_getFormatTableInfo();
                if (!toolbar.mode.isEditMailMerge) {
                    /* read cell horizontal align */
                    var fontparam = xfs.asc_getHorAlign();
                    if (this._state.pralign !== fontparam) {
                        this._state.pralign = fontparam;

                        var index = -1, align;
                        switch (fontparam) {
                            case AscCommon.align_Left:    index = 0;      align = 'btn-align-left';      break;
                            case AscCommon.align_Center:  index = 1;      align = 'btn-align-center';    break;
                            case AscCommon.align_Right:   index = 2;      align = 'btn-align-right';     break;
                            case AscCommon.align_Justify: index = 3;      align = 'btn-align-just';      break;
                            default:        index = -255;   align = 'btn-align-left';      break;
                        }
                        if (!(index < 0)) {
                            toolbar.btnAlignRight.toggle(index===2, true);
                            toolbar.btnAlignLeft.toggle(index===0, true);
                            toolbar.btnAlignCenter.toggle(index===1, true);
                            toolbar.btnAlignJust.toggle(index===3, true);
                        } else if (index == -255) {
                            toolbar.btnAlignRight.toggle(false, true);
                            toolbar.btnAlignLeft.toggle(false, true);
                            toolbar.btnAlignCenter.toggle(false, true);
                            toolbar.btnAlignJust.toggle(false, true);
                        }
                    }

                    need_disable = (fontparam == AscCommon.align_Justify || selectionType == Asc.c_oAscSelectionType.RangeShapeText || selectionType == Asc.c_oAscSelectionType.RangeShape);
                    toolbar.btnTextOrient.menu.items[1].setDisabled(need_disable);
                    toolbar.btnTextOrient.menu.items[2].setDisabled(need_disable);
                    toolbar.btnTextOrient.menu.items[3].setDisabled(need_disable);

                    /* read cell vertical align */
                    fontparam = xfs.asc_getVertAlign();

                    if (this._state.valign !== fontparam) {
                        this._state.valign = fontparam;

                        index = -1;   align = '';
                        switch (fontparam) {
                            case Asc.c_oAscVAlign.Top:    index = 0; align = 'btn-valign-top';     break;
                            case Asc.c_oAscVAlign.Center: index = 1; align = 'btn-valign-middle';  break;
                            case Asc.c_oAscVAlign.Bottom: index = 2; align = 'btn-valign-bottom';  break;
                        }

                        toolbar.btnAlignTop.toggle(index===0, true);
                        toolbar.btnAlignMiddle.toggle(index===1, true);
                        toolbar.btnAlignBottom.toggle(index===2, true);
                    }

                    need_disable =  this._state.controlsdisabled.filters || formatTableInfo!==null || filterInfo && filterInfo.asc_getIsAutoFilter()===null;
//                (need_disable !== toolbar.btnMerge.isDisabled()) && toolbar.btnMerge.setDisabled(need_disable);
                    toolbar.lockToolbar(SSE.enumLock.ruleMerge, need_disable, {array:[toolbar.btnMerge, toolbar.btnInsertTable]});

                    val = info.asc_getMerge();
                    if (this._state.merge !== val) {
                        toolbar.btnMerge.toggle(val===Asc.c_oAscMergeOptions.Merge, true);
                        this._state.merge = val;
                    }

                    /* read cell text wrapping */
                    if (!toolbar.btnWrap.isDisabled()) {
                        val = xfs.asc_getWrapText();
                        if (this._state.wrap !== val) {
                            toolbar.btnWrap.toggle(val===true, true);
                            this._state.wrap = val;
                        }
                    }
                }

                val = (filterInfo) ? filterInfo.asc_getIsAutoFilter() : null;
                if (this._state.filter !== val) {
                    toolbar.btnsSetAutofilter.toggle(val===true, true);
                    this._state.filter = val;
                }
                need_disable =  this._state.controlsdisabled.filters || (val===null);
                toolbar.lockToolbar(SSE.enumLock.ruleFilter, need_disable,
                            { array: toolbar.btnsSetAutofilter.concat(toolbar.btnCustomSort, toolbar.btnTableTemplate, toolbar.btnInsertTable, toolbar.btnRemoveDuplicates, toolbar.btnDataValidation) });

                toolbar.lockToolbar(SSE.enumLock.tableHasSlicer, filterInfo && filterInfo.asc_getIsSlicerAdded(), { array: toolbar.btnsSetAutofilter });

                need_disable = (selectionType !== Asc.c_oAscSelectionType.RangeSlicer) && (this._state.controlsdisabled.filters || (val===null));
                toolbar.lockToolbar(SSE.enumLock.cantSort, need_disable, { array: toolbar.btnsSortDown.concat(toolbar.btnsSortUp) });

                val = (formatTableInfo) ? formatTableInfo.asc_getTableStyleName() : null;
                if (this._state.tablestylename !== val && this.toolbar.mnuTableTemplatePicker) {
                    val = this.toolbar.mnuTableTemplatePicker.store.findWhere({name: val});
                    if (val) {
                        this.toolbar.mnuTableTemplatePicker.selectRecord(val);
                        this._state.tablestylename = val.get('name');
                    } else {
                        toolbar.mnuTableTemplatePicker.deselectAll();
                        this._state.tablestylename = null;
                    }
                }

                need_disable =  this._state.controlsdisabled.filters || !filterInfo || (filterInfo.asc_getIsApplyAutoFilter()!==true);
                toolbar.lockToolbar(SSE.enumLock.ruleDelFilter, need_disable, {array: toolbar.btnsClearAutofilter});

                var old_name = this._state.tablename;
                this._state.tablename = (formatTableInfo) ? formatTableInfo.asc_getTableName() : undefined;

                var old_applied = this._state.filterapplied;
                this._state.filterapplied = this._state.filter && filterInfo.asc_getIsApplyAutoFilter();

                if (this._state.tablename !== old_name || this._state.filterapplied !== old_applied)
                    this.getApplication().getController('Statusbar').onApiFilterInfo(!need_disable);

                this._state.multiselect = info.asc_getMultiselect();
                toolbar.lockToolbar(SSE.enumLock.multiselect, this._state.multiselect, { array: [toolbar.btnTableTemplate, toolbar.btnInsertHyperlink, toolbar.btnInsertTable]});

                this._state.inpivot = !!info.asc_getPivotTableInfo();
                toolbar.lockToolbar(SSE.enumLock.editPivot, this._state.inpivot, { array: toolbar.btnsSetAutofilter.concat(toolbar.btnCustomSort,
                                                                                          toolbar.btnMerge, toolbar.btnInsertHyperlink, toolbar.btnInsertTable, toolbar.btnRemoveDuplicates, toolbar.btnDataValidation)});
                toolbar.lockToolbar(SSE.enumLock.noSlicerSource, !(this._state.inpivot || formatTableInfo), { array: [toolbar.btnInsertSlicer]});

                need_disable = !this.appConfig.canModifyFilter;
                toolbar.lockToolbar(SSE.enumLock.cantModifyFilter, need_disable, { array: toolbar.btnsSetAutofilter.concat(toolbar.btnsSortDown, toolbar.btnsSortUp, toolbar.btnCustomSort, toolbar.btnTableTemplate,
                                                                                          toolbar.btnClearStyle.menu.items[0], toolbar.btnClearStyle.menu.items[2], toolbar.btnInsertTable, toolbar.btnRemoveDuplicates, toolbar.btnDataValidation)});

            }

            val = xfs.asc_getNumFormatInfo();
            if (val) {
				this._state.numformat = xfs.asc_getNumFormat();
				this._state.numformatinfo = val;
				val = val.asc_getType();
				if (this._state.numformattype !== val) {
					toolbar.cmbNumberFormat.setValue(val, toolbar.txtCustom);
					this._state.numformattype = val;
				}
            }

            val = xfs.asc_getAngle();
            if (this._state.angle !== val) {
                toolbar.btnTextOrient.menu.clearAll();
                switch(val) {
                    case 45:    toolbar.btnTextOrient.menu.items[1].setChecked(true, true); break;
                    case -45:   toolbar.btnTextOrient.menu.items[2].setChecked(true, true); break;
                    case 255:   toolbar.btnTextOrient.menu.items[3].setChecked(true, true); break;
                    case 90:    toolbar.btnTextOrient.menu.items[4].setChecked(true, true); break;
                    case -90:   toolbar.btnTextOrient.menu.items[5].setChecked(true, true); break;
                    case 0:     toolbar.btnTextOrient.menu.items[0].setChecked(true, true); break;
                }
                this._state.angle = val;
            }

            val = info.asc_getStyleName();
            if (this._state.prstyle != val && !this.toolbar.listStyles.isDisabled()) {
                var listStyle = this.toolbar.listStyles,
                    listStylesVisible = (listStyle.rendered);

                if (listStylesVisible) {
                    listStyle.suspendEvents();
                    var styleRec = listStyle.menuPicker.store.findWhere({
                        name: val
                    });
                    this._state.prstyle = (listStyle.menuPicker.store.length>0) ? val : undefined;

                    listStyle.menuPicker.selectRecord(styleRec);
                    listStyle.resumeEvents();
                }
            }

            var selCol = selectionType==Asc.c_oAscSelectionType.RangeCol,
                selRow = selectionType==Asc.c_oAscSelectionType.RangeRow,
                selMax = selectionType==Asc.c_oAscSelectionType.RangeMax;

            need_disable = selRow || selMax && this._state.wsLock || this._state.wsProps['InsertColumns'];
            toolbar.btnAddCell.menu.items[3].setDisabled(need_disable);

            need_disable = selRow || selMax && this._state.wsLock || !selCol && this._state.wsLock || this._state.wsProps['DeleteColumns'];
            toolbar.btnDeleteCell.menu.items[3].setDisabled(need_disable);

            need_disable = selCol || selMax && this._state.wsLock || this._state.wsProps['InsertRows'];
            toolbar.btnAddCell.menu.items[2].setDisabled(need_disable);

            need_disable = selCol || selMax && this._state.wsLock || !selRow && this._state.wsLock || this._state.wsProps['DeleteRows'];
            toolbar.btnDeleteCell.menu.items[2].setDisabled(need_disable);

            val = filterInfo && filterInfo.asc_getIsApplyAutoFilter();
            need_disable = selRow || val || !(selCol || selMax) && this._state.wsLock || selCol && this._state.wsProps['InsertColumns'] || selMax && this._state.wsProps['InsertColumns'] && this._state.wsProps['InsertRows'];
            toolbar.btnAddCell.menu.items[0].setDisabled(need_disable);

            need_disable = selRow || val || !(selCol || selMax) && this._state.wsLock || selCol && this._state.wsProps['DeleteColumns'] || selMax && this._state.wsProps['DeleteColumns'] && this._state.wsProps['DeleteRows'];
            toolbar.btnDeleteCell.menu.items[0].setDisabled(need_disable);

            need_disable = selCol || val || !(selRow || selMax) && this._state.wsLock || selRow && this._state.wsProps['InsertRows'] || selMax && this._state.wsProps['InsertColumns'] && this._state.wsProps['InsertRows'];
            toolbar.btnAddCell.menu.items[1].setDisabled(need_disable);

            need_disable = selCol || val || !(selRow || selMax) && this._state.wsLock || selRow && this._state.wsProps['DeleteRows'] || selMax && this._state.wsProps['DeleteColumns'] && this._state.wsProps['DeleteRows'];
            toolbar.btnDeleteCell.menu.items[1].setDisabled(need_disable);

            var items = toolbar.btnAddCell.menu.items,
                enabled = false;
            for (var i=0; i<4; i++) {
                !items[i].isDisabled() && (enabled = true);
            }
            toolbar.lockToolbar(SSE.enumLock.itemsDisabled, !enabled, {array: [toolbar.btnAddCell]});

            items = me.toolbar.btnDeleteCell.menu.items;
            enabled = false;
            for (var i=0; i<4; i++) {
                !items[i].isDisabled() && (enabled = true);
            }
            toolbar.lockToolbar(SSE.enumLock.itemsDisabled, !enabled, {array: [toolbar.btnDeleteCell]});

            // info.asc_getComments()===null - has comment, but no permissions to view it
            toolbar.lockToolbar(SSE.enumLock.commentLock, (selectionType == Asc.c_oAscSelectionType.RangeCells) && (!info.asc_getComments() || info.asc_getComments().length>0 || info.asc_getLocked()) ||
                                                          this.toolbar.mode.compatibleFeatures && (selectionType != Asc.c_oAscSelectionType.RangeCells),
                                { array: this.btnsComment });

            toolbar.lockToolbar(SSE.enumLock.headerLock, info.asc_getLockedHeaderFooter(), {array: this.toolbar.btnsEditHeader});
        },

        onApiSelectionChangedRestricted: function(info) {
            if (!this.appConfig.isRestrictedEdit) return;

            var selectionType = info.asc_getSelectionType();
            this.toolbar.lockToolbar(SSE.enumLock.commentLock, (selectionType == Asc.c_oAscSelectionType.RangeCells) && (!info.asc_getComments() || info.asc_getComments().length>0 || info.asc_getLocked()) ||
                                    this.appConfig && this.appConfig.compatibleFeatures && (selectionType != Asc.c_oAscSelectionType.RangeCells),
                                    { array: this.btnsComment });
            this.toolbar.lockToolbar(SSE.enumLock['Objects'], !!this._state.wsProps['Objects'], { array: this.btnsComment });
        },

        onApiSelectionChanged_DiagramEditor: function(info) {
            if ( !this.editMode || this.api.isCellEdited || this.api.isRangeSelection) return;

            var me = this;
            var _disableEditOptions = function(seltype, coauth_disable) {
                var is_chart_text = seltype == Asc.c_oAscSelectionType.RangeChartText,
                    is_chart = seltype == Asc.c_oAscSelectionType.RangeChart,
                    is_shape_text = seltype == Asc.c_oAscSelectionType.RangeShapeText,
                    is_shape = seltype == Asc.c_oAscSelectionType.RangeShape,
                    is_image = seltype == Asc.c_oAscSelectionType.RangeImage || seltype == Asc.c_oAscSelectionType.RangeSlicer,
                    is_mode_2 = is_shape_text || is_shape || is_chart_text || is_chart,
                    is_objLocked = false;

                if ( !(is_mode_2 || is_image) &&
                        me._state.selection_type === seltype &&
                            me._state.coauthdisable === coauth_disable )
                    return (seltype === Asc.c_oAscSelectionType.RangeImage);

                if ( is_mode_2 ) {
                    var selectedObjects = me.api.asc_getGraphicObjectProps();
                    is_objLocked = selectedObjects.some( function(object) {
                        return object.asc_getObjectType() == Asc.c_oAscTypeSelectElement.Image && object.asc_getObjectValue().asc_getLocked();
                    } );
                }

                var _set = SSE.enumLock;
                var type = seltype;
                switch ( seltype ) {
                case Asc.c_oAscSelectionType.RangeSlicer:
                case Asc.c_oAscSelectionType.RangeImage: type = _set.selImage; break;
                case Asc.c_oAscSelectionType.RangeShape: type = _set.selShape; break;
                case Asc.c_oAscSelectionType.RangeShapeText: type = _set.selShapeText; break;
                case Asc.c_oAscSelectionType.RangeChart: type = _set.selChart; break;
                case Asc.c_oAscSelectionType.RangeChartText: type = _set.selChartText; break;
                }

                me.toolbar.lockToolbar(type, type != seltype, {
                    clear: [_set.selImage, _set.selChart, _set.selChartText, _set.selShape, _set.selShapeText, _set.coAuth]
                });

                me.toolbar.lockToolbar(SSE.enumLock.coAuthText, is_objLocked);

                return is_image;
            };

            var selectionType = info.asc_getSelectionType(),
                xfs = info.asc_getXfs(),
                coauth_disable = false;

            if ( _disableEditOptions(selectionType, coauth_disable) ) return;

            var need_disable = (selectionType === Asc.c_oAscSelectionType.RangeCells || selectionType === Asc.c_oAscSelectionType.RangeCol ||
                                selectionType === Asc.c_oAscSelectionType.RangeRow || selectionType === Asc.c_oAscSelectionType.RangeMax);
            this.toolbar.lockToolbar( SSE.enumLock.selRange, need_disable, {array:[this.toolbar.btnEditChartData, this.toolbar.btnEditChartType]} );

            if (selectionType == Asc.c_oAscSelectionType.RangeChart || selectionType == Asc.c_oAscSelectionType.RangeChartText)
                return;

            var val = xfs.asc_getNumFormatInfo();
            if ( val ) {
                this._state.numformat = xfs.asc_getNumFormat();
                this._state.numformatinfo = val;
                val = val.asc_getType();
                if (this._state.numformattype !== val) {
                    me.toolbar.cmbNumberFormat.setValue(val, me.toolbar.txtCustom);
                    this._state.numformattype = val;
                }
            }
        },

        onApiSelectionChanged_MailMergeEditor: function(info) {
            if ( !this.editMode || this.api.isCellEdited || this.api.isRangeSelection) return;

            var me = this;
            var _disableEditOptions = function(seltype, coauth_disable) {
                var is_chart_text = seltype == Asc.c_oAscSelectionType.RangeChartText,
                    is_chart = seltype == Asc.c_oAscSelectionType.RangeChart,
                    is_shape_text = seltype == Asc.c_oAscSelectionType.RangeShapeText,
                    is_shape = seltype == Asc.c_oAscSelectionType.RangeShape,
                    is_image = seltype == Asc.c_oAscSelectionType.RangeImage || seltype == Asc.c_oAscSelectionType.RangeSlicer,
                    is_mode_2 = is_shape_text || is_shape || is_chart_text || is_chart,
                    is_objLocked = false;

                if (!(is_mode_2 || is_image) &&
                        me._state.selection_type === seltype &&
                            me._state.coauthdisable === coauth_disable)
                    return seltype === Asc.c_oAscSelectionType.RangeImage;

                if ( is_mode_2 ) {
                    var selectedObjects = me.api.asc_getGraphicObjectProps();
                    is_objLocked = selectedObjects.some(function (object) {
                        return object.asc_getObjectType() == Asc.c_oAscTypeSelectElement.Image && object.asc_getObjectValue().asc_getLocked();
                    });
                }

                me.toolbar.lockToolbar(SSE.enumLock.coAuthText, is_objLocked);

                return is_image;
            };

            var selectionType = info.asc_getSelectionType(),
                coauth_disable = false,
                editOptionsDisabled = _disableEditOptions(selectionType, coauth_disable),
                val, need_disable = false;

            if (editOptionsDisabled) return;
            if (selectionType == Asc.c_oAscSelectionType.RangeChart || selectionType == Asc.c_oAscSelectionType.RangeChartText)
                return;

            if ( !me.toolbar.mode.isEditDiagram ) {
                var filterInfo = info.asc_getAutoFilterInfo();

                val = filterInfo ? filterInfo.asc_getIsAutoFilter() : null;
                if ( this._state.filter !== val ) {
                    me.toolbar.btnSetAutofilter.toggle(val===true, true);
                    this._state.filter = val;
                }

                need_disable =  this._state.controlsdisabled.filters || (val===null);
                me.toolbar.lockToolbar(SSE.enumLock.ruleFilter, need_disable,
                    { array: [me.toolbar.btnSetAutofilter, me.toolbar.btnSortDown, me.toolbar.btnSortUp] });

                need_disable =  this._state.controlsdisabled.filters || !filterInfo || (filterInfo.asc_getIsApplyAutoFilter()!==true);
                me.toolbar.lockToolbar(SSE.enumLock.ruleDelFilter, need_disable, {array: [me.toolbar.btnClearAutofilter]});
            }
        },

        onApiStyleChange: function() {
            this.toolbar.btnCopyStyle.toggle(false, true);
            this.modeAlwaysSetStyle = false;
        },

        updateThemeColors: function() {
            var updateColors = function(picker, defaultColor) {
                if (picker) {
                    var clr;

                    var effectcolors = Common.Utils.ThemeColor.getEffectColors();
                    for (var i = 0; i < effectcolors.length; i++) {
                        if (typeof(picker.currentColor) == 'object' &&
                            clr === undefined &&
                            picker.currentColor.effectId == effectcolors[i].effectId)
                            clr = effectcolors[i];
                    }

                    picker.updateColors(effectcolors, Common.Utils.ThemeColor.getStandartColors());
                    if (picker.currentColor === undefined) {
                        picker.currentColor = defaultColor;
                    } else if ( clr!==undefined ) {
                        picker.currentColor = clr;
                    }
                }
            };

            updateColors(this.toolbar.mnuTextColorPicker, Common.Utils.ThemeColor.getStandartColors()[1]);
            if (this.toolbar.btnTextColor.currentColor === undefined || !this.toolbar.btnTextColor.currentColor.isAuto) {
                this.toolbar.btnTextColor.currentColor=Common.Utils.ThemeColor.getStandartColors()[1];
                this.toolbar.btnTextColor.setColor(this.toolbar.btnTextColor.currentColor);
            }

            updateColors(this.toolbar.mnuBackColorPicker, Common.Utils.ThemeColor.getStandartColors()[3]);
            if (this.toolbar.btnBackColor.currentColor === undefined) {
                this.toolbar.btnBackColor.currentColor=Common.Utils.ThemeColor.getStandartColors()[3];
            } else
                this.toolbar.btnBackColor.currentColor = this.toolbar.mnuBackColorPicker.currentColor.color || this.toolbar.mnuBackColorPicker.currentColor;
            this.toolbar.btnBackColor.setColor(this.toolbar.btnBackColor.currentColor);

            if (this._state.clrtext_asccolor!==undefined || this._state.clrshd_asccolor!==undefined) {
                this._state.clrtext = undefined;
                this._state.clrback = undefined;
                this.onApiSelectionChanged(this.api.asc_getCellInfo());
            }

            this._state.clrtext_asccolor = undefined;
            this._state.clrshd_asccolor = undefined;

            if (this.toolbar.mnuBorderColorPicker) {
                updateColors(this.toolbar.mnuBorderColorPicker, {color: '000', isAuto: true});
                var currentColor = this.toolbar.mnuBorderColorPicker.currentColor;
                if (currentColor && currentColor.isAuto) {
                    var clr_item = this.toolbar.btnBorders.menu.$el.find('#id-toolbar-menu-auto-bordercolor > a');
                    !clr_item.hasClass('selected') && clr_item.addClass('selected');
                }
                this.toolbar.btnBorders.options.borderscolor = currentColor.color || currentColor;
                $('#id-toolbar-mnu-item-border-color > a .menu-item-icon').css('border-color', '#' + this.toolbar.btnBorders.options.borderscolor);
            }
        },

        hideElements: function(opts) {
            if (!_.isUndefined(opts.compact)) {
                this.onChangeViewMode(opts.compact);
            }

            if (!_.isUndefined(opts.formula)) {
                var cellEditor  = this.getApplication().getController('CellEditor').getView('CellEditor');
                cellEditor && cellEditor.setVisible(!opts.formula);

                Common.NotificationCenter.trigger('layout:changed', 'celleditor', opts.formula?'hidden':'showed');
            }

            if (!_.isUndefined(opts.headings)) {
                if (this.api) {
                    this.api.asc_setDisplayHeadings(!opts.headings);
                }
            }

            if (!_.isUndefined(opts.gridlines)) {
                if (this.api) {
					this.api.asc_setDisplayGridlines(!opts.gridlines);
                }
            }

            if (!_.isUndefined(opts.freezepanes)) {
                if (this.api) {
                    this.api.asc_freezePane();
                }
            }

            Common.NotificationCenter.trigger('edit:complete', this.toolbar);
        },

        onApiAutoShapes: function() {
            var me = this;
            var onShowBefore = function(menu) {
                me.fillAutoShapes();
                menu.off('show:before', onShowBefore);
            };
            me.toolbar.btnInsertShape.menu.on('show:before', onShowBefore);
        },

        fillAutoShapes: function() {
            var me = this;

            var menuitem = new Common.UI.MenuItem({
                template: _.template('<div id="id-toolbar-menu-insertshape" class="menu-insertshape"></div>')
            });
            me.toolbar.btnInsertShape.menu.addItem(menuitem);

            var recents = Common.localStorage.getItem('sse-recent-shapes');

            var shapePicker = new Common.UI.DataViewShape({
                el: $('#id-toolbar-menu-insertshape'),
                itemTemplate: _.template('<div class="item-shape" id="<%= id %>"><svg width="20" height="20" class=\"icon\"><use xlink:href=\"#svg-icon-<%= data.shapeType %>\"></use></svg></div>'),
                groups: me.getApplication().getCollection('ShapeGroups'),
                parentMenu: me.toolbar.btnInsertShape.menu,
                restoreHeight: 640,
                textRecentlyUsed: me.textRecentlyUsed,
                recentShapes: recents ? JSON.parse(recents) : null
            });
            shapePicker.on('item:click', function(picker, item, record, e) {
                if (me.api) {
                    if (record) {
                        me._addAutoshape(true, record.get('data').shapeType);
                        me._isAddingShape = true;
                    }

                    if (me.toolbar.btnInsertText.pressed) {
                        me.toolbar.btnInsertText.toggle(false, true);
                    }
                    if (e.type !== 'click')
                        me.toolbar.btnInsertShape.menu.hide();
                    Common.NotificationCenter.trigger('edit:complete', me.toolbar, me.toolbar.btnInsertShape);
                    Common.component.Analytics.trackEvent('ToolBar', 'Add Shape');
                }
            });
        },

        fillEquations: function() {
            if (!this.toolbar.btnInsertEquation.rendered || this.toolbar.btnInsertEquation.menu.items.length>0) return;

            var me = this, equationsStore = this.getApplication().getCollection('EquationGroups');

            me.toolbar.btnInsertEquation.menu.removeAll();
            var onShowAfter = function(menu) {
                for (var i = 0; i < equationsStore.length; ++i) {
                    var equationPicker = new Common.UI.DataViewSimple({
                        el: $('#id-toolbar-menu-equationgroup' + i),
                        parentMenu: menu.items[i].menu,
                        store: equationsStore.at(i).get('groupStore'),
                        scrollAlwaysVisible: true,
                        itemTemplate: _.template(
                            '<div class="item-equation">' +
                                '<div class="equation-icon" style="background-position:<%= posX %>px <%= posY %>px;width:<%= width %>px;height:<%= height %>px;" id="<%= id %>"></div>' +
                            '</div>')
                    });
                    equationPicker.on('item:click', function(picker, item, record, e) {
                        if (me.api) {
                            if (record)
                                me.api.asc_AddMath(record.get('data').equationType);

                            if (me.toolbar.btnInsertText.pressed) {
                                me.toolbar.btnInsertText.toggle(false, true);
                            }
                            if (me.toolbar.btnInsertShape.pressed) {
                                me.toolbar.btnInsertShape.toggle(false, true);
                            }

                            if (e.type !== 'click')
                                me.toolbar.btnInsertEquation.menu.hide();
                            Common.NotificationCenter.trigger('edit:complete', me.toolbar, me.toolbar.btnInsertEquation);
                            Common.component.Analytics.trackEvent('ToolBar', 'Add Equation');
                        }
                    });
                }
                menu.off('show:after', onShowAfter);
            };
            me.toolbar.btnInsertEquation.menu.on('show:after', onShowAfter);

            for (var i = 0; i < equationsStore.length; ++i) {
                var equationGroup = equationsStore.at(i);
                var menuItem = new Common.UI.MenuItem({
                    caption: equationGroup.get('groupName'),
                    menu: new Common.UI.Menu({
                        menuAlign: 'tl-tr',
                        items: [
                            { template: _.template('<div id="id-toolbar-menu-equationgroup' + i +
                                '" class="menu-shape" style="width:' + (equationGroup.get('groupWidth') + 8) + 'px; ' +
                                equationGroup.get('groupHeight') + 'margin-left:5px;"></div>') }
                        ]
                    })
                });
                me.toolbar.btnInsertEquation.menu.addItem(menuItem);
            }
        },

        onInsertEquationClick: function() {
            if (this.api) {
                this.api.asc_AddMath();
                Common.component.Analytics.trackEvent('ToolBar', 'Add Equation');
            }
            Common.NotificationCenter.trigger('edit:complete', this.toolbar, this.toolbar.btnInsertEquation);
        },

        onInsertSymbolClick: function() {
            Common.NotificationCenter.trigger('protect:check', this.onInsertSymbolClickCallback, this, []);
        },

        onInsertSymbolClickCallback: function() {
            if (this.api) {
                var me = this,
                    selected = me.api.asc_GetSelectedText(),
                    win = new Common.Views.SymbolTableDialog({
                        api: me.api,
                        lang: me.toolbar.mode.lang,
                        type: 1,
                        special: true,
                        buttons: [{value: 'ok', caption: this.textInsert}, 'close'],
                        font: selected && selected.length>0 ? me.api.asc_getCellInfo().asc_getXfs().asc_getFontName() : undefined,
                        symbol: selected && selected.length>0 ? selected.charAt(0) : undefined,
                        handler: function(dlg, result, settings) {
                            if (result == 'ok') {
                                me.api.asc_insertSymbol(settings.font ? settings.font : me.api.asc_getCellInfo().asc_getXfs().asc_getFontName(), settings.code, settings.special);
                            } else
                                Common.NotificationCenter.trigger('edit:complete', me.toolbar);
                        }
                    });
                win.show();
                win.on('symbol:dblclick', function(cmp, result, settings) {
                    me.api.asc_insertSymbol(settings.font ? settings.font : me.api.asc_getCellInfo().asc_getXfs().asc_getFontName(), settings.code, settings.special);
                });
            }
        },

        onInsertSlicerClick: function() {
            var me = this,
                props = me.api.asc_beforeInsertSlicer();
            if (props) {
                (new SSE.Views.SlicerAddDialog({
                    props: props,
                    handler: function (result, settings) {
                        if (me && me.api && result == 'ok') {
                            me.api.asc_insertSlicer(settings);
                        }
                        Common.NotificationCenter.trigger('edit:complete', me.toolbar);
                    }
                })).show();
            }
        },

        onApiMathTypes: function(equation) {
            this._equationTemp = equation;
            var me = this;
            var onShowBefore = function(menu) {
                me.onMathTypes(me._equationTemp);
                me.toolbar.btnInsertEquation.menu.off('show:before', onShowBefore);
            };
            me.toolbar.btnInsertEquation.menu.on('show:before', onShowBefore);
        },

        onMathTypes: function(equation) {
            var equationgrouparray = [],
                equationsStore = this.getCollection('EquationGroups');

            equationsStore.reset();

            // equations groups

            var c_oAscMathMainTypeStrings = {};

            // [translate, count cells, scroll]

            c_oAscMathMainTypeStrings[Common.define.c_oAscMathMainType.Symbol       ] = [this.textSymbols, 11];
            c_oAscMathMainTypeStrings[Common.define.c_oAscMathMainType.Fraction     ] = [this.textFraction, 4];
            c_oAscMathMainTypeStrings[Common.define.c_oAscMathMainType.Script       ] = [this.textScript, 4];
            c_oAscMathMainTypeStrings[Common.define.c_oAscMathMainType.Radical      ] = [this.textRadical, 4];
            c_oAscMathMainTypeStrings[Common.define.c_oAscMathMainType.Integral     ] = [this.textIntegral, 3, true];
            c_oAscMathMainTypeStrings[Common.define.c_oAscMathMainType.LargeOperator] = [this.textLargeOperator, 5, true];
            c_oAscMathMainTypeStrings[Common.define.c_oAscMathMainType.Bracket      ] = [this.textBracket, 4, true];
            c_oAscMathMainTypeStrings[Common.define.c_oAscMathMainType.Function     ] = [this.textFunction, 3, true];
            c_oAscMathMainTypeStrings[Common.define.c_oAscMathMainType.Accent       ] = [this.textAccent, 4];
            c_oAscMathMainTypeStrings[Common.define.c_oAscMathMainType.LimitLog     ] = [this.textLimitAndLog, 3];
            c_oAscMathMainTypeStrings[Common.define.c_oAscMathMainType.Operator     ] = [this.textOperator, 4];
            c_oAscMathMainTypeStrings[Common.define.c_oAscMathMainType.Matrix       ] = [this.textMatrix, 4, true];

            // equations sub groups

            // equations types

            var translationTable = {}, name = '', translate = '';
            for (name in Common.define.c_oAscMathType) {
                if (Common.define.c_oAscMathType.hasOwnProperty(name)) {
                    var arr = name.split('_');
                    if (arr.length==2 && arr[0]=='Symbol') {
                        translate = 'txt' + arr[0] + '_' + arr[1].toLocaleLowerCase();
                    } else
                        translate = 'txt' + name;
                    translationTable[Common.define.c_oAscMathType[name]] = this[translate];
                }
            }
            var i,id = 0, count = 0, length = 0, width = 0, height = 0, store = null, list = null, eqStore = null, eq = null, data;

            if (equation) {
                data = equation.get_Data();
                count = data.length;
                if (count) {
                    for (var j = 0; j < count; ++j) {
                        var group = data[j];
                        id = group.get_Id();
                        width = group.get_W();
                        height = group.get_H();

                        store = new Backbone.Collection([], {
                            model: SSE.Models.EquationModel
                        });

                        if (store) {
                            var allItemsCount = 0, itemsCount = 0, ids = 0, arr = [];
                            length = group.get_Data().length;
                            for (i = 0; i < length; ++i) {
                                eqStore = group.get_Data()[i];
                                itemsCount = eqStore.get_Data().length;
                                for (var p = 0; p < itemsCount; ++p) {
                                    eq = eqStore.get_Data()[p];
                                    ids = eq.get_Id();

                                    translate = '';

                                    if (translationTable.hasOwnProperty(ids)) {
                                        translate = translationTable[ids];
                                    }
                                    arr.push({
                                        data            : {equationType: ids},
                                        tip             : translate,
                                        allowSelected   : true,
                                        selected        : false,
                                        width           : eqStore.get_W(),
                                        height          : eqStore.get_H(),
                                        posX            : -eq.get_X(),
                                        posY            : -eq.get_Y()
                                    });
                                }

                                allItemsCount += itemsCount;
                            }
                            store.add(arr);
                            width = c_oAscMathMainTypeStrings[id][1] * (width + 10);  // 4px margin + 4px margin + 1px border + 1px border

                            var normHeight = parseInt(370 / (height + 10)) * (height + 10);
                            equationgrouparray.push({
                                groupName   : c_oAscMathMainTypeStrings[id][0],
                                groupStore  : store,
                                groupWidth  : width,
                                groupHeight : c_oAscMathMainTypeStrings[id][2] ? ' height:'+ normHeight +'px!important; ' : ''
                            });
                        }
                    }
                    equationsStore.add(equationgrouparray);
                    this.fillEquations();
                }
            }
        },

        attachToControlEvents: function() {
//            this.control({
//                'menu[action=table-templates]':{
//                    select: this._onMenuTableTemplate,
//                    itemmouseenter: function(obj, record, item, index, event, eOpts) {
//                        if (obj.tooltip) obj.tooltip.close();
//                        obj.tooltip = Ext.create('Ext.tip.ToolTip', {
//                            closeAction     : 'destroy',
//                            dismissDelay    : 2000,
//                            html            : record.get('caption')
//                        });
//                        var xy = event.getXY();
//                        obj.tooltip.showAt([xy[0]+10,xy[1]+10]);
//                    },
//                    itemmouseleave: function(obj, record, item, index, e, eOpts) {
//                        if (obj.tooltip) obj.tooltip.close();
//                    },
//                    hide: function() {
//                        this.getToolbar().fireEvent('editcomplete', this.getToolbar());
//                    }
//                },
//                'menu[action=number-format]': {
//                    click: this._handleNumberFormatMenu
//                }
//            });
        },

        _disableEditOptions: function(seltype, coauth_disable) {
            if (this.api.isCellEdited) return true;
            if (this.api.isRangeSelection) return true;

            var toolbar = this.toolbar,
                is_chart_text   = seltype == Asc.c_oAscSelectionType.RangeChartText,
                is_chart        = seltype == Asc.c_oAscSelectionType.RangeChart,
                is_shape_text   = seltype == Asc.c_oAscSelectionType.RangeShapeText,
                is_shape        = seltype == Asc.c_oAscSelectionType.RangeShape,
                is_image        = seltype == Asc.c_oAscSelectionType.RangeImage,
                is_slicer       = seltype == Asc.c_oAscSelectionType.RangeSlicer,
                is_mode_2       = is_shape_text || is_shape || is_chart_text || is_chart || is_slicer,
                is_objLocked    = false,
<<<<<<< HEAD
                is_smartart_internal = false;
=======
                is_lockShape    = false,
                is_lockText = false;
>>>>>>> 37ae8429

            if (!(is_mode_2 || is_image) && this._state.selection_type===seltype && this._state.coauthdisable===coauth_disable) return (seltype===Asc.c_oAscSelectionType.RangeImage);

            if (is_mode_2) {
                var SelectedObjects = this.api.asc_getGraphicObjectProps();
                for (var i=0; i<SelectedObjects.length; ++i)
                {
                    if (SelectedObjects[i].asc_getObjectType() == Asc.c_oAscTypeSelectElement.Image) {
                        is_objLocked = is_objLocked || SelectedObjects[i].asc_getObjectValue().asc_getLocked();
<<<<<<< HEAD
                        var value = SelectedObjects[i].asc_getObjectValue(),
                            shapeProps = value ? value.asc_getShapeProperties() : null;
                        if (shapeProps) {
                            is_smartart_internal = shapeProps.asc_getFromSmartArtInternal();
                        }
=======
                        is_lockText = is_lockText || SelectedObjects[i].asc_getObjectValue().asc_getProtectionLockText();
                        is_lockShape = is_lockShape || SelectedObjects[i].asc_getObjectValue().asc_getProtectionLocked();
>>>>>>> 37ae8429
                    }
                }
                this._state.is_lockText = is_lockText;
                this._state.is_lockShape = is_lockShape;
            }

            if ( coauth_disable ) {
                toolbar.lockToolbar(SSE.enumLock.coAuth, coauth_disable);
            } else {
                var _set = SSE.enumLock;
                var type = seltype;
                switch (seltype) {
                case Asc.c_oAscSelectionType.RangeImage:        type = _set.selImage; break;
                case Asc.c_oAscSelectionType.RangeShape:        type = _set.selShape; break;
                case Asc.c_oAscSelectionType.RangeShapeText:    type = _set.selShapeText; break;
                case Asc.c_oAscSelectionType.RangeChart:        type = _set.selChart; break;
                case Asc.c_oAscSelectionType.RangeChartText:    type = _set.selChartText; break;
                case Asc.c_oAscSelectionType.RangeSlicer:       type = _set.selSlicer; break;
                }

                if ( !this.appConfig.isEditDiagram && !this.appConfig.isEditMailMerge )
                    toolbar.lockToolbar(type, type != seltype, {
                        array: [
                            toolbar.btnClearStyle.menu.items[1],
                            toolbar.btnClearStyle.menu.items[2],
                            toolbar.btnClearStyle.menu.items[3],
                            toolbar.btnClearStyle.menu.items[4]
                        ],
                        merge: true,
                        clear: [_set.selImage, _set.selChart, _set.selChartText, _set.selShape, _set.selShapeText, _set.selSlicer, _set.coAuth]
                    });

                toolbar.lockToolbar(SSE.enumLock.coAuthText, is_objLocked);
                toolbar.lockToolbar(SSE.enumLock.coAuthText, is_objLocked && (seltype==Asc.c_oAscSelectionType.RangeChart || seltype==Asc.c_oAscSelectionType.RangeChartText), { array: [toolbar.btnInsertChart] } );
                toolbar.lockToolbar(SSE.enumLock.inSmartartInternal, is_smartart_internal);
            }

            this._state.controlsdisabled.filters = is_image || is_mode_2 || coauth_disable;

            if (is_image || is_mode_2 || coauth_disable) {
                if ( toolbar.listStyles ) {
                    toolbar.listStyles.suspendEvents();
                    toolbar.listStyles.menuPicker.selectRecord(null);
                    toolbar.listStyles.resumeEvents();
                }

                this._state.prstyle = undefined;
            }

            this._state.selection_type = seltype;
            this._state.coauthdisable = coauth_disable; // need to redisable coAuthControls
            return is_image;
        },

        _getApiTextSize: function() {
            var cellInfo = this.api.asc_getCellInfo();
            return cellInfo ? cellInfo.asc_getXfs().asc_getFontSize() : 12;
        },

        _setTableFormat: function(fmtname) {
            var me = this;

            if (me.api.isRangeSelection !== true) {
                if (!me.api.asc_getCellInfo().asc_getFormatTableInfo()) {
                    var handlerDlg = function(dlg, result) {
                        if (result == 'ok') {
                            me._state.filter = undefined;
                            me.api.asc_setSelectionDialogMode(Asc.c_oAscSelectionDialogType.None);

                            if (me._state.tablename)
                                me.api.asc_changeAutoFilter(me._state.tablename, Asc.c_oAscChangeFilterOptions.style, fmtname);
                            else {
                                var settings = dlg.getSettings();
                                if (settings.selectionType == Asc.c_oAscSelectionType.RangeMax || settings.selectionType == Asc.c_oAscSelectionType.RangeRow ||
                                    settings.selectionType == Asc.c_oAscSelectionType.RangeCol)
                                    Common.UI.warning({
                                        title: me.textLongOperation,
                                        msg: me.warnLongOperation,
                                        buttons: ['ok', 'cancel'],
                                        callback: function(btn) {
                                            if (btn == 'ok')
                                                setTimeout(function() {
                                                    me.toolbar.fireEvent('inserttable', me.toolbar);
                                                    me.api.asc_addAutoFilter(fmtname, settings.range);
                                                }, 1);
                                            Common.NotificationCenter.trigger('edit:complete', me.toolbar);
                                        }
                                    });
                                else {
                                    me.toolbar.fireEvent('inserttable', me.toolbar);
                                    me.api.asc_addAutoFilter(fmtname, settings.range);
                                }
                            }
                        }

                        Common.NotificationCenter.trigger('edit:complete', me.toolbar);
                    };

                    var win = new SSE.Views.TableOptionsDialog({
                        handler: handlerDlg
                    });

                    win.show();
                    win.setSettings({
                        api     : me.api,
                        selectionType: me.api.asc_getCellInfo().asc_getSelectionType()
                    });
                } else {
                    me._state.filter = undefined;
                    if (me._state.tablename)
                        me.api.asc_changeAutoFilter(me._state.tablename, Asc.c_oAscChangeFilterOptions.style, fmtname);
                    else {
                        var selectionType = me.api.asc_getCellInfo().asc_getSelectionType();
                        if (selectionType == Asc.c_oAscSelectionType.RangeMax || selectionType == Asc.c_oAscSelectionType.RangeRow ||
                            selectionType == Asc.c_oAscSelectionType.RangeCol)
                            Common.UI.warning({
                                title: me.textLongOperation,
                                msg: me.warnLongOperation,
                                buttons: ['ok', 'cancel'],
                                callback: function(btn) {
                                    if (btn == 'ok')
                                        setTimeout(function() {
                                            me.toolbar.fireEvent('inserttable', me.toolbar);
                                            me.api.asc_addAutoFilter(fmtname);
                                        }, 1);
                                    Common.NotificationCenter.trigger('edit:complete', me.toolbar);
                                }
                            });
                        else {
                            me.toolbar.fireEvent('inserttable', me.toolbar);
                            me.api.asc_addAutoFilter(fmtname);
                        }
                    }
                }
            }
        },

        onHideMenus: function(e){
            Common.NotificationCenter.trigger('edit:complete', this.toolbar, {restorefocus:true});
        },

        onSetupCopyStyleButton: function () {
            this.modeAlwaysSetStyle = false;

            var me = this;

            Common.NotificationCenter.on({
                'edit:complete': function (cmp) {
                    if (me.api && me.modeAlwaysSetStyle && cmp!=='tab') {
                        me.api.asc_formatPainter(AscCommon.c_oAscFormatPainterState.kOff);
                        me.toolbar.btnCopyStyle.toggle(false, true);
                        me.modeAlwaysSetStyle = false;
                    }
                }
            });

            $(me.toolbar.btnCopyStyle.cmpEl).dblclick(function () {
                if (me.api) {
                    me.modeAlwaysSetStyle = true;
                    me.toolbar.btnCopyStyle.toggle(true, true);
                    me.api.asc_formatPainter(AscCommon.c_oAscFormatPainterState.kMultiple);
                }
            });
        },

        onCellsRange: function(status) {
            this.api.isRangeSelection = (status != Asc.c_oAscSelectionDialogType.None);
            this.onApiEditCell(this.api.isRangeSelection ? Asc.c_oAscCellEditorState.editStart : Asc.c_oAscCellEditorState.editEnd);

            var toolbar = this.toolbar;
            toolbar.lockToolbar(SSE.enumLock.selRangeEdit, this.api.isRangeSelection);

            this.setDisabledComponents([toolbar.btnUndo], this.api.isRangeSelection || !this.api.asc_getCanUndo());
            this.setDisabledComponents([toolbar.btnRedo], this.api.isRangeSelection || !this.api.asc_getCanRedo());

            this.onApiSelectionChanged(this.api.asc_getCellInfo());
        },

        onLockDefNameManager: function(state) {
            this._state.namedrange_locked = (state == Asc.c_oAscDefinedNameReason.LockDefNameManager);

            this.toolbar.lockToolbar(SSE.enumLock.printAreaLock, this.api.asc_isPrintAreaLocked(this.api.asc_getActiveWorksheetIndex()), {array: [this.toolbar.btnPrintArea]});
            this.toolbar.lockToolbar(SSE.enumLock.namedRangeLock, this._state.namedrange_locked, {array: [this.toolbar.btnPrintArea.menu.items[0], this.toolbar.btnPrintArea.menu.items[2]]});
        },

        onLockCFManager: function(index) {
            this._state.cf_locked[index] = true;
        },

        onUnLockCFManager: function(index) {
            this._state.cf_locked[index] = false;
        },

        activateControls: function() {
            this.toolbar.lockToolbar(SSE.enumLock.disableOnStart, false, {array: [this.toolbar.btnPrint]});
            this._state.activated = true;
        },

        DisableToolbar: function(disable, viewMode) {
            if (viewMode!==undefined) this.editMode = !viewMode;
            disable = disable || !this.editMode;

            var mask = $('.toolbar-mask');
            if (disable && mask.length>0 || !disable && mask.length==0) return;

            var toolbar = this.toolbar;
            toolbar.$el.find('.toolbar').toggleClass('masked', disable);

            this.toolbar.lockToolbar(SSE.enumLock.menuFileOpen, disable);
            if(disable) {
                mask = $("<div class='toolbar-mask'>").appendTo(toolbar.$el.find('.toolbar'));
                Common.util.Shortcuts.suspendEvents('command+l, ctrl+l, command+shift+l, ctrl+shift+l, command+k, ctrl+k, command+alt+h, ctrl+alt+h, command+1, ctrl+1');
            } else {
                mask.remove();
                Common.util.Shortcuts.resumeEvents('command+l, ctrl+l, command+shift+l, ctrl+shift+l, command+k, ctrl+k, command+alt+h, ctrl+alt+h, command+1, ctrl+1');
            }
        },

        applyFormulaSettings: function() {
            if (this.toolbar.btnInsertFormula && this.toolbar.btnInsertFormula.rendered) {
                var formulas = this.toolbar.btnInsertFormula.menu.items;
                for (var i=0; i<Math.min(4,formulas.length); i++) {
                    formulas[i].setCaption(this.api.asc_getFormulaLocaleName(formulas[i].value));
                }
            }
        },

        onAppShowed: function (config) {
            var me = this;
            me.appConfig = config;

            var compactview = !config.isEdit;
            if ( config.isEdit && !config.isEditDiagram && !config.isEditMailMerge ) {
                if ( Common.localStorage.itemExists("sse-compact-toolbar") ) {
                    compactview = Common.localStorage.getBool("sse-compact-toolbar");
                } else
                if ( config.customization && config.customization.compactToolbar )
                    compactview = true;
            }

            me.toolbar.render(_.extend({isCompactView: compactview}, config));

            if ( !config.isEditDiagram && !config.isEditMailMerge ) {
                var tab = {action: 'review', caption: me.toolbar.textTabCollaboration, layoutname: 'toolbar-collaboration', dataHintTitle: 'U'};
                var $panel = me.getApplication().getController('Common.Controllers.ReviewChanges').createToolbarPanel();
                if ($panel) {
                    me.toolbar.addTab(tab, $panel, 6);
                    me.toolbar.setVisible('review', (config.isEdit || config.canViewReview || config.canCoAuthoring && config.canComments) && Common.UI.LayoutManager.isElementVisible('toolbar-collaboration'));
                }
            }

            if ( config.isEdit ) {
                me.toolbar.setMode(config);

                me.toolbar.btnSave && me.toolbar.btnSave.on('disabled', _.bind(me.onBtnChangeState, me, 'save:disabled'));
                me.toolbar.btnUndo && me.toolbar.btnUndo.on('disabled', _.bind(me.onBtnChangeState, me, 'undo:disabled'));
                me.toolbar.btnRedo && me.toolbar.btnRedo.on('disabled', _.bind(me.onBtnChangeState, me, 'redo:disabled'));
                me.toolbar.btnPrint && me.toolbar.btnPrint.on('disabled', _.bind(me.onBtnChangeState, me, 'print:disabled'));
                me.toolbar.setApi(me.api);

                if ( !config.isEditDiagram && !config.isEditMailMerge ) {
                    var datatab = me.getApplication().getController('DataTab');
                    datatab.setApi(me.api).setConfig({toolbar: me});

                    datatab = datatab.getView('DataTab');
                    Array.prototype.push.apply(me.toolbar.lockControls, datatab.getButtons());
                    me.toolbar.btnsSortDown = datatab.getButtons('sort-down');
                    me.toolbar.btnsSortUp = datatab.getButtons('sort-up');
                    me.toolbar.btnsSetAutofilter = datatab.getButtons('set-filter');
                    me.toolbar.btnsClearAutofilter = datatab.getButtons('clear-filter');
                    me.toolbar.btnCustomSort = datatab.getButtons('sort-custom');
                    me.toolbar.btnRemoveDuplicates = datatab.getButtons('rem-duplicates');
                    me.toolbar.btnDataValidation = datatab.getButtons('data-validation');

                    var formulatab = me.getApplication().getController('FormulaDialog');
                    formulatab.setConfig({toolbar: me});
                    formulatab = formulatab.getView('FormulaTab');
                    me.toolbar.btnsFormula = formulatab.getButtons('formula');
                    var namedRange = formulatab.getButtons('range');
                    me.toolbar.itemsNamedRange = (namedRange && namedRange.menu && namedRange.menu.items) ? [namedRange.menu.items[0], namedRange.menu.items[1]] : [];
                    Array.prototype.push.apply(me.toolbar.lockControls, formulatab.getButtons());

                    if ( config.canFeaturePivot ) {
                        tab = {action: 'pivot', caption: me.textPivot, dataHintTitle: 'B'};
                        var pivottab = me.getApplication().getController('PivotTable');
                        pivottab.setApi(me.api).setConfig({toolbar: me});
                        $panel = pivottab.createToolbarPanel();
                        if ($panel) {
                            me.toolbar.addTab(tab, $panel, 5);
                            me.toolbar.setVisible('pivot', true);
                            Array.prototype.push.apply(me.toolbar.lockControls, pivottab.getView('PivotTable').getButtons());
                        }
                    }

                    if (!(config.customization && config.customization.compactHeader)) {
                        // hide 'print' and 'save' buttons group and next separator
                        me.toolbar.btnPrint.$el.parents('.group').hide().next().hide();

                        // hide 'undo' and 'redo' buttons and get container
                        var $box = me.toolbar.btnUndo.$el.hide().next().hide().parent();

                        // move 'paste' button to the container instead of 'undo' and 'redo'
                        me.toolbar.btnPaste.$el.detach().appendTo($box);
                        me.toolbar.btnPaste.$el.find('button').attr('data-hint-direction', 'bottom');
                        me.toolbar.btnCopy.$el.removeClass('split');
                    }

                    var tab = {action: 'protect', caption: me.toolbar.textTabProtect, layoutname: 'toolbar-protect', dataHintTitle: 'T'};
                    var $panel = me.getApplication().getController('Common.Controllers.Protection').createToolbarPanel();
                    if ($panel) {
                        config.canProtect && $panel.append($('<div class="separator long"></div>'));
                        var wbtab = me.getApplication().getController('WBProtection');
                        $panel.append(wbtab.createToolbarPanel());
                        me.toolbar.addTab(tab, $panel, 7);
                        Array.prototype.push.apply(me.toolbar.lockControls, wbtab.getView('WBProtection').getButtons());
                    }

                    var viewtab = me.getApplication().getController('ViewTab');
                    viewtab.setApi(me.api).setConfig({toolbar: me, mode: config});
                    Array.prototype.push.apply(me.toolbar.lockControls, viewtab.getView('ViewTab').getButtons());
                }
            }
        },

        onAppReady: function (config) {
            var me = this;
            me.appOptions = config;

            this.btnsComment = [];
            if ( config.canCoAuthoring && config.canComments ) {
                var _set = SSE.enumLock;
                this.btnsComment = Common.Utils.injectButtons(this.toolbar.$el.find('.slot-comment'), 'tlbtn-addcomment-', 'toolbar__icon btn-menu-comments', this.toolbar.capBtnComment,
                                                            [_set.lostConnect, _set.commentLock, _set.editCell, _set['Objects']], undefined, undefined, undefined, '1', 'bottom', 'small');

                if ( this.btnsComment.length ) {
                    var _comments = SSE.getController('Common.Controllers.Comments').getView();
                    Array.prototype.push.apply(me.toolbar.lockControls, this.btnsComment);
                    this.btnsComment.forEach(function (btn) {
                        btn.updateHint( _comments.textHintAddComment );
                        btn.on('click', function (btn, e) {
                            Common.NotificationCenter.trigger('app:comment:add', 'toolbar', me.api.asc_getCellInfo().asc_getSelectionType() != Asc.c_oAscSelectionType.RangeCells);
                        });
                        if (btn.cmpEl.closest('#review-changes-panel').length>0)
                            btn.setCaption(me.toolbar.capBtnAddComment);
                    }, this);
                }
            }

            Common.Utils.asyncCall(function () {
                if ( config.isEdit ) {
                    me.toolbar.onAppReady(config);
                }
            });
        },

        onFileMenu: function (opts) {
            if ( opts == 'show' ) {
                if ( !this.toolbar.isTabActive('file') )
                    this.toolbar.setTab('file');
            } else {
                if ( this.toolbar.isTabActive('file') )
                    this.toolbar.setTab();
            }
        },

        onPageSizeClick: function(menu, item, state) {
            if (this.api && state) {
                this._state.pgsize = [0, 0];
                this.api.asc_changeDocSize(item.value[0], item.value[1], this.api.asc_getActiveWorksheetIndex());
                Common.component.Analytics.trackEvent('ToolBar', 'Page Size');
            }

            Common.NotificationCenter.trigger('edit:complete', this.toolbar);
        },

        onPageMarginsSelect: function(menu, item) {
            if (this.api) {
                this._state.pgmargins = undefined;
                if (item.value !== 'advanced') {
                    this.api.asc_changePageMargins(item.value[1], item.value[3], item.value[0], item.value[2], this.api.asc_getActiveWorksheetIndex());
                } else {
                    var win, props,
                        me = this;
                    win = new SSE.Views.PageMarginsDialog({
                        handler: function(dlg, result) {
                            if (result == 'ok') {
                                props = dlg.getSettings();
                                var mnu = me.toolbar.btnPageMargins.menu.items[0];
                                mnu.setVisible(true);
                                mnu.setChecked(true);
                                mnu.options.value = mnu.value = [props.asc_getTop(), props.asc_getLeft(), props.asc_getBottom(), props.asc_getRight()];
                                $(mnu.el).html(mnu.template({id: Common.UI.getId(), caption : mnu.caption, options : mnu.options}));
                                Common.localStorage.setItem("sse-pgmargins-top", props.asc_getTop());
                                Common.localStorage.setItem("sse-pgmargins-left", props.asc_getLeft());
                                Common.localStorage.setItem("sse-pgmargins-bottom", props.asc_getBottom());
                                Common.localStorage.setItem("sse-pgmargins-right", props.asc_getRight());

                                me.api.asc_changePageMargins( props.asc_getLeft(), props.asc_getRight(), props.asc_getTop(), props.asc_getBottom(), me.api.asc_getActiveWorksheetIndex());
                                Common.NotificationCenter.trigger('edit:complete', me.toolbar);
                            }
                        }
                    });
                    win.show();
                    win.setSettings(me.api.asc_getPageOptions(me.api.asc_getActiveWorksheetIndex()));
                }

                Common.component.Analytics.trackEvent('ToolBar', 'Page Margins');
            }

            Common.NotificationCenter.trigger('edit:complete', this.toolbar);
        },

        onPageOrientSelect: function(menu, item) {
            this._state.pgorient = undefined;
            if (this.api && item.checked) {
                this.api.asc_changePageOrient(item.value==Asc.c_oAscPageOrientation.PagePortrait, this.api.asc_getActiveWorksheetIndex());
            }

            Common.NotificationCenter.trigger('edit:complete', this.toolbar);
            Common.component.Analytics.trackEvent('ToolBar', 'Page Orientation');
        },

        onImgGroupSelect: function(menu, item) {
            if (this.api)
                this.api[(item.value == 'grouping') ? 'asc_groupGraphicsObjects' : 'asc_unGroupGraphicsObjects']();
            Common.NotificationCenter.trigger('edit:complete', this.toolbar);
            Common.component.Analytics.trackEvent('ToolBar', 'Objects Group');
        },

        onImgArrangeSelect: function(menu, item) {
            if (this.api) {
                if ( menu == 'forward' )
                    this.api.asc_setSelectedDrawingObjectLayer(Asc.c_oAscDrawingLayerType.BringForward);
                else if ( menu == 'backward' )
                    this.api.asc_setSelectedDrawingObjectLayer(Asc.c_oAscDrawingLayerType.SendBackward);
                else
                    this.api.asc_setSelectedDrawingObjectLayer(item.value);
            }
            Common.NotificationCenter.trigger('edit:complete', this.toolbar);
            Common.component.Analytics.trackEvent('ToolBar', 'Objects Arrange');
        },

        onImgAlignSelect: function(menu, item) {
            if (this.api) {
                if (item.value>-1 && item.value < 6) {
                    this.api.asc_setSelectedDrawingObjectAlign(item.value);
                    Common.component.Analytics.trackEvent('ToolBar', 'Objects Align');
                } else if (item.value == 6) {
                    this.api.asc_DistributeSelectedDrawingObjectHor();
                    Common.component.Analytics.trackEvent('ToolBar', 'Distribute');
                } else if (item.value == 7){
                    this.api.asc_DistributeSelectedDrawingObjectVer();
                    Common.component.Analytics.trackEvent('ToolBar', 'Distribute');
                }
            }
            Common.NotificationCenter.trigger('edit:complete', this.toolbar);
        },

        onPrintAreaClick: function(menu, item) {
            if (this.api) {
                this.api.asc_ChangePrintArea(item.value);
                Common.component.Analytics.trackEvent('ToolBar', 'Print Area');
            }

            Common.NotificationCenter.trigger('edit:complete', this.toolbar);
        },

        onPrintAreaMenuOpen: function() {
            if (this.api)
                this.toolbar.btnPrintArea.menu.items[2].setVisible(this.api.asc_CanAddPrintArea());
        },

        onEditHeaderClick: function(btn) {
            var me = this;
            if (_.isUndefined(me.fontStore)) {
                me.fontStore = new Common.Collections.Fonts();
                var fonts = me.toolbar.cmbFontName.store.toJSON();
                var arr = [];
                _.each(fonts, function(font, index){
                    if (!font.cloneid) {
                        arr.push(_.clone(font));
                    }
                });
                me.fontStore.add(arr);
            }

            var win = new SSE.Views.HeaderFooterDialog({
                api: me.api,
                fontStore: me.fontStore,
                handler: function(dlg, result) {
                    Common.NotificationCenter.trigger('edit:complete');
                }
            });
            win.show();

            Common.NotificationCenter.trigger('edit:complete', this.toolbar);
        },

        onClickChangeScaleInMenu: function(type, curScale) {
            if (this.api) {
                var scale;
                if (type === 'up') {
                    if (curScale % 5 > 0.001) {
                        scale = Math.ceil(curScale / 5) * 5;
                    } else {
                        scale = curScale + 5;
                    }
                } else {
                    if (curScale % 5 > 0.001) {
                        scale = Math.floor(curScale / 5) * 5;
                    } else {
                        scale = curScale - 5;
                    }
                }
                if (scale > 400) {
                    scale = 400;
                } else if (scale < 10) {
                    scale = 10;
                }
                this.onChangeScaleSettings(0, 0, scale);
            }
        },

        onScaleClick: function(type, menu, item, event, scale) {
            var me = this;
            if (me.api) {
                if (type === 'width' && item.value !== 'more') {
                    if (me._state.scaleHeight === undefined || me._state.scaleHeight === null) {
                        me._state.scaleHeight = 0;
                    }
                    me.api.asc_SetPrintScale(item.value, me._state.scaleHeight, 100);
                    me.onChangeScaleSettings(item.value, me._state.scaleHeight, 100);
                } else if (type === 'height' && item.value !== 'more') {
                    if (me._state.scaleWidth === undefined || me._state.scaleWidth === null) {
                        me._state.scaleWidth = 0;
                    }
                    me.api.asc_SetPrintScale(me._state.scaleWidth, item.value, 100);
                    me.onChangeScaleSettings(me._state.scaleWidth, item.value, 100);
                } else if (type === 'scale' && scale !== undefined) {
                    me.api.asc_SetPrintScale(0, 0, scale);
                } else if (item.value === 'custom' || item.value === 'more') {
                    var win = new SSE.Views.ScaleDialog({
                        api: me.api,
                        props: null,
                        handler: function (dlg, result) {
                            if (dlg == 'ok') {
                                if (me.api && result) {
                                    me.api.asc_SetPrintScale(result.width, result.height, result.scale);
                                    me.onChangeScaleSettings(result.width, result.height, result.scale);
                                }
                            } else {
                                me.onChangeScaleSettings(me._state.scaleWidth, me._state.scaleHeight, me._state.scale);
                            }
                            Common.NotificationCenter.trigger('edit:complete');
                        }
                    });
                    win.show();
                }
            }

            Common.NotificationCenter.trigger('edit:complete', this.toolbar);
        },

        onPrintTitlesClick: function(btn) {
            if (this.api) {
                var win, props,
                    me = this;
                win = new SSE.Views.PrintTitlesDialog({
                    api: me.api,
                    sheet: me.api.asc_getActiveWorksheetIndex(),
                    handler: function(dlg, result) {
                        if (result == 'ok') {
                            props = dlg.getSettings();
                            me.api.asc_changePrintTitles(props.width, props.height, me.api.asc_getActiveWorksheetIndex());
                            Common.NotificationCenter.trigger('edit:complete', me.toolbar);
                        }
                    }
                });
                win.show();

                Common.component.Analytics.trackEvent('ToolBar', 'Print Titles');
            }

            Common.NotificationCenter.trigger('edit:complete', this.toolbar);
        },

        onChangeProtectSheet: function(props) {
            if (!props) {
                var wbprotect = this.getApplication().getController('WBProtection');
                props = wbprotect ? wbprotect.getWSProps() : null;
            }
            if (props) {
                this._state.wsProps = props.wsProps;
                this._state.wsLock = props.wsLock;
                
                this.toolbar.lockToolbar(SSE.enumLock.wsLock, this._state.wsLock);
                this.toolbar.lockToolbar(SSE.enumLock['InsertHyperlinks'], this._state.wsProps['InsertHyperlinks'], {array: [this.toolbar.btnInsertHyperlink]});
                this.appConfig && this.appConfig.isEdit ? this.onApiSelectionChanged(this.api.asc_getCellInfo()) : this.onApiSelectionChangedRestricted(this.api.asc_getCellInfo());
            }
        },

        onPrintGridlinesChange: function (field, value) {
            this.api.asc_SetPrintGridlines(value === 'checked');
            Common.NotificationCenter.trigger('edit:complete', this.toolbar);
        },

        onPrintHeadingsChange: function (field, value) {
            this.api.asc_SetPrintHeadings(value === 'checked');
            Common.NotificationCenter.trigger('edit:complete', this.toolbar);
        },

        textEmptyImgUrl     : 'You need to specify image URL.',
        warnMergeLostData   : 'Operation can destroy data in the selected cells.<br>Continue?',
        textWarning         : 'Warning',
        textFontSizeErr     : 'The entered value is incorrect.<br>Please enter a numeric value between 1 and 409',
        confirmAddFontName  : 'The font you are going to save is not available on the current device.<br>The text style will be displayed using one of the device fonts, the saved font will be used when it is available.<br>Do you want to continue?',
        textSymbols                                : 'Symbols',
        textFraction                               : 'Fraction',
        textScript                                 : 'Script',
        textRadical                                : 'Radical',
        textIntegral                               : 'Integral',
        textLargeOperator                          : 'Large Operator',
        textBracket                                : 'Bracket',
        textFunction                               : 'Function',
        textAccent                                 : 'Accent',
        textLimitAndLog                            : 'Limit And Log',
        textOperator                               : 'Operator',
        textMatrix                                 : 'Matrix',

        txtSymbol_pm                               : 'Plus Minus',
        txtSymbol_infinity                         : 'Infinity',
        txtSymbol_equals                           : 'Equal',
        txtSymbol_neq                              : 'Not Equal To',
        txtSymbol_about                            : 'Approximately',
        txtSymbol_times                            : 'Multiplication Sign',
        txtSymbol_div                              : 'Division Sign',
        txtSymbol_factorial                        : 'Factorial',
        txtSymbol_propto                           : 'Proportional To',
        txtSymbol_less                             : 'Less Than',
        txtSymbol_ll                               : 'Much Less Than',
        txtSymbol_greater                          : 'Greater Than',
        txtSymbol_gg                               : 'Much Greater Than',
        txtSymbol_leq                              : 'Less Than or Equal To',
        txtSymbol_geq                              : 'Greater Than or Equal To',
        txtSymbol_mp                               : 'Minus Plus',
        txtSymbol_cong                             : 'Approximately Equal To',
        txtSymbol_approx                           : 'Almost Equal To',
        txtSymbol_equiv                            : 'Identical To',
        txtSymbol_forall                           : 'For All',
        txtSymbol_additional                       : 'Complement',
        txtSymbol_partial                          : 'Partial Differential',
        txtSymbol_sqrt                             : 'Radical Sign',
        txtSymbol_cbrt                             : 'Cube Root',
        txtSymbol_qdrt                             : 'Fourth Root',
        txtSymbol_cup                              : 'Union',
        txtSymbol_cap                              : 'Intersection',
        txtSymbol_emptyset                         : 'Empty Set',
        txtSymbol_percent                          : 'Percentage',
        txtSymbol_degree                           : 'Degrees',
        txtSymbol_fahrenheit                       : 'Degrees Fahrenheit',
        txtSymbol_celsius                          : 'Degrees Celsius',
        txtSymbol_inc                              : 'Increment',
        txtSymbol_nabla                            : 'Nabla',
        txtSymbol_exists                           : 'There Exist',
        txtSymbol_notexists                        : 'There Does Not Exist',
        txtSymbol_in                               : 'Element Of',
        txtSymbol_ni                               : 'Contains as Member',
        txtSymbol_leftarrow                        : 'Left Arrow',
        txtSymbol_uparrow                          : 'Up Arrow',
        txtSymbol_rightarrow                       : 'Right Arrow',
        txtSymbol_downarrow                        : 'Down Arrow',
        txtSymbol_leftrightarrow                   : 'Left-Right Arrow',
        txtSymbol_therefore                        : 'Therefore',
        txtSymbol_plus                             : 'Plus',
        txtSymbol_minus                            : 'Minus',
        txtSymbol_not                              : 'Not Sign',
        txtSymbol_ast                              : 'Asterisk Operator',
        txtSymbol_bullet                           : 'Bulet Operator',
        txtSymbol_vdots                            : 'Vertical Ellipsis',
        txtSymbol_cdots                            : 'Midline Horizontal Ellipsis',
        txtSymbol_rddots                           : 'Up Right Diagonal Ellipsis',
        txtSymbol_ddots                            : 'Down Right Diagonal Ellipsis',
        txtSymbol_aleph                            : 'Alef',
        txtSymbol_beth                             : 'Bet',
        txtSymbol_qed                              : 'End of Proof',
        txtSymbol_alpha                            : 'Alpha',
        txtSymbol_beta                             : 'Beta',
        txtSymbol_gamma                            : 'Gamma',
        txtSymbol_delta                            : 'Delta',
        txtSymbol_varepsilon                       : 'Epsilon Variant',
        txtSymbol_epsilon                          : 'Epsilon',
        txtSymbol_zeta                             : 'Zeta',
        txtSymbol_eta                              : 'Eta',
        txtSymbol_theta                            : 'Theta',
        txtSymbol_vartheta                         : 'Theta Variant',
        txtSymbol_iota                             : 'Iota',
        txtSymbol_kappa                            : 'Kappa',
        txtSymbol_lambda                           : 'Lambda',
        txtSymbol_mu                               : 'Mu',
        txtSymbol_nu                               : 'Nu',
        txtSymbol_xsi                              : 'Xi',
        txtSymbol_o                                : 'Omicron',
        txtSymbol_pi                               : 'Pi',
        txtSymbol_varpi                            : 'Pi Variant',
        txtSymbol_rho                              : 'Rho',
        txtSymbol_varrho                           : 'Rho Variant',
        txtSymbol_sigma                            : 'Sigma',
        txtSymbol_varsigma                         : 'Sigma Variant',
        txtSymbol_tau                              : 'Tau',
        txtSymbol_upsilon                          : 'Upsilon',
        txtSymbol_varphi                           : 'Phi Variant',
        txtSymbol_phi                              : 'Phi',
        txtSymbol_chi                              : 'Chi',
        txtSymbol_psi                              : 'Psi',
        txtSymbol_omega                            : 'Omega',

        txtFractionVertical                        : 'Stacked Fraction',
        txtFractionDiagonal                        : 'Skewed Fraction',
        txtFractionHorizontal                      : 'Linear Fraction',
        txtFractionSmall                           : 'Small Fraction',
        txtFractionDifferential_1                  : 'Differential',
        txtFractionDifferential_2                  : 'Differential',
        txtFractionDifferential_3                  : 'Differential',
        txtFractionDifferential_4                  : 'Differential',
        txtFractionPi_2                            : 'Pi Over 2',

        txtScriptSup                               : 'Superscript',
        txtScriptSub                               : 'Subscript',
        txtScriptSubSup                            : 'Subscript-Superscript',
        txtScriptSubSupLeft                        : 'Left Subscript-Superscript',
        txtScriptCustom_1                          : 'Script',
        txtScriptCustom_2                          : 'Script',
        txtScriptCustom_3                          : 'Script',
        txtScriptCustom_4                          : 'Script',

        txtRadicalSqrt                             : 'Square Root',
        txtRadicalRoot_n                           : 'Radical With Degree',
        txtRadicalRoot_2                           : 'Square Root With Degree',
        txtRadicalRoot_3                           : 'Cubic Root',
        txtRadicalCustom_1                         : 'Radical',
        txtRadicalCustom_2                         : 'Radical',

        txtIntegral                                : 'Integral',
        txtIntegralSubSup                          : 'Integral',
        txtIntegralCenterSubSup                    : 'Integral',
        txtIntegralDouble                          : 'Double Integral',
        txtIntegralDoubleSubSup                    : 'Double Integral',
        txtIntegralDoubleCenterSubSup              : 'Double Integral',
        txtIntegralTriple                          : 'Triple Integral',
        txtIntegralTripleSubSup                    : 'Triple Integral',
        txtIntegralTripleCenterSubSup              : 'Triple Integral',
        txtIntegralOriented                        : 'Contour Integral',
        txtIntegralOrientedSubSup                  : 'Contour Integral',
        txtIntegralOrientedCenterSubSup            : 'Contour Integral',
        txtIntegralOrientedDouble                  : 'Surface Integral',
        txtIntegralOrientedDoubleSubSup            : 'Surface Integral',
        txtIntegralOrientedDoubleCenterSubSup      : 'Surface Integral',
        txtIntegralOrientedTriple                  : 'Volume Integral',
        txtIntegralOrientedTripleSubSup            : 'Volume Integral',
        txtIntegralOrientedTripleCenterSubSup      : 'Volume Integral',
        txtIntegral_dx                             : 'Differential x',
        txtIntegral_dy                             : 'Differential y',
        txtIntegral_dtheta                         : 'Differential theta',

        txtLargeOperator_Sum                       : 'Summation',
        txtLargeOperator_Sum_CenterSubSup          : 'Summation',
        txtLargeOperator_Sum_SubSup                : 'Summation',
        txtLargeOperator_Sum_CenterSub             : 'Summation',
        txtLargeOperator_Sum_Sub                   : 'Summation',
        txtLargeOperator_Prod                      : 'Product',
        txtLargeOperator_Prod_CenterSubSup         : 'Product',
        txtLargeOperator_Prod_SubSup               : 'Product',
        txtLargeOperator_Prod_CenterSub            : 'Product',
        txtLargeOperator_Prod_Sub                  : 'Product',
        txtLargeOperator_CoProd                    : 'Co-Product',
        txtLargeOperator_CoProd_CenterSubSup       : 'Co-Product',
        txtLargeOperator_CoProd_SubSup             : 'Co-Product',
        txtLargeOperator_CoProd_CenterSub          : 'Co-Product',
        txtLargeOperator_CoProd_Sub                : 'Co-Product',
        txtLargeOperator_Union                     : 'Union',
        txtLargeOperator_Union_CenterSubSup        : 'Union',
        txtLargeOperator_Union_SubSup              : 'Union',
        txtLargeOperator_Union_CenterSub           : 'Union',
        txtLargeOperator_Union_Sub                 : 'Union',
        txtLargeOperator_Intersection              : 'Intersection',
        txtLargeOperator_Intersection_CenterSubSup : 'Intersection',
        txtLargeOperator_Intersection_SubSup       : 'Intersection',
        txtLargeOperator_Intersection_CenterSub    : 'Intersection',
        txtLargeOperator_Intersection_Sub          : 'Intersection',
        txtLargeOperator_Disjunction               : 'Vee',
        txtLargeOperator_Disjunction_CenterSubSup  : 'Vee',
        txtLargeOperator_Disjunction_SubSup        : 'Vee',
        txtLargeOperator_Disjunction_CenterSub     : 'Vee',
        txtLargeOperator_Disjunction_Sub           : 'Vee',
        txtLargeOperator_Conjunction               : 'Wedge',
        txtLargeOperator_Conjunction_CenterSubSup  : 'Wedge',
        txtLargeOperator_Conjunction_SubSup        : 'Wedge',
        txtLargeOperator_Conjunction_CenterSub     : 'Wedge',
        txtLargeOperator_Conjunction_Sub           : 'Wedge',
        txtLargeOperator_Custom_1                  : 'Summation',
        txtLargeOperator_Custom_2                  : 'Summation',
        txtLargeOperator_Custom_3                  : 'Summation',
        txtLargeOperator_Custom_4                  : 'Product',
        txtLargeOperator_Custom_5                  : 'Union',

        txtBracket_Round                           : 'Brackets',
        txtBracket_Square                          : 'Brackets',
        txtBracket_Curve                           : 'Brackets',
        txtBracket_Angle                           : 'Brackets',
        txtBracket_LowLim                          : 'Brackets',
        txtBracket_UppLim                          : 'Brackets',
        txtBracket_Line                            : 'Brackets',
        txtBracket_LineDouble                      : 'Brackets',
        txtBracket_Square_OpenOpen                 : 'Brackets',
        txtBracket_Square_CloseClose               : 'Brackets',
        txtBracket_Square_CloseOpen                : 'Brackets',
        txtBracket_SquareDouble                    : 'Brackets',

        txtBracket_Round_Delimiter_2               : 'Brackets with Separators',
        txtBracket_Curve_Delimiter_2               : 'Brackets with Separators',
        txtBracket_Angle_Delimiter_2               : 'Brackets with Separators',
        txtBracket_Angle_Delimiter_3               : 'Brackets with Separators',
        txtBracket_Round_OpenNone                  : 'Single Bracket',
        txtBracket_Round_NoneOpen                  : 'Single Bracket',
        txtBracket_Square_OpenNone                 : 'Single Bracket',
        txtBracket_Square_NoneOpen                 : 'Single Bracket',
        txtBracket_Curve_OpenNone                  : 'Single Bracket',
        txtBracket_Curve_NoneOpen                  : 'Single Bracket',
        txtBracket_Angle_OpenNone                  : 'Single Bracket',
        txtBracket_Angle_NoneOpen                  : 'Single Bracket',
        txtBracket_LowLim_OpenNone                 : 'Single Bracket',
        txtBracket_LowLim_NoneNone                 : 'Single Bracket',
        txtBracket_UppLim_OpenNone                 : 'Single Bracket',
        txtBracket_UppLim_NoneOpen                 : 'Single Bracket',
        txtBracket_Line_OpenNone                   : 'Single Bracket',
        txtBracket_Line_NoneOpen                   : 'Single Bracket',
        txtBracket_LineDouble_OpenNone             : 'Single Bracket',
        txtBracket_LineDouble_NoneOpen             : 'Single Bracket',
        txtBracket_SquareDouble_OpenNone           : 'Single Bracket',
        txtBracket_SquareDouble_NoneOpen           : 'Single Bracket',
        txtBracket_Custom_1                        : 'Case (Two Conditions)',
        txtBracket_Custom_2                        : 'Cases (Three Conditions)',
        txtBracket_Custom_3                        : 'Stack Object',
        txtBracket_Custom_4                        : 'Stack Object',
        txtBracket_Custom_5                        : 'Cases Example',
        txtBracket_Custom_6                        : 'Binomial Coefficient',
        txtBracket_Custom_7                        : 'Binomial Coefficient',

        txtFunction_Sin                            : 'Sine Function',
        txtFunction_Cos                            : 'Cosine Function',
        txtFunction_Tan                            : 'Tangent Function',
        txtFunction_Csc                            : 'Cosecant Function',
        txtFunction_Sec                            : 'Secant Function',
        txtFunction_Cot                            : 'Cotangent Function',
        txtFunction_1_Sin                          : 'Inverse Sine Function',
        txtFunction_1_Cos                          : 'Inverse Cosine Function',
        txtFunction_1_Tan                          : 'Inverse Tangent Function',
        txtFunction_1_Csc                          : 'Inverse Cosecant Function',
        txtFunction_1_Sec                          : 'Inverse Secant Function',
        txtFunction_1_Cot                          : 'Inverse Cotangent Function',
        txtFunction_Sinh                           : 'Hyperbolic Sine Function',
        txtFunction_Cosh                           : 'Hyperbolic Cosine Function',
        txtFunction_Tanh                           : 'Hyperbolic Tangent Function',
        txtFunction_Csch                           : 'Hyperbolic Cosecant Function',
        txtFunction_Sech                           : 'Hyperbolic Secant Function',
        txtFunction_Coth                           : 'Hyperbolic Cotangent Function',
        txtFunction_1_Sinh                         : 'Hyperbolic Inverse Sine Function',
        txtFunction_1_Cosh                         : 'Hyperbolic Inverse Cosine Function',
        txtFunction_1_Tanh                         : 'Hyperbolic Inverse Tangent Function',
        txtFunction_1_Csch                         : 'Hyperbolic Inverse Cosecant Function',
        txtFunction_1_Sech                         : 'Hyperbolic Inverse Secant Function',
        txtFunction_1_Coth                         : 'Hyperbolic Inverse Cotangent Function',
        txtFunction_Custom_1                       : 'Sine theta',
        txtFunction_Custom_2                       : 'Cos 2x',
        txtFunction_Custom_3                       : 'Tangent formula',

        txtAccent_Dot                              : 'Dot',
        txtAccent_DDot                             : 'Double Dot',
        txtAccent_DDDot                            : 'Triple Dot',
        txtAccent_Hat                              : 'Hat',
        txtAccent_Check                            : 'Check',
        txtAccent_Accent                           : 'Acute',
        txtAccent_Grave                            : 'Grave',
        txtAccent_Smile                            : 'Breve',
        txtAccent_Tilde                            : 'Tilde',
        txtAccent_Bar                              : 'Bar',
        txtAccent_DoubleBar                        : 'Double Overbar',
        txtAccent_CurveBracketTop                  : 'Overbrace',
        txtAccent_CurveBracketBot                  : 'Underbrace',
        txtAccent_GroupTop                         : 'Grouping Character Above',
        txtAccent_GroupBot                         : 'Grouping Character Below',
        txtAccent_ArrowL                           : 'Leftwards Arrow Above',
        txtAccent_ArrowR                           : 'Rightwards Arrow Above',
        txtAccent_ArrowD                           : 'Right-Left Arrow Above',
        txtAccent_HarpoonL                         : 'Leftwards Harpoon Above',
        txtAccent_HarpoonR                         : 'Rightwards Harpoon Above',
        txtAccent_BorderBox                        : 'Boxed Formula (With Placeholder)',
        txtAccent_BorderBoxCustom                  : 'Boxed Formula (Example)',
        txtAccent_BarTop                           : 'Overbar',
        txtAccent_BarBot                           : 'Underbar',
        txtAccent_Custom_1                         : 'Vector A',
        txtAccent_Custom_2                         : 'ABC With Overbar',
        txtAccent_Custom_3                         : 'x XOR y With Overbar',

        txtLimitLog_LogBase                        : 'Logarithm',
        txtLimitLog_Log                            : 'Logarithm',
        txtLimitLog_Lim                            : 'Limit',
        txtLimitLog_Min                            : 'Minimum',
        txtLimitLog_Max                            : 'Maximum',
        txtLimitLog_Ln                             : 'Natural Logarithm',
        txtLimitLog_Custom_1                       : 'Limit Example',
        txtLimitLog_Custom_2                       : 'Maximum Example',

        txtOperator_ColonEquals                    : 'Colon Equal',
        txtOperator_EqualsEquals                   : 'Equal Equal',
        txtOperator_PlusEquals                     : 'Plus Equal',
        txtOperator_MinusEquals                    : 'Minus Equal',
        txtOperator_Definition                     : 'Equal to By Definition',
        txtOperator_UnitOfMeasure                  : 'Measured By',
        txtOperator_DeltaEquals                    : 'Delta Equal To',
        txtOperator_ArrowL_Top                     : 'Leftwards Arrow Above',
        txtOperator_ArrowR_Top                     : 'Rightwards Arrow Above',
        txtOperator_ArrowL_Bot                     : 'Leftwards Arrow Below',
        txtOperator_ArrowR_Bot                     : 'Rightwards Arrow Below',
        txtOperator_DoubleArrowL_Top               : 'Leftwards Arrow Above',
        txtOperator_DoubleArrowR_Top               : 'Rightwards Arrow Above',
        txtOperator_DoubleArrowL_Bot               : 'Leftwards Arrow Below',
        txtOperator_DoubleArrowR_Bot               : 'Rightwards Arrow Below',
        txtOperator_ArrowD_Top                     : 'Right-Left Arrow Above',
        txtOperator_ArrowD_Bot                     : 'Right-Left Arrow Above',
        txtOperator_DoubleArrowD_Top               : 'Right-Left Arrow Below',
        txtOperator_DoubleArrowD_Bot               : 'Right-Left Arrow Below',
        txtOperator_Custom_1                       : 'Yileds',
        txtOperator_Custom_2                       : 'Delta Yields',

        txtMatrix_1_2                              : '1x2 Empty Matrix',
        txtMatrix_2_1                              : '2x1 Empty Matrix',
        txtMatrix_1_3                              : '1x3 Empty Matrix',
        txtMatrix_3_1                              : '3x1 Empty Matrix',
        txtMatrix_2_2                              : '2x2 Empty Matrix',
        txtMatrix_2_3                              : '2x3 Empty Matrix',
        txtMatrix_3_2                              : '3x2 Empty Matrix',
        txtMatrix_3_3                              : '3x3 Empty Matrix',
        txtMatrix_Dots_Center                      : 'Midline Dots',
        txtMatrix_Dots_Baseline                    : 'Baseline Dots',
        txtMatrix_Dots_Vertical                    : 'Vertical Dots',
        txtMatrix_Dots_Diagonal                    : 'Diagonal Dots',
        txtMatrix_Identity_2                       : '2x2 Identity Matrix',
        txtMatrix_Identity_2_NoZeros               : '3x3 Identity Matrix',
        txtMatrix_Identity_3                       : '3x3 Identity Matrix',
        txtMatrix_Identity_3_NoZeros               : '3x3 Identity Matrix',
        txtMatrix_2_2_RoundBracket                 : 'Empty Matrix with Brackets',
        txtMatrix_2_2_SquareBracket                : 'Empty Matrix with Brackets',
        txtMatrix_2_2_LineBracket                  : 'Empty Matrix with Brackets',
        txtMatrix_2_2_DLineBracket                 : 'Empty Matrix with Brackets',
        txtMatrix_Flat_Round                       : 'Sparse Matrix',
        txtMatrix_Flat_Square                      : 'Sparse Matrix',
        txtExpandSort: 'The data next to the selection will not be sorted. Do you want to expand the selection to include the adjacent data or continue with sorting the currently selected cells only?',
        txtExpand: 'Expand and sort',
        txtSorting: 'Sorting',
        txtSortSelected: 'Sort selected',
        textLongOperation: 'Long operation',
        warnLongOperation: 'The operation you are about to perform might take rather much time to complete.<br>Are you sure you want to continue?',
        txtInvalidRange: 'ERROR! Invalid cells range',
        errorMaxRows: 'ERROR! The maximum number of data series per chart is 255.',
        errorStockChart: 'Incorrect row order. To build a stock chart place the data on the sheet in the following order:<br> opening price, max price, min price, closing price.',
        textPivot: 'Pivot Table',
        txtTable_TableStyleMedium: 'Table Style Medium',
        txtTable_TableStyleDark: 'Table Style Dark',
        txtTable_TableStyleLight: 'Table Style Light',
        textInsert: 'Insert',
        txtInsertCells: 'Insert Cells',
        txtDeleteCells: 'Delete Cells',
        errorComboSeries: 'To create a combination chart, select at least two series of data.',
        textDirectional: 'Directional',
        textShapes: 'Shapes',
        textIndicator: 'Indicators',
        textRating: 'Ratings',
        txtLockSort: 'Data is found next to your selection, but you do not have sufficient permissions to change those cells.<br>Do you wish to continue with the current selection?',
        textRecentlyUsed: 'Recently Used'

    }, SSE.Controllers.Toolbar || {}));
});<|MERGE_RESOLUTION|>--- conflicted
+++ resolved
@@ -3469,12 +3469,9 @@
                 is_slicer       = seltype == Asc.c_oAscSelectionType.RangeSlicer,
                 is_mode_2       = is_shape_text || is_shape || is_chart_text || is_chart || is_slicer,
                 is_objLocked    = false,
-<<<<<<< HEAD
-                is_smartart_internal = false;
-=======
+                is_smartart_internal = false,
                 is_lockShape    = false,
                 is_lockText = false;
->>>>>>> 37ae8429
 
             if (!(is_mode_2 || is_image) && this._state.selection_type===seltype && this._state.coauthdisable===coauth_disable) return (seltype===Asc.c_oAscSelectionType.RangeImage);
 
@@ -3483,17 +3480,14 @@
                 for (var i=0; i<SelectedObjects.length; ++i)
                 {
                     if (SelectedObjects[i].asc_getObjectType() == Asc.c_oAscTypeSelectElement.Image) {
-                        is_objLocked = is_objLocked || SelectedObjects[i].asc_getObjectValue().asc_getLocked();
-<<<<<<< HEAD
                         var value = SelectedObjects[i].asc_getObjectValue(),
                             shapeProps = value ? value.asc_getShapeProperties() : null;
                         if (shapeProps) {
                             is_smartart_internal = shapeProps.asc_getFromSmartArtInternal();
                         }
-=======
-                        is_lockText = is_lockText || SelectedObjects[i].asc_getObjectValue().asc_getProtectionLockText();
-                        is_lockShape = is_lockShape || SelectedObjects[i].asc_getObjectValue().asc_getProtectionLocked();
->>>>>>> 37ae8429
+                        is_objLocked = is_objLocked || value.asc_getLocked();
+                        is_lockText = is_lockText || value.asc_getProtectionLockText();
+                        is_lockShape = is_lockShape || value.asc_getProtectionLocked();
                     }
                 }
                 this._state.is_lockText = is_lockText;
