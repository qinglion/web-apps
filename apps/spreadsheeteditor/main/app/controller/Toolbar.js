/*
 * (c) Copyright Ascensio System SIA 2010-2024
 *
 * This program is a free software product. You can redistribute it and/or
 * modify it under the terms of the GNU Affero General Public License (AGPL)
 * version 3 as published by the Free Software Foundation. In accordance with
 * Section 7(a) of the GNU AGPL its Section 15 shall be amended to the effect
 * that Ascensio System SIA expressly excludes the warranty of non-infringement
 * of any third-party rights.
 *
 * This program is distributed WITHOUT ANY WARRANTY; without even the implied
 * warranty of MERCHANTABILITY or FITNESS FOR A PARTICULAR  PURPOSE. For
 * details, see the GNU AGPL at: http://www.gnu.org/licenses/agpl-3.0.html
 *
 * You can contact Ascensio System SIA at 20A-6 Ernesta Birznieka-Upish
 * street, Riga, Latvia, EU, LV-1050.
 *
 * The  interactive user interfaces in modified source and object code versions
 * of the Program must display Appropriate Legal Notices, as required under
 * Section 5 of the GNU AGPL version 3.
 *
 * Pursuant to Section 7(b) of the License you must retain the original Product
 * logo when distributing the program. Pursuant to Section 7(e) we decline to
 * grant you any rights under trademark law for use of our trademarks.
 *
 * All the Product's GUI elements, including illustrations and icon sets, as
 * well as technical writing content are licensed under the terms of the
 * Creative Commons Attribution-ShareAlike 4.0 International. See the License
 * terms at http://creativecommons.org/licenses/by-sa/4.0/legalcode
 *
 */
/**
 *  Toolbar.js
 *
 *  Created on 3/31/14
 *
 */

define([
    'core',
    'common/main/lib/component/Window',
    'common/main/lib/view/SearchBar',
    'spreadsheeteditor/main/app/view/define',
    'spreadsheeteditor/main/app/view/Toolbar',
    'spreadsheeteditor/main/app/collection/TableTemplates',
    'spreadsheeteditor/main/app/controller/PivotTable',
], function () { 'use strict';

    SSE.Controllers.Toolbar = Backbone.Controller.extend(_.extend({
        models: [],
        collections: [],
        views: [
            'Toolbar'
        ],

        initialize: function() {
            var me = this;

            this.addListeners({
                'Toolbar': {
                    'change:compact': this.onClickChangeCompact.bind(me),
                    'add:chart'     : this.onSelectChart,
                    'add:spark'     : this.onSelectSpark,
                    'insert:textart': this.onInsertTextart,
                    'change:scalespn': this.onClickChangeScaleInMenu.bind(me),
                    'click:customscale': this.onScaleClick.bind(me),
                    'home:open'        : this.onHomeOpen,
                    'insert:smartart'   : this.onInsertSmartArt,
                    'smartart:mouseenter': this.mouseenterSmartArt,
                    'smartart:mouseleave': this.mouseleaveSmartArt,
                    'tab:active': this.onActiveTab,
                    'tab:click': this.onClickTab,
                    'tab:collapse': this.onTabCollapse
                },
                'FileMenu': {
                    'menu:hide': me.onFileMenu.bind(me, 'hide'),
                    'menu:show': me.onFileMenu.bind(me, 'show')
                },
                'Statusbar': {
                    'sheet:changed': _.bind(this.onApiSheetChanged, this)
                },
                'Common.Views.Header': {
                    'print': function (opts) {
                        var _main = this.getApplication().getController('Main');
                        _main.onPrint();
                    },
                    'print-quick': function (opts) {
                        var _main = this.getApplication().getController('Main');
                        _main.onPrintQuick();
                    },
                    'save': function (opts) {
                        this.api.asc_Save();
                    },
                    'undo': this.onUndo,
                    'redo': this.onRedo,
                    'downloadas': function (opts) {
                        var _main = this.getApplication().getController('Main');
                        var _file_type = _main.appOptions.spreadsheet.fileType,
                            _format;
                        if ( !!_file_type ) {
                            _format = Asc.c_oAscFileType[ _file_type.toUpperCase() ];
                        }

                        var _supported = [
                            Asc.c_oAscFileType.XLSX,
                            Asc.c_oAscFileType.ODS,
                            Asc.c_oAscFileType.CSV,
                            Asc.c_oAscFileType.PDFA,
                            Asc.c_oAscFileType.XLTX,
                            Asc.c_oAscFileType.OTS,
                            Asc.c_oAscFileType.XLSB,
                            Asc.c_oAscFileType.XLSM
                        ];

                        if ( !_format || _supported.indexOf(_format) < 0 )
                            _format = Asc.c_oAscFileType.PDF;

                        if (_format == Asc.c_oAscFileType.PDF || _format == Asc.c_oAscFileType.PDFA)
                            Common.NotificationCenter.trigger('download:settings', this.toolbar, _format);
                        else
                            _main.api.asc_DownloadAs(new Asc.asc_CDownloadOptions(_format));
                    },
                    'go:editor': function() {
                        Common.Gateway.requestEditRights();
                    }
                },
                'DataTab': {
                    'data:sort': this.onSortType,
                    'data:setfilter': this.onAutoFilter,
                    'data:clearfilter': this.onClearFilter
                },
                'FormulaTab': {
                    'function:namedrange': this.onNamedRangeMenu,
                    'function:namedrange-open': this.onNamedRangeMenuOpen
                },
                'CellSettings': {
                    'cf:init': this.onShowBeforeCondFormat
                },
                'ViewTab': {
                    'viewtab:showtoolbar': this.onChangeViewMode.bind(this)
                },
                'LeftMenu': {
                    'search:show': this.searchShow.bind(this)
                },
                'PivotTable': {
                    'insertpivot': this.onInsertPivot
                }
            });
            Common.NotificationCenter.on('page:settings', _.bind(this.onApiSheetChanged, this));
            Common.NotificationCenter.on('formula:settings', _.bind(this.applyFormulaSettings, this));
            Common.NotificationCenter.on('toolbar:collapse', _.bind(function () {
                this.toolbar.collapse();
            }, this));
            Common.NotificationCenter.on('oleedit:close', _.bind(this.onOleEditClose, this));

            this.editMode = true;
            this._isAddingShape = false;
            this._state = {
                activated: false,
                prstyle: undefined,
                clrtext: undefined,
                pralign: undefined,
                clrback: undefined,
                valign: undefined,
                can_undo: undefined,
                can_redo: undefined,
                bold: undefined,
                italic: undefined,
                underline: undefined,
                strikeout: undefined,
                subscript: undefined,
                superscript: undefined,
                wrap: undefined,
                merge: undefined,
                angle: undefined,
                controlsdisabled: {
                    filters: undefined
                },
                selection_type: undefined,
                filter: undefined,
                filterapplied: false,
                tablestylename: undefined,
                tablename: undefined,
                namedrange_locked: false,
                fontsize: undefined,
                multiselect: false,
                sparklines_disabled: false,
                numformatinfo: undefined,
                numformattype: undefined,
                numformat: undefined,
                langId: undefined,
                pgsize: [0, 0],
                pgmargins: undefined,
                pgorient: undefined,
                lock_doc: undefined,
                cf_locked: [],
                selectedCells: 0,
                wsLock: false,
                wsProps: [],
                is_lockText: false,
                is_lockShape: false,
                isUserProtected: false,
                showPivotTab: false
            };
            this.binding = {};

            var checkInsertAutoshape =  function(e, action) {
                var cmp = $(e.target),
                    cmp_sdk = cmp.closest('#editor_sdk'),
                    btn_id = cmp.closest('button').attr('id');
                if (btn_id===undefined)
                    btn_id = cmp.closest('.btn-group').attr('id');

                if (me.api && me.api.asc_isAddAutoshape() ) {
                    if (cmp_sdk.length <=0 || action == 'cancel') {
                        if ( me.toolbar.btnInsertText.pressed && btn_id != me.toolbar.btnInsertText.id ||
                            me.toolbar.btnInsertShape.pressed && btn_id != me.toolbar.btnInsertShape.id ) {
                            me._isAddingShape         = false;

                            me._addAutoshape(false);
                            me.toolbar.btnInsertShape.toggle(false, true);
                            me.toolbar.btnInsertText.toggle(false, true);
                            Common.NotificationCenter.trigger('edit:complete', me.toolbar);
                        } else if ( me.toolbar.btnInsertShape.pressed && btn_id == me.toolbar.btnInsertShape.id) {
                            _.defer(function(){
                                me.api.asc_endAddShape();
                                Common.NotificationCenter.trigger('edit:complete', me.toolbar);
                            }, 100);
                        }
                    }
                }
            };

            this.checkInsertAutoshape = function(cmp) {
                checkInsertAutoshape({}, cmp.action);
            };

            this._addAutoshape = function(isstart, type) {
                if (this.api) {
                    if (isstart) {
                        this.api.asc_startAddShape(type);
                        $(document.body).on('mouseup', checkInsertAutoshape);
                    } else {
                        this.api.asc_endAddShape();
                        $(document.body).off('mouseup', checkInsertAutoshape);
                    }
                }
            };


            this.onApiEndAddShape = function() {
                if (this.toolbar.btnInsertShape.pressed) this.toolbar.btnInsertShape.toggle(false, true);
                if (this.toolbar.btnInsertText.pressed) {
                    this.toolbar.btnInsertText.toggle(false, true);
                    this.toolbar.btnInsertText.menu.clearAll(true);
                }
                $(document.body).off('mouseup', checkInsertAutoshape);
            };
        },

        onLaunch: function() {
            // Create toolbar view
            this.toolbar = this.createView('Toolbar');

            Common.NotificationCenter.on('app:ready', this.onAppReady.bind(this));
            Common.NotificationCenter.on('app:face', this.onAppShowed.bind(this));
        },

        setMode: function(mode) {
            var _main = this.getApplication().getController('Main');
            this.mode = mode;
            this.toolbar.applyLayout(mode);
            Common.UI.TooltipManager.addTips({
<<<<<<< HEAD
                'insPivot' : {name: 'sse-help-tip-ins-pivot', placement: 'bottom-right', text: this.helpInsPivot, header: this.helpInsPivotHeader, target: 'li.ribtab #ins', automove: true},
                'grayTheme' : {name: 'help-tip-gray-theme', placement: 'bottom-right', text: this.helpGrayTheme, header: this.helpGrayThemeHeader, target: '#slot-btn-interface-theme', automove: true, maxwidth: 320},
                'customInfo' : {name: 'help-tip-custom-info', placement: 'right', text: this.helpCustomInfo, header: this.helpCustomInfoHeader, target: '#fm-btn-info', automove: true, extCls: 'inc-index'}
=======
                'protectRange' : {name: 'sse-help-tip-protect-range', placement: 'bottom-left', text: this.helpProtectRange, header: this.helpProtectRangeHeader, target: '#slot-btn-protect-range', automove: true},
                'refreshFile' : {text: _main.textUpdateVersion, header: _main.textUpdating, target: '#toolbar', maxwidth: 'none', showButton: false, automove: true, noHighlight: true, multiple: true},
                'disconnect' : {text: _main.textConnectionLost, header: _main.textDisconnect, target: '#toolbar', maxwidth: 'none', showButton: false, automove: true, noHighlight: true, multiple: true},
                'updateVersion' : {text: _main.errorUpdateVersionOnDisconnect, header: _main.titleUpdateVersion, target: '#toolbar', maxwidth: 600, showButton: false, automove: true, noHighlight: true, multiple: true},
                'sessionIdle' : {text: _main.errorSessionIdle, target: '#toolbar', maxwidth: 600, showButton: false, automove: true, noHighlight: true, multiple: true},
                'sessionToken' : {text: _main.errorSessionToken, target: '#toolbar', maxwidth: 600, showButton: false, automove: true, noHighlight: true, multiple: true}
>>>>>>> e474d4ec
            });

        },

        attachUIEvents: function(toolbar) {
            var me = this;

            /**
             * UI Events
             */
            if ( me.appConfig.isEditDiagram ) {
                toolbar.btnUndo.on('click',                                 _.bind(this.onUndo, this));
                toolbar.btnRedo.on('click',                                 _.bind(this.onRedo, this));
                toolbar.btnCopy.on('click',                                 _.bind(this.onCopyPaste, this, 'copy'));
                toolbar.btnPaste.on('click',                                _.bind(this.onCopyPaste, this, 'paste'));
                toolbar.btnInsertFormula.on('click',                        _.bind(this.onInsertFormulaMenu, this));
                toolbar.btnInsertFormula.menu.on('item:click',              _.bind(this.onInsertFormulaMenu, this));
                toolbar.btnDecDecimal.on('click',                           _.bind(this.onDecrement, this));
                toolbar.btnIncDecimal.on('click',                           _.bind(this.onIncrement, this));
                toolbar.cmbNumberFormat.on('selected',                      _.bind(this.onNumberFormatSelect, this));
                toolbar.cmbNumberFormat.on('show:before',                   _.bind(this.onNumberFormatOpenBefore, this, true));
                if (toolbar.cmbNumberFormat.cmpEl)
                    toolbar.cmbNumberFormat.cmpEl.on('click', '#id-toolbar-mnu-item-more-formats a', _.bind(this.onNumberFormatSelect, this));
                toolbar.btnEditChart.on('click',                            _.bind(this.onEditChart, this));
                toolbar.btnEditChartData.on('click',                        _.bind(this.onEditChartData, this));
                toolbar.btnEditChartType.on('click',                        _.bind(this.onEditChartType, this));
            } else
            if ( me.appConfig.isEditMailMerge ) {
                toolbar.btnUndo.on('click',                                 _.bind(this.onUndo, this));
                toolbar.btnRedo.on('click',                                 _.bind(this.onRedo, this));
                toolbar.btnCopy.on('click',                                 _.bind(this.onCopyPaste, this, 'copy'));
                toolbar.btnPaste.on('click',                                _.bind(this.onCopyPaste, this, 'paste'));
                toolbar.btnSearch.on('toggle',                              _.bind(this.onSearch, this));
                toolbar.btnSortDown.on('click',                             _.bind(this.onSortType, this, Asc.c_oAscSortOptions.Ascending));
                toolbar.btnSortUp.on('click',                               _.bind(this.onSortType, this, Asc.c_oAscSortOptions.Descending));
                toolbar.btnSetAutofilter.on('click',                        _.bind(this.onAutoFilter, this));
                toolbar.btnClearAutofilter.on('click',                      _.bind(this.onClearFilter, this));
            } else
            if ( me.appConfig.isEditOle ) {
                toolbar.btnUndo.on('click',                                 _.bind(this.onUndo, this));
                toolbar.btnRedo.on('click',                                 _.bind(this.onRedo, this));
                toolbar.btnCopy.on('click',                                 _.bind(this.onCopyPaste, this, 'copy'));
                toolbar.btnPaste.on('click',                                _.bind(this.onCopyPaste, this, 'paste'));
                toolbar.btnSearch.on('toggle',                              _.bind(this.onSearch, this));
                toolbar.btnInsertFormula.on('click',                        _.bind(this.onInsertFormulaMenu, this));
                toolbar.btnInsertFormula.menu.on('item:click',              _.bind(this.onInsertFormulaMenu, this));
                toolbar.cmbNumberFormat.on('selected',                      _.bind(this.onNumberFormatSelect, this));
                toolbar.cmbNumberFormat.on('show:before',                   _.bind(this.onNumberFormatOpenBefore, this, true));
                if (toolbar.cmbNumberFormat.cmpEl)
                    toolbar.cmbNumberFormat.cmpEl.on('click', '#id-toolbar-mnu-item-more-formats a', _.bind(this.onNumberFormatSelect, this));
                toolbar.btnWrap.on('click',                                 _.bind(this.onWrap, this));
                toolbar.btnTextColor.on('click',                            _.bind(this.onTextColor, this));
                toolbar.btnTextColor.on('color:select',                     _.bind(this.onTextColorSelect, this));
                toolbar.btnTextColor.on('auto:select',                      _.bind(this.onAutoFontColor, this));
                toolbar.btnTextColor.on('eyedropper:start',                 _.bind(this.onEyedropperStart, this));
                toolbar.btnTextColor.on('eyedropper:end',                   _.bind(this.onEyedropperEnd, this));
                toolbar.btnBackColor.on('click',                            _.bind(this.onBackColor, this));
                toolbar.btnBackColor.on('color:select',                     _.bind(this.onBackColorSelect, this));
                toolbar.btnBackColor.on('eyedropper:start',                 _.bind(this.onEyedropperStart, this));
                toolbar.btnBackColor.on('eyedropper:end',                  _.bind(this.onEyedropperEnd, this));
                toolbar.btnBorders.on('click',                              _.bind(this.onBorders, this));
                if (toolbar.btnBorders.rendered) {
                    toolbar.btnBorders.menu.on('item:click',                    _.bind(this.onBordersMenu, this));
                    toolbar.mnuBorderWidth.on('item:toggle',                    _.bind(this.onBordersWidth, this));
                    toolbar.mnuBorderColorPicker.on('select',                   _.bind(this.onBordersColor, this));
                    $('#id-toolbar-menu-auto-bordercolor').on('click',          _.bind(this.onAutoBorderColor, this));
                }
                toolbar.btnMerge.on('click',                                _.bind(this.onMergeCellsMenu, this, toolbar.btnMerge.menu, toolbar.btnMerge.menu.items[0]));
                toolbar.btnMerge.menu.on('item:click',                      _.bind(this.onMergeCellsMenu, this));
                toolbar.btnTableTemplate.menu.on('show:after',              _.bind(this.onTableTplMenuOpen, this));
                toolbar.btnCellStyle.menu.on('show:after',                  _.bind(this.onCellStyleMenuOpen, this));
                toolbar.btnVisibleArea.menu.on('item:click',              _.bind(this.onVisibleAreaMenu, this));
                toolbar.btnVisibleAreaClose.on('click',                   _.bind(this.onVisibleAreaClose, this));
                toolbar.cmbFontName.on('selected',                          _.bind(this.onFontNameSelect, this));
                toolbar.cmbFontName.on('show:after',                        _.bind(this.onComboOpen, this, true));
                toolbar.cmbFontName.on('hide:after',                        _.bind(this.onHideMenus, this));
                toolbar.cmbFontName.on('combo:blur',                        _.bind(this.onComboBlur, this));
                toolbar.cmbFontName.on('combo:focusin',                     _.bind(this.onComboOpen, this, false));
                toolbar.cmbFontSize.on('selected',                          _.bind(this.onFontSizeSelect, this));
                toolbar.cmbFontSize.on('changed:before',                    _.bind(this.onFontSizeChanged, this, true));
                toolbar.cmbFontSize.on('changed:after',                     _.bind(this.onFontSizeChanged, this, false));
                toolbar.cmbFontSize.on('show:after',                        _.bind(this.onComboOpen, this, true));
                toolbar.cmbFontSize.on('hide:after',                        _.bind(this.onHideMenus, this));
                toolbar.cmbFontSize.on('combo:blur',                        _.bind(this.onComboBlur, this));
                toolbar.cmbFontSize.on('combo:focusin',                     _.bind(this.onComboOpen, this, false));
                toolbar.btnTextFormatting.menu.on('item:click',             _.bind(this.onTextFormattingMenu, this));
                toolbar.btnHorizontalAlign.menu.on('item:click',            _.bind(this.onHorizontalAlignMenu, this));
                toolbar.btnVerticalAlign.menu.on('item:click',              _.bind(this.onVerticalAlignMenu, this));
            } else {
                toolbar.btnPrint.on('click',                                _.bind(this.onPrint, this));
                toolbar.btnPrint.on('disabled',                             _.bind(this.onBtnChangeState, this, 'print:disabled'));
                toolbar.btnPrint.menu && toolbar.btnPrint.menu.on('item:click', _.bind(this.onPrintMenu, this));
                toolbar.btnSave.on('click',                                 _.bind(this.onSave, this));
                toolbar.btnSave.on('disabled',                              _.bind(this.onBtnChangeState, this, 'save:disabled'));
                toolbar.btnUndo.on('click',                                 _.bind(this.onUndo, this));
                toolbar.btnUndo.on('disabled',                              _.bind(this.onBtnChangeState, this, 'undo:disabled'));
                toolbar.btnRedo.on('click',                                 _.bind(this.onRedo, this));
                toolbar.btnRedo.on('disabled',                              _.bind(this.onBtnChangeState, this, 'redo:disabled'));
                toolbar.btnCopy.on('click',                                 _.bind(this.onCopyPaste, this, 'copy'));
                toolbar.btnPaste.on('click',                                _.bind(this.onCopyPaste, this, 'paste'));
                toolbar.btnCut.on('click',                                  _.bind(this.onCopyPaste, this, 'cut'));
                toolbar.btnSelectAll.on('click',                            _.bind(this.onSelectAll, this));
                toolbar.btnReplace.on('click',                              _.bind(this.onReplace, this));
                toolbar.btnIncFontSize.on('click',                          _.bind(this.onIncreaseFontSize, this));
                toolbar.btnDecFontSize.on('click',                          _.bind(this.onDecreaseFontSize, this));
                toolbar.mnuChangeCase.on('item:click',                      _.bind(this.onChangeCase, this));
                toolbar.btnBold.on('click',                                 _.bind(this.onBold, this));
                toolbar.btnItalic.on('click',                               _.bind(this.onItalic, this));
                toolbar.btnUnderline.on('click',                            _.bind(this.onUnderline, this));
                toolbar.btnStrikeout.on('click',                            _.bind(this.onStrikeout, this));
                toolbar.btnSubscript.on('click',                            _.bind(this.onSubscript, this));
                toolbar.btnSubscript.menu.on('item:click',                  _.bind(this.onSubscriptMenu, this));
                toolbar.btnTextColor.on('click',                            _.bind(this.onTextColor, this));
                toolbar.btnTextColor.on('color:select',                     _.bind(this.onTextColorSelect, this));
                toolbar.btnTextColor.on('auto:select',                      _.bind(this.onAutoFontColor, this));
                toolbar.btnTextColor.on('eyedropper:start',                 _.bind(this.onEyedropperStart, this));
                toolbar.btnTextColor.on('eyedropper:end',                  _.bind(this.onEyedropperEnd, this));
                toolbar.btnBackColor.on('click',                            _.bind(this.onBackColor, this));
                toolbar.btnBackColor.on('color:select',                     _.bind(this.onBackColorSelect, this));
                toolbar.btnBackColor.on('eyedropper:start',                 _.bind(this.onEyedropperStart, this));
                toolbar.btnBackColor.on('eyedropper:end',                  _.bind(this.onEyedropperEnd, this));
                toolbar.mnuFormatCellFill && toolbar.mnuFormatCellFill.on('click', _.bind(this.onFormatCellFill, this));
                this.mode.isEdit && Common.NotificationCenter.on('eyedropper:start', _.bind(this.eyedropperStart, this));
                toolbar.btnBorders.on('click',                              _.bind(this.onBorders, this));
                if (toolbar.btnBorders.rendered) {
                    toolbar.btnBorders.menu.on('item:click',                    _.bind(this.onBordersMenu, this));
                    toolbar.mnuBorderWidth.on('item:toggle',                    _.bind(this.onBordersWidth, this));
                    toolbar.mnuBorderColorPicker.on('select',                   _.bind(this.onBordersColor, this));
                    $('#id-toolbar-menu-auto-bordercolor').on('click',          _.bind(this.onAutoBorderColor, this));
                }
                toolbar.btnAlignLeft.on('click',                            _.bind(this.onHorizontalAlign, this, AscCommon.align_Left));
                toolbar.btnAlignCenter.on('click',                          _.bind(this.onHorizontalAlign, this, AscCommon.align_Center));
                toolbar.btnAlignRight.on('click',                           _.bind(this.onHorizontalAlign, this, AscCommon.align_Right));
                toolbar.btnAlignJust.on('click',                            _.bind(this.onHorizontalAlign, this, AscCommon.align_Justify));
                toolbar.btnMerge.on('click',                                _.bind(this.onMergeCellsMenu, this, toolbar.btnMerge.menu, toolbar.btnMerge.menu.items[0]));
                toolbar.btnMerge.menu.on('item:click',                      _.bind(this.onMergeCellsMenu, this));
                toolbar.btnAlignTop.on('click',                             _.bind(this.onVerticalAlign, this, Asc.c_oAscVAlign.Top));
                toolbar.btnAlignMiddle.on('click',                          _.bind(this.onVerticalAlign, this, Asc.c_oAscVAlign.Center));
                toolbar.btnAlignBottom.on('click',                          _.bind(this.onVerticalAlign, this, Asc.c_oAscVAlign.Bottom));
                toolbar.btnWrap.on('click',                                 _.bind(this.onWrap, this));
                toolbar.btnTextOrient.menu.on('item:click',                 _.bind(this.onTextOrientationMenu, this));
                toolbar.btnInsertTable.on('click',                          _.bind(this.onBtnInsertTableClick, this));
                toolbar.btnInsertImage.menu.on('item:click',                _.bind(this.onInsertImageMenu, this));
                toolbar.btnInsertHyperlink.on('click',                      _.bind(this.onHyperlink, this));
                toolbar.btnInsertText.on('click',                           _.bind(this.onBtnInsertTextClick, this));
                toolbar.btnInsertText.menu.on('item:click',                 _.bind(this.onMenuInsertTextClick, this));
                toolbar.btnInsertShape.menu.on('hide:after',                _.bind(this.onInsertShapeHide, this));
                toolbar.btnInsertEquation.on('click',                       _.bind(this.onInsertEquationClick, this));
                toolbar.btnInsertSymbol.menu.items[2].on('click',           _.bind(this.onInsertSymbolClick, this));
                toolbar.mnuInsertSymbolsPicker.on('item:click',             _.bind(this.onInsertSymbolItemClick, this));
                toolbar.btnInsertSlicer.on('click',                         _.bind(this.onInsertSlicerClick, this));
                toolbar.btnTableTemplate.menu.on('show:after',              _.bind(this.onTableTplMenuOpen, this));
                toolbar.btnPercentStyle.on('click',                         _.bind(this.onNumberFormat, this));
                toolbar.btnCommaStyle.on('click',                           _.bind(this.onNumberFormat, this));
                toolbar.btnCurrencyStyle.on('click',                        _.bind(this.onNumberFormat, this));
                toolbar.btnDecDecimal.on('click',                           _.bind(this.onDecrement, this));
                toolbar.btnIncDecimal.on('click',                           _.bind(this.onIncrement, this));
                toolbar.btnInsertFormula.on('click',                        _.bind(this.onInsertFormulaMenu, this));
                toolbar.btnInsertFormula.menu.on('item:click',              _.bind(this.onInsertFormulaMenu, this));
                toolbar.btnNamedRange.menu.on('item:click',                 _.bind(this.onNamedRangeMenu, this));
                toolbar.btnNamedRange.menu.on('show:after',                 _.bind(this.onNamedRangeMenuOpen, this));
                toolbar.btnClearStyle.menu.on('item:click',                 _.bind(this.onClearStyleMenu, this));
                toolbar.btnAddCell.menu.on('item:click',                    _.bind(this.onCellInsertMenu, this));
                toolbar.btnCopyStyle.on('toggle',                           _.bind(this.onCopyStyleToggle, this));
                toolbar.btnDeleteCell.menu.on('item:click',                 _.bind(this.onCellDeleteMenu, this));
                toolbar.btnColorSchemas.menu.on('item:click',               _.bind(this.onColorSchemaClick, this));
                toolbar.btnColorSchemas.menu.on('show:after',               _.bind(this.onColorSchemaShow, this));
                toolbar.cmbFontName.on('selected',                          _.bind(this.onFontNameSelect, this));
                toolbar.cmbFontName.on('show:after',                        _.bind(this.onComboOpen, this, true));
                toolbar.cmbFontName.on('hide:after',                        _.bind(this.onHideMenus, this));
                toolbar.cmbFontName.on('combo:blur',                        _.bind(this.onComboBlur, this));
                toolbar.cmbFontName.on('combo:focusin',                     _.bind(this.onComboOpen, this, false));
                toolbar.cmbFontSize.on('selected',                          _.bind(this.onFontSizeSelect, this));
                toolbar.cmbFontSize.on('changed:before',                    _.bind(this.onFontSizeChanged, this, true));
                toolbar.cmbFontSize.on('changed:after',                     _.bind(this.onFontSizeChanged, this, false));
                toolbar.cmbFontSize.on('show:after',                        _.bind(this.onComboOpen, this, true));
                toolbar.cmbFontSize.on('hide:after',                        _.bind(this.onHideMenus, this));
                toolbar.cmbFontSize.on('combo:blur',                        _.bind(this.onComboBlur, this));
                toolbar.cmbFontSize.on('combo:focusin',                     _.bind(this.onComboOpen, this, false));
                toolbar.listStyles.on('click',                              _.bind(this.onListStyleSelect, this));
                toolbar.cmbNumberFormat.on('selected',                      _.bind(this.onNumberFormatSelect, this));
                toolbar.cmbNumberFormat.on('show:before',                   _.bind(this.onNumberFormatOpenBefore, this, true));
                if (toolbar.cmbNumberFormat.cmpEl)
                    toolbar.cmbNumberFormat.cmpEl.on('click', '#id-toolbar-mnu-item-more-formats a', _.bind(this.onNumberFormatSelect, this));
                toolbar.btnCurrencyStyle.menu.on('item:click',              _.bind(this.onNumberFormatMenu, this));
                $('#id-toolbar-menu-new-bordercolor').on('click',           _.bind(this.onNewBorderColor, this));
                toolbar.btnPageOrient.menu.on('item:click',                 _.bind(this.onPageOrientSelect, this));
                toolbar.btnPageMargins.menu.on('item:click',                _.bind(this.onPageMarginsSelect, this));
                toolbar.mnuPageSize.on('item:click',                        _.bind(this.onPageSizeClick, this));
                toolbar.mnuScale.on('item:click',                           _.bind(this.onScaleClick, this, 'scale'));
                toolbar.menuWidthScale.on('item:click',                     _.bind(this.onScaleClick, this, 'width'));
                toolbar.menuHeightScale.on('item:click',                    _.bind(this.onScaleClick, this, 'height'));
                toolbar.btnPrintArea.menu.on('item:click',                  _.bind(this.onPrintAreaClick, this));
                toolbar.btnPrintArea.menu.on('show:after',                  _.bind(this.onPrintAreaMenuOpen, this));
                toolbar.btnPageBreak.menu.on('item:click',                  _.bind(this.onPageBreakClick, this));
                toolbar.btnPageBreak.menu.on('show:after',                  _.bind(this.onPageBreakMenuOpen, this));
                toolbar.btnImgGroup.menu.on('item:click',                   _.bind(this.onImgGroupSelect, this));
                toolbar.btnImgBackward.menu.on('item:click',                _.bind(this.onImgArrangeSelect, this));
                toolbar.btnImgForward.menu.on('item:click',                 _.bind(this.onImgArrangeSelect, this));
                toolbar.btnImgAlign.menu.on('item:click',                   _.bind(this.onImgAlignSelect, this));
                toolbar.btnImgForward.on('click',                           this.onImgArrangeSelect.bind(this, 'forward'));
                toolbar.btnImgBackward.on('click',                          this.onImgArrangeSelect.bind(this, 'backward'));
                toolbar.btnsEditHeader.forEach(function(button) {
                    button.on('click', _.bind(me.onEditHeaderClick, me, undefined));
                });
                toolbar.btnPrintTitles.on('click',                          _.bind(this.onPrintTitlesClick, this));
                toolbar.chPrintGridlines.on('change',                       _.bind(this.onPrintGridlinesChange, this));
                toolbar.chPrintHeadings.on('change',                        _.bind(this.onPrintHeadingsChange, this));
                toolbar.btnRtlSheet.on('click',                             _.bind(this.onRtlSheetClick, this));

                if (toolbar.btnCondFormat.rendered) {
                    toolbar.btnCondFormat.menu.on('show:before',            _.bind(this.onShowBeforeCondFormat, this, this.toolbar, 'toolbar'));
                }
                toolbar.btnInsertChartRecommend.on('click',                 _.bind(this.onChartRecommendedClick, this));
                toolbar.btnFillNumbers.menu.on('item:click',                _.bind(this.onFillNumMenu, this));
                toolbar.btnFillNumbers.menu.on('show:before',               _.bind(this.onShowBeforeFillNumMenu, this));
                Common.Gateway.on('insertimage',                      _.bind(this.insertImage, this));

                this.onSetupCopyStyleButton();
                this.onBtnChangeState('undo:disabled', toolbar.btnUndo, toolbar.btnUndo.isDisabled());
                this.onBtnChangeState('redo:disabled', toolbar.btnRedo, toolbar.btnRedo.isDisabled());
            }
        },

        setApi: function(api) {
            this.api = api;

            var config = SSE.getController('Main').appOptions;
            if (config.isEdit) {
                if ( !config.isEditDiagram  && !config.isEditMailMerge  && !config.isEditOle ) {
                    this.api.asc_registerCallback('asc_onSendThemeColors',      _.bind(this.onSendThemeColors, this));
                    this.api.asc_registerCallback('asc_onMathTypes',            _.bind(this.onApiMathTypes, this));
                    this.api.asc_registerCallback('asc_onContextMenu',          _.bind(this.onContextMenu, this));
                    Common.NotificationCenter.on('storage:image-load',          _.bind(this.openImageFromStorage, this));
                    Common.NotificationCenter.on('storage:image-insert',        _.bind(this.insertImageFromStorage, this));
                    this.api.asc_registerCallback('asc_onSelectionMathChanged',   _.bind(this.onApiMathChanged, this));
                }
                this.api.asc_registerCallback('asc_onInitEditorStyles',     _.bind(this.onApiInitEditorStyles, this));
                this.api.asc_registerCallback('asc_onCoAuthoringDisconnect',_.bind(this.onApiCoAuthoringDisconnect, this));
                Common.NotificationCenter.on('api:disconnect',              _.bind(this.onApiCoAuthoringDisconnect, this));
                this.api.asc_registerCallback('asc_onLockDefNameManager',   _.bind(this.onLockDefNameManager, this));
                this.api.asc_registerCallback('asc_onLockCFManager',        _.bind(this.onLockCFManager, this));
                this.api.asc_registerCallback('asc_onUnLockCFManager',      _.bind(this.onUnLockCFManager, this));
                this.api.asc_registerCallback('asc_onZoomChanged',          _.bind(this.onApiZoomChange, this));
                Common.NotificationCenter.on('fonts:change',                _.bind(this.onApiChangeFont, this));
                this.api.asc_registerCallback('asc_onBeginSmartArtPreview', _.bind(this.onApiBeginSmartArtPreview, this));
                this.api.asc_registerCallback('asc_onAddSmartArtPreview', _.bind(this.onApiAddSmartArtPreview, this));
                this.api.asc_registerCallback('asc_onEndSmartArtPreview', _.bind(this.onApiEndSmartArtPreview, this));
            } else if (config.isEditOle) {
                Common.NotificationCenter.on('fonts:change',                _.bind(this.onApiChangeFont, this));
            } else if (config.isRestrictedEdit) {
                this.api.asc_registerCallback('asc_onSelectionChanged',     _.bind(this.onApiSelectionChangedRestricted, this));
                Common.NotificationCenter.on('protect:wslock',              _.bind(this.onChangeProtectSheet, this));
            }
            if ( !config.isEditDiagram  && !config.isEditMailMerge  && !config.isEditOle )
                this.api.asc_registerCallback('onPluginToolbarMenu', _.bind(this.onPluginToolbarMenu, this));
                this.api.asc_registerCallback('onPluginToolbarCustomMenuItems', _.bind(this.onPluginToolbarCustomMenuItems, this));
                Common.NotificationCenter.on('document:ready', _.bind(this.onDocumentReady, this));
        },

        // onNewDocument: function(btn, e) {
        //     this.api.asc_openNewDocument();
        //
        //     Common.NotificationCenter.trigger('edit:complete', this.toolbar);
        //     Common.component.Analytics.trackEvent('ToolBar', 'New Document');
        // },
        //
        // onOpenDocument: function(btn, e) {
        //     this.api.asc_loadDocumentFromDisk();
        //
        //     Common.NotificationCenter.trigger('edit:complete', this.toolbar);
        //     Common.component.Analytics.trackEvent('ToolBar', 'Open Document');
        // },

        onApiChangeFont: function(font) {
            !Common.Utils.ModalWindow.isVisible() && this.toolbar.cmbFontName.onApiChangeFont(font);
        },

        onContextMenu: function() {
            this.toolbar.collapse();
        },

        onPrint: function(e) {
            if (this.toolbar.btnPrint.options.printType == 'print') {
                Common.NotificationCenter.trigger('print', this.toolbar);
            } else {
                var _main = this.getApplication().getController('Main');
                _main.onPrintQuick();
            }
        },

        onPrintMenu: function (btn, e){
            var oldType = this.toolbar.btnPrint.options.printType;
            var newType = e.value;

            if(newType != oldType) {
                this.toolbar.btnPrint.changeIcon({
                    next: e.options.iconClsForMainBtn,
                    curr: this.toolbar.btnPrint.menu.items.filter(function(item){return item.value == oldType;})[0].options.iconClsForMainBtn
                });
                this.toolbar.btnPrint.updateHint([e.caption + e.options.platformKey]);
                this.toolbar.btnPrint.options.printType = newType;
            }
            this.onPrint(e);
        },

        onSave: function(e) {
            if (this.api) {
                var isModified = this.api.asc_isDocumentCanSave();
                var isSyncButton = this.toolbar.btnCollabChanges && this.toolbar.btnCollabChanges.cmpEl.hasClass('notify');
                if (!isModified && !isSyncButton && !this.toolbar.mode.forcesave && !this.toolbar.mode.canSaveDocumentToBinary)
                    return;

                this.api.asc_Save();
            }

//            Common.NotificationCenter.trigger('edit:complete', this.toolbar);

            Common.component.Analytics.trackEvent('Save');
            Common.component.Analytics.trackEvent('ToolBar', 'Save');
        },

        onBtnChangeState: function(prop) {
            if ( /\:disabled$/.test(prop) ) {
                var _is_disabled = arguments[2];
                this.toolbar.fireEvent(prop, [_is_disabled]);
            }
        },

        onUndo: function(btn, e) {
            if (this.api)
                this.api.asc_Undo();

            Common.NotificationCenter.trigger('edit:complete', this.toolbar);
            Common.component.Analytics.trackEvent('ToolBar', 'Undo');
        },

        onRedo: function(btn, e) {
            if (this.api)
                this.api.asc_Redo();

            Common.NotificationCenter.trigger('edit:complete', this.toolbar);
            Common.component.Analytics.trackEvent('ToolBar', 'Redo');
        },

        onCopyPaste: function(type, e) {
            var me = this;
            if (me.api) {
                var res = (type === 'cut') ? me.api.asc_Cut() : ((type === 'copy') ? me.api.asc_Copy() : me.api.asc_Paste());
                if (!res) {
                    var value = Common.localStorage.getItem("sse-hide-copywarning");
                    if (!(value && parseInt(value) == 1)) {
                        (new Common.Views.CopyWarningDialog({
                            handler: function(dontshow) {
                                if (dontshow) Common.localStorage.setItem("sse-hide-copywarning", 1);
                                Common.NotificationCenter.trigger('edit:complete', me.toolbar);
                            }
                        })).show();
                    }
                } else
                    Common.component.Analytics.trackEvent('ToolBar', 'Copy Warning');
            }
            Common.NotificationCenter.trigger('edit:complete', me.toolbar);
        },

        onSelectAll: function(e) {
            if (this.api)
                this.api.asc_EditSelectAll();

            Common.NotificationCenter.trigger('edit:complete', this.toolbar);
            Common.component.Analytics.trackEvent('ToolBar', 'Select All');
        },

        onReplace: function(e) {
            this.getApplication().getController('LeftMenu').onShortcut('replace');
        },

        onIncreaseFontSize: function(e) {
            if (this.api)
                this.api.asc_increaseFontSize();

            Common.NotificationCenter.trigger('edit:complete', this.toolbar, {restorefocus:true});
            Common.component.Analytics.trackEvent('ToolBar', 'Font Size');
        },

        onDecreaseFontSize: function(e) {
            if (this.api)
                this.api.asc_decreaseFontSize();

            Common.NotificationCenter.trigger('edit:complete', this.toolbar, {restorefocus:true});
            Common.component.Analytics.trackEvent('ToolBar', 'Font Size');
        },

        onChangeCase: function(menu, item, e) {
            if (this.api)
                this.api.asc_ChangeTextCase(item.value);
            Common.NotificationCenter.trigger('edit:complete', this.toolbar, {restorefocus:true});
        },

        onBold: function(btn, e) {
            this._state.bold = undefined;
            if (this.api)
                this.api.asc_setCellBold(btn.pressed);

            Common.NotificationCenter.trigger('edit:complete', this.toolbar, {restorefocus:true});
            Common.component.Analytics.trackEvent('ToolBar', 'Bold');
        },

        onItalic: function(btn, e) {
            this._state.italic = undefined;
            if (this.api)
                this.api.asc_setCellItalic(btn.pressed);

            Common.NotificationCenter.trigger('edit:complete', this.toolbar, {restorefocus:true});
            Common.component.Analytics.trackEvent('ToolBar', 'Italic');
        },

        onUnderline: function(btn, e) {
            this._state.underline = undefined;
            if (this.api)
                this.api.asc_setCellUnderline(btn.pressed);

            Common.NotificationCenter.trigger('edit:complete', this.toolbar, {restorefocus:true});
            Common.component.Analytics.trackEvent('ToolBar', 'Underline');
        },

        onStrikeout: function(btn, e) {
            this._state.strikeout = undefined;
            if (this.api)
                this.api.asc_setCellStrikeout(btn.pressed);

            Common.NotificationCenter.trigger('edit:complete', this.toolbar, {restorefocus:true});
            Common.component.Analytics.trackEvent('ToolBar', 'Strikeout');
        },

        onSubscriptMenu: function(menu, item) {
            var btnSubscript = this.toolbar.btnSubscript;

            if (item.value == 'sub') {
                this._state.subscript = undefined;
                this.api.asc_setCellSubscript(item.checked);
            } else {
                this._state.superscript = undefined;
                this.api.asc_setCellSuperscript(item.checked);
            }
            if (item.checked) {
                btnSubscript.$icon.removeClass(btnSubscript.options.icls).addClass(item.options.icls);
                btnSubscript.options.icls = item.options.icls;
            }

            Common.NotificationCenter.trigger('edit:complete', this.toolbar, {restorefocus:true});
            Common.component.Analytics.trackEvent('ToolBar', (item.value == 'sub') ? 'Subscript' : 'Superscript');
        },

        onSubscript: function(btn, e) {
            var subscript = (btn.options.icls == 'btn-subscript');

            if (subscript) {
                this._state.subscript = undefined;
                this.api.asc_setCellSubscript(btn.pressed);
            } else {
                this._state.superscript = undefined;
                this.api.asc_setCellSuperscript(btn.pressed);
            }

            Common.NotificationCenter.trigger('edit:complete', this.toolbar, {restorefocus:true});
            Common.component.Analytics.trackEvent('ToolBar', (subscript) ? 'Subscript' : 'Superscript');
        },

        onTextColor: function() {
            this.toolbar.mnuTextColorPicker.trigger('select', this.toolbar.mnuTextColorPicker, this.toolbar.mnuTextColorPicker.currentColor);
        },

        onBackColor: function() {
            this.toolbar.mnuBackColorPicker.trigger('select', this.toolbar.mnuBackColorPicker, this.toolbar.mnuBackColorPicker.currentColor);
        },

        onTextColorSelect: function(btn, color) {
            this._state.clrtext_asccolor = this._state.clrtext = undefined;

            this.toolbar.btnTextColor.currentColor = color;

            this.toolbar.mnuTextColorPicker.currentColor = color;
            if (this.api) {
                this.api.asc_setCellTextColor(color.isAuto ? color.color : Common.Utils.ThemeColor.getRgbColor(color));
            }

            Common.NotificationCenter.trigger('edit:complete', this.toolbar, {restorefocus:true});
            Common.component.Analytics.trackEvent('ToolBar', 'Text Color');
        },

        onBackColorSelect: function(btn, color) {
            this._state.clrshd_asccolor = this._state.clrback = undefined;

            this.toolbar.btnBackColor.currentColor = color;

            this.toolbar.mnuBackColorPicker.currentColor = color;
            if (this.api) {
                this.api.asc_setCellBackgroundColor(color == 'transparent' ? null : Common.Utils.ThemeColor.getRgbColor(color));
            }

            Common.component.Analytics.trackEvent('ToolBar', 'Background Color');
        },

        onFormatCellFill: function(picker, color) {
            this.getApplication().getController('RightMenu').onRightMenuOpen(Common.Utils.documentSettingsType.Cell);
        },

        onNewBorderColor: function(picker, color) {
            this.toolbar.btnBorders.menu.hide();
            this.toolbar.btnBorders.toggle(false, true);
            this.toolbar.mnuBorderColorPicker.addNewColor();
        },

        onAutoFontColor: function(e) {
            this._state.clrtext_asccolor = this._state.clrtext = undefined;

            var color = new Asc.asc_CColor();
            color.put_auto(true);

            this.toolbar.btnTextColor.currentColor = {color: color, isAuto: true};
            this.toolbar.mnuTextColorPicker.currentColor = {color: color, isAuto: true};
            if (this.api) {
                this.api.asc_setCellTextColor(color);
            }

            Common.NotificationCenter.trigger('edit:complete', this.toolbar, {restorefocus:true});
            Common.component.Analytics.trackEvent('ToolBar', 'Text Color');
        },

        onBorders: function(btn) {
            var menuItem;

            _.each(btn.menu.getItems(true), function(item) {
                if (btn.options.borderId == item.options.borderId) {
                    menuItem = item;
                    return false;
                }
            });

            if (menuItem) {
                this.onBordersMenu(btn.menu, menuItem);
            }
        },

        onBordersMenu: function(menu, item) {
            var me = this;
            if (me.api && !_.isUndefined(item.options.borderId)) {
                var btnBorders = me.toolbar.btnBorders,
                    new_borders = [],
                    bordersWidth = btnBorders.options.borderswidth,
                    bordersColor = btnBorders.options.borderscolor;

                if ( btnBorders.rendered ) {
                    btnBorders.$icon.removeClass(btnBorders.options.icls).addClass(item.options.icls);
                    btnBorders.options.icls = item.options.icls;
                }

                btnBorders.options.borderId = item.options.borderId;

                if (item.options.borderId == 'inner') {
                    new_borders[Asc.c_oAscBorderOptions.InnerV] = new Asc.asc_CBorder(bordersWidth, bordersColor);
                    new_borders[Asc.c_oAscBorderOptions.InnerH] = new Asc.asc_CBorder(bordersWidth, bordersColor);
                } else if (item.options.borderId == 'all') {
                    new_borders[Asc.c_oAscBorderOptions.InnerV] = new Asc.asc_CBorder(bordersWidth, bordersColor);
                    new_borders[Asc.c_oAscBorderOptions.InnerH] = new Asc.asc_CBorder(bordersWidth, bordersColor);
                    new_borders[Asc.c_oAscBorderOptions.Left]   = new Asc.asc_CBorder(bordersWidth, bordersColor);
                    new_borders[Asc.c_oAscBorderOptions.Top]    = new Asc.asc_CBorder(bordersWidth, bordersColor);
                    new_borders[Asc.c_oAscBorderOptions.Right]  = new Asc.asc_CBorder(bordersWidth, bordersColor);
                    new_borders[Asc.c_oAscBorderOptions.Bottom] = new Asc.asc_CBorder(bordersWidth, bordersColor);
                } else if (item.options.borderId == 'outer') {
                    new_borders[Asc.c_oAscBorderOptions.Left]   = new Asc.asc_CBorder(bordersWidth, bordersColor);
                    new_borders[Asc.c_oAscBorderOptions.Top]    = new Asc.asc_CBorder(bordersWidth, bordersColor);
                    new_borders[Asc.c_oAscBorderOptions.Right]  = new Asc.asc_CBorder(bordersWidth, bordersColor);
                    new_borders[Asc.c_oAscBorderOptions.Bottom] = new Asc.asc_CBorder(bordersWidth, bordersColor);
                } else if (item.options.borderId != 'none') {
                    new_borders[item.options.borderId]   = new Asc.asc_CBorder(bordersWidth, bordersColor);
                }

                me.api.asc_setCellBorders(new_borders);

                Common.NotificationCenter.trigger('edit:complete', me.toolbar);
                Common.component.Analytics.trackEvent('ToolBar', 'Borders');
            } else if (item.value==='options')
                this.getApplication().getController('RightMenu').onRightMenuOpen(Common.Utils.documentSettingsType.Cell);
        },

        onBordersWidth: function(menu, item, state) {
            if (state) {
                this.toolbar.btnBorders.options.borderswidth = item.value;

                Common.NotificationCenter.trigger('edit:complete', this.toolbar);
                Common.component.Analytics.trackEvent('ToolBar', 'Border Width');
            }
        },

        onBordersColor: function(picker, color) {
            $('#id-toolbar-mnu-item-border-color > a .menu-item-icon').css('border-color', '#' + ((typeof(color) == 'object') ? color.color : color));
            this.toolbar.mnuBorderColor.onUnHoverItem();
            this.toolbar.btnBorders.options.borderscolor = Common.Utils.ThemeColor.getRgbColor(color);
            this.toolbar.mnuBorderColorPicker.currentColor = color;
            var clr_item = this.toolbar.btnBorders.menu.$el.find('#id-toolbar-menu-auto-bordercolor > a');
            clr_item.hasClass('selected') && clr_item.removeClass('selected');

            Common.NotificationCenter.trigger('edit:complete', this.toolbar);
            Common.component.Analytics.trackEvent('ToolBar', 'Border Color');
        },

        onAutoBorderColor: function(e) {
            $('#id-toolbar-mnu-item-border-color > a .menu-item-icon').css('border-color', '#000');
            this.toolbar.mnuBorderColor.onUnHoverItem();
            var color = new Asc.asc_CColor();
            color.put_auto(true);
            this.toolbar.btnBorders.options.borderscolor = color;
            this.toolbar.mnuBorderColorPicker.clearSelection();
            this.toolbar.mnuBorderColorPicker.currentColor = {color: color, isAuto: true};
            var clr_item = this.toolbar.btnBorders.menu.$el.find('#id-toolbar-menu-auto-bordercolor > a');
            !clr_item.hasClass('selected') && clr_item.addClass('selected');

            Common.NotificationCenter.trigger('edit:complete', this.toolbar);
            Common.component.Analytics.trackEvent('ToolBar', 'Border Color');
        },

        onHorizontalAlign: function(type, btn, e) {
            this._state.pralign = undefined;
            if (this.api) {
                this.api.asc_setCellAlign(!btn.pressed ? null : type);
                this.toolbar.btnWrap.allowDepress = !(type == AscCommon.align_Justify);
            }

            Common.NotificationCenter.trigger('edit:complete', this.toolbar);
            Common.component.Analytics.trackEvent('ToolBar', 'Horizontal align');
        },

        onVerticalAlign: function(type, btn, e) {
            this._state.valign = undefined;
            if (this.api) {
                this.api.asc_setCellVertAlign(!btn.pressed ? Asc.c_oAscVAlign.Bottom : type);
            }

            Common.NotificationCenter.trigger('edit:complete', this.toolbar);
            Common.component.Analytics.trackEvent('ToolBar', 'Vertical align');
        },

        onMergeCellsMenu: function(menu, item) {
            var me = this;

            function doMergeCells(how) {
                me._state.merge = undefined;
                me.api.asc_mergeCells(how);
                Common.NotificationCenter.trigger('edit:complete', me.toolbar);
                Common.component.Analytics.trackEvent('ToolBar', 'Merge');
            }

            if (me.api) {
                var merged = me.api.asc_getCellInfo().asc_getMerge();
                if ((merged !== Asc.c_oAscMergeOptions.Merge) && me.api.asc_mergeCellsDataLost(item.value)) {
                    Common.UI.warning({
                        msg: me.warnMergeLostData,
                        buttons: ['yes', 'no'],
                        primary: 'yes',
                        callback: function(btn) {
                            if (btn == 'yes') {
                                doMergeCells(item.value);
                            } else {
                                me.toolbar.btnMerge.toggle(false, true);
                                Common.NotificationCenter.trigger('edit:complete', me.toolbar);
                                Common.component.Analytics.trackEvent('ToolBar', 'Merge');
                            }
                        }
                    });
                } else {
                    doMergeCells(item.value);
                }
            }

            Common.NotificationCenter.trigger('edit:complete', this.toolbar);
            Common.component.Analytics.trackEvent('ToolBar', 'Merge cells');
        },

        onWrap: function(btn, e) {
            this._state.wrap = undefined;
            if (this.api)
                this.api.asc_setCellTextWrap(btn.pressed);

            Common.NotificationCenter.trigger('edit:complete', this.toolbar);
            Common.component.Analytics.trackEvent('ToolBar', 'Wrap');
        },

        onTextOrientationMenu: function(menu, item) {
                var angle = 0;

                if (item.value==='options') {
                    this.getApplication().getController('RightMenu').onRightMenuOpen(Common.Utils.documentSettingsType.Cell);
                    return;
                }

                switch (item.value) {
                    case 'countcw':     angle =  45;    break;
                    case 'clockwise':   angle = -45;    break;
                    case 'vertical':    angle =  255;    break;
                    case 'rotateup':    angle =  90;    break;
                    case 'rotatedown':  angle = -90;    break;
                }

                this._state.angle = undefined;
                if (this.api)
                    this.api.asc_setCellAngle(angle);

            Common.NotificationCenter.trigger('edit:complete', this.toolbar);
            Common.component.Analytics.trackEvent('ToolBar', 'Text orientation');
        },

        onBtnInsertTableClick: function(btn, e) {
            if (this.api)
                this._setTableFormat(this.api.asc_getDefaultTableStyle());
            Common.NotificationCenter.trigger('edit:complete', this.toolbar);
            Common.component.Analytics.trackEvent('ToolBar', 'Table');
        },

        onInsertImageMenu: function(menu, item, e) {
            var me = this;
            if (item.value === 'file') {
                this.toolbar.fireEvent('insertimage', this.toolbar);

                if (this.api)
                    setTimeout(function() {me.api.asc_addImage();}, 1);

                Common.NotificationCenter.trigger('edit:complete', this.toolbar);
                Common.component.Analytics.trackEvent('ToolBar', 'Image');
            } else if (item.value === 'url') {
                (new Common.Views.ImageFromUrlDialog({
                    handler: function(result, value) {
                        if (result == 'ok') {
                            if (me.api) {
                                var checkUrl = value.replace(/\s/g, '');
                                if (!_.isEmpty(checkUrl)) {
                                    me.toolbar.fireEvent('insertimage', me.toolbar);
                                    me.api.asc_addImageDrawingObject([checkUrl]);

                                    Common.component.Analytics.trackEvent('ToolBar', 'Image');
                                }
                            }

                            Common.NotificationCenter.trigger('edit:complete', me.toolbar);
                        }
                    }
                })).show();
            } else if (item.value === 'storage') {
                Common.NotificationCenter.trigger('storage:image-load', 'add');
            }
        },

        openImageFromStorage: function(type) {
            var me = this;
            if (this.toolbar.mode.canRequestInsertImage) {
                Common.Gateway.requestInsertImage(type);
            } else {
                (new Common.Views.SelectFileDlg({
                    fileChoiceUrl: this.toolbar.mode.fileChoiceUrl.replace("{fileExt}", "").replace("{documentType}", "ImagesOnly")
                })).on('selectfile', function(obj, file){
                    file && (file.c = type);
                    !file.images && (file.images = [{fileType: file.fileType, url: file.url}]); // SelectFileDlg uses old format for inserting image
                    file.url = null;
                    me.insertImage(file);
                }).show();
            }
        },

        insertImageFromStorage: function(data) {
            if (data && data._urls && (!data.c || data.c=='add')) {
                this.toolbar.fireEvent('insertimage', this.toolbar);
                (data._urls.length>0) && this.api.asc_addImageDrawingObject(data._urls, undefined, data.token);// for loading from storage
                Common.component.Analytics.trackEvent('ToolBar', 'Image');
            }
        },

        insertImage: function(data) { // gateway
            if (data && (data.url || data.images)) {
                data.url && console.log("Obsolete: The 'url' parameter of the 'insertImage' method is deprecated. Please use 'images' parameter instead.");

                var arr = [];
                if (data.images && data.images.length>0) {
                    for (var i=0; i<data.images.length; i++) {
                        data.images[i] && data.images[i].url && arr.push( data.images[i].url);
                    }
                } else
                    data.url && arr.push(data.url);
                data._urls = arr;
            }
            Common.NotificationCenter.trigger('storage:image-insert', data);
        },

        onHyperlink: function(btn) {
            Common.NotificationCenter.trigger('protect:check', this.onHyperlinkCallback, this, [btn]);
        },

        onHyperlinkCallback: function(btn) {
            var me = this;
            var win,
                props;

            if (me.api) {
                var wc = me.api.asc_getWorksheetsCount(),
                    i = -1,
                    items = [];

                while (++i < wc) {
                    items.push({name: me.api.asc_getWorksheetName(i), hidden: me.api.asc_isWorksheetHidden(i)});
                }

                var handlerDlg = function(dlg, result) {
                    if (result == 'ok') {
                        props = dlg.getSettings();
                        me.api.asc_insertHyperlink(props);
                    }

                    Common.NotificationCenter.trigger('edit:complete', me.toolbar);
                };

                var cell = me.api.asc_getCellInfo(),
                    seltype = cell.asc_getSelectionType();
                props = cell.asc_getHyperlink();
                win = new SSE.Views.HyperlinkSettingsDialog({
                    api: me.api,
                    appOptions: me.appOptions,
                    handler: handlerDlg
                });

                win.show();
                win.setSettings({
                    sheets  : items,
                    ranges  : me.api.asc_getDefinedNames(Asc.c_oAscGetDefinedNamesList.All, true),
                    currentSheet: me.api.asc_getActiveWorksheetIndex(),
                    props   : props,
                    text    : cell.asc_getText(),
                    isLock  : cell.asc_getLockText(),
                    allowInternal: (seltype!==Asc.c_oAscSelectionType.RangeImage && seltype!==Asc.c_oAscSelectionType.RangeShape &&
                                    seltype!==Asc.c_oAscSelectionType.RangeShapeText && seltype!==Asc.c_oAscSelectionType.RangeChart &&
                                    seltype!==Asc.c_oAscSelectionType.RangeChartText && seltype!==Asc.c_oAscSelectionType.RangeSlicer )
                });
            }

            Common.component.Analytics.trackEvent('ToolBar', 'Add Hyperlink');
        },

        onEditChart: function(btn) {
            if (!this.editMode || !Common.Controllers.LaunchController.isScriptLoaded()) return;
            var me = this, info = me.api.asc_getCellInfo();
            var selectType = info.asc_getSelectionType();
            if (selectType !== Asc.c_oAscSelectionType.RangeImage) {
                var win, props;
                if (me.api){
                    props = me.api.asc_getChartObject();
                    var selectedObjects = me.api.asc_getGraphicObjectProps(),
                        imageSettings = null;
                    for (var i = 0; i < selectedObjects.length; i++) {
                        if (selectedObjects[i].asc_getObjectType() == Asc.c_oAscTypeSelectElement.Image) {
                            var elValue = selectedObjects[i].asc_getObjectValue();
                            if ( elValue.asc_getChartProperties() )
                                imageSettings = elValue;
                        }
                    }
                    if (props) {
                        var ischartedit = ( me.toolbar.mode.isEditDiagram || selectType === Asc.c_oAscSelectionType.RangeChart || selectType === Asc.c_oAscSelectionType.RangeChartText);

                        (new SSE.Views.ChartSettingsDlg(
                            {
                                chartSettings: props,
                                imageSettings: imageSettings,
                                // isDiagramMode: me.toolbar.mode.isEditDiagram,
                                isChart: true,
                                api: me.api,
                                handler: function(result, value) {
                                    if (result == 'ok') {
                                        if (me.api) {
                                            (ischartedit) ? me.api.asc_editChartDrawingObject(value.chartSettings) : me.api.asc_addChartDrawingObject(value.chartSettings);
                                            if (value.imageSettings)
                                                me.api.asc_setGraphicObjectProps(value.imageSettings);
                                        }
                                    }
                                    Common.NotificationCenter.trigger('edit:complete', me.toolbar);
                                }
                            })).show();
                    }
                }
            }
        },

        onEditChartData: function(btn) {
            if (!this.editMode || !Common.Controllers.LaunchController.isScriptLoaded()) {
                return;
            }

            var me = this;
            var props;
            if (me.api){
                props = me.api.asc_getChartObject();
                if (props) {
                    me._isEditRanges = true;
                    props.startEdit();
                    var win = new SSE.Views.ChartDataDialog({
                        chartSettings: props,
                        api: me.api,
                        handler: function(result, value) {
                            if (result == 'ok') {
                                props.endEdit();
                                me._isEditRanges = false;
                            }
                            Common.NotificationCenter.trigger('edit:complete', me);
                        }
                    }).on('close', function() {
                        me._isEditRanges && props.cancelEdit();
                        me._isEditRanges = false;
                    });
                    win.show();
                }
            }
        },

        onEditChartType: function(btn) {
            if (!this.editMode || !Common.Controllers.LaunchController.isScriptLoaded()) return;

            var me = this;
            var props;
            if (me.api){
                props = me.api.asc_getChartObject();
                if (props) {
                    me._isEditType = true;
                    props.startEdit();
                    var win = new SSE.Views.ChartTypeDialog({
                        chartSettings: props,
                        api: me.api,
                        handler: function(result, value) {
                            if (result == 'ok') {
                                props.endEdit();
                                me._isEditType = false;
                            }
                            Common.NotificationCenter.trigger('edit:complete', me);
                        }
                    }).on('close', function() {
                        me._isEditType && props.cancelEdit();
                        me._isEditType = false;
                    });
                    win.show();
                }
            }
        },

        onSelectChart: function(group, type) {
            if (!this.editMode) return;
            var me = this,
                info = me.api.asc_getCellInfo(),
                seltype = info.asc_getSelectionType();

            if (me.api) {
                var win, props;
                var ischartedit = ( seltype == Asc.c_oAscSelectionType.RangeChart || seltype == Asc.c_oAscSelectionType.RangeChartText);
                props = me.api.asc_getChartObject(true); // don't lock chart object
                if (props) {
                    if (ischartedit)
                        props.changeType(type);
                    else {
                        props.putType(type);
                        var range = props.getRange(),
                            isvalid = (!_.isEmpty(range)) ? me.api.asc_checkDataRange(Asc.c_oAscSelectionDialogType.Chart, range, true, props.getInRows(), props.getType()) : Asc.c_oAscError.ID.No;
                        if (isvalid == Asc.c_oAscError.ID.No) {
                            me.api.asc_addChartDrawingObject(props);
                        } else {
                            var msg = me.txtInvalidRange;
                            switch (isvalid) {
                                case Asc.c_oAscError.ID.StockChartError:
                                    msg = me.errorStockChart;
                                    break;
                                case Asc.c_oAscError.ID.MaxDataSeriesError:
                                    msg = me.errorMaxRows;
                                    break;
                                case Asc.c_oAscError.ID.ComboSeriesError:
                                    msg = me.errorComboSeries;
                                    break;
                                case Asc.c_oAscError.ID.MaxDataPointsError:
                                    msg = me.errorMaxPoints;
                                    break;
                            }
                            Common.UI.warning({
                                msg: msg,
                                callback: function () {
                                    _.defer(function (btn) {
                                        Common.NotificationCenter.trigger('edit:complete', me.toolbar);
                                    })
                                }
                            });
                        }
                    }
                }
            }
            Common.NotificationCenter.trigger('edit:complete', this.toolbar);
        },

        onSelectSpark: function(type) {
            if (!this.editMode) return;
            var me = this,
                info = me.api.asc_getCellInfo(),
                seltype = info.asc_getSelectionType();

            if (me.api) {
                if (seltype==Asc.c_oAscSelectionType.RangeCells || seltype==Asc.c_oAscSelectionType.RangeCol ||
                    seltype==Asc.c_oAscSelectionType.RangeRow || seltype==Asc.c_oAscSelectionType.RangeMax) {
                    var sparkLineInfo = info.asc_getSparklineInfo();
                    if (!!sparkLineInfo) {
                        var props = new Asc.sparklineGroup();
                        props.asc_setType(type);
                        this.api.asc_setSparklineGroup(sparkLineInfo.asc_getId(), props);
                    } else {
                        var me = this;
                        (new SSE.Views.CreateSparklineDialog(
                            {
                                api: me.api,
                                props: {selectedCells: me._state.selectedCells},
                                handler: function(result, settings) {
                                    if (result == 'ok' && settings) {
                                        me.view && me.view.fireEvent('insertspark', me.view);
                                        if (settings.destination)
                                            me.api.asc_addSparklineGroup(type, settings.source, settings.destination);
                                    }
                                    Common.NotificationCenter.trigger('edit:complete', me);
                                }
                            })).show();
                    }
                }
            }
            Common.NotificationCenter.trigger('edit:complete', this.toolbar);
        },

        onApiMathChanged: function(info) {
            this._state.selectedCells = info.asc_getCount(); // not empty cells
        },

        onInsertTextart: function (data) {
            if (this.api) {
                this.toolbar.fireEvent('inserttextart', this.toolbar);
                this.api.asc_addTextArt(data);

                if (this.toolbar.btnInsertShape.pressed)
                    this.toolbar.btnInsertShape.toggle(false, true);

                Common.NotificationCenter.trigger('edit:complete', this.toolbar, this.toolbar.btnInsertTextArt);
                Common.component.Analytics.trackEvent('ToolBar', 'Add Text Art');
            }
        },

        onBtnInsertTextClick: function(btn, e) {
            btn.menu.getItems(true).forEach(function(item) {
                if(item.value == btn.options.textboxType) 
                item.setChecked(true);
            });
            if(!this.toolbar.btnInsertText.pressed) {
                this.toolbar.btnInsertText.menu.clearAll(true);
            } 
            this.onInsertText(btn.options.textboxType, btn, e);
        },
        
        onMenuInsertTextClick: function(btn, e) {
            var oldType = this.toolbar.btnInsertText.options.textboxType;
            var newType = e.value;
            this.toolbar.btnInsertText.toggle(true);

            if(newType != oldType){
                this.toolbar.btnInsertText.changeIcon({
                    next: e.options.iconClsForMainBtn,
                    curr: this.toolbar.btnInsertText.menu.getItems(true).filter(function(item){return item.value == oldType})[0].options.iconClsForMainBtn
                });
                this.toolbar.btnInsertText.updateHint([e.caption, this.views.Toolbar.prototype.tipInsertText]);
                this.toolbar.btnInsertText.options.textboxType = newType;
            }
            this.onInsertText(newType, btn, e);
        },

        onInsertText: function(type, btn, e) {
            if (this.api)
                this._addAutoshape(this.toolbar.btnInsertText.pressed, type);

            if (this.toolbar.btnInsertShape.pressed)
                this.toolbar.btnInsertShape.toggle(false, true);

            Common.NotificationCenter.trigger('edit:complete', this.toolbar, this.toolbar.btnInsertShape);
            Common.component.Analytics.trackEvent('ToolBar', 'Add Text');
        },

        onInsertShapeHide: function(btn, e) {
            if (this.toolbar.btnInsertShape.pressed && !this._isAddingShape) {
                this.toolbar.btnInsertShape.toggle(false, true);
            }
            this._isAddingShape = false;
            Common.NotificationCenter.trigger('edit:complete', this.toolbar);
        },

        onSortType: function(type, btn) {
            Common.NotificationCenter.trigger('protect:check', this.onSortTypeCallback, this, [type, btn]);
        },

        onSortTypeCallback: function(type, btn) {
            if (this.api) {
                if (this.api.asc_getCellInfo().asc_getSelectionType()==Asc.c_oAscSelectionType.RangeSlicer) {
                    var selectedObjects = this.api.asc_getGraphicObjectProps();
                    for (var i = 0; i < selectedObjects.length; i++) {
                        if (selectedObjects[i].asc_getObjectType() == Asc.c_oAscTypeSelectElement.Image) {
                            var elValue = selectedObjects[i].asc_getObjectValue();
                            if ( elValue.asc_getSlicerProperties() ) {
                                elValue.asc_getSlicerProperties().asc_setSortOrder(type==Asc.c_oAscSortOptions.Ascending ? Asc.ST_tabularSlicerCacheSortOrder.Ascending : Asc.ST_tabularSlicerCacheSortOrder.Descending);
                                this.api.asc_setGraphicObjectProps(elValue);
                                break;
                            }
                        }
                    }
                    Common.NotificationCenter.trigger('edit:complete', this.toolbar);
                } else {
                    var me = this;
                    var res = this.api.asc_sortCellsRangeExpand();
                    switch (res) {
                        case Asc.c_oAscSelectionSortExpand.showExpandMessage:
                            var config = {
                                width: 500,
                                title: this.txtSorting,
                                msg: this.txtExpandSort,
                                buttons: [  {caption: this.txtExpand, primary: true, value: 'expand'},
                                    {caption: this.txtSortSelected, value: 'sort'},
                                    'cancel'],
                                callback: function(btn){
                                    if (btn == 'expand' || btn == 'sort') {
                                        me.api.asc_sortColFilter(type, '', undefined, undefined, btn == 'expand')
                                    }
                                }
                            };
                            Common.UI.alert(config);
                            break;
                        case Asc.c_oAscSelectionSortExpand.showLockMessage:
                            var config = {
                                width: 500,
                                title: this.txtSorting,
                                msg: this.txtLockSort,
                                buttons: ['yes', 'no'],
                                primary: 'yes',
                                callback: function(btn){
                                    (btn == 'yes') && me.api.asc_sortColFilter(type, '', undefined, undefined, false);
                                }
                            };
                            Common.UI.alert(config);
                            break;
                        case Asc.c_oAscSelectionSortExpand.expandAndNotShowMessage:
                        case Asc.c_oAscSelectionSortExpand.notExpandAndNotShowMessage:
                            this.api.asc_sortColFilter(type, '', undefined, undefined, res === Asc.c_oAscSelectionSortExpand.expandAndNotShowMessage);
                            break;
                    }
                }
            }
        },

        searchShow: function () {
            if (this.toolbar.btnSearch) {
                if (this.searchBar && this.searchBar.isVisible()) {
                    this.searchBar.focus();
                    return;
                }
                this.toolbar.btnSearch.toggle(true);
            }
        },

        onSearch: function(type, btn) {
            if (!this.searchBar) {
                this.searchBar = new Common.UI.SearchBar({
                    showOpenPanel: false,
                    width: 303
                });
                this.searchBar.on('hide', _.bind(function () {
                    this.toolbar.btnSearch.toggle(false, true);
                }, this));
            }
            if (this.toolbar.btnSearch.pressed) {
                this.searchBar.show(this.api.asc_GetSelectedText());
            } else {
                this.searchBar.hide();
            }
        },

        onAutoFilter: function(btn) {
            var state = this._state.filter;
            this._state.filter = undefined;
            if (this.api){
                if (this._state.tablename || state)
                    this.api.asc_changeAutoFilter(this._state.tablename, Asc.c_oAscChangeFilterOptions.filter, !state);
                else
                    this.api.asc_addAutoFilter();
            }

            Common.NotificationCenter.trigger('edit:complete', this.toolbar);
            Common.component.Analytics.trackEvent('ToolBar', 'Auto filter');
        },

        onClearFilter: function(btn) {
            if (this.api)
                this.api.asc_clearFilter();

            Common.NotificationCenter.trigger('edit:complete', this.toolbar);
            Common.component.Analytics.trackEvent('ToolBar', 'Clear filter');
        },

        onNumberFormat: function(btn) {
            if (this.api) 
                this.api.asc_setCellStyle(btn.options.styleName);

            Common.NotificationCenter.trigger('edit:complete', this.toolbar);
            Common.component.Analytics.trackEvent('ToolBar', 'Number Format');
        },

        onNumberFormatMenu: function(menu, item) {
            if (this.api) {
                if (item.value == -1) {
                    // show more formats
                    if (this._state.numformatinfo && this._state.numformatinfo.asc_getType()==Asc.c_oAscNumFormatType.Accounting)
                        this.onCustomNumberFormat();
                    else {
                        var value = this.api.asc_getLocale();
                        (!value) && (value = ((this.toolbar.mode.lang) ? parseInt(Common.util.LanguageInfo.getLocalLanguageCode(this.toolbar.mode.lang)) : 0x0409));

                        var info = new Asc.asc_CFormatCellsInfo();
                        info.asc_setType(Asc.c_oAscNumFormatType.Accounting);
                        info.asc_setSeparator(false);
                        info.asc_setSymbol(value);
                        var format = this.api.asc_getFormatCells(info);
                        this.onCustomNumberFormat((format && format.length>0) ? format[0] : undefined, info);
                    }
                } else {
                    var info = new Asc.asc_CFormatCellsInfo();
                    info.asc_setType(Asc.c_oAscNumFormatType.Accounting);
                    info.asc_setSeparator(false);
                    info.asc_setSymbol(item.value);
                    var format = this.api.asc_getFormatCells(info);
                    if (format && format.length>0)
                        this.api.asc_setCellFormat(format[0]);
                }
            }

            Common.NotificationCenter.trigger('edit:complete', this.toolbar);
            Common.component.Analytics.trackEvent('ToolBar', 'Number Format');
        },

        onNumberFormatSelect: function(combo, record) {
            if (record) {
                if (this.api)
                    this.api.asc_setCellFormat(record.format);
            } else {
                this.onCustomNumberFormat();
            }
            Common.NotificationCenter.trigger('edit:complete', this.toolbar);
            Common.component.Analytics.trackEvent('ToolBar', 'Number Format');
        },

        onCustomNumberFormat: function(format, formatInfo) {
            var me = this,
                value = me.api.asc_getLocale();
            (!value) && (value = ((me.toolbar.mode.lang) ? parseInt(Common.util.LanguageInfo.getLocalLanguageCode(me.toolbar.mode.lang)) : 0x0409));

            (new SSE.Views.FormatSettingsDialog({
                api: me.api,
                handler: function(result, settings) {
                    if (settings) {
                        me.api.asc_setCellFormat(settings.format);
                    }
                    Common.NotificationCenter.trigger('edit:complete', me.toolbar);
                },
                props   : {format: format ? format : me._state.numformat, formatInfo: formatInfo ? formatInfo : me._state.numformatinfo, langId: value}
            })).show();
            Common.NotificationCenter.trigger('edit:complete', this.toolbar);
            Common.component.Analytics.trackEvent('ToolBar', 'Number Format');
        },

        onNumberFormatOpenBefore: function(combo) {
            if (this.api) {
                var me = this,
                    value = me.api.asc_getLocale();
                (!value) && (value = ((me.toolbar.mode.lang) ? parseInt(Common.util.LanguageInfo.getLocalLanguageCode(me.toolbar.mode.lang)) : 0x0409));

                if (this._state.langId !== value) {
                    this._state.langId = value;

                    var info = new Asc.asc_CFormatCellsInfo();
                    info.asc_setType(Asc.c_oAscNumFormatType.None);
                    info.asc_setSymbol(this._state.langId);
                    var arr = this.api.asc_getFormatCells(info); // all formats
                    me.toolbar.numFormatData.forEach( function(item, index) {
                        me.toolbar.numFormatData[index].format = arr[index];
                    });
                }

                me.toolbar.numFormatData.forEach( function(item, index) {
                    item.exampleval = me.api.asc_getLocaleExample(item.format);
                });
                me.toolbar.cmbNumberFormat.setData(me.toolbar.numFormatData);
                me.toolbar.cmbNumberFormat.setValue(me._state.numformattype, me.toolbar.txtCustom);
            }
        },

        onDecrement: function(btn) {
            if (this.api)
                this.api.asc_decreaseCellDigitNumbers();

            Common.NotificationCenter.trigger('edit:complete', this.toolbar);
            Common.component.Analytics.trackEvent('ToolBar', 'Decrement');
        },

        onIncrement: function(btn) {
            if (this.api)
                this.api.asc_increaseCellDigitNumbers();

            Common.NotificationCenter.trigger('edit:complete', this.toolbar);
            Common.component.Analytics.trackEvent('ToolBar', 'Increment');
        },

        onInsertFormulaMenu: function(menu, item, e) {
            if (this.api) {
                if (item.value === 'more') {
                    var controller = this.getApplication().getController('FormulaDialog');
                    if (controller) {
                        controller.showDialog();
                    }
                } else {
                    item.value = item.value || 'SUM';
                    this.toolbar.fireEvent('function:apply', [{name: this.api.asc_getFormulaLocaleName(item.value), origin: item.value}, true]);

                    Common.NotificationCenter.trigger('edit:complete', this.toolbar);
                    Common.component.Analytics.trackEvent('ToolBar', 'Insert formula');
                }
            }
        },

        onNamedRangeMenu: function(menu, item, e) {
            if (this.api) {
                var me = this;
                if (item.value === 'paste') {
                    (new SSE.Views.NamedRangePasteDlg({
                        handler: function(result, settings) {
                            if (result == 'ok' && settings) {
                                me.api.asc_insertInCell(settings.asc_getName(true), (settings.asc_getType()===Asc.c_oAscDefNameType.table) ? Asc.c_oAscPopUpSelectorType.Table : Asc.c_oAscPopUpSelectorType.Range, false);
                                Common.component.Analytics.trackEvent('ToolBar', 'Paste Named Range');
                            }
                            Common.NotificationCenter.trigger('edit:complete', me.toolbar);
                        },
                        ranges: me.api.asc_getDefinedNames(Asc.c_oAscGetDefinedNamesList.WorksheetWorkbook) // names only for current sheet and workbook
                    })).show();
                    Common.component.Analytics.trackEvent('ToolBar', 'Paste Named Range');
                } else {
                    var wc = me.api.asc_getWorksheetsCount(),
                        i = -1,
                        items = [], sheetNames = [];

                    if (item.value === 'new') {
                        if (this._state.namedrange_locked) {
                            Common.NotificationCenter.trigger('namedrange:locked');
                            return;
                        }
                        while (++i < wc) {
                            if (!this.api.asc_isWorksheetHidden(i)) {
                                items.push({displayValue: me.api.asc_getWorksheetName(i), value: i});
                            }
                        }

                        (new SSE.Views.NamedRangeEditDlg({
                            api: me.api,
                            handler: function(result, settings) {
                                if (result == 'ok' && settings) {
                                    me.api.asc_setDefinedNames(settings);
                                    Common.component.Analytics.trackEvent('ToolBar', 'New Named Range');
                                }
                                Common.NotificationCenter.trigger('edit:complete', me.toolbar);
                            },
                            sheets  : items,
                            props   : me.api.asc_getDefaultDefinedName(),
                            isEdit  : false
                        })).show();
                    } else {
                        var cellEditor  = this.getApplication().getController('CellEditor');

                        while (++i < wc) {
                            if (!this.api.asc_isWorksheetHidden(i)) {
                                sheetNames[i] = me.api.asc_getWorksheetName(i);
                                items.push({displayValue: sheetNames[i], value: i});
                            }
                        }

                        (new SSE.Views.NameManagerDlg({
                            api: me.api,
                            handler: function(result) {
                                Common.component.Analytics.trackEvent('ToolBar', 'Name Manager');
                                Common.NotificationCenter.trigger('edit:complete', me.toolbar);
                            },
                            locked: me._state.namedrange_locked,
                            sheets: items,
                            sheetNames: sheetNames,
                            ranges: me.api.asc_getDefinedNames(Asc.c_oAscGetDefinedNamesList.All),
                            props : me.api.asc_getDefaultDefinedName(),
                            sort  : cellEditor.rangeListSort
                        })).on('close', function(win){
                            cellEditor.rangeListSort = win.getSettings();
                        }).show();
                    }
                }
            }
        },

        onNamedRangeMenuOpen: function(menu) {
            if (this.api && menu) {
                var names = this.api.asc_getDefinedNames(Asc.c_oAscGetDefinedNamesList.WorksheetWorkbook);
                menu.items[2].setDisabled(names.length<1 || this._state.isUserProtected);
            }
        },

        onClearStyleMenu: function(menu, item, e) {
            if (item.value == Asc.c_oAscCleanOptions.Format && (!this._state.wsProps['FormatCells'] || !this.api.asc_checkLockedCells()) ||
                item.value == Asc.c_oAscCleanOptions.All && !this.api.asc_checkLockedCells())
                this.onClearStyleMenuCallback(menu, item);
            else if (item.value == Asc.c_oAscCleanOptions.Comments) {
                this._state.wsProps['Objects'] ? Common.NotificationCenter.trigger('showerror', Asc.c_oAscError.ID.ChangeOnProtectedSheet, Asc.c_oAscError.Level.NoCritical) : this.onClearStyleMenuCallback(menu, item);
            } else
                Common.NotificationCenter.trigger('protect:check', this.onClearStyleMenuCallback, this, [menu, item]);
        },

        onClearStyleMenuCallback: function(menu, item, e) {
            if (this.api) {
                if (item.value == Asc.c_oAscCleanOptions.Comments) {
                    this.api.asc_RemoveAllComments(!this.mode.canDeleteComments, true);// 1 param = true if remove only my comments, 2 param - remove current comments
                } else
                    this.api.asc_emptyCells(item.value, item.value == Asc.c_oAscCleanOptions.All && !this.mode.canDeleteComments);
            }

            Common.NotificationCenter.trigger('edit:complete', this.toolbar);
            Common.component.Analytics.trackEvent('ToolBar', 'Clear');
        },

        onCopyStyleToggle: function(btn, state, e) {
            if (this.api)
                this.api.asc_formatPainter(state ? 1 : 0);
            Common.NotificationCenter.trigger('edit:complete', this.toolbar);
            this.modeAlwaysSetStyle = state;
        },

        onCellInsertMenu: function(menu, item, e) {
            if (this.api)
                this.api.asc_insertCells(item.value);

            Common.NotificationCenter.trigger('edit:complete', this.toolbar);
            Common.component.Analytics.trackEvent('ToolBar', 'Cell insert');
        },

        onCellDeleteMenu: function(menu, item, e) {
            if (this.api)
                this.api.asc_deleteCells(item.value);

            Common.NotificationCenter.trigger('edit:complete', this.toolbar);
            Common.component.Analytics.trackEvent('ToolBar', 'Cell delete');
        },

        onColorSchemaClick: function(menu, item) {
            if (this.api) {
                this.api.asc_ChangeColorSchemeByIdx(item.value);

                Common.component.Analytics.trackEvent('ToolBar', 'Color Scheme');
            }

            Common.NotificationCenter.trigger('edit:complete', this.toolbar);
        },

        onColorSchemaShow: function(menu) {
            if (this.api) {
                var value = this.api.asc_GetCurrentColorSchemeIndex();
                var item = _.find(menu.getItems(true), function(item) { return item.value == value; });
                (item) ? item.setChecked(true) : menu.clearAll(true);
            }
        },

        onComboBlur: function() {
            Common.NotificationCenter.trigger('edit:complete', this.toolbar);
        },

        onFontNameSelect: function(combo, record) {
            if (this.api) {
                if (record.isNewFont) {
                    !Common.Utils.ModalWindow.isVisible() &&
                    Common.UI.warning({
                        width: 500,
                        msg: this.confirmAddFontName,
                        buttons: ['yes', 'no'],
                        primary: 'yes',
                        callback: _.bind(function(btn) {
                            if (btn == 'yes') {
                                this.api.asc_setCellFontName(record.name);
                                Common.component.Analytics.trackEvent('ToolBar', 'Font Name');
                            } else {
                                this.toolbar.cmbFontName.setValue(this.api.asc_getCellInfo().asc_getXfs().asc_getFontName());
                            }
                            Common.NotificationCenter.trigger('edit:complete', this.toolbar, {restorefocus:true});
                        }, this)
                    });
                } else {
                    this.api.asc_setCellFontName(record.name);
                    Common.component.Analytics.trackEvent('ToolBar', 'Font Name');
                }
            }
            Common.NotificationCenter.trigger('edit:complete', this.toolbar, {restorefocus:true});
        },

        onComboOpen: function(needfocus, combo, e, params) {
            if (params && params.fromKeyDown) return;
            _.delay(function() {
                var input = $('input', combo.cmpEl).select();
                if (needfocus) input.focus();
                else if (!combo.isMenuOpen()) input.one('mouseup', function (e) { e.preventDefault(); });
            }, 10);
        },

        onFontSizeSelect: function(combo, record) {
            this._state.fontsize = undefined;
            if (this.api)
                this.api.asc_setCellFontSize(record.value);

            Common.NotificationCenter.trigger('edit:complete', this.toolbar, {restorefocus:true});
            Common.component.Analytics.trackEvent('ToolBar', 'Font Size');
        },

        onFontSizeChanged: function(before, combo, record, e) {
            var value,
                me = this;

            if (before) {
                var item = combo.store.findWhere({
                    displayValue: record.value
                });

                if (!item) {
                    value = /^\+?(\d*(\.|,)?\d+)$|^\+?(\d+(\.|,)?\d*)$/.exec(record.value);

                    if (!value) {
                        value = this._getApiTextSize();
                        setTimeout(function(){
                            Common.UI.warning({
                                msg: me.textFontSizeErr,
                                callback: function() {
                                    _.defer(function(btn) {
                                        $('input', combo.cmpEl).focus();
                                    })
                                }
                            });
                        }, 1);
                        combo.setRawValue(value);
                        e.preventDefault();
                        return false;
                    }
                }
            } else {
                value = Common.Utils.String.parseFloat(record.value);
                value = value > 409 ? 409 :
                    value < 1 ? 1 : Math.floor((value+0.4)*2)/2;

                combo.setRawValue(value);

                this._state.fontsize = undefined;
                if (this.api)
                    this.api.asc_setCellFontSize(value);

                Common.NotificationCenter.trigger('edit:complete', this.toolbar);
            }
        },

        onListStyleSelect: function(combo, record) {
            this._state.prstyle = undefined;
            if (this.api) {
                this.api.asc_setCellStyle(record.get('name'));

                Common.NotificationCenter.trigger('edit:complete', this.toolbar);
                Common.component.Analytics.trackEvent('ToolBar', 'Style');
            }
        },

        onShowBeforeCondFormat: function(cmp, id) {
            if (cmp.mnuDataBars.menu.items.length>0) // menu is inited
                return;

            cmp.btnCondFormat.menu.on('item:click', _.bind(this.onCondFormatMenu, this));
            for (var i=0; i<7; i++) {
                cmp.btnCondFormat.menu.items[i].menu.on('item:click', _.bind(this.onCondFormatMenu, this));
            }
            cmp.btnCondFormat.menu.items[15].menu.on('item:click', _.bind(this.onCondFormatMenu, this));

            var collectionPresets = SSE.getCollection('ConditionalFormatIconsPresets');
            if (collectionPresets.length<1)
                SSE.getController('Main').fillCondFormatIconsPresets(this.api.asc_getCFIconsByType());

            var collectionIcons = SSE.getCollection('ConditionalFormatIcons');
            if (collectionIcons.length<1)
                SSE.getController('Main').fillCondFormatIcons(this.api.asc_getFullCFIcons());


            var me = this;
            var menuItem = cmp.mnuDataBars;
            menuItem.menu.addItem(new Common.UI.MenuItem({
                template: _.template('<div id="id-' + id + '-menu-databar" class="menu-shapes margin-left-5" style="width: 203px;"></div>')
            }));
            var picker = new Common.UI.DataViewSimple({
                el: $('#id-' + id + '-menu-databar', menuItem.$el),
                parentMenu: menuItem.menu,
                itemTemplate: _.template('<div class="item-databar" id="<%= id %>"><svg width="25" height="25" class=\"icon uni-scale\"><use xlink:href=\"#bar-<%= data.name %>\"></use></svg></div>')
            });
            picker.on('item:click', function(picker, item, record, e) {
                if (me.api) {
                    if (record) {
                        me.api.asc_setCF([], [], [Asc.c_oAscCFRuleTypeSettings.dataBar, record.get('data').index]);
                    }
                    if (e.type !== 'click')
                        cmp.btnCondFormat.menu.hide();
                    Common.NotificationCenter.trigger('edit:complete', cmp, cmp.btnCondFormat);
                }
            });
            var arr = [
                { data: {name: 'gradient-blue', index: 0} },
                { data: {name: 'gradient-green', index: 1} },
                { data: {name: 'gradient-red', index: 2} },
                { data: {name: 'gradient-yellow', index: 3} },
                { data: {name: 'gradient-lightblue', index: 4} },
                { data: {name: 'gradient-purple', index: 5} },
                { data: {name: 'solid-blue', index: 6} },
                { data: {name: 'solid-green', index: 7} },
                { data: {name: 'solid-red', index: 8} },
                { data: {name: 'solid-yellow', index: 9} },
                { data: {name: 'solid-lightblue', index: 10} },
                { data: {name: 'solid-purple', index: 11} }
            ];
            picker.setStore(new Common.UI.DataViewStore(arr));

            menuItem = cmp.mnuColorScales;
            menuItem.menu.addItem(new Common.UI.MenuItem({
                template: _.template('<div id="id-' + id + '-menu-colorscales" class="menu-shapes margin-left-5" style="width: 136px;"></div>')
            }));
            picker = new Common.UI.DataViewSimple({
                el: $('#id-' + id + '-menu-colorscales', menuItem.$el),
                parentMenu: menuItem.menu,
                itemTemplate: _.template('<div class="item-colorscale" id="<%= id %>"><svg width="25" height="25" class=\"icon uni-scale\"><use xlink:href=\"#color-scale-<%= data.name %>\"></use></svg></div>')
            });
            picker.on('item:click', function(picker, item, record, e) {
                if (me.api) {
                    if (record) {
                        me.api.asc_setCF([], [], [Asc.c_oAscCFRuleTypeSettings.colorScale, record.get('data').index]);
                    }
                    if (e.type !== 'click')
                        cmp.btnCondFormat.menu.hide();
                    Common.NotificationCenter.trigger('edit:complete', cmp, cmp.btnCondFormat);
                }
            });
            arr = [
                { data: {name: 'green-yellow-red', index: 0} },
                { data: {name: 'red-yellow-green', index: 1} },
                { data: {name: 'green-white-red', index: 2} },
                { data: {name: 'red-white-green', index: 3} },
                { data: {name: 'blue-white-red', index: 4} },
                { data: {name: 'red-white-blue', index: 5} },
                { data: {name: 'white-red', index: 6} },
                { data: {name: 'red-white', index: 7} },
                { data: {name: 'green-white', index: 8} },
                { data: {name: 'white-green', index: 9} },
                { data: {name: 'green-yellow', index: 10} },
                { data: {name: 'yellow-green', index: 11} }
            ];
            picker.setStore(new Common.UI.DataViewStore(arr));

            menuItem = cmp.mnuIconSets;
            menuItem.menu.addItem(new Common.UI.MenuItem({
                template: _.template('<div id="id-' + id + '-menu-iconsets" class="menu-iconsets" style="width: 227px;"></div>')
            }));
            arr = [];
            var indexes = [Asc.EIconSetType.Arrows3, Asc.EIconSetType.Arrows3Gray, Asc.EIconSetType.Triangles3, Asc.EIconSetType.Arrows4Gray, Asc.EIconSetType.Arrows4, Asc.EIconSetType.Arrows5Gray, Asc.EIconSetType.Arrows5];
            for (var i=0; i<indexes.length; i++) {
                arr.push({group: 'menu-iconset-group-direct', data: {index: indexes[i], iconSet: collectionPresets.at([indexes[i]]).get('icons'), icons: collectionIcons}});
            }
            indexes = [Asc.EIconSetType.Traffic3Lights1, Asc.EIconSetType.Traffic3Lights2, Asc.EIconSetType.Signs3, Asc.EIconSetType.Traffic4Lights, Asc.EIconSetType.RedToBlack4];
            for (var i=0; i<indexes.length; i++) {
                arr.push({group: 'menu-iconset-group-shape', data: {index: indexes[i], iconSet: collectionPresets.at([indexes[i]]).get('icons'), icons: collectionIcons}});
            }
            indexes = [Asc.EIconSetType.Symbols3, Asc.EIconSetType.Symbols3_2, Asc.EIconSetType.Flags3];
            for (var i=0; i<indexes.length; i++) {
                arr.push({group: 'menu-iconset-group-indicator', data: {index: indexes[i], iconSet: collectionPresets.at([indexes[i]]).get('icons'), icons: collectionIcons}});
            }
            indexes = [Asc.EIconSetType.Stars3, Asc.EIconSetType.Rating4, Asc.EIconSetType.Quarters5, Asc.EIconSetType.Rating5, Asc.EIconSetType.Boxes5];
            for (var i=0; i<indexes.length; i++) {
                arr.push({group: 'menu-iconset-group-rating', data: {index: indexes[i], iconSet: collectionPresets.at([indexes[i]]).get('icons'), icons: collectionIcons}});
            }
            picker = new Common.UI.DataView({
                el: $('#id-' + id + '-menu-iconsets', menuItem.$el),
                parentMenu: menuItem.menu,
                groups: new Common.UI.DataViewGroupStore([
                    {id: 'menu-iconset-group-direct', caption: this.textDirectional},
                    {id: 'menu-iconset-group-shape', caption: this.textShapes},
                    {id: 'menu-iconset-group-indicator', caption: this.textIndicator},
                    {id: 'menu-iconset-group-rating', caption: this.textRating}
                ]),
                store: new Common.UI.DataViewStore(arr),
                showLast: false,
                itemTemplate: _.template('<div class="item-iconset" id="<%= id %>">' +
                                            '<% _.each(data.iconSet, function(icon) { %>' +
                                                '<img src="<%= data.icons.at(icon-1).get(\'icon\') %>" style="width:16px;height:16px;">' +
                                            '<% }) %>' +
                                        '</div>')
            });
            picker.on('item:click', function(picker, item, record, e) {
                if (me.api) {
                    if (record) {
                        me.api.asc_setCF([], [], [Asc.c_oAscCFRuleTypeSettings.icons, record.get('data').index]);
                    }
                    if (e.type !== 'click')
                        cmp.btnCondFormat.menu.hide();
                    Common.NotificationCenter.trigger('edit:complete', cmp, cmp.btnCondFormat);
                }
            });
        },

        onCondFormatMenu: function(menu, item) {
            var me = this;
            var value = this.api.asc_getLocale();
            (!value) && (value = ((this.toolbar.mode.lang) ? parseInt(Common.util.LanguageInfo.getLocalLanguageCode(this.toolbar.mode.lang)) : 0x0409));

            if (item.value == 'manage') {
                (new SSE.Views.FormatRulesManagerDlg({
                    api: me.api,
                    langId: value,
                    locked: !!me._state.cf_locked[this.api.asc_getActiveWorksheetIndex()],
                    handler: function (result, settings) {
                        if (me && me.api && result=='ok') {
                            me.api.asc_setCF(settings.rules, settings.deleted);
                        }
                    }
                })).show();
            } else if (item.value == 'clear') {
                me.api.asc_clearCF(item.options.type);
            } else {
                (new SSE.Views.FormatRulesEditDlg({
                    api: me.api,
                    props   : null,
                    type    : item.options.type,
                    subtype : item.value,
                    percent : item.options.percent,
                    isEdit  : false,
                    langId  : value,
                    handler : function(result, settings) {
                        if (result == 'ok' && settings) {
                            me.api.asc_setCF([settings], []);
                        }
                    }
                })).show();
            }
        },

        createDelayedElements: function() {
            var me = this;

            this.toolbar.createDelayedElements();
            this.attachUIEvents(this.toolbar);

            if ( !this.appConfig.isEditDiagram && !this.appConfig.isEditMailMerge && !this.appConfig.isEditOle ) {
                this.api.asc_registerCallback('asc_onSheetsChanged',            _.bind(this.onApiSheetChanged, this));
                this.api.asc_registerCallback('asc_onUpdateSheetViewSettings',  _.bind(this.onApiSheetChanged, this));
                this.api.asc_registerCallback('asc_onEndAddShape',              _.bind(this.onApiEndAddShape, this));
                this.api.asc_registerCallback('asc_onEditorSelectionChanged',   _.bind(this.onApiEditorSelectionChanged, this));
                this.api.asc_registerCallback('asc_onUpdateDocumentProps',      _.bind(this.onUpdateDocumentProps, this));
                this.api.asc_registerCallback('asc_onLockDocumentProps',        _.bind(this.onApiLockDocumentProps, this));
                this.api.asc_registerCallback('asc_onUnLockDocumentProps',      _.bind(this.onApiUnLockDocumentProps, this));
                Common.NotificationCenter.on('protect:wslock',                  _.bind(this.onChangeProtectSheet, this));
            }
            if ( this.appConfig.isEditOle ) {
                this.api.asc_registerCallback('asc_onEditorSelectionChanged',   _.bind(this.onApiEditorSelectionChanged_OleEditor, this));
            }
            if ( !this.appConfig.isEditMailMerge ) {
                this.applyFormulaSettings();
            }

            this.api.asc_registerCallback('asc_onShowChartDialog',          _.bind(this.onApiChartDblClick, this));
            this.api.asc_registerCallback('asc_onCanUndoChanged',           _.bind(this.onApiCanRevert, this, 'undo'));
            this.api.asc_registerCallback('asc_onCanRedoChanged',           _.bind(this.onApiCanRevert, this, 'redo'));
            this.api.asc_registerCallback('asc_onEditCell',                 _.bind(this.onApiEditCell, this));
            this.api.asc_registerCallback('asc_onStopFormatPainter',        _.bind(this.onApiStyleChange, this));
            this.api.asc_registerCallback('asc_onSelectionChanged',         _.bind(this.onApiSelectionChanged, this));

            var shortcuts = {
                    'command+l,ctrl+l': function(e) {
                        if ( me.editMode && !me._state.multiselect && me.appConfig.canModifyFilter && !me._state.wsLock) {
                            var cellinfo = me.api.asc_getCellInfo(),
                                filterinfo = cellinfo.asc_getAutoFilterInfo(),
                                formattableinfo = cellinfo.asc_getFormatTableInfo();
                            filterinfo = (filterinfo) ? filterinfo.asc_getIsAutoFilter() : null;
                            if (filterinfo!==null && !formattableinfo) {
                                me._setTableFormat(me.api.asc_getDefaultTableStyle());
                            }
                        }

                        return false;
                    },
                    'command+shift+l,ctrl+shift+l': function(e) {
                        if (me.editMode && me.api && !me._state.multiselect && me.appConfig.canModifyFilter && !me._state.wsLock) {
                            var state = me._state.filter;
                            me._state.filter = undefined;

                            if (me._state.tablename || state)
                                me.api.asc_changeAutoFilter(me._state.tablename, Asc.c_oAscChangeFilterOptions.filter, !state);
                            else
                                me.api.asc_addAutoFilter();
                        }

                        return false;
                    },
                    'command+s,ctrl+s': function (e) {
                        me.onSave();
                        e.preventDefault();
                        e.stopPropagation();
                    },
                    'command+k,ctrl+k': function (e) {
                        if (me.editMode && !me.toolbar.mode.isEditMailMerge && !me.toolbar.mode.isEditDiagram && !me.toolbar.mode.isEditOle && !me.api.isCellEdited && !me._state.multiselect && !me._state.inpivot &&
                            !me.getApplication().getController('LeftMenu').leftMenu.menuFile.isVisible() && !me._state.wsProps['InsertHyperlinks']) {
                            var cellinfo = me.api.asc_getCellInfo(),
                                selectionType = cellinfo.asc_getSelectionType();
                            if (selectionType !== Asc.c_oAscSelectionType.RangeShapeText || me.api.asc_canAddShapeHyperlink()!==false)
                                me.onHyperlink();
                        }
                        e.preventDefault();
                    },
                    'command+1,ctrl+1': function(e) {
                        if (me.editMode && !me.toolbar.mode.isEditMailMerge && !me.toolbar.mode.isEditOle && !me.api.isCellEdited && !me.toolbar.cmbNumberFormat.isDisabled()) {
                            me.onCustomNumberFormat();
                        }

                        return false;
                    },
                    'shift+f3': function(e) {
                        if (me.editMode && !me.toolbar.btnInsertFormula.isDisabled()) {
                            var controller = me.getApplication().getController('FormulaDialog');
                            if (controller) {
                                controller.showDialog();
                            }
                        }

                        return false;
                    }
            };
            shortcuts['command+shift+=,ctrl+shift+=,command+shift+numplus,ctrl+shift+numplus' + (Common.Utils.isGecko ? ',command+shift+ff=,ctrl+shift+ff=' : '') +
                    (Common.Utils.isMac ? ',command+shift+0,ctrl+shift+0' : '')] = function(e) {
                        if (Common.Utils.isMac && e.keyCode === Common.UI.Keys.ZERO && e.key!=='=') return false;
                        if (me.editMode && !me.toolbar.mode.isEditMailMerge && !me.toolbar.mode.isEditDiagram && !me.toolbar.mode.isEditOle && !me.toolbar.btnAddCell.isDisabled()) {
                            var cellinfo = me.api.asc_getCellInfo(),
                                selectionType = cellinfo.asc_getSelectionType();
                            if (selectionType === Asc.c_oAscSelectionType.RangeRow || selectionType === Asc.c_oAscSelectionType.RangeCol) {
                                (selectionType === Asc.c_oAscSelectionType.RangeRow) && !me.toolbar.btnAddCell.menu.items[2].isDisabled() && me.api.asc_insertCells(Asc.c_oAscInsertOptions.InsertRows);
                                (selectionType === Asc.c_oAscSelectionType.RangeCol) && !me.toolbar.btnAddCell.menu.items[3].isDisabled() && me.api.asc_insertCells(Asc.c_oAscInsertOptions.InsertColumns);
                                Common.NotificationCenter.trigger('edit:complete', me.toolbar);
                            } else {
                                var items = me.toolbar.btnAddCell.menu.getItems(true),
                                    arr = [],
                                    enabled = false;
                                for (var i=0; i<4; i++) {
                                    arr.push({caption: items[i].caption, value: items[i].value, disabled: items[i].isDisabled()});
                                    !items[i].isDisabled() && (enabled = true);
                                }
                                enabled && (new Common.Views.OptionsDialog({
                                    title: me.txtInsertCells,
                                    items: arr,
                                    handler: function (dlg, result) {
                                        if (result=='ok') {
                                            me.api.asc_insertCells(dlg.getSettings());
                                        }
                                        Common.NotificationCenter.trigger('edit:complete', me.toolbar);
                                    }
                                })).show();
                            }
                        }

                        return false;
                    };
            shortcuts['command+shift+-,ctrl+shift+-,command+shift+numminus,ctrl+shift+numminus' + (Common.Utils.isGecko ? ',command+shift+ff-,ctrl+shift+ff-' : '')] = function(e) {
                        if (me.editMode && !me.toolbar.mode.isEditMailMerge && !me.toolbar.mode.isEditDiagram && !me.toolbar.mode.isEditOle && !me.toolbar.btnDeleteCell.isDisabled()) {
                            var cellinfo = me.api.asc_getCellInfo(),
                                selectionType = cellinfo.asc_getSelectionType();
                            if (selectionType === Asc.c_oAscSelectionType.RangeRow || selectionType === Asc.c_oAscSelectionType.RangeCol) {
                                me.api.asc_deleteCells(selectionType === Asc.c_oAscSelectionType.RangeRow ? Asc.c_oAscDeleteOptions.DeleteRows :Asc.c_oAscDeleteOptions.DeleteColumns );
                                Common.NotificationCenter.trigger('edit:complete', me.toolbar);
                            } else {
                                var items = me.toolbar.btnDeleteCell.menu.getItems(true),
                                    arr = [],
                                    enabled = false;
                                for (var i=0; i<4; i++) {
                                    arr.push({caption: items[i].caption, value: items[i].value, disabled: items[i].isDisabled()});
                                    !items[i].isDisabled() && (enabled = true);
                                }
                                enabled && (new Common.Views.OptionsDialog({
                                    title: me.txtDeleteCells,
                                    items: arr,
                                    handler: function (dlg, result) {
                                        if (result=='ok') {
                                            me.api.asc_deleteCells(dlg.getSettings());
                                        }
                                        Common.NotificationCenter.trigger('edit:complete', me.toolbar);
                                    }
                                })).show();
                            }
                        }

                        return false;
                    };
            Common.util.Shortcuts.delegateShortcuts({shortcuts: shortcuts});
            Common.Utils.injectSvgIcons();

            this.onChangeProtectSheet();
            this.attachToControlEvents();
            this.onApiSheetChanged();

            Common.NotificationCenter.on('cells:range', _.bind(this.onCellsRange, this));
        },

        onChangeViewMode: function(item, compact) {
            this.toolbar.setFolded(compact);
            this.toolbar.fireEvent('view:compact', [this, compact]);
            compact && this.onTabCollapse();

            Common.localStorage.setBool('sse-compact-toolbar', compact);
            Common.NotificationCenter.trigger('layout:changed', 'toolbar');
            Common.NotificationCenter.trigger('edit:complete', this.toolbar);
        },

        onClickChangeCompact: function (from) {
            if ( from != 'file' ) {
                Common.Utils.asyncCall(function () {
                    this.onChangeViewMode(null, !this.toolbar.isCompact());
                }, this);
            }
        },

        fillTableTemplates: function() {
            if (!this.toolbar.btnTableTemplate.rendered) return;

            var me = this;
            function createPicker(element, menu) {
                var picker = new Common.UI.DataView({
                    el: element,
                    parentMenu  : menu,
                    restoreHeight: 300,
                    groups: new Common.UI.DataViewGroupStore(),
                    style: 'max-height: 300px;',
                    cls: 'classic',
                    store: me.getCollection('TableTemplates'),
                    itemTemplate: _.template('<div class="item-template"><img src="<%= imageUrl %>" id="<%= id %>" style="width:60px;height:44px;"></div>'),
                    delayRenderTips: true
                });

                picker.on('item:click', function(picker, item, record) {
                    if (me.api) {
                        me._state.tablestylename = null;
                        me._setTableFormat(record ? record.get('name') : me.api.asc_getDefaultTableStyle());

                        Common.NotificationCenter.trigger('edit:complete', me.toolbar);
                        Common.component.Analytics.trackEvent('ToolBar', 'Table Templates');
                    }
                });

                if (picker.scroller) {
                    picker.scroller.update({alwaysVisibleY: true});
                }

                return picker;
            }

            if (_.isUndefined(this.toolbar.mnuTableTemplatePicker)) {
                this.toolbar.mnuTableTemplatePicker = createPicker($('#id-toolbar-menu-table-templates'), this.toolbar.btnTableTemplate.menu);
            }
//            if (_.isUndefined(this.toolbar.mnuTableTemplatePickerShort)) {
//                this.toolbar.mnuTableTemplatePickerShort = createPicker($('#id-toolbar-short-menu-table-templates'));
//            }
        },

        onTableTplMenuOpen: function(menu) {
            this.onApiInitTableTemplates(this.api.asc_getTablePictures(this.api.asc_getCellInfo().asc_getFormatTableInfo()));

            if (menu && this.toolbar.mnuTableTemplatePicker) {
                var picker = this.toolbar.mnuTableTemplatePicker,
                    columnCount = 7;

                if (picker.cmpEl) {
                    var itemEl = $(picker.cmpEl.find('.dataview.inner .item-template').get(0)).parent(),
                        itemMargin = 8,
                        itemWidth = itemEl.is(':visible') ? parseFloat(itemEl.css('width')) : 60;

                    var menuWidth = columnCount * (itemMargin + itemWidth) + 11, // for scroller
                        menuMargins = parseFloat(picker.cmpEl.css('margin-left')) + parseFloat(picker.cmpEl.css('margin-right'));
                    if (menuWidth + menuMargins>Common.Utils.innerWidth())
                        menuWidth = Math.max(Math.floor((Common.Utils.innerWidth()-menuMargins-11)/(itemMargin + itemWidth)), 2) * (itemMargin + itemWidth) + 11;
                    picker.cmpEl.css({
                        'width': menuWidth
                    });
                    menu.alignPosition();
                }
            }

            var scroller = this.toolbar.mnuTableTemplatePicker.scroller;
            if (scroller) {
                scroller.update({alwaysVisibleY: true});
                scroller.scrollTop(0);
            }

            var val = this.toolbar.mnuTableTemplatePicker.store.findWhere({name: this._state.tablestylename});
            if (val)
                this.toolbar.mnuTableTemplatePicker.selectRecord(val);
            else
                this.toolbar.mnuTableTemplatePicker.deselectAll();
        },

        onSendThemeColors: function() {
            // get new table templates
            if (this.toolbar.btnTableTemplate.rendered && this.toolbar.btnTableTemplate.cmpEl.hasClass('open'))
                this.onTableTplMenuOpen();
        },

        onApiInitTableTemplates: function(images) {
            var me = this;
            var store = this.getCollection('TableTemplates');
            this.fillTableTemplates();

            if (store) {
                var templates = [];
                var groups = [
                    {id: 'menu-table-group-custom',    caption: me.txtGroupTable_Custom, templates: []},
                    {id: 'menu-table-group-light',     caption: me.txtGroupTable_Light,  templates: []},
                    {id: 'menu-table-group-medium',    caption: me.txtGroupTable_Medium, templates: []},
                    {id: 'menu-table-group-dark',      caption: me.txtGroupTable_Dark,   templates: []},
                    {id: 'menu-table-group-no-name',   caption: '&nbsp',                 templates: []},
                ];
                _.each(images, function(item) {
                    var tip = item.asc_getDisplayName(),
                        groupItem = '',
                        lastWordInTip = null;

                    if (item.asc_getType()==0) {
                        var arr = tip.split(' ');
                        lastWordInTip = arr.pop();
                           
                        if(item.asc_getName() === null){
                            groupItem = 'menu-table-group-light';
                        }
                        else {
                            if(arr.length > 0){
                                groupItem = 'menu-table-group-' + arr[arr.length - 1].toLowerCase();
                            }
                            if(groups.some(function(item) {return item.id === groupItem;}) == false) {
                                groupItem = 'menu-table-group-no-name';
                            }
                        }
                        arr = 'txtTable_' + arr.join('');
                        tip = me[arr] ? me[arr] + ' ' + lastWordInTip : tip;
                        lastWordInTip = parseInt(lastWordInTip);
                    }
                    else {
                        groupItem = 'menu-table-group-custom'
                    }
                    groups.filter(function(item){ return item.id == groupItem; })[0].templates.push({
                        name        : item.asc_getName(),
                        caption     : item.asc_getDisplayName(),
                        type        : item.asc_getType(),
                        imageUrl    : item.asc_getImage(),
                        group       : groupItem,  
                        allowSelected : true,
                        selected    : false,
                        tip         : tip,
                        numInGroup  : (lastWordInTip != null && !isNaN(lastWordInTip) ? lastWordInTip : null)
                    });
                });

                var sortFunc = function(a, b) {
                    var aNum = a.numInGroup,
                        bNum = b.numInGroup;
                    return aNum - bNum;
                };

                
                groups[1].templates.sort(sortFunc);
                groups[2].templates.sort(sortFunc);
                groups[3].templates.sort(sortFunc);

                groups = groups.filter(function(item, index){
                    return item.templates.length > 0
                });
                
                groups.forEach(function(item){
                    templates = templates.concat(item.templates);
                    delete item.templates;
                });

                me.toolbar.mnuTableTemplatePicker.groups.reset(groups);
                store.reset(templates);
            }
        },


        onCellStyleMenuOpen: function(menu) {
            if (menu && this.toolbar.mnuCellStylePicker) {
                var picker = this.toolbar.mnuCellStylePicker,
                    columnCount = 6;

                if (picker.cmpEl) {
                    var itemEl = $(picker.cmpEl.find('.dataview.inner .item').get(0)),
                        itemMargin = parseFloat(itemEl.css('margin-left')) + parseFloat(itemEl.css('margin-right')),
                        itemWidth = itemEl.is(':visible') ? parseFloat(itemEl.css('width')) : 106;

                    var menuWidth = columnCount * (itemMargin + itemWidth) + 15, // for scroller
                        menuMargins = parseFloat(picker.cmpEl.css('margin-left')) + parseFloat(picker.cmpEl.css('margin-right'));
                    if (menuWidth + menuMargins>Common.Utils.innerWidth())
                        menuWidth = Math.max(Math.floor((Common.Utils.innerWidth()-menuMargins-11)/(itemMargin + itemWidth)), 2) * (itemMargin + itemWidth) + 11;
                    picker.cmpEl.css({
                        'width': menuWidth
                    });
                    menu.alignPosition();
                }
            }

            var scroller = this.toolbar.mnuCellStylePicker.scroller;
            if (scroller) {
                scroller.update({alwaysVisibleY: true});
                scroller.scrollTop(0);
            }

            var val = this.toolbar.mnuCellStylePicker.store.findWhere({name: this._state.prstyle});
            if (val)
                this.toolbar.mnuCellStylePicker.selectRecord(val);
            else
                this.toolbar.mnuCellStylePicker.deselectAll();
        },

        onApiInitEditorStyles: function(styles){
            window.styles_loaded = false;

            if(this.toolbar.mode.isEditOle) {
                var me = this;
                function createPicker(element, menu) {
                    var picker = new Common.UI.DataView({
                        el: element,
                        parentMenu  : menu,
                        restoreHeight: 380,
                        groups: new Common.UI.DataViewGroupStore(),
                        store : new Common.UI.DataViewStore(),
                        style: 'max-height: 380px;',
                        itemTemplate: _.template('<div class="style"><img src="<%= imageUrl %>" id="<%= id %>" style="width:100px;height:20px;"></div>'),
                        delayRenderTips: true
                    });
    
                    picker.on('item:click', function(picker, item, record) {
                        me.onListStyleSelect(picker, record);
                    });
    
                    if (picker.scroller) {
                        picker.scroller.update({alwaysVisibleY: true});
                    }
    
                    return picker;
                }
    
                if (_.isUndefined(this.toolbar.mnuCellStylePicker)) {
                    this.toolbar.mnuCellStylePicker = createPicker($('#id-toolbar-menu-cell-styles'), this.toolbar.btnCellStyle.menu);
                }
            }

            var self = this,
                listStyles = this.toolbar.mode.isEditOle ? self.toolbar.mnuCellStylePicker: self.toolbar.listStyles;

            if (!listStyles) {
                self.styles = styles;
                return;
            }
        
            var menuPicker = this.toolbar.mode.isEditOle ? listStyles: listStyles.menuPicker;
            var mainController = this.getApplication().getController('Main');
            var count = menuPicker.store.length;
            var rec = menuPicker.getSelectedRec();
            var groupStore = [
                {id: 'menu-style-group-custom',     caption: this.txtGroupCell_Custom},
                {id: 'menu-style-group-color',      caption: this.txtGroupCell_GoodBadAndNeutral},
                {id: 'menu-style-group-model',      caption: this.txtGroupCell_DataAndModel},
                {id: 'menu-style-group-title',      caption: this.txtGroupCell_TitlesAndHeadings},
                {id: 'menu-style-group-themed',     caption: this.txtGroupCell_ThemedCallStyles}, 
                {id: 'menu-style-group-number',     caption: this.txtGroupCell_NumberFormat},
                {id: 'menu-style-group-no-name',    caption: this.txtGroupCell_NoName}
            ];
            var groups = [];
            for (var i = 0; i < 4; i++) { groups.push('menu-style-group-color'); }
            for (var i = 0; i < 8; i++) { groups.push('menu-style-group-model'); }
            for (var i = 0; i < 6; i++) { groups.push('menu-style-group-title'); }
            for (var i = 0; i < 24; i++) { groups.push('menu-style-group-themed'); }
            for (var i = 0; i < 5; i++) { groups.push('menu-style-group-number'); }
            
            if (count>0 && count==styles.length) {
                var data = menuPicker.dataViewItems;
                data && _.each(styles, function(style, index){
                    var img = style.asc_getImage();
                    data[index].model.set('imageUrl', img, {silent: true});
                    data[index].model.set({
                        name    : style.asc_getName(),
                        tip     : mainController.translationTable[style.get_Name()] || style.get_Name()
                    });
                    $(data[index].el).find('img').attr('src', img);
                });
            } else {
                var arr = [];
                var countCustomStyles = 0;
                var hasNoNameGroup = false;
                _.each(styles, function(style, index){
                    var styleGroup;
                    if(style.asc_getType() == 0) {
                        if(index - countCustomStyles < groups.length){
                            styleGroup = groups[index - countCustomStyles];
                        }
                        else {
                            styleGroup = 'menu-style-group-no-name';
                            hasNoNameGroup = true;
                        }
                    }
                    else {
                        styleGroup = 'menu-style-group-custom';
                    }
                    
                    arr.push({
                        imageUrl: style.asc_getImage(),
                        name    : style.asc_getName(),
                        group   : styleGroup,
                        tip     : mainController.translationTable[style.get_Name()] || style.get_Name(),
                        uid     : Common.UI.getId()
                    });
                    if(style.asc_getType() == 1){
                        countCustomStyles += 1;
                    }
                });

                if(countCustomStyles == 0){
                    groupStore = groupStore.filter(function(item) { return item.id != 'menu-style-group-custom'; });
                }
                if(hasNoNameGroup === false){
                    groupStore = groupStore.filter(function(item) { return item.id != 'menu-style-group-no-name'; });
                }
                
                menuPicker.groups.reset(groupStore);
                menuPicker.store.reset(arr);
            }
            if (!this.toolbar.mode.isEditOle && menuPicker.store.length > 0 && listStyles.rendered) {
                rec = rec ? menuPicker.store.findWhere({name: rec.get('name')}) : null;
                listStyles.fillComboView(rec ? rec : menuPicker.store.at(0), true, true);
            }
            window.styles_loaded = true;
        },

        onHomeOpen: function() {
            var listStyles = this.toolbar.listStyles;
            if (listStyles && listStyles.needFillComboView &&  listStyles.menuPicker.store.length > 0 && listStyles.rendered){
                var styleRec;
                if (this._state.prstyle) styleRec = listStyles.menuPicker.store.findWhere({name: this._state.prstyle});
                listStyles.fillComboView((styleRec) ? styleRec : listStyles.menuPicker.store.at(0), true);
            }
        },

        onApiCoAuthoringDisconnect: function(enableDownload) {
            this.toolbar.setMode({isDisconnected:true, enableDownload: !!enableDownload});
            this.editMode = false;
        },

        onApiChartDblClick: function() {
            this.onEditChart(this.btnInsertChart);
        },

        onApiCanRevert: function(which, can) {
            if (which=='undo') {
                if (this._state.can_undo !== can) {
                    this.toolbar.btnUndo.setDisabled(!can);
                    this._state.can_undo = can;
                }
            } else {
                if (this._state.can_redo !== can) {
                    this.toolbar.btnRedo.setDisabled(!can);
                    this._state.can_redo = can;
                }
            }
        },

        setDisabledComponents: function(components, disable) {
            _.each([].concat(components), function(component){
                if (component.isDisabled()!==disable) component.setDisabled(disable)
            });
        },

        onApiEditCell: function(state) {
            if ($('.asc-window.enable-key-events:visible').length>0) return;

            var toolbar = this.toolbar;
            if (toolbar.mode.isEditDiagram || toolbar.mode.isEditMailMerge) {
                var is_cell_edited = (state == Asc.c_oAscCellEditorState.editStart);
                toolbar.lockToolbar(Common.enumLock.editCell, state == Asc.c_oAscCellEditorState.editStart, {array: [toolbar.btnDecDecimal,toolbar.btnIncDecimal,toolbar.cmbNumberFormat, toolbar.btnEditChartData, toolbar.btnEditChartType]});
            } else if (toolbar.mode.isEditOle) {
                if (state == Asc.c_oAscCellEditorState.editStart || state == Asc.c_oAscCellEditorState.editEnd) {
                    var is_cell_edited = (state == Asc.c_oAscCellEditorState.editStart);
                    toolbar.lockToolbar(Common.enumLock.editCell, state == Asc.c_oAscCellEditorState.editStart, {array: [toolbar.cmbNumberFormat, toolbar.btnWrap, toolbar.btnMerge, toolbar.btnBackColor,
                                        toolbar.btnBorders, toolbar.btnTableTemplate, toolbar.btnHorizontalAlign, toolbar.btnVerticalAlign],
                                        merge: true,
                                        clear: [Common.enumLock.editFormula, Common.enumLock.editText]});
                    (is_cell_edited) ? Common.util.Shortcuts.suspendEvents('command+l, ctrl+l, command+shift+l, ctrl+shift+l') :
                                       Common.util.Shortcuts.resumeEvents('command+l, ctrl+l, command+shift+l, ctrl+shift+l');
                } else {
                    if (state == Asc.c_oAscCellEditorState.editText) var is_text = true, is_formula = false; else
                    if (state == Asc.c_oAscCellEditorState.editFormula) is_text = !(is_formula = true); else
                    if (state == Asc.c_oAscCellEditorState.editEmptyCell) is_text = is_formula = false;

                    toolbar.lockToolbar(Common.enumLock.editFormula, is_formula, { array: [toolbar.cmbFontName, toolbar.cmbFontSize, toolbar.btnTextFormatting, toolbar.btnTextColor]});
                    toolbar.lockToolbar(Common.enumLock.editText, is_text, {array: [toolbar.btnInsertFormula]});
                }
            } else
            if (state == Asc.c_oAscCellEditorState.editStart || state == Asc.c_oAscCellEditorState.editEnd) {
                toolbar.lockToolbar(Common.enumLock.editCell, state == Asc.c_oAscCellEditorState.editStart, {
                        array: [
                            toolbar.btnClearStyle.menu.items[1],
                            toolbar.btnClearStyle.menu.items[2],
                            toolbar.btnClearStyle.menu.items[3],
                            toolbar.btnClearStyle.menu.items[4],
                            toolbar.btnNamedRange.menu.items[0],
                            toolbar.btnNamedRange.menu.items[1]
                        ].concat(toolbar.itemsNamedRange),
                        merge: true,
                        clear: [Common.enumLock.editFormula, Common.enumLock.editText]
                });

                var hkComments = Common.Utils.isMac ? 'command+alt+a' : 'alt+h';
                var is_cell_edited = (state == Asc.c_oAscCellEditorState.editStart);
                (is_cell_edited) ? Common.util.Shortcuts.suspendEvents('command+l, ctrl+l, command+shift+l, ctrl+shift+l, command+k, ctrl+k, command+1, ctrl+1, ' + hkComments) :
                                   Common.util.Shortcuts.resumeEvents('command+l, ctrl+l, command+shift+l, ctrl+shift+l, command+k, ctrl+k, command+1, ctrl+1, ' + hkComments);

                if (is_cell_edited) {
                    toolbar.listStyles.suspendEvents();
                    toolbar.listStyles.menuPicker.selectRecord(null);
                    toolbar.listStyles.resumeEvents();
                    this._state.prstyle = undefined;
                }

                if ( this.appConfig.isDesktopApp && (this.appConfig.isSignatureSupport || this.appConfig.isPasswordSupport) ) {
                    this.getApplication().getController('Common.Controllers.Protection').SetDisabled(is_cell_edited, false);
                }
            } else {
                if (state == Asc.c_oAscCellEditorState.editText) var is_text = true, is_formula = false; else
                if (state == Asc.c_oAscCellEditorState.editFormula) is_text = !(is_formula = true); else
                if (state == Asc.c_oAscCellEditorState.editEmptyCell) is_text = is_formula = false;

                toolbar.lockToolbar(Common.enumLock.editFormula, is_formula,
                        { array: [toolbar.cmbFontName, toolbar.cmbFontSize, toolbar.btnIncFontSize, toolbar.btnDecFontSize, toolbar.btnChangeCase,
                            toolbar.btnBold, toolbar.btnItalic, toolbar.btnUnderline, toolbar.btnStrikeout, toolbar.btnSubscript, toolbar.btnTextColor]});
                toolbar.lockToolbar(Common.enumLock.editText, is_text, {array: [toolbar.btnInsertFormula].concat(toolbar.btnsFormula)});
            }
            this._state.coauthdisable = undefined;
            this._state.selection_type = undefined;
            this.checkInsertAutoshape({action:'cancel'});
        },

        onApiZoomChange: function(zf, type){},


        onApiSheetChanged: function() {
            if (!this.toolbar.mode || !this.toolbar.mode.isEdit || this.toolbar.mode.isEditDiagram || this.toolbar.mode.isEditMailMerge || this.toolbar.mode.isEditOle) return;

            var currentSheet = this.api.asc_getActiveWorksheetIndex(),
                props = this.api.asc_getPageOptions(currentSheet),
                opt = props.asc_getPageSetup(),
                params  = this.api.asc_getSheetViewSettings();

            this.onApiPageOrient(opt.asc_getOrientation());
            this.onApiPageSize(opt.asc_getWidth(), opt.asc_getHeight());
            this.onApiPageMargins(props.asc_getPageMargins());
            this.onChangeScaleSettings(opt.asc_getFitToWidth(),opt.asc_getFitToHeight(),opt.asc_getScale());
            this.onApiGridLines(props.asc_getGridLines());
            this.onApiHeadings(props.asc_getHeadings());
            this.onApiRtlSheet(params.asc_getRightToLeft());

            this.api.asc_isLayoutLocked(currentSheet) ? this.onApiLockDocumentProps(currentSheet) : this.onApiUnLockDocumentProps(currentSheet);
            this.toolbar.lockToolbar(Common.enumLock.printAreaLock, this.api.asc_isPrintAreaLocked(currentSheet), {array: [this.toolbar.btnPrintArea]});
            this.toolbar.lockToolbar(Common.enumLock.pageBreakLock, this.api.asc_GetPageBreaksDisableType(currentSheet)===Asc.c_oAscPageBreaksDisableType.all, {array: [this.toolbar.btnPageBreak]});
        },

        onUpdateDocumentProps: function(nIndex) {
            if (nIndex == this.api.asc_getActiveWorksheetIndex())
                this.onApiSheetChanged();
        },

        onApiGridLines: function (checked) {
            this.toolbar.chPrintGridlines.setValue(checked, true);
        },

        onApiHeadings: function (checked) {
            this.toolbar.chPrintHeadings.setValue(checked, true);
        },

        onApiRtlSheet: function (checked) {
            this.toolbar.btnRtlSheet.toggle(!!checked, true);
        },

        onApiPageSize: function(w, h) {
            if (this._state.pgorient===undefined) return;

            if (Math.abs(this._state.pgsize[0] - w) > 0.1 ||
                Math.abs(this._state.pgsize[1] - h) > 0.1) {
                this._state.pgsize = [w, h];
                if (this.toolbar.mnuPageSize) {
                    this.toolbar.mnuPageSize.clearAll(true);
                    _.each(this.toolbar.mnuPageSize.getItems(true), function(item){
                        if (item.value && typeof(item.value) == 'object' &&
                            Math.abs(item.value[0] - w) < 0.1 && Math.abs(item.value[1] - h) < 0.1) {
                            item.setChecked(true);
                            return false;
                        }
                    }, this);
                }
            }
        },

        onApiPageMargins: function(props) {
            if (props) {
                var left = props.asc_getLeft(),
                    top = props.asc_getTop(),
                    right = props.asc_getRight(),
                    bottom = props.asc_getBottom();

                if (!this._state.pgmargins || Math.abs(this._state.pgmargins[0] - top) > 0.1 ||
                    Math.abs(this._state.pgmargins[1] - left) > 0.1 || Math.abs(this._state.pgmargins[2] - bottom) > 0.1 ||
                    Math.abs(this._state.pgmargins[3] - right) > 0.1) {
                    this._state.pgmargins = [top, left, bottom, right];
                    if (this.toolbar.btnPageMargins.menu) {
                        this.toolbar.btnPageMargins.menu.clearAll(true);
                        _.each(this.toolbar.btnPageMargins.menu.getItems(true), function(item){
                            if (item.value && typeof(item.value) == 'object' &&
                                Math.abs(item.value[0] - top) < 0.1 && Math.abs(item.value[1] - left) < 0.1 &&
                                Math.abs(item.value[2] - bottom) < 0.1 && Math.abs(item.value[3] - right) < 0.1) {
                                item.setChecked(true);
                                return false;
                            }
                        }, this);
                    }
                }
            }
        },

        onApiPageOrient: function(orient) {
            if (this._state.pgorient !== orient) {
                this.toolbar.btnPageOrient.menu.items[orient == Asc.c_oAscPageOrientation.PagePortrait ? 0 : 1].setChecked(true);
                this._state.pgorient = orient;
            }
        },

        onChangeScaleSettings: function(width, height, scale) {
            if (this.toolbar.btnScale.menu) {
                if (width !== undefined) {
                    var isWidth = false,
                        isHeight = false;
                    var width = width || 0,
                        height = height || 0;
                    if (scale !== undefined) {
                        this.toolbar.setValueCustomScale(scale);
                    } else {
                        this.toolbar.setValueCustomScale(this.api.asc_getPageOptions().asc_getPageSetup().asc_getScale());
                    }
                    this.toolbar.menuWidthScale.clearAll(true);
                    this.toolbar.menuWidthScale.getItems(true).forEach(function (item) {
                        if (item.value === width) {
                            item.setChecked(true);
                            isWidth = true;
                            return false;
                        }
                    });
                    if (!isWidth) {
                        this.toolbar.menuWidthScale.items[11].setChecked(true);
                    }
                    this.toolbar.menuHeightScale.clearAll(true);
                    this.toolbar.menuHeightScale.getItems(true).forEach(function (item) {
                        if (item.value === height) {
                            item.setChecked(true);
                            isHeight = true;
                            return false;
                        }
                    });
                    if (!isHeight) {
                        this.toolbar.menuHeightScale.items[11].setChecked(true);
                    }
                    if (this.toolbar.mnuScalePicker) {
                        this.toolbar.mnuScalePicker.setDisabled(!(!width && !height));
                        this.toolbar.mnuCustomScale.setDisabled(!(!width && !height));
                    }
                    this._state.scaleWidth = width;
                    this._state.scaleHeight = height;
                    this._state.scale = scale;
                } else {
                    if (this.toolbar.mnuScalePicker) {
                        this.toolbar.mnuScalePicker.setDisabled(!(!this._state.scaleWidth && !this._state.scaleHeight));
                        this.toolbar.mnuCustomScale.setDisabled(!(!this._state.scaleWidth && !this._state.scaleHeight));
                    }
                }
            }
        },

        onApiLockDocumentProps: function(nIndex) {
            if (this._state.lock_doc!==true && nIndex == this.api.asc_getActiveWorksheetIndex()) {
                this.toolbar.lockToolbar(Common.enumLock.docPropsLock, true, {array: [this.toolbar.btnPageSize, this.toolbar.btnPageMargins, this.toolbar.btnPageOrient,
                                                                                      this.toolbar.btnPageBreak, this.toolbar.btnScale, this.toolbar.btnPrintTitles]});
                this._state.lock_doc = true;
            }
        },

        onApiUnLockDocumentProps: function(nIndex) {
            if (this._state.lock_doc!==false && nIndex == this.api.asc_getActiveWorksheetIndex()) {
                this.toolbar.lockToolbar(Common.enumLock.docPropsLock, false, {array: [this.toolbar.btnPageSize, this.toolbar.btnPageMargins, this.toolbar.btnPageOrient,
                                                                                       this.toolbar.btnPageBreak, this.toolbar.btnScale, this.toolbar.btnPrintTitles]});
                this._state.lock_doc = false;
            }
        },

        onApiEditorSelectionChanged: function(fontobj) {
            if (!this.editMode || $('.asc-window.enable-key-events:visible').length>0) return;

            var toolbar = this.toolbar,
                val;

            /* read font name */
            Common.NotificationCenter.trigger('fonts:change', fontobj);

            /* read font params */
            if (!toolbar.mode.isEditMailMerge && !toolbar.mode.isEditDiagram && !toolbar.mode.isEditOle) {
                val = fontobj.asc_getFontBold();
                if (this._state.bold !== val) {
                    toolbar.btnBold.toggle(val === true, true);
                    this._state.bold = val;
                }
                val = fontobj.asc_getFontItalic();
                if (this._state.italic !== val) {
                    toolbar.btnItalic.toggle(val === true, true);
                    this._state.italic = val;
                }
                val = fontobj.asc_getFontUnderline();
                if (this._state.underline !== val) {
                    toolbar.btnUnderline.toggle(val === true, true);
                    this._state.underline = val;
                }
                val = fontobj.asc_getFontStrikeout();
                if (this._state.strikeout !== val) {
                    toolbar.btnStrikeout.toggle(val === true, true);
                    this._state.strikeout = val;
                }

                var subsc = fontobj.asc_getFontSubscript(),
                    supersc = fontobj.asc_getFontSuperscript();

                if (this._state.subscript !== subsc || this._state.superscript !== supersc) {
                    var index = (supersc) ? 0 : (subsc ? 1 : -1),
                        btnSubscript = toolbar.btnSubscript;

                    btnSubscript.toggle(index>-1, true);
                    if (index < 0) {
                        btnSubscript.menu.clearAll(true);
                    } else {
                        btnSubscript.menu.items[index].setChecked(true);
                        if ( btnSubscript.rendered && btnSubscript.$icon ) {
                            btnSubscript.$icon.removeClass(btnSubscript.options.icls);
                            btnSubscript.options.icls = btnSubscript.menu.items[index].options.icls;
                            btnSubscript.$icon.addClass(btnSubscript.options.icls);
                        }
                    }

                    this._state.subscript = subsc;
                    this._state.superscript = supersc;
                }
            }

            /* read font size */
            var str_size = fontobj.asc_getFontSize();
            if (this._state.fontsize !== str_size) {
                toolbar.cmbFontSize.setValue((str_size!==undefined) ? str_size : '');
                this._state.fontsize = str_size;
            }

            /* read font color */
            var clr,
                color,
                fontColorPicker      = this.toolbar.mnuTextColorPicker;

            if (!fontColorPicker.isDummy) {
                color = fontobj.asc_getFontColor();
                if (color) {
                    if (color.get_auto()) {
                        if (this._state.clrtext !== 'auto') {
                            fontColorPicker.clearSelection();
                            this.toolbar.btnTextColor.setAutoColor(true);
                            this._state.clrtext = 'auto';
                        }
                    } else {
                        if (color.get_type() == Asc.c_oAscColor.COLOR_TYPE_SCHEME) {
                            clr = {color: Common.Utils.ThemeColor.getHexColor(color.get_r(), color.get_g(), color.get_b()), effectValue: color.get_value() };
                        } else {
                            clr = Common.Utils.ThemeColor.getHexColor(color.get_r(), color.get_g(), color.get_b());
                        }
                        var type1 = typeof(clr),
                            type2 = typeof(this._state.clrtext);
                        if ( (this._state.clrtext == 'auto') || (type1 !== type2) || (type1=='object' &&
                            (clr.effectValue!==this._state.clrtext.effectValue || this._state.clrtext.color.indexOf(clr.color)<0)) ||
                            (type1!='object' && this._state.clrtext!==undefined && this._state.clrtext.indexOf(clr)<0 )) {

                            this.toolbar.btnTextColor.setAutoColor(false);
                            Common.Utils.ThemeColor.selectPickerColorByEffect(clr, fontColorPicker);
                            this._state.clrtext = clr;
                        }
                    }
                }
                this._state.clrtext_asccolor = color;
            }

        },

        onApiSelectionChanged: function(info) {
            if (!this.editMode || $('.asc-window.enable-key-events:visible').length>0 || !info) return;
            if ( this.toolbar.mode.isEditDiagram )
                return this.onApiSelectionChanged_DiagramEditor(info); else
            if ( this.toolbar.mode.isEditMailMerge )
                return this.onApiSelectionChanged_MailMergeEditor(info); else
            if ( this.toolbar.mode.isEditOle )
                return this.onApiSelectionChanged_OleEditor(info);

            var selectionType = info.asc_getSelectionType(),
                coauth_disable = (!this.toolbar.mode.isEditMailMerge && !this.toolbar.mode.isEditDiagram && !this.toolbar.mode.isEditOle) ? (info.asc_getLocked()===true || info.asc_getLockedTable()===true || info.asc_getLockedPivotTable()===true) : false,
                editOptionsDisabled = this._disableEditOptions(selectionType, coauth_disable),
                me = this,
                toolbar = this.toolbar,
                xfs = info.asc_getXfs(),
                val, need_disable = false;

            /* read font name */
            Common.NotificationCenter.trigger('fonts:change', xfs);

            /* read font size */
            var str_size = xfs.asc_getFontSize();
            if (this._state.fontsize !== str_size) {
                toolbar.cmbFontSize.setValue((str_size !== undefined) ? str_size : '');
                this._state.fontsize = str_size;
            }

            toolbar.lockToolbar(Common.enumLock.cantHyperlink, (selectionType === Asc.c_oAscSelectionType.RangeShapeText) && (this.api.asc_canAddShapeHyperlink()===false), { array: [toolbar.btnInsertHyperlink]});

            /*
            need_disable = selectionType != Asc.c_oAscSelectionType.RangeCells && selectionType != Asc.c_oAscSelectionType.RangeCol &&
                                selectionType != Asc.c_oAscSelectionType.RangeRow && selectionType != Asc.c_oAscSelectionType.RangeMax;
            if (this._state.sparklines_disabled !== need_disable) {
                this._state.sparklines_disabled = need_disable;
                var len = toolbar.mnuInsertChartPicker.store.length;
                for (var i = 0; i < 3; i++) {
                    toolbar.mnuInsertChartPicker.store.at(len-i-1).set({disabled: need_disable});
                }
            }
            */

            need_disable = (selectionType === Asc.c_oAscSelectionType.RangeCells || selectionType === Asc.c_oAscSelectionType.RangeCol ||
                selectionType === Asc.c_oAscSelectionType.RangeRow || selectionType === Asc.c_oAscSelectionType.RangeMax);
            toolbar.lockToolbar(Common.enumLock.selRange, need_disable, { array: [toolbar.btnImgAlign, toolbar.btnImgBackward, toolbar.btnImgForward, toolbar.btnImgGroup]});

            var cangroup = this.api.asc_canGroupGraphicsObjects(),
                canungroup = this.api.asc_canUnGroupGraphicsObjects();
            toolbar.lockToolbar(Common.enumLock.cantGroupUngroup, !cangroup && !canungroup, { array: [toolbar.btnImgGroup]});
            toolbar.btnImgGroup.menu.items[0].setDisabled(!cangroup);
            toolbar.btnImgGroup.menu.items[1].setDisabled(!canungroup);
            toolbar.lockToolbar(Common.enumLock.cantGroup, !cangroup, { array: [toolbar.btnImgAlign]});

            var objcount = this.api.asc_getSelectedDrawingObjectsCount();
            toolbar.btnImgAlign.menu.items[7].setDisabled(objcount<3);
            toolbar.btnImgAlign.menu.items[8].setDisabled(objcount<3);

            // disable on protected sheet
            // lock formatting controls in cell with FormatCells protection or in shape and Objects protection
            need_disable = (selectionType === Asc.c_oAscSelectionType.RangeImage || selectionType === Asc.c_oAscSelectionType.RangeChart || selectionType === Asc.c_oAscSelectionType.RangeChartText ||
                            selectionType === Asc.c_oAscSelectionType.RangeShape || selectionType === Asc.c_oAscSelectionType.RangeShapeText || selectionType === Asc.c_oAscSelectionType.RangeSlicer);
            toolbar.lockToolbar(Common.enumLock.wsLockFormat, need_disable && !!this._state.wsProps['Objects'] && !!this._state.is_lockText || !need_disable && !!this._state.wsProps['FormatCells']);
            toolbar.lockToolbar(Common.enumLock.wsLockFormatFill, need_disable && !!this._state.wsProps['Objects'] && !!this._state.is_lockShape || !need_disable && !!this._state.wsProps['FormatCells']);

            toolbar.lockToolbar(Common.enumLock['Objects'], !!this._state.wsProps['Objects']);
            toolbar.lockToolbar(Common.enumLock['FormatCells'], !!this._state.wsProps['FormatCells']);

            // info.asc_getComments()===null - has comment, but no permissions to view it
            toolbar.lockToolbar(Common.enumLock.commentLock, 
                (selectionType == Asc.c_oAscSelectionType.RangeCells) && (!info.asc_getComments() || info.asc_getComments().length>0 || info.asc_getLocked()) 
                || selectionType != Asc.c_oAscSelectionType.RangeCells,
                { array: this.btnsComment });

            toolbar.lockToolbar(Common.enumLock.pageBreakLock, this.api.asc_GetPageBreaksDisableType(this.api.asc_getActiveWorksheetIndex())===Asc.c_oAscPageBreaksDisableType.all, {array: [toolbar.btnPageBreak]});

            if (editOptionsDisabled) return;

            /* read font params */
            if (!toolbar.mode.isEditMailMerge && !toolbar.mode.isEditDiagram && !toolbar.mode.isEditOle) {
                val = xfs.asc_getFontBold();
                if (this._state.bold !== val) {
                    toolbar.btnBold.toggle(val === true, true);
                    this._state.bold = val;
                }
                val = xfs.asc_getFontItalic();
                if (this._state.italic !== val) {
                    toolbar.btnItalic.toggle(val === true, true);
                    this._state.italic = val;
                }
                val = xfs.asc_getFontUnderline();
                if (this._state.underline !== val) {
                    toolbar.btnUnderline.toggle(val === true, true);
                    this._state.underline = val;
                }
                val = xfs.asc_getFontStrikeout();
                if (this._state.strikeout !== val) {
                    toolbar.btnStrikeout.toggle(val === true, true);
                    this._state.strikeout = val;
                }

                var subsc = xfs.asc_getFontSubscript(),
                    supersc = xfs.asc_getFontSuperscript();

                if (this._state.subscript !== subsc || this._state.superscript !== supersc) {
                    var index = (supersc) ? 0 : (subsc ? 1 : -1),
                        btnSubscript = toolbar.btnSubscript;

                    btnSubscript.toggle(index>-1, true);
                    if (index < 0) {
                        btnSubscript.menu.clearAll(true);
                    } else {
                        btnSubscript.menu.items[index].setChecked(true);
                        if ( btnSubscript.rendered ) {
                            btnSubscript.$icon.removeClass(btnSubscript.options.icls);
                            btnSubscript.options.icls = btnSubscript.menu.items[index].options.icls;
                            btnSubscript.$icon.addClass(btnSubscript.options.icls);
                        }
                    }

                    this._state.subscript = subsc;
                    this._state.superscript = supersc;
                }
            }

            /* read font color */
            var clr,
                color,
                fontColorPicker      = this.toolbar.mnuTextColorPicker,
                paragraphColorPicker = this.toolbar.mnuBackColorPicker;

            if (!fontColorPicker.isDummy) {
                color = xfs.asc_getFontColor();
                if (color) {
                    if (color.get_auto()) {
                        if (this._state.clrtext !== 'auto') {
                            fontColorPicker.clearSelection();
                            toolbar.btnTextColor.setAutoColor(true);
                            this._state.clrtext = 'auto';
                        }
                    } else {
                        if (color.get_type() == Asc.c_oAscColor.COLOR_TYPE_SCHEME) {
                            clr = {color: Common.Utils.ThemeColor.getHexColor(color.get_r(), color.get_g(), color.get_b()), effectValue: color.get_value() };
                        } else {
                            clr = Common.Utils.ThemeColor.getHexColor(color.get_r(), color.get_g(), color.get_b());
                        }
                        var type1 = typeof(clr),
                            type2 = typeof(this._state.clrtext);
                        if ( (this._state.clrtext == 'auto') || (type1 !== type2) || (type1=='object' &&
                            (clr.effectValue!==this._state.clrtext.effectValue || this._state.clrtext.color.indexOf(clr.color)<0)) ||
                            (type1!='object' && this._state.clrtext!==undefined && this._state.clrtext.indexOf(clr)<0 )) {

                            toolbar.btnTextColor.setAutoColor(false);
                            Common.Utils.ThemeColor.selectPickerColorByEffect(clr, fontColorPicker);
                            this._state.clrtext = clr;
                        }
                    }
                }
                this._state.clrtext_asccolor = color;
            }

            /* read cell background color */
            if (!paragraphColorPicker.isDummy) {
                color = xfs.asc_getFillColor();
                if (color && !color.get_auto()) {
                    if (color.get_type() == Asc.c_oAscColor.COLOR_TYPE_SCHEME) {
                        clr = {color: Common.Utils.ThemeColor.getHexColor(color.get_r(), color.get_g(), color.get_b()), effectValue: color.get_value() };
                    } else {
                        clr = Common.Utils.ThemeColor.getHexColor(color.get_r(), color.get_g(), color.get_b());
                    }
                } else {
                    clr = 'transparent';
                }

                type1 = typeof(clr);
                type2 = typeof(this._state.clrback);
                if ( (type1 !== type2) || (type1=='object' &&
                    (clr.effectValue!==this._state.clrback.effectValue || this._state.clrback.color.indexOf(clr.color)<0)) ||
                    (type1!='object' && this._state.clrback!==undefined && this._state.clrback.indexOf(clr)<0 )) {

                    Common.Utils.ThemeColor.selectPickerColorByEffect(clr, paragraphColorPicker);
                    this._state.clrback = clr;
                }
                this._state.clrshd_asccolor = color;
            }

            var in_chart = (selectionType == Asc.c_oAscSelectionType.RangeChart || selectionType == Asc.c_oAscSelectionType.RangeChartText);
            if (in_chart !== this._state.in_chart) {
                toolbar.btnInsertChart.updateHint(in_chart ? toolbar.tipChangeChart : toolbar.tipInsertChart);
                this._state.in_chart = in_chart;
            }
            if (in_chart) return;

            if (!toolbar.mode.isEditDiagram)
            {
//                (coauth_disable !== toolbar.btnClearStyle.isDisabled()) && toolbar.btnClearStyle.setDisabled(coauth_disable);
//                (coauth_disable !== toolbar.btnCopyStyle.isDisabled()) && toolbar.btnCopyStyle.setDisabled(coauth_disable);

                var filterInfo = info.asc_getAutoFilterInfo(),
                    formatTableInfo = info.asc_getFormatTableInfo();
                if (!toolbar.mode.isEditMailMerge) {
                    /* read cell horizontal align */
                    var fontparam = xfs.asc_getHorAlign();
                    if (this._state.pralign !== fontparam) {
                        this._state.pralign = fontparam;

                        var index = -1, align;
                        switch (fontparam) {
                            case AscCommon.align_Left:    index = 0;      align = 'btn-align-left';      break;
                            case AscCommon.align_Center:  index = 1;      align = 'btn-align-center';    break;
                            case AscCommon.align_Right:   index = 2;      align = 'btn-align-right';     break;
                            case AscCommon.align_Justify: index = 3;      align = 'btn-align-just';      break;
                            default:        index = -255;   align = 'btn-align-left';      break;
                        }
                        if (!(index < 0)) {
                            toolbar.btnAlignRight.toggle(index===2, true);
                            toolbar.btnAlignLeft.toggle(index===0, true);
                            toolbar.btnAlignCenter.toggle(index===1, true);
                            toolbar.btnAlignJust.toggle(index===3, true);
                        } else if (index == -255) {
                            toolbar.btnAlignRight.toggle(false, true);
                            toolbar.btnAlignLeft.toggle(false, true);
                            toolbar.btnAlignCenter.toggle(false, true);
                            toolbar.btnAlignJust.toggle(false, true);
                        }
                        toolbar.btnWrap.allowDepress = (fontparam !== AscCommon.align_Justify);
                    }

                    need_disable = (fontparam == AscCommon.align_Justify || selectionType == Asc.c_oAscSelectionType.RangeShapeText || selectionType == Asc.c_oAscSelectionType.RangeShape);
                    toolbar.btnTextOrient.menu.items[1].setDisabled(need_disable);
                    toolbar.btnTextOrient.menu.items[2].setDisabled(need_disable);
                    toolbar.btnTextOrient.menu.items[3].setDisabled(need_disable);

                    /* read cell vertical align */
                    fontparam = xfs.asc_getVertAlign();

                    if (this._state.valign !== fontparam) {
                        this._state.valign = fontparam;

                        index = -1;   align = '';
                        switch (fontparam) {
                            case Asc.c_oAscVAlign.Top:    index = 0; align = 'btn-valign-top';     break;
                            case Asc.c_oAscVAlign.Center: index = 1; align = 'btn-valign-middle';  break;
                            case Asc.c_oAscVAlign.Bottom: index = 2; align = 'btn-valign-bottom';  break;
                        }

                        toolbar.btnAlignTop.toggle(index===0, true);
                        toolbar.btnAlignMiddle.toggle(index===1, true);
                        toolbar.btnAlignBottom.toggle(index===2, true);
                    }

                    need_disable =  this._state.controlsdisabled.filters || formatTableInfo!==null || filterInfo && filterInfo.asc_getIsAutoFilter()===null;
//                (need_disable !== toolbar.btnMerge.isDisabled()) && toolbar.btnMerge.setDisabled(need_disable);
                    toolbar.lockToolbar(Common.enumLock.ruleMerge, need_disable, {array:[toolbar.btnMerge, toolbar.btnInsertTable]});

                    val = info.asc_getMerge();
                    if (this._state.merge !== val) {
                        toolbar.btnMerge.toggle(val===Asc.c_oAscMergeOptions.Merge, true);
                        this._state.merge = val;
                    }

                    /* read cell text wrapping */
                    if (!toolbar.btnWrap.isDisabled()) {
                        val = xfs.asc_getWrapText();
                        if (this._state.wrap !== val) {
                            toolbar.btnWrap.toggle(val===true, true);
                            this._state.wrap = val;
                        }
                    }
                }

                val = (filterInfo) ? filterInfo.asc_getIsAutoFilter() : null;
                if (this._state.filter !== val) {
                    toolbar.btnsSetAutofilter.toggle(val===true, true);
                    this._state.filter = val;
                }
                need_disable =  this._state.controlsdisabled.filters || (val===null);
                toolbar.lockToolbar(Common.enumLock.ruleFilter, need_disable,
                            { array: toolbar.btnsSetAutofilter.concat(toolbar.btnCustomSort, toolbar.btnTableTemplate, toolbar.btnInsertTable, toolbar.btnRemoveDuplicates, toolbar.btnDataValidation) });

                toolbar.lockToolbar(Common.enumLock.tableHasSlicer, filterInfo && filterInfo.asc_getIsSlicerAdded(), { array: toolbar.btnsSetAutofilter });

                need_disable = (selectionType !== Asc.c_oAscSelectionType.RangeSlicer) && (this._state.controlsdisabled.filters || (val===null));
                toolbar.lockToolbar(Common.enumLock.cantSort, need_disable, { array: toolbar.btnsSortDown.concat(toolbar.btnsSortUp) });

                val = (formatTableInfo) ? formatTableInfo.asc_getTableStyleName() : null;
                if (this._state.tablestylename !== val && this.toolbar.mnuTableTemplatePicker) {
                    val = this.toolbar.mnuTableTemplatePicker.store.findWhere({name: val});
                    if (val) {
                        this.toolbar.mnuTableTemplatePicker.selectRecord(val);
                        this._state.tablestylename = val.get('name');
                    } else {
                        toolbar.mnuTableTemplatePicker.deselectAll();
                        this._state.tablestylename = null;
                    }
                }

                need_disable =  this._state.controlsdisabled.filters || !filterInfo || (filterInfo.asc_getIsApplyAutoFilter()!==true);
                toolbar.lockToolbar(Common.enumLock.ruleDelFilter, need_disable, {array: toolbar.btnsClearAutofilter});

                var old_name = this._state.tablename;
                this._state.tablename = (formatTableInfo) ? formatTableInfo.asc_getTableName() : undefined;

                var old_applied = this._state.filterapplied;
                this._state.filterapplied = this._state.filter && filterInfo.asc_getIsApplyAutoFilter();

                if (this._state.tablename !== old_name || this._state.filterapplied !== old_applied)
                    this.getApplication().getController('Statusbar').onApiFilterInfo(!need_disable);

                this._state.multiselect = info.asc_getMultiselect();
                toolbar.lockToolbar(Common.enumLock.multiselect, this._state.multiselect, { array: [toolbar.btnTableTemplate, toolbar.btnInsertHyperlink, toolbar.btnInsertTable]});

                var inpivot = !!info.asc_getPivotTableInfo();
                if (this._state.inpivot !== inpivot) {
                    if ( !inpivot && this.toolbar.isTabActive('pivot') )
                        this.toolbar.setTab('home');
                    this.toolbar.setVisible('pivot', !!inpivot);
                    if (inpivot && this._state.showPivotTab)
                        this.toolbar.setTab('pivot');
                    this._state.inpivot = inpivot;
                }
                toolbar.lockToolbar(Common.enumLock.editPivot, this._state.inpivot, { array: toolbar.btnsSetAutofilter.concat(toolbar.btnMerge, toolbar.btnInsertHyperlink, toolbar.btnInsertTable, toolbar.btnRemoveDuplicates, toolbar.btnDataValidation)});
                toolbar.lockToolbar(Common.enumLock.noSlicerSource, !(this._state.inpivot || formatTableInfo), { array: [toolbar.btnInsertSlicer]});

                need_disable = !this.appConfig.canModifyFilter;
                toolbar.lockToolbar(Common.enumLock.cantModifyFilter, need_disable, { array: toolbar.btnsSetAutofilter.concat(toolbar.btnsSortDown, toolbar.btnsSortUp, toolbar.btnCustomSort, toolbar.btnTableTemplate,
                                                                                          toolbar.btnClearStyle.menu.items[0], toolbar.btnClearStyle.menu.items[2], toolbar.btnInsertTable, toolbar.btnRemoveDuplicates, toolbar.btnDataValidation)});

            }

            val = xfs.asc_getNumFormatInfo();
            if (val) {
				this._state.numformat = xfs.asc_getNumFormat();
				this._state.numformatinfo = val;
				val = val.asc_getType();
				if (this._state.numformattype !== val) {
                    toolbar.cmbNumberFormat.setValue(val, toolbar.txtCustom);
                    this._state.numformattype = val;
				}
            }

            val = xfs.asc_getAngle();
            if (this._state.angle !== val) {
                toolbar.btnTextOrient.menu.clearAll(true);
                switch(val) {
                    case 45:    toolbar.btnTextOrient.menu.items[1].setChecked(true, true); break;
                    case -45:   toolbar.btnTextOrient.menu.items[2].setChecked(true, true); break;
                    case 255:   toolbar.btnTextOrient.menu.items[3].setChecked(true, true); break;
                    case 90:    toolbar.btnTextOrient.menu.items[4].setChecked(true, true); break;
                    case -90:   toolbar.btnTextOrient.menu.items[5].setChecked(true, true); break;
                    case 0:     toolbar.btnTextOrient.menu.items[0].setChecked(true, true); break;
                }
                this._state.angle = val;
            }

            val = info.asc_getStyleName();
            if (this._state.prstyle != val && !this.toolbar.listStyles.isDisabled()) {
                var listStyle = this.toolbar.listStyles,
                    listStylesVisible = (listStyle.rendered);

                if (listStylesVisible) {
                    listStyle.suspendEvents();
                    var styleRec = listStyle.menuPicker.store.findWhere({
                        name: val
                    });
                    this._state.prstyle = (listStyle.menuPicker.store.length>0) ? val : undefined;

                    listStyle.menuPicker.selectRecord(styleRec);
                    listStyle.resumeEvents();
                }
            }

            var selCol = selectionType==Asc.c_oAscSelectionType.RangeCol,
                selRow = selectionType==Asc.c_oAscSelectionType.RangeRow,
                selMax = selectionType==Asc.c_oAscSelectionType.RangeMax;

            need_disable = selRow || selMax && this._state.wsLock || this._state.wsProps['InsertColumns'];
            toolbar.btnAddCell.menu.items[3].setDisabled(need_disable);

            need_disable = selRow || selMax && this._state.wsLock || !selCol && this._state.wsLock || this._state.wsProps['DeleteColumns'];
            toolbar.btnDeleteCell.menu.items[3].setDisabled(need_disable);

            need_disable = selCol || selMax && this._state.wsLock || this._state.wsProps['InsertRows'];
            toolbar.btnAddCell.menu.items[2].setDisabled(need_disable);

            need_disable = selCol || selMax && this._state.wsLock || !selRow && this._state.wsLock || this._state.wsProps['DeleteRows'];
            toolbar.btnDeleteCell.menu.items[2].setDisabled(need_disable);

            val = filterInfo && filterInfo.asc_getIsApplyAutoFilter();
            need_disable = selRow || val || !(selCol || selMax) && this._state.wsLock || selCol && this._state.wsProps['InsertColumns'] || selMax && this._state.wsProps['InsertColumns'] && this._state.wsProps['InsertRows'];
            toolbar.btnAddCell.menu.items[0].setDisabled(need_disable);

            need_disable = selRow || val || !(selCol || selMax) && this._state.wsLock || selCol && this._state.wsProps['DeleteColumns'] || selMax && this._state.wsProps['DeleteColumns'] && this._state.wsProps['DeleteRows'];
            toolbar.btnDeleteCell.menu.items[0].setDisabled(need_disable);

            need_disable = selCol || val || !(selRow || selMax) && this._state.wsLock || selRow && this._state.wsProps['InsertRows'] || selMax && this._state.wsProps['InsertColumns'] && this._state.wsProps['InsertRows'];
            toolbar.btnAddCell.menu.items[1].setDisabled(need_disable);

            need_disable = selCol || val || !(selRow || selMax) && this._state.wsLock || selRow && this._state.wsProps['DeleteRows'] || selMax && this._state.wsProps['DeleteColumns'] && this._state.wsProps['DeleteRows'];
            toolbar.btnDeleteCell.menu.items[1].setDisabled(need_disable);

            var items = toolbar.btnAddCell.menu.getItems(true),
                enabled = false;
            for (var i=0; i<4; i++) {
                !items[i].isDisabled() && (enabled = true);
            }
            toolbar.lockToolbar(Common.enumLock.itemsDisabled, !enabled, {array: [toolbar.btnAddCell]});

            items = me.toolbar.btnDeleteCell.menu.getItems(true);
            enabled = false;
            for (var i=0; i<4; i++) {
                !items[i].isDisabled() && (enabled = true);
            }
            toolbar.lockToolbar(Common.enumLock.itemsDisabled, !enabled, {array: [toolbar.btnDeleteCell]});

            toolbar.lockToolbar(Common.enumLock.headerLock, info.asc_getLockedHeaderFooter(), {array: this.toolbar.btnsEditHeader});

            this._state.isUserProtected = info.asc_getUserProtected();
            toolbar.lockToolbar(Common.enumLock.userProtected, this._state.isUserProtected);
        },

        onApiSelectionChangedRestricted: function(info) {
            if (!this.appConfig.isRestrictedEdit || !info) return;

            var selectionType = info.asc_getSelectionType();
            this.toolbar.lockToolbar(Common.enumLock.commentLock, 
                (selectionType == Asc.c_oAscSelectionType.RangeCells) && (!info.asc_getComments() || info.asc_getComments().length>0 || info.asc_getLocked())
                || selectionType != Asc.c_oAscSelectionType.RangeCells,
                { array: this.btnsComment });
            this.toolbar.lockToolbar(Common.enumLock['Objects'], !!this._state.wsProps['Objects'], { array: this.btnsComment });
        },

        onApiSelectionChanged_DiagramEditor: function(info) {
            if ( !this.editMode || this.api.isCellEdited || this.api.isRangeSelection || !info) return;

            var me = this;
            var _disableEditOptions = function(seltype, coauth_disable) {
                var is_chart_text = seltype == Asc.c_oAscSelectionType.RangeChartText,
                    is_chart = seltype == Asc.c_oAscSelectionType.RangeChart,
                    is_shape_text = seltype == Asc.c_oAscSelectionType.RangeShapeText,
                    is_shape = seltype == Asc.c_oAscSelectionType.RangeShape,
                    is_image = seltype == Asc.c_oAscSelectionType.RangeImage || seltype == Asc.c_oAscSelectionType.RangeSlicer,
                    is_mode_2 = is_shape_text || is_shape || is_chart_text || is_chart,
                    is_objLocked = false;

                if ( !(is_mode_2 || is_image) &&
                        me._state.selection_type === seltype &&
                            me._state.coauthdisable === coauth_disable )
                    return (seltype === Asc.c_oAscSelectionType.RangeImage);

                if ( is_mode_2 ) {
                    var selectedObjects = me.api.asc_getGraphicObjectProps();
                    is_objLocked = selectedObjects.some( function(object) {
                        return object.asc_getObjectType() == Asc.c_oAscTypeSelectElement.Image && object.asc_getObjectValue().asc_getLocked();
                    } );
                }

                var _set = Common.enumLock;
                var type = seltype;
                switch ( seltype ) {
                case Asc.c_oAscSelectionType.RangeSlicer:
                case Asc.c_oAscSelectionType.RangeImage: type = _set.selImage; break;
                case Asc.c_oAscSelectionType.RangeShape: type = _set.selShape; break;
                case Asc.c_oAscSelectionType.RangeShapeText: type = _set.selShapeText; break;
                case Asc.c_oAscSelectionType.RangeChart: type = _set.selChart; break;
                case Asc.c_oAscSelectionType.RangeChartText: type = _set.selChartText; break;
                }

                me.toolbar.lockToolbar(type, type != seltype, {
                    clear: [_set.selImage, _set.selChart, _set.selChartText, _set.selShape, _set.selShapeText, _set.coAuth]
                });

                me.toolbar.lockToolbar(Common.enumLock.coAuthText, is_objLocked);

                return is_image;
            };

            var selectionType = info.asc_getSelectionType(),
                xfs = info.asc_getXfs(),
                coauth_disable = false;

            if ( _disableEditOptions(selectionType, coauth_disable) ) return;

            var need_disable = (selectionType === Asc.c_oAscSelectionType.RangeCells || selectionType === Asc.c_oAscSelectionType.RangeCol ||
                                selectionType === Asc.c_oAscSelectionType.RangeRow || selectionType === Asc.c_oAscSelectionType.RangeMax);
            this.toolbar.lockToolbar( Common.enumLock.selRange, need_disable, {array:[this.toolbar.btnEditChartData, this.toolbar.btnEditChartType]} );

            if (selectionType == Asc.c_oAscSelectionType.RangeChart || selectionType == Asc.c_oAscSelectionType.RangeChartText)
                return;

            var val = xfs.asc_getNumFormatInfo();
            if ( val ) {
                this._state.numformat = xfs.asc_getNumFormat();
                this._state.numformatinfo = val;
                val = val.asc_getType();
                if (this._state.numformattype !== val) {
                    me.toolbar.cmbNumberFormat.setValue(val, me.toolbar.txtCustom);
                    this._state.numformattype = val;
                }
            }
        },

        onApiSelectionChanged_MailMergeEditor: function(info) {
            if ( !this.editMode || this.api.isCellEdited || this.api.isRangeSelection || !info) return;

            var me = this;
            var _disableEditOptions = function(seltype, coauth_disable) {
                var is_chart_text = seltype == Asc.c_oAscSelectionType.RangeChartText,
                    is_chart = seltype == Asc.c_oAscSelectionType.RangeChart,
                    is_shape_text = seltype == Asc.c_oAscSelectionType.RangeShapeText,
                    is_shape = seltype == Asc.c_oAscSelectionType.RangeShape,
                    is_image = seltype == Asc.c_oAscSelectionType.RangeImage || seltype == Asc.c_oAscSelectionType.RangeSlicer,
                    is_mode_2 = is_shape_text || is_shape || is_chart_text || is_chart,
                    is_objLocked = false;

                if (!(is_mode_2 || is_image) &&
                        me._state.selection_type === seltype &&
                            me._state.coauthdisable === coauth_disable)
                    return seltype === Asc.c_oAscSelectionType.RangeImage;

                if ( is_mode_2 ) {
                    var selectedObjects = me.api.asc_getGraphicObjectProps();
                    is_objLocked = selectedObjects.some(function (object) {
                        return object.asc_getObjectType() == Asc.c_oAscTypeSelectElement.Image && object.asc_getObjectValue().asc_getLocked();
                    });
                }

                me.toolbar.lockToolbar(Common.enumLock.coAuthText, is_objLocked);

                return is_image;
            };

            var selectionType = info.asc_getSelectionType(),
                coauth_disable = false,
                editOptionsDisabled = _disableEditOptions(selectionType, coauth_disable),
                val, need_disable = false;

            if (editOptionsDisabled) return;
            if (selectionType == Asc.c_oAscSelectionType.RangeChart || selectionType == Asc.c_oAscSelectionType.RangeChartText)
                return;

            if ( !me.toolbar.mode.isEditDiagram ) {
                var filterInfo = info.asc_getAutoFilterInfo();

                val = filterInfo ? filterInfo.asc_getIsAutoFilter() : null;
                if ( this._state.filter !== val ) {
                    me.toolbar.btnSetAutofilter.toggle(val===true, true);
                    this._state.filter = val;
                }

                need_disable =  this._state.controlsdisabled.filters || (val===null);
                me.toolbar.lockToolbar(Common.enumLock.ruleFilter, need_disable,
                    { array: [me.toolbar.btnSetAutofilter, me.toolbar.btnSortDown, me.toolbar.btnSortUp] });

                need_disable =  this._state.controlsdisabled.filters || !filterInfo || (filterInfo.asc_getIsApplyAutoFilter()!==true);
                me.toolbar.lockToolbar(Common.enumLock.ruleDelFilter, need_disable, {array: [me.toolbar.btnClearAutofilter]});
            }
        },

        onApiSelectionChanged_OleEditor: function(info) {
            if ( !this.editMode || this.api.isCellEdited || this.api.isRangeSelection || !info) return;

            var me = this;
            var _disableEditOptions = function(seltype, coauth_disable) {
                var is_chart_text = seltype == Asc.c_oAscSelectionType.RangeChartText,
                    is_chart = seltype == Asc.c_oAscSelectionType.RangeChart,
                    is_shape_text = seltype == Asc.c_oAscSelectionType.RangeShapeText,
                    is_shape = seltype == Asc.c_oAscSelectionType.RangeShape,
                    is_image = seltype == Asc.c_oAscSelectionType.RangeImage || seltype == Asc.c_oAscSelectionType.RangeSlicer,
                    is_mode_2 = is_shape_text || is_shape || is_chart_text || is_chart,
                    is_objLocked = false;

                if (!(is_mode_2 || is_image) &&
                        me._state.selection_type === seltype &&
                            me._state.coauthdisable === coauth_disable)
                    return seltype === Asc.c_oAscSelectionType.RangeImage;

                if ( is_mode_2 ) {
                    var selectedObjects = me.api.asc_getGraphicObjectProps();
                    is_objLocked = selectedObjects.some(function (object) {
                        return object.asc_getObjectType() == Asc.c_oAscTypeSelectElement.Image && object.asc_getObjectValue().asc_getLocked();
                    });
                }

                var _set = Common.enumLock;
                var type = seltype;
                switch ( seltype ) {
                    case Asc.c_oAscSelectionType.RangeSlicer:
                    case Asc.c_oAscSelectionType.RangeImage: type = _set.selImage; break;
                    case Asc.c_oAscSelectionType.RangeShape: type = _set.selShape; break;
                    case Asc.c_oAscSelectionType.RangeShapeText: type = _set.selShapeText; break;
                    case Asc.c_oAscSelectionType.RangeChart: type = _set.selChart; break;
                    case Asc.c_oAscSelectionType.RangeChartText: type = _set.selChartText; break;
                }

                me.toolbar.lockToolbar(type, type != seltype, {
                    clear: [_set.selImage, _set.selChart, _set.selChartText, _set.selShape, _set.selShapeText, _set.coAuth]
                });

                me.toolbar.lockToolbar(Common.enumLock.coAuthText, is_objLocked);

                me._state.controlsdisabled.filters = is_image || is_mode_2;

                return is_image;
            };

            var selectionType = info.asc_getSelectionType(),
                xfs = info.asc_getXfs(),
                toolbar = this.toolbar,
                coauth_disable = false,
                editOptionsDisabled = _disableEditOptions(selectionType, coauth_disable),
                val, need_disable = false;

            if (editOptionsDisabled) return;
            if (selectionType == Asc.c_oAscSelectionType.RangeChart || selectionType == Asc.c_oAscSelectionType.RangeChartText)
                return;

            Common.NotificationCenter.trigger('fonts:change', xfs);

            /* read font size */
            var str_size = xfs.asc_getFontSize();
            if (this._state.fontsize !== str_size) {
                toolbar.cmbFontSize.setValue((str_size !== undefined) ? str_size : '');
                this._state.fontsize = str_size;
            }

            val = xfs.asc_getFontBold();
            if (this._state.bold !== val) {
                toolbar.btnTextFormatting.menu.items[0].setChecked(val === true);
                this._state.bold = val;
            }
            val = xfs.asc_getFontItalic();
            if (this._state.italic !== val) {
                toolbar.btnTextFormatting.menu.items[1].setChecked(val === true);
                this._state.italic = val;
            }
            val = xfs.asc_getFontUnderline();
            if (this._state.underline !== val) {
                toolbar.btnTextFormatting.menu.items[2].setChecked(val === true);
                this._state.underline = val;
            }
            val = xfs.asc_getFontStrikeout();
            if (this._state.strikeout !== val) {
                toolbar.btnTextFormatting.menu.items[3].setChecked(val === true);
                this._state.strikeout = val;
            }

            val = xfs.asc_getFontSuperscript();
            if (this._state.superscript !== val) {
                toolbar.btnTextFormatting.menu.items[4].setChecked(val === true);
                this._state.superscript = val;
            }

            val = xfs.asc_getFontSubscript();
            if (this._state.subscript !== val) {
                toolbar.btnTextFormatting.menu.items[5].setChecked(val === true);
                this._state.subscript = val;
            }

            /* read font color */
            var clr,
                color,
                fontColorPicker      = toolbar.mnuTextColorPicker,
                paragraphColorPicker = toolbar.mnuBackColorPicker;

            if (!fontColorPicker.isDummy) {
                color = xfs.asc_getFontColor();
                if (color) {
                    if (color.get_auto()) {
                        if (this._state.clrtext !== 'auto') {
                            fontColorPicker.clearSelection();
                            toolbar.btnTextColor.setAutoColor(true);
                            this._state.clrtext = 'auto';
                        }
                    } else {
                        if (color.get_type() == Asc.c_oAscColor.COLOR_TYPE_SCHEME) {
                            clr = {color: Common.Utils.ThemeColor.getHexColor(color.get_r(), color.get_g(), color.get_b()), effectValue: color.get_value() };
                        } else {
                            clr = Common.Utils.ThemeColor.getHexColor(color.get_r(), color.get_g(), color.get_b());
                        }
                        var type1 = typeof(clr),
                            type2 = typeof(this._state.clrtext);
                        if ( (this._state.clrtext == 'auto') || (type1 !== type2) || (type1=='object' &&
                                (clr.effectValue!==this._state.clrtext.effectValue || this._state.clrtext.color.indexOf(clr.color)<0)) ||
                            (type1!='object' && this._state.clrtext!==undefined && this._state.clrtext.indexOf(clr)<0 )) {

                            toolbar.btnTextColor.setAutoColor(false);
                            Common.Utils.ThemeColor.selectPickerColorByEffect(clr, fontColorPicker);
                            this._state.clrtext = clr;
                        }
                    }
                }
                this._state.clrtext_asccolor = color;
            }

            /* read cell background color */
            if (!paragraphColorPicker.isDummy) {
                color = xfs.asc_getFillColor();
                if (color && !color.get_auto()) {
                    if (color.get_type() == Asc.c_oAscColor.COLOR_TYPE_SCHEME) {
                        clr = {color: Common.Utils.ThemeColor.getHexColor(color.get_r(), color.get_g(), color.get_b()), effectValue: color.get_value() };
                    } else {
                        clr = Common.Utils.ThemeColor.getHexColor(color.get_r(), color.get_g(), color.get_b());
                    }
                } else {
                    clr = 'transparent';
                }

                type1 = typeof(clr);
                type2 = typeof(this._state.clrback);
                if ( (type1 !== type2) || (type1=='object' &&
                        (clr.effectValue!==this._state.clrback.effectValue || this._state.clrback.color.indexOf(clr.color)<0)) ||
                    (type1!='object' && this._state.clrback!==undefined && this._state.clrback.indexOf(clr)<0 )) {

                    Common.Utils.ThemeColor.selectPickerColorByEffect(clr, paragraphColorPicker);
                    this._state.clrback = clr;
                }
                this._state.clrshd_asccolor = color;
            }

            var filterInfo = info.asc_getAutoFilterInfo(),
                formatTableInfo = info.asc_getFormatTableInfo();

            /* read cell horizontal align */

            var fontparam = xfs.asc_getHorAlign();
            if (this._state.pralign !== fontparam) {
                this._state.pralign = fontparam;

                var index = -1, align;
                switch (fontparam) {
                    case AscCommon.align_Left:    index = 0;      align = 'btn-align-left';      break;
                    case AscCommon.align_Center:  index = 1;      align = 'btn-align-center';    break;
                    case AscCommon.align_Right:   index = 2;      align = 'btn-align-right';     break;
                    case AscCommon.align_Justify: index = 3;      align = 'btn-align-just';      break;
                    default:        index = -255;   align = 'btn-align-left';      break;
                }
                if (!(index < 0)) {
                    toolbar.btnHorizontalAlign.menu.items[index].setChecked(true);
                } else if (index == -255) {
                    toolbar.btnHorizontalAlign.menu.clearAll(true);
                }
                if ( toolbar.btnHorizontalAlign.rendered && toolbar.btnHorizontalAlign.$icon ) {
                    toolbar.btnHorizontalAlign.$icon.removeClass(toolbar.btnHorizontalAlign.options.icls).addClass(align);
                    toolbar.btnHorizontalAlign.options.icls = align;
                }
                toolbar.btnWrap.allowDepress = (fontparam !== AscCommon.align_Justify);
            }

             // read cell vertical align
            fontparam = xfs.asc_getVertAlign();

            if (this._state.valign !== fontparam) {
                this._state.valign = fontparam;

                index = -1;   align = '';
                switch (fontparam) {
                    case Asc.c_oAscVAlign.Top:    index = 0; align = 'btn-align-top';     break;
                    case Asc.c_oAscVAlign.Center: index = 1; align = 'btn-align-middle';  break;
                    case Asc.c_oAscVAlign.Bottom: index = 2; align = 'btn-align-bottom';  break;
                }
                if (!(index < 0)) {
                    toolbar.btnVerticalAlign.menu.items[index].setChecked(true);
                } else if (index == -255) {
                    toolbar.btnVerticalAlign.menu.clearAll(true);
                }
                if ( toolbar.btnVerticalAlign.rendered && toolbar.btnVerticalAlign.$icon ) {
                    toolbar.btnVerticalAlign.$icon.removeClass(toolbar.btnVerticalAlign.options.icls).addClass(align);
                    toolbar.btnVerticalAlign.options.icls = align;
                }
            }

            need_disable =  this._state.controlsdisabled.filters || formatTableInfo!==null || filterInfo && filterInfo.asc_getIsAutoFilter()===null;
            toolbar.lockToolbar(Common.enumLock.ruleMerge, need_disable, {array:[toolbar.btnMerge]});

            val = info.asc_getMerge();
            if (this._state.merge !== val) {
                toolbar.btnMerge.toggle(val===Asc.c_oAscMergeOptions.Merge, true);
                this._state.merge = val;
            }

            /* read cell text wrapping */
            if (!toolbar.btnWrap.isDisabled()) {
                val = xfs.asc_getWrapText();
                if (this._state.wrap !== val) {
                    toolbar.btnWrap.toggle(val===true, true);
                    this._state.wrap = val;
                }
            }

            val = (filterInfo) ? filterInfo.asc_getIsAutoFilter() : null;
            this._state.filter = val;
            need_disable =  this._state.controlsdisabled.filters || (val===null);
            toolbar.lockToolbar(Common.enumLock.ruleFilter, need_disable, { array: [toolbar.btnTableTemplate] });

            val = (formatTableInfo) ? formatTableInfo.asc_getTableStyleName() : null;
            if (this._state.tablestylename !== val && this.toolbar.mnuTableTemplatePicker) {
                val = this.toolbar.mnuTableTemplatePicker.store.findWhere({name: val});
                if (val) {
                    this.toolbar.mnuTableTemplatePicker.selectRecord(val);
                    this._state.tablestylename = val.get('name');
                } else {
                    toolbar.mnuTableTemplatePicker.deselectAll();
                    this._state.tablestylename = null;
                }
            }

            val = info.asc_getStyleName();
            if (this._state.prstyle != val && this.toolbar.mnuCellStylePicker) {

                val = this.toolbar.mnuCellStylePicker.store.findWhere({name: val});
                if (val) {
                    this.toolbar.mnuCellStylePicker.selectRecord(val);
                    this._state.prstyle = val.get('name');
                } else {
                    this.toolbar.mnuCellStylePicker.deselectAll();
                    this._state.prstyle = null;
                }
            }

            var old_name = this._state.tablename;
            this._state.tablename = (formatTableInfo) ? formatTableInfo.asc_getTableName() : undefined;

            var old_applied = this._state.filterapplied;
            this._state.filterapplied = this._state.filter && filterInfo.asc_getIsApplyAutoFilter();

            if (this._state.tablename !== old_name || this._state.filterapplied !== old_applied)
                this.getApplication().getController('Statusbar').onApiFilterInfo(!need_disable);

            this._state.multiselect = info.asc_getMultiselect();
            toolbar.lockToolbar(Common.enumLock.multiselect, this._state.multiselect, { array: [toolbar.btnTableTemplate]});

            this._state.inpivot = !!info.asc_getPivotTableInfo();
            toolbar.lockToolbar(Common.enumLock.editPivot, this._state.inpivot, { array: [toolbar.btnMerge]});

            need_disable = !this.appConfig.canModifyFilter;
            toolbar.lockToolbar(Common.enumLock.cantModifyFilter, need_disable, { array: [toolbar.btnTableTemplate]});

            val = xfs.asc_getNumFormatInfo();
            if ( val ) {
                this._state.numformat = xfs.asc_getNumFormat();
                this._state.numformatinfo = val;
                val = val.asc_getType();
                if (this._state.numformattype !== val) {
                    me.toolbar.cmbNumberFormat.setValue(val, me.toolbar.txtCustom);
                    this._state.numformattype = val;
                }
            }
        },

        onApiEditorSelectionChanged_OleEditor: function(fontobj) {
            if (!this.editMode || $('.asc-window.enable-key-events:visible').length>0) return;

            var toolbar = this.toolbar,
                val;

            /* read font name */
            Common.NotificationCenter.trigger('fonts:change', fontobj);

            /* read font params */
            val = fontobj.asc_getFontBold();
            if (this._state.bold !== val) {
                toolbar.btnTextFormatting.menu.items[0].setChecked(val === true);
                this._state.bold = val;
            }
            val = fontobj.asc_getFontItalic();
            if (this._state.italic !== val) {
                toolbar.btnTextFormatting.menu.items[1].setChecked(val === true);
                this._state.italic = val;
            }
            val = fontobj.asc_getFontUnderline();
            if (this._state.underline !== val) {
                toolbar.btnTextFormatting.menu.items[2].setChecked(val === true);
                this._state.underline = val;
            }
            val = fontobj.asc_getFontStrikeout();
            if (this._state.strikeout !== val) {
                toolbar.btnTextFormatting.menu.items[3].setChecked(val === true);
                this._state.strikeout = val;
            }

            val = fontobj.asc_getFontSubscript();
            if (this._state.subscript !== val) {
                toolbar.btnTextFormatting.menu.items[4].setChecked(val === true);
                this._state.subscript = val;
            }

            val = fontobj.asc_getFontSuperscript();
            if (this._state.superscript !== val) {
                toolbar.btnTextFormatting.menu.items[5].setChecked(val === true);
                this._state.superscript = val;
            }

            /* read font size */
            var str_size = fontobj.asc_getFontSize();
            if (this._state.fontsize !== str_size) {
                toolbar.cmbFontSize.setValue((str_size!==undefined) ? str_size : '');
                this._state.fontsize = str_size;
            }

            /* read font color */
            var clr,
                color,
                fontColorPicker      = this.toolbar.mnuTextColorPicker;

            if (!fontColorPicker.isDummy) {
                color = fontobj.asc_getFontColor();
                if (color) {
                    if (color.get_auto()) {
                        if (this._state.clrtext !== 'auto') {
                            fontColorPicker.clearSelection();
                            this.toolbar.btnTextColor.setAutoColor(true);
                            this._state.clrtext = 'auto';
                        }
                    } else {
                        if (color.get_type() == Asc.c_oAscColor.COLOR_TYPE_SCHEME) {
                            clr = {color: Common.Utils.ThemeColor.getHexColor(color.get_r(), color.get_g(), color.get_b()), effectValue: color.get_value() };
                        } else {
                            clr = Common.Utils.ThemeColor.getHexColor(color.get_r(), color.get_g(), color.get_b());
                        }
                        var type1 = typeof(clr),
                            type2 = typeof(this._state.clrtext);
                        if ( (this._state.clrtext == 'auto') || (type1 !== type2) || (type1=='object' &&
                                (clr.effectValue!==this._state.clrtext.effectValue || this._state.clrtext.color.indexOf(clr.color)<0)) ||
                            (type1!='object' && this._state.clrtext!==undefined && this._state.clrtext.indexOf(clr)<0 )) {

                            this.toolbar.btnTextColor.setAutoColor(false);
                            Common.Utils.ThemeColor.selectPickerColorByEffect(clr, fontColorPicker);
                            this._state.clrtext = clr;
                        }
                    }
                }
                this._state.clrtext_asccolor = color;
            }
        },

        onApiStyleChange: function() {
            this.toolbar.btnCopyStyle.toggle(false, true);
            this.modeAlwaysSetStyle = false;
        },

        updateThemeColors: function() {
            var updateColors = function(picker, defaultColor) {
                if (picker) {
                    var clr;

                    var effectcolors = Common.Utils.ThemeColor.getEffectColors();
                    for (var i = 0; i < effectcolors.length; i++) {
                        if (typeof(picker.currentColor) == 'object' &&
                            clr === undefined &&
                            picker.currentColor.effectId == effectcolors[i].effectId)
                            clr = effectcolors[i];
                    }

                    picker.updateColors(effectcolors, Common.Utils.ThemeColor.getStandartColors());
                    if (picker.currentColor === undefined) {
                        picker.currentColor = defaultColor;
                    } else if ( clr!==undefined ) {
                        picker.currentColor = clr;
                    }
                }
            };

            updateColors(this.toolbar.mnuTextColorPicker, Common.Utils.ThemeColor.getStandartColors()[1]);
            if (this.toolbar.btnTextColor.currentColor === undefined || !this.toolbar.btnTextColor.currentColor.isAuto) {
                this.toolbar.btnTextColor.currentColor=Common.Utils.ThemeColor.getStandartColors()[1];
                this.toolbar.btnTextColor.setColor(this.toolbar.btnTextColor.currentColor);
            }

            updateColors(this.toolbar.mnuBackColorPicker, Common.Utils.ThemeColor.getStandartColors()[3]);
            if (this.toolbar.btnBackColor.currentColor === undefined) {
                this.toolbar.btnBackColor.currentColor=Common.Utils.ThemeColor.getStandartColors()[3];
            } else
                this.toolbar.btnBackColor.currentColor = this.toolbar.mnuBackColorPicker.currentColor.color || this.toolbar.mnuBackColorPicker.currentColor;
            this.toolbar.btnBackColor.setColor(this.toolbar.btnBackColor.currentColor);

            if (this._state.clrtext_asccolor!==undefined || this._state.clrshd_asccolor!==undefined) {
                this._state.clrtext = undefined;
                this._state.clrback = undefined;
                this.onApiSelectionChanged(this.api.asc_getCellInfo());
            }

            this._state.clrtext_asccolor = undefined;
            this._state.clrshd_asccolor = undefined;

            if (this.toolbar.mnuBorderColorPicker) {
                updateColors(this.toolbar.mnuBorderColorPicker, {color: '000', isAuto: true});
                var currentColor = this.toolbar.mnuBorderColorPicker.currentColor;
                if (currentColor && currentColor.isAuto) {
                    var clr_item = this.toolbar.btnBorders.menu.$el.find('#id-toolbar-menu-auto-bordercolor > a');
                    !clr_item.hasClass('selected') && clr_item.addClass('selected');
                }
                this.toolbar.btnBorders.options.borderscolor = currentColor.color || currentColor;
                $('#id-toolbar-mnu-item-border-color > a .menu-item-icon').css('border-color', '#' + this.toolbar.btnBorders.options.borderscolor);
            }
        },

        hideElements: function(opts) {
            if (!_.isUndefined(opts.compact)) {
                this.onChangeViewMode(opts.compact);
            }

            if (!_.isUndefined(opts.formula)) {
                var cellEditor  = this.getApplication().getController('CellEditor').getView('CellEditor');
                cellEditor && cellEditor.setVisible(!opts.formula);

                Common.NotificationCenter.trigger('layout:changed', 'celleditor', opts.formula?'hidden':'showed');
            }

            if (!_.isUndefined(opts.headings)) {
                if (this.api) {
                    this.api.asc_setDisplayHeadings(!opts.headings);
                }
            }

            if (!_.isUndefined(opts.gridlines)) {
                if (this.api) {
					this.api.asc_setDisplayGridlines(!opts.gridlines);
                }
            }

            if (!_.isUndefined(opts.freezepanes)) {
                if (this.api) {
                    this.api.asc_freezePane();
                }
            }

            Common.NotificationCenter.trigger('edit:complete', this.toolbar);
        },

        onApiAutoShapes: function() {
            var me = this;
            var onShowBefore = function(menu) {
                me.fillAutoShapes();
                menu.off('show:before', onShowBefore);
            };
            me.toolbar.btnInsertShape.menu.on('show:before', onShowBefore);
        },

        fillAutoShapes: function() {
            var me = this;

            var menuitem = new Common.UI.MenuItem({
                template: _.template('<div id="id-toolbar-menu-insertshape" class="menu-insertshape"></div>')
            });
            me.toolbar.btnInsertShape.menu.addItem(menuitem, true);

            var recents = Common.localStorage.getItem('sse-recent-shapes');

            var shapePicker = new Common.UI.DataViewShape({
                el: $('#id-toolbar-menu-insertshape'),
                itemTemplate: _.template('<div class="item-shape" id="<%= id %>"><svg width="20" height="20" class=\"icon uni-scale\"><use xlink:href=\"#svg-icon-<%= data.shapeType %>\"></use></svg></div>'),
                groups: me.getApplication().getCollection('ShapeGroups'),
                parentMenu: me.toolbar.btnInsertShape.menu,
                outerMenu: {menu: me.toolbar.btnInsertShape.menu, index:0},
                restoreHeight: 652,
                textRecentlyUsed: me.textRecentlyUsed,
                recentShapes: recents ? JSON.parse(recents) : null
            });
            me.toolbar.btnInsertShape.menu.setInnerMenu([{menu: shapePicker, index: 0}]);
            shapePicker.on('item:click', function(picker, item, record, e) {
                if (me.api) {
                    if (record) {
                        me._addAutoshape(true, record.get('data').shapeType);
                        me._isAddingShape = true;
                    }

                    if (me.toolbar.btnInsertText.pressed) {
                        me.toolbar.btnInsertText.toggle(false, true);
                    }
                    if (e.type !== 'click')
                        me.toolbar.btnInsertShape.menu.hide();
                    Common.NotificationCenter.trigger('edit:complete', me.toolbar, me.toolbar.btnInsertShape);
                    Common.component.Analytics.trackEvent('ToolBar', 'Add Shape');
                }
            });
        },

        fillEquations: function() {
            if (!this.toolbar.btnInsertEquation.rendered || this.toolbar.btnInsertEquation.menu.getItemsLength(true)>0) return;

            var me = this, equationsStore = this.getApplication().getCollection('EquationGroups');
            var onShowAfter = function(menu) {
                for (var i = 0; i < equationsStore.length; ++i) {
                    var equationPicker = new Common.UI.DataViewSimple({
                        el: $('#id-toolbar-menu-equationgroup' + i),
                        parentMenu: menu.items[i].menu,
                        store: equationsStore.at(i).get('groupStore'),
                        scrollAlwaysVisible: true,
                        itemTemplate: _.template(
                            '<div class="item-equation">' +
                                '<div class="equation-icon" style="background-position:<%= posX %>px <%= posY %>px;width:<%= width %>px;height:<%= height %>px;" id="<%= id %>"></div>' +
                            '</div>')
                    });
                    equationPicker.on('item:click', function(picker, item, record, e) {
                        if (me.api) {
                            if (record)
                                me.api.asc_AddMath(record.get('data').equationType);

                            if (me.toolbar.btnInsertText.pressed) {
                                me.toolbar.btnInsertText.toggle(false, true);
                            }
                            if (me.toolbar.btnInsertShape.pressed) {
                                me.toolbar.btnInsertShape.toggle(false, true);
                            }

                            if (e.type !== 'click')
                                me.toolbar.btnInsertEquation.menu.hide();
                            Common.NotificationCenter.trigger('edit:complete', me.toolbar, me.toolbar.btnInsertEquation);
                            Common.component.Analytics.trackEvent('ToolBar', 'Add Equation');
                        }
                    });
                }
                menu.off('show:after', onShowAfter);
            };
            me.toolbar.btnInsertEquation.menu.on('show:after', onShowAfter);

            for (var i = 0; i < equationsStore.length; ++i) {
                var equationGroup = equationsStore.at(i);
                var menuItem = new Common.UI.MenuItem({
                    caption: equationGroup.get('groupName'),
                    menu: new Common.UI.Menu({
                        menuAlign: 'tl-tr',
                        items: [
                            { template: _.template('<div id="id-toolbar-menu-equationgroup' + i +
                                '" class="menu-shape margin-left-5" style="width:' + (equationGroup.get('groupWidth') + 8) + 'px; ' +
                                equationGroup.get('groupHeightStr') + '"></div>') }
                        ]
                    })
                });
                me.toolbar.btnInsertEquation.menu.addItem(menuItem, true);
            }
        },

        onInsertEquationClick: function() {
            if (this.api) {
                this.api.asc_AddMath();
                Common.component.Analytics.trackEvent('ToolBar', 'Add Equation');
            }
            Common.NotificationCenter.trigger('edit:complete', this.toolbar, this.toolbar.btnInsertEquation);
        },

        onInsertSymbolClick: function() {
            Common.NotificationCenter.trigger('protect:check', this.onInsertSymbolClickCallback, this, []);
        },

        onInsertSymbolClickCallback: function() {
            if (this.api) {
                console.log('init')
                var me = this,
                    selected = me.api.asc_GetSelectedText(),
                    win = new Common.Views.SymbolTableDialog({
                        api: me.api,
                        lang: me.toolbar.mode.lang,
                        type: 1,
                        special: true,
                        buttons: [{value: 'ok', caption: this.textInsert}, 'close'],
                        font: selected && selected.length>0 ? me.api.asc_getCellInfo().asc_getXfs().asc_getFontName() : undefined,
                        symbol: selected && selected.length>0 ? selected.charAt(0) : undefined,
                        handler: function(dlg, result, settings) {
                            if (result == 'ok') {
                                me.insertSymbol(settings.font, settings.code, settings.special, settings.speccharacter);
                            } else
                                Common.NotificationCenter.trigger('edit:complete', me.toolbar);
                        }
                    });
                win.show();
                win.on('symbol:dblclick', function(cmp, result, settings) {
                    me.insertSymbol(settings.font, settings.code, settings.special, settings.speccharacter);
                });
            }
        },

        onInsertSymbolItemClick: function(picker, item, record, e) {
            if (this.api && record)
                this.insertSymbol(record.get('font'), record.get('symbol'), record.get('special'));
        },

        insertSymbol: function(fontRecord, symbol, special, specCharacter){
            var font = fontRecord ? fontRecord: this.api.asc_getCellInfo().asc_getXfs().asc_getFontName();
            this.api.asc_insertSymbol(font, symbol, special);
            !specCharacter && this.toolbar.saveSymbol(symbol, font);
        },

        onInsertSlicerClick: function() {
            var me = this,
                props = me.api.asc_beforeInsertSlicer();
            if (props) {
                (new SSE.Views.SlicerAddDialog({
                    props: props,
                    handler: function (result, settings) {
                        if (me && me.api && result == 'ok') {
                            me.api.asc_insertSlicer(settings);
                        }
                        Common.NotificationCenter.trigger('edit:complete', me.toolbar);
                    }
                })).show();
            }
        },

        onApiMathTypes: function(equation) {
            this._equationTemp = equation;
            var me = this;
            var onShowBefore = function(menu) {
                me.onMathTypes(me._equationTemp);
                if (me._equationTemp && me._equationTemp.get_Data().length>0)
                    me.fillEquations();
                me.toolbar.btnInsertEquation.menu.off('show:before', onShowBefore);
            };
            me.toolbar.btnInsertEquation.menu.on('show:before', onShowBefore);
        },

        onMathTypes: function(equation) {
            equation = equation || this._equationTemp;

            var equationgrouparray = [],
                equationsStore = this.getCollection('EquationGroups');

            if (equationsStore.length>0)
                return;

            // equations groups

            var c_oAscMathMainTypeStrings = {};

            // [translate, count cells, scroll]

            c_oAscMathMainTypeStrings[Common.define.c_oAscMathMainType.Symbol       ] = [this.textSymbols, 11, false, 'svg-icon-symbols'];
            c_oAscMathMainTypeStrings[Common.define.c_oAscMathMainType.Fraction     ] = [this.textFraction, 4, false, 'svg-icon-fraction'];
            c_oAscMathMainTypeStrings[Common.define.c_oAscMathMainType.Script       ] = [this.textScript, 4, false, 'svg-icon-script'];
            c_oAscMathMainTypeStrings[Common.define.c_oAscMathMainType.Radical      ] = [this.textRadical, 4, false, 'svg-icon-radical'];
            c_oAscMathMainTypeStrings[Common.define.c_oAscMathMainType.Integral     ] = [this.textIntegral, 3, true, 'svg-icon-integral'];
            c_oAscMathMainTypeStrings[Common.define.c_oAscMathMainType.LargeOperator] = [this.textLargeOperator, 5, true, 'svg-icon-largeOperator'];
            c_oAscMathMainTypeStrings[Common.define.c_oAscMathMainType.Bracket      ] = [this.textBracket, 4, true, 'svg-icon-bracket'];
            c_oAscMathMainTypeStrings[Common.define.c_oAscMathMainType.Function     ] = [this.textFunction, 3, true, 'svg-icon-function'];
            c_oAscMathMainTypeStrings[Common.define.c_oAscMathMainType.Accent       ] = [this.textAccent, 4, false, 'svg-icon-accent'];
            c_oAscMathMainTypeStrings[Common.define.c_oAscMathMainType.LimitLog     ] = [this.textLimitAndLog, 3, false, 'svg-icon-limAndLog'];
            c_oAscMathMainTypeStrings[Common.define.c_oAscMathMainType.Operator     ] = [this.textOperator, 4, false, 'svg-icon-operator'];
            c_oAscMathMainTypeStrings[Common.define.c_oAscMathMainType.Matrix       ] = [this.textMatrix, 4, true, 'svg-icon-matrix'];

            // equations sub groups

            // equations types

            var translationTable = {}, name = '', translate = '';
            for (name in Common.define.c_oAscMathType) {
                if (Common.define.c_oAscMathType.hasOwnProperty(name)) {
                    var arr = name.split('_');
                    if (arr.length==2 && arr[0]=='Symbol') {
                        translate = 'txt' + arr[0] + '_' + arr[1].toLocaleLowerCase();
                    } else
                        translate = 'txt' + name;
                    translationTable[Common.define.c_oAscMathType[name]] = this[translate];
                }
            }
            var i,id = 0, count = 0, length = 0, width = 0, height = 0, store = null, list = null, eqStore = null, eq = null, data;

            if (equation) {
                data = equation.get_Data();
                count = data.length;
                if (count) {
                    for (var j = 0; j < count; ++j) {
                        var group = data[j];
                        id = group.get_Id();
                        width = group.get_W();
                        height = group.get_H();

                        store = new Backbone.Collection([], {
                            model: SSE.Models.EquationModel
                        });

                        if (store) {
                            var allItemsCount = 0, itemsCount = 0, ids = 0, arr = [];
                            length = group.get_Data().length;
                            for (i = 0; i < length; ++i) {
                                eqStore = group.get_Data()[i];
                                itemsCount = eqStore.get_Data().length;
                                for (var p = 0; p < itemsCount; ++p) {
                                    eq = eqStore.get_Data()[p];
                                    ids = eq.get_Id();

                                    translate = '';

                                    if (translationTable.hasOwnProperty(ids)) {
                                        translate = translationTable[ids];
                                    }
                                    arr.push({
                                        data            : {equationType: ids},
                                        tip             : translate,
                                        allowSelected   : true,
                                        selected        : false,
                                        width           : eqStore.get_W(),
                                        height          : eqStore.get_H(),
                                        posX            : -eq.get_X(),
                                        posY            : -eq.get_Y()
                                    });
                                }

                                allItemsCount += itemsCount;
                            }
                            store.add(arr);
                            width = c_oAscMathMainTypeStrings[id][1] * (width + 10);  // 4px margin + 4px margin + 1px border + 1px border

                            var normHeight = parseInt(370 / (height + 10)) * (height + 10);
                            equationgrouparray.push({
                                groupName   : c_oAscMathMainTypeStrings[id][0],
                                groupStore  : store,
                                groupWidth  : width,
                                groupHeight : normHeight,
                                groupHeightStr : c_oAscMathMainTypeStrings[id][2] ? ' height:'+ normHeight +'px!important; ' : '',
                                groupIcon: c_oAscMathMainTypeStrings[id][3]
                            });
                        }
                    }
                    equationsStore.add(equationgrouparray);
                    // this.fillEquations();
                }
            }
        },

        attachToControlEvents: function() {
//            this.control({
//                'menu[action=table-templates]':{
//                    select: this._onMenuTableTemplate,
//                    itemmouseenter: function(obj, record, item, index, event, eOpts) {
//                        if (obj.tooltip) obj.tooltip.close();
//                        obj.tooltip = Ext.create('Ext.tip.ToolTip', {
//                            closeAction     : 'destroy',
//                            dismissDelay    : 2000,
//                            html            : record.get('caption')
//                        });
//                        var xy = event.getXY();
//                        obj.tooltip.showAt([xy[0]+10,xy[1]+10]);
//                    },
//                    itemmouseleave: function(obj, record, item, index, e, eOpts) {
//                        if (obj.tooltip) obj.tooltip.close();
//                    },
//                    hide: function() {
//                        this.getToolbar().fireEvent('editcomplete', this.getToolbar());
//                    }
//                },
//                'menu[action=number-format]': {
//                    click: this._handleNumberFormatMenu
//                }
//            });
        },

        _disableEditOptions: function(seltype, coauth_disable) {
            if (this.api.isCellEdited) return true;
            if (this.api.isRangeSelection) return true;

            var toolbar = this.toolbar,
                is_chart_text   = seltype == Asc.c_oAscSelectionType.RangeChartText,
                is_chart        = seltype == Asc.c_oAscSelectionType.RangeChart,
                is_shape_text   = seltype == Asc.c_oAscSelectionType.RangeShapeText,
                is_shape        = seltype == Asc.c_oAscSelectionType.RangeShape,
                is_image        = seltype == Asc.c_oAscSelectionType.RangeImage,
                is_slicer       = seltype == Asc.c_oAscSelectionType.RangeSlicer,
                is_mode_2       = is_shape_text || is_shape || is_chart_text || is_chart || is_slicer,
                is_objLocked    = false,
                is_smartart_internal = false,
                is_lockShape    = false,
                is_lockText = false;

            if (!(is_mode_2 || is_image) && this._state.selection_type===seltype && this._state.coauthdisable===coauth_disable) return (seltype===Asc.c_oAscSelectionType.RangeImage);

            if (is_mode_2) {
                var SelectedObjects = this.api.asc_getGraphicObjectProps();
                for (var i=0; i<SelectedObjects.length; ++i)
                {
                    if (SelectedObjects[i].asc_getObjectType() == Asc.c_oAscTypeSelectElement.Image) {
                        var value = SelectedObjects[i].asc_getObjectValue(),
                            shapeProps = value ? value.asc_getShapeProperties() : null;
                        if (shapeProps) {
                            is_smartart_internal = shapeProps.asc_getFromSmartArtInternal();
                        }
                        is_objLocked = is_objLocked || value.asc_getLocked();
                        is_lockText = is_lockText || value.asc_getProtectionLockText();
                        is_lockShape = is_lockShape || value.asc_getProtectionLocked();
                    }
                }
                this._state.is_lockText = is_lockText;
                this._state.is_lockShape = is_lockShape;
            }

            if ( coauth_disable ) {
                toolbar.lockToolbar(Common.enumLock.coAuth, coauth_disable);
            } else {
                var _set = Common.enumLock;
                var type = seltype;
                switch (seltype) {
                case Asc.c_oAscSelectionType.RangeImage:        type = _set.selImage; break;
                case Asc.c_oAscSelectionType.RangeShape:        type = _set.selShape; break;
                case Asc.c_oAscSelectionType.RangeShapeText:    type = _set.selShapeText; break;
                case Asc.c_oAscSelectionType.RangeChart:        type = _set.selChart; break;
                case Asc.c_oAscSelectionType.RangeChartText:    type = _set.selChartText; break;
                case Asc.c_oAscSelectionType.RangeSlicer:       type = _set.selSlicer; break;
                }

                if ( !this.appConfig.isEditDiagram && !this.appConfig.isEditMailMerge && !this.appConfig.isEditOle )
                    toolbar.lockToolbar(type, type != seltype, {
                        array: [
                            toolbar.btnClearStyle.menu.items[1],
                            toolbar.btnClearStyle.menu.items[2],
                            toolbar.btnClearStyle.menu.items[3],
                            toolbar.btnClearStyle.menu.items[4]
                        ],
                        merge: true,
                        clear: [_set.selImage, _set.selChart, _set.selChartText, _set.selShape, _set.selShapeText, _set.selSlicer, _set.coAuth]
                    });

                toolbar.lockToolbar(Common.enumLock.coAuthText, is_objLocked);
                toolbar.lockToolbar(Common.enumLock.coAuthText, is_objLocked && (seltype==Asc.c_oAscSelectionType.RangeChart || seltype==Asc.c_oAscSelectionType.RangeChartText), { array: [toolbar.btnInsertChart, toolbar.btnInsertChartRecommend] } );
                toolbar.lockToolbar(Common.enumLock.inSmartartInternal, is_smartart_internal);
            }

            this._state.controlsdisabled.filters = is_image || is_mode_2 || coauth_disable;

            if (is_image || is_mode_2 || coauth_disable) {
                if ( toolbar.listStyles ) {
                    toolbar.listStyles.suspendEvents();
                    toolbar.listStyles.menuPicker.selectRecord(null);
                    toolbar.listStyles.resumeEvents();
                }

                this._state.prstyle = undefined;
            }

            this._state.selection_type = seltype;
            this._state.coauthdisable = coauth_disable; // need to redisable coAuthControls
            return is_image;
        },

        _getApiTextSize: function() {
            var cellInfo = this.api.asc_getCellInfo();
            return cellInfo ? cellInfo.asc_getXfs().asc_getFontSize() : 12;
        },

        _setTableFormat: function(fmtname) {
            var me = this;

            if (me.api.isRangeSelection !== true) {
                if (!me.api.asc_getCellInfo().asc_getFormatTableInfo()) {
                    var handlerDlg = function(dlg, result) {
                        if (result == 'ok') {
                            me._state.filter = undefined;
                            me.api.asc_setSelectionDialogMode(Asc.c_oAscSelectionDialogType.None);

                            if (me._state.tablename)
                                me.api.asc_changeAutoFilter(me._state.tablename, Asc.c_oAscChangeFilterOptions.style, fmtname);
                            else {
                                var settings = dlg.getSettings();
                                if (settings.selectionType == Asc.c_oAscSelectionType.RangeMax || settings.selectionType == Asc.c_oAscSelectionType.RangeRow ||
                                    settings.selectionType == Asc.c_oAscSelectionType.RangeCol)
                                    Common.UI.warning({
                                        title: me.textLongOperation,
                                        msg: me.warnLongOperation,
                                        buttons: ['ok', 'cancel'],
                                        callback: function(btn) {
                                            if (btn == 'ok')
                                                setTimeout(function() {
                                                    me.toolbar.fireEvent('inserttable', me.toolbar);
                                                    me.api.asc_addAutoFilter(fmtname, settings.range);
                                                }, 1);
                                            Common.NotificationCenter.trigger('edit:complete', me.toolbar);
                                        }
                                    });
                                else {
                                    me.toolbar.fireEvent('inserttable', me.toolbar);
                                    me.api.asc_addAutoFilter(fmtname, settings.range);
                                }
                            }
                        }

                        Common.NotificationCenter.trigger('edit:complete', me.toolbar);
                    };

                    var win = new SSE.Views.TableOptionsDialog({
                        handler: handlerDlg
                    });

                    win.show();
                    win.setSettings({
                        api     : me.api,
                        selectionType: me.api.asc_getCellInfo().asc_getSelectionType()
                    });
                } else {
                    me._state.filter = undefined;
                    if (me._state.tablename)
                        me.api.asc_changeAutoFilter(me._state.tablename, Asc.c_oAscChangeFilterOptions.style, fmtname);
                    else {
                        var selectionType = me.api.asc_getCellInfo().asc_getSelectionType();
                        if (selectionType == Asc.c_oAscSelectionType.RangeMax || selectionType == Asc.c_oAscSelectionType.RangeRow ||
                            selectionType == Asc.c_oAscSelectionType.RangeCol)
                            Common.UI.warning({
                                title: me.textLongOperation,
                                msg: me.warnLongOperation,
                                buttons: ['ok', 'cancel'],
                                callback: function(btn) {
                                    if (btn == 'ok')
                                        setTimeout(function() {
                                            me.toolbar.fireEvent('inserttable', me.toolbar);
                                            me.api.asc_addAutoFilter(fmtname);
                                        }, 1);
                                    Common.NotificationCenter.trigger('edit:complete', me.toolbar);
                                }
                            });
                        else {
                            me.toolbar.fireEvent('inserttable', me.toolbar);
                            me.api.asc_addAutoFilter(fmtname);
                        }
                    }
                }
            }
        },

        onHideMenus: function(e){
            Common.NotificationCenter.trigger('edit:complete', this.toolbar, {restorefocus:true});
        },

        onSetupCopyStyleButton: function () {
            this.modeAlwaysSetStyle = false;

            var me = this;

            Common.NotificationCenter.on({
                'edit:complete': function (cmp) {
                    if (me.api && me.modeAlwaysSetStyle && cmp!=='tab') {
                        me.api.asc_formatPainter(AscCommon.c_oAscFormatPainterState.kOff);
                        me.toolbar.btnCopyStyle.toggle(false, true);
                        me.modeAlwaysSetStyle = false;
                    }
                }
            });

            $(me.toolbar.btnCopyStyle.cmpEl).dblclick(function () {
                if (me.api) {
                    me.modeAlwaysSetStyle = true;
                    me.toolbar.btnCopyStyle.toggle(true, true);
                    me.api.asc_formatPainter(AscCommon.c_oAscFormatPainterState.kMultiple);
                }
            });
        },

        onCellsRange: function(status) {
            this.api.isRangeSelection = (status != Asc.c_oAscSelectionDialogType.None);
            this.onApiEditCell(this.api.isRangeSelection ? Asc.c_oAscCellEditorState.editStart : Asc.c_oAscCellEditorState.editEnd);

            var toolbar = this.toolbar;
            toolbar.lockToolbar(Common.enumLock.selRangeEdit, this.api.isRangeSelection);

            this.setDisabledComponents([toolbar.btnUndo], this.api.isRangeSelection || !this.api.asc_getCanUndo());
            this.setDisabledComponents([toolbar.btnRedo], this.api.isRangeSelection || !this.api.asc_getCanRedo());

            this.onApiSelectionChanged(this.api.asc_getCellInfo());
        },

        onLockDefNameManager: function(state) {
            this._state.namedrange_locked = (state == Asc.c_oAscDefinedNameReason.LockDefNameManager);

            this.toolbar.lockToolbar(Common.enumLock.printAreaLock, this.api.asc_isPrintAreaLocked(this.api.asc_getActiveWorksheetIndex()), {array: [this.toolbar.btnPrintArea]});
            this.toolbar.lockToolbar(Common.enumLock.namedRangeLock, this._state.namedrange_locked, {array: [this.toolbar.btnPrintArea.menu.items[0], this.toolbar.btnPrintArea.menu.items[2]]});
        },

        onLockCFManager: function(index) {
            this._state.cf_locked[index] = true;
        },

        onUnLockCFManager: function(index) {
            this._state.cf_locked[index] = false;
        },

        activateControls: function() {
            this.toolbar.lockToolbar(Common.enumLock.disableOnStart, false, {array: [this.toolbar.btnPrint]});
            this._state.activated = true;
        },

        DisableToolbar: function(disable, viewMode) {
            if (viewMode!==undefined) this.editMode = !viewMode;
            disable = disable || !this.editMode;

            var mask = $('.toolbar-mask');
            if (disable && mask.length>0 || !disable && mask.length==0) return;

            var toolbar = this.toolbar;
            toolbar.hideMoreBtns();
            toolbar.$el.find('.toolbar').toggleClass('masked', disable);

            this.toolbar.lockToolbar(Common.enumLock.menuFileOpen, disable);

            var hkComments = Common.Utils.isMac ? 'command+alt+a' : 'alt+h';
            if(disable) {
                mask = $("<div class='toolbar-mask'>").appendTo(toolbar.$el.find('.toolbar'));
                Common.util.Shortcuts.suspendEvents('command+l, ctrl+l, command+shift+l, ctrl+shift+l, command+k, ctrl+k, command+1, ctrl+1, ' + hkComments);
            } else {
                mask.remove();
                Common.util.Shortcuts.resumeEvents('command+l, ctrl+l, command+shift+l, ctrl+shift+l, command+k, ctrl+k, command+1, ctrl+1, ' + hkComments);
            }
        },

        applyFormulaSettings: function() {
            if (this.toolbar.btnInsertFormula && this.toolbar.btnInsertFormula.rendered) {
                var formulas = this.toolbar.btnInsertFormula.menu.getItems(true);
                for (var i=0; i<Math.min(4,formulas.length); i++) {
                    formulas[i].setCaption(this.api.asc_getFormulaLocaleName(formulas[i].value));
                }
            }
        },

        onAppShowed: function (config) {
            var me = this;
            me.appConfig = config;

            var compactview = !config.isEdit;
            if ( config.isEdit && !config.isEditDiagram && !config.isEditMailMerge && !config.isEditOle ) {
                if ( Common.localStorage.itemExists("sse-compact-toolbar") ) {
                    compactview = Common.localStorage.getBool("sse-compact-toolbar");
                } else
                if ( config.customization && config.customization.compactToolbar )
                    compactview = true;
            }

            me.toolbar.render(_.extend({isCompactView: compactview}, config));

            if ( !config.isEditDiagram && !config.isEditMailMerge && !config.isEditOle ) {
                var tab = {action: 'review', caption: me.toolbar.textTabCollaboration, layoutname: 'toolbar-collaboration', dataHintTitle: 'U'};
                var $panel = me.getApplication().getController('Common.Controllers.ReviewChanges').createToolbarPanel();
                if ($panel) {
                    me.toolbar.addTab(tab, $panel, 6);
                    me.toolbar.setVisible('review', (config.isEdit || config.canViewReview || config.canCoAuthoring && config.canComments) && Common.UI.LayoutManager.isElementVisible('toolbar-collaboration'));
                }
            }

            if ( config.isEdit ) {
                me.toolbar.setMode(config);

                me.toolbar.btnSave && me.toolbar.btnSave.on('disabled', _.bind(me.onBtnChangeState, me, 'save:disabled'));
                me.toolbar.btnUndo && me.toolbar.btnUndo.on('disabled', _.bind(me.onBtnChangeState, me, 'undo:disabled'));
                me.toolbar.btnRedo && me.toolbar.btnRedo.on('disabled', _.bind(me.onBtnChangeState, me, 'redo:disabled'));
                me.toolbar.btnPrint && me.toolbar.btnPrint.on('disabled', _.bind(me.onBtnChangeState, me, 'print:disabled'));
                me.toolbar.setApi(me.api);

                if ( !config.isEditDiagram && !config.isEditMailMerge && !config.isEditOle ) {
                    var drawtab = me.getApplication().getController('Common.Controllers.Draw');
                    drawtab.setApi(me.api).setMode(config);
                    $panel = drawtab.createToolbarPanel();
                    if ($panel) {
                        tab = {action: 'draw', caption: me.toolbar.textTabDraw, extcls: 'canedit', layoutname: 'toolbar-draw', dataHintTitle: 'C'};
                        me.toolbar.addTab(tab, $panel, 2);
                        me.toolbar.setVisible('draw', Common.UI.LayoutManager.isElementVisible('toolbar-draw'));
                        Array.prototype.push.apply(me.toolbar.lockControls, drawtab.getView().getButtons());
                    }

                    var datatab = me.getApplication().getController('DataTab');
                    datatab.setApi(me.api).setConfig({toolbar: me});

                    datatab = datatab.getView('DataTab');
                    Array.prototype.push.apply(me.toolbar.lockControls, datatab.getButtons());
                    me.toolbar.btnsSortDown = datatab.getButtons('sort-down');
                    me.toolbar.btnsSortUp = datatab.getButtons('sort-up');
                    me.toolbar.btnsSetAutofilter = datatab.getButtons('set-filter');
                    me.toolbar.btnsClearAutofilter = datatab.getButtons('clear-filter');
                    me.toolbar.btnCustomSort = datatab.getButtons('sort-custom');
                    me.toolbar.btnRemoveDuplicates = datatab.getButtons('rem-duplicates');
                    me.toolbar.btnDataValidation = datatab.getButtons('data-validation');

                    var formulatab = me.getApplication().getController('FormulaDialog');
                    formulatab.setConfig({toolbar: me});
                    formulatab = formulatab.getView('FormulaTab');
                    me.toolbar.btnsFormula = formulatab.getButtons('formula');
                    var namedRange = formulatab.getButtons('range');
                    me.toolbar.itemsNamedRange = (namedRange && namedRange.menu && namedRange.menu.items) ? [namedRange.menu.items[0], namedRange.menu.items[1]] : [];
                    Array.prototype.push.apply(me.toolbar.lockControls, formulatab.getButtons());

                    if ( config.canFeaturePivot ) {
                        tab = {action: 'pivot', caption: me.textPivot, dataHintTitle: 'B'};
                        var pivottab = me.getApplication().getController('PivotTable');
                        pivottab.setApi(me.api).setConfig({toolbar: me});
                        $panel = pivottab.createToolbarPanel();
                        if ($panel) {
                            me.toolbar.addTab(tab, $panel, Common.UI.LayoutManager.lastTabIdx+1);
                            me._state.inpivot && me.toolbar.setVisible('pivot', true);
                            Array.prototype.push.apply(me.toolbar.lockControls, pivottab.getView('PivotTable').getButtons());
                        }
                    }

                    if (!config.compactHeader) {
                        // hide 'print' and 'save' buttons group and next separator
                        me.toolbar.btnPrint.$el.parents('.group').hide().next().hide();

                        // hide 'undo' and 'redo' buttons and get container
                        var $box = me.toolbar.btnUndo.$el.hide().next().hide().parent();

                        // move 'paste' button to the container instead of 'undo' and 'redo'
                        me.toolbar.btnPaste.$el.detach().appendTo($box);
                        me.toolbar.btnPaste.$el.find('button').attr('data-hint-direction', 'bottom');
                        me.toolbar.btnCopy.$el.removeClass('split');
                        me.toolbar.processPanelVisible(null, true);
                    }

                    if ( config.canProtect ) {
                        var tab = {action: 'protect', caption: me.toolbar.textTabProtect, layoutname: 'toolbar-protect', dataHintTitle: 'T'};
                        var $panel = me.getApplication().getController('Common.Controllers.Protection').createToolbarPanel();
                        if ($panel) {
                            (config.isSignatureSupport || config.isPasswordSupport) && $panel.append($('<div class="separator long"></div>'));
                            var wbtab = me.getApplication().getController('WBProtection');
                            $panel.append(wbtab.createToolbarPanel());
                            me.toolbar.addTab(tab, $panel, 7);
                            me.toolbar.setVisible('protect', Common.UI.LayoutManager.isElementVisible('toolbar-protect'));
                            Array.prototype.push.apply(me.toolbar.lockControls, wbtab.getView('WBProtection').getButtons());
                        }
                    }
                }
            }
            if ( !config.isEditDiagram && !config.isEditMailMerge && !config.isEditOle ) {
                var tab = {caption: me.toolbar.textTabView, action: 'view', extcls: config.isEdit ? 'canedit' : '', layoutname: 'toolbar-view', dataHintTitle: 'W'};
                var viewtab = me.getApplication().getController('ViewTab');
                viewtab.setApi(me.api).setConfig({toolbar: me, mode: config});
                var $panel = viewtab.createToolbarPanel();
                if ($panel) {
                    me.toolbar.addTab(tab, $panel, 8);
                    me.toolbar.setVisible('view', Common.UI.LayoutManager.isElementVisible('toolbar-view'));
                }
                config.isEdit && Array.prototype.push.apply(me.toolbar.lockControls, viewtab.getView('ViewTab').getButtons());
            }
        },

        onAppReady: function (config) {
            var me = this;
            me.appOptions = config;

            this.btnsComment = [];
            if ( config.canCoAuthoring && config.canComments ) {
                var _set = Common.enumLock;
                this.btnsComment = Common.Utils.injectButtons(this.toolbar.$el.find('.slot-comment'), 'tlbtn-addcomment-', 'toolbar__icon btn-big-add-comment', this.toolbar.capBtnComment,
                                                            [_set.lostConnect, _set.commentLock, _set.editCell, _set['Objects']], undefined, undefined, undefined, '1', 'bottom', 'small');

                if ( this.btnsComment.length ) {
                    var _comments = SSE.getController('Common.Controllers.Comments').getView();
                    this.btnsComment.forEach(function (btn) {
                        btn.updateHint( _comments.textHintAddComment );
                        btn.on('click', function (btn, e) {
                            Common.NotificationCenter.trigger('app:comment:add', 'toolbar', me.api.asc_getCellInfo().asc_getSelectionType() != Asc.c_oAscSelectionType.RangeCells);
                        });
                        if (btn.cmpEl.closest('#review-changes-panel').length>0)
                            btn.setCaption(me.toolbar.capBtnAddComment);
                    }, this);
                    if (_comments.buttonAddNew) {
                        _comments.buttonAddNew.options.lock = [ _set.lostConnect, _set.commentLock, _set.editCell, _set['Objects'] ];
                        this.btnsComment.add(_comments.buttonAddNew);
                    }
                    Array.prototype.push.apply(me.toolbar.lockControls, this.btnsComment);
                    Common.UI.LayoutManager.addControls(this.btnsComment);
                }
            }

            Common.Utils.asyncCall(function () {
                if ( config.isEdit ) {
                    Common.UI.TooltipManager.showTip('insPivot');
                }
            });
        },

        onFileMenu: function (opts) {
            if ( opts == 'show' ) {
                if ( !this.toolbar.isTabActive('file') )
                    this.toolbar.setTab('file');
            } else {
                if ( this.toolbar.isTabActive('file') )
                    this.toolbar.setTab();
            }
        },

        onInsertPivot:  function() {
            this._state.showPivotTab = true;
        },

        onPageSizeClick: function(menu, item, state) {
            if (this.api && state) {
                this._state.pgsize = [0, 0];
                this.api.asc_changeDocSize(item.value[0], item.value[1], this.api.asc_getActiveWorksheetIndex());
                Common.component.Analytics.trackEvent('ToolBar', 'Page Size');
            }

            Common.NotificationCenter.trigger('edit:complete', this.toolbar);
        },

        onPageMarginsSelect: function(menu, item) {
            if (this.api) {
                this._state.pgmargins = undefined;
                if (item.value !== 'advanced') {
                    var props = new Asc.asc_CPageMargins();
                    props.asc_setTop(item.value[0]);
                    props.asc_setBottom(item.value[2]);
                    props.asc_setLeft(item.value[1]);
                    props.asc_setRight(item.value[3]);
                    this.api.asc_changePageMargins(props, undefined, undefined, undefined, undefined, this.api.asc_getActiveWorksheetIndex());
                } else {
                    var win, props,
                        me = this;
                    win = new SSE.Views.PageMarginsDialog({
                        handler: function(dlg, result) {
                            if (result == 'ok') {
                                props = dlg.getSettings();
                                var margins = props.margins;
                                Common.localStorage.setItem("sse-pgmargins-top", margins.asc_getTop());
                                Common.localStorage.setItem("sse-pgmargins-left", margins.asc_getLeft());
                                Common.localStorage.setItem("sse-pgmargins-bottom", margins.asc_getBottom());
                                Common.localStorage.setItem("sse-pgmargins-right", margins.asc_getRight());
                                Common.NotificationCenter.trigger('margins:update', margins);
                                me.toolbar.btnPageMargins.menu.items[0].setChecked(true);

                                me.api.asc_changePageMargins( margins, props.horizontal, props.vertical, undefined, undefined, me.api.asc_getActiveWorksheetIndex());
                                Common.NotificationCenter.trigger('edit:complete', me.toolbar);
                            }
                        }
                    });
                    win.show();
                    win.setSettings(me.api.asc_getPageOptions(me.api.asc_getActiveWorksheetIndex()));
                }

                Common.component.Analytics.trackEvent('ToolBar', 'Page Margins');
            }

            Common.NotificationCenter.trigger('edit:complete', this.toolbar);
        },

        onPageOrientSelect: function(menu, item) {
            this._state.pgorient = undefined;
            if (this.api && item.checked) {
                this.api.asc_changePageOrient(item.value==Asc.c_oAscPageOrientation.PagePortrait, this.api.asc_getActiveWorksheetIndex());
            }

            Common.NotificationCenter.trigger('edit:complete', this.toolbar);
            Common.component.Analytics.trackEvent('ToolBar', 'Page Orientation');
        },

        onImgGroupSelect: function(menu, item) {
            if (this.api)
                this.api[(item.value == 'grouping') ? 'asc_groupGraphicsObjects' : 'asc_unGroupGraphicsObjects']();
            Common.NotificationCenter.trigger('edit:complete', this.toolbar);
            Common.component.Analytics.trackEvent('ToolBar', 'Objects Group');
        },

        onImgArrangeSelect: function(menu, item) {
            if (this.api) {
                if ( menu == 'forward' )
                    this.api.asc_setSelectedDrawingObjectLayer(Asc.c_oAscDrawingLayerType.BringForward);
                else if ( menu == 'backward' )
                    this.api.asc_setSelectedDrawingObjectLayer(Asc.c_oAscDrawingLayerType.SendBackward);
                else
                    this.api.asc_setSelectedDrawingObjectLayer(item.value);
            }
            Common.NotificationCenter.trigger('edit:complete', this.toolbar);
            Common.component.Analytics.trackEvent('ToolBar', 'Objects Arrange');
        },

        onImgAlignSelect: function(menu, item) {
            if (this.api) {
                if (item.value>-1 && item.value < 6) {
                    this.api.asc_setSelectedDrawingObjectAlign(item.value);
                    Common.component.Analytics.trackEvent('ToolBar', 'Objects Align');
                } else if (item.value == 6) {
                    this.api.asc_DistributeSelectedDrawingObjectHor();
                    Common.component.Analytics.trackEvent('ToolBar', 'Distribute');
                } else if (item.value == 7){
                    this.api.asc_DistributeSelectedDrawingObjectVer();
                    Common.component.Analytics.trackEvent('ToolBar', 'Distribute');
                }
            }
            Common.NotificationCenter.trigger('edit:complete', this.toolbar);
        },

        onPrintAreaClick: function(menu, item) {
            if (this.api) {
                this.api.asc_ChangePrintArea(item.value);
                Common.component.Analytics.trackEvent('ToolBar', 'Print Area');
            }

            Common.NotificationCenter.trigger('edit:complete', this.toolbar);
        },

        onPrintAreaMenuOpen: function() {
            if (this.api)
                this.toolbar.btnPrintArea.menu.items[2].setVisible(this.api.asc_CanAddPrintArea());
        },

        onPageBreakClick: function(menu, item) {
            if (this.api) {
                if (item.value==='ins')
                    this.api.asc_InsertPageBreak();
                else if (item.value==='del')
                    this.api.asc_RemovePageBreak();
                else if (item.value==='reset')
                    this.api.asc_ResetAllPageBreaks();
                Common.component.Analytics.trackEvent('ToolBar', 'Page Break');
            }

            Common.NotificationCenter.trigger('edit:complete', this.toolbar);
        },

        onPageBreakMenuOpen: function() {
            if (this.api) {
                var type = this.api.asc_GetPageBreaksDisableType(this.api.asc_getActiveWorksheetIndex());
                this.toolbar.btnPageBreak.menu.items[0].setDisabled(type===Asc.c_oAscPageBreaksDisableType.insertRemove);
                this.toolbar.btnPageBreak.menu.items[1].setDisabled(type===Asc.c_oAscPageBreaksDisableType.insertRemove);
                this.toolbar.btnPageBreak.menu.items[2].setDisabled(type===Asc.c_oAscPageBreaksDisableType.reset);
            }
        },

        onEditHeaderClick: function(pageSetup, btn) {
            var me = this;
            if (_.isUndefined(me.fontStore)) {
                me.fontStore = new Common.Collections.Fonts();
                var fonts = me.toolbar.cmbFontName.store.toJSON();
                var arr = [];
                _.each(fonts, function(font, index){
                    if (!font.cloneid) {
                        arr.push(_.clone(font));
                    }
                });
                me.fontStore.add(arr);
            }

            var win = new SSE.Views.HeaderFooterDialog({
                api: me.api,
                fontStore: me.fontStore,
                pageSetup: pageSetup,
                handler: function(dlg, result) {
                    if (result === 'ok') {
                        me.getApplication().getController('Print').updatePreview();
                    }
                    Common.NotificationCenter.trigger('edit:complete');
                }
            });
            win.show();

            Common.NotificationCenter.trigger('edit:complete', this.toolbar);
        },

        onClickChangeScaleInMenu: function(type, curScale) {
            if (this.api) {
                var scale;
                if (type === 'up') {
                    if (curScale % 5 > 0.001) {
                        scale = Math.ceil(curScale / 5) * 5;
                    } else {
                        scale = curScale + 5;
                    }
                } else {
                    if (curScale % 5 > 0.001) {
                        scale = Math.floor(curScale / 5) * 5;
                    } else {
                        scale = curScale - 5;
                    }
                }
                if (scale > 400) {
                    scale = 400;
                } else if (scale < 10) {
                    scale = 10;
                }
                this.onChangeScaleSettings(0, 0, scale);
            }
        },

        onScaleClick: function(type, menu, item, event, scale) {
            var me = this;
            if (me.api) {
                if (type === 'width' && item.value !== 'more') {
                    if (me._state.scaleHeight === undefined || me._state.scaleHeight === null) {
                        me._state.scaleHeight = 0;
                    }
                    me.api.asc_SetPrintScale(item.value, me._state.scaleHeight, 100);
                    me.onChangeScaleSettings(item.value, me._state.scaleHeight, 100);
                } else if (type === 'height' && item.value !== 'more') {
                    if (me._state.scaleWidth === undefined || me._state.scaleWidth === null) {
                        me._state.scaleWidth = 0;
                    }
                    me.api.asc_SetPrintScale(me._state.scaleWidth, item.value, 100);
                    me.onChangeScaleSettings(me._state.scaleWidth, item.value, 100);
                } else if (type === 'scale' && scale !== undefined) {
                    me.api.asc_SetPrintScale(0, 0, scale);
                } else if (item.value === 'custom' || item.value === 'more') {
                    var win = new SSE.Views.ScaleDialog({
                        api: me.api,
                        props: null,
                        handler: function (dlg, result) {
                            if (dlg == 'ok') {
                                if (me.api && result) {
                                    me.api.asc_SetPrintScale(result.width, result.height, result.scale);
                                    me.onChangeScaleSettings(result.width, result.height, result.scale);
                                }
                            } else {
                                me.onChangeScaleSettings(me._state.scaleWidth, me._state.scaleHeight, me._state.scale);
                            }
                            Common.NotificationCenter.trigger('edit:complete');
                        }
                    });
                    win.show();
                }
            }

            Common.NotificationCenter.trigger('edit:complete', this.toolbar);
        },

        onPrintTitlesClick: function(btn) {
            if (this.api) {
                var win, props,
                    me = this;
                win = new SSE.Views.PrintTitlesDialog({
                    api: me.api,
                    sheet: me.api.asc_getActiveWorksheetIndex(),
                    handler: function(dlg, result) {
                        if (result == 'ok') {
                            props = dlg.getSettings();
                            me.api.asc_changePrintTitles(props.width, props.height, me.api.asc_getActiveWorksheetIndex());
                            Common.NotificationCenter.trigger('edit:complete', me.toolbar);
                        }
                    }
                });
                win.show();

                Common.component.Analytics.trackEvent('ToolBar', 'Print Titles');
            }

            Common.NotificationCenter.trigger('edit:complete', this.toolbar);
        },

        onChangeProtectSheet: function(props) {
            if (!props) {
                var wbprotect = this.getApplication().getController('WBProtection');
                props = wbprotect ? wbprotect.getWSProps() : null;
            }
            if (props) {
                this._state.wsProps = props.wsProps;
                this._state.wsLock = props.wsLock;
                
                this.toolbar.lockToolbar(Common.enumLock.wsLock, this._state.wsLock);
                this.toolbar.lockToolbar(Common.enumLock['InsertHyperlinks'], this._state.wsProps['InsertHyperlinks'], {array: [this.toolbar.btnInsertHyperlink]});
                this.appConfig && this.appConfig.isEdit ? this.onApiSelectionChanged(this.api.asc_getCellInfo()) : this.onApiSelectionChangedRestricted(this.api.asc_getCellInfo());
            }
        },

        onPrintGridlinesChange: function (field, value) {
            this.api && this.api.asc_SetPrintGridlines(value === 'checked');
            Common.NotificationCenter.trigger('edit:complete', this.toolbar);
        },

        onPrintHeadingsChange: function (field, value) {
            this.api && this.api.asc_SetPrintHeadings(value === 'checked');
            Common.NotificationCenter.trigger('edit:complete', this.toolbar);
        },

        onRtlSheetClick: function (btn) {
            this.api && this.api.asc_setRightToLeft(btn.pressed);
            Common.NotificationCenter.trigger('edit:complete', this.toolbar);
        },

        onVisibleAreaClose: function(btn) {
            if (this.api)
                this.api.asc_toggleChangeVisibleAreaOleEditor(false);
            this.toolbar.lockToolbar(Common.enumLock.editVisibleArea, false);
            this.toolbar.btnVisibleArea.setVisible(true);
            this.toolbar.btnVisibleAreaClose.setVisible(false);
            Common.NotificationCenter.trigger('edit:complete', this.toolbar);
        },

        onVisibleAreaMenu: function(menu, item, e) {
            if (this.api) {
                if (item.value === 'edit') {
                    this.api.asc_toggleChangeVisibleAreaOleEditor(true);
                    this.toolbar.btnVisibleArea.setVisible(false);
                    this.toolbar.btnVisibleAreaClose.setVisible(true);
                    this.toolbar.lockToolbar(Common.enumLock.editVisibleArea, true);
                } else { // show or hide
                    this.api.asc_toggleShowVisibleAreaOleEditor(item.value === 'show');
                    this.toolbar.btnVisibleArea.menu.items[0].setVisible(item.value !== 'show');
                    this.toolbar.btnVisibleArea.menu.items[1].setVisible(item.value === 'show');
                }
            }
            Common.NotificationCenter.trigger('edit:complete', this.toolbar);
        },

        onOleEditClose: function() {
            if (this.api) {
                this.api.asc_toggleChangeVisibleAreaOleEditor(false);
                this.toolbar.btnVisibleArea.setVisible(true);
                this.toolbar.btnVisibleAreaClose.setVisible(false);
                this.toolbar.lockToolbar(Common.enumLock.editVisibleArea, false);

                this.api.asc_toggleShowVisibleAreaOleEditor(false);
                this.toolbar.btnVisibleArea.menu.items[0].setVisible(true);
                this.toolbar.btnVisibleArea.menu.items[1].setVisible(false);
            }
        },

        onTextFormattingMenu: function(menu, item) {
            if (this.api) {
                switch (item.value) {
                    case 'bold':
                        this._state.bold = undefined;
                        this.api.asc_setCellBold(item.checked);
                        break;
                    case 'italic':
                        this._state.italic = undefined;
                        this.api.asc_setCellItalic(item.checked);
                        break;
                    case 'underline':
                        this._state.underline = undefined;
                        this.api.asc_setCellUnderline(item.checked);
                        break;
                    case 'strikeout':
                        this._state.strikeout = undefined;
                        this.api.asc_setCellStrikeout(item.checked);
                        break;
                    case 'subscript':
                        this._state.subscript = undefined;
                        this.api.asc_setCellSubscript(item.checked);
                        break;
                    case 'superscript':
                        this._state.superscript = undefined;
                        this.api.asc_setCellSuperscript(item.checked);
                        break;
                }
            }

            Common.NotificationCenter.trigger('edit:complete', this.toolbar);
            Common.component.Analytics.trackEvent('ToolBar', 'Text Formatting');
        },

        onHorizontalAlignMenu: function(menu, item) {
            this._state.pralign = undefined;
            if (this.api) {
                this.api.asc_setCellAlign(!item.checked ? null : item.value);
                this.toolbar.btnWrap.allowDepress = !(item.value == AscCommon.align_Justify);
            }

            Common.NotificationCenter.trigger('edit:complete', this.toolbar);
            Common.component.Analytics.trackEvent('ToolBar', 'Horizontal align');
        },

        onVerticalAlignMenu: function(menu, item) {
            this._state.valign = undefined;
            if (this.api) {
                this.api.asc_setCellVertAlign(!item.checked ? Asc.c_oAscVAlign.Bottom : item.value);
            }

            Common.NotificationCenter.trigger('edit:complete', this.toolbar);
            Common.component.Analytics.trackEvent('ToolBar', 'Vertical align');
        },

        mouseenterSmartArt: function (groupName) {
            if (this.smartArtGenerating === undefined) {
                this.generateSmartArt(groupName);
            } else {
                this.delayedSmartArt = groupName;
            }
        },

        mouseleaveSmartArt: function (groupName) {
            if (this.delayedSmartArt === groupName) {
                this.delayedSmartArt = undefined;
            }
        },

        generateSmartArt: function (groupName) {
            this.api.asc_generateSmartArtPreviews(groupName);
        },

        onApiBeginSmartArtPreview: function (type) {
            this.smartArtGenerating = type;
            this.smartArtGroups = this.toolbar.btnInsertSmartArt.menu.getItems(true);
            var menuPicker = _.findWhere(this.smartArtGroups, {value: type}).menuPicker;
            menuPicker.loaded = true;
            this.smartArtData = Common.define.smartArt.getSmartArtData();
        },

        onApiAddSmartArtPreview: function (previews) {
            previews.forEach(_.bind(function (preview) {
                var image = preview.asc_getImage(),
                    sectionId = preview.asc_getSectionId(),
                    section = _.findWhere(this.smartArtData, {sectionId: sectionId}),
                    item = _.findWhere(section.items, {type: image.asc_getName()}),
                    menu = _.findWhere(this.smartArtGroups, {value: sectionId}),
                    menuPicker = menu.menuPicker,
                    pickerItem = menuPicker.store.findWhere({isLoading: true});
                if (pickerItem) {
                    pickerItem.set('isLoading', false, {silent: true});
                    pickerItem.set('value', item.type, {silent: true});
                    pickerItem.set('imageUrl', image.asc_getImage(), {silent: true});
                    pickerItem.set('tip', item.tip);
                }
                this.currentSmartArtMenu = menu;
            }, this));
        },

        onApiEndSmartArtPreview: function () {
            this.smartArtGenerating = undefined;
            if (this.currentSmartArtMenu) {
                this.currentSmartArtMenu.menu.alignPosition();
            }
            if (this.delayedSmartArt !== undefined) {
                var delayedSmartArt = this.delayedSmartArt;
                this.delayedSmartArt = undefined;
                this.generateSmartArt(delayedSmartArt);
            }
        },

        onInsertSmartArt: function (value) {
            if (this.api) {
                this.api.asc_createSmartArt(value);
            }
        },

        eyedropperStart: function () {
            if (this.toolbar.btnCopyStyle.pressed) {
                this.toolbar.btnCopyStyle.toggle(false, true);
                this.api.asc_formatPainter(AscCommon.c_oAscFormatPainterState.kOff);
                this.modeAlwaysSetStyle = false;
            }
        },

        onEyedropperStart: function (btn) {
            this.toolbar._isEyedropperStart = true;
            this.api.asc_startEyedropper(_.bind(btn.eyedropperEnd, btn));
        },

        onEyedropperEnd: function () {
            this.toolbar._isEyedropperStart = false;
        },

        onChartRecommendedClick: function() {
            var me = this,
                recommended = me.api.asc_getRecommendedChartData();
            if (!recommended) {
                Common.UI.warning({
                    msg: me.warnNoRecommended,
                    maxwidth: 600,
                    callback: function(btn) {
                        Common.NotificationCenter.trigger('edit:complete', me.toolbar);
                    }
                });
                return;
            }

            var seltype = me.api.asc_getCellInfo().asc_getSelectionType();
            (new SSE.Views.ChartWizardDialog({
                api: me.api,
                props: {recommended: recommended},
                isEdit: (seltype == Asc.c_oAscSelectionType.RangeChart || seltype == Asc.c_oAscSelectionType.RangeChartText),
                handler: function(result, value) {
                    if (result == 'ok') {
                        me.api && me.api.asc_addChartSpace(value);
                    }
                    Common.NotificationCenter.trigger('edit:complete', me.toolbar);
                }
            })).show();
        },

        onFillNumMenu: function(menu, item, e) {
            if (this.api) {
                var me = this;
                if (item.value === Asc.c_oAscFillType.series) {
                    (new SSE.Views.FillSeriesDialog({
                        handler: function(result, settings) {
                            if (result == 'ok' && settings) {
                                me.api.asc_FillCells(Asc.c_oAscFillType.series, settings);
                            }
                            Common.NotificationCenter.trigger('edit:complete', me.toolbar);
                        },
                        props: me.api.asc_GetSeriesSettings()
                    })).show();
                } else {
                    me.api.asc_FillCells(item.value);
                }
            }
        },

        onShowBeforeFillNumMenu: function() {
            if (this.api) {
                var items = this.toolbar.btnFillNumbers.menu.getItems(true),
                    props = this.api.asc_GetSeriesSettings().asc_getToolbarMenuAllowedProps();

                for (var i = 0; i < items.length ; i++) {
                    items[i].setDisabled(!props[items[i].value]);
                }
            }
        },

        onPluginToolbarMenu: function(data) {
            this.toolbar && Array.prototype.push.apply(this.toolbar.lockControls, Common.UI.LayoutManager.addCustomControls(this.toolbar, data));
        },

        onPluginToolbarCustomMenuItems: function(action, data) {
            if (!this._isDocReady) {
                this._state.customPluginData = (this._state.customPluginData || []).concat([{action: action, data: data}]);
                return;
            }
            var api = this.api;
            this.toolbar && Common.UI.LayoutManager.addCustomMenuItems(action, data, function(guid, value) {
                api && api.onPluginContextMenuItemClick(guid, value);
            });
        },

        onDocumentReady: function() {
            this._isDocReady = true;
            var me = this;
            this._state.customPluginData && this._state.customPluginData.forEach(function(plugin) {
                me.onPluginToolbarCustomMenuItems(plugin.action, plugin.data);
            });
            this._state.customPluginData = null;
        },

        onActiveTab: function(tab) {
            (tab !== 'home') && Common.UI.TooltipManager.closeTip('insPivot');
            (tab === 'view') ? Common.UI.TooltipManager.showTip('grayTheme') : Common.UI.TooltipManager.closeTip('grayTheme');
        },

        onClickTab: function(tab) {
            this._state.showPivotTab = tab === 'pivot';
        },

        onTabCollapse: function(tab) {
            Common.UI.TooltipManager.closeTip('grayTheme');
        }
    }, SSE.Controllers.Toolbar || {}));
});<|MERGE_RESOLUTION|>--- conflicted
+++ resolved
@@ -271,18 +271,14 @@
             this.mode = mode;
             this.toolbar.applyLayout(mode);
             Common.UI.TooltipManager.addTips({
-<<<<<<< HEAD
                 'insPivot' : {name: 'sse-help-tip-ins-pivot', placement: 'bottom-right', text: this.helpInsPivot, header: this.helpInsPivotHeader, target: 'li.ribtab #ins', automove: true},
                 'grayTheme' : {name: 'help-tip-gray-theme', placement: 'bottom-right', text: this.helpGrayTheme, header: this.helpGrayThemeHeader, target: '#slot-btn-interface-theme', automove: true, maxwidth: 320},
-                'customInfo' : {name: 'help-tip-custom-info', placement: 'right', text: this.helpCustomInfo, header: this.helpCustomInfoHeader, target: '#fm-btn-info', automove: true, extCls: 'inc-index'}
-=======
-                'protectRange' : {name: 'sse-help-tip-protect-range', placement: 'bottom-left', text: this.helpProtectRange, header: this.helpProtectRangeHeader, target: '#slot-btn-protect-range', automove: true},
+                'customInfo' : {name: 'help-tip-custom-info', placement: 'right', text: this.helpCustomInfo, header: this.helpCustomInfoHeader, target: '#fm-btn-info', automove: true, extCls: 'inc-index'},
                 'refreshFile' : {text: _main.textUpdateVersion, header: _main.textUpdating, target: '#toolbar', maxwidth: 'none', showButton: false, automove: true, noHighlight: true, multiple: true},
                 'disconnect' : {text: _main.textConnectionLost, header: _main.textDisconnect, target: '#toolbar', maxwidth: 'none', showButton: false, automove: true, noHighlight: true, multiple: true},
                 'updateVersion' : {text: _main.errorUpdateVersionOnDisconnect, header: _main.titleUpdateVersion, target: '#toolbar', maxwidth: 600, showButton: false, automove: true, noHighlight: true, multiple: true},
                 'sessionIdle' : {text: _main.errorSessionIdle, target: '#toolbar', maxwidth: 600, showButton: false, automove: true, noHighlight: true, multiple: true},
                 'sessionToken' : {text: _main.errorSessionToken, target: '#toolbar', maxwidth: 600, showButton: false, automove: true, noHighlight: true, multiple: true}
->>>>>>> e474d4ec
             });
 
         },
