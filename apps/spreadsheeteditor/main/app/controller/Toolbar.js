--- conflicted
+++ resolved
@@ -2923,22 +2923,20 @@
                 if ( config.isEdit )
                     me.toolbar.setApi(me.api);
 
-<<<<<<< HEAD
                 if ( !config.isEditDiagram && !config.isEditMailMerge ) {
                     var tab = {action: 'pivot', caption: me.textPivot};
                     var $panel = me.getApplication().getController('PivotTable').createToolbarPanel();
-
                     if ( $panel ) {
                         me.toolbar.addTab(tab, $panel, 3);
                         me.toolbar.setVisible('pivot', true);
-=======
-                if (!config.isEditDiagram && !config.isEditMailMerge) {
-                    var tab = {action: 'review', caption: me.toolbar.textTabCollaboration};
-                    var $panel = SSE.getController('Common.Controllers.ReviewChanges').createToolbarPanel();
+                    }
+
+                    tab = {action: 'review', caption: me.toolbar.textTabCollaboration};
+                    $panel = SSE.getController('Common.Controllers.ReviewChanges').createToolbarPanel();
 
                     if ( $panel ) {
-                        me.toolbar.addTab(tab, $panel, 3);
->>>>>>> 844b287c
+                        me.toolbar.addTab(tab, $panel, 4);
+                        me.toolbar.setVisible('review', true);
                     }
                 }
             });
