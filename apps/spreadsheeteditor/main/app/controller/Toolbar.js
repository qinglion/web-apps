/*
 *
 * (c) Copyright Ascensio System SIA 2010-2019
 *
 * This program is a free software product. You can redistribute it and/or
 * modify it under the terms of the GNU Affero General Public License (AGPL)
 * version 3 as published by the Free Software Foundation. In accordance with
 * Section 7(a) of the GNU AGPL its Section 15 shall be amended to the effect
 * that Ascensio System SIA expressly excludes the warranty of non-infringement
 * of any third-party rights.
 *
 * This program is distributed WITHOUT ANY WARRANTY; without even the implied
 * warranty of MERCHANTABILITY or FITNESS FOR A PARTICULAR  PURPOSE. For
 * details, see the GNU AGPL at: http://www.gnu.org/licenses/agpl-3.0.html
 *
 * You can contact Ascensio System SIA at 20A-12 Ernesta Birznieka-Upisha
 * street, Riga, Latvia, EU, LV-1050.
 *
 * The  interactive user interfaces in modified source and object code versions
 * of the Program must display Appropriate Legal Notices, as required under
 * Section 5 of the GNU AGPL version 3.
 *
 * Pursuant to Section 7(b) of the License you must retain the original Product
 * logo when distributing the program. Pursuant to Section 7(e) we decline to
 * grant you any rights under trademark law for use of our trademarks.
 *
 * All the Product's GUI elements, including illustrations and icon sets, as
 * well as technical writing content are licensed under the terms of the
 * Creative Commons Attribution-ShareAlike 4.0 International. See the License
 * terms at http://creativecommons.org/licenses/by-sa/4.0/legalcode
 *
*/
/**
 *  Toolbar.js
 *
 *  Created by Alexander Yuzhin on 3/31/14
 *  Copyright (c) 2018 Ascensio System SIA. All rights reserved.
 *
 */

define([
    'core',
    'common/main/lib/component/Window',
    'common/main/lib/view/CopyWarningDialog',
    'common/main/lib/view/ImageFromUrlDialog',
    'common/main/lib/view/SelectFileDlg',
    'common/main/lib/view/SymbolTableDialog',
    'common/main/lib/util/define',
    'spreadsheeteditor/main/app/view/Toolbar',
    'spreadsheeteditor/main/app/collection/TableTemplates',
    'spreadsheeteditor/main/app/controller/PivotTable',
    'spreadsheeteditor/main/app/view/HyperlinkSettingsDialog',
    'spreadsheeteditor/main/app/view/TableOptionsDialog',
    'spreadsheeteditor/main/app/view/NamedRangeEditDlg',
    'spreadsheeteditor/main/app/view/NamedRangePasteDlg',
    'spreadsheeteditor/main/app/view/NameManagerDlg',
    'spreadsheeteditor/main/app/view/FormatSettingsDialog',
    'spreadsheeteditor/main/app/view/PageMarginsDialog',
    'spreadsheeteditor/main/app/view/HeaderFooterDialog',
    'spreadsheeteditor/main/app/view/ScaleDialog'
], function () { 'use strict';

    SSE.Controllers.Toolbar = Backbone.Controller.extend(_.extend({
        models: [],
        collections: [],
        views: [
            'Toolbar'
        ],

        initialize: function() {
            var me = this;

            this.addListeners({
                'Toolbar': {
                    'change:compact': this.onClickChangeCompact.bind(me),
                    'add:chart'     : this.onSelectChart,
                    'insert:textart': this.onInsertTextart,
                    'change:scalespn': this.onClickChangeScaleInMenu.bind(me),
                    'click:customscale': this.onScaleClick.bind(me)
                },
                'FileMenu': {
                    'menu:hide': me.onFileMenu.bind(me, 'hide'),
                    'menu:show': me.onFileMenu.bind(me, 'show')
                },
                'Statusbar': {
                    'sheet:changed': _.bind(this.onApiSheetChanged, this)
                },
                'Common.Views.Header': {
                    'toolbar:setcompact': this.onChangeViewMode.bind(this),
                    'print': function (opts) {
                        var _main = this.getApplication().getController('Main');
                        _main.onPrint();
                    },
                    'save': function (opts) {
                        this.api.asc_Save();
                    },
                    'undo': this.onUndo,
                    'redo': this.onRedo,
                    'downloadas': function (opts) {
                        var _main = this.getApplication().getController('Main');
                        var _file_type = _main.appOptions.spreadsheet.fileType,
                            _format;
                        if ( !!_file_type ) {
                            _format = Asc.c_oAscFileType[ _file_type.toUpperCase() ];
                        }

                        var _supported = [
                            Asc.c_oAscFileType.XLSX,
                            Asc.c_oAscFileType.ODS,
                            Asc.c_oAscFileType.CSV,
                            Asc.c_oAscFileType.PDFA,
                            Asc.c_oAscFileType.XLTX,
                            Asc.c_oAscFileType.OTS
                        ];

                        if ( !_format || _supported.indexOf(_format) < 0 )
                            _format = Asc.c_oAscFileType.PDF;

                        if (_format == Asc.c_oAscFileType.PDF || _format == Asc.c_oAscFileType.PDFA)
                            Common.NotificationCenter.trigger('download:settings', this.toolbar, _format);
                        else
                            _main.api.asc_DownloadAs(new Asc.asc_CDownloadOptions(_format));
                    },
                    'go:editor': function() {
                        Common.Gateway.requestEditRights();
                    }
                },
                'DataTab': {
                    'data:sort': this.onSortType,
                    'data:setfilter': this.onAutoFilter,
                    'data:clearfilter': this.onClearFilter
                }
            });
            Common.NotificationCenter.on('page:settings', _.bind(this.onApiSheetChanged, this));
            Common.NotificationCenter.on('formula:settings', _.bind(this.applyFormulaSettings, this));

            this.editMode = true;
            this._isAddingShape = false;
            this._state = {
                activated: false,
                prstyle: undefined,
                clrtext: undefined,
                pralign: undefined,
                clrback: undefined,
                valign: undefined,
                can_undo: undefined,
                can_redo: undefined,
                bold: undefined,
                italic: undefined,
                underline: undefined,
                strikeout: undefined,
                subscript: undefined,
                superscript: undefined,
                wrap: undefined,
                merge: undefined,
                angle: undefined,
                controlsdisabled: {
                    rows: undefined,
                    cols: undefined,
                    cells_right: undefined,
                    cells_down: undefined,
                    filters: undefined
                },
                selection_type: undefined,
                filter: undefined,
                filterapplied: false,
                tablestylename: undefined,
                tablename: undefined,
                namedrange_locked: false,
                fontsize: undefined,
                multiselect: false,
                sparklines_disabled: false,
                numformatinfo: undefined,
                numformattype: undefined,
                numformat: undefined,
                langId: undefined,
                pgsize: [0, 0],
                pgmargins: undefined,
                pgorient: undefined,
                lock_doc: undefined
            };
            this.binding = {};

            var checkInsertAutoshape =  function(e, action) {
                var cmp = $(e.target),
                    cmp_sdk = cmp.closest('#editor_sdk'),
                    btn_id = cmp.closest('button').attr('id');
                if (btn_id===undefined)
                    btn_id = cmp.closest('.btn-group').attr('id');

                if (me.api && me.api.asc_isAddAutoshape() ) {
                    if (cmp_sdk.length <=0 || action == 'cancel') {
                        if ( me.toolbar.btnInsertText.pressed && btn_id != me.toolbar.btnInsertText.id ||
                            me.toolbar.btnInsertShape.pressed && btn_id != me.toolbar.btnInsertShape.id ) {
                            me._isAddingShape         = false;

                            me._addAutoshape(false);
                            me.toolbar.btnInsertShape.toggle(false, true);
                            me.toolbar.btnInsertText.toggle(false, true);
                            Common.NotificationCenter.trigger('edit:complete', me.toolbar);
                        } else if ( me.toolbar.btnInsertShape.pressed && btn_id == me.toolbar.btnInsertShape.id) {
                            _.defer(function(){
                                me.api.asc_endAddShape();
                                Common.NotificationCenter.trigger('edit:complete', me.toolbar);
                            }, 100);
                        }
                    }
                }
            };

            this.checkInsertAutoshape = function(cmp) {
                checkInsertAutoshape({}, cmp.action);
            };

            this._addAutoshape = function(isstart, type) {
                if (this.api) {
                    if (isstart) {
                        this.api.asc_startAddShape(type);
                        $(document.body).on('mouseup', checkInsertAutoshape);
                    } else {
                        this.api.asc_endAddShape();
                        $(document.body).off('mouseup', checkInsertAutoshape);
                    }
                }
            };


            this.onApiEndAddShape = function() {
                if (this.toolbar.btnInsertShape.pressed) this.toolbar.btnInsertShape.toggle(false, true);
                if (this.toolbar.btnInsertText.pressed)  this.toolbar.btnInsertText.toggle(false, true);
                $(document.body).off('mouseup', checkInsertAutoshape);
            };
        },

        onLaunch: function() {
            // Create toolbar view
            this.toolbar = this.createView('Toolbar');

            Common.NotificationCenter.on('app:ready', this.onAppReady.bind(this));
            Common.NotificationCenter.on('app:face', this.onAppShowed.bind(this));
        },

        setMode: function(mode) {
            this.mode = mode;
            this.toolbar.applyLayout(mode);
        },

        attachUIEvents: function(toolbar) {
            var me = this;

            /**
             * UI Events
             */
            if ( me.appConfig.isEditDiagram ) {
                toolbar.btnUndo.on('click',                                 _.bind(this.onUndo, this));
                toolbar.btnRedo.on('click',                                 _.bind(this.onRedo, this));
                toolbar.btnCopy.on('click',                                 _.bind(this.onCopyPaste, this, true));
                toolbar.btnPaste.on('click',                                _.bind(this.onCopyPaste, this, false));
                toolbar.btnInsertFormula.on('click',                        _.bind(this.onInsertFormulaMenu, this));
                toolbar.btnInsertFormula.menu.on('item:click',              _.bind(this.onInsertFormulaMenu, this));
                toolbar.btnDecDecimal.on('click',                           _.bind(this.onDecrement, this));
                toolbar.btnIncDecimal.on('click',                           _.bind(this.onIncrement, this));
                toolbar.cmbNumberFormat.on('selected',                      _.bind(this.onNumberFormatSelect, this));
                toolbar.cmbNumberFormat.on('show:before',                   _.bind(this.onNumberFormatOpenBefore, this, true));
                if (toolbar.cmbNumberFormat.cmpEl)
                    toolbar.cmbNumberFormat.cmpEl.on('click', '#id-toolbar-mnu-item-more-formats a', _.bind(this.onNumberFormatSelect, this));
                toolbar.btnEditChart.on('click',                            _.bind(this.onEditChart, this));
            } else
            if ( me.appConfig.isEditMailMerge ) {
                toolbar.btnUndo.on('click',                                 _.bind(this.onUndo, this));
                toolbar.btnRedo.on('click',                                 _.bind(this.onRedo, this));
                toolbar.btnCopy.on('click',                                 _.bind(this.onCopyPaste, this, true));
                toolbar.btnPaste.on('click',                                _.bind(this.onCopyPaste, this, false));
                toolbar.btnSearch.on('click',                               _.bind(this.onSearch, this));
                toolbar.btnSortDown.on('click',                             _.bind(this.onSortType, this, Asc.c_oAscSortOptions.Ascending));
                toolbar.btnSortUp.on('click',                               _.bind(this.onSortType, this, Asc.c_oAscSortOptions.Descending));
                toolbar.btnSetAutofilter.on('click',                        _.bind(this.onAutoFilter, this));
                toolbar.btnClearAutofilter.on('click',                      _.bind(this.onClearFilter, this));
            } else {
                toolbar.btnPrint.on('click',                                _.bind(this.onPrint, this));
                toolbar.btnPrint.on('disabled',                             _.bind(this.onBtnChangeState, this, 'print:disabled'));
                toolbar.btnSave.on('click',                                 _.bind(this.onSave, this));
                toolbar.btnSave.on('disabled',                              _.bind(this.onBtnChangeState, this, 'save:disabled'));
                toolbar.btnUndo.on('click',                                 _.bind(this.onUndo, this));
                toolbar.btnUndo.on('disabled',                              _.bind(this.onBtnChangeState, this, 'undo:disabled'));
                toolbar.btnRedo.on('click',                                 _.bind(this.onRedo, this));
                toolbar.btnRedo.on('disabled',                              _.bind(this.onBtnChangeState, this, 'redo:disabled'));
                toolbar.btnCopy.on('click',                                 _.bind(this.onCopyPaste, this, true));
                toolbar.btnPaste.on('click',                                _.bind(this.onCopyPaste, this, false));
                toolbar.btnIncFontSize.on('click',                          _.bind(this.onIncreaseFontSize, this));
                toolbar.btnDecFontSize.on('click',                          _.bind(this.onDecreaseFontSize, this));
                toolbar.btnBold.on('click',                                 _.bind(this.onBold, this));
                toolbar.btnItalic.on('click',                               _.bind(this.onItalic, this));
                toolbar.btnUnderline.on('click',                            _.bind(this.onUnderline, this));
                toolbar.btnStrikeout.on('click',                            _.bind(this.onStrikeout, this));
                toolbar.btnSubscript.on('click',                            _.bind(this.onSubscript, this));
                toolbar.btnSubscript.menu.on('item:click',                  _.bind(this.onSubscriptMenu, this));
                toolbar.btnTextColor.on('click',                            _.bind(this.onTextColor, this));
                toolbar.btnBackColor.on('click',                            _.bind(this.onBackColor, this));
                toolbar.mnuTextColorPicker.on('select',                     _.bind(this.onTextColorSelect, this));
                toolbar.mnuBackColorPicker.on('select',                     _.bind(this.onBackColorSelect, this));
                toolbar.btnBorders.on('click',                              _.bind(this.onBorders, this));
                if (toolbar.btnBorders.rendered) {
                    toolbar.btnBorders.menu.on('item:click',                    _.bind(this.onBordersMenu, this));
                    toolbar.mnuBorderWidth.on('item:toggle',                    _.bind(this.onBordersWidth, this));
                    toolbar.mnuBorderColorPicker.on('select',                   _.bind(this.onBordersColor, this));
                }
                toolbar.btnAlignLeft.on('click',                            _.bind(this.onHorizontalAlign, this, AscCommon.align_Left));
                toolbar.btnAlignCenter.on('click',                          _.bind(this.onHorizontalAlign, this, AscCommon.align_Center));
                toolbar.btnAlignRight.on('click',                           _.bind(this.onHorizontalAlign, this, AscCommon.align_Right));
                toolbar.btnAlignJust.on('click',                            _.bind(this.onHorizontalAlign, this, AscCommon.align_Justify));
                toolbar.btnMerge.on('click',                                _.bind(this.onMergeCellsMenu, this, toolbar.btnMerge.menu, toolbar.btnMerge.menu.items[0]));
                toolbar.btnMerge.menu.on('item:click',                      _.bind(this.onMergeCellsMenu, this));
                toolbar.btnAlignTop.on('click',                             _.bind(this.onVerticalAlign, this, Asc.c_oAscVAlign.Top));
                toolbar.btnAlignMiddle.on('click',                          _.bind(this.onVerticalAlign, this, Asc.c_oAscVAlign.Center));
                toolbar.btnAlignBottom.on('click',                          _.bind(this.onVerticalAlign, this, Asc.c_oAscVAlign.Bottom));
                toolbar.btnWrap.on('click',                                 _.bind(this.onWrap, this));
                toolbar.btnTextOrient.menu.on('item:click',                 _.bind(this.onTextOrientationMenu, this));
                toolbar.btnInsertTable.on('click',                          _.bind(this.onBtnInsertTableClick, this));
                toolbar.btnInsertImage.menu.on('item:click',                _.bind(this.onInsertImageMenu, this));
                toolbar.btnInsertHyperlink.on('click',                      _.bind(this.onHyperlink, this));
                toolbar.btnInsertText.on('click',                           _.bind(this.onBtnInsertTextClick, this));
                toolbar.btnInsertShape.menu.on('hide:after',                _.bind(this.onInsertShapeHide, this));
                toolbar.btnInsertEquation.on('click',                       _.bind(this.onInsertEquationClick, this));
                toolbar.btnInsertSymbol.on('click',                         _.bind(this.onInsertSymbolClick, this));
                toolbar.btnTableTemplate.menu.on('show:after',              _.bind(this.onTableTplMenuOpen, this));
                toolbar.btnPercentStyle.on('click',                         _.bind(this.onNumberFormat, this));
                toolbar.btnCurrencyStyle.on('click',                        _.bind(this.onNumberFormat, this));
                toolbar.btnDecDecimal.on('click',                           _.bind(this.onDecrement, this));
                toolbar.btnIncDecimal.on('click',                           _.bind(this.onIncrement, this));
                toolbar.btnInsertFormula.on('click',                        _.bind(this.onInsertFormulaMenu, this));
                toolbar.btnInsertFormula.menu.on('item:click',              _.bind(this.onInsertFormulaMenu, this));
                toolbar.btnNamedRange.menu.on('item:click',                 _.bind(this.onNamedRangeMenu, this));
                toolbar.btnNamedRange.menu.on('show:after',                 _.bind(this.onNamedRangeMenuOpen, this));
                toolbar.btnClearStyle.menu.on('item:click',                 _.bind(this.onClearStyleMenu, this));
                toolbar.btnAddCell.menu.on('item:click',                    _.bind(this.onCellInsertMenu, this));
                toolbar.btnCopyStyle.on('toggle',                           _.bind(this.onCopyStyleToggle, this));
                toolbar.btnDeleteCell.menu.on('item:click',                 _.bind(this.onCellDeleteMenu, this));
                toolbar.btnColorSchemas.menu.on('item:click',               _.bind(this.onColorSchemaClick, this));
                toolbar.btnColorSchemas.menu.on('show:after',               _.bind(this.onColorSchemaShow, this));
                toolbar.cmbFontName.on('selected',                          _.bind(this.onFontNameSelect, this));
                toolbar.cmbFontName.on('show:after',                        _.bind(this.onComboOpen, this, true));
                toolbar.cmbFontName.on('hide:after',                        _.bind(this.onHideMenus, this));
                toolbar.cmbFontName.on('combo:blur',                        _.bind(this.onComboBlur, this));
                toolbar.cmbFontName.on('combo:focusin',                     _.bind(this.onComboOpen, this, false));
                toolbar.cmbFontSize.on('selected',                          _.bind(this.onFontSizeSelect, this));
                toolbar.cmbFontSize.on('changed:before',                    _.bind(this.onFontSizeChanged, this, true));
                toolbar.cmbFontSize.on('changed:after',                     _.bind(this.onFontSizeChanged, this, false));
                toolbar.cmbFontSize.on('show:after',                        _.bind(this.onComboOpen, this, true));
                toolbar.cmbFontSize.on('hide:after',                        _.bind(this.onHideMenus, this));
                toolbar.cmbFontSize.on('combo:blur',                        _.bind(this.onComboBlur, this));
                toolbar.cmbFontSize.on('combo:focusin',                     _.bind(this.onComboOpen, this, false));
                toolbar.listStyles.on('click',                              _.bind(this.onListStyleSelect, this));
                toolbar.cmbNumberFormat.on('selected',                      _.bind(this.onNumberFormatSelect, this));
                toolbar.cmbNumberFormat.on('show:before',                   _.bind(this.onNumberFormatOpenBefore, this, true));
                if (toolbar.cmbNumberFormat.cmpEl)
                    toolbar.cmbNumberFormat.cmpEl.on('click', '#id-toolbar-mnu-item-more-formats a', _.bind(this.onNumberFormatSelect, this));
                toolbar.btnCurrencyStyle.menu.on('item:click',              _.bind(this.onNumberFormatMenu, this));
                $('#id-toolbar-menu-new-fontcolor').on('click',             _.bind(this.onNewTextColor, this));
                $('#id-toolbar-menu-new-paracolor').on('click',             _.bind(this.onNewBackColor, this));
                $('#id-toolbar-menu-new-bordercolor').on('click',           _.bind(this.onNewBorderColor, this));
                toolbar.btnPageOrient.menu.on('item:click',                 _.bind(this.onPageOrientSelect, this));
                toolbar.btnPageMargins.menu.on('item:click',                _.bind(this.onPageMarginsSelect, this));
                toolbar.mnuPageSize.on('item:click',                        _.bind(this.onPageSizeClick, this));
                toolbar.mnuScale.on('item:click',                           _.bind(this.onScaleClick, this, 'scale'));
                toolbar.menuWidthScale.on('item:click',                     _.bind(this.onScaleClick, this, 'width'));
                toolbar.menuHeightScale.on('item:click',                    _.bind(this.onScaleClick, this, 'height'));
                toolbar.btnPrintArea.menu.on('item:click',                  _.bind(this.onPrintAreaClick, this));
                toolbar.btnPrintArea.menu.on('show:after',                  _.bind(this.onPrintAreaMenuOpen, this));
                toolbar.btnImgGroup.menu.on('item:click',                   _.bind(this.onImgGroupSelect, this));
                toolbar.btnImgBackward.menu.on('item:click',                _.bind(this.onImgArrangeSelect, this));
                toolbar.btnImgForward.menu.on('item:click',                 _.bind(this.onImgArrangeSelect, this));
                toolbar.btnImgAlign.menu.on('item:click',                   _.bind(this.onImgAlignSelect, this));
                toolbar.btnImgForward.on('click',                           this.onImgArrangeSelect.bind(this, 'forward'));
                toolbar.btnImgBackward.on('click',                          this.onImgArrangeSelect.bind(this, 'backward'));
                toolbar.btnsEditHeader.forEach(function(button) {
                    button.on('click', _.bind(me.onEditHeaderClick, me));
                });

                Common.Gateway.on('insertimage',                            _.bind(this.insertImage, this));

                this.onSetupCopyStyleButton();
            }
        },

        setApi: function(api) {
            this.api = api;

            var config = SSE.getController('Main').appOptions;
            if (config.isEdit) {
                if ( !config.isEditDiagram  && !config.isEditMailMerge ) {
                    this.api.asc_registerCallback('asc_onSendThemeColors',      _.bind(this.onSendThemeColors, this));
                    this.api.asc_registerCallback('asc_onMathTypes',            _.bind(this.onApiMathTypes, this));
                    this.api.asc_registerCallback('asc_onContextMenu',          _.bind(this.onContextMenu, this));
                }
                this.api.asc_registerCallback('asc_onInitEditorStyles',     _.bind(this.onApiInitEditorStyles, this));
                this.api.asc_registerCallback('asc_onCoAuthoringDisconnect',_.bind(this.onApiCoAuthoringDisconnect, this));
                Common.NotificationCenter.on('api:disconnect',              _.bind(this.onApiCoAuthoringDisconnect, this));
                this.api.asc_registerCallback('asc_onLockDefNameManager',   _.bind(this.onLockDefNameManager, this));
                this.api.asc_registerCallback('asc_onZoomChanged',          _.bind(this.onApiZoomChange, this));
                Common.NotificationCenter.on('fonts:change',                _.bind(this.onApiChangeFont, this));
            } else if (config.isRestrictedEdit)
                this.api.asc_registerCallback('asc_onSelectionChanged',     _.bind(this.onApiSelectionChangedRestricted, this));

        },

        // onNewDocument: function(btn, e) {
        //     this.api.asc_openNewDocument();
        //
        //     Common.NotificationCenter.trigger('edit:complete', this.toolbar);
        //     Common.component.Analytics.trackEvent('ToolBar', 'New Document');
        // },
        //
        // onOpenDocument: function(btn, e) {
        //     this.api.asc_loadDocumentFromDisk();
        //
        //     Common.NotificationCenter.trigger('edit:complete', this.toolbar);
        //     Common.component.Analytics.trackEvent('ToolBar', 'Open Document');
        // },

        onApiChangeFont: function(font) {
            !this.getApplication().getController('Main').isModalShowed && this.toolbar.cmbFontName.onApiChangeFont(font);
        },

        onContextMenu: function() {
            this.toolbar.collapse();
        },

        onPrint: function(e) {
            Common.NotificationCenter.trigger('print', this.toolbar);
        },

        onSave: function(e) {
            if (this.api) {
                var isModified = this.api.asc_isDocumentCanSave();
                var isSyncButton = this.toolbar.btnCollabChanges && this.toolbar.btnCollabChanges.cmpEl.hasClass('notify');
                if (!isModified && !isSyncButton && !this.toolbar.mode.forcesave)
                    return;

                this.api.asc_Save();
            }

//            Common.NotificationCenter.trigger('edit:complete', this.toolbar);

            Common.component.Analytics.trackEvent('Save');
            Common.component.Analytics.trackEvent('ToolBar', 'Save');
        },

        onBtnChangeState: function(prop) {
            if ( /\:disabled$/.test(prop) ) {
                var _is_disabled = arguments[2];
                this.toolbar.fireEvent(prop, [_is_disabled]);
            }
        },

        onUndo: function(btn, e) {
            if (this.api)
                this.api.asc_Undo();

            Common.NotificationCenter.trigger('edit:complete', this.toolbar);
            Common.component.Analytics.trackEvent('ToolBar', 'Undo');
        },

        onRedo: function(btn, e) {
            if (this.api)
                this.api.asc_Redo();

            Common.NotificationCenter.trigger('edit:complete', this.toolbar);
            Common.component.Analytics.trackEvent('ToolBar', 'Redo');
        },

        onCopyPaste: function(copy, e) {
            var me = this;
            if (me.api) {
                var res = (copy) ? me.api.asc_Copy() : me.api.asc_Paste();
                if (!res) {
                    var value = Common.localStorage.getItem("sse-hide-copywarning");
                    if (!(value && parseInt(value) == 1)) {
                        (new Common.Views.CopyWarningDialog({
                            handler: function(dontshow) {
                                if (dontshow) Common.localStorage.setItem("sse-hide-copywarning", 1);
                                Common.NotificationCenter.trigger('edit:complete', me.toolbar);
                            }
                        })).show();
                    }
                } else
                    Common.component.Analytics.trackEvent('ToolBar', 'Copy Warning');
            }
            Common.NotificationCenter.trigger('edit:complete', me.toolbar);
        },

        onIncreaseFontSize: function(e) {
            if (this.api)
                this.api.asc_increaseFontSize();

            Common.NotificationCenter.trigger('edit:complete', this.toolbar, {restorefocus:true});
            Common.component.Analytics.trackEvent('ToolBar', 'Font Size');
        },

        onDecreaseFontSize: function(e) {
            if (this.api)
                this.api.asc_decreaseFontSize();

            Common.NotificationCenter.trigger('edit:complete', this.toolbar, {restorefocus:true});
            Common.component.Analytics.trackEvent('ToolBar', 'Font Size');
        },

        onBold: function(btn, e) {
            this._state.bold = undefined;
            if (this.api)
                this.api.asc_setCellBold(btn.pressed);

            Common.NotificationCenter.trigger('edit:complete', this.toolbar, {restorefocus:true});
            Common.component.Analytics.trackEvent('ToolBar', 'Bold');
        },

        onItalic: function(btn, e) {
            this._state.italic = undefined;
            if (this.api)
                this.api.asc_setCellItalic(btn.pressed);

            Common.NotificationCenter.trigger('edit:complete', this.toolbar, {restorefocus:true});
            Common.component.Analytics.trackEvent('ToolBar', 'Italic');
        },

        onUnderline: function(btn, e) {
            this._state.underline = undefined;
            if (this.api)
                this.api.asc_setCellUnderline(btn.pressed);

            Common.NotificationCenter.trigger('edit:complete', this.toolbar, {restorefocus:true});
            Common.component.Analytics.trackEvent('ToolBar', 'Underline');
        },

        onStrikeout: function(btn, e) {
            this._state.strikeout = undefined;
            if (this.api)
                this.api.asc_setCellStrikeout(btn.pressed);

            Common.NotificationCenter.trigger('edit:complete', this.toolbar, {restorefocus:true});
            Common.component.Analytics.trackEvent('ToolBar', 'Strikeout');
        },

        onSubscriptMenu: function(menu, item) {
            var btnSubscript = this.toolbar.btnSubscript;

            if (item.value == 'sub') {
                this._state.subscript = undefined;
                this.api.asc_setCellSubscript(item.checked);
            } else {
                this._state.superscript = undefined;
                this.api.asc_setCellSuperscript(item.checked);
            }
            if (item.checked) {
                btnSubscript.$icon.removeClass(btnSubscript.options.icls).addClass(item.options.icls);
                btnSubscript.options.icls = item.options.icls;
            }

            Common.NotificationCenter.trigger('edit:complete', this.toolbar);
            Common.component.Analytics.trackEvent('ToolBar', (item.value == 'sub') ? 'Subscript' : 'Superscript');
        },

        onSubscript: function(btn, e) {
            var subscript = (btn.options.icls == 'btn-subscript');

            if (subscript) {
                this._state.subscript = undefined;
                this.api.asc_setCellSubscript(btn.pressed);
            } else {
                this._state.superscript = undefined;
                this.api.asc_setCellSuperscript(btn.pressed);
            }

            Common.NotificationCenter.trigger('edit:complete', this.toolbar);
            Common.component.Analytics.trackEvent('ToolBar', (subscript) ? 'Subscript' : 'Superscript');
        },

        onTextColor: function() {
            this.toolbar.mnuTextColorPicker.trigger('select', this.toolbar.mnuTextColorPicker, this.toolbar.mnuTextColorPicker.currentColor, true);
        },

        onBackColor: function() {
            this.toolbar.mnuBackColorPicker.trigger('select', this.toolbar.mnuBackColorPicker, this.toolbar.mnuBackColorPicker.currentColor, true);
        },

        onTextColorSelect: function(picker, color, fromBtn) {
            this._state.clrtext_asccolor = this._state.clrtext = undefined;

            var clr = (typeof(color) == 'object') ? color.color : color;

            this.toolbar.btnTextColor.currentColor = color;
            $('.btn-color-value-line', this.toolbar.btnTextColor.cmpEl).css('background-color', '#' + clr);

            this.toolbar.mnuTextColorPicker.currentColor = color;
            if (this.api) {
                this.toolbar.btnTextColor.ischanged = (fromBtn!==true);
                this.api.asc_setCellTextColor(Common.Utils.ThemeColor.getRgbColor(color));
                this.toolbar.btnTextColor.ischanged = false;
            }

            Common.NotificationCenter.trigger('edit:complete', this.toolbar, {restorefocus:true});
            Common.component.Analytics.trackEvent('ToolBar', 'Text Color');
        },

        onBackColorSelect: function(picker, color, fromBtn) {
            this._state.clrshd_asccolor = this._state.clrback = undefined;

            var clr = (typeof(color) == 'object') ? color.color : color;

            this.toolbar.btnBackColor.currentColor = color;
            $('.btn-color-value-line', this.toolbar.btnBackColor.cmpEl).css('background-color', clr == 'transparent' ? 'transparent' : '#' + clr);

            this.toolbar.mnuBackColorPicker.currentColor = color;
            if (this.api) {
                this.toolbar.btnBackColor.ischanged = (fromBtn!==true);
                this.api.asc_setCellBackgroundColor(color == 'transparent' ? null : Common.Utils.ThemeColor.getRgbColor(color));
                this.toolbar.btnBackColor.ischanged = false;
            }

            Common.component.Analytics.trackEvent('ToolBar', 'Background Color');
        },

        onNewTextColor: function(picker, color) {
            this.toolbar.mnuTextColorPicker.addNewColor();
        },

        onNewBackColor: function(picker, color) {
            this.toolbar.mnuBackColorPicker.addNewColor();
        },

        onNewBorderColor: function(picker, color) {
            this.toolbar.btnBorders.menu.hide();
            this.toolbar.btnBorders.toggle(false, true);
            this.toolbar.mnuBorderColorPicker.addNewColor();
        },

        onBorders: function(btn) {
            var menuItem;

            _.each(btn.menu.items, function(item) {
                if (btn.options.borderId == item.options.borderId) {
                    menuItem = item;
                    return false;
                }
            });

            if (menuItem) {
                this.onBordersMenu(btn.menu, menuItem);
            }
        },

        onBordersMenu: function(menu, item) {
            var me = this;
            if (me.api && !_.isUndefined(item.options.borderId)) {
                var btnBorders = me.toolbar.btnBorders,
                    new_borders = [],
                    bordersWidth = btnBorders.options.borderswidth,
                    bordersColor = btnBorders.options.borderscolor;

                if ( btnBorders.rendered ) {
                    btnBorders.$icon.removeClass(btnBorders.options.icls).addClass(item.options.icls);
                    btnBorders.options.icls = item.options.icls;
                }

                btnBorders.options.borderId = item.options.borderId;

                if (item.options.borderId == 'inner') {
                    new_borders[Asc.c_oAscBorderOptions.InnerV] = new Asc.asc_CBorder(bordersWidth, bordersColor);
                    new_borders[Asc.c_oAscBorderOptions.InnerH] = new Asc.asc_CBorder(bordersWidth, bordersColor);
                } else if (item.options.borderId == 'all') {
                    new_borders[Asc.c_oAscBorderOptions.InnerV] = new Asc.asc_CBorder(bordersWidth, bordersColor);
                    new_borders[Asc.c_oAscBorderOptions.InnerH] = new Asc.asc_CBorder(bordersWidth, bordersColor);
                    new_borders[Asc.c_oAscBorderOptions.Left]   = new Asc.asc_CBorder(bordersWidth, bordersColor);
                    new_borders[Asc.c_oAscBorderOptions.Top]    = new Asc.asc_CBorder(bordersWidth, bordersColor);
                    new_borders[Asc.c_oAscBorderOptions.Right]  = new Asc.asc_CBorder(bordersWidth, bordersColor);
                    new_borders[Asc.c_oAscBorderOptions.Bottom] = new Asc.asc_CBorder(bordersWidth, bordersColor);
                } else if (item.options.borderId == 'outer') {
                    new_borders[Asc.c_oAscBorderOptions.Left]   = new Asc.asc_CBorder(bordersWidth, bordersColor);
                    new_borders[Asc.c_oAscBorderOptions.Top]    = new Asc.asc_CBorder(bordersWidth, bordersColor);
                    new_borders[Asc.c_oAscBorderOptions.Right]  = new Asc.asc_CBorder(bordersWidth, bordersColor);
                    new_borders[Asc.c_oAscBorderOptions.Bottom] = new Asc.asc_CBorder(bordersWidth, bordersColor);
                } else if (item.options.borderId != 'none') {
                    new_borders[item.options.borderId]   = new Asc.asc_CBorder(bordersWidth, bordersColor);
                }

                me.api.asc_setCellBorders(new_borders);

                Common.NotificationCenter.trigger('edit:complete', me.toolbar);
                Common.component.Analytics.trackEvent('ToolBar', 'Borders');
            }
        },

        onBordersWidth: function(menu, item, state) {
            if (state) {
                this.toolbar.btnBorders.options.borderswidth = item.value;

                Common.NotificationCenter.trigger('edit:complete', this.toolbar);
                Common.component.Analytics.trackEvent('ToolBar', 'Border Width');
            }
        },

        onBordersColor: function(picker, color) {
            $('#id-toolbar-mnu-item-border-color .menu-item-icon').css('border-color', '#' + ((typeof(color) == 'object') ? color.color : color));
            this.toolbar.mnuBorderColor.onUnHoverItem();
            this.toolbar.btnBorders.options.borderscolor = Common.Utils.ThemeColor.getRgbColor(color);
            this.toolbar.mnuBorderColorPicker.currentColor = color;

            Common.NotificationCenter.trigger('edit:complete', this.toolbar);
            Common.component.Analytics.trackEvent('ToolBar', 'Border Color');
        },

        onHorizontalAlign: function(type, btn, e) {
            this._state.pralign = undefined;
            if (this.api) {
                this.api.asc_setCellAlign(!btn.pressed ? null : type);
                this.toolbar.btnWrap.allowDepress = !(type == AscCommon.align_Justify);
            }

            Common.NotificationCenter.trigger('edit:complete', this.toolbar);
            Common.component.Analytics.trackEvent('ToolBar', 'Horizontal align');
        },

        onVerticalAlign: function(type, btn, e) {
            this._state.valign = undefined;
            if (this.api) {
                this.api.asc_setCellVertAlign(!btn.pressed ? Asc.c_oAscVAlign.Bottom : type);
            }

            Common.NotificationCenter.trigger('edit:complete', this.toolbar);
            Common.component.Analytics.trackEvent('ToolBar', 'Vertical align');
        },

        onMergeCellsMenu: function(menu, item) {
            var me = this;

            function doMergeCells(how) {
                me._state.merge = undefined;
                me.api.asc_mergeCells(how);
                Common.NotificationCenter.trigger('edit:complete', me.toolbar);
                Common.component.Analytics.trackEvent('ToolBar', 'Merge');
            }

            if (me.api) {
                var merged = me.api.asc_getCellInfo().asc_getFlags().asc_getMerge();
                if ((merged !== Asc.c_oAscMergeOptions.Merge) && me.api.asc_mergeCellsDataLost(item.value)) {
                    Common.UI.warning({
                        msg: me.warnMergeLostData,
                        buttons: ['yes', 'no'],
                        primary: 'yes',
                        callback: function(btn) {
                            if (btn == 'yes') {
                                doMergeCells(item.value);
                            } else {
                                me.toolbar.btnMerge.toggle(false, true);
                                Common.NotificationCenter.trigger('edit:complete', me.toolbar);
                                Common.component.Analytics.trackEvent('ToolBar', 'Merge');
                            }
                        }
                    });
                } else {
                    doMergeCells(item.value);
                }
            }

            Common.NotificationCenter.trigger('edit:complete', this.toolbar);
            Common.component.Analytics.trackEvent('ToolBar', 'Merge cells');
        },

        onWrap: function(btn, e) {
            this._state.wrap = undefined;
            if (this.api)
                this.api.asc_setCellTextWrap(btn.pressed);

            Common.NotificationCenter.trigger('edit:complete', this.toolbar);
            Common.component.Analytics.trackEvent('ToolBar', 'Wrap');
        },

        onTextOrientationMenu: function(menu, item) {
            if (this.api.asc_getCellInfo().asc_getFlags().asc_getSelectionType() == Asc.c_oAscSelectionType.RangeShapeText) {
                var angle = Asc.c_oAscVertDrawingText.normal;
                switch (item.value) {
                    case 'rotateup':    angle =  Asc.c_oAscVertDrawingText.vert270;    break;
                    case 'rotatedown':  angle = Asc.c_oAscVertDrawingText.vert;    break;
                }

                var properties = new Asc.asc_CImgProperty();
                properties.asc_putVert(angle);
                this.api.asc_setGraphicObjectProps(properties);
            } else {
                var angle = 0;

                switch (item.value) {
                    case 'countcw':     angle =  45;    break;
                    case 'clockwise':   angle = -45;    break;
                    case 'rotateup':    angle =  90;    break;
                    case 'rotatedown':  angle = -90;    break;
                }

                this._state.angle = undefined;
                if (this.api)
                    this.api.asc_setCellAngle(angle);
            }

            Common.NotificationCenter.trigger('edit:complete', this.toolbar);
            Common.component.Analytics.trackEvent('ToolBar', 'Text orientation');
        },

        onBtnInsertTableClick: function(btn, e) {
            if (this.api)
                this._setTableFormat(this.api.asc_getDefaultTableStyle());
            Common.NotificationCenter.trigger('edit:complete', this.toolbar);
            Common.component.Analytics.trackEvent('ToolBar', 'Table');
        },

        onInsertImageMenu: function(menu, item, e) {
            var me = this;
            if (item.value === 'file') {
                this.toolbar.fireEvent('insertimage', this.toolbar);

                if (this.api)
                    this.api.asc_addImage();

                Common.NotificationCenter.trigger('edit:complete', this.toolbar);
                Common.component.Analytics.trackEvent('ToolBar', 'Image');
            } else if (item.value === 'url') {
                (new Common.Views.ImageFromUrlDialog({
                    handler: function(result, value) {
                        if (result == 'ok') {
                            if (me.api) {
                                var checkUrl = value.replace(/\s/g, '');
                                if (!_.isEmpty(checkUrl)) {
                                    me.toolbar.fireEvent('insertimage', me.toolbar);
                                    me.api.asc_addImageDrawingObject(checkUrl);

                                    Common.component.Analytics.trackEvent('ToolBar', 'Image');
                                } else {
                                    Common.UI.warning({
                                        msg: this.textEmptyImgUrl
                                    });
                                }
                            }

                            Common.NotificationCenter.trigger('edit:complete', me.toolbar);
                        }
                    }
                })).show();
            } else if (item.value === 'storage') {
                if (this.toolbar.mode.canRequestInsertImage) {
                    Common.Gateway.requestInsertImage();
                } else {
                    (new Common.Views.SelectFileDlg({
                        fileChoiceUrl: this.toolbar.mode.fileChoiceUrl.replace("{fileExt}", "").replace("{documentType}", "ImagesOnly")
                    })).on('selectfile', function(obj, file){
                        me.insertImage(file);
                    }).show();
                }
            }
        },

        insertImage: function(data) {
            if (data && data.url) {
                this.toolbar.fireEvent('insertimage', this.toolbar);
                this.api.asc_addImageDrawingObject(data.url, undefined, data.token);// for loading from storage
                Common.component.Analytics.trackEvent('ToolBar', 'Image');
            }
        },

        onHyperlink: function(btn) {
            var me = this;
            var win,
                props;

            if (me.api) {
                var wc = me.api.asc_getWorksheetsCount(),
                    i = -1,
                    items = [];

                while (++i < wc) {
                    if (!this.api.asc_isWorksheetHidden(i)) {
                        items.push({displayValue: me.api.asc_getWorksheetName(i), value: me.api.asc_getWorksheetName(i)});
                    }
                }

                var handlerDlg = function(dlg, result) {
                    if (result == 'ok') {
                        props = dlg.getSettings();
                        me.api.asc_insertHyperlink(props);
                    }

                    Common.NotificationCenter.trigger('edit:complete', me.toolbar);
                };

                var cell = me.api.asc_getCellInfo(),
                    seltype = cell.asc_getFlags().asc_getSelectionType();
                props = cell.asc_getHyperlink();
                win = new SSE.Views.HyperlinkSettingsDialog({
                    api: me.api,
                    handler: handlerDlg
                });

                win.show();
                win.setSettings({
                    sheets  : items,
                    currentSheet: me.api.asc_getWorksheetName(me.api.asc_getActiveWorksheetIndex()),
                    props   : props,
                    text    : cell.asc_getText(),
                    isLock  : cell.asc_getFlags().asc_getLockText(),
                    allowInternal: (seltype!==Asc.c_oAscSelectionType.RangeImage && seltype!==Asc.c_oAscSelectionType.RangeShape &&
                                    seltype!==Asc.c_oAscSelectionType.RangeShapeText && seltype!==Asc.c_oAscSelectionType.RangeChart &&
                                    seltype!==Asc.c_oAscSelectionType.RangeChartText)
                });
            }

            Common.component.Analytics.trackEvent('ToolBar', 'Add Hyperlink');
        },

        onEditChart: function(btn) {
            if (!this.editMode) return;
            var me = this, info = me.api.asc_getCellInfo();
            if (info.asc_getFlags().asc_getSelectionType()!=Asc.c_oAscSelectionType.RangeImage) {
                var win, props;
                if (me.api){
                    props = me.api.asc_getChartObject();
                    var selectedObjects = me.api.asc_getGraphicObjectProps(),
                        imageSettings = null;
                    for (var i = 0; i < selectedObjects.length; i++) {
                        if (selectedObjects[i].asc_getObjectType() == Asc.c_oAscTypeSelectElement.Image) {
                            var elValue = selectedObjects[i].asc_getObjectValue();
                            if ( elValue.asc_getChartProperties() )
                                imageSettings = elValue;
                        }
                    }
                    if (props) {
                        var ischartedit = ( me.toolbar.mode.isEditDiagram || info.asc_getFlags().asc_getSelectionType() == Asc.c_oAscSelectionType.RangeChart || info.asc_getFlags().asc_getSelectionType() == Asc.c_oAscSelectionType.RangeChartText);

                        (new SSE.Views.ChartSettingsDlg(
                            {
                                chartSettings: props,
                                imageSettings: imageSettings,
                                isChart: true,
                                api: me.api,
                                handler: function(result, value) {
                                    if (result == 'ok') {
                                        if (me.api) {
                                            (ischartedit) ? me.api.asc_editChartDrawingObject(value.chartSettings) : me.api.asc_addChartDrawingObject(value.chartSettings);
                                            if (value.imageSettings)
                                                me.api.asc_setGraphicObjectProps(value.imageSettings);
                                        }
                                    }
                                    Common.NotificationCenter.trigger('edit:complete', me.toolbar);
                                }
                            })).show();
                    }
                }
            }
        },

        onSelectChart: function(group, type) {
            if (!this.editMode) return;
            var me = this,
                info = me.api.asc_getCellInfo(),
                seltype = info.asc_getFlags().asc_getSelectionType(),
                isSpark = (group == 'menu-chart-group-sparkcolumn' || group == 'menu-chart-group-sparkline' || group == 'menu-chart-group-sparkwin');

            if (me.api) {
                var win, props;
                if (isSpark && (seltype==Asc.c_oAscSelectionType.RangeCells || seltype==Asc.c_oAscSelectionType.RangeCol ||
                    seltype==Asc.c_oAscSelectionType.RangeRow || seltype==Asc.c_oAscSelectionType.RangeMax)) {
                    var sparkLineInfo = info.asc_getSparklineInfo();
                    if (!!sparkLineInfo) {
                        var props = new Asc.sparklineGroup();
                        props.asc_setType(type);
                        this.api.asc_setSparklineGroup(sparkLineInfo.asc_getId(), props);
                    } else {
                        // add sparkline
                    }
                } else if (!isSpark) {
                    var ischartedit = ( seltype == Asc.c_oAscSelectionType.RangeChart || seltype == Asc.c_oAscSelectionType.RangeChartText);
                    props = me.api.asc_getChartObject(true); // don't lock chart object
                    if (props) {
                        (ischartedit) ? props.changeType(type) : props.putType(type);
                        var range = props.getRange(),
                            isvalid = me.api.asc_checkDataRange(Asc.c_oAscSelectionDialogType.Chart, range, true, !props.getInColumns(), props.getType());
                        if (isvalid == Asc.c_oAscError.ID.No) {
                            (ischartedit) ? me.api.asc_editChartDrawingObject(props) : me.api.asc_addChartDrawingObject(props);
                        } else {
                            Common.UI.warning({
                                msg: (isvalid == Asc.c_oAscError.ID.StockChartError) ? me.errorStockChart : ((isvalid == Asc.c_oAscError.ID.MaxDataSeriesError) ? me.errorMaxRows : me.txtInvalidRange),
                                callback: function() {
                                    _.defer(function(btn) {
                                        Common.NotificationCenter.trigger('edit:complete', me.toolbar);
                                    })
                                }
                            });
                        }
                    }
                }
            }
            Common.NotificationCenter.trigger('edit:complete', this.toolbar);
        },

        onInsertTextart: function (data) {
            if (this.api) {
                this.toolbar.fireEvent('inserttextart', this.toolbar);
                this.api.asc_addTextArt(data);

                if (this.toolbar.btnInsertShape.pressed)
                    this.toolbar.btnInsertShape.toggle(false, true);

                Common.NotificationCenter.trigger('edit:complete', this.toolbar, this.toolbar.btnInsertTextArt);
                Common.component.Analytics.trackEvent('ToolBar', 'Add Text Art');
            }
        },

        onBtnInsertTextClick: function(btn, e) {
            if (this.api)
                this._addAutoshape(btn.pressed, 'textRect');

            if (this.toolbar.btnInsertShape.pressed)
                this.toolbar.btnInsertShape.toggle(false, true);

            Common.NotificationCenter.trigger('edit:complete', this.toolbar, this.toolbar.btnInsertShape);
            Common.component.Analytics.trackEvent('ToolBar', 'Add Text');
        },

        onInsertShapeHide: function(btn, e) {
            if (this.toolbar.btnInsertShape.pressed && !this._isAddingShape) {
                this.toolbar.btnInsertShape.toggle(false, true);
            }
            this._isAddingShape = false;
            Common.NotificationCenter.trigger('edit:complete', this.toolbar);
        },

        onSortType: function(type, btn) {
            if (this.api) {
                var res = this.api.asc_sortCellsRangeExpand();
                if (res) {
                    var config = {
                        width: 500,
                        title: this.txtSorting,
                        msg: this.txtExpandSort,

                        buttons: [  {caption: this.txtExpand, primary: true, value: 'expand'},
                                    {caption: this.txtSortSelected, primary: true, value: 'sort'},
                                    'cancel'],
                        callback: _.bind(function(btn){
                            if (btn == 'expand' || btn == 'sort') {
                                this.api.asc_sortColFilter(type, '', undefined, undefined, btn == 'expand');
                            }
                        }, this)
                    };
                    Common.UI.alert(config);
                } else
                    this.api.asc_sortColFilter(type, '', undefined, undefined, res !== null);
            }
        },

        onSearch: function(type, btn) {
            this.getApplication().getController('LeftMenu').showSearchDlg(true);
        },

        onAutoFilter: function(btn) {
            var state = this._state.filter;
            this._state.filter = undefined;
            if (this.api){
                if (this._state.tablename || state)
                    this.api.asc_changeAutoFilter(this._state.tablename, Asc.c_oAscChangeFilterOptions.filter, !state);
                else
                    this.api.asc_addAutoFilter();
            }

            Common.NotificationCenter.trigger('edit:complete', this.toolbar);
            Common.component.Analytics.trackEvent('ToolBar', 'Auto filter');
        },

        onClearFilter: function(btn) {
            if (this.api)
                this.api.asc_clearFilter();

            Common.NotificationCenter.trigger('edit:complete', this.toolbar);
            Common.component.Analytics.trackEvent('ToolBar', 'Clear filter');
        },

        onNumberFormat: function(btn) {
            if (this.api) 
                this.api.asc_setCellStyle(btn.options.styleName);

            Common.NotificationCenter.trigger('edit:complete', this.toolbar);
            Common.component.Analytics.trackEvent('ToolBar', 'Number Format');
        },

        onNumberFormatMenu: function(menu, item) {
            if (this.api) {
                if (item.value == -1) {
                    // show more formats
                    if (this._state.numformatinfo && this._state.numformatinfo.asc_getType()==Asc.c_oAscNumFormatType.Accounting)
                        this.onCustomNumberFormat();
                    else {
                        var value = this.api.asc_getLocale();
                        (!value) && (value = ((this.toolbar.mode.lang) ? parseInt(Common.util.LanguageInfo.getLocalLanguageCode(this.toolbar.mode.lang)) : 0x0409));

                        var info = new Asc.asc_CFormatCellsInfo();
                        info.asc_setType(Asc.c_oAscNumFormatType.Accounting);
                        info.asc_setSeparator(false);
                        info.asc_setSymbol(value);
                        var format = this.api.asc_getFormatCells(info);
                        this.onCustomNumberFormat((format && format.length>0) ? format[0] : undefined, info);
                    }
                } else {
                    var info = new Asc.asc_CFormatCellsInfo();
                    info.asc_setType(Asc.c_oAscNumFormatType.Accounting);
                    info.asc_setSeparator(false);
                    info.asc_setSymbol(item.value);
                    var format = this.api.asc_getFormatCells(info);
                    if (format && format.length>0)
                        this.api.asc_setCellFormat(format[0]);
                }
            }

            Common.NotificationCenter.trigger('edit:complete', this.toolbar);
            Common.component.Analytics.trackEvent('ToolBar', 'Number Format');
        },

        onNumberFormatSelect: function(combo, record) {
            if (record) {
                if (this.api)
                    this.api.asc_setCellFormat(record.format);
            } else {
                this.onCustomNumberFormat();
            }
            Common.NotificationCenter.trigger('edit:complete', this.toolbar);
            Common.component.Analytics.trackEvent('ToolBar', 'Number Format');
        },

        onCustomNumberFormat: function(format, formatInfo) {
            var me = this,
                value = me.api.asc_getLocale();
            (!value) && (value = ((me.toolbar.mode.lang) ? parseInt(Common.util.LanguageInfo.getLocalLanguageCode(me.toolbar.mode.lang)) : 0x0409));

            (new SSE.Views.FormatSettingsDialog({
                api: me.api,
                handler: function(result, settings) {
                    if (settings) {
                        me.api.asc_setCellFormat(settings.format);
                    }
                    Common.NotificationCenter.trigger('edit:complete', me.toolbar);
                },
                props   : {format: format ? format : me._state.numformat, formatInfo: formatInfo ? formatInfo : me._state.numformatinfo, langId: value}
            })).show();
            Common.NotificationCenter.trigger('edit:complete', this.toolbar);
            Common.component.Analytics.trackEvent('ToolBar', 'Number Format');
        },

        onNumberFormatOpenBefore: function(combo) {
            if (this.api) {
                var me = this,
                    value = me.api.asc_getLocale();
                (!value) && (value = ((me.toolbar.mode.lang) ? parseInt(Common.util.LanguageInfo.getLocalLanguageCode(me.toolbar.mode.lang)) : 0x0409));

                if (this._state.langId !== value) {
                    this._state.langId = value;

                    var info = new Asc.asc_CFormatCellsInfo();
                    info.asc_setType(Asc.c_oAscNumFormatType.None);
                    info.asc_setSymbol(this._state.langId);
                    var arr = this.api.asc_getFormatCells(info); // all formats
                    me.toolbar.numFormatData.forEach( function(item, index) {
                        me.toolbar.numFormatData[index].format = arr[index];
                    });
                }

                me.toolbar.numFormatData.forEach( function(item, index) {
                    item.exampleval = me.api.asc_getLocaleExample(item.format);
                });
                me.toolbar.cmbNumberFormat.setData(me.toolbar.numFormatData);
                me.toolbar.cmbNumberFormat.setValue(me._state.numformattype, me.toolbar.txtCustom);
            }
        },

        onDecrement: function(btn) {
            if (this.api)
                this.api.asc_decreaseCellDigitNumbers();

            Common.NotificationCenter.trigger('edit:complete', this.toolbar);
            Common.component.Analytics.trackEvent('ToolBar', 'Decrement');
        },

        onIncrement: function(btn) {
            if (this.api)
                this.api.asc_increaseCellDigitNumbers();

            Common.NotificationCenter.trigger('edit:complete', this.toolbar);
            Common.component.Analytics.trackEvent('ToolBar', 'Increment');
        },

        onInsertFormulaMenu: function(menu, item, e) {
            if (this.api) {
                if (item.value === 'more') {
                    var controller = this.getApplication().getController('FormulaDialog');
                    if (controller) {
                        controller.showDialog();
                    }
                } else {
                    item.value = item.value || 'SUM';
                    this.toolbar.fireEvent('function:apply', [{name: this.api.asc_getFormulaLocaleName(item.value), origin: item.value}, true]);

                    Common.NotificationCenter.trigger('edit:complete', this.toolbar);
                    Common.component.Analytics.trackEvent('ToolBar', 'Insert formula');
                }
            }
        },

        onNamedRangeMenu: function(menu, item, e) {
            if (this.api) {
                var me = this;
                if (item.value === 'paste') {
                    (new SSE.Views.NamedRangePasteDlg({
                        handler: function(result, settings) {
                            if (result == 'ok' && settings) {
                                me.api.asc_insertFormula(settings.asc_getName(true), settings.asc_getIsTable() ? Asc.c_oAscPopUpSelectorType.Table : Asc.c_oAscPopUpSelectorType.Range, false);
                                Common.component.Analytics.trackEvent('ToolBar', 'Paste Named Range');
                            }
                            Common.NotificationCenter.trigger('edit:complete', me.toolbar);
                        },
                        ranges: me.api.asc_getDefinedNames(Asc.c_oAscGetDefinedNamesList.WorksheetWorkbook) // names only for current sheet and workbook
                    })).show();
                    Common.component.Analytics.trackEvent('ToolBar', 'Paste Named Range');
                } else {
                    var wc = me.api.asc_getWorksheetsCount(),
                        i = -1,
                        items = [], sheetNames = [];

                    if (item.value === 'new') {
                        if (this._state.namedrange_locked) {
                            Common.NotificationCenter.trigger('namedrange:locked');
                            return;
                        }
                        while (++i < wc) {
                            if (!this.api.asc_isWorksheetHidden(i)) {
                                items.push({displayValue: me.api.asc_getWorksheetName(i), value: i});
                            }
                        }

                        (new SSE.Views.NamedRangeEditDlg({
                            api: me.api,
                            handler: function(result, settings) {
                                if (result == 'ok' && settings) {
                                    me.api.asc_setDefinedNames(settings);
                                    Common.component.Analytics.trackEvent('ToolBar', 'New Named Range');
                                }
                                Common.NotificationCenter.trigger('edit:complete', me.toolbar);
                            },
                            sheets  : items,
                            props   : me.api.asc_getDefaultDefinedName(),
                            isEdit  : false
                        })).show();
                    } else {
                        var cellEditor  = this.getApplication().getController('CellEditor');

                        while (++i < wc) {
                            if (!this.api.asc_isWorksheetHidden(i)) {
                                sheetNames[i] = me.api.asc_getWorksheetName(i);
                                items.push({displayValue: sheetNames[i], value: i});
                            }
                        }

                        (new SSE.Views.NameManagerDlg({
                            api: me.api,
                            handler: function(result) {
                                Common.component.Analytics.trackEvent('ToolBar', 'Name Manager');
                                Common.NotificationCenter.trigger('edit:complete', me.toolbar);
                            },
                            locked: me._state.namedrange_locked,
                            sheets: items,
                            sheetNames: sheetNames,
                            ranges: me.api.asc_getDefinedNames(Asc.c_oAscGetDefinedNamesList.All),
                            props : me.api.asc_getDefaultDefinedName(),
                            sort  : cellEditor.rangeListSort
                        })).on('close', function(win){
                            cellEditor.rangeListSort = win.getSettings();
                        }).show();
                    }
                }
            }
        },

        onNamedRangeMenuOpen: function() {
            if (this.api) {
                var names = this.api.asc_getDefinedNames(Asc.c_oAscGetDefinedNamesList.WorksheetWorkbook);
                this.toolbar.btnNamedRange.menu.items[2].setDisabled(names.length<1);
            }
        },

        onClearStyleMenu: function(menu, item, e) {
            if (this.api)
                this.api.asc_emptyCells(item.value);

            Common.NotificationCenter.trigger('edit:complete', this.toolbar);
            Common.component.Analytics.trackEvent('ToolBar', 'Clear');
        },

        onCopyStyleToggle: function(btn, state, e) {
            if (this.api)
                this.api.asc_formatPainter(state ? 1 : 0);
            Common.NotificationCenter.trigger('edit:complete', this.toolbar);
            this.modeAlwaysSetStyle = state;
        },

        onCellInsertMenu: function(menu, item, e) {
            if (this.api)
                this.api.asc_insertCells(item.value);

            Common.NotificationCenter.trigger('edit:complete', this.toolbar);
            Common.component.Analytics.trackEvent('ToolBar', 'Cell insert');
        },

        onCellDeleteMenu: function(menu, item, e) {
            if (this.api)
                this.api.asc_deleteCells(item.value);

            Common.NotificationCenter.trigger('edit:complete', this.toolbar);
            Common.component.Analytics.trackEvent('ToolBar', 'Cell delete');
        },

        onColorSchemaClick: function(menu, item) {
            if (this.api) {
                this.api.asc_ChangeColorScheme(item.value);

                Common.component.Analytics.trackEvent('ToolBar', 'Color Scheme');
            }

            Common.NotificationCenter.trigger('edit:complete', this.toolbar);
        },

        onColorSchemaShow: function(menu) {
            if (this.api) {
                var value = this.api.asc_GetCurrentColorSchemeName();
                var item = _.find(menu.items, function(item) { return item.value == value; });
                (item) ? item.setChecked(true) : menu.clearAll();
            }
        },

        onComboBlur: function() {
            Common.NotificationCenter.trigger('edit:complete', this.toolbar);
        },

        onFontNameSelect: function(combo, record) {
            if (this.api) {
                if (record.isNewFont) {
                    !this.getApplication().getController('Main').isModalShowed &&
                    Common.UI.warning({
                        width: 500,
                        closable: false,
                        msg: this.confirmAddFontName,
                        buttons: ['yes', 'no'],
                        primary: 'yes',
                        callback: _.bind(function(btn) {
                            if (btn == 'yes') {
                                this.api.asc_setCellFontName(record.name);
                                Common.component.Analytics.trackEvent('ToolBar', 'Font Name');
                            } else {
                                this.toolbar.cmbFontName.setValue(this.api.asc_getCellInfo().asc_getFont().asc_getName());
                            }
                            Common.NotificationCenter.trigger('edit:complete', this.toolbar, {restorefocus:true});
                        }, this)
                    });
                } else {
                    this.api.asc_setCellFontName(record.name);
                    Common.component.Analytics.trackEvent('ToolBar', 'Font Name');
                }
            }
            Common.NotificationCenter.trigger('edit:complete', this.toolbar, {restorefocus:true});
        },

        onComboOpen: function(needfocus, combo) {
            _.delay(function() {
                var input = $('input', combo.cmpEl).select();
                if (needfocus) input.focus();
                else if (!combo.isMenuOpen()) input.one('mouseup', function (e) { e.preventDefault(); });
            }, 10);
        },

        onFontSizeSelect: function(combo, record) {
            this._state.fontsize = undefined;
            if (this.api)
                this.api.asc_setCellFontSize(record.value);

            Common.NotificationCenter.trigger('edit:complete', this.toolbar, {restorefocus:true});
            Common.component.Analytics.trackEvent('ToolBar', 'Font Size');
        },

        onFontSizeChanged: function(before, combo, record, e) {
            var value,
                me = this;

            if (before) {
                var item = combo.store.findWhere({
                    displayValue: record.value
                });

                if (!item) {
                    value = /^\+?(\d*\.?\d+)$|^\+?(\d+\.?\d*)$/.exec(record.value);

                    if (!value) {
                        value = this._getApiTextSize();

                        Common.UI.warning({
                            msg: this.textFontSizeErr,
                            callback: function() {
                                _.defer(function(btn) {
                                    $('input', combo.cmpEl).focus();
                                })
                            }
                        });

                        combo.setRawValue(value);

                        e.preventDefault();
                        return false;
                    }
                }
            } else {
                value = parseFloat(record.value);
                value = value > 409 ? 409 :
                    value < 1 ? 1 : Math.floor((value+0.4)*2)/2;

                combo.setRawValue(value);

                this._state.fontsize = undefined;
                if (this.api)
                    this.api.asc_setCellFontSize(value);

                Common.NotificationCenter.trigger('edit:complete', this.toolbar);
            }
        },

        onListStyleSelect: function(combo, record) {
            this._state.prstyle = undefined;
            if (this.api) {
                this.api.asc_setCellStyle(record.get('name'));

                Common.NotificationCenter.trigger('edit:complete', this.toolbar);
                Common.component.Analytics.trackEvent('ToolBar', 'Style');
            }
        },

        createDelayedElements: function() {
            var me = this;

            this.toolbar.createDelayedElements();
            this.attachUIEvents(this.toolbar);

            if ( !this.appConfig.isEditDiagram && !this.appConfig.isEditMailMerge ) {
                this.api.asc_registerCallback('asc_onSheetsChanged',            _.bind(this.onApiSheetChanged, this));
                this.api.asc_registerCallback('asc_onUpdateSheetViewSettings',  _.bind(this.onApiSheetChanged, this));
                this.api.asc_registerCallback('asc_onEndAddShape',              _.bind(this.onApiEndAddShape, this));
                this.api.asc_registerCallback('asc_onEditorSelectionChanged',   _.bind(this.onApiEditorSelectionChanged, this));
                this.api.asc_registerCallback('asc_onUpdateDocumentProps',      _.bind(this.onUpdateDocumentProps, this));
                this.api.asc_registerCallback('asc_onLockDocumentProps',        _.bind(this.onApiLockDocumentProps, this));
                this.api.asc_registerCallback('asc_onUnLockDocumentProps',      _.bind(this.onApiUnLockDocumentProps, this));
            }

            if ( !this.appConfig.isEditMailMerge ) {
                this.applyFormulaSettings();
            }

            this.api.asc_registerCallback('asc_onShowChartDialog',          _.bind(this.onApiChartDblClick, this));
            this.api.asc_registerCallback('asc_onCanUndoChanged',           _.bind(this.onApiCanRevert, this, 'undo'));
            this.api.asc_registerCallback('asc_onCanRedoChanged',           _.bind(this.onApiCanRevert, this, 'redo'));
            this.api.asc_registerCallback('asc_onEditCell',                 _.bind(this.onApiEditCell, this));
            this.api.asc_registerCallback('asc_onStopFormatPainter',        _.bind(this.onApiStyleChange, this));
            this.api.asc_registerCallback('asc_onSelectionChanged',         _.bind(this.onApiSelectionChanged, this));

            Common.util.Shortcuts.delegateShortcuts({
                shortcuts: {
                    'command+l,ctrl+l': function(e) {
                        if ( me.editMode && !me._state.multiselect && me.appConfig.canModifyFilter) {
                            var cellinfo = me.api.asc_getCellInfo(),
                                filterinfo = cellinfo.asc_getAutoFilterInfo(),
                                formattableinfo = cellinfo.asc_getFormatTableInfo();
                            filterinfo = (filterinfo) ? filterinfo.asc_getIsAutoFilter() : null;
                            if (filterinfo!==null && !formattableinfo) {
                                me._setTableFormat(me.api.asc_getDefaultTableStyle());
                            }
                        }

                        return false;
                    },
                    'command+shift+l,ctrl+shift+l': function(e) {
                        if (me.editMode && me.api && !me._state.multiselect && me.appConfig.canModifyFilter) {
                            var state = me._state.filter;
                            me._state.filter = undefined;

                            if (me._state.tablename || state)
                                me.api.asc_changeAutoFilter(me._state.tablename, Asc.c_oAscChangeFilterOptions.filter, !state);
                            else
                                me.api.asc_addAutoFilter();
                        }

                        return false;
                    },
                    'command+s,ctrl+s': function (e) {
                        me.onSave();
                        e.preventDefault();
                        e.stopPropagation();
                    },
                    'command+k,ctrl+k': function (e) {
                        if (me.editMode && !me.toolbar.mode.isEditMailMerge && !me.toolbar.mode.isEditDiagram && !me.api.isCellEdited && !me._state.multiselect && !me._state.inpivot &&
                            !me.getApplication().getController('LeftMenu').leftMenu.menuFile.isVisible())
                            me.onHyperlink();
                        e.preventDefault();
                    },
                    'command+1,ctrl+1': function(e) {
                        if (me.editMode && !me.toolbar.mode.isEditMailMerge && !me.api.isCellEdited && !me.toolbar.cmbNumberFormat.isDisabled()) {
                            me.onCustomNumberFormat();
                        }

                        return false;
                    }
                }
            });

            this.onApiSelectionChanged(this.api.asc_getCellInfo());
            this.attachToControlEvents();
            this.onApiSheetChanged();

            Common.NotificationCenter.on('cells:range', _.bind(this.onCellsRange, this));
        },

        onChangeViewMode: function(item, compact) {
            this.toolbar.setFolded(compact);
            this.toolbar.fireEvent('view:compact', [this, compact]);

            Common.localStorage.setBool('sse-compact-toolbar', compact);
            Common.NotificationCenter.trigger('layout:changed', 'toolbar');
            Common.NotificationCenter.trigger('edit:complete', this.toolbar);
        },

        onClickChangeCompact: function (from) {
            if ( from != 'file' ) {
                Common.Utils.asyncCall(function () {
                    this.onChangeViewMode(null, !this.toolbar.isCompact());
                }, this);
            }
        },

        fillTableTemplates: function() {
            if (!this.toolbar.btnTableTemplate.rendered) return;

            var me = this;
            function createPicker(element, menu) {
                var picker = new Common.UI.DataView({
                    el: element,
                    parentMenu  : menu,
                    restoreHeight: 300,
                    style: 'max-height: 300px;',
                    store: me.getCollection('TableTemplates'),
                    itemTemplate: _.template('<div class="item-template"><img src="<%= imageUrl %>" id="<%= id %>" style="width:61px;height:46px;"></div>')
                });

                picker.on('item:click', function(picker, item, record) {
                    if (me.api) {
                        me._state.tablestylename = null;
                        me._setTableFormat(record ? record.get('name') : me.api.asc_getDefaultTableStyle());

                        Common.NotificationCenter.trigger('edit:complete', me.toolbar);
                        Common.component.Analytics.trackEvent('ToolBar', 'Table Templates');
                    }
                });

                if (picker.scroller) {
                    picker.scroller.update({alwaysVisibleY: true});
                }

                return picker;
            }

            if (_.isUndefined(this.toolbar.mnuTableTemplatePicker)) {
                this.toolbar.mnuTableTemplatePicker = createPicker($('#id-toolbar-menu-table-templates'), this.toolbar.btnTableTemplate.menu);
            }
//            if (_.isUndefined(this.toolbar.mnuTableTemplatePickerShort)) {
//                this.toolbar.mnuTableTemplatePickerShort = createPicker($('#id-toolbar-short-menu-table-templates'));
//            }
        },

        onTableTplMenuOpen: function(cmp) {
            this.onApiInitTableTemplates(this.api.asc_getTablePictures(this.api.asc_getCellInfo().asc_getFormatTableInfo()));

            var scroller = this.toolbar.mnuTableTemplatePicker.scroller;
            if (scroller) {
                scroller.update({alwaysVisibleY: true});
                scroller.scrollTop(0);
            }

            var val = this.toolbar.mnuTableTemplatePicker.store.findWhere({name: this._state.tablestylename});
            if (val)
                this.toolbar.mnuTableTemplatePicker.selectRecord(val);
            else
                this.toolbar.mnuTableTemplatePicker.deselectAll();
        },

        onSendThemeColors: function() {
            // get new table templates
            if (this.toolbar.btnTableTemplate.rendered && this.toolbar.btnTableTemplate.cmpEl.hasClass('open'))
                this.onTableTplMenuOpen();
        },

        onApiInitTableTemplates: function(images) {
            var me = this;
            var store = this.getCollection('TableTemplates');
            if (store) {
                var templates = [];
                _.each(images, function(item) {
                    var tip = item.asc_getDisplayName();
                    if (item.asc_getType()==0) {
                        var arr = tip.split(' '),
                            last = arr.pop();
                        arr = 'txtTable_' + arr.join('');
                        tip = me[arr] ? me[arr] + ' ' + last : tip;
                    }
                    templates.push({
                        name        : item.asc_getName(),
                        caption     : item.asc_getDisplayName(),
                        type        : item.asc_getType(),
                        imageUrl    : item.asc_getImage(),
                        allowSelected : true,
                        selected    : false,
                        tip         : tip
                    });
                });

                store.reset(templates);
            }
            this.fillTableTemplates();
        },

        onApiInitEditorStyles: function(styles){
            window.styles_loaded = false;

            var self = this,
                listStyles = self.toolbar.listStyles;

            if (!listStyles) {
                self.styles = styles;
                return;
            }

            listStyles.menuPicker.store.reset([]); // remove all

            var mainController = this.getApplication().getController('Main');
            _.each(styles, function(style){
                listStyles.menuPicker.store.add({
                    imageUrl: style.asc_getImage(),
                    name    : style.asc_getName(),
                    tip     : mainController.translationTable[style.get_Name()] || style.get_Name(),
                    uid     : Common.UI.getId()
                });
            });

            if (listStyles.menuPicker.store.length > 0 && listStyles.rendered) {
                listStyles.fillComboView(listStyles.menuPicker.store.at(0), true);
                listStyles.selectByIndex(0);
            }

            window.styles_loaded = true;
        },

        onApiCoAuthoringDisconnect: function(enableDownload) {
            this.toolbar.setMode({isDisconnected:true, enableDownload: !!enableDownload});
            this.editMode = false;
        },

        onApiChartDblClick: function() {
            this.onEditChart(this.btnInsertChart);
        },

        onApiCanRevert: function(which, can) {
            if (which=='undo') {
                if (this._state.can_undo !== can) {
                    this.toolbar.btnUndo.setDisabled(!can);
                    this._state.can_undo = can;
                }
            } else {
                if (this._state.can_redo !== can) {
                    this.toolbar.btnRedo.setDisabled(!can);
                    this._state.can_redo = can;
                }
            }
        },

        setDisabledComponents: function(components, disable) {
            _.each([].concat(components), function(component){
                if (component.isDisabled()!==disable) component.setDisabled(disable)
            });
        },

        onApiEditCell: function(state) {
            if ($('.asc-window.enable-key-events:visible').length>0) return;

            var toolbar = this.toolbar;
            if (toolbar.mode.isEditDiagram || toolbar.mode.isEditMailMerge) {
                is_cell_edited = (state == Asc.c_oAscCellEditorState.editStart);
                toolbar.lockToolbar(SSE.enumLock.editCell, state == Asc.c_oAscCellEditorState.editStart, {array: [toolbar.btnDecDecimal,toolbar.btnIncDecimal,toolbar.cmbNumberFormat]});
            } else
            if (state == Asc.c_oAscCellEditorState.editStart || state == Asc.c_oAscCellEditorState.editEnd) {
                toolbar.lockToolbar(SSE.enumLock.editCell, state == Asc.c_oAscCellEditorState.editStart, {
                        array: [
                            toolbar.btnClearStyle.menu.items[1],
                            toolbar.btnClearStyle.menu.items[2],
                            toolbar.btnClearStyle.menu.items[3],
                            toolbar.btnClearStyle.menu.items[4],
                            toolbar.btnNamedRange.menu.items[0],
                            toolbar.btnNamedRange.menu.items[1]
                        ],
                        merge: true,
                        clear: [SSE.enumLock.editFormula, SSE.enumLock.editText]
                });

                var is_cell_edited = (state == Asc.c_oAscCellEditorState.editStart);
                (is_cell_edited) ? Common.util.Shortcuts.suspendEvents('command+l, ctrl+l, command+shift+l, ctrl+shift+l, command+k, ctrl+k, alt+h, command+1, ctrl+1') :
                                   Common.util.Shortcuts.resumeEvents('command+l, ctrl+l, command+shift+l, ctrl+shift+l, command+k, ctrl+k, alt+h, command+1, ctrl+1');

                if (is_cell_edited) {
                    toolbar.listStyles.suspendEvents();
                    toolbar.listStyles.menuPicker.selectRecord(null);
                    toolbar.listStyles.resumeEvents();
                    this._state.prstyle = undefined;
                }
            } else {
                if (state == Asc.c_oAscCellEditorState.editText) var is_text = true, is_formula = false; else
                if (state == Asc.c_oAscCellEditorState.editFormula) is_text = !(is_formula = true); else
                if (state == Asc.c_oAscCellEditorState.editEmptyCell) is_text = is_formula = false;

                toolbar.lockToolbar(SSE.enumLock.editFormula, is_formula,
                        { array: [toolbar.cmbFontName, toolbar.cmbFontSize, toolbar.btnIncFontSize, toolbar.btnDecFontSize,
                            toolbar.btnBold, toolbar.btnItalic, toolbar.btnUnderline, toolbar.btnStrikeout, toolbar.btnSubscript, toolbar.btnTextColor]});
                toolbar.lockToolbar(SSE.enumLock.editText, is_text, {array: [toolbar.btnInsertFormula].concat(toolbar.btnsFormula)});
            }
            this._state.coauthdisable = undefined;
            this._state.selection_type = undefined;
            this.checkInsertAutoshape({action:'cancel'});
        },

        onApiZoomChange: function(zf, type){},


        onApiSheetChanged: function() {
            if (!this.toolbar.mode || !this.toolbar.mode.isEdit || this.toolbar.mode.isEditDiagram || this.toolbar.mode.isEditMailMerge) return;

            var currentSheet = this.api.asc_getActiveWorksheetIndex(),
                props = this.api.asc_getPageOptions(currentSheet),
                opt = props.asc_getPageSetup();

            this.onApiPageOrient(opt.asc_getOrientation());
            this.onApiPageSize(opt.asc_getWidth(), opt.asc_getHeight());
            this.onApiPageMargins(props.asc_getPageMargins());
            this.onChangeScaleSettings(opt.asc_getFitToWidth(),opt.asc_getFitToHeight(),opt.asc_getScale());

            this.api.asc_isLayoutLocked(currentSheet) ? this.onApiLockDocumentProps(currentSheet) : this.onApiUnLockDocumentProps(currentSheet);
            this.toolbar.lockToolbar(SSE.enumLock.printAreaLock, this.api.asc_isPrintAreaLocked(currentSheet), {array: [this.toolbar.btnPrintArea]});
        },

        onUpdateDocumentProps: function(nIndex) {
            if (nIndex == this.api.asc_getActiveWorksheetIndex())
                this.onApiSheetChanged();
        },

        onApiPageSize: function(w, h) {
            if (this._state.pgorient===undefined) return;

            if (Math.abs(this._state.pgsize[0] - w) > 0.1 ||
                Math.abs(this._state.pgsize[1] - h) > 0.1) {
                this._state.pgsize = [w, h];
                if (this.toolbar.mnuPageSize) {
                    this.toolbar.mnuPageSize.clearAll();
                    _.each(this.toolbar.mnuPageSize.items, function(item){
                        if (item.value && typeof(item.value) == 'object' &&
                            Math.abs(item.value[0] - w) < 0.1 && Math.abs(item.value[1] - h) < 0.1) {
                            item.setChecked(true);
                            return false;
                        }
                    }, this);
                }
            }
        },

        onApiPageMargins: function(props) {
            if (props) {
                var left = props.asc_getLeft(),
                    top = props.asc_getTop(),
                    right = props.asc_getRight(),
                    bottom = props.asc_getBottom();

                if (!this._state.pgmargins || Math.abs(this._state.pgmargins[0] - top) > 0.1 ||
                    Math.abs(this._state.pgmargins[1] - left) > 0.1 || Math.abs(this._state.pgmargins[2] - bottom) > 0.1 ||
                    Math.abs(this._state.pgmargins[3] - right) > 0.1) {
                    this._state.pgmargins = [top, left, bottom, right];
                    if (this.toolbar.btnPageMargins.menu) {
                        this.toolbar.btnPageMargins.menu.clearAll();
                        _.each(this.toolbar.btnPageMargins.menu.items, function(item){
                            if (item.value && typeof(item.value) == 'object' &&
                                Math.abs(item.value[0] - top) < 0.1 && Math.abs(item.value[1] - left) < 0.1 &&
                                Math.abs(item.value[2] - bottom) < 0.1 && Math.abs(item.value[3] - right) < 0.1) {
                                item.setChecked(true);
                                return false;
                            }
                        }, this);
                    }
                }
            }
        },

        onApiPageOrient: function(orient) {
            if (this._state.pgorient !== orient) {
                this.toolbar.btnPageOrient.menu.items[orient == Asc.c_oAscPageOrientation.PagePortrait ? 0 : 1].setChecked(true);
                this._state.pgorient = orient;
            }
        },

        onChangeScaleSettings: function(width, height, scale) {
            if (this.toolbar.btnScale.menu) {
                if (width !== undefined) {
                    var isWidth = false,
                        isHeight = false;
                    var width = width || 0,
                        height = height || 0;
                    if (scale !== undefined) {
                        this.toolbar.setValueCustomScale(scale);
                    } else {
                        this.toolbar.setValueCustomScale(this.api.asc_getPageOptions().asc_getPageSetup().asc_getScale());
                    }
                    this.toolbar.menuWidthScale.clearAll();
                    this.toolbar.menuWidthScale.items.forEach(function (item) {
                        if (item.value === width) {
                            item.setChecked(true);
                            isWidth = true;
                            return false;
                        }
                    });
                    if (!isWidth) {
                        this.toolbar.menuWidthScale.items[11].setChecked(true);
                    }
                    this.toolbar.menuHeightScale.clearAll();
                    this.toolbar.menuHeightScale.items.forEach(function (item) {
                        if (item.value === height) {
                            item.setChecked(true);
                            isHeight = true;
                            return false;
                        }
                    });
                    if (!isHeight) {
                        this.toolbar.menuHeightScale.items[11].setChecked(true);
                    }
                    if (this.toolbar.btnCustomScaleUp && this.toolbar.btnCustomScaleDown) {
                        this.toolbar.btnCustomScaleUp.setDisabled(!(!width && !height));
                        this.toolbar.btnCustomScaleDown.setDisabled(!(!width && !height));
                        this.toolbar.mnuCustomScale.setDisabled(!(!width && !height));
                    }
                    this._state.scaleWidth = width;
                    this._state.scaleHeight = height;
                    this._state.scale = scale;
                } else {
                    if (this.toolbar.btnCustomScaleUp && this.toolbar.btnCustomScaleDown) {
                        this.toolbar.btnCustomScaleUp.setDisabled(!(!this._state.scaleWidth && !this._state.scaleHeight));
                        this.toolbar.btnCustomScaleDown.setDisabled(!(!this._state.scaleWidth && !this._state.scaleHeight));
                        this.toolbar.mnuCustomScale.setDisabled(!(!this._state.scaleWidth && !this._state.scaleHeight));
                    }
                }
            }
        },

        onApiLockDocumentProps: function(nIndex) {
            if (this._state.lock_doc!==true && nIndex == this.api.asc_getActiveWorksheetIndex()) {
                this.toolbar.lockToolbar(SSE.enumLock.docPropsLock, true, {array: [this.toolbar.btnPageSize, this.toolbar.btnPageMargins, this.toolbar.btnPageOrient, this.toolbar.btnScale]});
                this._state.lock_doc = true;
            }
        },

        onApiUnLockDocumentProps: function(nIndex) {
            if (this._state.lock_doc!==false && nIndex == this.api.asc_getActiveWorksheetIndex()) {
                this.toolbar.lockToolbar(SSE.enumLock.docPropsLock, false, {array: [this.toolbar.btnPageSize, this.toolbar.btnPageMargins, this.toolbar.btnPageOrient, this.toolbar.btnScale]});
                this._state.lock_doc = false;
            }
        },

        onApiEditorSelectionChanged: function(fontobj) {
            if (!this.editMode || $('.asc-window.enable-key-events:visible').length>0) return;

            var toolbar = this.toolbar,
                val;

            /* read font name */
            var fontparam = fontobj.asc_getName();
            if (fontparam != toolbar.cmbFontName.getValue()) {
                Common.NotificationCenter.trigger('fonts:change', fontobj);
            }

            /* read font params */
            if (!toolbar.mode.isEditMailMerge && !toolbar.mode.isEditDiagram) {
                val = fontobj.asc_getBold();
                if (this._state.bold !== val) {
                    toolbar.btnBold.toggle(val === true, true);
                    this._state.bold = val;
                }
                val = fontobj.asc_getItalic();
                if (this._state.italic !== val) {
                    toolbar.btnItalic.toggle(val === true, true);
                    this._state.italic = val;
                }
                val = fontobj.asc_getUnderline();
                if (this._state.underline !== val) {
                    toolbar.btnUnderline.toggle(val === true, true);
                    this._state.underline = val;
                }
                val = fontobj.asc_getStrikeout();
                if (this._state.strikeout !== val) {
                    toolbar.btnStrikeout.toggle(val === true, true);
                    this._state.strikeout = val;
                }

                var subsc = fontobj.asc_getSubscript(),
                    supersc = fontobj.asc_getSuperscript();

                if (this._state.subscript !== subsc || this._state.superscript !== supersc) {
                    var index = (supersc) ? 0 : (subsc ? 1 : -1),
                        btnSubscript = toolbar.btnSubscript;

                    btnSubscript.toggle(index>-1, true);
                    if (index < 0) {
                        btnSubscript.menu.clearAll();
                    } else {
                        btnSubscript.menu.items[index].setChecked(true);
                        if ( btnSubscript.rendered && btnSubscript.$icon ) {
                            btnSubscript.$icon.removeClass(btnSubscript.options.icls);
                            btnSubscript.options.icls = btnSubscript.menu.items[index].options.icls;
                            btnSubscript.$icon.addClass(btnSubscript.options.icls);
                        }
                    }

                    this._state.subscript = subsc;
                    this._state.superscript = supersc;
                }
            }

            /* read font size */
            var str_size = fontobj.asc_getSize();
            if (this._state.fontsize !== str_size) {
                toolbar.cmbFontSize.setValue((str_size!==undefined) ? str_size : '');
                this._state.fontsize = str_size;
            }

            /* read font color */
            var clr,
                color,
                fontColorPicker      = this.toolbar.mnuTextColorPicker;

            if (!toolbar.btnTextColor.ischanged && !fontColorPicker.isDummy) {
                color = fontobj.asc_getColor();
                if (color) {
                    if (color.get_type() == Asc.c_oAscColor.COLOR_TYPE_SCHEME) {
                        clr = {color: Common.Utils.ThemeColor.getHexColor(color.get_r(), color.get_g(), color.get_b()), effectValue: color.get_value() };
                    } else {
                        clr = Common.Utils.ThemeColor.getHexColor(color.get_r(), color.get_g(), color.get_b());
                    }
                }
                var type1 = typeof(clr),
                    type2 = typeof(this._state.clrtext);
                if ( (type1 !== type2) || (type1=='object' &&
                    (clr.effectValue!==this._state.clrtext.effectValue || this._state.clrtext.color.indexOf(clr.color)<0)) ||
                    (type1!='object' && this._state.clrtext!==undefined && this._state.clrtext.indexOf(clr)<0 )) {

                    if (_.isObject(clr)) {
                        var isselected = false;
                        for (var i = 0; i < 10; i++) {
                            if (Common.Utils.ThemeColor.ThemeValues[i] == clr.effectValue) {
                                fontColorPicker.select(clr, true);
                                isselected = true;
                                break;
                            }
                        }
                        if (!isselected) fontColorPicker.clearSelection();
                    } else {
                        fontColorPicker.select(clr, true);
                    }
                    this._state.clrtext = clr;
                }
                this._state.clrtext_asccolor = color;
            }

        },

        onApiSelectionChanged: function(info) {
            if (!this.editMode || $('.asc-window.enable-key-events:visible').length>0) return;
            if ( this.toolbar.mode.isEditDiagram )
                return this.onApiSelectionChanged_DiagramEditor(info); else
            if ( this.toolbar.mode.isEditMailMerge )
                return this.onApiSelectionChanged_MailMergeEditor(info);

            var selectionType = info.asc_getFlags().asc_getSelectionType(),
                coauth_disable = (!this.toolbar.mode.isEditMailMerge && !this.toolbar.mode.isEditDiagram) ? (info.asc_getLocked()===true || info.asc_getLockedTable()===true || info.asc_getLockedPivotTable()===true) : false,
                editOptionsDisabled = this._disableEditOptions(selectionType, coauth_disable),
                me = this,
                toolbar = this.toolbar,
                fontobj = info.asc_getFont(),
                val, need_disable = false;

            /* read font name */
            var fontparam = fontobj.asc_getName();
            if (fontparam != toolbar.cmbFontName.getValue()) {
                Common.NotificationCenter.trigger('fonts:change', fontobj);
            }

            /* read font size */
            var str_size = fontobj.asc_getSize();
            if (this._state.fontsize !== str_size) {
                toolbar.cmbFontSize.setValue((str_size !== undefined) ? str_size : '');
                this._state.fontsize = str_size;
            }

            toolbar.lockToolbar(SSE.enumLock.cantHyperlink, (selectionType == Asc.c_oAscSelectionType.RangeShapeText) && (this.api.asc_canAddShapeHyperlink()===false), { array: [toolbar.btnInsertHyperlink]});

            /*
            need_disable = selectionType != Asc.c_oAscSelectionType.RangeCells && selectionType != Asc.c_oAscSelectionType.RangeCol &&
                                selectionType != Asc.c_oAscSelectionType.RangeRow && selectionType != Asc.c_oAscSelectionType.RangeMax;
            if (this._state.sparklines_disabled !== need_disable) {
                this._state.sparklines_disabled = need_disable;
                var len = toolbar.mnuInsertChartPicker.store.length;
                for (var i = 0; i < 3; i++) {
                    toolbar.mnuInsertChartPicker.store.at(len-i-1).set({disabled: need_disable});
                }
            }
            */

            need_disable = (selectionType == Asc.c_oAscSelectionType.RangeCells || selectionType == Asc.c_oAscSelectionType.RangeCol ||
                selectionType == Asc.c_oAscSelectionType.RangeRow || selectionType == Asc.c_oAscSelectionType.RangeMax);
            toolbar.lockToolbar(SSE.enumLock.selRange, need_disable, { array: [toolbar.btnImgAlign, toolbar.btnImgBackward, toolbar.btnImgForward, toolbar.btnImgGroup]});

            var cangroup = this.api.asc_canGroupGraphicsObjects(),
                canungroup = this.api.asc_canUnGroupGraphicsObjects();
            toolbar.lockToolbar(SSE.enumLock.cantGroupUngroup, !cangroup && !canungroup, { array: [toolbar.btnImgGroup]});
            toolbar.btnImgGroup.menu.items[0].setDisabled(!cangroup);
            toolbar.btnImgGroup.menu.items[1].setDisabled(!canungroup);
            toolbar.lockToolbar(SSE.enumLock.cantGroup, !cangroup, { array: [toolbar.btnImgAlign]});

            var objcount = this.api.asc_getSelectedDrawingObjectsCount();
            toolbar.btnImgAlign.menu.items[7].setDisabled(objcount<3);
            toolbar.btnImgAlign.menu.items[8].setDisabled(objcount<3);

            if (editOptionsDisabled) return;

            /* read font params */
            if (!toolbar.mode.isEditMailMerge && !toolbar.mode.isEditDiagram) {
                val = fontobj.asc_getBold();
                if (this._state.bold !== val) {
                    toolbar.btnBold.toggle(val === true, true);
                    this._state.bold = val;
                }
                val = fontobj.asc_getItalic();
                if (this._state.italic !== val) {
                    toolbar.btnItalic.toggle(val === true, true);
                    this._state.italic = val;
                }
                val = fontobj.asc_getUnderline();
                if (this._state.underline !== val) {
                    toolbar.btnUnderline.toggle(val === true, true);
                    this._state.underline = val;
                }
                val = fontobj.asc_getStrikeout();
                if (this._state.strikeout !== val) {
                    toolbar.btnStrikeout.toggle(val === true, true);
                    this._state.strikeout = val;
                }

                var subsc = fontobj.asc_getSubscript(),
                    supersc = fontobj.asc_getSuperscript();

                if (this._state.subscript !== subsc || this._state.superscript !== supersc) {
                    var index = (supersc) ? 0 : (subsc ? 1 : -1),
                        btnSubscript = toolbar.btnSubscript;

                    btnSubscript.toggle(index>-1, true);
                    if (index < 0) {
                        btnSubscript.menu.clearAll();
                    } else {
                        btnSubscript.menu.items[index].setChecked(true);
                        if ( btnSubscript.rendered ) {
                            btnSubscript.$icon.removeClass(btnSubscript.options.icls);
                            btnSubscript.options.icls = btnSubscript.menu.items[index].options.icls;
                            btnSubscript.$icon.addClass(btnSubscript.options.icls);
                        }
                    }

                    this._state.subscript = subsc;
                    this._state.superscript = supersc;
                }
            }

            /* read font color */
            var clr,
                color,
                fontColorPicker      = this.toolbar.mnuTextColorPicker,
                paragraphColorPicker = this.toolbar.mnuBackColorPicker;

            if (!toolbar.btnTextColor.ischanged && !fontColorPicker.isDummy) {
                color = fontobj.asc_getColor();
                if (color) {
                    if (color.get_type() == Asc.c_oAscColor.COLOR_TYPE_SCHEME) {
                        clr = {color: Common.Utils.ThemeColor.getHexColor(color.get_r(), color.get_g(), color.get_b()), effectValue: color.get_value() };
                    } else {
                        clr = Common.Utils.ThemeColor.getHexColor(color.get_r(), color.get_g(), color.get_b());
                    }
                }
                var type1 = typeof(clr),
                    type2 = typeof(this._state.clrtext);
                if ( (type1 !== type2) || (type1=='object' &&
                    (clr.effectValue!==this._state.clrtext.effectValue || this._state.clrtext.color.indexOf(clr.color)<0)) ||
                    (type1!='object' && this._state.clrtext!==undefined && this._state.clrtext.indexOf(clr)<0 )) {

                    if (_.isObject(clr)) {
                        var isselected = false;
                        for (var i = 0; i < 10; i++) {
                            if (Common.Utils.ThemeColor.ThemeValues[i] == clr.effectValue) {
                                fontColorPicker.select(clr, true);
                                isselected = true;
                                break;
                            }
                        }
                        if (!isselected) fontColorPicker.clearSelection();
                    } else {
                        fontColorPicker.select(clr, true);
                    }
                    this._state.clrtext = clr;
                }
                this._state.clrtext_asccolor = color;
            }

            /* read cell background color */
            if (!toolbar.btnBackColor.ischanged && !paragraphColorPicker.isDummy) {
                color = info.asc_getFill().asc_getColor();
                if (color) {
                    if (color.get_type() == Asc.c_oAscColor.COLOR_TYPE_SCHEME) {
                        clr = {color: Common.Utils.ThemeColor.getHexColor(color.get_r(), color.get_g(), color.get_b()), effectValue: color.get_value() };
                    } else {
                        clr = Common.Utils.ThemeColor.getHexColor(color.get_r(), color.get_g(), color.get_b());
                    }
                } else {
                    clr = 'transparent';
                }

                type1 = typeof(clr);
                type2 = typeof(this._state.clrback);
                if ( (type1 !== type2) || (type1=='object' &&
                    (clr.effectValue!==this._state.clrback.effectValue || this._state.clrback.color.indexOf(clr.color)<0)) ||
                    (type1!='object' && this._state.clrback!==undefined && this._state.clrback.indexOf(clr)<0 )) {

                    if (_.isObject(clr)) {
                        var isselected = false;
                        for (i = 0; i < 10; i++) {
                            if (Common.Utils.ThemeColor.ThemeValues[i] == clr.effectValue) {
                                paragraphColorPicker.select(clr, true);
                                isselected = true;
                                break;
                            }
                        }
                        if (!isselected) paragraphColorPicker.clearSelection();
                    } else {
                        paragraphColorPicker.select(clr, true);
                    }
                    this._state.clrback = clr;
                }
                this._state.clrshd_asccolor = color;
            }

            var in_chart = (selectionType == Asc.c_oAscSelectionType.RangeChart || selectionType == Asc.c_oAscSelectionType.RangeChartText);
            if (in_chart !== this._state.in_chart) {
                toolbar.btnInsertChart.updateHint(in_chart ? toolbar.tipChangeChart : toolbar.tipInsertChart);
                this._state.in_chart = in_chart;
            }
            if (in_chart) return;

            if (!toolbar.mode.isEditDiagram)
            {
//                (coauth_disable !== toolbar.btnClearStyle.isDisabled()) && toolbar.btnClearStyle.setDisabled(coauth_disable);
//                (coauth_disable !== toolbar.btnCopyStyle.isDisabled()) && toolbar.btnCopyStyle.setDisabled(coauth_disable);

                var filterInfo = info.asc_getAutoFilterInfo(),
                    formatTableInfo = info.asc_getFormatTableInfo();
                if (!toolbar.mode.isEditMailMerge) {
                    /* read cell horizontal align */
                    fontparam = info.asc_getHorAlign();
                    if (this._state.pralign !== fontparam) {
                        this._state.pralign = fontparam;

                        var index = -1, align;
                        switch (fontparam) {
                            case AscCommon.align_Left:    index = 0;      align = 'btn-align-left';      break;
                            case AscCommon.align_Center:  index = 1;      align = 'btn-align-center';    break;
                            case AscCommon.align_Right:   index = 2;      align = 'btn-align-right';     break;
                            case AscCommon.align_Justify: index = 3;      align = 'btn-align-just';      break;
                            default:        index = -255;   align = 'btn-align-left';      break;
                        }
                        if (!(index < 0)) {
                            toolbar.btnAlignRight.toggle(index===2, true);
                            toolbar.btnAlignLeft.toggle(index===0, true);
                            toolbar.btnAlignCenter.toggle(index===1, true);
                            toolbar.btnAlignJust.toggle(index===3, true);
                        } else if (index == -255) {
                            toolbar.btnAlignRight.toggle(false, true);
                            toolbar.btnAlignLeft.toggle(false, true);
                            toolbar.btnAlignCenter.toggle(false, true);
                            toolbar.btnAlignJust.toggle(false, true);
                        }
                    }

                    need_disable = (fontparam == AscCommon.align_Justify || selectionType == Asc.c_oAscSelectionType.RangeShapeText);
                    toolbar.btnTextOrient.menu.items[1].setDisabled(need_disable);
                    toolbar.btnTextOrient.menu.items[2].setDisabled(need_disable);

                    /* read cell vertical align */
                    fontparam = info.asc_getVertAlign();

                    if (this._state.valign !== fontparam) {
                        this._state.valign = fontparam;

                        index = -1;   align = '';
                        switch (fontparam) {
                            case Asc.c_oAscVAlign.Top:    index = 0; align = 'btn-valign-top';     break;
                            case Asc.c_oAscVAlign.Center: index = 1; align = 'btn-valign-middle';  break;
                            case Asc.c_oAscVAlign.Bottom: index = 2; align = 'btn-valign-bottom';  break;
                        }

                        if (index > -1) {
                            toolbar.btnAlignTop.toggle(index===0, true);
                            toolbar.btnAlignMiddle.toggle(index===1, true);
                            toolbar.btnAlignBottom.toggle(index===2, true);
                        }
                    }

                    need_disable =  this._state.controlsdisabled.filters || formatTableInfo!==null || filterInfo && filterInfo.asc_getIsAutoFilter()===null;
//                (need_disable !== toolbar.btnMerge.isDisabled()) && toolbar.btnMerge.setDisabled(need_disable);
                    toolbar.lockToolbar(SSE.enumLock.ruleMerge, need_disable, {array:[toolbar.btnMerge, toolbar.btnInsertTable]});

                    val = info.asc_getFlags().asc_getMerge();
                    if (this._state.merge !== val) {
                        toolbar.btnMerge.toggle(val===Asc.c_oAscMergeOptions.Merge, true);
                        this._state.merge = val;
                    }

                    /* read cell text wrapping */
                    if (!toolbar.btnWrap.isDisabled()) {
                        val = info.asc_getFlags().asc_getWrapText();
                        if (this._state.wrap !== val) {
                            toolbar.btnWrap.toggle(val===true, true);
                            this._state.wrap = val;
                        }
                    }
                }

                val = (filterInfo) ? filterInfo.asc_getIsAutoFilter() : null;
                if (this._state.filter !== val) {
                    toolbar.btnsSetAutofilter.toggle(val===true, true);
                    this._state.filter = val;
                }
                need_disable =  this._state.controlsdisabled.filters || (val===null);
                toolbar.lockToolbar(SSE.enumLock.ruleFilter, need_disable,
                            { array: toolbar.btnsSetAutofilter.concat(toolbar.btnsSortDown, toolbar.btnsSortUp, toolbar.btnCustomSort, toolbar.btnTableTemplate, toolbar.btnInsertTable) });

                val = (formatTableInfo) ? formatTableInfo.asc_getTableStyleName() : null;
                if (this._state.tablestylename !== val && this.toolbar.mnuTableTemplatePicker) {
                    val = this.toolbar.mnuTableTemplatePicker.store.findWhere({name: val});
                    if (val) {
                        this.toolbar.mnuTableTemplatePicker.selectRecord(val);
                        this._state.tablestylename = val.get('name');
                    } else {
                        toolbar.mnuTableTemplatePicker.deselectAll();
                        this._state.tablestylename = null;
                    }
                }

                need_disable =  this._state.controlsdisabled.filters || !filterInfo || (filterInfo.asc_getIsApplyAutoFilter()!==true);
                toolbar.lockToolbar(SSE.enumLock.ruleDelFilter, need_disable, {array: toolbar.btnsClearAutofilter});

                var old_name = this._state.tablename;
                this._state.tablename = (formatTableInfo) ? formatTableInfo.asc_getTableName() : undefined;

                var old_applied = this._state.filterapplied;
                this._state.filterapplied = this._state.filter && filterInfo.asc_getIsApplyAutoFilter();

                if (this._state.tablename !== old_name || this._state.filterapplied !== old_applied)
                    this.getApplication().getController('Statusbar').onApiFilterInfo(!need_disable);

                this._state.multiselect = info.asc_getFlags().asc_getMultiselect();
                toolbar.lockToolbar(SSE.enumLock.multiselect, this._state.multiselect, { array: [toolbar.btnTableTemplate, toolbar.btnInsertHyperlink, toolbar.btnInsertTable]});

                this._state.inpivot = !!info.asc_getPivotTableInfo();
                toolbar.lockToolbar(SSE.enumLock.editPivot, this._state.inpivot, { array: toolbar.btnsSetAutofilter.concat(toolbar.btnsClearAutofilter, toolbar.btnsSortDown, toolbar.btnsSortUp, toolbar.btnCustomSort, toolbar.btnMerge, toolbar.btnInsertHyperlink, toolbar.btnInsertTable)});

                need_disable = !this.appConfig.canModifyFilter;
                toolbar.lockToolbar(SSE.enumLock.cantModifyFilter, need_disable, { array: toolbar.btnsSetAutofilter.concat(toolbar.btnsSortDown, toolbar.btnsSortUp, toolbar.btnCustomSort, toolbar.btnTableTemplate, toolbar.btnClearStyle.menu.items[0], toolbar.btnClearStyle.menu.items[2],
                                                                                    toolbar.btnInsertTable)});

            }

            val = info.asc_getNumFormatInfo();
            if (val) {
				this._state.numformat = info.asc_getNumFormat();
				this._state.numformatinfo = val;
				val = val.asc_getType();
				if (this._state.numformattype !== val) {
					toolbar.cmbNumberFormat.setValue(val, toolbar.txtCustom);
					this._state.numformattype = val;
				}
            }

            if (selectionType == Asc.c_oAscSelectionType.RangeShapeText) {
                var SelectedObjects = this.api.asc_getGraphicObjectProps();
                for (var i=0; i<SelectedObjects.length; ++i)
                {
                    if (SelectedObjects[i].asc_getObjectType() == Asc.c_oAscTypeSelectElement.Image)
                        val = SelectedObjects[i].asc_getObjectValue().asc_getVert();
                }
            } else
                val = info.asc_getAngle();
            if (this._state.angle !== val) {
                toolbar.btnTextOrient.menu.clearAll();
                switch(val) {
                    case 45:    toolbar.btnTextOrient.menu.items[1].setChecked(true, true); break;
                    case -45:   toolbar.btnTextOrient.menu.items[2].setChecked(true, true); break;
                    case 90: case Asc.c_oAscVertDrawingText.vert270:    toolbar.btnTextOrient.menu.items[3].setChecked(true, true); break;
                    case -90: case Asc.c_oAscVertDrawingText.vert:   toolbar.btnTextOrient.menu.items[4].setChecked(true, true); break;
                    default:    toolbar.btnTextOrient.menu.items[0].setChecked(true, true); break;
                }
                this._state.angle = val;
            }

            val = info.asc_getStyleName();
            if (this._state.prstyle != val && !this.toolbar.listStyles.isDisabled()) {
                var listStyle = this.toolbar.listStyles,
                    listStylesVisible = (listStyle.rendered);

                if (listStylesVisible) {
                    listStyle.suspendEvents();
                    var styleRec = listStyle.menuPicker.store.findWhere({
                        name: val
                    });
                    this._state.prstyle = (listStyle.menuPicker.store.length>0) ? val : undefined;

                    listStyle.menuPicker.selectRecord(styleRec);
                    listStyle.resumeEvents();
                }
            }

            val = (selectionType==Asc.c_oAscSelectionType.RangeRow);
            if ( this._state.controlsdisabled.rows!==val ) {
                this._state.controlsdisabled.rows=val;
                toolbar.btnAddCell.menu.items[3].setDisabled(val);
                toolbar.btnDeleteCell.menu.items[3].setDisabled(val);
            }
            val = (selectionType==Asc.c_oAscSelectionType.RangeCol);
            if ( this._state.controlsdisabled.cols!==val ) {
                this._state.controlsdisabled.cols=val;
                toolbar.btnAddCell.menu.items[2].setDisabled(val);
                toolbar.btnDeleteCell.menu.items[2].setDisabled(val);
            }

            val = filterInfo && filterInfo.asc_getIsApplyAutoFilter();
            if ( this._state.controlsdisabled.cells_right!==(this._state.controlsdisabled.rows || val) ) {
                this._state.controlsdisabled.cells_right = (this._state.controlsdisabled.rows || val);
                toolbar.btnAddCell.menu.items[0].setDisabled(this._state.controlsdisabled.cells_right);
                toolbar.btnDeleteCell.menu.items[0].setDisabled(this._state.controlsdisabled.cells_right);
            }
            if ( this._state.controlsdisabled.cells_down!==(this._state.controlsdisabled.cols || val) ) {
                this._state.controlsdisabled.cells_down = (this._state.controlsdisabled.cols || val);
                toolbar.btnAddCell.menu.items[1].setDisabled(this._state.controlsdisabled.cells_down);
                toolbar.btnDeleteCell.menu.items[1].setDisabled(this._state.controlsdisabled.cells_down);
            }

            toolbar.lockToolbar(SSE.enumLock.commentLock, (selectionType == Asc.c_oAscSelectionType.RangeCells) && (info.asc_getComments().length>0 || info.asc_getLocked()) ||
                                                          this.toolbar.mode.compatibleFeatures && (selectionType != Asc.c_oAscSelectionType.RangeCells),
                                { array: this.btnsComment });

            toolbar.lockToolbar(SSE.enumLock.headerLock, info.asc_getLockedHeaderFooter(), {array: this.toolbar.btnsEditHeader});
        },

        onApiSelectionChangedRestricted: function(info) {
            var selectionType = info.asc_getFlags().asc_getSelectionType();
            this.toolbar.lockToolbar(SSE.enumLock.commentLock, (selectionType == Asc.c_oAscSelectionType.RangeCells) && (info.asc_getComments().length>0 || info.asc_getLocked()) ||
                                    this.appConfig && this.appConfig.compatibleFeatures && (selectionType != Asc.c_oAscSelectionType.RangeCells),
                                    { array: this.btnsComment });
        },

        onApiSelectionChanged_DiagramEditor: function(info) {
            if ( !this.editMode || this.api.isCellEdited || this.api.isRangeSelection) return;

            var me = this;
            var _disableEditOptions = function(seltype, coauth_disable) {
                var is_chart_text = seltype == Asc.c_oAscSelectionType.RangeChartText,
                    is_chart = seltype == Asc.c_oAscSelectionType.RangeChart,
                    is_shape_text = seltype == Asc.c_oAscSelectionType.RangeShapeText,
                    is_shape = seltype == Asc.c_oAscSelectionType.RangeShape,
                    is_image = seltype == Asc.c_oAscSelectionType.RangeImage,
                    is_mode_2 = is_shape_text || is_shape || is_chart_text || is_chart,
                    is_objLocked = false;

                if ( !(is_mode_2 || is_image) &&
                        me._state.selection_type === seltype &&
                            me._state.coauthdisable === coauth_disable )
                    return (seltype === Asc.c_oAscSelectionType.RangeImage);

                if ( is_mode_2 ) {
                    var selectedObjects = me.api.asc_getGraphicObjectProps();
                    is_objLocked = selectedObjects.some( function(object) {
                        return object.asc_getObjectType() == Asc.c_oAscTypeSelectElement.Image && object.asc_getObjectValue().asc_getLocked();
                    } );
                }

                var _set = SSE.enumLock;
                var type = seltype;
                switch ( seltype ) {
                case Asc.c_oAscSelectionType.RangeImage: type = _set.selImage; break;
                case Asc.c_oAscSelectionType.RangeShape: type = _set.selShape; break;
                case Asc.c_oAscSelectionType.RangeShapeText: type = _set.selShapeText; break;
                case Asc.c_oAscSelectionType.RangeChart: type = _set.selChart; break;
                case Asc.c_oAscSelectionType.RangeChartText: type = _set.selChartText; break;
                }

                me.toolbar.lockToolbar(type, type != seltype, {
                    clear: [_set.selImage, _set.selChart, _set.selChartText, _set.selShape, _set.selShapeText, _set.coAuth]
                });

                me.toolbar.lockToolbar(SSE.enumLock.coAuthText, is_objLocked);

                return is_image;
            };

            var selectionType = info.asc_getFlags().asc_getSelectionType(),
                coauth_disable = false;

            if ( _disableEditOptions(selectionType, coauth_disable) ) return;

            if (selectionType == Asc.c_oAscSelectionType.RangeChart || selectionType == Asc.c_oAscSelectionType.RangeChartText)
                return;

            var val = info.asc_getNumFormatInfo();
            if ( val ) {
                this._state.numformat = info.asc_getNumFormat();
                this._state.numformatinfo = val;
                val = val.asc_getType();
                if (this._state.numformattype !== val) {
                    me.toolbar.cmbNumberFormat.setValue(val, me.toolbar.txtCustom);
                    this._state.numformattype = val;
                }
            }
        },

        onApiSelectionChanged_MailMergeEditor: function(info) {
            if ( !this.editMode || this.api.isCellEdited || this.api.isRangeSelection) return;

            var me = this;
            var _disableEditOptions = function(seltype, coauth_disable) {
                var is_chart_text = seltype == Asc.c_oAscSelectionType.RangeChartText,
                    is_chart = seltype == Asc.c_oAscSelectionType.RangeChart,
                    is_shape_text = seltype == Asc.c_oAscSelectionType.RangeShapeText,
                    is_shape = seltype == Asc.c_oAscSelectionType.RangeShape,
                    is_image = seltype == Asc.c_oAscSelectionType.RangeImage,
                    is_mode_2 = is_shape_text || is_shape || is_chart_text || is_chart,
                    is_objLocked = false;

                if (!(is_mode_2 || is_image) &&
                        me._state.selection_type === seltype &&
                            me._state.coauthdisable === coauth_disable)
                    return seltype === Asc.c_oAscSelectionType.RangeImage;

                if ( is_mode_2 ) {
                    var selectedObjects = me.api.asc_getGraphicObjectProps();
                    is_objLocked = selectedObjects.some(function (object) {
                        return object.asc_getObjectType() == Asc.c_oAscTypeSelectElement.Image && object.asc_getObjectValue().asc_getLocked();
                    });
                }

                me.toolbar.lockToolbar(SSE.enumLock.coAuthText, is_objLocked);

                return is_image;
            };

            var selectionType = info.asc_getFlags().asc_getSelectionType(),
                coauth_disable = false,
                editOptionsDisabled = _disableEditOptions(selectionType, coauth_disable),
                val, need_disable = false;

            if (editOptionsDisabled) return;
            if (selectionType == Asc.c_oAscSelectionType.RangeChart || selectionType == Asc.c_oAscSelectionType.RangeChartText)
                return;

            if ( !me.toolbar.mode.isEditDiagram ) {
                var filterInfo = info.asc_getAutoFilterInfo();

                val = filterInfo ? filterInfo.asc_getIsAutoFilter() : null;
                if ( this._state.filter !== val ) {
                    me.toolbar.btnSetAutofilter.toggle(val===true, true);
                    this._state.filter = val;
                }

                need_disable =  this._state.controlsdisabled.filters || (val===null);
                me.toolbar.lockToolbar(SSE.enumLock.ruleFilter, need_disable,
                    { array: [me.toolbar.btnSetAutofilter, me.toolbar.btnSortDown, me.toolbar.btnSortUp] });

                need_disable =  this._state.controlsdisabled.filters || !filterInfo || (filterInfo.asc_getIsApplyAutoFilter()!==true);
                me.toolbar.lockToolbar(SSE.enumLock.ruleDelFilter, need_disable, {array: [me.toolbar.btnClearAutofilter]});
            }
        },

        onApiStyleChange: function() {
            this.toolbar.btnCopyStyle.toggle(false, true);
            this.modeAlwaysSetStyle = false;
        },

        updateThemeColors: function() {
            var updateColors = function(picker, defaultColor) {
                if (picker) {
                    var clr;

                    var effectcolors = Common.Utils.ThemeColor.getEffectColors();
                    for (var i = 0; i < effectcolors.length; i++) {
                        if (typeof(picker.currentColor) == 'object' &&
                            clr === undefined &&
                            picker.currentColor.effectId == effectcolors[i].effectId)
                            clr = effectcolors[i];
                    }

                    picker.updateColors(effectcolors, Common.Utils.ThemeColor.getStandartColors());
                    if (picker.currentColor === undefined) {
                        picker.currentColor = defaultColor;
                    } else if ( clr!==undefined ) {
                        picker.currentColor = clr;
                    }
                }
            };

            updateColors(this.toolbar.mnuTextColorPicker, Common.Utils.ThemeColor.getStandartColors()[1]);
            if (this.toolbar.btnTextColor.currentColor === undefined) {
                this.toolbar.btnTextColor.currentColor=Common.Utils.ThemeColor.getStandartColors()[1];
            } else
                this.toolbar.btnTextColor.currentColor = this.toolbar.mnuTextColorPicker.currentColor.color || this.toolbar.mnuTextColorPicker.currentColor;
            $('.btn-color-value-line', this.toolbar.btnTextColor.cmpEl).css('background-color', '#' + this.toolbar.btnTextColor.currentColor);

            updateColors(this.toolbar.mnuBackColorPicker, Common.Utils.ThemeColor.getStandartColors()[3]);
            if (this.toolbar.btnBackColor.currentColor === undefined) {
                this.toolbar.btnBackColor.currentColor=Common.Utils.ThemeColor.getStandartColors()[3];
            } else
                this.toolbar.btnBackColor.currentColor = this.toolbar.mnuBackColorPicker.currentColor.color || this.toolbar.mnuBackColorPicker.currentColor;
            $('.btn-color-value-line', this.toolbar.btnBackColor.cmpEl).css('background-color', this.toolbar.btnBackColor.currentColor == 'transparent' ? 'transparent' : '#' + this.toolbar.btnBackColor.currentColor);

            if (this._state.clrtext_asccolor!==undefined || this._state.clrshd_asccolor!==undefined) {
                this._state.clrtext = undefined;
                this._state.clrback = undefined;
                this.onApiSelectionChanged(this.api.asc_getCellInfo());
            }

            this._state.clrtext_asccolor = undefined;
            this._state.clrshd_asccolor = undefined;

            if (this.toolbar.mnuBorderColorPicker) {
                updateColors(this.toolbar.mnuBorderColorPicker, Common.Utils.ThemeColor.getEffectColors()[1]);
                this.toolbar.btnBorders.options.borderscolor = this.toolbar.mnuBorderColorPicker.currentColor.color || this.toolbar.mnuBorderColorPicker.currentColor;
                $('#id-toolbar-mnu-item-border-color .menu-item-icon').css('border-color', '#' + this.toolbar.btnBorders.options.borderscolor);
            }
        },

        hideElements: function(opts) {
            if (!_.isUndefined(opts.compact)) {
                this.onChangeViewMode(opts.compact);
            }

            if (!_.isUndefined(opts.formula)) {
                var cellEditor  = this.getApplication().getController('CellEditor').getView('CellEditor');
                cellEditor && cellEditor.setVisible(!opts.formula);

                Common.NotificationCenter.trigger('layout:changed', 'celleditor', opts.formula?'hidden':'showed');
            }

            if (!_.isUndefined(opts.headings)) {
                if (this.api) {
                    this.api.asc_setDisplayHeadings(!opts.headings);
                }
            }

            if (!_.isUndefined(opts.gridlines)) {
                if (this.api) {
					this.api.asc_setDisplayGridlines(!opts.gridlines);
                }
            }

            if (!_.isUndefined(opts.freezepanes)) {
                if (this.api) {
                    this.api.asc_freezePane();
                }
            }

            Common.NotificationCenter.trigger('edit:complete', this.toolbar);
        },

        onApiAutoShapes: function() {
            var me = this;
            var onShowBefore = function(menu) {
                me.fillAutoShapes();
                menu.off('show:before', onShowBefore);
            };
            me.toolbar.btnInsertShape.menu.on('show:before', onShowBefore);
        },

        fillAutoShapes: function() {
            var me = this,
                shapesStore = this.getApplication().getCollection('ShapeGroups');

            var onShowAfter = function(menu) {
                for (var i = 0; i < shapesStore.length; i++) {
                    var shapePicker = new Common.UI.DataViewSimple({
                        el: $('#id-toolbar-menu-shapegroup' + i, menu.items[i].$el),
                        store: shapesStore.at(i).get('groupStore'),
                        parentMenu: menu.items[i].menu,
                        itemTemplate: _.template('<div class="item-shape" id="<%= id %>"><svg width="20" height="20" class=\"icon\"><use xlink:href=\"#svg-icon-<%= data.shapeType %>\"></use></svg></div>')
                    });
                    shapePicker.on('item:click', function(picker, item, record, e) {
                        if (me.api) {
                            if (record) {
                                me._addAutoshape(true, record.get('data').shapeType);
                                me._isAddingShape = true;
                            }

                            if (me.toolbar.btnInsertText.pressed) {
                                me.toolbar.btnInsertText.toggle(false, true);
                            }
                            if (e.type !== 'click')
                                me.toolbar.btnInsertShape.menu.hide();
                            Common.NotificationCenter.trigger('edit:complete', me.toolbar, me.toolbar.btnInsertShape);
                            Common.component.Analytics.trackEvent('ToolBar', 'Add Shape');
                        }
                    });
                }
                menu.off('show:after', onShowAfter);
            };
            me.toolbar.btnInsertShape.menu.on('show:after', onShowAfter);

            for (var i = 0; i < shapesStore.length; i++) {
                var shapeGroup = shapesStore.at(i);

                var menuItem = new Common.UI.MenuItem({
                    caption: shapeGroup.get('groupName'),
                    menu: new Common.UI.Menu({
                        menuAlign: 'tl-tr',
                        items: [
                            { template: _.template('<div id="id-toolbar-menu-shapegroup' + i + '" class="menu-shape" style="width: ' + (shapeGroup.get('groupWidth') - 8) + 'px; margin-left: 5px;"></div>') }
                        ]
                    })
                });

                me.toolbar.btnInsertShape.menu.addItem(menuItem);
            }
        },

        fillEquations: function() {
            if (!this.toolbar.btnInsertEquation.rendered || this.toolbar.btnInsertEquation.menu.items.length>0) return;

            var me = this, equationsStore = this.getApplication().getCollection('EquationGroups');

            me.toolbar.btnInsertEquation.menu.removeAll();
            var onShowAfter = function(menu) {
                for (var i = 0; i < equationsStore.length; ++i) {
                    var equationPicker = new Common.UI.DataViewSimple({
                        el: $('#id-toolbar-menu-equationgroup' + i),
                        parentMenu: menu.items[i].menu,
                        store: equationsStore.at(i).get('groupStore'),
                        scrollAlwaysVisible: true,
                        itemTemplate: _.template('<div class="item-equation" '+
                            'style="background-position:<%= posX %>px <%= posY %>px;" >' +
                            '<div style="width:<%= width %>px;height:<%= height %>px;" id="<%= id %>"></div>' +
                            '</div>')
                    });
                    equationPicker.on('item:click', function(picker, item, record, e) {
                        if (me.api) {
                            if (record)
                                me.api.asc_AddMath(record.get('data').equationType);

                            if (me.toolbar.btnInsertText.pressed) {
                                me.toolbar.btnInsertText.toggle(false, true);
                            }
                            if (me.toolbar.btnInsertShape.pressed) {
                                me.toolbar.btnInsertShape.toggle(false, true);
                            }

                            if (e.type !== 'click')
                                me.toolbar.btnInsertEquation.menu.hide();
                            Common.NotificationCenter.trigger('edit:complete', me.toolbar, me.toolbar.btnInsertEquation);
                            Common.component.Analytics.trackEvent('ToolBar', 'Add Equation');
                        }
                    });
                }
                menu.off('show:after', onShowAfter);
            };
            me.toolbar.btnInsertEquation.menu.on('show:after', onShowAfter);

            for (var i = 0; i < equationsStore.length; ++i) {
                var equationGroup = equationsStore.at(i);
                var menuItem = new Common.UI.MenuItem({
                    caption: equationGroup.get('groupName'),
                    menu: new Common.UI.Menu({
                        menuAlign: 'tl-tr',
                        items: [
                            { template: _.template('<div id="id-toolbar-menu-equationgroup' + i +
                                '" class="menu-shape" style="width:' + (equationGroup.get('groupWidth') + 8) + 'px; ' +
                                equationGroup.get('groupHeight') + 'margin-left:5px;"></div>') }
                        ]
                    })
                });
                me.toolbar.btnInsertEquation.menu.addItem(menuItem);
            }
        },

        onInsertEquationClick: function() {
            if (this.api) {
                this.api.asc_AddMath();
                Common.component.Analytics.trackEvent('ToolBar', 'Add Equation');
            }
            Common.NotificationCenter.trigger('edit:complete', this.toolbar, this.toolbar.btnInsertEquation);
        },

        onInsertSymbolClick: function() {
            if (this.api) {
                var me = this,
                    win = new Common.Views.SymbolTableDialog({
                        api: me.api,
                        lang: me.toolbar.mode.lang,
                        type: 1,
                        buttons: [{value: 'ok', caption: this.textInsert}, 'close'],
                        handler: function(dlg, result, settings) {
                            if (result == 'ok') {
                                me.api.asc_insertSymbol(settings.font, settings.code);
                            } else
                                Common.NotificationCenter.trigger('edit:complete', me.toolbar);
                        }
                    });
                win.show();
                win.on('symbol:dblclick', function(cmp, result, settings) {
                    me.api.asc_insertSymbol(settings.font, settings.code);
                });
            }
        },

        onApiMathTypes: function(equation) {
            this._equationTemp = equation;
            var me = this;
            var onShowBefore = function(menu) {
                me.onMathTypes(me._equationTemp);
                me.toolbar.btnInsertEquation.menu.off('show:before', onShowBefore);
            };
            me.toolbar.btnInsertEquation.menu.on('show:before', onShowBefore);
        },

        onMathTypes: function(equation) {
            var equationgrouparray = [],
                equationsStore = this.getCollection('EquationGroups');

            equationsStore.reset();

            // equations groups

            var c_oAscMathMainTypeStrings = {};

            // [translate, count cells, scroll]

            c_oAscMathMainTypeStrings[Common.define.c_oAscMathMainType.Symbol       ] = [this.textSymbols, 11];
            c_oAscMathMainTypeStrings[Common.define.c_oAscMathMainType.Fraction     ] = [this.textFraction, 4];
            c_oAscMathMainTypeStrings[Common.define.c_oAscMathMainType.Script       ] = [this.textScript, 4];
            c_oAscMathMainTypeStrings[Common.define.c_oAscMathMainType.Radical      ] = [this.textRadical, 4];
            c_oAscMathMainTypeStrings[Common.define.c_oAscMathMainType.Integral     ] = [this.textIntegral, 3, true];
            c_oAscMathMainTypeStrings[Common.define.c_oAscMathMainType.LargeOperator] = [this.textLargeOperator, 5, true];
            c_oAscMathMainTypeStrings[Common.define.c_oAscMathMainType.Bracket      ] = [this.textBracket, 4, true];
            c_oAscMathMainTypeStrings[Common.define.c_oAscMathMainType.Function     ] = [this.textFunction, 3, true];
            c_oAscMathMainTypeStrings[Common.define.c_oAscMathMainType.Accent       ] = [this.textAccent, 4];
            c_oAscMathMainTypeStrings[Common.define.c_oAscMathMainType.LimitLog     ] = [this.textLimitAndLog, 3];
            c_oAscMathMainTypeStrings[Common.define.c_oAscMathMainType.Operator     ] = [this.textOperator, 4];
            c_oAscMathMainTypeStrings[Common.define.c_oAscMathMainType.Matrix       ] = [this.textMatrix, 4, true];

            // equations sub groups

            // equations types

            var translationTable = {}, name = '', translate = '';
            for (name in Common.define.c_oAscMathType) {
                if (Common.define.c_oAscMathType.hasOwnProperty(name)) {
                    var arr = name.split('_');
                    if (arr.length==2 && arr[0]=='Symbol') {
                        translate = 'txt' + arr[0] + '_' + arr[1].toLocaleLowerCase();
                    } else
                        translate = 'txt' + name;
                    translationTable[Common.define.c_oAscMathType[name]] = this[translate];
                }
            }
            var i,id = 0, count = 0, length = 0, width = 0, height = 0, store = null, list = null, eqStore = null, eq = null, data;

            if (equation) {
                data = equation.get_Data();
                count = data.length;
                if (count) {
                    for (var j = 0; j < count; ++j) {
                        var group = data[j];
                        id = group.get_Id();
                        width = group.get_W();
                        height = group.get_H();

                        store = new Backbone.Collection([], {
                            model: SSE.Models.EquationModel
                        });

                        if (store) {
                            var allItemsCount = 0, itemsCount = 0, ids = 0, arr = [];
                            length = group.get_Data().length;
                            for (i = 0; i < length; ++i) {
                                eqStore = group.get_Data()[i];
                                itemsCount = eqStore.get_Data().length;
                                for (var p = 0; p < itemsCount; ++p) {
                                    eq = eqStore.get_Data()[p];
                                    ids = eq.get_Id();

                                    translate = '';

                                    if (translationTable.hasOwnProperty(ids)) {
                                        translate = translationTable[ids];
                                    }
                                    arr.push({
                                        data            : {equationType: ids},
                                        tip             : translate,
                                        allowSelected   : true,
                                        selected        : false,
                                        width           : eqStore.get_W(),
                                        height          : eqStore.get_H(),
                                        posX            : -eq.get_X(),
                                        posY            : -eq.get_Y()
                                    });
                                }

                                allItemsCount += itemsCount;
                            }
                            store.add(arr);
                            width = c_oAscMathMainTypeStrings[id][1] * (width + 10);  // 4px margin + 4px margin + 1px border + 1px border

                            var normHeight = parseInt(370 / (height + 10)) * (height + 10);
                            equationgrouparray.push({
                                groupName   : c_oAscMathMainTypeStrings[id][0],
                                groupStore  : store,
                                groupWidth  : width,
                                groupHeight : c_oAscMathMainTypeStrings[id][2] ? ' height:'+ normHeight +'px!important; ' : ''
                            });
                        }
                    }
                    equationsStore.add(equationgrouparray);
                    this.fillEquations();
                }
            }
        },

        attachToControlEvents: function() {
//            this.control({
//                'menu[action=table-templates]':{
//                    select: this._onMenuTableTemplate,
//                    itemmouseenter: function(obj, record, item, index, event, eOpts) {
//                        if (obj.tooltip) obj.tooltip.close();
//                        obj.tooltip = Ext.create('Ext.tip.ToolTip', {
//                            closeAction     : 'destroy',
//                            dismissDelay    : 2000,
//                            html            : record.get('caption')
//                        });
//                        var xy = event.getXY();
//                        obj.tooltip.showAt([xy[0]+10,xy[1]+10]);
//                    },
//                    itemmouseleave: function(obj, record, item, index, e, eOpts) {
//                        if (obj.tooltip) obj.tooltip.close();
//                    },
//                    hide: function() {
//                        this.getToolbar().fireEvent('editcomplete', this.getToolbar());
//                    }
//                },
//                'menu[action=number-format]': {
//                    click: this._handleNumberFormatMenu
//                }
//            });
        },

        _disableEditOptions: function(seltype, coauth_disable) {
            if (this.api.isCellEdited) return true;
            if (this.api.isRangeSelection) return true;

            var toolbar = this.toolbar,
                is_chart_text   = seltype == Asc.c_oAscSelectionType.RangeChartText,
                is_chart        = seltype == Asc.c_oAscSelectionType.RangeChart,
                is_shape_text   = seltype == Asc.c_oAscSelectionType.RangeShapeText,
                is_shape        = seltype == Asc.c_oAscSelectionType.RangeShape,
                is_image        = seltype == Asc.c_oAscSelectionType.RangeImage,
                is_mode_2       = is_shape_text || is_shape || is_chart_text || is_chart,
                is_objLocked    = false;

            if (!(is_mode_2 || is_image) && this._state.selection_type===seltype && this._state.coauthdisable===coauth_disable) return (seltype===Asc.c_oAscSelectionType.RangeImage);

            if (is_mode_2) {
                var SelectedObjects = this.api.asc_getGraphicObjectProps();
                for (var i=0; i<SelectedObjects.length; ++i)
                {
                    if (SelectedObjects[i].asc_getObjectType() == Asc.c_oAscTypeSelectElement.Image)
                        is_objLocked = is_objLocked || SelectedObjects[i].asc_getObjectValue().asc_getLocked();
                }
            }

            if ( coauth_disable ) {
                toolbar.lockToolbar(SSE.enumLock.coAuth, coauth_disable);
            } else {
                var _set = SSE.enumLock;
                var type = seltype;
                switch (seltype) {
                case Asc.c_oAscSelectionType.RangeImage:        type = _set.selImage; break;
                case Asc.c_oAscSelectionType.RangeShape:        type = _set.selShape; break;
                case Asc.c_oAscSelectionType.RangeShapeText:    type = _set.selShapeText; break;
                case Asc.c_oAscSelectionType.RangeChart:        type = _set.selChart; break;
                case Asc.c_oAscSelectionType.RangeChartText:    type = _set.selChartText; break;
                }

                if ( !this.appConfig.isEditDiagram && !this.appConfig.isEditMailMerge )
                    toolbar.lockToolbar(type, type != seltype, {
                        array: [
                            toolbar.btnClearStyle.menu.items[1],
                            toolbar.btnClearStyle.menu.items[2],
                            toolbar.btnClearStyle.menu.items[3],
                            toolbar.btnClearStyle.menu.items[4]
                        ],
                        merge: true,
                        clear: [_set.selImage, _set.selChart, _set.selChartText, _set.selShape, _set.selShapeText, _set.coAuth]
                    });

                toolbar.lockToolbar(SSE.enumLock.coAuthText, is_objLocked);
                toolbar.lockToolbar(SSE.enumLock.coAuthText, is_objLocked && (seltype==Asc.c_oAscSelectionType.RangeChart || seltype==Asc.c_oAscSelectionType.RangeChartText), { array: [toolbar.btnInsertChart] } );
            }

            this._state.controlsdisabled.filters = is_image || is_mode_2 || coauth_disable;

            if (is_image || is_mode_2 || coauth_disable) {
                if ( toolbar.listStyles ) {
                    toolbar.listStyles.suspendEvents();
                    toolbar.listStyles.menuPicker.selectRecord(null);
                    toolbar.listStyles.resumeEvents();
                }

                this._state.prstyle = undefined;
            }

            this._state.selection_type = seltype;
            this._state.coauthdisable = coauth_disable; // need to redisable coAuthControls
            return is_image;
        },

        _getApiTextSize: function() {
            var cellInfo = this.api.asc_getCellInfo();
            return cellInfo ? cellInfo.asc_getFont().asc_getSize() : 12;
        },

        _setTableFormat: function(fmtname) {
            var me = this;

            if (me.api.isRangeSelection !== true) {
                if (!me.api.asc_getCellInfo().asc_getFormatTableInfo()) {
                    var handlerDlg = function(dlg, result) {
                        if (result == 'ok') {
                            me._state.filter = undefined;
                            me.api.asc_setSelectionDialogMode(Asc.c_oAscSelectionDialogType.None);

                            if (me._state.tablename)
                                me.api.asc_changeAutoFilter(me._state.tablename, Asc.c_oAscChangeFilterOptions.style, fmtname);
                            else {
                                var settings = dlg.getSettings();
                                if (settings.selectionType == Asc.c_oAscSelectionType.RangeMax || settings.selectionType == Asc.c_oAscSelectionType.RangeRow ||
                                    settings.selectionType == Asc.c_oAscSelectionType.RangeCol)
                                    Common.UI.warning({
                                        title: me.textLongOperation,
                                        msg: me.warnLongOperation,
                                        buttons: ['ok', 'cancel'],
                                        callback: function(btn) {
                                            if (btn == 'ok')
                                                setTimeout(function() {
                                                    me.toolbar.fireEvent('inserttable', me.toolbar);
                                                    me.api.asc_addAutoFilter(fmtname, settings.range);
                                                }, 1);
                                            Common.NotificationCenter.trigger('edit:complete', me.toolbar);
                                        }
                                    });
                                else {
                                    me.toolbar.fireEvent('inserttable', me.toolbar);
                                    me.api.asc_addAutoFilter(fmtname, settings.range);
                                }
                            }
                        }

                        Common.NotificationCenter.trigger('edit:complete', me.toolbar);
                    };

                    var win = new SSE.Views.TableOptionsDialog({
                        handler: handlerDlg
                    });

                    win.show();
                    win.setSettings({
                        api     : me.api,
                        selectionType: me.api.asc_getCellInfo().asc_getFlags().asc_getSelectionType()
                    });
                } else {
                    me._state.filter = undefined;
                    if (me._state.tablename)
                        me.api.asc_changeAutoFilter(me._state.tablename, Asc.c_oAscChangeFilterOptions.style, fmtname);
                    else {
                        var selectionType = me.api.asc_getCellInfo().asc_getFlags().asc_getSelectionType();
                        if (selectionType == Asc.c_oAscSelectionType.RangeMax || selectionType == Asc.c_oAscSelectionType.RangeRow ||
                            selectionType == Asc.c_oAscSelectionType.RangeCol)
                            Common.UI.warning({
                                title: me.textLongOperation,
                                msg: me.warnLongOperation,
                                buttons: ['ok', 'cancel'],
                                callback: function(btn) {
                                    if (btn == 'ok')
                                        setTimeout(function() {
                                            me.toolbar.fireEvent('inserttable', me.toolbar);
                                            me.api.asc_addAutoFilter(fmtname);
                                        }, 1);
                                    Common.NotificationCenter.trigger('edit:complete', me.toolbar);
                                }
                            });
                        else {
                            me.toolbar.fireEvent('inserttable', me.toolbar);
                            me.api.asc_addAutoFilter(fmtname);
                        }
                    }
                }
            }
        },

        onHideMenus: function(e){
            Common.NotificationCenter.trigger('edit:complete', this.toolbar, {restorefocus:true});
        },

        onSetupCopyStyleButton: function () {
            this.modeAlwaysSetStyle = false;

            var me = this;

            Common.NotificationCenter.on({
                'edit:complete': function () {
                    if (me.api && me.modeAlwaysSetStyle) {
                        me.api.asc_formatPainter(AscCommon.c_oAscFormatPainterState.kOff);
                        me.toolbar.btnCopyStyle.toggle(false, true);
                        me.modeAlwaysSetStyle = false;
                    }
                }
            });

            $(me.toolbar.btnCopyStyle.cmpEl).dblclick(function () {
                if (me.api) {
                    me.modeAlwaysSetStyle = true;
                    me.toolbar.btnCopyStyle.toggle(true, true);
                    me.api.asc_formatPainter(AscCommon.c_oAscFormatPainterState.kMultiple);
                }
            });
        },

        onCellsRange: function(status) {
            this.api.isRangeSelection = (status != Asc.c_oAscSelectionDialogType.None);
            this.onApiEditCell(this.api.isRangeSelection ? Asc.c_oAscCellEditorState.editStart : Asc.c_oAscCellEditorState.editEnd);

            var toolbar = this.toolbar;
            toolbar.lockToolbar(SSE.enumLock.selRangeEdit, this.api.isRangeSelection);

            this.setDisabledComponents([toolbar.btnUndo], this.api.isRangeSelection || !this.api.asc_getCanUndo());
            this.setDisabledComponents([toolbar.btnRedo], this.api.isRangeSelection || !this.api.asc_getCanRedo());

            this.onApiSelectionChanged(this.api.asc_getCellInfo());
        },

        onLockDefNameManager: function(state) {
            this._state.namedrange_locked = (state == Asc.c_oAscDefinedNameReason.LockDefNameManager);

            this.toolbar.lockToolbar(SSE.enumLock.printAreaLock, this.api.asc_isPrintAreaLocked(this.api.asc_getActiveWorksheetIndex()), {array: [this.toolbar.btnPrintArea]});
            this.toolbar.lockToolbar(SSE.enumLock.namedRangeLock, this._state.namedrange_locked, {array: [this.toolbar.btnPrintArea.menu.items[0], this.toolbar.btnPrintArea.menu.items[2]]});
        },

        activateControls: function() {
            this.toolbar.lockToolbar(SSE.enumLock.disableOnStart, false, {array: [this.toolbar.btnPrint]});
            this._state.activated = true;
        },

        DisableToolbar: function(disable, viewMode) {
            if (viewMode!==undefined) this.editMode = !viewMode;
            disable = disable || !this.editMode;

            var mask = $('.toolbar-mask');
            if (disable && mask.length>0 || !disable && mask.length==0) return;

            var toolbar = this.toolbar;
            toolbar.$el.find('.toolbar').toggleClass('masked', disable);

            this.toolbar.lockToolbar(SSE.enumLock.menuFileOpen, disable);
            if(disable) {
                mask = $("<div class='toolbar-mask'>").appendTo(toolbar.$el.find('.toolbar'));
                Common.util.Shortcuts.suspendEvents('command+l, ctrl+l, command+shift+l, ctrl+shift+l, command+k, ctrl+k, command+alt+h, ctrl+alt+h, command+1, ctrl+1');
            } else {
                mask.remove();
                Common.util.Shortcuts.resumeEvents('command+l, ctrl+l, command+shift+l, ctrl+shift+l, command+k, ctrl+k, command+alt+h, ctrl+alt+h, command+1, ctrl+1');
            }
        },

        applyFormulaSettings: function() {
            if (this.toolbar.btnInsertFormula && this.toolbar.btnInsertFormula.rendered) {
                var formulas = this.toolbar.btnInsertFormula.menu.items;
                for (var i=0; i<Math.min(4,formulas.length); i++) {
                    formulas[i].setCaption(this.api.asc_getFormulaLocaleName(formulas[i].value));
                }
            }
        },

        onAppShowed: function (config) {
            var me = this;
            me.appConfig = config;

            var compactview = !config.isEdit;
            if ( config.isEdit && !config.isEditDiagram && !config.isEditMailMerge ) {
                if ( Common.localStorage.itemExists("sse-compact-toolbar") ) {
                    compactview = Common.localStorage.getBool("sse-compact-toolbar");
                } else
                if ( config.customization && config.customization.compactToolbar )
                    compactview = true;
            }

<<<<<<< HEAD
            setTimeout(function () {
                me.toolbar.render(_.extend({isCompactView: compactview}, config));
                if ( config.isEdit ) {
                    me.toolbar.setMode(config);

                    me.toolbar.btnSave && me.toolbar.btnSave.on('disabled', _.bind(me.onBtnChangeState, me, 'save:disabled'));
                    me.toolbar.btnUndo && me.toolbar.btnUndo.on('disabled', _.bind(me.onBtnChangeState, me, 'undo:disabled'));
                    me.toolbar.btnRedo && me.toolbar.btnRedo.on('disabled', _.bind(me.onBtnChangeState, me, 'redo:disabled'));
                    me.toolbar.btnPrint && me.toolbar.btnPrint.on('disabled', _.bind(me.onBtnChangeState, me, 'print:disabled'));
                    me.toolbar.setApi(me.api);

                    if ( !config.isEditDiagram && !config.isEditMailMerge ) {
                        var datatab = me.getApplication().getController('DataTab');
                        datatab.setApi(me.api).setConfig({toolbar: me});

                        datatab = datatab.getView('DataTab');
                        Array.prototype.push.apply(me.toolbar.lockControls, datatab.getButtons());
                        me.toolbar.btnsSortDown = datatab.getButtons('sort-down');
                        me.toolbar.btnsSortUp = datatab.getButtons('sort-up');
                        me.toolbar.btnsSetAutofilter = datatab.getButtons('set-filter');
                        me.toolbar.btnsClearAutofilter = datatab.getButtons('clear-filter');

                        var formulatab = me.getApplication().getController('FormulaDialog');
                        formulatab.setConfig({toolbar: me});
                        formulatab = formulatab.getView('FormulaTab');
                        me.toolbar.btnsFormula = formulatab.getButtons('formula');
                        Array.prototype.push.apply(me.toolbar.lockControls, formulatab.getButtons());

                        if ( !config.isOffline ) {
                            tab = {action: 'pivot', caption: me.textPivot};
                            var pivottab = me.getApplication().getController('PivotTable');
                            $panel = pivottab.createToolbarPanel();
                            if ($panel) {
                                me.toolbar.addTab(tab, $panel, 5);
                                me.toolbar.setVisible('pivot', true);
                                Array.prototype.push.apply(me.toolbar.lockControls, pivottab.getView('PivotTable').getButtons());
                            }
=======
            me.toolbar.render(_.extend({isCompactView: compactview}, config));

            if ( !config.isEditDiagram && !config.isEditMailMerge ) {
                var tab = {action: 'review', caption: me.toolbar.textTabCollaboration};
                var $panel = me.getApplication().getController('Common.Controllers.ReviewChanges').createToolbarPanel();
                if ($panel)
                    me.toolbar.addTab(tab, $panel, 6);
            }

            if ( config.isEdit ) {
                me.toolbar.setMode(config);

                me.toolbar.btnSave && me.toolbar.btnSave.on('disabled', _.bind(me.onBtnChangeState, me, 'save:disabled'));
                me.toolbar.btnUndo && me.toolbar.btnUndo.on('disabled', _.bind(me.onBtnChangeState, me, 'undo:disabled'));
                me.toolbar.btnRedo && me.toolbar.btnRedo.on('disabled', _.bind(me.onBtnChangeState, me, 'redo:disabled'));
                me.toolbar.btnPrint && me.toolbar.btnPrint.on('disabled', _.bind(me.onBtnChangeState, me, 'print:disabled'));
                me.toolbar.setApi(me.api);

                if ( !config.isEditDiagram && !config.isEditMailMerge ) {
                    var datatab = me.getApplication().getController('DataTab');
                    datatab.setApi(me.api).setConfig({toolbar: me});

                    datatab = datatab.getView('DataTab');
                    Array.prototype.push.apply(me.toolbar.lockControls, datatab.getButtons());
                    me.toolbar.btnsSortDown = datatab.getButtons('sort-down');
                    me.toolbar.btnsSortUp = datatab.getButtons('sort-up');
                    me.toolbar.btnsSetAutofilter = datatab.getButtons('set-filter');
                    me.toolbar.btnsClearAutofilter = datatab.getButtons('clear-filter');
                    me.toolbar.btnCustomSort = datatab.getButtons('sort-custom');

                    var formulatab = me.getApplication().getController('FormulaDialog');
                    formulatab.setConfig({toolbar: me});
                    formulatab = formulatab.getView('FormulaTab');
                    me.toolbar.btnsFormula = formulatab.getButtons('formula');
                    Array.prototype.push.apply(me.toolbar.lockControls, formulatab.getButtons());

                    if ( !config.isOffline ) {
                        var tab = {action: 'pivot', caption: me.textPivot};
                        var $panel = me.getApplication().getController('PivotTable').createToolbarPanel();
                        if ($panel) {
                            me.toolbar.addTab(tab, $panel, 5);
                            me.toolbar.setVisible('pivot', true);
>>>>>>> f7d5b19d
                        }
                    }

                    if (!(config.customization && config.customization.compactHeader)) {
                        // hide 'print' and 'save' buttons group and next separator
                        me.toolbar.btnPrint.$el.parents('.group').hide().next().hide();

                        // hide 'undo' and 'redo' buttons and get container
                        var $box = me.toolbar.btnUndo.$el.hide().next().hide().parent();

                        // move 'paste' button to the container instead of 'undo' and 'redo'
                        me.toolbar.btnPaste.$el.detach().appendTo($box);
                        me.toolbar.btnCopy.$el.removeClass('split');
                    }

                    if ( config.isDesktopApp ) {
                        if ( config.canProtect ) {
                            var tab = {action: 'protect', caption: me.toolbar.textTabProtect};
                            var $panel = me.getApplication().getController('Common.Controllers.Protection').createToolbarPanel();
                            if ($panel)
                                me.toolbar.addTab(tab, $panel, 7);
                        }
                    }
                }
            }
        },

        onAppReady: function (config) {
            var me = this;
            me.appOptions = config;

            this.btnsComment = [];
            if ( config.canCoAuthoring && config.canComments ) {
                var _set = SSE.enumLock;
                this.btnsComment = Common.Utils.injectButtons(this.toolbar.$el.find('.slot-comment'), 'tlbtn-addcomment-', 'toolbar__icon btn-menu-comments', this.toolbar.capBtnComment, [_set.lostConnect, _set.commentLock, _set.editCell]);

                if ( this.btnsComment.length ) {
                    var _comments = SSE.getController('Common.Controllers.Comments').getView();
                    Array.prototype.push.apply(me.toolbar.lockControls, this.btnsComment);
                    this.btnsComment.forEach(function (btn) {
                        btn.updateHint( _comments.textHintAddComment );
                        btn.on('click', function (btn, e) {
                            Common.NotificationCenter.trigger('app:comment:add', 'toolbar', me.api.asc_getCellInfo().asc_getFlags().asc_getSelectionType() != Asc.c_oAscSelectionType.RangeCells);
                        });
                        if (btn.cmpEl.closest('#review-changes-panel').length>0)
                            btn.setCaption(me.toolbar.capBtnAddComment);
                    }, this);
                }
            }

            Common.Utils.asyncCall(function () {
                if ( config.isEdit ) {
                    me.toolbar.onAppReady(config);
                }
            });
        },

        onFileMenu: function (opts) {
            if ( opts == 'show' ) {
                if ( !this.toolbar.isTabActive('file') )
                    this.toolbar.setTab('file');
            } else {
                if ( this.toolbar.isTabActive('file') )
                    this.toolbar.setTab();
            }
        },

        onPageSizeClick: function(menu, item, state) {
            if (this.api && state) {
                this._state.pgsize = [0, 0];
                this.api.asc_changeDocSize(item.value[0], item.value[1], this.api.asc_getActiveWorksheetIndex());
                Common.component.Analytics.trackEvent('ToolBar', 'Page Size');
            }

            Common.NotificationCenter.trigger('edit:complete', this.toolbar);
        },

        onPageMarginsSelect: function(menu, item) {
            if (this.api) {
                this._state.pgmargins = undefined;
                if (item.value !== 'advanced') {
                    this.api.asc_changePageMargins(item.value[1], item.value[3], item.value[0], item.value[2], this.api.asc_getActiveWorksheetIndex());
                } else {
                    var win, props,
                        me = this;
                    win = new SSE.Views.PageMarginsDialog({
                        handler: function(dlg, result) {
                            if (result == 'ok') {
                                props = dlg.getSettings();
                                var mnu = me.toolbar.btnPageMargins.menu.items[0];
                                mnu.setVisible(true);
                                mnu.setChecked(true);
                                mnu.options.value = mnu.value = [props.asc_getTop(), props.asc_getLeft(), props.asc_getBottom(), props.asc_getRight()];
                                $(mnu.el).html(mnu.template({id: Common.UI.getId(), caption : mnu.caption, options : mnu.options}));
                                Common.localStorage.setItem("sse-pgmargins-top", props.asc_getTop());
                                Common.localStorage.setItem("sse-pgmargins-left", props.asc_getLeft());
                                Common.localStorage.setItem("sse-pgmargins-bottom", props.asc_getBottom());
                                Common.localStorage.setItem("sse-pgmargins-right", props.asc_getRight());

                                me.api.asc_changePageMargins( props.asc_getLeft(), props.asc_getRight(), props.asc_getTop(), props.asc_getBottom(), me.api.asc_getActiveWorksheetIndex());
                                Common.NotificationCenter.trigger('edit:complete', me.toolbar);
                            }
                        }
                    });
                    win.show();
                    win.setSettings(me.api.asc_getPageOptions(me.api.asc_getActiveWorksheetIndex()));
                }

                Common.component.Analytics.trackEvent('ToolBar', 'Page Margins');
            }

            Common.NotificationCenter.trigger('edit:complete', this.toolbar);
        },

        onPageOrientSelect: function(menu, item) {
            this._state.pgorient = undefined;
            if (this.api && item.checked) {
                this.api.asc_changePageOrient(item.value==Asc.c_oAscPageOrientation.PagePortrait, this.api.asc_getActiveWorksheetIndex());
            }

            Common.NotificationCenter.trigger('edit:complete', this.toolbar);
            Common.component.Analytics.trackEvent('ToolBar', 'Page Orientation');
        },

        onImgGroupSelect: function(menu, item) {
            if (this.api)
                this.api[(item.value == 'grouping') ? 'asc_groupGraphicsObjects' : 'asc_unGroupGraphicsObjects']();
            Common.NotificationCenter.trigger('edit:complete', this.toolbar);
            Common.component.Analytics.trackEvent('ToolBar', 'Objects Group');
        },

        onImgArrangeSelect: function(menu, item) {
            if (this.api) {
                if ( menu == 'forward' )
                    this.api.asc_setSelectedDrawingObjectLayer(Asc.c_oAscDrawingLayerType.BringForward);
                else if ( menu == 'backward' )
                    this.api.asc_setSelectedDrawingObjectLayer(Asc.c_oAscDrawingLayerType.SendBackward);
                else
                    this.api.asc_setSelectedDrawingObjectLayer(item.value);
            }
            Common.NotificationCenter.trigger('edit:complete', this.toolbar);
            Common.component.Analytics.trackEvent('ToolBar', 'Objects Arrange');
        },

        onImgAlignSelect: function(menu, item) {
            if (this.api) {
                if (item.value>-1 && item.value < 6) {
                    this.api.asc_setSelectedDrawingObjectAlign(item.value);
                    Common.component.Analytics.trackEvent('ToolBar', 'Objects Align');
                } else if (item.value == 6) {
                    this.api.asc_DistributeSelectedDrawingObjectHor();
                    Common.component.Analytics.trackEvent('ToolBar', 'Distribute');
                } else if (item.value == 7){
                    this.api.asc_DistributeSelectedDrawingObjectVer();
                    Common.component.Analytics.trackEvent('ToolBar', 'Distribute');
                }
            }
            Common.NotificationCenter.trigger('edit:complete', this.toolbar);
        },

        onPrintAreaClick: function(menu, item) {
            if (this.api) {
                this.api.asc_ChangePrintArea(item.value);
                Common.component.Analytics.trackEvent('ToolBar', 'Print Area');
            }

            Common.NotificationCenter.trigger('edit:complete', this.toolbar);
        },

        onPrintAreaMenuOpen: function() {
            if (this.api)
                this.toolbar.btnPrintArea.menu.items[2].setVisible(this.api.asc_CanAddPrintArea());
        },

        onEditHeaderClick: function(btn) {
            var me = this;
            if (_.isUndefined(me.fontStore)) {
                me.fontStore = new Common.Collections.Fonts();
                var fonts = me.toolbar.cmbFontName.store.toJSON();
                var arr = [];
                _.each(fonts, function(font, index){
                    if (!font.cloneid) {
                        arr.push(_.clone(font));
                    }
                });
                me.fontStore.add(arr);
            }

            var win = new SSE.Views.HeaderFooterDialog({
                api: me.api,
                fontStore: me.fontStore,
                handler: function(dlg, result) {
                    Common.NotificationCenter.trigger('edit:complete');
                }
            });
            win.show();

            Common.NotificationCenter.trigger('edit:complete', this.toolbar);
        },

        onClickChangeScaleInMenu: function(type, curScale) {
            if (this.api) {
                var scale;
                if (type === 'up') {
                    if (curScale % 5 > 0.001) {
                        scale = Math.ceil(curScale / 5) * 5;
                    } else {
                        scale = curScale + 5;
                    }
                } else {
                    if (curScale % 5 > 0.001) {
                        scale = Math.floor(curScale / 5) * 5;
                    } else {
                        scale = curScale - 5;
                    }
                }
                if (scale > 400) {
                    scale = 400;
                } else if (scale < 10) {
                    scale = 10;
                }
                this.onChangeScaleSettings(0, 0, scale);
            }
        },

        onScaleClick: function(type, menu, item, event, scale) {
            var me = this;
            if (me.api) {
                if (type === 'width' && item.value !== 'more') {
                    if (me._state.scaleHeight === undefined || me._state.scaleHeight === null) {
                        me._state.scaleHeight = 0;
                    }
                    me.api.asc_SetPrintScale(item.value, me._state.scaleHeight, 100);
                    me.onChangeScaleSettings(item.value, me._state.scaleHeight, 100);
                } else if (type === 'height' && item.value !== 'more') {
                    if (me._state.scaleWidth === undefined || me._state.scaleWidth === null) {
                        me._state.scaleWidth = 0;
                    }
                    me.api.asc_SetPrintScale(me._state.scaleWidth, item.value, 100);
                    me.onChangeScaleSettings(me._state.scaleWidth, item.value, 100);
                } else if (type === 'scale' && scale !== undefined) {
                    me.api.asc_SetPrintScale(0, 0, scale);
                } else if (item.value === 'custom' || item.value === 'more') {
                    var win = new SSE.Views.ScaleDialog({
                        api: me.api,
                        props: null,
                        handler: function (dlg, result) {
                            if (dlg == 'ok') {
                                if (me.api && result) {
                                    me.api.asc_SetPrintScale(result.width, result.height, result.scale);
                                    me.onChangeScaleSettings(result.width, result.height, result.scale);
                                }
                            } else {
                                me.onChangeScaleSettings(me._state.scaleWidth, me._state.scaleHeight, me._state.scale);
                            }
                            Common.NotificationCenter.trigger('edit:complete');
                        }
                    });
                    win.show();
                }
            }

            Common.NotificationCenter.trigger('edit:complete', this.toolbar);
        },

        textEmptyImgUrl     : 'You need to specify image URL.',
        warnMergeLostData   : 'Operation can destroy data in the selected cells.<br>Continue?',
        textWarning         : 'Warning',
        textFontSizeErr     : 'The entered value is incorrect.<br>Please enter a numeric value between 1 and 409',
        confirmAddFontName  : 'The font you are going to save is not available on the current device.<br>The text style will be displayed using one of the device fonts, the saved font will be used when it is available.<br>Do you want to continue?',
        textSymbols                                : 'Symbols',
        textFraction                               : 'Fraction',
        textScript                                 : 'Script',
        textRadical                                : 'Radical',
        textIntegral                               : 'Integral',
        textLargeOperator                          : 'Large Operator',
        textBracket                                : 'Bracket',
        textFunction                               : 'Function',
        textAccent                                 : 'Accent',
        textLimitAndLog                            : 'Limit And Log',
        textOperator                               : 'Operator',
        textMatrix                                 : 'Matrix',

        txtSymbol_pm                               : 'Plus Minus',
        txtSymbol_infinity                         : 'Infinity',
        txtSymbol_equals                           : 'Equal',
        txtSymbol_neq                              : 'Not Equal To',
        txtSymbol_about                            : 'Approximately',
        txtSymbol_times                            : 'Multiplication Sign',
        txtSymbol_div                              : 'Division Sign',
        txtSymbol_factorial                        : 'Factorial',
        txtSymbol_propto                           : 'Proportional To',
        txtSymbol_less                             : 'Less Than',
        txtSymbol_ll                               : 'Much Less Than',
        txtSymbol_greater                          : 'Greater Than',
        txtSymbol_gg                               : 'Much Greater Than',
        txtSymbol_leq                              : 'Less Than or Equal To',
        txtSymbol_geq                              : 'Greater Than or Equal To',
        txtSymbol_mp                               : 'Minus Plus',
        txtSymbol_cong                             : 'Approximately Equal To',
        txtSymbol_approx                           : 'Almost Equal To',
        txtSymbol_equiv                            : 'Identical To',
        txtSymbol_forall                           : 'For All',
        txtSymbol_additional                       : 'Complement',
        txtSymbol_partial                          : 'Partial Differential',
        txtSymbol_sqrt                             : 'Radical Sign',
        txtSymbol_cbrt                             : 'Cube Root',
        txtSymbol_qdrt                             : 'Fourth Root',
        txtSymbol_cup                              : 'Union',
        txtSymbol_cap                              : 'Intersection',
        txtSymbol_emptyset                         : 'Empty Set',
        txtSymbol_percent                          : 'Percentage',
        txtSymbol_degree                           : 'Degrees',
        txtSymbol_fahrenheit                       : 'Degrees Fahrenheit',
        txtSymbol_celsius                          : 'Degrees Celsius',
        txtSymbol_inc                              : 'Increment',
        txtSymbol_nabla                            : 'Nabla',
        txtSymbol_exists                           : 'There Exist',
        txtSymbol_notexists                        : 'There Does Not Exist',
        txtSymbol_in                               : 'Element Of',
        txtSymbol_ni                               : 'Contains as Member',
        txtSymbol_leftarrow                        : 'Left Arrow',
        txtSymbol_uparrow                          : 'Up Arrow',
        txtSymbol_rightarrow                       : 'Right Arrow',
        txtSymbol_downarrow                        : 'Down Arrow',
        txtSymbol_leftrightarrow                   : 'Left-Right Arrow',
        txtSymbol_therefore                        : 'Therefore',
        txtSymbol_plus                             : 'Plus',
        txtSymbol_minus                            : 'Minus',
        txtSymbol_not                              : 'Not Sign',
        txtSymbol_ast                              : 'Asterisk Operator',
        txtSymbol_bullet                           : 'Bulet Operator',
        txtSymbol_vdots                            : 'Vertical Ellipsis',
        txtSymbol_cdots                            : 'Midline Horizontal Ellipsis',
        txtSymbol_rddots                           : 'Up Right Diagonal Ellipsis',
        txtSymbol_ddots                            : 'Down Right Diagonal Ellipsis',
        txtSymbol_aleph                            : 'Alef',
        txtSymbol_beth                             : 'Bet',
        txtSymbol_qed                              : 'End of Proof',
        txtSymbol_alpha                            : 'Alpha',
        txtSymbol_beta                             : 'Beta',
        txtSymbol_gamma                            : 'Gamma',
        txtSymbol_delta                            : 'Delta',
        txtSymbol_varepsilon                       : 'Epsilon Variant',
        txtSymbol_epsilon                          : 'Epsilon',
        txtSymbol_zeta                             : 'Zeta',
        txtSymbol_eta                              : 'Eta',
        txtSymbol_theta                            : 'Theta',
        txtSymbol_vartheta                         : 'Theta Variant',
        txtSymbol_iota                             : 'Iota',
        txtSymbol_kappa                            : 'Kappa',
        txtSymbol_lambda                           : 'Lambda',
        txtSymbol_mu                               : 'Mu',
        txtSymbol_nu                               : 'Nu',
        txtSymbol_xsi                              : 'Xi',
        txtSymbol_o                                : 'Omicron',
        txtSymbol_pi                               : 'Pi',
        txtSymbol_varpi                            : 'Pi Variant',
        txtSymbol_rho                              : 'Rho',
        txtSymbol_varrho                           : 'Rho Variant',
        txtSymbol_sigma                            : 'Sigma',
        txtSymbol_varsigma                         : 'Sigma Variant',
        txtSymbol_tau                              : 'Tau',
        txtSymbol_upsilon                          : 'Upsilon',
        txtSymbol_varphi                           : 'Phi Variant',
        txtSymbol_phi                              : 'Phi',
        txtSymbol_chi                              : 'Chi',
        txtSymbol_psi                              : 'Psi',
        txtSymbol_omega                            : 'Omega',

        txtFractionVertical                        : 'Stacked Fraction',
        txtFractionDiagonal                        : 'Skewed Fraction',
        txtFractionHorizontal                      : 'Linear Fraction',
        txtFractionSmall                           : 'Small Fraction',
        txtFractionDifferential_1                  : 'Differential',
        txtFractionDifferential_2                  : 'Differential',
        txtFractionDifferential_3                  : 'Differential',
        txtFractionDifferential_4                  : 'Differential',
        txtFractionPi_2                            : 'Pi Over 2',

        txtScriptSup                               : 'Superscript',
        txtScriptSub                               : 'Subscript',
        txtScriptSubSup                            : 'Subscript-Superscript',
        txtScriptSubSupLeft                        : 'Left Subscript-Superscript',
        txtScriptCustom_1                          : 'Script',
        txtScriptCustom_2                          : 'Script',
        txtScriptCustom_3                          : 'Script',
        txtScriptCustom_4                          : 'Script',

        txtRadicalSqrt                             : 'Square Root',
        txtRadicalRoot_n                           : 'Radical With Degree',
        txtRadicalRoot_2                           : 'Square Root With Degree',
        txtRadicalRoot_3                           : 'Cubic Root',
        txtRadicalCustom_1                         : 'Radical',
        txtRadicalCustom_2                         : 'Radical',

        txtIntegral                                : 'Integral',
        txtIntegralSubSup                          : 'Integral',
        txtIntegralCenterSubSup                    : 'Integral',
        txtIntegralDouble                          : 'Double Integral',
        txtIntegralDoubleSubSup                    : 'Double Integral',
        txtIntegralDoubleCenterSubSup              : 'Double Integral',
        txtIntegralTriple                          : 'Triple Integral',
        txtIntegralTripleSubSup                    : 'Triple Integral',
        txtIntegralTripleCenterSubSup              : 'Triple Integral',
        txtIntegralOriented                        : 'Contour Integral',
        txtIntegralOrientedSubSup                  : 'Contour Integral',
        txtIntegralOrientedCenterSubSup            : 'Contour Integral',
        txtIntegralOrientedDouble                  : 'Surface Integral',
        txtIntegralOrientedDoubleSubSup            : 'Surface Integral',
        txtIntegralOrientedDoubleCenterSubSup      : 'Surface Integral',
        txtIntegralOrientedTriple                  : 'Volume Integral',
        txtIntegralOrientedTripleSubSup            : 'Volume Integral',
        txtIntegralOrientedTripleCenterSubSup      : 'Volume Integral',
        txtIntegral_dx                             : 'Differential x',
        txtIntegral_dy                             : 'Differential y',
        txtIntegral_dtheta                         : 'Differential theta',

        txtLargeOperator_Sum                       : 'Summation',
        txtLargeOperator_Sum_CenterSubSup          : 'Summation',
        txtLargeOperator_Sum_SubSup                : 'Summation',
        txtLargeOperator_Sum_CenterSub             : 'Summation',
        txtLargeOperator_Sum_Sub                   : 'Summation',
        txtLargeOperator_Prod                      : 'Product',
        txtLargeOperator_Prod_CenterSubSup         : 'Product',
        txtLargeOperator_Prod_SubSup               : 'Product',
        txtLargeOperator_Prod_CenterSub            : 'Product',
        txtLargeOperator_Prod_Sub                  : 'Product',
        txtLargeOperator_CoProd                    : 'Co-Product',
        txtLargeOperator_CoProd_CenterSubSup       : 'Co-Product',
        txtLargeOperator_CoProd_SubSup             : 'Co-Product',
        txtLargeOperator_CoProd_CenterSub          : 'Co-Product',
        txtLargeOperator_CoProd_Sub                : 'Co-Product',
        txtLargeOperator_Union                     : 'Union',
        txtLargeOperator_Union_CenterSubSup        : 'Union',
        txtLargeOperator_Union_SubSup              : 'Union',
        txtLargeOperator_Union_CenterSub           : 'Union',
        txtLargeOperator_Union_Sub                 : 'Union',
        txtLargeOperator_Intersection              : 'Intersection',
        txtLargeOperator_Intersection_CenterSubSup : 'Intersection',
        txtLargeOperator_Intersection_SubSup       : 'Intersection',
        txtLargeOperator_Intersection_CenterSub    : 'Intersection',
        txtLargeOperator_Intersection_Sub          : 'Intersection',
        txtLargeOperator_Disjunction               : 'Vee',
        txtLargeOperator_Disjunction_CenterSubSup  : 'Vee',
        txtLargeOperator_Disjunction_SubSup        : 'Vee',
        txtLargeOperator_Disjunction_CenterSub     : 'Vee',
        txtLargeOperator_Disjunction_Sub           : 'Vee',
        txtLargeOperator_Conjunction               : 'Wedge',
        txtLargeOperator_Conjunction_CenterSubSup  : 'Wedge',
        txtLargeOperator_Conjunction_SubSup        : 'Wedge',
        txtLargeOperator_Conjunction_CenterSub     : 'Wedge',
        txtLargeOperator_Conjunction_Sub           : 'Wedge',
        txtLargeOperator_Custom_1                  : 'Summation',
        txtLargeOperator_Custom_2                  : 'Summation',
        txtLargeOperator_Custom_3                  : 'Summation',
        txtLargeOperator_Custom_4                  : 'Product',
        txtLargeOperator_Custom_5                  : 'Union',

        txtBracket_Round                           : 'Brackets',
        txtBracket_Square                          : 'Brackets',
        txtBracket_Curve                           : 'Brackets',
        txtBracket_Angle                           : 'Brackets',
        txtBracket_LowLim                          : 'Brackets',
        txtBracket_UppLim                          : 'Brackets',
        txtBracket_Line                            : 'Brackets',
        txtBracket_LineDouble                      : 'Brackets',
        txtBracket_Square_OpenOpen                 : 'Brackets',
        txtBracket_Square_CloseClose               : 'Brackets',
        txtBracket_Square_CloseOpen                : 'Brackets',
        txtBracket_SquareDouble                    : 'Brackets',

        txtBracket_Round_Delimiter_2               : 'Brackets with Separators',
        txtBracket_Curve_Delimiter_2               : 'Brackets with Separators',
        txtBracket_Angle_Delimiter_2               : 'Brackets with Separators',
        txtBracket_Angle_Delimiter_3               : 'Brackets with Separators',
        txtBracket_Round_OpenNone                  : 'Single Bracket',
        txtBracket_Round_NoneOpen                  : 'Single Bracket',
        txtBracket_Square_OpenNone                 : 'Single Bracket',
        txtBracket_Square_NoneOpen                 : 'Single Bracket',
        txtBracket_Curve_OpenNone                  : 'Single Bracket',
        txtBracket_Curve_NoneOpen                  : 'Single Bracket',
        txtBracket_Angle_OpenNone                  : 'Single Bracket',
        txtBracket_Angle_NoneOpen                  : 'Single Bracket',
        txtBracket_LowLim_OpenNone                 : 'Single Bracket',
        txtBracket_LowLim_NoneNone                 : 'Single Bracket',
        txtBracket_UppLim_OpenNone                 : 'Single Bracket',
        txtBracket_UppLim_NoneOpen                 : 'Single Bracket',
        txtBracket_Line_OpenNone                   : 'Single Bracket',
        txtBracket_Line_NoneOpen                   : 'Single Bracket',
        txtBracket_LineDouble_OpenNone             : 'Single Bracket',
        txtBracket_LineDouble_NoneOpen             : 'Single Bracket',
        txtBracket_SquareDouble_OpenNone           : 'Single Bracket',
        txtBracket_SquareDouble_NoneOpen           : 'Single Bracket',
        txtBracket_Custom_1                        : 'Case (Two Conditions)',
        txtBracket_Custom_2                        : 'Cases (Three Conditions)',
        txtBracket_Custom_3                        : 'Stack Object',
        txtBracket_Custom_4                        : 'Stack Object',
        txtBracket_Custom_5                        : 'Cases Example',
        txtBracket_Custom_6                        : 'Binomial Coefficient',
        txtBracket_Custom_7                        : 'Binomial Coefficient',

        txtFunction_Sin                            : 'Sine Function',
        txtFunction_Cos                            : 'Cosine Function',
        txtFunction_Tan                            : 'Tangent Function',
        txtFunction_Csc                            : 'Cosecant Function',
        txtFunction_Sec                            : 'Secant Function',
        txtFunction_Cot                            : 'Cotangent Function',
        txtFunction_1_Sin                          : 'Inverse Sine Function',
        txtFunction_1_Cos                          : 'Inverse Cosine Function',
        txtFunction_1_Tan                          : 'Inverse Tangent Function',
        txtFunction_1_Csc                          : 'Inverse Cosecant Function',
        txtFunction_1_Sec                          : 'Inverse Secant Function',
        txtFunction_1_Cot                          : 'Inverse Cotangent Function',
        txtFunction_Sinh                           : 'Hyperbolic Sine Function',
        txtFunction_Cosh                           : 'Hyperbolic Cosine Function',
        txtFunction_Tanh                           : 'Hyperbolic Tangent Function',
        txtFunction_Csch                           : 'Hyperbolic Cosecant Function',
        txtFunction_Sech                           : 'Hyperbolic Secant Function',
        txtFunction_Coth                           : 'Hyperbolic Cotangent Function',
        txtFunction_1_Sinh                         : 'Hyperbolic Inverse Sine Function',
        txtFunction_1_Cosh                         : 'Hyperbolic Inverse Cosine Function',
        txtFunction_1_Tanh                         : 'Hyperbolic Inverse Tangent Function',
        txtFunction_1_Csch                         : 'Hyperbolic Inverse Cosecant Function',
        txtFunction_1_Sech                         : 'Hyperbolic Inverse Secant Function',
        txtFunction_1_Coth                         : 'Hyperbolic Inverse Cotangent Function',
        txtFunction_Custom_1                       : 'Sine theta',
        txtFunction_Custom_2                       : 'Cos 2x',
        txtFunction_Custom_3                       : 'Tangent formula',

        txtAccent_Dot                              : 'Dot',
        txtAccent_DDot                             : 'Double Dot',
        txtAccent_DDDot                            : 'Triple Dot',
        txtAccent_Hat                              : 'Hat',
        txtAccent_Check                            : 'Check',
        txtAccent_Accent                           : 'Acute',
        txtAccent_Grave                            : 'Grave',
        txtAccent_Smile                            : 'Breve',
        txtAccent_Tilde                            : 'Tilde',
        txtAccent_Bar                              : 'Bar',
        txtAccent_DoubleBar                        : 'Double Overbar',
        txtAccent_CurveBracketTop                  : 'Overbrace',
        txtAccent_CurveBracketBot                  : 'Underbrace',
        txtAccent_GroupTop                         : 'Grouping Character Above',
        txtAccent_GroupBot                         : 'Grouping Character Below',
        txtAccent_ArrowL                           : 'Leftwards Arrow Above',
        txtAccent_ArrowR                           : 'Rightwards Arrow Above',
        txtAccent_ArrowD                           : 'Right-Left Arrow Above',
        txtAccent_HarpoonL                         : 'Leftwards Harpoon Above',
        txtAccent_HarpoonR                         : 'Rightwards Harpoon Above',
        txtAccent_BorderBox                        : 'Boxed Formula (With Placeholder)',
        txtAccent_BorderBoxCustom                  : 'Boxed Formula (Example)',
        txtAccent_BarTop                           : 'Overbar',
        txtAccent_BarBot                           : 'Underbar',
        txtAccent_Custom_1                         : 'Vector A',
        txtAccent_Custom_2                         : 'ABC With Overbar',
        txtAccent_Custom_3                         : 'x XOR y With Overbar',

        txtLimitLog_LogBase                        : 'Logarithm',
        txtLimitLog_Log                            : 'Logarithm',
        txtLimitLog_Lim                            : 'Limit',
        txtLimitLog_Min                            : 'Minimum',
        txtLimitLog_Max                            : 'Maximum',
        txtLimitLog_Ln                             : 'Natural Logarithm',
        txtLimitLog_Custom_1                       : 'Limit Example',
        txtLimitLog_Custom_2                       : 'Maximum Example',

        txtOperator_ColonEquals                    : 'Colon Equal',
        txtOperator_EqualsEquals                   : 'Equal Equal',
        txtOperator_PlusEquals                     : 'Plus Equal',
        txtOperator_MinusEquals                    : 'Minus Equal',
        txtOperator_Definition                     : 'Equal to By Definition',
        txtOperator_UnitOfMeasure                  : 'Measured By',
        txtOperator_DeltaEquals                    : 'Delta Equal To',
        txtOperator_ArrowL_Top                     : 'Leftwards Arrow Above',
        txtOperator_ArrowR_Top                     : 'Rightwards Arrow Above',
        txtOperator_ArrowL_Bot                     : 'Leftwards Arrow Below',
        txtOperator_ArrowR_Bot                     : 'Rightwards Arrow Below',
        txtOperator_DoubleArrowL_Top               : 'Leftwards Arrow Above',
        txtOperator_DoubleArrowR_Top               : 'Rightwards Arrow Above',
        txtOperator_DoubleArrowL_Bot               : 'Leftwards Arrow Below',
        txtOperator_DoubleArrowR_Bot               : 'Rightwards Arrow Below',
        txtOperator_ArrowD_Top                     : 'Right-Left Arrow Above',
        txtOperator_ArrowD_Bot                     : 'Right-Left Arrow Above',
        txtOperator_DoubleArrowD_Top               : 'Right-Left Arrow Below',
        txtOperator_DoubleArrowD_Bot               : 'Right-Left Arrow Below',
        txtOperator_Custom_1                       : 'Yileds',
        txtOperator_Custom_2                       : 'Delta Yields',

        txtMatrix_1_2                              : '1x2 Empty Matrix',
        txtMatrix_2_1                              : '2x1 Empty Matrix',
        txtMatrix_1_3                              : '1x3 Empty Matrix',
        txtMatrix_3_1                              : '3x1 Empty Matrix',
        txtMatrix_2_2                              : '2x2 Empty Matrix',
        txtMatrix_2_3                              : '2x3 Empty Matrix',
        txtMatrix_3_2                              : '3x2 Empty Matrix',
        txtMatrix_3_3                              : '3x3 Empty Matrix',
        txtMatrix_Dots_Center                      : 'Midline Dots',
        txtMatrix_Dots_Baseline                    : 'Baseline Dots',
        txtMatrix_Dots_Vertical                    : 'Vertical Dots',
        txtMatrix_Dots_Diagonal                    : 'Diagonal Dots',
        txtMatrix_Identity_2                       : '2x2 Identity Matrix',
        txtMatrix_Identity_2_NoZeros               : '3x3 Identity Matrix',
        txtMatrix_Identity_3                       : '3x3 Identity Matrix',
        txtMatrix_Identity_3_NoZeros               : '3x3 Identity Matrix',
        txtMatrix_2_2_RoundBracket                 : 'Empty Matrix with Brackets',
        txtMatrix_2_2_SquareBracket                : 'Empty Matrix with Brackets',
        txtMatrix_2_2_LineBracket                  : 'Empty Matrix with Brackets',
        txtMatrix_2_2_DLineBracket                 : 'Empty Matrix with Brackets',
        txtMatrix_Flat_Round                       : 'Sparse Matrix',
        txtMatrix_Flat_Square                      : 'Sparse Matrix',
        txtExpandSort: 'The data next to the selection will not be sorted. Do you want to expand the selection to include the adjacent data or continue with sorting the currently selected cells only?',
        txtExpand: 'Expand and sort',
        txtSorting: 'Sorting',
        txtSortSelected: 'Sort selected',
        textLongOperation: 'Long operation',
        warnLongOperation: 'The operation you are about to perform might take rather much time to complete.<br>Are you sure you want to continue?',
        txtInvalidRange: 'ERROR! Invalid cells range',
        errorMaxRows: 'ERROR! The maximum number of data series per chart is 255.',
        errorStockChart: 'Incorrect row order. To build a stock chart place the data on the sheet in the following order:<br> opening price, max price, min price, closing price.',
        textPivot: 'Pivot Table',
        txtTable_TableStyleMedium: 'Table Style Medium',
        txtTable_TableStyleDark: 'Table Style Dark',
        txtTable_TableStyleLight: 'Table Style Light',
        textInsert: 'Insert'

    }, SSE.Controllers.Toolbar || {}));
});<|MERGE_RESOLUTION|>--- conflicted
+++ resolved
@@ -3135,45 +3135,6 @@
                     compactview = true;
             }
 
-<<<<<<< HEAD
-            setTimeout(function () {
-                me.toolbar.render(_.extend({isCompactView: compactview}, config));
-                if ( config.isEdit ) {
-                    me.toolbar.setMode(config);
-
-                    me.toolbar.btnSave && me.toolbar.btnSave.on('disabled', _.bind(me.onBtnChangeState, me, 'save:disabled'));
-                    me.toolbar.btnUndo && me.toolbar.btnUndo.on('disabled', _.bind(me.onBtnChangeState, me, 'undo:disabled'));
-                    me.toolbar.btnRedo && me.toolbar.btnRedo.on('disabled', _.bind(me.onBtnChangeState, me, 'redo:disabled'));
-                    me.toolbar.btnPrint && me.toolbar.btnPrint.on('disabled', _.bind(me.onBtnChangeState, me, 'print:disabled'));
-                    me.toolbar.setApi(me.api);
-
-                    if ( !config.isEditDiagram && !config.isEditMailMerge ) {
-                        var datatab = me.getApplication().getController('DataTab');
-                        datatab.setApi(me.api).setConfig({toolbar: me});
-
-                        datatab = datatab.getView('DataTab');
-                        Array.prototype.push.apply(me.toolbar.lockControls, datatab.getButtons());
-                        me.toolbar.btnsSortDown = datatab.getButtons('sort-down');
-                        me.toolbar.btnsSortUp = datatab.getButtons('sort-up');
-                        me.toolbar.btnsSetAutofilter = datatab.getButtons('set-filter');
-                        me.toolbar.btnsClearAutofilter = datatab.getButtons('clear-filter');
-
-                        var formulatab = me.getApplication().getController('FormulaDialog');
-                        formulatab.setConfig({toolbar: me});
-                        formulatab = formulatab.getView('FormulaTab');
-                        me.toolbar.btnsFormula = formulatab.getButtons('formula');
-                        Array.prototype.push.apply(me.toolbar.lockControls, formulatab.getButtons());
-
-                        if ( !config.isOffline ) {
-                            tab = {action: 'pivot', caption: me.textPivot};
-                            var pivottab = me.getApplication().getController('PivotTable');
-                            $panel = pivottab.createToolbarPanel();
-                            if ($panel) {
-                                me.toolbar.addTab(tab, $panel, 5);
-                                me.toolbar.setVisible('pivot', true);
-                                Array.prototype.push.apply(me.toolbar.lockControls, pivottab.getView('PivotTable').getButtons());
-                            }
-=======
             me.toolbar.render(_.extend({isCompactView: compactview}, config));
 
             if ( !config.isEditDiagram && !config.isEditMailMerge ) {
@@ -3211,12 +3172,13 @@
                     Array.prototype.push.apply(me.toolbar.lockControls, formulatab.getButtons());
 
                     if ( !config.isOffline ) {
-                        var tab = {action: 'pivot', caption: me.textPivot};
-                        var $panel = me.getApplication().getController('PivotTable').createToolbarPanel();
+                        tab = {action: 'pivot', caption: me.textPivot};
+                        var pivottab = me.getApplication().getController('PivotTable');
+                        $panel = pivottab.createToolbarPanel();
                         if ($panel) {
                             me.toolbar.addTab(tab, $panel, 5);
                             me.toolbar.setVisible('pivot', true);
->>>>>>> f7d5b19d
+                            Array.prototype.push.apply(me.toolbar.lockControls, pivottab.getView('PivotTable').getButtons());
                         }
                     }
 
