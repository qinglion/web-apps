/*
 *
 * (c) Copyright Ascensio System SIA 2010-2019
 *
 * This program is a free software product. You can redistribute it and/or
 * modify it under the terms of the GNU Affero General Public License (AGPL)
 * version 3 as published by the Free Software Foundation. In accordance with
 * Section 7(a) of the GNU AGPL its Section 15 shall be amended to the effect
 * that Ascensio System SIA expressly excludes the warranty of non-infringement
 * of any third-party rights.
 *
 * This program is distributed WITHOUT ANY WARRANTY; without even the implied
 * warranty of MERCHANTABILITY or FITNESS FOR A PARTICULAR  PURPOSE. For
 * details, see the GNU AGPL at: http://www.gnu.org/licenses/agpl-3.0.html
 *
 * You can contact Ascensio System SIA at 20A-12 Ernesta Birznieka-Upisha
 * street, Riga, Latvia, EU, LV-1050.
 *
 * The  interactive user interfaces in modified source and object code versions
 * of the Program must display Appropriate Legal Notices, as required under
 * Section 5 of the GNU AGPL version 3.
 *
 * Pursuant to Section 7(b) of the License you must retain the original Product
 * logo when distributing the program. Pursuant to Section 7(e) we decline to
 * grant you any rights under trademark law for use of our trademarks.
 *
 * All the Product's GUI elements, including illustrations and icon sets, as
 * well as technical writing content are licensed under the terms of the
 * Creative Commons Attribution-ShareAlike 4.0 International. See the License
 * terms at http://creativecommons.org/licenses/by-sa/4.0/legalcode
 *
*/
/**
 *    Main.js
 *
 *    Main controller
 *
 *    Created by Maxim Kadushkin on 24 March 2014
 *    Copyright (c) 2018 Ascensio System SIA. All rights reserved.
 *
 */

define([
    'core',
    'irregularstack',
    'common/main/lib/component/Window',
    'common/main/lib/component/LoadMask',
    'common/main/lib/component/Tooltip',
    'common/main/lib/controller/Fonts',
    'common/main/lib/collection/TextArt',
    'common/main/lib/view/OpenDialog',
    'common/main/lib/view/UserNameDialog',
    'common/main/lib/util/LanguageInfo',
    'common/main/lib/util/LocalStorage',
    'spreadsheeteditor/main/app/collection/ShapeGroups',
    'spreadsheeteditor/main/app/collection/TableTemplates',
    'spreadsheeteditor/main/app/collection/EquationGroups',
    'spreadsheeteditor/main/app/collection/ConditionalFormatIcons',
    'spreadsheeteditor/main/app/controller/FormulaDialog'
], function () {
    'use strict';

    SSE.Controllers.Main = Backbone.Controller.extend(_.extend((function() {
        var InitApplication = -254;
        var ApplyEditRights = -255;
        var LoadingDocument = -256;

        var mapCustomizationElements = {
            about: 'button#left-btn-about',
            feedback: 'button#left-btn-support',
            goback: '#fm-btn-back > a, #header-back > div'
        };

        var mapCustomizationExtElements = {
            toolbar: '#viewport #toolbar',
            leftMenu: '#viewport #left-menu, #viewport #id-toolbar-full-placeholder-btn-settings, #viewport #id-toolbar-short-placeholder-btn-settings',
            rightMenu: '#viewport #right-menu',
            statusBar: '#statusbar'
        };

        Common.localStorage.setId('table');
        Common.localStorage.setKeysFilter('sse-,asc.table');
        Common.localStorage.sync();

        return {
            models: [],
            collections: [
                'ShapeGroups',
                'EquationGroups',
                'TableTemplates',
                'ConditionalFormatIcons',
                'ConditionalFormatIconsPresets',
                'Common.Collections.TextArt'
            ],
            views: [],

            initialize: function() {
                this.addListeners({
                    'FileMenu': {
                        'settings:apply': _.bind(this.applySettings, this)
                    },
                    'Common.Views.ReviewChanges': {
                        'settings:apply': _.bind(this.applySettings, this)
                    }
                });

                var me = this,
                    styleNames = ['Normal', 'Neutral', 'Bad', 'Good', 'Input', 'Output', 'Calculation', 'Check Cell', 'Explanatory Text', 'Note', 'Linked Cell', 'Warning Text',
                        'Heading 1', 'Heading 2', 'Heading 3', 'Heading 4', 'Title', 'Total', 'Currency', 'Percent', 'Comma'],
                    translate = {
                        'Series': this.txtSeries,
                        'Diagram Title': this.txtDiagramTitle,
                        'X Axis': this.txtXAxis,
                        'Y Axis': this.txtYAxis,
                        'Your text here': this.txtArt,
                        'Table': this.txtTable,
                        'Print_Area': this.txtPrintArea,
                        'Confidential': this.txtConfidential,
                        'Prepared by ': this.txtPreparedBy + ' ',
                        'Page': this.txtPage,
                        'Page %1 of %2': this.txtPageOf,
                        'Pages': this.txtPages,
                        'Date': this.txtDate,
                        'Time': this.txtTime,
                        'Tab': this.txtTab,
                        'File': this.txtFile,
                        'Column': this.txtColumn,
                        'Row': this.txtRow,
                        '%1 of %2': this.txtByField,
                        '(All)': this.txtAll,
                        'Values': this.txtValues,
                        'Grand Total': this.txtGrandTotal,
                        'Row Labels': this.txtRowLbls,
                        'Column Labels': this.txtColLbls,
                        'Multi-Select (Alt+S)': this.txtMultiSelect,
                        'Clear Filter (Alt+C)':  this.txtClearFilter,
                        '(blank)': this.txtBlank,
                        'Group': this.txtGroup,
                        'Seconds': this.txtSeconds,
                        'Minutes': this.txtMinutes,
                        'Hours': this.txtHours,
                        'Days': this.txtDays,
                        'Months': this.txtMonths,
                        'Quarters': this.txtQuarters,
                        'Years': this.txtYears
                    };

                styleNames.forEach(function(item){
                    translate[item] = me['txtStyle_' + item.replace(/ /g, '_')] || item;
                });
                translate['Currency [0]'] = me.txtStyle_Currency + ' [0]';
                translate['Comma [0]'] = me.txtStyle_Comma + ' [0]';

                for (var i=1; i<7; i++) {
                    translate['Accent'+i] = me.txtAccent + i;
                    translate['20% - Accent'+i] = '20% - ' + me.txtAccent + i;
                    translate['40% - Accent'+i] = '40% - ' + me.txtAccent + i;
                    translate['60% - Accent'+i] = '60% - ' + me.txtAccent + i;
                }
                me.translationTable = translate;
            },

            onLaunch: function() {
//                $(document.body).css('position', 'absolute');
                var me = this;

                this._state = {isDisconnected: false, usersCount: 1, fastCoauth: true, lostEditingRights: false, licenseType: false, isDocModified: false};

                if (!Common.Utils.isBrowserSupported()){
                    Common.Utils.showBrowserRestriction();
                    Common.Gateway.reportError(undefined, this.unsupportedBrowserErrorText);
                    return;
                } else {
//                    this.getViewport().getEl().on('keypress', this.lockEscapeKey, this);
//                    viewport.applicationUI.setVisible(true);
                }

                // Initialize api
                this.api = this.getApplication().getController('Viewport').getApi();

                Common.UI.FocusManager.init();
                Common.UI.Themes.init(this.api);

                var value = Common.localStorage.getBool("sse-settings-cachemode", true);
                Common.Utils.InternalSettings.set("sse-settings-cachemode", value);
                this.api.asc_setDefaultBlitMode(!!value);

                value = Common.localStorage.getItem("sse-settings-fontrender");
                if (value===null) value = '3';
                Common.Utils.InternalSettings.set("sse-settings-fontrender", value);
                this.api.asc_setFontRenderingMode(parseInt(value));

                this.api.asc_registerCallback('asc_onOpenDocumentProgress',  _.bind(this.onOpenDocument, this));
                this.api.asc_registerCallback('asc_onEndAction',             _.bind(this.onLongActionEnd, this));
                this.api.asc_registerCallback('asc_onError',                 _.bind(this.onError, this));
                this.api.asc_registerCallback('asc_onCoAuthoringDisconnect', _.bind(this.onCoAuthoringDisconnect, this));
                this.api.asc_registerCallback('asc_onAdvancedOptions',       _.bind(this.onAdvancedOptions, this));
                this.api.asc_registerCallback('asc_onDocumentUpdateVersion', _.bind(this.onUpdateVersion, this));
                this.api.asc_registerCallback('asc_onServerVersion',         _.bind(this.onServerVersion, this));
                this.api.asc_registerCallback('asc_onDocumentName',          _.bind(this.onDocumentName, this));
                this.api.asc_registerCallback('asc_onPrintUrl',              _.bind(this.onPrintUrl, this));
                this.api.asc_registerCallback('asc_onMeta',                  _.bind(this.onMeta, this));
                this.api.asc_registerCallback('asc_onSpellCheckInit',        _.bind(this.loadLanguages, this));
                Common.NotificationCenter.on('api:disconnect',               _.bind(this.onCoAuthoringDisconnect, this));
                Common.NotificationCenter.on('goback',                       _.bind(this.goBack, this));
                Common.NotificationCenter.on('namedrange:locked',            _.bind(this.onNamedRangeLocked, this));
                Common.NotificationCenter.on('download:cancel',              _.bind(this.onDownloadCancel, this));
                Common.NotificationCenter.on('download:advanced',            _.bind(this.onAdvancedOptions, this));
                Common.NotificationCenter.on('showmessage',                  _.bind(this.onExternalMessage, this));
                Common.NotificationCenter.on('markfavorite',                    _.bind(this.markFavorite, this));

                this.stackLongActions = new Common.IrregularStack({
                    strongCompare   : this._compareActionStrong,
                    weakCompare     : this._compareActionWeak
                });

                this.stackLongActions.push({id: InitApplication, type: Asc.c_oAscAsyncActionType.BlockInteraction});

                this.isShowOpenDialog = false;

                // Initialize api gateway
                this.editorConfig = {};
                Common.Gateway.on('init', _.bind(this.loadConfig, this));
                Common.Gateway.on('showmessage', _.bind(this.onExternalMessage, this));
                Common.Gateway.on('opendocument', _.bind(this.loadDocument, this));
                Common.Gateway.on('internalcommand', _.bind(this.onInternalCommand, this));
                Common.Gateway.appReady();

                this.getApplication().getController('Viewport').setApi(this.api);

                // Syncronize focus with api
                $(document.body).on('focus', 'input, textarea:not(#ce-cell-content)', function(e) {
                    if (me.isAppDisabled === true) return;

                    if (e && e.target && !/area_id/.test(e.target.id)) {
                        if (/msg-reply/.test(e.target.className))
                            me.dontCloseDummyComment = true;
                        else if (/textarea-control/.test(e.target.className))
                            me.inTextareaControl = true;
                        else if (!Common.Utils.ModalWindow.isVisible() && /form-control/.test(e.target.className))
                            me.inFormControl = true;
                    }
                });

                $(document.body).on('blur', 'input, textarea', function(e) {
                    if (me.isAppDisabled === true || me.isFrameClosed) return;

                    if ((!Common.Utils.ModalWindow.isVisible() || $('.asc-window.enable-key-events:visible').length>0) && !(me.loadMask && me.loadMask.isVisible())) {
                        if (/form-control/.test(e.target.className))
                            me.inFormControl = false;
                        if (me.getApplication().getController('LeftMenu').getView('LeftMenu').getMenu('file').isVisible())
                            return;
                        if (!e.relatedTarget ||
                            !/area_id/.test(e.target.id)
                            && !(e.target.localName == 'input' && $(e.target).parent().find(e.relatedTarget).length>0) /* Check if focus in combobox goes from input to it's menu button or menu items, or from comment editing area to Ok/Cancel button */
                            && !(e.target.localName == 'textarea' && $(e.target).closest('.asc-window').find('.dropdown-menu').find(e.relatedTarget).length>0) /* Check if focus in comment goes from textarea to it's email menu */
                            && (e.relatedTarget.localName != 'input' || !/form-control/.test(e.relatedTarget.className)) /* Check if focus goes to text input with class "form-control" */
                            && (e.relatedTarget.localName != 'textarea' || /area_id/.test(e.relatedTarget.id))) /* Check if focus goes to textarea, but not to "area_id" */ {
                            if (Common.Utils.isIE && e.originalEvent && e.originalEvent.target && /area_id/.test(e.originalEvent.target.id) && (e.originalEvent.target === e.originalEvent.srcElement))
                                return;
                            me.api.asc_enableKeyEvents(true);
                            if (/msg-reply/.test(e.target.className))
                                me.dontCloseDummyComment = false;
                            else if (/textarea-control/.test(e.target.className))
                                me.inTextareaControl = false;
                        }
                    }
                }).on('dragover', function(e) {
                    var event = e.originalEvent;
                    if (event.target && $(event.target).closest('#editor_sdk').length<1 && !($(event.target).is('#statusbar_bottom') || $.contains($('#statusbar_bottom'), $(event.target))) ) {
                        event.preventDefault();
                        event.dataTransfer.dropEffect ="none";
                        return false;
                    }
                }).on('dragstart', function(e) {
                    var event = e.originalEvent;
                    if (event.target ) {
                        var target = $(event.target);
                        if (target.closest('.combobox').length>0 || target.closest('.dropdown-menu').length>0 ||
                            target.closest('.ribtab').length>0 || target.closest('.combo-dataview').length>0) {
                            event.preventDefault();
                        }
                    }
                });

                Common.NotificationCenter.on({
                    'modal:show': function(e){
                        Common.Utils.ModalWindow.show();
                        me.api.asc_enableKeyEvents(false);
                    },
                    'modal:close': function(dlg) {
                        Common.Utils.ModalWindow.close();
                        if (!Common.Utils.ModalWindow.isVisible())
                            me.api.asc_enableKeyEvents(true);
                    },
                    'modal:hide': function(dlg) {
                        Common.Utils.ModalWindow.close();
                        if (!Common.Utils.ModalWindow.isVisible())
                            me.api.asc_enableKeyEvents(true);
                    },
                    'dataview:focus': function(e){
                    },
                    'dataview:blur': function(e){
                        if (!Common.Utils.ModalWindow.isVisible()) {
                            me.api.asc_enableKeyEvents(true);
                        }
                    },
                    'menu:show': function(e){
                    },
                    'menu:hide': function(menu, isFromInputControl){
                        if (!Common.Utils.ModalWindow.isVisible() && (!menu || !menu.cmpEl.hasClass('from-cell-edit')) && !isFromInputControl) {
                            me.api.asc_InputClearKeyboardElement();
                            me.api.asc_enableKeyEvents(true);
                        }
                    },
                    'edit:complete': _.bind(this.onEditComplete, this),
                    'settings:unitschanged':_.bind(this.unitsChanged, this)
                });

                this.initNames();
//                this.recognizeBrowser();
                Common.util.Shortcuts.delegateShortcuts({
                    shortcuts: {
                        'command+s,ctrl+s,command+p,ctrl+p,command+k,ctrl+k,command+d,ctrl+d': _.bind(function (e) {
                            e.preventDefault();
                            e.stopPropagation();
                        }, this)
                    }
                });

                me.defaultTitleText = '{{APP_TITLE_TEXT}}';
                me.warnNoLicense  = me.warnNoLicense.replace(/%1/g, '{{COMPANY_NAME}}');
                me.warnNoLicenseUsers = me.warnNoLicenseUsers.replace(/%1/g, '{{COMPANY_NAME}}');
                me.textNoLicenseTitle = me.textNoLicenseTitle.replace(/%1/g, '{{COMPANY_NAME}}');
                me.warnLicenseExceeded = me.warnLicenseExceeded.replace(/%1/g, '{{COMPANY_NAME}}');
                me.warnLicenseUsersExceeded = me.warnLicenseUsersExceeded.replace(/%1/g, '{{COMPANY_NAME}}');
            },

            loadConfig: function(data) {
                this.editorConfig = $.extend(this.editorConfig, data.config);

                this.appOptions                 = {};

                this.appOptions.customization   = this.editorConfig.customization;
                this.appOptions.canRenameAnonymous = !((typeof (this.appOptions.customization) == 'object') && (typeof (this.appOptions.customization.anonymous) == 'object') && (this.appOptions.customization.anonymous.request===false));
                this.appOptions.guestName = (typeof (this.appOptions.customization) == 'object') && (typeof (this.appOptions.customization.anonymous) == 'object') &&
                                            (typeof (this.appOptions.customization.anonymous.label) == 'string') && this.appOptions.customization.anonymous.label.trim()!=='' ?
                                            Common.Utils.String.htmlEncode(this.appOptions.customization.anonymous.label) : this.textGuest;
                var value;
                if (this.appOptions.canRenameAnonymous) {
                    value = Common.localStorage.getItem("guest-username");
                    Common.Utils.InternalSettings.set("guest-username", value);
                    Common.Utils.InternalSettings.set("save-guest-username", !!value);
                }
                this.editorConfig.user          =
                this.appOptions.user            = Common.Utils.fillUserInfo(this.editorConfig.user, this.editorConfig.lang, value ? (value + ' (' + this.appOptions.guestName + ')' ) : this.textAnonymous);
                this.appOptions.isDesktopApp    = this.editorConfig.targetApp == 'desktop';
                this.appOptions.canCreateNew    = this.editorConfig.canRequestCreateNew || !_.isEmpty(this.editorConfig.createUrl);
                this.appOptions.canOpenRecent   = this.editorConfig.recent !== undefined && !this.appOptions.isDesktopApp;
                this.appOptions.templates       = this.editorConfig.templates;
                this.appOptions.recent          = this.editorConfig.recent;
                this.appOptions.createUrl       = this.editorConfig.createUrl;
                this.appOptions.canRequestCreateNew = this.editorConfig.canRequestCreateNew;
                this.appOptions.lang            = this.editorConfig.lang;
                this.appOptions.location        = (typeof (this.editorConfig.location) == 'string') ? this.editorConfig.location.toLowerCase() : '';
                this.appOptions.region          = (typeof (this.editorConfig.region) == 'string') ? this.editorConfig.region.toLowerCase() : this.editorConfig.region;
                this.appOptions.canAutosave     = false;
                this.appOptions.canAnalytics    = false;
                this.appOptions.sharingSettingsUrl = this.editorConfig.sharingSettingsUrl;
                this.appOptions.saveAsUrl       = this.editorConfig.saveAsUrl;
                this.appOptions.fileChoiceUrl   = this.editorConfig.fileChoiceUrl;
                this.appOptions.isEditDiagram   = this.editorConfig.mode == 'editdiagram';
                this.appOptions.isEditMailMerge = this.editorConfig.mode == 'editmerge';
                this.appOptions.canRequestClose = this.editorConfig.canRequestClose;
                this.appOptions.canBackToFolder = (this.editorConfig.canBackToFolder!==false) && (typeof (this.editorConfig.customization) == 'object') && (typeof (this.editorConfig.customization.goback) == 'object')
                                                  && (!_.isEmpty(this.editorConfig.customization.goback.url) || this.editorConfig.customization.goback.requestClose && this.appOptions.canRequestClose);
                this.appOptions.canBack         = this.appOptions.canBackToFolder === true;
                this.appOptions.canPlugins      = false;
                this.appOptions.canRequestUsers = this.editorConfig.canRequestUsers;
                this.appOptions.canRequestSendNotify = this.editorConfig.canRequestSendNotify;
                this.appOptions.canRequestSaveAs = this.editorConfig.canRequestSaveAs;
                this.appOptions.canRequestInsertImage = this.editorConfig.canRequestInsertImage;
                this.appOptions.compatibleFeatures = (typeof (this.appOptions.customization) == 'object') && !!this.appOptions.customization.compatibleFeatures;
                this.appOptions.canRequestSharingSettings = this.editorConfig.canRequestSharingSettings;
                this.appOptions.mentionShare = !((typeof (this.appOptions.customization) == 'object') && (this.appOptions.customization.mentionShare==false));
                this.appOptions.canMakeActionLink = this.editorConfig.canMakeActionLink;
                this.appOptions.canFeaturePivot = true;
                this.appOptions.canFeatureViews = !!this.api.asc_isSupportFeature("sheet-views");

                if (this.appOptions.user.guest && this.appOptions.canRenameAnonymous && !this.appOptions.isEditDiagram && !this.appOptions.isEditMailMerge)
                    Common.NotificationCenter.on('user:rename', _.bind(this.showRenameUserDialog, this));

                this.headerView = this.getApplication().getController('Viewport').getView('Common.Views.Header');
                this.headerView.setCanBack(this.appOptions.canBackToFolder === true, (this.appOptions.canBackToFolder) ? this.editorConfig.customization.goback.text : '');

                var reg = Common.localStorage.getItem("sse-settings-reg-settings"),
                    isUseBaseSeparator = Common.localStorage.getBool("sse-settings-use-base-separator", true),
                    decimal = undefined,
                    group = undefined;
                Common.Utils.InternalSettings.set("sse-settings-use-base-separator", isUseBaseSeparator);
                if (!isUseBaseSeparator) {
                    decimal = Common.localStorage.getItem("sse-settings-decimal-separator");
                    group = Common.localStorage.getItem("sse-settings-group-separator");
                }
                if (reg!==null)
                    this.api.asc_setLocale(parseInt(reg), decimal, group);
                else {
                    reg = this.appOptions.region;
                    reg = Common.util.LanguageInfo.getLanguages().hasOwnProperty(reg) ? reg : Common.util.LanguageInfo.getLocalLanguageCode(reg);
                    if (reg!==null)
                        reg = parseInt(reg);
                    else
                        reg = (this.editorConfig.lang) ? parseInt(Common.util.LanguageInfo.getLocalLanguageCode(this.editorConfig.lang)) : 0x0409;
                    this.api.asc_setLocale(reg, decimal, group);
                }
                Common.Utils.InternalSettings.set("sse-config-lang", this.editorConfig.lang);

                value = Common.localStorage.getBool("sse-settings-r1c1");
                Common.Utils.InternalSettings.set("sse-settings-r1c1", value);
                this.api.asc_setR1C1Mode(value);

                if (this.appOptions.location == 'us' || this.appOptions.location == 'ca')
                    Common.Utils.Metric.setDefaultMetric(Common.Utils.Metric.c_MetricUnits.inch);

                if (!( this.editorConfig.customization && ( this.editorConfig.customization.toolbarNoTabs ||
                    (this.editorConfig.targetApp!=='desktop') && (this.editorConfig.customization.loaderName || this.editorConfig.customization.loaderLogo)))) {
                    $('#editor_sdk').append('<div class="doc-placeholder">' + '<div class="columns"></div>'.repeat(2) + '</div>');
                }

                var value = Common.localStorage.getItem("sse-macros-mode");
                if (value === null) {
                    value = this.editorConfig.customization ? this.editorConfig.customization.macrosMode : 'warn';
                    value = (value == 'enable') ? 1 : (value == 'disable' ? 2 : 0);
                } else
                    value = parseInt(value);
                Common.Utils.InternalSettings.set("sse-macros-mode", value);

                this.isFrameClosed = (this.appOptions.isEditDiagram || this.appOptions.isEditMailMerge);
                Common.Controllers.Desktop.init(this.appOptions);
            },

            loadDocument: function(data) {
                this.appOptions.spreadsheet = data.doc;
                this.permissions = {};
                var docInfo = {};

                if (data.doc) {
                    this.permissions = _.extend(this.permissions, data.doc.permissions);

                    var _permissions = $.extend({}, data.doc.permissions),
                        _options = $.extend({}, data.doc.options, this.editorConfig.actionLink || {});

                    var _user = new Asc.asc_CUserInfo();
                    _user.put_Id(this.appOptions.user.id);
                    _user.put_FullName(this.appOptions.user.fullname);

                    docInfo = new Asc.asc_CDocInfo();
                    docInfo.put_Id(data.doc.key);
                    docInfo.put_Url(data.doc.url);
                    docInfo.put_Title(data.doc.title);
                    docInfo.put_Format(data.doc.fileType);
                    docInfo.put_VKey(data.doc.vkey);
                    docInfo.put_Options(_options);
                    docInfo.put_UserInfo(_user);
                    docInfo.put_CallbackUrl(this.editorConfig.callbackUrl);
                    docInfo.put_Token(data.doc.token);
                    docInfo.put_Permissions(_permissions);
                    docInfo.put_EncryptedInfo(this.editorConfig.encryptionKeys);

                    var enable = !this.editorConfig.customization || (this.editorConfig.customization.macros!==false);
                    docInfo.asc_putIsEnabledMacroses(!!enable);
                    enable = !this.editorConfig.customization || (this.editorConfig.customization.plugins!==false);
                    docInfo.asc_putIsEnabledPlugins(!!enable);

                    this.headerView && this.headerView.setDocumentCaption(data.doc.title);
                    Common.Utils.InternalSettings.set("sse-doc-info-key", data.doc.key);
                }

                this.api.asc_registerCallback('asc_onGetEditorPermissions', _.bind(this.onEditorPermissions, this));
                this.api.asc_registerCallback('asc_onLicenseChanged',       _.bind(this.onLicenseChanged, this));
                this.api.asc_registerCallback('asc_onRunAutostartMacroses', _.bind(this.onRunAutostartMacroses, this));
                this.api.asc_setDocInfo(docInfo);
                this.api.asc_getEditorPermissions(this.editorConfig.licenseUrl, this.editorConfig.customerId);
            },

            onProcessSaveResult: function(data) {
                this.api.asc_OnSaveEnd(data.result);
                if (data && data.result === false) {
                    Common.UI.error({
                        title: this.criticalErrorTitle,
                        msg  : _.isEmpty(data.message) ? this.errorProcessSaveResult : data.message
                    });
                }
            },

            onProcessRightsChange: function(data) {
                if (data && data.enabled === false) {
                    var me = this,
                        old_rights = this._state.lostEditingRights;
                    this._state.lostEditingRights = !this._state.lostEditingRights;
                    this.api.asc_coAuthoringDisconnect();
                    Common.NotificationCenter.trigger('collaboration:sharingdeny');
                    Common.NotificationCenter.trigger('api:disconnect');
                    if (!old_rights)
                        Common.UI.warning({
                            title: this.notcriticalErrorTitle,
                            maxwidth: 600,
                            msg  : _.isEmpty(data.message) ? this.warnProcessRightsChange : data.message,
                            callback: function(){
                                me._state.lostEditingRights = false;
                                me.onEditComplete();
                            }
                        });
                }
            },

            onDownloadAs: function(format) {
                if ( !this.appOptions.canDownload) {
                    Common.Gateway.reportError(Asc.c_oAscError.ID.AccessDeny, this.errorAccessDeny);
                    return;
                }

                this._state.isFromGatewayDownloadAs = true;
                var _format = (format && (typeof format == 'string')) ? Asc.c_oAscFileType[ format.toUpperCase() ] : null,
                    _supported = [
                        Asc.c_oAscFileType.XLSX,
                        Asc.c_oAscFileType.ODS,
                        Asc.c_oAscFileType.CSV,
                        Asc.c_oAscFileType.PDF,
                        Asc.c_oAscFileType.PDFA,
                        Asc.c_oAscFileType.XLTX,
                        Asc.c_oAscFileType.OTS
                    ];

                if ( !_format || _supported.indexOf(_format) < 0 )
                    _format = Asc.c_oAscFileType.XLSX;
                if (_format == Asc.c_oAscFileType.PDF || _format == Asc.c_oAscFileType.PDFA)
                    Common.NotificationCenter.trigger('download:settings', this, _format, true);
                else
                    this.api.asc_DownloadAs(new Asc.asc_CDownloadOptions(_format, true));
            },

            onProcessMouse: function(data) {
                if (data.type == 'mouseup') {
                    var editor = document.getElementById('editor_sdk');
                    if (editor) {
                        var rect = editor.getBoundingClientRect();
                        var event = data.event || {};
                        this.api.asc_onMouseUp(event, data.x - rect.left, data.y - rect.top);
                    }
                }
            },

            onRequestClose: function() {
                var me = this;
                if (this.api.asc_isDocumentModified()) {
                    this.api.asc_stopSaving();
                    Common.UI.warning({
                        closable: false,
                        width: 500,
                        title: this.notcriticalErrorTitle,
                        msg: this.leavePageTextOnClose,
                        buttons: ['ok', 'cancel'],
                        primary: 'ok',
                        callback: function(btn) {
                            if (btn == 'ok') {
                                me.api.asc_undoAllChanges();
                                me.api.asc_continueSaving();
                                Common.Gateway.requestClose();
                                // Common.Controllers.Desktop.requestClose();
                            } else
                                me.api.asc_continueSaving();
                        }
                    });
                } else {
                    Common.Gateway.requestClose();
                    // Common.Controllers.Desktop.requestClose();
                }
            },

            goBack: function(current) {
                var me = this;
                if ( !Common.Controllers.Desktop.process('goback') ) {
                    if (me.appOptions.customization.goback.requestClose && me.appOptions.canRequestClose) {
                        me.onRequestClose();
                    } else {
                        var href = me.appOptions.customization.goback.url;
                        if (!current && me.appOptions.customization.goback.blank!==false) {
                            window.open(href, "_blank");
                        } else {
                            parent.location.href = href;
                        }
                    }
                }
            },

            markFavorite: function(favorite) {
                if ( !Common.Controllers.Desktop.process('markfavorite') ) {
                    Common.Gateway.metaChange({
                        favorite: favorite
                    });
                }
            },

            onSetFavorite: function(favorite) {
                this.appOptions.canFavorite && this.headerView && this.headerView.setFavorite(!!favorite);
            },

            onEditComplete: function(cmp, opts) {
                if (opts && opts.restorefocus && this.api.isCEditorFocused) {
                    this.formulaInput.blur();
                    this.formulaInput.focus();
                } else {
                    this.getApplication().getController('DocumentHolder').getView('DocumentHolder').focus();
                    this.api.isCEditorFocused = false;
                }
            },

            onSelectionChanged: function(info){
                if (!this._isChartDataReady && info.asc_getSelectionType() == Asc.c_oAscSelectionType.RangeChart) {
                    this._isChartDataReady = true;
                    Common.Gateway.internalMessage('chartDataReady');
                }
            },

            onLongActionBegin: function(type, id) {
                var action = {id: id, type: type};
                this.stackLongActions.push(action);
                this.setLongActionView(action);
            },

            onLongActionEnd: function(type, id) {
                var action = {id: id, type: type};
                this.stackLongActions.pop(action);

                this.headerView && this.headerView.setDocumentCaption(this.api.asc_getDocumentName());
                this.updateWindowTitle(this.api.asc_isDocumentModified(), true);

                if (type === Asc.c_oAscAsyncActionType.BlockInteraction && id == Asc.c_oAscAsyncAction.Open) {
                    Common.Gateway.internalMessage('documentReady', {});
                    this.onDocumentContentReady();
                }

                action = this.stackLongActions.get({type: Asc.c_oAscAsyncActionType.Information});
                action && this.setLongActionView(action);

                if (id == Asc.c_oAscAsyncAction.Save) {
                    this.toolbarView && this.toolbarView.synchronizeChanges();
                }

                action = this.stackLongActions.get({type: Asc.c_oAscAsyncActionType.BlockInteraction});
                if (action) {
                    this.setLongActionView(action);
                } else {
                    if (this.loadMask) {
                        if (this.loadMask.isVisible() && !this.dontCloseDummyComment && !this.inTextareaControl && !Common.Utils.ModalWindow.isVisible() && !this.inFormControl)
                            this.api.asc_enableKeyEvents(true);
                        this.loadMask.hide();
                    }

                    if (type == Asc.c_oAscAsyncActionType.BlockInteraction && !( (id == Asc.c_oAscAsyncAction['LoadDocumentFonts'] || id == Asc.c_oAscAsyncAction['ApplyChanges']) && (this.dontCloseDummyComment || this.inTextareaControl || Common.Utils.ModalWindow.isVisible() || this.inFormControl) ))
                        this.onEditComplete(this.loadMask, {restorefocus:true});
                }
            },

            setLongActionView: function(action) {
                var title = '';

                switch (action.id) {
                    case Asc.c_oAscAsyncAction.Open:
                        title   = this.openTitleText;
                        break;

                    case Asc.c_oAscAsyncAction.Save:
                        title   = this.saveTitleText;
                        break;

                    case Asc.c_oAscAsyncAction.ForceSaveTimeout:
                        break;

                    case Asc.c_oAscAsyncAction.ForceSaveButton:
                        break;

                    case Asc.c_oAscAsyncAction.LoadDocumentFonts:
                        title   = this.loadFontsTitleText;
                        break;

                    case Asc.c_oAscAsyncAction.LoadDocumentImages:
                        title   = this.loadImagesTitleText;
                        break;

                    case Asc.c_oAscAsyncAction.LoadFont:
                        title   = this.loadFontTitleText;
                        break;

                    case Asc.c_oAscAsyncAction.LoadImage:
                        title   = this.loadImageTitleText;
                        break;

                    case Asc.c_oAscAsyncAction.DownloadAs:
                        title   = this.downloadTitleText;
                        break;

                    case Asc.c_oAscAsyncAction.Print:
                        title   = this.printTitleText;
                        break;

                    case Asc.c_oAscAsyncAction.UploadImage:
                        title   = this.uploadImageTitleText;
                        break;

                    case Asc.c_oAscAsyncAction.Recalc:
                        title   = this.titleRecalcFormulas;
                        break;

                    case Asc.c_oAscAsyncAction.SlowOperation:
                        title   = this.textPleaseWait;
                        break;

                    case Asc.c_oAscAsyncAction['PrepareToSave']:
                        title   = this.savePreparingText;
                        break;

                    case Asc.c_oAscAsyncAction['Waiting']:
                        title   = this.waitText;
                        break;

                    case ApplyEditRights:
                        title   = this.txtEditingMode;
                        break;

                    case LoadingDocument:
                        title   = this.loadingDocumentTitleText;
                        break;
                    default:
                        if (typeof action.id == 'string'){
                            title   = action.id;
                        }
                        break;
                }

                if (action.type == Asc.c_oAscAsyncActionType.BlockInteraction) {
                    !this.loadMask && (this.loadMask = new Common.UI.LoadMask({owner: $('#viewport')}));
                    this.loadMask.setTitle(title);

                    if (!this.isShowOpenDialog) {
                        this.api.asc_enableKeyEvents(false);
                        this.loadMask.show();
                    }
                }
            },

            onApplyEditRights: function(data) {
                if (data && !data.allowed) {
                    Common.UI.info({
                        title: this.requestEditFailedTitleText,
                        msg: data.message || this.requestEditFailedMessageText
                    });
                }
            },

            onDocumentContentReady: function() {
                if (this._isDocReady)
                    return;

                if (this._state.openDlg)
                    this._state.openDlg.close();

                var me = this,
                    value;

                me._isDocReady = true;
                Common.NotificationCenter.trigger('app:ready', this.appOptions);

                me.hidePreloader();
                me.onLongActionEnd(Asc.c_oAscAsyncActionType['BlockInteraction'], LoadingDocument);

                value = (this.appOptions.isEditMailMerge || this.appOptions.isEditDiagram) ? 100 : Common.localStorage.getItem("sse-settings-zoom");
                Common.Utils.InternalSettings.set("sse-settings-zoom", value);
                var zf = (value!==null) ? parseInt(value)/100 : (this.appOptions.customization && this.appOptions.customization.zoom ? parseInt(this.appOptions.customization.zoom)/100 : 1);
                this.api.asc_setZoom(zf>0 ? zf : 1);

                /** coauthoring begin **/
                this.isLiveCommenting = Common.localStorage.getBool("sse-settings-livecomment", true);
                Common.Utils.InternalSettings.set("sse-settings-livecomment", this.isLiveCommenting);
                value = Common.localStorage.getBool("sse-settings-resolvedcomment");
                Common.Utils.InternalSettings.set("sse-settings-resolvedcomment", value);
                this.isLiveCommenting ? this.api.asc_showComments(value) : this.api.asc_hideComments();

                this._state.fastCoauth = Common.Utils.InternalSettings.get("sse-settings-coauthmode");
                this.api.asc_SetFastCollaborative(me._state.fastCoauth);
                this.api.asc_setAutoSaveGap(Common.Utils.InternalSettings.get("sse-settings-autosave"));
                /** coauthoring end **/

                /** spellcheck settings begin **/
                var ignoreUppercase = Common.localStorage.getBool("sse-spellcheck-ignore-uppercase-words", true);
                Common.Utils.InternalSettings.set("sse-spellcheck-ignore-uppercase-words", ignoreUppercase);
                this.api.asc_ignoreUppercase(ignoreUppercase);
                var ignoreNumbers = Common.localStorage.getBool("sse-spellcheck-ignore-numbers-words", true);
                Common.Utils.InternalSettings.set("sse-spellcheck-ignore-numbers-words", ignoreNumbers);
                this.api.asc_ignoreNumbers(ignoreNumbers);
                /** spellcheck settings end **/

                me.api.asc_registerCallback('asc_onStartAction',        _.bind(me.onLongActionBegin, me));
                me.api.asc_registerCallback('asc_onConfirmAction',      _.bind(me.onConfirmAction, me));
                me.api.asc_registerCallback('asc_onActiveSheetChanged', _.bind(me.onActiveSheetChanged, me));
                me.api.asc_registerCallback('asc_onPrint',              _.bind(me.onPrint, me));

                var application = me.getApplication();

                me.headerView.setDocumentCaption(me.api.asc_getDocumentName());
                me.updateWindowTitle(me.api.asc_isDocumentModified(), true);

                var toolbarController           = application.getController('Toolbar'),
                    statusbarController         = application.getController('Statusbar'),
                    documentHolderController    = application.getController('DocumentHolder'),
//                  fontsController             = application.getController('Common.Controllers.Fonts'),
                    rightmenuController         = application.getController('RightMenu'),
                    leftmenuController          = application.getController('LeftMenu'),
                    celleditorController        = application.getController('CellEditor'),
                    statusbarView               = statusbarController.getView('Statusbar'),
                    leftMenuView                = leftmenuController.getView('LeftMenu'),
                    documentHolderView          = documentHolderController.getView('DocumentHolder'),
                    chatController              = application.getController('Common.Controllers.Chat'),
                    pluginsController           = application.getController('Common.Controllers.Plugins'),
                    spellcheckController        = application.getController('Spellcheck');

                leftMenuView.getMenu('file').loadDocument({doc:me.appOptions.spreadsheet});
                leftmenuController.setMode(me.appOptions).createDelayedElements().setApi(me.api);

                 if (!me.appOptions.isEditMailMerge && !me.appOptions.isEditDiagram) {
                     pluginsController.setApi(me.api);
                     this.api && this.api.asc_setFrozenPaneBorderType(Common.localStorage.getBool('sse-freeze-shadow', true) ? Asc.c_oAscFrozenPaneBorderType.shadow : Asc.c_oAscFrozenPaneBorderType.line);
                 }

                leftMenuView.disableMenu('all',false);

                if (!me.appOptions.isEditMailMerge && !me.appOptions.isEditDiagram && me.appOptions.canBranding) {
                    me.getApplication().getController('LeftMenu').leftMenu.getMenu('about').setLicInfo(me.editorConfig.customization);
                }

                documentHolderController.setApi(me.api).loadConfig({config:me.editorConfig});
                chatController.setApi(this.api).setMode(this.appOptions);

                statusbarController.createDelayedElements();
                statusbarController.setApi(me.api);
                documentHolderView.setApi(me.api);

                statusbarView.update();

                this.formulaInput = celleditorController.getView('CellEditor').$el.find('textarea');

                if (me.appOptions.isEdit) {
                    spellcheckController.setApi(me.api).setMode(me.appOptions);

                    if (me.appOptions.canForcesave) {// use asc_setIsForceSaveOnUserSave only when customization->forcesave = true
                        me.appOptions.forcesave = Common.localStorage.getBool("sse-settings-forcesave", me.appOptions.canForcesave);
                        Common.Utils.InternalSettings.set("sse-settings-forcesave", me.appOptions.forcesave);
                        me.api.asc_setIsForceSaveOnUserSave(me.appOptions.forcesave);
                    }

                    value = Common.localStorage.getItem("sse-settings-paste-button");
                    if (value===null) value = '1';
                    Common.Utils.InternalSettings.set("sse-settings-paste-button", parseInt(value));
                    me.api.asc_setVisiblePasteButton(!!parseInt(value));

                    me.loadAutoCorrectSettings();

                    if (me.needToUpdateVersion) {
                        Common.NotificationCenter.trigger('api:disconnect');
                        toolbarController.onApiCoAuthoringDisconnect();
                    }

                    var timer_sl = setInterval(function(){
                        if (window.styles_loaded || me.appOptions.isEditDiagram || me.appOptions.isEditMailMerge) {
                            clearInterval(timer_sl);

                            Common.NotificationCenter.trigger('comments:updatefilter', ['doc', 'sheet' + me.api.asc_getActiveWorksheetId()]);

                            documentHolderView.createDelayedElements();
                            toolbarController.createDelayedElements();
                            me.setLanguages();

                            if (!me.appOptions.isEditMailMerge && !me.appOptions.isEditDiagram) {
                                var shapes = me.api.asc_getPropertyEditorShapes();
                                if (shapes)
                                    me.fillAutoShapes(shapes[0], shapes[1]);

                                me.updateThemeColors();
                                toolbarController.activateControls();
                            }

                            rightmenuController.createDelayedElements();

                            me.api.asc_registerCallback('asc_onDocumentCanSaveChanged',  _.bind(me.onDocumentCanSaveChanged, me));
                            me.api.asc_registerCallback('asc_OnTryUndoInFastCollaborative',_.bind(me.onTryUndoInFastCollaborative, me));
                            me.onDocumentModifiedChanged(me.api.asc_isDocumentModified());

                            var formulasDlgController = application.getController('FormulaDialog');
                            if (formulasDlgController) {
                                formulasDlgController.setMode(me.appOptions).setApi(me.api);
                            }
                            if (me.needToUpdateVersion)
                                toolbarController.onApiCoAuthoringDisconnect();

                            Common.NotificationCenter.trigger('document:ready', 'main');
                            me.applyLicense();
                        }
                    }, 50);
                } else {
                    documentHolderView.createDelayedElementsViewer();
                    Common.NotificationCenter.trigger('document:ready', 'main');
                    if (me.editorConfig.mode !== 'view') // if want to open editor, but viewer is loaded
                        me.applyLicense();
                }
                // TODO bug 43960
                if (!me.appOptions.isEditMailMerge && !me.appOptions.isEditDiagram) {
                    var dummyClass = ~~(1e6*Math.random());
                    $('.toolbar').prepend(Common.Utils.String.format('<div class="lazy-{0} x-huge"><div class="toolbar__icon" style="position: absolute; width: 1px; height: 1px;"></div>', dummyClass));
                    setTimeout(function() { $(Common.Utils.String.format('.toolbar .lazy-{0}', dummyClass)).remove(); }, 10);
                }

                if (me.appOptions.canAnalytics && false)
                    Common.component.Analytics.initialize('UA-12442749-13', 'Spreadsheet Editor');

                Common.Gateway.on('applyeditrights', _.bind(me.onApplyEditRights, me));
                Common.Gateway.on('processsaveresult', _.bind(me.onProcessSaveResult, me));
                Common.Gateway.on('processrightschange', _.bind(me.onProcessRightsChange, me));
                Common.Gateway.on('processmouse', _.bind(me.onProcessMouse, me));
                Common.Gateway.on('downloadas',   _.bind(me.onDownloadAs, me));
                Common.Gateway.on('setfavorite',  _.bind(me.onSetFavorite, me));
                Common.Gateway.on('requestclose', _.bind(me.onRequestClose, me));
                Common.Gateway.sendInfo({mode:me.appOptions.isEdit?'edit':'view'});

                $(document).on('contextmenu', _.bind(me.onContextMenu, me));
//                    me.getViewport().getEl().un('keypress', me.lockEscapeKey, me);

                function checkWarns() {
                    if (!window['AscDesktopEditor']) {
                        var tips = [];
                        Common.Utils.isIE9m && tips.push(me.warnBrowserIE9);

                        if (tips.length) me.showTips(tips);
                    }
                    document.removeEventListener('visibilitychange', checkWarns);
                }

                if (typeof document.hidden !== 'undefined' && document.hidden) {
                    document.addEventListener('visibilitychange', checkWarns);
                } else checkWarns();

                Common.Gateway.documentReady();
                if (this.appOptions.user.guest && this.appOptions.canRenameAnonymous && !this.appOptions.isEditDiagram && !this.appOptions.isEditMailMerge && (Common.Utils.InternalSettings.get("guest-username")===null))
                    this.showRenameUserDialog();

                $('#header-logo').children(0).click(function(e) {
                    e.stopImmediatePropagation();
                    Common.UI.Themes.toggleTheme();
                })
            },

            onLicenseChanged: function(params) {
                if (this.appOptions.isEditDiagram || this.appOptions.isEditMailMerge) return;

                var licType = params.asc_getLicenseType();
                if (licType !== undefined && this.appOptions.canEdit && this.editorConfig.mode !== 'view' &&
                    (licType===Asc.c_oLicenseResult.Connections || licType===Asc.c_oLicenseResult.UsersCount || licType===Asc.c_oLicenseResult.ConnectionsOS || licType===Asc.c_oLicenseResult.UsersCountOS
                    || licType===Asc.c_oLicenseResult.SuccessLimit && (this.appOptions.trialMode & Asc.c_oLicenseMode.Limited) !== 0))
                    this._state.licenseType = licType;

                if (this._isDocReady)
                    this.applyLicense();
            },

            applyLicense: function() {
                if (this._state.licenseType) {
                    var license = this._state.licenseType,
                        buttons = ['ok'],
                        primary = 'ok';
                    if ((this.appOptions.trialMode & Asc.c_oLicenseMode.Limited) !== 0 &&
                        (license===Asc.c_oLicenseResult.SuccessLimit || license===Asc.c_oLicenseResult.ExpiredLimited || this.appOptions.permissionsLicense===Asc.c_oLicenseResult.SuccessLimit)) {
                        (license===Asc.c_oLicenseResult.ExpiredLimited) && this.getApplication().getController('LeftMenu').leftMenu.setLimitMode();// show limited hint
                        license = (license===Asc.c_oLicenseResult.ExpiredLimited) ? this.warnLicenseLimitedNoAccess : this.warnLicenseLimitedRenewed;
                    } else if (license===Asc.c_oLicenseResult.Connections || license===Asc.c_oLicenseResult.UsersCount) {
                        license = (license===Asc.c_oLicenseResult.Connections) ? this.warnLicenseExceeded : this.warnLicenseUsersExceeded;
                    } else {
                        license = (license===Asc.c_oLicenseResult.ConnectionsOS) ? this.warnNoLicense : this.warnNoLicenseUsers;
                        buttons = [{value: 'buynow', caption: this.textBuyNow}, {value: 'contact', caption: this.textContactUs}];
                        primary = 'buynow';
                    }

                    if (this._state.licenseType!==Asc.c_oLicenseResult.SuccessLimit && this.appOptions.isEdit) {
                        this.disableEditing(true);
                        Common.NotificationCenter.trigger('api:disconnect');
                    }

                    var value = Common.localStorage.getItem("sse-license-warning");
                    value = (value!==null) ? parseInt(value) : 0;
                    var now = (new Date).getTime();
                    if (now - value > 86400000) {
                        Common.UI.info({
                            maxwidth: 500,
                            title: this.textNoLicenseTitle,
                            msg  : license,
                            buttons: buttons,
                            primary: primary,
                            callback: function(btn) {
                                Common.localStorage.setItem("sse-license-warning", now);
                                if (btn == 'buynow')
                                    window.open('{{PUBLISHER_URL}}', "_blank");
                                else if (btn == 'contact')
                                    window.open('mailto:{{SALES_EMAIL}}', "_blank");
                            }
                        });
                    }
                } else if (!this.appOptions.isDesktopApp && !this.appOptions.canBrandingExt && !(this.appOptions.isEditDiagram || this.appOptions.isEditMailMerge) &&
                    this.editorConfig && this.editorConfig.customization && (this.editorConfig.customization.loaderName || this.editorConfig.customization.loaderLogo)) {
                    Common.UI.warning({
                        title: this.textPaidFeature,
                        msg  : this.textCustomLoader,
                        buttons: [{value: 'contact', caption: this.textContactUs}, {value: 'close', caption: this.textClose}],
                        primary: 'contact',
                        callback: function(btn) {
                            if (btn == 'contact')
                                window.open('mailto:{{SALES_EMAIL}}', "_blank");
                        }
                    });
                }
            },

            disableEditing: function(disable) {
                var app = this.getApplication();
                if (this.appOptions.canEdit && this.editorConfig.mode !== 'view') {
                    app.getController('RightMenu').getView('RightMenu').clearSelection();
                    app.getController('Toolbar').DisableToolbar(disable);
                }
            },

            onOpenDocument: function(progress) {
                var elem = document.getElementById('loadmask-text');
                var proc = (progress.asc_getCurrentFont() + progress.asc_getCurrentImage())/(progress.asc_getFontsCount() + progress.asc_getImagesCount());
                proc = this.textLoadingDocument + ': ' + Math.min(Math.round(proc*100), 100) + '%';
                elem ? elem.innerHTML = proc : this.loadMask && this.loadMask.setTitle(proc);
            },

            onEditorPermissions: function(params) {
                var licType = params ? params.asc_getLicenseType() : Asc.c_oLicenseResult.Error;
                if ( params && !(this.appOptions.isEditDiagram || this.appOptions.isEditMailMerge)) {
                    if (Asc.c_oLicenseResult.Expired === licType || Asc.c_oLicenseResult.Error === licType || Asc.c_oLicenseResult.ExpiredTrial === licType) {
                        Common.UI.warning({
                            title: this.titleLicenseExp,
                            msg: this.warnLicenseExp,
                            buttons: [],
                            closable: false
                        });
                        return;
                    }
                    if (Asc.c_oLicenseResult.ExpiredLimited === licType)
                        this._state.licenseType = licType;

                    if ( this.onServerVersion(params.asc_getBuildVersion()) ) return;

                    if (params.asc_getRights() !== Asc.c_oRights.Edit)
                        this.permissions.edit = false;

                    this.appOptions.permissionsLicense = licType;
                    this.appOptions.canAutosave = true;
                    this.appOptions.canAnalytics = params.asc_getIsAnalyticsEnable();

                    this.appOptions.isOffline      = this.api.asc_isOffline();
                    this.appOptions.isCrypted      = this.api.asc_isCrypto();
                    this.appOptions.canLicense     = (licType === Asc.c_oLicenseResult.Success || licType === Asc.c_oLicenseResult.SuccessLimit);
                    this.appOptions.isLightVersion = params.asc_getIsLight();
                    /** coauthoring begin **/
                    this.appOptions.canCoAuthoring = !this.appOptions.isLightVersion;
                    /** coauthoring end **/
                    this.appOptions.canComments    = this.appOptions.canLicense && (this.permissions.comment===undefined ? (this.permissions.edit !== false) : this.permissions.comment) && (this.editorConfig.mode !== 'view');
                    this.appOptions.canComments    = this.appOptions.canComments && !((typeof (this.editorConfig.customization) == 'object') && this.editorConfig.customization.comments===false);
                    this.appOptions.canViewComments = this.appOptions.canComments || !((typeof (this.editorConfig.customization) == 'object') && this.editorConfig.customization.comments===false);
                    this.appOptions.canChat        = this.appOptions.canLicense && !this.appOptions.isOffline && !((typeof (this.editorConfig.customization) == 'object') && this.editorConfig.customization.chat===false);
                    this.appOptions.canRename      = this.editorConfig.canRename;
                    this.appOptions.buildVersion   = params.asc_getBuildVersion();
                    this.appOptions.trialMode      = params.asc_getLicenseMode();
                    this.appOptions.isBeta         = params.asc_getIsBeta();
                    this.appOptions.canModifyFilter = (this.permissions.modifyFilter!==false);
                    this.appOptions.canBranding  = params.asc_getCustomization();
                    if (this.appOptions.canBranding)
                        this.headerView.setBranding(this.editorConfig.customization);

                    this.appOptions.canFavorite = this.appOptions.spreadsheet.info && (this.appOptions.spreadsheet.info.favorite!==undefined && this.appOptions.spreadsheet.info.favorite!==null);
                    this.appOptions.canFavorite && this.headerView && this.headerView.setFavorite(this.appOptions.spreadsheet.info.favorite);

                    this.appOptions.canRename && this.headerView.setCanRename(true);
                    this.appOptions.canUseReviewPermissions = this.appOptions.canLicense && (!!this.permissions.reviewGroups ||
                                                            this.appOptions.canLicense && this.editorConfig.customization && this.editorConfig.customization.reviewPermissions && (typeof (this.editorConfig.customization.reviewPermissions) == 'object'));
                    this.appOptions.canUseCommentPermissions = this.appOptions.canLicense && !!this.permissions.commentGroups;
                    AscCommon.UserInfoParser.setParser(this.appOptions.canUseReviewPermissions || this.appOptions.canUseCommentPermissions);
                    AscCommon.UserInfoParser.setCurrentName(this.appOptions.user.fullname);
                    this.appOptions.canUseReviewPermissions && AscCommon.UserInfoParser.setReviewPermissions(this.permissions.reviewGroups, this.editorConfig.customization.reviewPermissions);
                    this.appOptions.canUseCommentPermissions && AscCommon.UserInfoParser.setCommentPermissions(this.permissions.commentGroups);
                    this.headerView.setUserName(AscCommon.UserInfoParser.getParsedName(AscCommon.UserInfoParser.getCurrentName()));
                } else
                    this.appOptions.canModifyFilter = true;

                this.appOptions.canRequestEditRights = this.editorConfig.canRequestEditRights;
                this.appOptions.canEdit        = this.permissions.edit !== false && // can edit
                                                 (this.editorConfig.canRequestEditRights || this.editorConfig.mode !== 'view'); // if mode=="view" -> canRequestEditRights must be defined
                this.appOptions.isEdit         = (this.appOptions.canLicense || this.appOptions.isEditDiagram || this.appOptions.isEditMailMerge) && this.permissions.edit !== false && this.editorConfig.mode !== 'view';
                this.appOptions.canDownload    = (this.permissions.download !== false);
                this.appOptions.canPrint       = (this.permissions.print !== false);
                this.appOptions.canForcesave   = this.appOptions.isEdit && !this.appOptions.isOffline && !(this.appOptions.isEditDiagram || this.appOptions.isEditMailMerge) &&
                                                (typeof (this.editorConfig.customization) == 'object' && !!this.editorConfig.customization.forcesave);
                this.appOptions.forcesave      = this.appOptions.canForcesave;
                this.appOptions.canEditComments= this.appOptions.isOffline || !this.permissions.editCommentAuthorOnly;
                this.appOptions.canDeleteComments= this.appOptions.isOffline || !this.permissions.deleteCommentAuthorOnly;
                if ((typeof (this.editorConfig.customization) == 'object') && this.editorConfig.customization.commentAuthorOnly===true) {
                    console.log("Obsolete: The 'commentAuthorOnly' parameter of the 'customization' section is deprecated. Please use 'editCommentAuthorOnly' and 'deleteCommentAuthorOnly' parameters in the permissions instead.");
                    if (this.permissions.editCommentAuthorOnly===undefined && this.permissions.deleteCommentAuthorOnly===undefined)
                        this.appOptions.canEditComments = this.appOptions.canDeleteComments = this.appOptions.isOffline;
                }
                this.appOptions.isSignatureSupport= this.appOptions.isEdit && this.appOptions.isDesktopApp && this.appOptions.isOffline && this.api.asc_isSignaturesSupport() && !(this.appOptions.isEditDiagram || this.appOptions.isEditMailMerge);
                this.appOptions.isPasswordSupport = this.appOptions.isEdit && this.api.asc_isProtectionSupport() && !(this.appOptions.isEditDiagram || this.appOptions.isEditMailMerge);
                this.appOptions.canProtect     = (this.appOptions.isSignatureSupport || this.appOptions.isPasswordSupport);
                this.appOptions.canHelp        = !((typeof (this.editorConfig.customization) == 'object') && this.editorConfig.customization.help===false);
                this.appOptions.isRestrictedEdit = !this.appOptions.isEdit && this.appOptions.canComments;

                this.appOptions.canChangeCoAuthoring = this.appOptions.isEdit && !(this.appOptions.isEditDiagram || this.appOptions.isEditMailMerge) && this.appOptions.canCoAuthoring &&
                                                        !(typeof this.editorConfig.coEditing == 'object' && this.editorConfig.coEditing.change===false);

                if (!this.appOptions.isEditDiagram && !this.appOptions.isEditMailMerge) {
                    this.appOptions.canBrandingExt = params.asc_getCanBranding() && (typeof this.editorConfig.customization == 'object' || this.editorConfig.plugins);
                    this.getApplication().getController('Common.Controllers.Plugins').setMode(this.appOptions);
                }

                this.loadCoAuthSettings();
                this.applyModeCommonElements();
                this.applyModeEditorElements();

                if ( !this.appOptions.isEdit ) {
                    Common.NotificationCenter.trigger('app:face', this.appOptions);

                    this.hidePreloader();
                    this.onLongActionBegin(Asc.c_oAscAsyncActionType.BlockInteraction, LoadingDocument);
                }

                this.api.asc_setViewMode(!this.appOptions.isEdit && !this.appOptions.isRestrictedEdit);
                (this.appOptions.isRestrictedEdit && this.appOptions.canComments) && this.api.asc_setRestriction(Asc.c_oAscRestrictionType.OnlyComments);
                this.api.asc_LoadDocument();
            },

            loadCoAuthSettings: function() {
                var fastCoauth = true,
                    autosave = 1,
                    value;

                if (this.appOptions.isEdit && !this.appOptions.isOffline && this.appOptions.canCoAuthoring) {
                    if (!this.appOptions.canChangeCoAuthoring) { //can't change co-auth. mode. Use coEditing.mode or 'fast' by default
                        value = (this.editorConfig.coEditing && this.editorConfig.coEditing.mode!==undefined) ? (this.editorConfig.coEditing.mode==='strict' ? 0 : 1) : null;
                        if (value===null && this.appOptions.customization && this.appOptions.customization.autosave===false) {
                            value = 0; // use customization.autosave only when coEditing.mode is null
                        }
                    } else {
                        value = Common.localStorage.getItem("sse-settings-coauthmode");
                        if (value===null) {
                            value = (this.editorConfig.coEditing && this.editorConfig.coEditing.mode!==undefined) ? (this.editorConfig.coEditing.mode==='strict' ? 0 : 1) : null;
                            if (value===null && !Common.localStorage.itemExists("sse-settings-autosave") &&
                                this.appOptions.customization && this.appOptions.customization.autosave===false) {
                                value = 0; // use customization.autosave only when de-settings-coauthmode and de-settings-autosave are null
                            }
                        }
                    }
                    fastCoauth = (value===null || parseInt(value) == 1);
                } else if (!this.appOptions.isEdit && this.appOptions.isRestrictedEdit) {
                    fastCoauth = true;
                } else {
                    fastCoauth = false;
                    autosave = 0;
                }

                if (this.appOptions.isEdit && this.appOptions.canAutosave) {
                    value = Common.localStorage.getItem("sse-settings-autosave");
                    if (value === null && this.appOptions.customization && this.appOptions.customization.autosave === false)
                        value = 0;
                    autosave = (!fastCoauth && value !== null) ? parseInt(value) : (this.appOptions.canCoAuthoring ? 1 : 0);
                }

                Common.Utils.InternalSettings.set("sse-settings-coauthmode", fastCoauth);
                Common.Utils.InternalSettings.set("sse-settings-autosave", autosave);
            },

            applyModeCommonElements: function() {
                window.editor_elements_prepared = true;

                var app             = this.getApplication(),
                    viewport        = app.getController('Viewport').getView('Viewport'),
                    statusbarView   = app.getController('Statusbar').getView('Statusbar');

                if (this.headerView) {
                    this.headerView.setVisible(!this.appOptions.isEditMailMerge && !this.appOptions.isDesktopApp && !this.appOptions.isEditDiagram);
                }

                viewport && viewport.setMode(this.appOptions, true);
                statusbarView && statusbarView.setMode(this.appOptions);
//                this.getStatusInfo().setDisabled(false);
//                this.getCellInfo().setMode(this.appOptions);
                app.getController('Toolbar').setMode(this.appOptions);
                app.getController('DocumentHolder').setMode(this.appOptions);

                if (this.appOptions.isEditMailMerge || this.appOptions.isEditDiagram) {
                    statusbarView.hide();
                    app.getController('LeftMenu').getView('LeftMenu').hide();

                    $(window)
                        .mouseup(function(e){
                            Common.Gateway.internalMessage('processMouse', {event: 'mouse:up'});
                        })
                        .mousemove($.proxy(function(e){
                            if (this.isDiagramDrag) {
                                Common.Gateway.internalMessage('processMouse', {event: 'mouse:move', pagex: e.pageX*Common.Utils.zoom(), pagey: e.pageY*Common.Utils.zoom()});
                            }
                        },this));
                }

                if (!this.appOptions.isEditMailMerge && !this.appOptions.isEditDiagram) {
                    this.api.asc_registerCallback('asc_onSendThemeColors', _.bind(this.onSendThemeColors, this));
                    this.api.asc_registerCallback('asc_onDownloadUrl',     _.bind(this.onDownloadUrl, this));
                    this.api.asc_registerCallback('asc_onDocumentModifiedChanged', _.bind(this.onDocumentModifiedChanged, this));

                    var printController = app.getController('Print');
                    printController && this.api && printController.setApi(this.api);

                }

                var celleditorController = this.getApplication().getController('CellEditor');
                celleditorController && celleditorController.setApi(this.api).setMode(this.appOptions);
            },

            applyModeEditorElements: function(prevmode) {
                /** coauthoring begin **/
                var commentsController  = this.getApplication().getController('Common.Controllers.Comments');
                if (commentsController) {
                    commentsController.setMode(this.appOptions);
                    commentsController.setConfig({
                            config      : this.editorConfig,
                            sdkviewname : '#ws-canvas-outer',
                            hintmode    : true},
                        this.api);
                }
                /** coauthoring end **/
                var me = this,
                    application         = this.getApplication(),
                    reviewController    = application.getController('Common.Controllers.ReviewChanges');
                reviewController.setMode(me.appOptions).setConfig({config: me.editorConfig}, me.api).loadDocument({doc:me.appOptions.spreadsheet});

                var value = Common.localStorage.getItem('sse-settings-unit');
                value = (value!==null) ? parseInt(value) : (me.appOptions.customization && me.appOptions.customization.unit ? Common.Utils.Metric.c_MetricUnits[me.appOptions.customization.unit.toLocaleLowerCase()] : Common.Utils.Metric.getDefaultMetric());
                (value===undefined) && (value = Common.Utils.Metric.getDefaultMetric());
                Common.Utils.Metric.setCurrentMetric(value);
                Common.Utils.InternalSettings.set("sse-settings-unit", value);

                if (this.appOptions.isEdit || this.appOptions.isRestrictedEdit) { // set api events for toolbar in the Restricted Editing mode
                    var toolbarController   = application.getController('Toolbar');
                    toolbarController   && toolbarController.setApi(me.api);

                    if (!this.appOptions.isEdit) return;

                    var statusbarController = application.getController('Statusbar'),
                        rightmenuController = application.getController('RightMenu'),
                        fontsControllers    = application.getController('Common.Controllers.Fonts');

                    fontsControllers    && fontsControllers.setApi(me.api);
//                    statusbarController && statusbarController.setApi(me.api);
                    rightmenuController && rightmenuController.setApi(me.api);

                    if (me.appOptions.canProtect)
                        application.getController('Common.Controllers.Protection').setMode(me.appOptions).setConfig({config: me.editorConfig}, me.api);

                    if (statusbarController) {
                        statusbarController.getView('Statusbar').changeViewMode(true);
                    }

                    if (!me.appOptions.isEditMailMerge && !me.appOptions.isEditDiagram && me.appOptions.canFeaturePivot)
                        application.getController('PivotTable').setMode(me.appOptions);

                    var viewport = this.getApplication().getController('Viewport').getView('Viewport');
                    viewport.applyEditorMode();
                    rightmenuController.getView('RightMenu').setMode(me.appOptions).setApi(me.api);

                    this.toolbarView = toolbarController.getView('Toolbar');

                    if (!me.appOptions.isEditMailMerge && !me.appOptions.isEditDiagram) {
                        var options = {};
                        JSON.parse(Common.localStorage.getItem('sse-hidden-formula')) && (options.formula = true);
                        application.getController('Toolbar').hideElements(options);
                    } else
                        rightmenuController.getView('RightMenu').hide();

                    /** coauthoring begin **/
                    me.api.asc_registerCallback('asc_onAuthParticipantsChanged', _.bind(me.onAuthParticipantsChanged, me));
                    me.api.asc_registerCallback('asc_onParticipantsChanged',     _.bind(me.onAuthParticipantsChanged, me));
                    me.api.asc_registerCallback('asc_onConnectionStateChanged',  _.bind(me.onUserConnection, me));
                    /** coauthoring end **/
                    if (me.appOptions.isEditDiagram)
                        me.api.asc_registerCallback('asc_onSelectionChanged',        _.bind(me.onSelectionChanged, me));

                    me.api.asc_setFilteringMode && me.api.asc_setFilteringMode(me.appOptions.canModifyFilter);

                    if (me.stackLongActions.exist({id: ApplyEditRights, type: Asc.c_oAscAsyncActionType['BlockInteraction']})) {
                        me.onLongActionEnd(Asc.c_oAscAsyncActionType['BlockInteraction'], ApplyEditRights);
                    } else if (!this._isDocReady) {
                        Common.NotificationCenter.trigger('app:face', this.appOptions);

                        me.hidePreloader();
                        me.onLongActionBegin(Asc.c_oAscAsyncActionType['BlockInteraction'], LoadingDocument);
                    }

                    // Message on window close
                    window.onbeforeunload = _.bind(me.onBeforeUnload, me);
                    window.onunload = _.bind(me.onUnload, me);
                }
            },

            onExternalMessage: function(msg) {
                if (msg && msg.msg) {
                    msg.msg = (msg.msg).toString();
                    this.showTips([msg.msg.charAt(0).toUpperCase() + msg.msg.substring(1)]);

                    Common.component.Analytics.trackEvent('External Error');
                }
            },

            onError: function(id, level, errData) {
                if (id == Asc.c_oAscError.ID.LoadingScriptError) {
                    this.showTips([this.scriptLoadError]);
                    this.tooltip && this.tooltip.getBSTip().$tip.css('z-index', 10000);
                    return;
                }

                this.hidePreloader();
                this.onLongActionEnd(Asc.c_oAscAsyncActionType.BlockInteraction, LoadingDocument);

                var config = {closable: true};

                switch (id) {
                    case Asc.c_oAscError.ID.Unknown:
                        config.msg = this.unknownErrorText;
                        break;

                    case Asc.c_oAscError.ID.ConvertationTimeout:
                        config.msg = this.convertationTimeoutText;
                        break;

                    case Asc.c_oAscError.ID.ConvertationOpenError:
                        config.msg = this.openErrorText;
                        break;

                    case Asc.c_oAscError.ID.ConvertationSaveError:
                        config.msg = (this.appOptions.isDesktopApp && this.appOptions.isOffline) ? this.saveErrorTextDesktop : this.saveErrorText;
                        break;

                    case Asc.c_oAscError.ID.DownloadError:
                        config.msg = this.downloadErrorText;
                        break;

                    case Asc.c_oAscError.ID.UplImageSize:
                        config.msg = this.uploadImageSizeMessage;
                        break;

                    case Asc.c_oAscError.ID.UplImageExt:
                        config.msg = this.uploadImageExtMessage;
                        break;

                    case Asc.c_oAscError.ID.UplImageFileCount:
                        config.msg = this.uploadImageFileCountMessage;
                        break;

                    case Asc.c_oAscError.ID.PastInMergeAreaError:
                        config.msg = this.pastInMergeAreaError;
                        break;

                    case Asc.c_oAscError.ID.FrmlWrongCountParentheses:
                        config.msg = this.errorWrongBracketsCount;
                        break;

                    case Asc.c_oAscError.ID.FrmlWrongOperator:
                        config.msg = this.errorWrongOperator;
                        break;

                    case Asc.c_oAscError.ID.FrmlWrongMaxArgument:
                        config.msg = this.errorCountArgExceed;
                        break;

                    case Asc.c_oAscError.ID.FrmlWrongCountArgument:
                        config.msg = this.errorCountArg;
                        break;

                    case Asc.c_oAscError.ID.FrmlWrongFunctionName:
                        config.msg = this.errorFormulaName;
                        break;

                    case Asc.c_oAscError.ID.FrmlAnotherParsingError:
                        config.msg = this.errorFormulaParsing;
                        break;

                    case Asc.c_oAscError.ID.FrmlWrongArgumentRange:
                        config.msg = this.errorArgsRange;
                        break;

                    case Asc.c_oAscError.ID.FrmlOperandExpected:
                        config.msg = this.errorOperandExpected;
                        break;

                    case Asc.c_oAscError.ID.FrmlWrongReferences:
                        config.msg = this.errorFrmlWrongReferences;
                        break;

                    case Asc.c_oAscError.ID.UnexpectedGuid:
                        config.msg = this.errorUnexpectedGuid;
                        break;

                    case Asc.c_oAscError.ID.Database:
                        config.msg = this.errorDatabaseConnection;
                        break;

                    case Asc.c_oAscError.ID.FileRequest:
                        config.msg = this.errorFileRequest;
                        break;

                    case Asc.c_oAscError.ID.FileVKey:
                        config.msg = this.errorFileVKey;
                        break;

                    case Asc.c_oAscError.ID.StockChartError:
                        config.msg = this.errorStockChart;
                        break;

                    case Asc.c_oAscError.ID.DataRangeError:
                        config.msg = this.errorDataRange;
                        break;

                    case Asc.c_oAscError.ID.MaxDataPointsError:
                        config.msg = this.errorMaxPoints;
                        break;

                    case Asc.c_oAscError.ID.VKeyEncrypt:
                        config.msg = this.errorToken;
                        break;

                    case Asc.c_oAscError.ID.KeyExpire:
                        config.msg = this.errorTokenExpire;
                        break;

                    case Asc.c_oAscError.ID.UserCountExceed:
                        config.msg = this.errorUsersExceed;
                        break;

                    case Asc.c_oAscError.ID.CannotMoveRange:
                        config.msg = this.errorMoveRange;
                        break;

                    case Asc.c_oAscError.ID.UplImageUrl:
                        config.msg = this.errorBadImageUrl;
                        break;

                    case Asc.c_oAscError.ID.CoAuthoringDisconnect:
                        config.msg = this.errorViewerDisconnect;
                        break;

                    case Asc.c_oAscError.ID.ConvertationPassword:
                        config.msg = this.errorFilePassProtect;
                        break;

                    case Asc.c_oAscError.ID.AutoFilterDataRangeError:
                        config.msg = this.errorAutoFilterDataRange;
                        break;

                    case Asc.c_oAscError.ID.AutoFilterChangeFormatTableError:
                        config.msg = this.errorAutoFilterChangeFormatTable;
                        break;

                    case Asc.c_oAscError.ID.AutoFilterChangeError:
                        config.msg = this.errorAutoFilterChange;
                        break;

                    case Asc.c_oAscError.ID.AutoFilterMoveToHiddenRangeError:
                        config.msg = this.errorAutoFilterHiddenRange;
                        break;

                    case Asc.c_oAscError.ID.CannotFillRange:
                        config.msg = this.errorFillRange;
                        break;

                    case Asc.c_oAscError.ID.UserDrop:
                        if (this._state.lostEditingRights) {
                            this._state.lostEditingRights = false;
                            return;
                        }
                        this._state.lostEditingRights = true;
                        config.msg = this.errorUserDrop;
                        Common.NotificationCenter.trigger('collaboration:sharingdeny');
                        break;

                    case Asc.c_oAscError.ID.InvalidReferenceOrName:
                        config.msg = this.errorInvalidRef;
                        break;

                    case Asc.c_oAscError.ID.LockCreateDefName:
                        config.msg = this.errorCreateDefName;
                        break;

                    case Asc.c_oAscError.ID.PasteMaxRangeError:
                        config.msg = this.errorPasteMaxRange;
                        break;

                    case Asc.c_oAscError.ID.LockedAllError:
                        config.msg = this.errorLockedAll;
                        break;

                    case Asc.c_oAscError.ID.Warning:
                        config.msg = this.errorConnectToServer;
                        config.closable = false;
                        break;

                    case Asc.c_oAscError.ID.LockedWorksheetRename:
                        config.msg = this.errorLockedWorksheetRename;
                        break;
                    
                    case Asc.c_oAscError.ID.OpenWarning:
                        config.msg = this.errorOpenWarning;
                        break;

                    case Asc.c_oAscError.ID.CopyMultiselectAreaError:
                        config.msg = this.errorCopyMultiselectArea;
                        break;

                    case Asc.c_oAscError.ID.PrintMaxPagesCount:
                        config.msg = this.errorPrintMaxPagesCount;
                        break;

                    case Asc.c_oAscError.ID.SessionAbsolute:
                        config.msg = this.errorSessionAbsolute;
                        break;

                    case Asc.c_oAscError.ID.SessionIdle:
                        config.msg = this.errorSessionIdle;
                        break;

                    case Asc.c_oAscError.ID.SessionToken:
                        config.msg = this.errorSessionToken;
                        break;

                    case Asc.c_oAscError.ID.AccessDeny:
                        config.msg = this.errorAccessDeny;
                        break;

                    case Asc.c_oAscError.ID.LockedCellPivot:
                        config.msg = this.errorLockedCellPivot;
                        break;

                    case Asc.c_oAscError.ID.PivotLabledColumns:
                        config.msg = this.errorLabledColumnsPivot;
                        break;

                    case Asc.c_oAscError.ID.PivotOverlap:
                        config.msg = this.errorPivotOverlap;
                        break;

                    case Asc.c_oAscError.ID.ForceSaveButton:
                        config.msg = this.errorForceSave;
                        break;

                    case Asc.c_oAscError.ID.ForceSaveTimeout:
                        config.msg = this.errorForceSave;
                        console.warn(config.msg);
                        break;

                    case Asc.c_oAscError.ID.DataEncrypted:
                        config.msg = this.errorDataEncrypted;
                        break;

                    case Asc.c_oAscError.ID.EditingError:
                        config.msg = (this.appOptions.isDesktopApp && this.appOptions.isOffline) ? this.errorEditingSaveas : this.errorEditingDownloadas;
                        break;

                    case Asc.c_oAscError.ID.CannotChangeFormulaArray:
                        config.msg = this.errorChangeArray;
                        break;

                    case Asc.c_oAscError.ID.MultiCellsInTablesFormulaArray:
                        config.msg = this.errorMultiCellFormula;
                        break;

                    case Asc.c_oAscError.ID.MailToClientMissing:
                        config.msg = this.errorEmailClient;
                        break;

                    case Asc.c_oAscError.ID.NoDataToParse:
                        config.msg = this.errorNoDataToParse;
                        break;

                    case Asc.c_oAscError.ID.CannotUngroupError:
                        config.msg = this.errorCannotUngroup;
                        break;

                    case Asc.c_oAscError.ID.FrmlMaxTextLength:
                        config.msg = this.errorFrmlMaxTextLength;
                        break;

                    case Asc.c_oAscError.ID.FrmlMaxReference:
                        config.msg = this.errorFrmlMaxReference;
                        break;

                    case Asc.c_oAscError.ID.DataValidate:
                        var icon = errData ? errData.asc_getErrorStyle() : undefined;
                        if (icon!==undefined) {
                            config.iconCls = (icon==Asc.c_oAscEDataValidationErrorStyle.Stop) ? 'error' : ((icon==Asc.c_oAscEDataValidationErrorStyle.Information) ? 'info' : 'warn');
                        }
                        errData && errData.asc_getErrorTitle() && (config.title = Common.Utils.String.htmlEncode(errData.asc_getErrorTitle()));
                        config.buttons  = ['ok', 'cancel'];
                        config.msg = errData && errData.asc_getError() ? Common.Utils.String.htmlEncode(errData.asc_getError()) : this.errorDataValidate;
                        config.maxwidth = 600;
                        break;

                    case Asc.c_oAscError.ID.ConvertationOpenLimitError:
                        config.msg = this.errorFileSizeExceed;
                        break;

                    case Asc.c_oAscError.ID.UpdateVersion:
                        config.msg = this.errorUpdateVersionOnDisconnect;
                        config.maxwidth = 600;
                        break;

                    case Asc.c_oAscError.ID.FTChangeTableRangeError:
                        config.msg = this.errorFTChangeTableRangeError;
                        break;

                    case Asc.c_oAscError.ID.FTRangeIncludedOtherTables:
                        config.msg = this.errorFTRangeIncludedOtherTables;
                        break;

                    case  Asc.c_oAscError.ID.PasteSlicerError:
                        config.msg = this.errorPasteSlicerError;
                        break;

                    case Asc.c_oAscError.ID.RemoveDuplicates:
                        config.iconCls = 'info';
                        config.title = Common.UI.Window.prototype.textInformation;
                        config.buttons  = ['ok'];
                        config.msg = (errData.asc_getDuplicateValues()!==null && errData.asc_getUniqueValues()!==null) ? Common.Utils.String.format(this.errRemDuplicates, errData.asc_getDuplicateValues(), errData.asc_getUniqueValues()) : this.errNoDuplicates;
                        config.maxwidth = 600;
                        break;

                    case  Asc.c_oAscError.ID.FrmlMaxLength:
                        config.msg = this.errorFrmlMaxLength;
                        config.maxwidth = 600;
                        break;

                    case  Asc.c_oAscError.ID.MoveSlicerError:
                        config.msg = this.errorMoveSlicerError;
                        break;

                    case  Asc.c_oAscError.ID.LockedEditView:
                        config.msg = this.errorEditView;
                        break;

                    case  Asc.c_oAscError.ID.ChangeFilteredRangeError:
                        config.msg = this.errorChangeFilteredRange;
                        break;

                    case Asc.c_oAscError.ID.Password:
                        config.msg = this.errorSetPassword;
                        break;

                    case Asc.c_oAscError.ID.PivotGroup:
                        config.msg = this.errorPivotGroup;
                        break;

                    case Asc.c_oAscError.ID.PasteMultiSelectError:
                        config.msg = this.errorPasteMultiSelect;
                        break;

                    default:
                        config.msg = (typeof id == 'string') ? id : this.errorDefaultMessage.replace('%1', id);
                        break;
                }


                if (level == Asc.c_oAscError.Level.Critical) {
                    Common.Gateway.reportError(id, config.msg);

                    config.title = this.criticalErrorTitle;
                    config.iconCls = 'error';
                    config.closable = false;

                    if (this.appOptions.canBackToFolder && !this.appOptions.isDesktopApp && typeof id !== 'string') {
                        config.msg += '<br><br>' + this.criticalErrorExtText;
                        config.callback = function(btn) {
                            if (btn == 'ok') {
                                Common.NotificationCenter.trigger('goback', true);
                            }
                        }
                    }
                    if (id == Asc.c_oAscError.ID.DataEncrypted) {
                        this.api.asc_coAuthoringDisconnect();
                        Common.NotificationCenter.trigger('api:disconnect');
                    }
                } else {
                    Common.Gateway.reportWarning(id, config.msg);

                    config.title    = config.title || this.notcriticalErrorTitle;
                    config.iconCls  = config.iconCls || 'warn';
                    config.buttons  = config.buttons || ['ok'];
                    config.callback = _.bind(function(btn){
                        if (id == Asc.c_oAscError.ID.Warning && btn == 'ok' && this.appOptions.canDownload) {
                            Common.UI.Menu.Manager.hideAll();
                            (this.appOptions.isDesktopApp && this.appOptions.isOffline) ? this.api.asc_DownloadAs() : this.getApplication().getController('LeftMenu').leftMenu.showMenu('file:saveas');
                        } else if (id == Asc.c_oAscError.ID.EditingError) {
                            this.disableEditing(true);
                            Common.NotificationCenter.trigger('api:disconnect', true); // enable download and print
                        } else if (id == Asc.c_oAscError.ID.DataValidate && btn !== 'ok') {
                            this.api.asc_closeCellEditor(true);
                        }
                        this._state.lostEditingRights = false;
                        this.onEditComplete();
                    }, this);
                }

                if (id !== Asc.c_oAscError.ID.ForceSaveTimeout) {
                    if (!Common.Utils.ModalWindow.isVisible() || $('.asc-window.modal.alert[data-value=' + id + ']').length<1)
                        Common.UI.alert(config).$window.attr('data-value', id);
                }

                (id!==undefined) && Common.component.Analytics.trackEvent('Internal Error', id.toString());
            },

            onCoAuthoringDisconnect: function() {
                this.getApplication().getController('Viewport').getView('Viewport').setMode({isDisconnected:true});
                this.getApplication().getController('Viewport').getView('Common.Views.Header').setCanRename(false);
                this.appOptions.canRename = false;
                this._state.isDisconnected = true;
            },

            showTips: function(strings) {
                var me = this;
                if (!strings.length) return;
                if (typeof(strings)!='object') strings = [strings];

                function showNextTip() {
                    var str_tip = strings.shift();
                    if (str_tip) {
                        str_tip += '\n' + me.textCloseTip;
                        tooltip.setTitle(str_tip);
                        tooltip.show();
                    }
                }

                if (!this.tooltip) {
                    this.tooltip = new Common.UI.Tooltip({
                        owner: this.getApplication().getController('Toolbar').getView('Toolbar'),
                        hideonclick: true,
                        placement: 'bottom',
                        cls: 'main-info',
                        offset: 30
                    });
                }

                var tooltip = this.tooltip;
                tooltip.on('tooltip:hide', function(){
                    setTimeout(showNextTip, 300);
                });

                showNextTip();
            },

            updateWindowTitle: function(change, force) {
                if (this._state.isDocModified !== change || force) {
                    if (this.headerView) {
                        var title = this.defaultTitleText;

                        if (!_.isEmpty(this.headerView.getDocumentCaption()))
                            title = this.headerView.getDocumentCaption() + ' - ' + title;

                        if (change) {
                            clearTimeout(this._state.timerCaption);
                            if (!_.isUndefined(title)) {
                                title = '* ' + title;
                                this.headerView.setDocumentCaption(this.headerView.getDocumentCaption(), true);
                            }
                        } else {
                            if (this._state.fastCoauth && this._state.usersCount>1) {
                                var me = this;
                                this._state.timerCaption = setTimeout(function () {
                                    me.headerView.setDocumentCaption(me.headerView.getDocumentCaption(), false);
                                }, 500);
                            } else
                                this.headerView.setDocumentCaption(this.headerView.getDocumentCaption(), false);
                        }
                        if (window.document.title != title)
                            window.document.title = title;
                    }

                    this._isDocReady && (this._state.isDocModified !== change) && Common.Gateway.setDocumentModified(change);

                    this._state.isDocModified = change;
                }
            },

            onDocumentChanged: function() {
            },

            onDocumentModifiedChanged: function(change) {
                this.updateWindowTitle(change);
                if (this._state.isDocModified !== change) {
                    this._isDocReady && Common.Gateway.setDocumentModified(change);
                }
                
                if (this.toolbarView && this.toolbarView.btnCollabChanges && this.api) {
                    var isSyncButton = this.toolbarView.btnCollabChanges.cmpEl.hasClass('notify'),
                        forcesave = this.appOptions.forcesave,
                        cansave = this.api.asc_isDocumentCanSave(),
                        isDisabled = !cansave && !isSyncButton && !forcesave || this._state.isDisconnected || this._state.fastCoauth && this._state.usersCount>1 && !forcesave;
                        this.toolbarView.btnSave.setDisabled(isDisabled);
                }
            },

            onDocumentCanSaveChanged: function (isCanSave) {
                if (this.toolbarView && this.toolbarView.btnCollabChanges) {
                    var isSyncButton = this.toolbarView.btnCollabChanges.cmpEl.hasClass('notify'),
                        forcesave = this.appOptions.forcesave,
                        isDisabled = !isCanSave && !isSyncButton && !forcesave || this._state.isDisconnected || this._state.fastCoauth && this._state.usersCount>1 && !forcesave;
                    this.toolbarView.btnSave.setDisabled(isDisabled);
                }
            },

            onBeforeUnload: function() {
                Common.localStorage.save();

                var isEdit = this.permissions.edit !== false && this.editorConfig.mode !== 'view' && this.editorConfig.mode !== 'editdiagram' && this.editorConfig.mode !== 'editmerge';
                if (isEdit && this.api.asc_isDocumentModified()) {
                    var me = this;
                    this.api.asc_stopSaving();
                    this.continueSavingTimer = window.setTimeout(function() {
                        me.api.asc_continueSaving();
                    }, 500);

                    return this.leavePageText;
                }
            },

            onUnload: function() {
                if (this.continueSavingTimer) clearTimeout(this.continueSavingTimer);
            },

            hidePreloader: function() {
                var promise;
                if (!this._state.customizationDone) {
                    this._state.customizationDone = true;
                    if (this.appOptions.customization) {
                        if (this.appOptions.isDesktopApp)
                            this.appOptions.customization.about = false;
                        else if (!this.appOptions.canBrandingExt)
                            this.appOptions.customization.about = true;
                    }
                    Common.Utils.applyCustomization(this.appOptions.customization, mapCustomizationElements);
                    if (this.appOptions.canBrandingExt) {
                        Common.Utils.applyCustomization(this.appOptions.customization, mapCustomizationExtElements);
                        promise = this.getApplication().getController('Common.Controllers.Plugins').applyUICustomization();
                    }
                }
                
                this.stackLongActions.pop({id: InitApplication, type: Asc.c_oAscAsyncActionType.BlockInteraction});
                Common.NotificationCenter.trigger('layout:changed', 'main');

                (promise || (new Promise(function(resolve, reject) {
                    resolve();
                }))).then(function() {
                    $('#loading-mask').hide().remove();
                    Common.Controllers.Desktop.process('preloader:hide');
                });
            },

            onDownloadUrl: function(url) {
                if (this._state.isFromGatewayDownloadAs)
                    Common.Gateway.downloadAs(url);
                this._state.isFromGatewayDownloadAs = false;
            },

            onDownloadCancel: function() {
                this._state.isFromGatewayDownloadAs = false;
            },

            onUpdateVersion: function(callback) {
                var me = this;
                me.needToUpdateVersion = true;
                me.onLongActionEnd(Asc.c_oAscAsyncActionType['BlockInteraction'], LoadingDocument);
                Common.UI.error({
                    msg: this.errorUpdateVersion,
                    callback: function() {
                        _.defer(function() {
                            Common.Gateway.updateVersion();
                            if (callback) callback.call(me);
                            me.onLongActionBegin(Asc.c_oAscAsyncActionType['BlockInteraction'], LoadingDocument);
                        })
                    }
                });
            },

            onServerVersion: function(buildVersion) {
                if (this.changeServerVersion) return true;

                if (DocsAPI.DocEditor.version() !== buildVersion && !window.compareVersions) {
                    this.changeServerVersion = true;
                    Common.UI.warning({
                        title: this.titleServerVersion,
                        msg: this.errorServerVersion,
                        callback: function() {
                            _.defer(function() {
                                Common.Gateway.updateVersion();
                            })
                        }
                    });
                    return true;
                }
                return false;
            },

            onAdvancedOptions: function(type, advOptions, mode, formatOptions) {
                if (this._state.openDlg) return;

                var me = this;
                if (type == Asc.c_oAscAdvancedOptionsID.CSV) {
                    me._state.openDlg = new Common.Views.OpenDialog({
                        title: Common.Views.OpenDialog.prototype.txtTitle.replace('%1', 'CSV'),
                        closable: (mode==2), // if save settings
                        type: Common.Utils.importTextType.CSV,
                        preview: advOptions.asc_getData(),
                        codepages: advOptions.asc_getCodePages(),
                        settings: advOptions.asc_getRecommendedSettings(),
                        api: me.api,
                        handler: function (result, settings) {
                            me.isShowOpenDialog = false;
                            if (result == 'ok') {
                                if (me && me.api) {
                                    if (mode==2) {
                                        formatOptions && formatOptions.asc_setAdvancedOptions(settings.textOptions);
                                        me.api.asc_DownloadAs(formatOptions);
                                    } else
                                        me.api.asc_setAdvancedOptions(type, settings.textOptions);
                                    me.loadMask && me.loadMask.show();
                                }
                            }
                            me._state.openDlg = null;
                        }
                    });
                } else if (type == Asc.c_oAscAdvancedOptionsID.DRM) {
                    me._state.openDlg = new Common.Views.OpenDialog({
                        title: Common.Views.OpenDialog.prototype.txtTitleProtected,
                        closeFile: me.appOptions.canRequestClose,
                        type: Common.Utils.importTextType.DRM,
                        warning: !(me.appOptions.isDesktopApp && me.appOptions.isOffline) && (typeof advOptions == 'string'),
                        warningMsg: advOptions,
                        validatePwd: !!me._state.isDRM,
                        handler: function (result, value) {
                            me.isShowOpenDialog = false;
                            if (result == 'ok') {
                                if (me && me.api) {
                                    me.api.asc_setAdvancedOptions(type, value.drmOptions);
                                    me.loadMask && me.loadMask.show();
                                }
                            } else {
                                Common.Gateway.requestClose();
                                Common.Controllers.Desktop.requestClose();
                            }
                            me._state.openDlg = null;
                        }
                    });
                    me._state.isDRM = true;
                }
                if (me._state.openDlg) {
                    this.isShowOpenDialog = true;
                    this.loadMask && this.loadMask.hide();
                    this.onLongActionEnd(Asc.c_oAscAsyncActionType.BlockInteraction, LoadingDocument);
                    me._state.openDlg.show();
                }
            },

            onActiveSheetChanged: function(index) {
                if (!this.appOptions.isEditMailMerge && !this.appOptions.isEditDiagram && window.editor_elements_prepared) {
                    this.application.getController('Statusbar').selectTab(index);

                    if (this.appOptions.canViewComments && !this.dontCloseDummyComment) {
                        Common.NotificationCenter.trigger('comments:updatefilter', ['doc', 'sheet' + this.api.asc_getWorksheetId(index)], false ); //  hide popover
                    }
                }
            },

            onConfirmAction: function(id, apiCallback) {
                var me = this;
                if (id == Asc.c_oAscConfirm.ConfirmReplaceRange) {
                    Common.UI.warning({
                        title: this.notcriticalErrorTitle,
                        msg: this.confirmMoveCellRange,
                        buttons: ['yes', 'no'],
                        primary: 'yes',
                        callback: _.bind(function(btn) {
                            if (apiCallback)  {
                                apiCallback(btn === 'yes');
                            }
                            if (btn == 'yes') {
                                me.onEditComplete(me.application.getController('DocumentHolder').getView('DocumentHolder'));
                            }
                        }, this)
                    });
                } else if (id == Asc.c_oAscConfirm.ConfirmPutMergeRange) {
                    Common.UI.warning({
                        closable: false,
                        title: this.notcriticalErrorTitle,
                        msg: this.confirmPutMergeRange,
                        buttons: ['ok'],
                        primary: 'ok',
                        callback: _.bind(function(btn) {
                            if (apiCallback)  {
                                apiCallback();
                            }
                            me.onEditComplete(me.application.getController('DocumentHolder').getView('DocumentHolder'));
                        }, this)
                    });
                }
            },

            initNames: function() {
                this.shapeGroupNames = [
                    this.txtBasicShapes,
                    this.txtFiguredArrows,
                    this.txtMath,
                    this.txtCharts,
                    this.txtStarsRibbons,
                    this.txtCallouts,
                    this.txtButtons,
                    this.txtRectangles,
                    this.txtLines
                ];
            },

            fillAutoShapes: function(groupNames, shapes){
                if (_.isEmpty(shapes) || _.isEmpty(groupNames) || shapes.length != groupNames.length)
                    return;

                var me = this,
                    shapegrouparray = [],
                    shapeStore = this.getCollection('ShapeGroups');

                shapeStore.reset();

                _.each(groupNames, function(groupName, index){
                    var store = new Backbone.Collection([], {
                        model: SSE.Models.ShapeModel
                    }),
                        arr = [];

                    var cols = (shapes[index].length) > 18 ? 7 : 6,
                        height = Math.ceil(shapes[index].length/cols) * 35 + 3,
                        width = 30 * cols;

                    _.each(shapes[index], function(shape, idx){
                        arr.push({
                            data     : {shapeType: shape.Type},
                            tip      : me['txtShape_' + shape.Type] || (me.textShape + ' ' + (idx+1)),
                            allowSelected : true,
                            selected: false
                        });
                    });
                    store.add(arr);
                    shapegrouparray.push({
                        groupName   : me.shapeGroupNames[index],
                        groupStore  : store,
                        groupWidth  : width,
                        groupHeight : height
                    });
                });

                shapeStore.add(shapegrouparray);

                setTimeout(function(){
                    me.getApplication().getController('Toolbar').onApiAutoShapes();
                }, 50);
            },

            fillTextArt: function(shapes){
                var arr = [],
                    artStore = this.getCollection('Common.Collections.TextArt');

                if (!shapes && artStore.length>0) {// shapes == undefined when update textart collection (from asc_onSendThemeColors)
                    shapes = this.api.asc_getTextArtPreviews();
                }
                if (_.isEmpty(shapes)) return;

                _.each(shapes, function(shape, index){
                    arr.push({
                        imageUrl : shape,
                        data     : index,
                        allowSelected : true,
                        selected: false
                    });
                });
                artStore.reset(arr);
            },

            fillCondFormatIcons: function(icons){
                if (_.isEmpty(icons)) return;

                var arr = [],
                    store = this.getCollection('ConditionalFormatIcons');
                _.each(icons, function(icon, index){
                    arr.push({
                        icon : icon,
                        index  : index
                    });
                });
                store.reset(arr);
            },

            fillCondFormatIconsPresets: function(iconSets){
                if (_.isEmpty(iconSets)) return;

                var arr = [],
                    store = this.getCollection('ConditionalFormatIconsPresets');
                _.each(iconSets, function(iconSet, index){
                    arr.push({
                        icons : iconSet,
                        data  : index
                    });
                });
                store.reset(arr);
            },

            updateThemeColors: function() {
                var me = this;
                setTimeout(function(){
                    me.getApplication().getController('RightMenu').UpdateThemeColors();
                }, 50);

                setTimeout(function(){
                    me.getApplication().getController('Toolbar').updateThemeColors();
                }, 50);

                setTimeout(function(){
                    me.getApplication().getController('Statusbar').updateThemeColors();
                }, 50);
            },

            onSendThemeColors: function(colors, standart_colors) {
                Common.Utils.ThemeColor.setColors(colors, standart_colors);
                if (window.styles_loaded && !this.appOptions.isEditMailMerge && !this.appOptions.isEditDiagram) {
                    this.updateThemeColors();
                    var me = this;
                    setTimeout(function(){
                        me.fillTextArt();
                    }, 1);
                }
            },

            loadLanguages: function(apiLangs) {
                this.languages = apiLangs;
                window.styles_loaded && this.setLanguages();
            },

            setLanguages: function() {
                this.getApplication().getController('Spellcheck').setLanguages(this.languages);
            },

            onInternalCommand: function(data) {
                if (data) {
                    switch (data.command) {
                    case 'setChartData':    this.setChartData(data.data); break;
                    case 'getChartData':    this.getChartData(); break;
                    case 'clearChartData':  this.clearChartData(); break;
                    case 'setMergeData':    this.setMergeData(data.data); break;
                    case 'getMergeData':    this.getMergeData(); break;
                    case 'setAppDisabled':
                        if (this.isAppDisabled===undefined && !data.data) { // first editor opening
                            Common.NotificationCenter.trigger('layout:changed', 'main');
                            this.loadMask && this.loadMask.isVisible() && this.loadMask.updatePosition();
                        }
                        this.isAppDisabled = data.data;
                        break;
                    case 'queryClose':
                        if (!Common.Utils.ModalWindow.isVisible()) {
                            this.isFrameClosed = true;
                            this.api.asc_closeCellEditor();
                            Common.UI.Menu.Manager.hideAll();
                            Common.Gateway.internalMessage('canClose', {mr:data.data.mr, answer: true});
                        } else
                            Common.Gateway.internalMessage('canClose', {answer: false});
                        break;
                    case 'window:drag':
                        this.isDiagramDrag = data.data;
                        break;
                    case 'processmouse':
                        this.onProcessMouse(data.data);
                        break;
                    case 'theme:change':
                        document.documentElement.className =
                            document.documentElement.className.replace(/theme-\w+\s?/, data.data);
                        this.api.asc_setSkin(data.data == "theme-dark" ? 'flatDark' : "flat");
                        break;
                    }
                }
            },

            setChartData: function(chart) {
                if (typeof chart === 'object' && this.api) {
                    this.api.asc_addChartDrawingObject(chart);
                    this.isFrameClosed = false;
                }
            },

            getChartData: function() {
                if (this.api) {
                    var chartData = this.api.asc_getWordChartObject();

                    if (typeof chartData === 'object') {
                        Common.Gateway.internalMessage('chartData', {
                            data: chartData
                        });
                    }
                }
            },

            clearChartData: function() {
                this.api && this.api.asc_closeCellEditor();
            },

            setMergeData: function(merge) {
                if (typeof merge === 'object' && this.api) {
                    this.api.asc_setData(merge);
                    this.isFrameClosed = false;
                }
            },

            getMergeData: function() {
                if (this.api) {
                    var mergeData = this.api.asc_getData();

                    if (typeof mergeData === 'object') {
                        Common.Gateway.internalMessage('mergeData', {
                            data: mergeData
                        });
                    }
                }
            },

            unitsChanged: function(m) {
                var value = Common.localStorage.getItem("sse-settings-unit");
                value = (value!==null) ? parseInt(value) : Common.Utils.Metric.getDefaultMetric();
                Common.Utils.Metric.setCurrentMetric(value);
                Common.Utils.InternalSettings.set("sse-settings-unit", value);
                if (this.appOptions.isEdit) {
                    this.getApplication().getController('RightMenu').updateMetricUnit();
                    this.getApplication().getController('Toolbar').getView('Toolbar').updateMetricUnit();
                }
                this.getApplication().getController('Print').getView('MainSettingsPrint').updateMetricUnit();
            },

            _compareActionStrong: function(obj1, obj2){
                return obj1.id === obj2.id && obj1.type === obj2.type;
            },

            _compareActionWeak: function(obj1, obj2){
                return obj1.type === obj2.type;
            },

            onContextMenu: function(event){
                var canCopyAttr = event.target.getAttribute('data-can-copy'),
                    isInputEl   = (event.target instanceof HTMLInputElement) || (event.target instanceof HTMLTextAreaElement);

                if ((isInputEl && canCopyAttr === 'false') ||
                   (!isInputEl && canCopyAttr !== 'true')) {
                    event.stopPropagation();
                    event.preventDefault();
                    return false;
                }
            },

            onNamedRangeLocked: function() {
                if ($('.asc-window.modal.alert:visible').length < 1) {
                    Common.UI.alert({
                        msg: this.errorCreateDefName,
                        title: this.notcriticalErrorTitle,
                        iconCls: 'warn',
                        buttons: ['ok'],
                        callback: _.bind(function(btn){
                            this.onEditComplete();
                        }, this)
                    });
                }
            },

            onTryUndoInFastCollaborative: function() {
                var val = window.localStorage.getItem("sse-hide-try-undoredo");
                if (!(val && parseInt(val) == 1))
                    Common.UI.info({
                        width: 500,
                        msg: this.appOptions.canChangeCoAuthoring ? this.textTryUndoRedo : this.textTryUndoRedoWarn,
                        iconCls: 'info',
                        buttons: this.appOptions.canChangeCoAuthoring ? ['custom', 'cancel'] : ['ok'],
                        primary: this.appOptions.canChangeCoAuthoring ? 'custom' : 'ok',
                        customButtonText: this.textStrict,
                        dontshow: true,
                        callback: _.bind(function(btn, dontshow){
                            if (dontshow) window.localStorage.setItem("sse-hide-try-undoredo", 1);
                            if (btn == 'custom') {
                                Common.localStorage.setItem("sse-settings-coauthmode", 0);
                                this.api.asc_SetFastCollaborative(false);
                                Common.Utils.InternalSettings.set("sse-settings-coauthmode", false);
                                this.getApplication().getController('Common.Controllers.ReviewChanges').applySettings();
                                this._state.fastCoauth = false;
                            }
                            this.onEditComplete();
                        }, this)
                    });
            },

            onAuthParticipantsChanged: function(users) {
                var length = 0;
                _.each(users, function(item){
                    if (!item.asc_getView())
                        length++;
                });
                this._state.usersCount = length;
            },

            onUserConnection: function(change){
                if (change && this.appOptions.user.guest && this.appOptions.canRenameAnonymous && (change.asc_getIdOriginal() == this.appOptions.user.id)) { // change name of the current user
                    var name = change.asc_getUserName();
                    if (name && name !== AscCommon.UserInfoParser.getCurrentName() ) {
                        this._renameDialog && this._renameDialog.close();
                        AscCommon.UserInfoParser.setCurrentName(name);
                        this.headerView.setUserName(AscCommon.UserInfoParser.getParsedName(name));

                        var idx1 = name.lastIndexOf('('),
                            idx2 = name.lastIndexOf(')'),
                            str = (idx1>0) && (idx1<idx2) ? name.substring(0, idx1-1) : '';
                        if (Common.localStorage.getItem("guest-username")!==null) {
                            Common.localStorage.setItem("guest-username", str);
                        }
                        Common.Utils.InternalSettings.set("guest-username", str);
                    }
                }
            },

            applySettings: function() {
                if (this.appOptions.isEdit && !this.appOptions.isOffline && this.appOptions.canCoAuthoring) {
                    var value = Common.localStorage.getItem("sse-settings-coauthmode"),
                        oldval = this._state.fastCoauth;
                    this._state.fastCoauth = (value===null || parseInt(value) == 1);
                    if (this._state.fastCoauth && !oldval)
                        this.toolbarView.synchronizeChanges();
                }
                if (this.appOptions.canForcesave) {
                    this.appOptions.forcesave = Common.localStorage.getBool("sse-settings-forcesave", this.appOptions.canForcesave);
                    Common.Utils.InternalSettings.set("sse-settings-forcesave", this.appOptions.forcesave);
                    this.api.asc_setIsForceSaveOnUserSave(this.appOptions.forcesave);
                }
            },

            onDocumentName: function(name) {
                this.headerView.setDocumentCaption(name);
                this.updateWindowTitle(this.api.asc_isDocumentModified(), true);
            },

            onMeta: function(meta) {
                var app = this.getApplication(),
                    filemenu = app.getController('LeftMenu').getView('LeftMenu').getMenu('file');
                app.getController('Viewport').getView('Common.Views.Header').setDocumentCaption(meta.title);
                this.updateWindowTitle(this.api.asc_isDocumentModified(), true);
                this.appOptions.spreadsheet.title = meta.title;
                filemenu.loadDocument({doc:this.appOptions.spreadsheet});
                filemenu.panels && filemenu.panels['info'] && filemenu.panels['info'].updateInfo(this.appOptions.spreadsheet);
                app.getController('Common.Controllers.ReviewChanges').loadDocument({doc:this.appOptions.spreadsheet});
                Common.Gateway.metaChange(meta);
            },

            onPrint: function() {
                if (!this.appOptions.canPrint || Common.Utils.ModalWindow.isVisible()) return;
                Common.NotificationCenter.trigger('print', this);
            },

            onPrintUrl: function(url) {
                if (this.iframePrint) {
                    this.iframePrint.parentNode.removeChild(this.iframePrint);
                    this.iframePrint = null;
                }
                if (!this.iframePrint) {
                    var me = this;
                    this.iframePrint = document.createElement("iframe");
                    this.iframePrint.id = "id-print-frame";
                    this.iframePrint.style.display = 'none';
                    this.iframePrint.style.visibility = "hidden";
                    this.iframePrint.style.position = "fixed";
                    this.iframePrint.style.right = "0";
                    this.iframePrint.style.bottom = "0";
                    document.body.appendChild(this.iframePrint);
                    this.iframePrint.onload = function() {
                        try {
                        me.iframePrint.contentWindow.focus();
                        me.iframePrint.contentWindow.print();
                        me.iframePrint.contentWindow.blur();
                        window.focus();
                        } catch (e) {
                            var opts = new Asc.asc_CDownloadOptions(Asc.c_oAscFileType.PDF);
                            opts.asc_setAdvancedOptions(me.getApplication().getController('Print').getPrintParams());
                            me.api.asc_DownloadAs(opts);
                        }
                    };
                }
                if (url) this.iframePrint.src = url;
            },

            warningDocumentIsLocked: function() {
                var me = this;
                Common.Utils.warningDocumentIsLocked({
                    disablefunc: function (disable) {
                        me.disableEditing(disable);
                        var app = me.getApplication();
                        app.getController('Toolbar').DisableToolbar(disable,disable);
                        app.getController('RightMenu').SetDisabled(disable, true);
                        app.getController('Statusbar').SetDisabled(disable);
                        app.getController('Common.Controllers.ReviewChanges').SetDisabled(disable);
                        app.getController('DocumentHolder').SetDisabled(disable);
                        var leftMenu = app.getController('LeftMenu');
                        leftMenu.setPreviewMode(disable);
                        leftMenu.disableEditing(disable);
                        app.getController('CellEditor').disableEditing(disable);
                        app.getController('Viewport').disableEditing(disable);
                        var comments = app.getController('Common.Controllers.Comments');
                        if (comments) comments.setPreviewMode(disable);
                }});
            },

            onRunAutostartMacroses: function() {
                var me = this,
                    enable = !this.editorConfig.customization || (this.editorConfig.customization.macros!==false);
                if (enable) {
                    var value = Common.Utils.InternalSettings.get("sse-macros-mode");
                    if (value==1)
                        this.api.asc_runAutostartMacroses();
                    else if (value === 0) {
                        Common.UI.warning({
                            msg: this.textHasMacros + '<br>',
                            buttons: ['yes', 'no'],
                            primary: 'yes',
                            dontshow: true,
                            textDontShow: this.textRemember,
                            callback: function(btn, dontshow){
                                if (dontshow) {
                                    Common.Utils.InternalSettings.set("sse-macros-mode", (btn == 'yes') ? 1 : 2);
                                    Common.localStorage.setItem("sse-macros-mode", (btn == 'yes') ? 1 : 2);
                                }
                                if (btn == 'yes') {
                                    setTimeout(function() {
                                        me.api.asc_runAutostartMacroses();
                                    }, 1);
                                }
                            }
                        });
                    }
                }
            },

            loadAutoCorrectSettings: function() {
                // autocorrection
                var me = this;
                var value = Common.localStorage.getItem("sse-settings-math-correct-add");
                Common.Utils.InternalSettings.set("sse-settings-math-correct-add", value);
                var arrAdd = value ? JSON.parse(value) : [];
                value = Common.localStorage.getItem("sse-settings-math-correct-rem");
                Common.Utils.InternalSettings.set("sse-settings-math-correct-rem", value);
                var arrRem = value ? JSON.parse(value) : [];
                value = Common.localStorage.getBool("sse-settings-math-correct-replace-type", true); // replace on type
                Common.Utils.InternalSettings.set("sse-settings-math-correct-replace-type", value);
                me.api.asc_refreshOnStartAutoCorrectMathSymbols(arrRem, arrAdd, value);

                value = Common.localStorage.getItem("sse-settings-rec-functions-add");
                Common.Utils.InternalSettings.set("sse-settings-rec-functions-add", value);
                arrAdd = value ? JSON.parse(value) : [];
                value = Common.localStorage.getItem("sse-settings-rec-functions-rem");
                Common.Utils.InternalSettings.set("sse-settings-rec-functions-rem", value);
                arrRem = value ? JSON.parse(value) : [];
                me.api.asc_refreshOnStartAutoCorrectMathFunctions(arrRem, arrAdd);

                value = Common.localStorage.getBool("sse-settings-autoformat-new-rows", true);
                Common.Utils.InternalSettings.set("sse-settings-autoformat-new-rows", value);
                me.api.asc_setIncludeNewRowColTable(value);
            },

            showRenameUserDialog: function() {
                if (this._renameDialog) return;

                var me = this;
                this._renameDialog = new Common.Views.UserNameDialog({
                    label: this.textRenameLabel,
                    error: this.textRenameError,
                    value: Common.Utils.InternalSettings.get("guest-username") || '',
                    check: Common.Utils.InternalSettings.get("save-guest-username") || false,
                    validation: function(value) {
                        return value.length<128 ? true : me.textLongName;
                    },
                    handler: function(result, settings) {
                        if (result == 'ok') {
                            var name = settings.input ? settings.input + ' (' + me.textGuest + ')' : me.textAnonymous;
                            var _user = new Asc.asc_CUserInfo();
                            _user.put_FullName(name);

                            var docInfo = new Asc.asc_CDocInfo();
                            docInfo.put_UserInfo(_user);
                            me.api.asc_changeDocInfo(docInfo);

                            settings.checkbox ? Common.localStorage.setItem("guest-username", settings.input) : Common.localStorage.removeItem("guest-username");
                            Common.Utils.InternalSettings.set("guest-username", settings.input);
                            Common.Utils.InternalSettings.set("save-guest-username", settings.checkbox);
                        }
                    }
                });
                this._renameDialog.on('close', function() {
                    me._renameDialog = undefined;
                });
                this._renameDialog.show(Common.Utils.innerWidth() - this._renameDialog.options.width - 15, 30);
            },

            leavePageText: 'You have unsaved changes in this document. Click \'Stay on this Page\' then \'Save\' to save them. Click \'Leave this Page\' to discard all the unsaved changes.',
            criticalErrorTitle: 'Error',
            notcriticalErrorTitle: 'Warning',
            errorDefaultMessage: 'Error code: %1',
            criticalErrorExtText: 'Press "OK" to to back to document list.',
            openTitleText: 'Opening Document',
            openTextText: 'Opening document...',
            saveTitleText: 'Saving Document',
            saveTextText: 'Saving document...',
            loadFontsTitleText: 'Loading Data',
            loadFontsTextText: 'Loading data...',
            loadImagesTitleText: 'Loading Images',
            loadImagesTextText: 'Loading images...',
            loadFontTitleText: 'Loading Data',
            loadFontTextText: 'Loading data...',
            loadImageTitleText: 'Loading Image',
            loadImageTextText: 'Loading image...',
            downloadTitleText: 'Downloading Document',
            downloadTextText: 'Downloading document...',
            printTitleText: 'Printing Document',
            printTextText: 'Printing document...',
            uploadImageTitleText: 'Uploading Image',
            uploadImageTextText: 'Uploading image...',
            savePreparingText: 'Preparing to save',
            savePreparingTitle: 'Preparing to save. Please wait...',
            loadingDocumentTitleText: 'Loading spreadsheet',
            uploadImageSizeMessage: 'Maximium image size limit exceeded.',
            uploadImageExtMessage: 'Unknown image format.',
            uploadImageFileCountMessage: 'No images uploaded.',
            reloadButtonText: 'Reload Page',
            unknownErrorText: 'Unknown error.',
            convertationTimeoutText: 'Convertation timeout exceeded.',
            downloadErrorText: 'Download failed.',
            unsupportedBrowserErrorText: 'Your browser is not supported.',
            requestEditFailedTitleText: 'Access denied',
            requestEditFailedMessageText: 'Someone is editing this document right now. Please try again later.',
            warnBrowserZoom: 'Your browser\'s current zoom setting is not fully supported. Please reset to the default zoom by pressing Ctrl+0.',
            warnBrowserIE9: 'The application has low capabilities on IE9. Use IE10 or higher',
            pastInMergeAreaError: 'Cannot change part of a merged cell',
            titleRecalcFormulas: 'Calculating formulas...',
            textRecalcFormulas: 'Calculating formulas...',
            textPleaseWait: 'It\'s working hard. Please wait...',
            errorWrongBracketsCount: 'Found an error in the formula entered.<br>Wrong cout of brackets.',
            errorWrongOperator: 'An error in the entered formula. Wrong operator is used.<br>Please correct the error or use the Esc button to cancel the formula editing.',
            errorCountArgExceed: 'Found an error in the formula entered.<br>Count of arguments exceeded.',
            errorCountArg: 'Found an error in the formula entered.<br>Invalid number of arguments.',
            errorFormulaName: 'Found an error in the formula entered.<br>Incorrect formula name.',
            errorFormulaParsing: 'Internal error while the formula parsing.',
            errorArgsRange: 'Found an error in the formula entered.<br>Incorrect arguments range.',
            errorUnexpectedGuid: 'External error.<br>Unexpected Guid. Please, contact support.',
            errorDatabaseConnection: 'External error.<br>Database connection error. Please, contact support.',
            errorFileRequest: 'External error.<br>File Request. Please, contact support.',
            errorFileVKey: 'External error.<br>Incorrect securety key. Please, contact support.',
            errorStockChart: 'Incorrect row order. To build a stock chart place the data on the sheet in the following order:<br> opening price, max price, min price, closing price.',
            errorDataRange: 'Incorrect data range.',
            errorOperandExpected: 'The entered function syntax is not correct. Please check if you are missing one of the parentheses - \'(\' or \')\'.',
            errorKeyEncrypt: 'Unknown key descriptor',
            errorKeyExpire: 'Key descriptor expired',
            errorUsersExceed: 'Count of users was exceed',
            errorMoveRange: 'Cann\'t change a part of merged cell',
            errorBadImageUrl: 'Image url is incorrect',
            errorCoAuthoringDisconnect: 'Server connection lost. You can\'t edit anymore.',
            errorFilePassProtect: 'The file is password protected and cannot be opened.',
            errorLockedAll: 'The operation could not be done as the sheet has been locked by another user.',
            txtEditingMode: 'Set editing mode...',
            textLoadingDocument: 'Loading spreadsheet',
            textConfirm: 'Confirmation',
            confirmMoveCellRange: 'The destination cell\'s range can contain data. Continue the operation?',
            textYes: 'Yes',
            textNo: 'No',
            textAnonymous: 'Anonymous',
            txtBasicShapes: 'Basic Shapes',
            txtFiguredArrows: 'Figured Arrows',
            txtMath: 'Math',
            txtCharts: 'Charts',
            txtStarsRibbons: 'Stars & Ribbons',
            txtCallouts: 'Callouts',
            txtButtons: 'Buttons',
            txtRectangles: 'Rectangles',
            txtLines: 'Lines',
            txtDiagramTitle: 'Chart Title',
            txtXAxis: 'X Axis',
            txtYAxis: 'Y Axis',
            txtSeries: 'Seria',
            warnProcessRightsChange: 'You have been denied the right to edit the file.',
            errorProcessSaveResult: 'Saving is failed.',
            errorAutoFilterDataRange: 'The operation could not be done for the selected range of cells.<br>Select a uniform data range inside or outside the table and try again.',
            errorAutoFilterChangeFormatTable: 'The operation could not be done for the selected cells as you cannot move a part of the table.<br>Select another data range so that the whole table was shifted and try again.',
            errorAutoFilterHiddenRange: 'The operation cannot be performed because the area contains filtered cells.<br>Please unhide the filtered elements and try again.',
            errorAutoFilterChange: 'The operation is not allowed, as it is attempting to shift cells in a table on your worksheet.',
            textCloseTip: 'Click to close the tip.',
            textShape: 'Shape',
            errorFillRange: 'Could not fill the selected range of cells.<br>All the merged cells need to be the same size.',
            errorUpdateVersion: 'The file version has been changed. The page will be reloaded.',
            errorUserDrop: 'The file cannot be accessed right now.',
            txtArt: 'Your text here',
            errorInvalidRef: 'Enter a correct name for the selection or a valid reference to go to.',
            errorCreateDefName: 'The existing named ranges cannot be edited and the new ones cannot be created<br>at the moment as some of them are being edited.',
            errorPasteMaxRange: 'The copy and paste area does not match. Please select an area with the same size or click the first cell in a row to paste the copied cells.',
            errorConnectToServer: ' The document could not be saved. Please check connection settings or contact your administrator.<br>When you click the \'OK\' button, you will be prompted to download the document.',
            errorLockedWorksheetRename: 'The sheet cannot be renamed at the moment as it is being renamed by another user',
            textTryUndoRedo: 'The Undo/Redo functions are disabled for the Fast co-editing mode.<br>Click the \'Strict mode\' button to switch to the Strict co-editing mode to edit the file without other users interference and send your changes only after you save them. You can switch between the co-editing modes using the editor Advanced settings.',
            textStrict: 'Strict mode',
            errorOpenWarning: 'The length of one of the formulas in the file exceeded<br>the allowed number of characters and it was removed.',
            errorFrmlWrongReferences: 'The function refers to a sheet that does not exist.<br>Please check the data and try again.',
            textBuyNow: 'Visit website',
            textNoLicenseTitle: 'License limit reached',
            textContactUs: 'Contact sales',
            confirmPutMergeRange: 'The source data contains merged cells.<br>They will be unmerged before they are pasted into the table.',
            errorViewerDisconnect: 'Connection is lost. You can still view the document,<br>but will not be able to download or print until the connection is restored and page is reloaded.',
            warnLicenseExp: 'Your license has expired.<br>Please update your license and refresh the page.',
            titleLicenseExp: 'License expired',
            openErrorText: 'An error has occurred while opening the file',
            saveErrorText: 'An error has occurred while saving the file',
            errorCopyMultiselectArea: 'This command cannot be used with multiple selections.<br>Select a single range and try again.',
            errorPrintMaxPagesCount: 'Unfortunately, it’s not possible to print more than 1500 pages at once in the current version of the program.<br>This restriction will be eliminated in upcoming releases.',
            errorToken: 'The document security token is not correctly formed.<br>Please contact your Document Server administrator.',
            errorTokenExpire: 'The document security token has expired.<br>Please contact your Document Server administrator.',
            errorSessionAbsolute: 'The document editing session has expired. Please reload the page.',
            errorSessionIdle: 'The document has not been edited for quite a long time. Please reload the page.',
            errorSessionToken: 'The connection to the server has been interrupted. Please reload the page.',
            errorAccessDeny: 'You are trying to perform an action you do not have rights for.<br>Please contact your Document Server administrator.',
            titleServerVersion: 'Editor updated',
            errorServerVersion: 'The editor version has been updated. The page will be reloaded to apply the changes.',
            errorLockedCellPivot: 'You cannot change data inside a pivot table.',
            txtAccent: 'Accent',
            txtStyle_Normal: 'Normal',
            txtStyle_Heading_1: 'Heading 1',
            txtStyle_Heading_2: 'Heading 2',
            txtStyle_Heading_3: 'Heading 3',
            txtStyle_Heading_4: 'Heading 4',
            txtStyle_Title: 'Title',
            txtStyle_Neutral: 'Neutral',
            txtStyle_Bad: 'Bad',
            txtStyle_Good: 'Good',
            txtStyle_Input: 'Input',
            txtStyle_Output: 'Output',
            txtStyle_Calculation: 'Calculation',
            txtStyle_Check_Cell: 'Check Cell',
            txtStyle_Explanatory_Text: 'Explanatory Text',
            txtStyle_Note: 'Note',
            txtStyle_Linked_Cell: 'Linked Cell',
            txtStyle_Warning_Text: 'Warning Text',
            txtStyle_Total: 'Total',
            txtStyle_Currency: 'Currency',
            txtStyle_Percent: 'Percent',
            txtStyle_Comma: 'Comma',
            errorForceSave: "An error occurred while saving the file. Please use the 'Download as' option to save the file to your computer hard drive or try again later.",
            errorMaxPoints: "The maximum number of points in series per chart is 4096.",
            warnNoLicense: "You've reached the limit for simultaneous connections to %1 editors. This document will be opened for viewing only.<br>Contact %1 sales team for personal upgrade terms.",
            warnNoLicenseUsers: "You've reached the user limit for %1 editors. Contact %1 sales team for personal upgrade terms.",
            warnLicenseExceeded: "You've reached the limit for simultaneous connections to %1 editors. This document will be opened for viewing only.<br>Contact your administrator to learn more.",
            warnLicenseUsersExceeded: "You've reached the user limit for %1 editors. Contact your administrator to learn more.",
            errorDataEncrypted: 'Encrypted changes have been received, they cannot be deciphered.',
            textClose: 'Close',
            textPaidFeature: 'Paid feature',
            scriptLoadError: 'The connection is too slow, some of the components could not be loaded. Please reload the page.',
            errorEditingSaveas: 'An error occurred during the work with the document.<br>Use the \'Save as...\' option to save the file backup copy to your computer hard drive.',
            errorEditingDownloadas: 'An error occurred during the work with the document.<br>Use the \'Download as...\' option to save the file backup copy to your computer hard drive.',
            txtShape_textRect: 'Text Box',
            txtShape_rect: 'Rectangle',
            txtShape_ellipse: 'Ellipse',
            txtShape_triangle: 'Triangle',
            txtShape_rtTriangle: 'Right Triangle',
            txtShape_parallelogram: 'Parallelogram',
            txtShape_trapezoid: 'Trapezoid',
            txtShape_diamond: 'Diamond',
            txtShape_pentagon: 'Pentagon',
            txtShape_hexagon: 'Hexagon',
            txtShape_heptagon: 'Heptagon',
            txtShape_octagon: 'Octagon',
            txtShape_decagon: 'Decagon',
            txtShape_dodecagon: 'Dodecagon',
            txtShape_pie: 'Pie',
            txtShape_chord: 'Chord',
            txtShape_teardrop: 'Teardrop',
            txtShape_frame: 'Frame',
            txtShape_halfFrame: 'Half Frame',
            txtShape_corner: 'Corner',
            txtShape_diagStripe: 'Diagonal Stripe',
            txtShape_plus: 'Plus',
            txtShape_plaque: 'Sign',
            txtShape_can: 'Can',
            txtShape_cube: 'Cube',
            txtShape_bevel: 'Bevel',
            txtShape_donut: 'Donut',
            txtShape_noSmoking: '"No" Symbol',
            txtShape_blockArc: 'Block Arc',
            txtShape_foldedCorner: 'Folded Corner',
            txtShape_smileyFace: 'Smiley Face',
            txtShape_heart: 'Heart',
            txtShape_lightningBolt: 'Lightning Bolt',
            txtShape_sun: 'Sun',
            txtShape_moon: 'Moon',
            txtShape_cloud: 'Cloud',
            txtShape_arc: 'Arc',
            txtShape_bracePair: 'Double Brace',
            txtShape_leftBracket: 'Left Bracket',
            txtShape_rightBracket: 'Right Bracket',
            txtShape_leftBrace: 'Left Brace',
            txtShape_rightBrace: 'Right Brace',
            txtShape_rightArrow: 'Right Arrow',
            txtShape_leftArrow: 'Left Arrow',
            txtShape_upArrow: 'Up Arrow',
            txtShape_downArrow: 'Down Arrow',
            txtShape_leftRightArrow: 'Left Right Arrow',
            txtShape_upDownArrow: 'Up Down Arrow',
            txtShape_quadArrow: 'Quad Arrow',
            txtShape_leftRightUpArrow: 'Left Right Up Arrow',
            txtShape_bentArrow: 'Bent Arrow',
            txtShape_uturnArrow: 'U-Turn Arrow',
            txtShape_leftUpArrow: 'Left Up Arrow',
            txtShape_bentUpArrow: 'Bent Up Arrow',
            txtShape_curvedRightArrow: 'Curved Right Arrow',
            txtShape_curvedLeftArrow: 'Curved Left Arrow',
            txtShape_curvedUpArrow: 'Curved Up Arrow',
            txtShape_curvedDownArrow: 'Curved Down Arrow',
            txtShape_stripedRightArrow: 'Striped Right Arrow',
            txtShape_notchedRightArrow: 'Notched Right Arrow',
            txtShape_homePlate: 'Pentagon',
            txtShape_chevron: 'Chevron',
            txtShape_rightArrowCallout: 'Right Arrow Callout',
            txtShape_downArrowCallout: 'Down Arrow Callout',
            txtShape_leftArrowCallout: 'Left Arrow Callout',
            txtShape_upArrowCallout: 'Up Arrow Callout',
            txtShape_leftRightArrowCallout: 'Left Right Arrow Callout',
            txtShape_quadArrowCallout: 'Quad Arrow Callout',
            txtShape_circularArrow: 'Circular Arrow',
            txtShape_mathPlus: 'Plus',
            txtShape_mathMinus: 'Minus',
            txtShape_mathMultiply: 'Multiply',
            txtShape_mathDivide: 'Division',
            txtShape_mathEqual: 'Equal',
            txtShape_mathNotEqual: 'Not Equal',
            txtShape_flowChartProcess: 'Flowchart: Process',
            txtShape_flowChartAlternateProcess: 'Flowchart: Alternate Process',
            txtShape_flowChartDecision: 'Flowchart: Decision',
            txtShape_flowChartInputOutput: 'Flowchart: Data',
            txtShape_flowChartPredefinedProcess: 'Flowchart: Predefined Process',
            txtShape_flowChartInternalStorage: 'Flowchart: Internal Storage',
            txtShape_flowChartDocument: 'Flowchart: Document',
            txtShape_flowChartMultidocument: 'Flowchart: Multidocument ',
            txtShape_flowChartTerminator: 'Flowchart: Terminator',
            txtShape_flowChartPreparation: 'Flowchart: Preparation',
            txtShape_flowChartManualInput: 'Flowchart: Manual Input',
            txtShape_flowChartManualOperation: 'Flowchart: Manual Operation',
            txtShape_flowChartConnector: 'Flowchart: Connector',
            txtShape_flowChartOffpageConnector: 'Flowchart: Off-page Connector',
            txtShape_flowChartPunchedCard: 'Flowchart: Card',
            txtShape_flowChartPunchedTape: 'Flowchart: Punched Tape',
            txtShape_flowChartSummingJunction: 'Flowchart: Summing Junction',
            txtShape_flowChartOr: 'Flowchart: Or',
            txtShape_flowChartCollate: 'Flowchart: Collate',
            txtShape_flowChartSort: 'Flowchart: Sort',
            txtShape_flowChartExtract: 'Flowchart: Extract',
            txtShape_flowChartMerge: 'Flowchart: Merge',
            txtShape_flowChartOnlineStorage: 'Flowchart: Stored Data',
            txtShape_flowChartDelay: 'Flowchart: Delay',
            txtShape_flowChartMagneticTape: 'Flowchart: Sequential Access Storage',
            txtShape_flowChartMagneticDisk: 'Flowchart: Magnetic Disk',
            txtShape_flowChartMagneticDrum: 'Flowchart: Direct Access Storage',
            txtShape_flowChartDisplay: 'Flowchart: Display',
            txtShape_irregularSeal1: 'Explosion 1',
            txtShape_irregularSeal2: 'Explosion 2',
            txtShape_star4: '4-Point Star',
            txtShape_star5: '5-Point Star',
            txtShape_star6: '6-Point Star',
            txtShape_star7: '7-Point Star',
            txtShape_star8: '8-Point Star',
            txtShape_star10: '10-Point Star',
            txtShape_star12: '12-Point Star',
            txtShape_star16: '16-Point Star',
            txtShape_star24: '24-Point Star',
            txtShape_star32: '32-Point Star',
            txtShape_ribbon2: 'Up Ribbon',
            txtShape_ribbon: 'Down Ribbon',
            txtShape_ellipseRibbon2: 'Curved Up Ribbon',
            txtShape_ellipseRibbon: 'Curved Down Ribbon',
            txtShape_verticalScroll: 'Vertical Scroll',
            txtShape_horizontalScroll: 'Horizontal Scroll',
            txtShape_wave: 'Wave',
            txtShape_doubleWave: 'Double Wave',
            txtShape_wedgeRectCallout: 'Rectangular Callout',
            txtShape_wedgeRoundRectCallout: 'Rounded Rectangular Callout',
            txtShape_wedgeEllipseCallout: 'Oval Callout',
            txtShape_cloudCallout: 'Cloud Callout',
            txtShape_borderCallout1: 'Line Callout 1',
            txtShape_borderCallout2: 'Line Callout 2',
            txtShape_borderCallout3: 'Line Callout 3',
            txtShape_accentCallout1: 'Line Callout 1 (Accent Bar)',
            txtShape_accentCallout2: 'Line Callout 2 (Accent Bar)',
            txtShape_accentCallout3: 'Line Callout 3 (Accent Bar)',
            txtShape_callout1: 'Line Callout 1 (No Border)',
            txtShape_callout2: 'Line Callout 2 (No Border)',
            txtShape_callout3: 'Line Callout 3 (No Border)',
            txtShape_accentBorderCallout1: 'Line Callout 1 (Border and Accent Bar)',
            txtShape_accentBorderCallout2: 'Line Callout 2 (Border and Accent Bar)',
            txtShape_accentBorderCallout3: 'Line Callout 3 (Border and Accent Bar)',
            txtShape_actionButtonBackPrevious: 'Back or Previous Button',
            txtShape_actionButtonForwardNext: 'Forward or Next Button',
            txtShape_actionButtonBeginning: 'Beginning Button',
            txtShape_actionButtonEnd: 'End Button',
            txtShape_actionButtonHome: 'Home Button',
            txtShape_actionButtonInformation: 'Information Button',
            txtShape_actionButtonReturn: 'Return Button',
            txtShape_actionButtonMovie: 'Movie Button',
            txtShape_actionButtonDocument: 'Document Button',
            txtShape_actionButtonSound: 'Sound Button',
            txtShape_actionButtonHelp: 'Help Button',
            txtShape_actionButtonBlank: 'Blank Button',
            txtShape_roundRect: 'Round Corner Rectangle',
            txtShape_snip1Rect: 'Snip Single Corner Rectangle',
            txtShape_snip2SameRect: 'Snip Same Side Corner Rectangle',
            txtShape_snip2DiagRect: 'Snip Diagonal Corner Rectangle',
            txtShape_snipRoundRect: 'Snip and Round Single Corner Rectangle',
            txtShape_round1Rect: 'Round Single Corner Rectangle',
            txtShape_round2SameRect: 'Round Same Side Corner Rectangle',
            txtShape_round2DiagRect: 'Round Diagonal Corner Rectangle',
            txtShape_line: 'Line',
            txtShape_lineWithArrow: 'Arrow',
            txtShape_lineWithTwoArrows: 'Double Arrow',
            txtShape_bentConnector5: 'Elbow Connector',
            txtShape_bentConnector5WithArrow: 'Elbow Arrow Connector',
            txtShape_bentConnector5WithTwoArrows: 'Elbow Double-Arrow Connector',
            txtShape_curvedConnector3: 'Curved Connector',
            txtShape_curvedConnector3WithArrow: 'Curved Arrow Connector',
            txtShape_curvedConnector3WithTwoArrows: 'Curved Double-Arrow Connector',
            txtShape_spline: 'Curve',
            txtShape_polyline1: 'Scribble',
            txtShape_polyline2: 'Freeform',
            errorChangeArray: 'You cannot change part of an array.',
            errorMultiCellFormula: 'Multi-cell array formulas are not allowed in tables.',
            errorEmailClient: 'No email client could be found',
            txtPrintArea: 'Print_Area',
            txtTable: 'Table',
            textCustomLoader: 'Please note that according to the terms of the license you are not entitled to change the loader.<br>Please contact our Sales Department to get a quote.',
            errorNoDataToParse: 'No data was selected to parse.',
            errorCannotUngroup: 'Cannot ungroup. To start an outline, select the detail rows or columns and group them.',
            errorFrmlMaxTextLength: 'Text values in formulas are limited to 255 characters.<br>Use the CONCATENATE function or concatenation operator (&)',
            waitText: 'Please, wait...',
            errorDataValidate: 'The value you entered is not valid.<br>A user has restricted values that can be entered into this cell.',
            txtConfidential: 'Confidential',
            txtPreparedBy: 'Prepared by',
            txtPage: 'Page',
            txtPageOf: 'Page %1 of %2',
            txtPages: 'Pages',
            txtDate: 'Date',
            txtTime: 'Time',
            txtTab: 'Tab',
            txtFile: 'File',
            errorFileSizeExceed: 'The file size exceeds the limitation set for your server.<br>Please contact your Document Server administrator for details.',
            errorLabledColumnsPivot: 'To create a pivot table report, you must use data that is organized as a list with labeled columns.',
            errorPivotOverlap: 'A pivot table report cannot overlap a table.',
            txtColumn: 'Column',
            txtRow: 'Row',
            errorUpdateVersionOnDisconnect: 'Internet connection has been restored, and the file version has been changed.<br>Before you can continue working, you need to download the file or copy its content to make sure nothing is lost, and then reload this page.',
            errorFTChangeTableRangeError: 'Operation could not be completed for the selected cell range.<br>Select a range so that the first table row was on the same row<br>and the resulting table overlapped the current one.',
            errorFTRangeIncludedOtherTables: 'Operation could not be completed for the selected cell range.<br>Select a range which does not include other tables.',
            txtByField: '%1 of %2',
            txtAll: '(All)',
            txtValues: 'Values',
            txtGrandTotal: 'Grand Total',
            txtRowLbls: 'Row Labels',
            txtColLbls: 'Column Labels',
            errNoDuplicates: 'No duplicate values found.',
            errRemDuplicates: 'Duplicate values found and deleted: {0}, unique values left: {1}.',
            txtMultiSelect: 'Multi-Select (Alt+S)',
            txtClearFilter: 'Clear Filter (Alt+C)',
            txtBlank: '(blank)',
            textHasMacros: 'The file contains automatic macros.<br>Do you want to run macros?',
            textRemember: 'Remember my choice',
            errorPasteSlicerError: 'Table slicers cannot be copied from one workbook to another.',
            errorFrmlMaxLength: 'You cannot add this formula as its length exceeded the allowed number of characters.<br>Please edit it and try again.',
            errorFrmlMaxReference: 'You cannot enter this formula because it has too many values,<br>cell references, and/or names.',
            errorMoveSlicerError: 'Table slicers cannot be copied from one workbook to another.<br>Try again by selecting the entire table and the slicers.',
            errorEditView: 'The existing sheet view cannot be edited and the new ones cannot be created at the moment as some of them are being edited.',
            errorChangeFilteredRange: 'This will change a filtered range on your worksheet.<br>To complete this task, please remove AutoFilters.',
            warnLicenseLimitedRenewed: 'License needs to be renewed.<br>You have a limited access to document editing functionality.<br>Please contact your administrator to get full access',
            warnLicenseLimitedNoAccess: 'License expired.<br>You have no access to document editing functionality.<br>Please contact your administrator.',
            saveErrorTextDesktop: 'This file cannot be saved or created.<br>Possible reasons are: <br>1. The file is read-only. <br>2. The file is being edited by other users. <br>3. The disk is full or corrupted.',
            errorSetPassword: 'Password could not be set.',
            textRenameLabel: 'Enter a name to be used for collaboration',
            textRenameError: 'User name must not be empty.',
            textLongName: 'Enter a name that is less than 128 characters.',
            textGuest: 'Guest',
            txtGroup: 'Group',
            txtSeconds: 'Seconds',
            txtMinutes: 'Minutes',
            txtHours: 'Hours',
            txtDays: 'Days',
            txtMonths: 'Months',
            txtQuarters: 'Quarters',
            txtYears: 'Years',
            errorPivotGroup: 'Cannot group that selection.',
            leavePageTextOnClose: 'All unsaved changes in this document will be lost.<br> Click \'Cancel\' then \'Save\' to save them. Click \'OK\' to discard all the unsaved changes.',
<<<<<<< HEAD
            errorPasteMultiSelect: 'This action cannot be done on a multiple range selection.<br>Select a single range and try again.'
=======
            textTryUndoRedoWarn: 'The Undo/Redo functions are disabled for the Fast co-editing mode.'
>>>>>>> 2f5e7b4e
        }
    })(), SSE.Controllers.Main || {}))
});<|MERGE_RESOLUTION|>--- conflicted
+++ resolved
@@ -2923,11 +2923,8 @@
             txtYears: 'Years',
             errorPivotGroup: 'Cannot group that selection.',
             leavePageTextOnClose: 'All unsaved changes in this document will be lost.<br> Click \'Cancel\' then \'Save\' to save them. Click \'OK\' to discard all the unsaved changes.',
-<<<<<<< HEAD
-            errorPasteMultiSelect: 'This action cannot be done on a multiple range selection.<br>Select a single range and try again.'
-=======
+            errorPasteMultiSelect: 'This action cannot be done on a multiple range selection.<br>Select a single range and try again.',
             textTryUndoRedoWarn: 'The Undo/Redo functions are disabled for the Fast co-editing mode.'
->>>>>>> 2f5e7b4e
         }
     })(), SSE.Controllers.Main || {}))
 });