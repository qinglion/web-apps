--- conflicted
+++ resolved
@@ -2902,11 +2902,8 @@
             txtQuarters: 'Quarters',
             txtYears: 'Years',
             errorPivotGroup: 'Cannot group that selection.',
-<<<<<<< HEAD
-            leavePageTextOnClose: 'All unsaved changes in this document will be lost.<br> Click \'Cancel\' then \'Save\' to save them. Click \'OK\' to discard all the unsaved changes.'
-=======
+            leavePageTextOnClose: 'All unsaved changes in this document will be lost.<br> Click \'Cancel\' then \'Save\' to save them. Click \'OK\' to discard all the unsaved changes.',
             errorPasteMultiSelect: 'This action cannot be done on a multiple range selection.<br>Select a single range and try again.'
->>>>>>> 192995c8
         }
     })(), SSE.Controllers.Main || {}))
 });