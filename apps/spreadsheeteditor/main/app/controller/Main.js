--- conflicted
+++ resolved
@@ -735,10 +735,6 @@
                                 toolbarController.onApiCoAuthoringDisconnect();
 
                             Common.NotificationCenter.trigger('document:ready', 'main');
-<<<<<<< HEAD
-
-=======
->>>>>>> 0295612c
                             me.applyLicense();
                         }
                     }, 50);
@@ -865,13 +861,8 @@
                     this.appOptions.canChat        = this.appOptions.canLicense && !this.appOptions.isOffline && !((typeof (this.editorConfig.customization) == 'object') && this.editorConfig.customization.chat===false);
                     this.appOptions.canRename      = !!this.permissions.rename;
                     this.appOptions.trialMode      = params.asc_getLicenseMode();
-<<<<<<< HEAD
-                    this.appOptions.canProtect      = this.appOptions.isDesktopApp && this.api.asc_isSignaturesSupport();
+                    this.appOptions.canProtect     = this.appOptions.isEdit && this.appOptions.isDesktopApp && this.api.asc_isSignaturesSupport();
                     this.appOptions.canModifyFilter = (this.permissions.modifyFilter!==false);
-=======
-                    this.appOptions.canProtect     = this.appOptions.isEdit && this.appOptions.isDesktopApp && this.api.asc_isSignaturesSupport();
->>>>>>> 0295612c
-
                     this.appOptions.canBranding  = (licType === Asc.c_oLicenseResult.Success) && (typeof this.editorConfig.customization == 'object');
                     if (this.appOptions.canBranding)
                         this.headerView.setBranding(this.editorConfig.customization);
@@ -991,11 +982,8 @@
 
                     rightmenuController && rightmenuController.setApi(me.api);
 
-<<<<<<< HEAD
                     reviewController.setMode(me.appOptions).setConfig({config: me.editorConfig}, me.api);
 
-=======
->>>>>>> 0295612c
                     if (me.appOptions.isDesktopApp && me.appOptions.isOffline)
                         application.getController('Common.Controllers.Protection').setMode(me.appOptions).setConfig({config: me.editorConfig}, me.api);
 
