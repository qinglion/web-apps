--- conflicted
+++ resolved
@@ -451,7 +451,7 @@
                 this.appOptions.canMakeActionLink = this.editorConfig.canMakeActionLink;
                 this.appOptions.canFeaturePivot = true;
                 this.appOptions.canFeatureViews = true;
-                this.appOptions.uiRtl = false;
+                this.appOptions.uiRtl = true;
                 this.appOptions.canRequestReferenceData = this.editorConfig.canRequestReferenceData;
                 this.appOptions.canRequestOpen = this.editorConfig.canRequestOpen;
                 this.appOptions.canRequestReferenceSource = this.editorConfig.canRequestReferenceSource;
@@ -3842,11 +3842,8 @@
             errorProtectedRange: 'This range is not allowed for editing.',
             errorCreateRange: 'The existing ranges cannot be edited and the new ones cannot be created<br>at the moment as some of them are being edited.',
             txtSheet: 'Sheet',
-<<<<<<< HEAD
-            txtNone: 'None'
-=======
+            txtNone: 'None',
             warnLicenseAnonymous: 'Access denied for anonymous users. This document will be opened for viewing only.'
->>>>>>> b84f06ae
         }
     })(), SSE.Controllers.Main || {}))
 });