/*
 *
 * (c) Copyright Ascensio System Limited 2010-2017
 *
 * This program is a free software product. You can redistribute it and/or
 * modify it under the terms of the GNU Affero General Public License (AGPL)
 * version 3 as published by the Free Software Foundation. In accordance with
 * Section 7(a) of the GNU AGPL its Section 15 shall be amended to the effect
 * that Ascensio System SIA expressly excludes the warranty of non-infringement
 * of any third-party rights.
 *
 * This program is distributed WITHOUT ANY WARRANTY; without even the implied
 * warranty of MERCHANTABILITY or FITNESS FOR A PARTICULAR  PURPOSE. For
 * details, see the GNU AGPL at: http://www.gnu.org/licenses/agpl-3.0.html
 *
 * You can contact Ascensio System SIA at Lubanas st. 125a-25, Riga, Latvia,
 * EU, LV-1021.
 *
 * The  interactive user interfaces in modified source and object code versions
 * of the Program must display Appropriate Legal Notices, as required under
 * Section 5 of the GNU AGPL version 3.
 *
 * Pursuant to Section 7(b) of the License you must retain the original Product
 * logo when distributing the program. Pursuant to Section 7(e) we decline to
 * grant you any rights under trademark law for use of our trademarks.
 *
 * All the Product's GUI elements, including illustrations and icon sets, as
 * well as technical writing content are licensed under the terms of the
 * Creative Commons Attribution-ShareAlike 4.0 International. See the License
 * terms at http://creativecommons.org/licenses/by-sa/4.0/legalcode
 *
*/
/**
 *    Main.js
 *
 *    Main controller
 *
 *    Created by Maxim Kadushkin on 24 March 2014
 *    Copyright (c) 2014 Ascensio System SIA. All rights reserved.
 *
 */

define([
    'core',
    'irregularstack',
    'common/main/lib/component/Window',
    'common/main/lib/component/LoadMask',
    'common/main/lib/component/Tooltip',
    'common/main/lib/controller/Fonts',
    'common/main/lib/collection/TextArt',
    'common/main/lib/view/OpenDialog',
    'common/main/lib/util/LanguageInfo',
    'common/main/lib/util/LocalStorage',
    'spreadsheeteditor/main/app/collection/ShapeGroups',
    'spreadsheeteditor/main/app/collection/TableTemplates',
    'spreadsheeteditor/main/app/collection/EquationGroups',
    'spreadsheeteditor/main/app/controller/FormulaDialog',
    'spreadsheeteditor/main/app/view/FormulaLang'
], function () {
    'use strict';

    SSE.Controllers.Main = Backbone.Controller.extend(_.extend((function() {
        var InitApplication = -254;
        var ApplyEditRights = -255;
        var LoadingDocument = -256;

        var mapCustomizationElements = {
            about: 'button#left-btn-about',
            feedback: 'button#left-btn-support',
            goback: '#fm-btn-back > a, #header-back > div'
        };

        var mapCustomizationExtElements = {
            toolbar: '#viewport #toolbar',
            leftMenu: '#viewport #left-menu, #viewport #id-toolbar-full-placeholder-btn-settings, #viewport #id-toolbar-short-placeholder-btn-settings',
            rightMenu: '#viewport #right-menu',
            header: '#viewport #header',
            statusBar: '#statusbar'
        };

        Common.localStorage.setId('table');
        Common.localStorage.setKeysFilter('sse-,asc.table');
        Common.localStorage.sync();

        return {
            models: [],
            collections: [
                'ShapeGroups',
                'EquationGroups',
                'TableTemplates',
                'Common.Collections.TextArt'
            ],
            views: [],

            initialize: function() {
                this.addListeners({
                    'FileMenu': {
                        'settings:apply': _.bind(this.applySettings, this)
                    },
                    'Common.Views.ReviewChanges': {
                        'settings:apply': _.bind(this.applySettings, this)
                    }
                });
            },

            onLaunch: function() {
//                $(document.body).css('position', 'absolute');
                var me = this;

                this._state = {isDisconnected: false, usersCount: 1, fastCoauth: true, lostEditingRights: false, licenseWarning: false};
                this.translationTable = [];

                if (!Common.Utils.isBrowserSupported()){
                    Common.Utils.showBrowserRestriction();
                    Common.Gateway.reportError(undefined, this.unsupportedBrowserErrorText);
                    return;
                } else {
//                    this.getViewport().getEl().on('keypress', this.lockEscapeKey, this);
//                    viewport.applicationUI.setVisible(true);
                }

                var value = Common.localStorage.getItem("sse-settings-fontrender");
                if (value===null) value = window.devicePixelRatio > 1 ? '1' : '3';
                Common.Utils.InternalSettings.set("sse-settings-fontrender", value);

                // Initialize api
                var styleNames = ['Normal', 'Neutral', 'Bad', 'Good', 'Input', 'Output', 'Calculation', 'Check Cell', 'Explanatory Text', 'Note', 'Linked Cell', 'Warning Text',
                                'Heading 1', 'Heading 2', 'Heading 3', 'Heading 4', 'Title', 'Total', 'Currency', 'Percent', 'Comma'],
                    translate = {
                        'Series': this.txtSeries,
                        'Diagram Title': this.txtDiagramTitle,
                        'X Axis': this.txtXAxis,
                        'Y Axis': this.txtYAxis,
                        'Your text here': this.txtArt
                    };
                styleNames.forEach(function(item){
                    translate[item] = me.translationTable[item] = me['txtStyle_' + item.replace(/ /g, '_')] || item;
                });
                translate['Currency [0]'] = me.translationTable['Currency [0]'] = me.txtStyle_Currency + ' [0]';
                translate['Comma [0]'] = me.translationTable['Comma [0]'] = me.txtStyle_Comma + ' [0]';

                for (var i=1; i<7; i++) {
                    translate['Accent'+i] = me.translationTable['Accent'+i] = me.txtAccent + i;
                    translate['20% - Accent'+i] = me.translationTable['20% - Accent'+i] = '20% - ' + me.txtAccent + i;
                    translate['40% - Accent'+i] = me.translationTable['40% - Accent'+i] = '40% - ' + me.txtAccent + i;
                    translate['60% - Accent'+i] = me.translationTable['60% - Accent'+i] = '60% - ' + me.txtAccent + i;
                }

                this.api = new Asc.spreadsheet_api({
                    'id-view'  : 'editor_sdk',
                    'id-input' : 'ce-cell-content',
                    'translate': translate
                });
                this.api.asc_setFontRenderingMode(parseInt(value));

                if (Common.Utils.isChrome) {
                    value = Common.localStorage.getBool("sse-settings-inputsogou");
                    this.api.setInputParams({"SogouPinyin" : value});
                    Common.Utils.InternalSettings.set("sse-settings-inputsogou", value);
                }

                this.api.asc_registerCallback('asc_onOpenDocumentProgress',  _.bind(this.onOpenDocument, this));
                this.api.asc_registerCallback('asc_onEndAction',             _.bind(this.onLongActionEnd, this));
                this.api.asc_registerCallback('asc_onError',                 _.bind(this.onError, this));
                this.api.asc_registerCallback('asc_onCoAuthoringDisconnect', _.bind(this.onCoAuthoringDisconnect, this));
                this.api.asc_registerCallback('asc_onAdvancedOptions',       _.bind(this.onAdvancedOptions, this));
                this.api.asc_registerCallback('asc_onDocumentUpdateVersion', _.bind(this.onUpdateVersion, this));
                this.api.asc_registerCallback('asc_onServerVersion',         _.bind(this.onServerVersion, this));
                this.api.asc_registerCallback('asc_onDocumentName',          _.bind(this.onDocumentName, this));
                this.api.asc_registerCallback('asc_onPrintUrl',              _.bind(this.onPrintUrl, this));
                this.api.asc_registerCallback('asc_onMeta',                  _.bind(this.onMeta, this));
                Common.NotificationCenter.on('api:disconnect',               _.bind(this.onCoAuthoringDisconnect, this));
                Common.NotificationCenter.on('goback',                       _.bind(this.goBack, this));
                Common.NotificationCenter.on('namedrange:locked',            _.bind(this.onNamedRangeLocked, this));

                this.stackLongActions = new Common.IrregularStack({
                    strongCompare   : this._compareActionStrong,
                    weakCompare     : this._compareActionWeak
                });

                this.stackLongActions.push({id: InitApplication, type: Asc.c_oAscAsyncActionType.BlockInteraction});

                this.isShowOpenDialog = false;

                // Initialize api gateway
                this.editorConfig = {};
                this.plugins = undefined;
                this.UICustomizePlugins = [];
                Common.Gateway.on('init', _.bind(this.loadConfig, this));
                Common.Gateway.on('showmessage', _.bind(this.onExternalMessage, this));
                Common.Gateway.on('opendocument', _.bind(this.loadDocument, this));
                Common.Gateway.on('internalcommand', _.bind(this.onInternalCommand, this));
                Common.Gateway.appReady();

                this.getApplication().getController('Viewport').setApi(this.api);

                // Syncronize focus with api
                $(document.body).on('focus', 'input, textarea:not(#ce-cell-content)', function(e) {
                    if (me.isAppDisabled === true) return;

                    if (e && e.target && !/area_id/.test(e.target.id)) {
                        if (/msg-reply/.test(e.target.className))
                            me.dontCloseDummyComment = true;
                        else if (/chat-msg-text/.test(e.target.id))
                            me.dontCloseChat = true;
                    }
                });

                $(document.body).on('blur', 'input, textarea', function(e) {
                    if (me.isAppDisabled === true || me.isFrameClosed) return;

                    if (!me.isModalShowed && !(me.loadMask && me.loadMask.isVisible())) {
                        if (!e.relatedTarget ||
                            !/area_id/.test(e.target.id) && ($(e.target).parent().find(e.relatedTarget).length<1 || e.target.localName == 'textarea') /* Check if focus in combobox goes from input to it's menu button or menu items, or from comment editing area to Ok/Cancel button */
                            && (e.relatedTarget.localName != 'input' || !/form-control/.test(e.relatedTarget.className)) /* Check if focus goes to text input with class "form-control" */
                            && (e.relatedTarget.localName != 'textarea' || /area_id/.test(e.relatedTarget.id))) /* Check if focus goes to textarea, but not to "area_id" */ {
                            me.api.asc_enableKeyEvents(true);
                            if (/msg-reply/.test(e.target.className))
                                me.dontCloseDummyComment = false;
                            else if (/chat-msg-text/.test(e.target.id))
                                me.dontCloseChat = false;
                        }
                    }
                }).on('dragover', function(e) {
                    var event = e.originalEvent;
                    if (event.target && $(event.target).closest('#editor_sdk').length<1 ) {
                        event.preventDefault();
                        event.dataTransfer.dropEffect ="none";
                        return false;
                    }
                });

                Common.NotificationCenter.on({
                    'modal:show': function(e){
                        me.isModalShowed = true;
                        me.api.asc_enableKeyEvents(false);
                    },
                    'modal:close': function(dlg) {
                        if (dlg && dlg.$lastmodal && dlg.$lastmodal.length < 1) {
                            me.isModalShowed = false;
                            me.api.asc_enableKeyEvents(true);
                        }
                    },
                    'modal:hide': function(dlg) {
                        if (dlg && dlg.$lastmodal && dlg.$lastmodal.length < 1) {
                            me.isModalShowed = false;
                            me.api.asc_enableKeyEvents(true);
                        }
                    },
                    'dataview:focus': function(e){
                    },
                    'dataview:blur': function(e){
                        if (!me.isModalShowed) {
                            me.api.asc_enableKeyEvents(true);
                        }
                    },
                    'menu:show': function(e){
                    },
                    'menu:hide': function(menu, isFromInputControl){
                        if (!me.isModalShowed && (!menu || !menu.cmpEl.hasClass('from-cell-edit')) && !isFromInputControl) {
                            me.api.asc_InputClearKeyboardElement();
                            me.api.asc_enableKeyEvents(true);
                        }
                    },
                    'edit:complete': _.bind(this.onEditComplete, this),
                    'settings:unitschanged':_.bind(this.unitsChanged, this)
                });

                this.initNames();
//                this.recognizeBrowser();
                Common.util.Shortcuts.delegateShortcuts({
                    shortcuts: {
                        'command+s,ctrl+s': _.bind(function (e) {
                            e.preventDefault();
                            e.stopPropagation();
                        }, this)
                    }
                });
            },

            loadConfig: function(data) {
                this.editorConfig = $.extend(this.editorConfig, data.config);

                this.appOptions                 = {};

                this.editorConfig.user          =
                this.appOptions.user            = Common.Utils.fillUserInfo(this.editorConfig.user, this.editorConfig.lang, this.textAnonymous);
                this.appOptions.nativeApp       = this.editorConfig.nativeApp === true;
                this.appOptions.isDesktopApp    = this.editorConfig.targetApp == 'desktop';
                this.appOptions.canCreateNew    = !_.isEmpty(this.editorConfig.createUrl) && !this.appOptions.isDesktopApp;
                this.appOptions.canOpenRecent   = this.editorConfig.nativeApp !== true && this.editorConfig.recent !== undefined && !this.appOptions.isDesktopApp;
                this.appOptions.templates       = this.editorConfig.templates;
                this.appOptions.recent          = this.editorConfig.recent;
                this.appOptions.createUrl       = this.editorConfig.createUrl;
                this.appOptions.lang            = this.editorConfig.lang;
                this.appOptions.location        = (typeof (this.editorConfig.location) == 'string') ? this.editorConfig.location.toLowerCase() : '';
                this.appOptions.canAutosave     = false;
                this.appOptions.canAnalytics    = false;
                this.appOptions.sharingSettingsUrl = this.editorConfig.sharingSettingsUrl;
                this.appOptions.isEditDiagram   = this.editorConfig.mode == 'editdiagram';
                this.appOptions.isEditMailMerge = this.editorConfig.mode == 'editmerge';
                this.appOptions.customization   = this.editorConfig.customization;
                this.appOptions.canBackToFolder = (this.editorConfig.canBackToFolder!==false) && (typeof (this.editorConfig.customization) == 'object')
                                                  && (typeof (this.editorConfig.customization.goback) == 'object') && !_.isEmpty(this.editorConfig.customization.goback.url);
                this.appOptions.canBack         = this.editorConfig.nativeApp !== true && this.appOptions.canBackToFolder === true;
                this.appOptions.canPlugins      = false;
                this.plugins                    = this.editorConfig.plugins;

                this.headerView = this.getApplication().getController('Viewport').getView('Common.Views.Header');
                this.headerView.setCanBack(this.appOptions.canBackToFolder === true);

                var value = Common.localStorage.getItem("sse-settings-reg-settings");
                if (value!==null)
                    this.api.asc_setLocale(parseInt(value));
                else {
                    this.api.asc_setLocale((this.editorConfig.lang) ? parseInt(Common.util.LanguageInfo.getLocalLanguageCode(this.editorConfig.lang)) : 0x0409);
                }

                value = Common.localStorage.getItem("sse-settings-func-locale");
                if (value===null) {
                    var lang = ((this.editorConfig.lang) ? this.editorConfig.lang : 'en').split("-")[0].toLowerCase();
                    Common.Utils.InternalSettings.set("sse-settings-func-locale", lang);
                    if (lang !== 'en')
                        value = SSE.Views.FormulaLang.get(lang);
                } else {
                    Common.Utils.InternalSettings.set("sse-settings-func-locale", value);
                    value = SSE.Views.FormulaLang.get(value);
                }
                if (value) this.api.asc_setLocalization(value);

                if (this.appOptions.location == 'us' || this.appOptions.location == 'ca')
                    Common.Utils.Metric.setDefaultMetric(Common.Utils.Metric.c_MetricUnits.inch);

                this.isFrameClosed = (this.appOptions.isEditDiagram || this.appOptions.isEditMailMerge);
            },

            loadDocument: function(data) {
                this.appOptions.spreadsheet = data.doc;
                this.permissions = {};
                var docInfo = {};

                if (data.doc) {
                    this.permissions = _.extend(this.permissions, data.doc.permissions);

                    var _permissions = $.extend({}, data.doc.permissions),
                        _user = new Asc.asc_CUserInfo();
                    _user.put_Id(this.appOptions.user.id);
                    _user.put_FullName(this.appOptions.user.fullname);

                    docInfo = new Asc.asc_CDocInfo();
                    docInfo.put_Id(data.doc.key);
                    docInfo.put_Url(data.doc.url);
                    docInfo.put_Title(data.doc.title);
                    docInfo.put_Format(data.doc.fileType);
                    docInfo.put_VKey(data.doc.vkey);
                    docInfo.put_Options(data.doc.options);
                    docInfo.put_UserInfo(_user);
                    docInfo.put_CallbackUrl(this.editorConfig.callbackUrl);
                    docInfo.put_Token(data.doc.token);
                    docInfo.put_Permissions(_permissions);

                    this.headerView.setDocumentCaption(data.doc.title);
                }

                this.api.asc_registerCallback('asc_onGetEditorPermissions', _.bind(this.onEditorPermissions, this));
                this.api.asc_registerCallback('asc_onLicenseChanged',       _.bind(this.onLicenseChanged, this));
                this.api.asc_setDocInfo(docInfo);
                this.api.asc_getEditorPermissions(this.editorConfig.licenseUrl, this.editorConfig.customerId);
            },

            onProcessSaveResult: function(data) {
                this.api.asc_OnSaveEnd(data.result);
                if (data && data.result === false) {
                    Common.UI.error({
                        title: this.criticalErrorTitle,
                        msg  : _.isEmpty(data.message) ? this.errorProcessSaveResult : data.message
                    });
                }
            },

            onProcessRightsChange: function(data) {
                if (data && data.enabled === false) {
                    var me = this,
                        old_rights = this._state.lostEditingRights;
                    this._state.lostEditingRights = !this._state.lostEditingRights;
                    this.api.asc_coAuthoringDisconnect();
                    this.getApplication().getController('LeftMenu').leftMenu.getMenu('file').panels['rights'].onLostEditRights();
                    Common.NotificationCenter.trigger('api:disconnect');
                    if (!old_rights)
                        Common.UI.warning({
                            title: this.notcriticalErrorTitle,
                            maxwidth: 600,
                            msg  : _.isEmpty(data.message) ? this.warnProcessRightsChange : data.message,
                            callback: function(){
                                me._state.lostEditingRights = false;
                                me.onEditComplete();
                            }
                        });
                }
            },

            onDownloadAs: function(format) {
                var _format = (format && (typeof format == 'string')) ? Asc.c_oAscFileType[ format.toUpperCase() ] : null,
                    _supported = [
                        Asc.c_oAscFileType.XLSX,
                        Asc.c_oAscFileType.ODS,
                        Asc.c_oAscFileType.CSV,
                        Asc.c_oAscFileType.PDF
                    ];

                if ( !_format || _supported.indexOf(_format) < 0 )
                    _format = Asc.c_oAscFileType.XLSX;
                this.api.asc_DownloadAs(_format, true);
            },

            onProcessMouse: function(data) {
                if (data.type == 'mouseup') {
                    var editor = document.getElementById('editor_sdk');
                    if (editor) {
                        var rect = editor.getBoundingClientRect();
                        var event = data.event || {};
                        this.api.asc_onMouseUp(event, data.x - rect.left, data.y - rect.top);
                    }
                }
            },

            goBack: function(blank) {
                var href = this.appOptions.customization.goback.url;
                if (blank) {
                    window.open(href, "_blank");
                } else {
                    parent.location.href = href;
                }
            },

            onEditComplete: function(cmp, opts) {
                if (opts && opts.restorefocus && this.api.isCEditorFocused) {
                    this.formulaInput.blur();
                    this.formulaInput.focus();
                } else {
                    this.getApplication().getController('DocumentHolder').getView('DocumentHolder').focus();
                    this.api.isCEditorFocused = false;
                }
            },

            onSelectionChanged: function(info){
                if (!this._isChartDataReady){
                    this._isChartDataReady = true;
                    Common.Gateway.internalMessage('chartDataReady');
                }
            },

            onLongActionBegin: function(type, id) {
                var action = {id: id, type: type};
                this.stackLongActions.push(action);
                this.setLongActionView(action);
            },

            onLongActionEnd: function(type, id) {
                var action = {id: id, type: type};
                this.stackLongActions.pop(action);

                this.headerView.setDocumentCaption(this.api.asc_getDocumentName());
                this.updateWindowTitle(this.api.asc_isDocumentModified(), true);

                if (type === Asc.c_oAscAsyncActionType.BlockInteraction && id == Asc.c_oAscAsyncAction.Open) {
                    Common.Gateway.internalMessage('documentReady', {});
                    this.onDocumentReady();
                }

                action = this.stackLongActions.get({type: Asc.c_oAscAsyncActionType.Information});
                action && this.setLongActionView(action);

                if (id == Asc.c_oAscAsyncAction.Save) {
                    this.toolbarView && this.toolbarView.synchronizeChanges();
                }

                action = this.stackLongActions.get({type: Asc.c_oAscAsyncActionType.BlockInteraction});
                if (action) {
                    this.setLongActionView(action);
                } else {
                    if (this.loadMask) {
                        if (this.loadMask.isVisible() && !this.dontCloseDummyComment && !this.dontCloseChat && !this.isModalShowed )
                            this.api.asc_enableKeyEvents(true);
                        this.loadMask.hide();
                    }

                    if (type == Asc.c_oAscAsyncActionType.BlockInteraction && !( (id == Asc.c_oAscAsyncAction['LoadDocumentFonts'] || id == Asc.c_oAscAsyncAction['ApplyChanges']) && (this.dontCloseDummyComment || this.dontCloseChat || this.isModalShowed ) ))
                        this.onEditComplete(this.loadMask, {restorefocus:true});
                }
            },

            setLongActionView: function(action) {
                var title = '';

                switch (action.id) {
                    case Asc.c_oAscAsyncAction.Open:
                        title   = this.openTitleText;
                        break;

                    case Asc.c_oAscAsyncAction.Save:
                        title   = this.saveTitleText;
                        break;

                    case Asc.c_oAscAsyncAction.ForceSaveTimeout:
                        break;

                    case Asc.c_oAscAsyncAction.ForceSaveButton:
                        break;

                    case Asc.c_oAscAsyncAction.LoadDocumentFonts:
                        title   = this.loadFontsTitleText;
                        break;

                    case Asc.c_oAscAsyncAction.LoadDocumentImages:
                        title   = this.loadImagesTitleText;
                        break;

                    case Asc.c_oAscAsyncAction.LoadFont:
                        title   = this.loadFontTitleText;
                        break;

                    case Asc.c_oAscAsyncAction.LoadImage:
                        title   = this.loadImageTitleText;
                        break;

                    case Asc.c_oAscAsyncAction.DownloadAs:
                        title   = this.downloadTitleText;
                        break;

                    case Asc.c_oAscAsyncAction.Print:
                        title   = this.printTitleText;
                        break;

                    case Asc.c_oAscAsyncAction.UploadImage:
                        title   = this.uploadImageTitleText;
                        break;

                    case Asc.c_oAscAsyncAction.Recalc:
                        title   = this.titleRecalcFormulas;
                        break;

                    case Asc.c_oAscAsyncAction.SlowOperation:
                        title   = this.textPleaseWait;
                        break;

                    case Asc.c_oAscAsyncAction['PrepareToSave']:
                        title   = this.savePreparingText;
                        break;

                    case ApplyEditRights:
                        title   = this.txtEditingMode;
                        break;

                    case LoadingDocument:
                        title   = this.loadingDocumentTitleText;
                        break;
                }

                if (action.type == Asc.c_oAscAsyncActionType.BlockInteraction) {
                    !this.loadMask && (this.loadMask = new Common.UI.LoadMask({owner: $('#viewport')}));
                    this.loadMask.setTitle(title);

                    if (!this.isShowOpenDialog) {
                        this.api.asc_enableKeyEvents(false);
                        this.loadMask.show();
                    }
                }
            },

            onApplyEditRights: function(data) {
                if (data && !data.allowed) {
                    Common.UI.info({
                        title: this.requestEditFailedTitleText,
                        msg: data.message || this.requestEditFailedMessageText
                    });
                }
            },

            onDocumentReady: function() {
                if (this._isDocReady)
                    return;

                Common.Gateway.documentReady();

                if (this._state.openDlg)
                    this._state.openDlg.close();

                var me = this,
                    value;

                me._isDocReady = true;
                Common.NotificationCenter.trigger('app:ready', this.appOptions);

                me.hidePreloader();
                me.onLongActionEnd(Asc.c_oAscAsyncActionType['BlockInteraction'], LoadingDocument);

                value = (this.appOptions.isEditMailMerge || this.appOptions.isEditDiagram) ? 100 : Common.localStorage.getItem("sse-settings-zoom");
                Common.Utils.InternalSettings.set("sse-settings-zoom", value);
                var zf = (value!==null) ? parseInt(value)/100 : (this.appOptions.customization && this.appOptions.customization.zoom ? parseInt(this.appOptions.customization.zoom)/100 : 1);
                this.api.asc_setZoom(zf>0 ? zf : 1);

                /** coauthoring begin **/
                this.isLiveCommenting = Common.localStorage.getBool("sse-settings-livecomment", true);
                Common.Utils.InternalSettings.set("sse-settings-livecomment", this.isLiveCommenting);
                value = Common.localStorage.getBool("sse-settings-resolvedcomment", true);
                Common.Utils.InternalSettings.set("sse-settings-resolvedcomment", value);
                this.isLiveCommenting ? this.api.asc_showComments(value) : this.api.asc_hideComments();

                if (this.appOptions.isEdit && !this.appOptions.isOffline && this.appOptions.canCoAuthoring) {
                    value = Common.localStorage.getItem("sse-settings-coauthmode");
                    if (value===null && Common.localStorage.getItem("sse-settings-autosave")===null &&
                        this.appOptions.customization && this.appOptions.customization.autosave===false) {
                        value = 0; // use customization.autosave only when sse-settings-coauthmode and sse-settings-autosave are null
                    }
                    this._state.fastCoauth = (value===null || parseInt(value) == 1);
                } else {
                    this._state.fastCoauth = (!this.appOptions.isEdit && this.appOptions.canComments);
                    if (this._state.fastCoauth) {
                        this.api.asc_setAutoSaveGap(1);
                        Common.Utils.InternalSettings.set("sse-settings-autosave", 1);
                    }
                }
                this.api.asc_SetFastCollaborative(this._state.fastCoauth);
                Common.Utils.InternalSettings.set("sse-settings-coauthmode", me._state.fastCoauth);
                /** coauthoring end **/

                me.api.asc_registerCallback('asc_onStartAction',        _.bind(me.onLongActionBegin, me));
                me.api.asc_registerCallback('asc_onConfirmAction',      _.bind(me.onConfirmAction, me));
                me.api.asc_registerCallback('asc_onActiveSheetChanged', _.bind(me.onActiveSheetChanged, me));
                me.api.asc_registerCallback('asc_onPrint',              _.bind(me.onPrint, me));

                var application = me.getApplication();

                me.headerView.setDocumentCaption(me.api.asc_getDocumentName());
                me.updateWindowTitle(me.api.asc_isDocumentModified(), true);

                var toolbarController           = application.getController('Toolbar'),
                    statusbarController         = application.getController('Statusbar'),
                    documentHolderController    = application.getController('DocumentHolder'),
//                  fontsController             = application.getController('Common.Controllers.Fonts'),
                    rightmenuController         = application.getController('RightMenu'),
                    leftmenuController          = application.getController('LeftMenu'),
                    celleditorController        = application.getController('CellEditor'),
                    statusbarView               = statusbarController.getView('Statusbar'),
                    leftMenuView                = leftmenuController.getView('LeftMenu'),
                    documentHolderView          = documentHolderController.getView('DocumentHolder'),
                    chatController              = application.getController('Common.Controllers.Chat'),
                    pluginsController           = application.getController('Common.Controllers.Plugins');

                leftMenuView.getMenu('file').loadDocument({doc:me.appOptions.spreadsheet});
                leftmenuController.setMode(me.appOptions).createDelayedElements().setApi(me.api);

                 if (!me.appOptions.isEditMailMerge && !me.appOptions.isEditDiagram) {
                    pluginsController.setApi(me.api);
                    me.requestPlugins('../../../../plugins.json');
                    me.api.asc_registerCallback('asc_onPluginsInit', _.bind(me.updatePluginsList, me));
                }

                leftMenuView.disableMenu('all',false);

                if (!me.appOptions.isEditMailMerge && !me.appOptions.isEditDiagram && me.appOptions.canBranding) {
                    me.getApplication().getController('LeftMenu').leftMenu.getMenu('about').setLicInfo(me.editorConfig.customization);
                }

                documentHolderController.setApi(me.api).loadConfig({config:me.editorConfig});
                chatController.setApi(this.api).setMode(this.appOptions);

                statusbarController.createDelayedElements();
                statusbarController.setApi(me.api);
                documentHolderView.setApi(me.api);

                statusbarView.update();

                this.formulaInput = celleditorController.getView('CellEditor').$el.find('textarea');

                if (me.appOptions.isEdit) {
                    if (me.appOptions.canAutosave) {
                        value = Common.localStorage.getItem("sse-settings-autosave");
                        if (value===null && me.appOptions.customization && me.appOptions.customization.autosave===false)
                            value = 0;
                        value = (!me._state.fastCoauth && value!==null) ? parseInt(value) : (me.appOptions.canCoAuthoring ? 1 : 0);
                    } else {
                        value = 0;
                    }
                    me.api.asc_setAutoSaveGap(value);
                    Common.Utils.InternalSettings.set("sse-settings-autosave", value);

                    if (me.appOptions.canForcesave) {// use asc_setIsForceSaveOnUserSave only when customization->forcesave = true
                        me.appOptions.forcesave = Common.localStorage.getBool("sse-settings-forcesave", me.appOptions.canForcesave);
                        Common.Utils.InternalSettings.set("sse-settings-forcesave", me.appOptions.forcesave);
                        me.api.asc_setIsForceSaveOnUserSave(me.appOptions.forcesave);
                    }

                    if (me.needToUpdateVersion) {
                        Common.NotificationCenter.trigger('api:disconnect');
                        toolbarController.onApiCoAuthoringDisconnect();
                    }

                    var timer_sl = setInterval(function(){
                        if (window.styles_loaded || me.appOptions.isEditDiagram || me.appOptions.isEditMailMerge) {
                            clearInterval(timer_sl);

                            Common.NotificationCenter.trigger('comments:updatefilter',
                                {property: 'uid',
                                    value: new RegExp('^(doc_|sheet' + me.api.asc_getActiveWorksheetId() + '_)')});

                            documentHolderView.createDelayedElements();
                            toolbarController.createDelayedElements();

                            if (!me.appOptions.isEditMailMerge && !me.appOptions.isEditDiagram) {
                                var shapes = me.api.asc_getPropertyEditorShapes();
                                if (shapes)
                                    me.fillAutoShapes(shapes[0], shapes[1]);

                                me.fillTextArt(me.api.asc_getTextArtPreviews());
                                me.updateThemeColors();
                            }

                            rightmenuController.createDelayedElements();

                            me.api.asc_registerCallback('asc_onDocumentModifiedChanged', _.bind(me.onDocumentModifiedChanged, me));
                            me.api.asc_registerCallback('asc_onDocumentCanSaveChanged',  _.bind(me.onDocumentCanSaveChanged, me));
                            me.api.asc_registerCallback('asc_OnTryUndoInFastCollaborative',_.bind(me.onTryUndoInFastCollaborative, me));
                            me.onDocumentModifiedChanged(me.api.asc_isDocumentModified());

                            var formulasDlgController = application.getController('FormulaDialog');
                            if (formulasDlgController) {
                                formulasDlgController.setMode(me.appOptions).setApi(me.api);
                            }
                            if (me.needToUpdateVersion)
                                toolbarController.onApiCoAuthoringDisconnect();

<<<<<<< HEAD
                            if (me.appOptions.canBrandingExt)
                                Common.NotificationCenter.trigger('document:ready', 'main');

                            me.applyLicense();
=======
                            Common.NotificationCenter.trigger('document:ready', 'main');
>>>>>>> 0d2cfcd1
                        }
                    }, 50);
                } else {
                    documentHolderView.createDelayedElementsViewer();
                    Common.NotificationCenter.trigger('document:ready', 'main');
                }

                if (me.appOptions.canAnalytics && false)
                    Common.component.Analytics.initialize('UA-12442749-13', 'Spreadsheet Editor');

                Common.Gateway.on('applyeditrights', _.bind(me.onApplyEditRights, me));
                Common.Gateway.on('processsaveresult', _.bind(me.onProcessSaveResult, me));
                Common.Gateway.on('processrightschange', _.bind(me.onProcessRightsChange, me));
                Common.Gateway.on('processmouse', _.bind(me.onProcessMouse, me));
                Common.Gateway.on('downloadas',   _.bind(me.onDownloadAs, me));
                Common.Gateway.sendInfo({mode:me.appOptions.isEdit?'edit':'view'});

                $(document).on('contextmenu', _.bind(me.onContextMenu, me));
//                    me.getViewport().getEl().un('keypress', me.lockEscapeKey, me);

                function checkWarns() {
                    if (!window['AscDesktopEditor']) {
                        var tips = [];
                        Common.Utils.isIE9m && tips.push(me.warnBrowserIE9);

                        if (tips.length) me.showTips(tips);
                    }
                    document.removeEventListener('visibilitychange', checkWarns);
                }

                if (typeof document.hidden !== 'undefined' && document.hidden) {
                    document.addEventListener('visibilitychange', checkWarns);
                } else checkWarns();
            },

            onLicenseChanged: function(params) {
                if (this.appOptions.isEditDiagram || this.appOptions.isEditMailMerge) return;

                var licType = params.asc_getLicenseType();
                if (licType !== undefined && (licType===Asc.c_oLicenseResult.Connections || licType===Asc.c_oLicenseResult.UsersCount) && this.appOptions.canEdit && this.editorConfig.mode !== 'view') {
                    this._state.licenseWarning = (licType===Asc.c_oLicenseResult.Connections) ? this.warnNoLicense : this.warnNoLicenseUsers;
                }

                if (this._isDocReady)
                    this.applyLicense();
            },

            applyLicense: function() {
                if (this._state.licenseWarning) {
                    this.disableEditing(true);
                    Common.NotificationCenter.trigger('api:disconnect');

                    var value = Common.localStorage.getItem("sse-license-warning");
                    value = (value!==null) ? parseInt(value) : 0;
                    var now = (new Date).getTime();
                    if (now - value > 86400000) {
                        Common.localStorage.setItem("sse-license-warning", now);
                        Common.UI.info({
                            width: 500,
                            title: this.textNoLicenseTitle,
                            msg  : this._state.licenseWarning,
                            buttons: [
                                {value: 'buynow', caption: this.textBuyNow},
                                {value: 'contact', caption: this.textContactUs}
                            ],
                            primary: 'buynow',
                            callback: function(btn) {
                                if (btn == 'buynow')
                                    window.open('https://www.onlyoffice.com', "_blank");
                                else if (btn == 'contact')
                                    window.open('mailto:sales@onlyoffice.com', "_blank");
                            }
                        });
                    }
                }
            },

            disableEditing: function(disable) {
                var app = this.getApplication();
                if (this.appOptions.canEdit && this.editorConfig.mode !== 'view') {
                    app.getController('RightMenu').getView('RightMenu').clearSelection();
                    app.getController('Toolbar').DisableToolbar(disable);
                }
            },

            onOpenDocument: function(progress) {
                var elem = document.getElementById('loadmask-text');
                var proc = (progress.asc_getCurrentFont() + progress.asc_getCurrentImage())/(progress.asc_getFontsCount() + progress.asc_getImagesCount());
                proc = this.textLoadingDocument + ': ' + Math.min(Math.round(proc*100), 100) + '%';
                elem ? elem.innerHTML = proc : this.loadMask.setTitle(proc);
            },

            onEditorPermissions: function(params) {
                var licType = params ? params.asc_getLicenseType() : Asc.c_oLicenseResult.Error;

                if ( params && !(this.appOptions.isEditDiagram || this.appOptions.isEditMailMerge)) {
                    if (Asc.c_oLicenseResult.Expired === licType || Asc.c_oLicenseResult.Error === licType || Asc.c_oLicenseResult.ExpiredTrial === licType) {
                        Common.UI.warning({
                            title: this.titleLicenseExp,
                            msg: this.warnLicenseExp,
                            buttons: [],
                            closable: false
                        });
                        return;
                    }

                    if ( this.onServerVersion(params.asc_getBuildVersion()) ) return;

                    if (params.asc_getRights() !== Asc.c_oRights.Edit)
                        this.permissions.edit = false;

                    this.appOptions.canAutosave = true;
                    this.appOptions.canAnalytics = params.asc_getIsAnalyticsEnable();

                    this.appOptions.isOffline      = this.api.asc_isOffline();
                    this.appOptions.canLicense     = (licType === Asc.c_oLicenseResult.Success || licType === Asc.c_oLicenseResult.SuccessLimit);
                    this.appOptions.isLightVersion = params.asc_getIsLight();
                    /** coauthoring begin **/
                    this.appOptions.canCoAuthoring = !this.appOptions.isLightVersion;
                    /** coauthoring end **/
                    this.appOptions.canComments    = this.appOptions.canLicense && (this.permissions.comment===undefined ? (this.permissions.edit !== false && this.editorConfig.mode !== 'view') : this.permissions.comment);
                    this.appOptions.canComments    = this.appOptions.canComments && !((typeof (this.editorConfig.customization) == 'object') && this.editorConfig.customization.comments===false);
                    this.appOptions.canChat        = this.appOptions.canLicense && !this.appOptions.isOffline && !((typeof (this.editorConfig.customization) == 'object') && this.editorConfig.customization.chat===false);
                    this.appOptions.canRename      = !!this.permissions.rename;
                    this.appOptions.trialMode      = params.asc_getLicenseMode();
                    this.appOptions.canProtect      = this.appOptions.isDesktopApp && this.api.asc_isSignaturesSupport();
                    this.appOptions.canModifyFilter = (this.permissions.modifyFilter!==false);

                    this.appOptions.canBranding  = (licType === Asc.c_oLicenseResult.Success) && (typeof this.editorConfig.customization == 'object');
                    if (this.appOptions.canBranding)
                        this.headerView.setBranding(this.editorConfig.customization);

                    this.appOptions.canBrandingExt = params.asc_getCanBranding() && (typeof this.editorConfig.customization == 'object' || this.editorConfig.plugins);
                    if (this.appOptions.canBrandingExt)
                        this.updatePlugins(this.plugins, true);

                    this.appOptions.canRename && this.headerView.setCanRename(true);
                } else
                    this.appOptions.canModifyFilter = true;

                this.appOptions.canRequestEditRights = this.editorConfig.canRequestEditRights;
                this.appOptions.canEdit        = this.permissions.edit !== false && // can edit
                                                 (this.editorConfig.canRequestEditRights || this.editorConfig.mode !== 'view'); // if mode=="view" -> canRequestEditRights must be defined
                this.appOptions.isEdit         = (this.appOptions.canLicense || this.appOptions.isEditDiagram || this.appOptions.isEditMailMerge) && this.permissions.edit !== false && this.editorConfig.mode !== 'view';
                this.appOptions.canDownload    = !this.appOptions.nativeApp && (this.permissions.download !== false);
                this.appOptions.canPrint       = (this.permissions.print !== false);
                this.appOptions.canForcesave   = this.appOptions.isEdit && !this.appOptions.isOffline && !(this.appOptions.isEditDiagram || this.appOptions.isEditMailMerge) &&
                                                (typeof (this.editorConfig.customization) == 'object' && !!this.editorConfig.customization.forcesave);
                this.appOptions.forcesave      = this.appOptions.canForcesave;
                this.appOptions.canEditComments= this.appOptions.isOffline || !(typeof (this.editorConfig.customization) == 'object' && this.editorConfig.customization.commentAuthorOnly);

                this.applyModeCommonElements();
                this.applyModeEditorElements();

                if ( !this.appOptions.isEdit ) {
                    Common.NotificationCenter.trigger('app:face', this.appOptions);

                    this.hidePreloader();
                    this.onLongActionBegin(Asc.c_oAscAsyncActionType.BlockInteraction, LoadingDocument);
                }

                this.api.asc_setViewMode(!this.appOptions.isEdit && !this.appOptions.canComments);
                (!this.appOptions.isEdit && this.appOptions.canComments) && this.api.asc_setRestriction(Asc.c_oAscRestrictionType.OnlyComments);
                this.api.asc_LoadDocument();
            },

            applyModeCommonElements: function() {
                window.editor_elements_prepared = true;

                var value = Common.localStorage.getItem("sse-hidden-title");
                value = this.appOptions.isEdit && (value!==null && parseInt(value) == 1);

                var app             = this.getApplication(),
                    viewport        = app.getController('Viewport').getView('Viewport'),
                    statusbarView   = app.getController('Statusbar').getView('Statusbar');

                if (this.headerView) {
                    this.headerView.setHeaderCaption(this.appOptions.isEdit ? 'Spreadsheet Editor' : 'Spreadsheet Viewer');
                    this.headerView.setVisible(!this.appOptions.nativeApp && !value && !this.appOptions.isEditMailMerge && 
                            !this.appOptions.isDesktopApp && !this.appOptions.isEditDiagram);
                }

                viewport && viewport.setMode(this.appOptions, true);
                statusbarView && statusbarView.setMode(this.appOptions);
//                this.getStatusInfo().setDisabled(false);
//                this.getCellInfo().setMode(this.appOptions);

                app.getController('DocumentHolder').setMode(this.appOptions);

                if (this.appOptions.isEditMailMerge || this.appOptions.isEditDiagram) {
                    statusbarView.hide();
                    app.getController('LeftMenu').getView('LeftMenu').hide();

                    $(window)
                        .mouseup(function(e){
                            Common.Gateway.internalMessage('processMouse', {event: 'mouse:up'});
                        })
                        .mousemove($.proxy(function(e){
                            if (this.isDiagramDrag) {
                                Common.Gateway.internalMessage('processMouse', {event: 'mouse:move', pagex: e.pageX*Common.Utils.zoom(), pagey: e.pageY*Common.Utils.zoom()});
                            }
                        },this));
                }

                if (!this.appOptions.isEditMailMerge && !this.appOptions.isEditDiagram) {
                    this.api.asc_registerCallback('asc_onSendThemeColors', _.bind(this.onSendThemeColors, this));
                    this.api.asc_registerCallback('asc_onDownloadUrl',     _.bind(this.onDownloadUrl, this));

                    var printController = app.getController('Print');
                    printController && this.api && printController.setApi(this.api);

                }

                var celleditorController = this.getApplication().getController('CellEditor');
                celleditorController && celleditorController.setApi(this.api).setMode(this.appOptions);
            },

            applyModeEditorElements: function(prevmode) {
                if (this.appOptions.canComments || this.appOptions.isEdit) {
                    /** coauthoring begin **/
                    var commentsController  = this.getApplication().getController('Common.Controllers.Comments');
                    if (commentsController) {
                        commentsController.setMode(this.appOptions);
                        commentsController.setConfig({
                                config      : this.editorConfig,
                                sdkviewname : '#ws-canvas-outer',
                                hintmode    : true},
                            this.api);
                    }
                    /** coauthoring end **/
                }

                if (this.appOptions.isEdit) {
                    var me = this,
                        application         = this.getApplication(),
                        toolbarController   = application.getController('Toolbar'),
                        statusbarController = application.getController('Statusbar'),
                        rightmenuController = application.getController('RightMenu'),
                        fontsControllers    = application.getController('Common.Controllers.Fonts'),
                        reviewController    = application.getController('Common.Controllers.ReviewChanges');

                    fontsControllers    && fontsControllers.setApi(me.api);
                    toolbarController   && toolbarController.setApi(me.api);
//                    statusbarController && statusbarController.setApi(me.api);

                    rightmenuController && rightmenuController.setApi(me.api);

                    reviewController.setMode(me.appOptions).setConfig({config: me.editorConfig}, me.api);

                    if (me.appOptions.isDesktopApp && me.appOptions.isOffline)
                        application.getController('Common.Controllers.Protection').setMode(me.appOptions).setConfig({config: me.editorConfig}, me.api);

                    if (statusbarController) {
                        statusbarController.getView('Statusbar').changeViewMode(true);
                    }

                    if (!me.appOptions.isEditMailMerge && !me.appOptions.isEditDiagram)
                        application.getController('PivotTable').setMode(me.appOptions).setConfig({config: me.editorConfig}, me.api);

                    var viewport = this.getApplication().getController('Viewport').getView('Viewport');
                    viewport.applyEditorMode();
                    rightmenuController.getView('RightMenu').setMode(me.appOptions).setApi(me.api);

                    this.toolbarView = toolbarController.getView('Toolbar');

                    var value = Common.localStorage.getItem('sse-settings-unit');
                    value = (value!==null) ? parseInt(value) : Common.Utils.Metric.getDefaultMetric();
                    Common.Utils.Metric.setCurrentMetric(value);
                    Common.Utils.InternalSettings.set("sse-settings-unit", value);

                    if (!me.appOptions.isEditMailMerge && !me.appOptions.isEditDiagram) {
                        var options = {};
                        JSON.parse(Common.localStorage.getItem('sse-hidden-title')) && (options.title = true);
                        JSON.parse(Common.localStorage.getItem('sse-hidden-formula')) && (options.formula = true);
                        application.getController('Toolbar').hideElements(options);
                    } else
                        rightmenuController.getView('RightMenu').hide();

                    /** coauthoring begin **/
                    me.api.asc_registerCallback('asc_onAuthParticipantsChanged', _.bind(me.onAuthParticipantsChanged, me));
                    me.api.asc_registerCallback('asc_onParticipantsChanged',     _.bind(me.onAuthParticipantsChanged, me));
                    /** coauthoring end **/
                    if (me.appOptions.isEditDiagram)
                        me.api.asc_registerCallback('asc_onSelectionChanged',        _.bind(me.onSelectionChanged, me));

                    me.api.asc_setFilteringMode && me.api.asc_setFilteringMode(me.appOptions.canModifyFilter);

                    if (me.stackLongActions.exist({id: ApplyEditRights, type: Asc.c_oAscAsyncActionType['BlockInteraction']})) {
                        me.onLongActionEnd(Asc.c_oAscAsyncActionType['BlockInteraction'], ApplyEditRights);
                    } else if (!this._isDocReady) {
                        Common.NotificationCenter.trigger('app:face', this.appOptions);

                        me.hidePreloader();
                        me.onLongActionBegin(Asc.c_oAscAsyncActionType['BlockInteraction'], LoadingDocument);
                    }

                    // Message on window close
                    window.onbeforeunload = _.bind(me.onBeforeUnload, me);
                    window.onunload = _.bind(me.onUnload, me);
                }
            },

            onExternalMessage: function(msg) {
                if (msg && msg.msg) {
                    msg.msg = (msg.msg).toString();
                    this.showTips([msg.msg.charAt(0).toUpperCase() + msg.msg.substring(1)]);

                    Common.component.Analytics.trackEvent('External Error');
                }
            },

            onError: function(id, level, errData) {
                this.hidePreloader();
                this.onLongActionEnd(Asc.c_oAscAsyncActionType.BlockInteraction, LoadingDocument);

                var config = {closable: false};

                switch (id) {
                    case Asc.c_oAscError.ID.Unknown:
                        config.msg = this.unknownErrorText;
                        break;

                    case Asc.c_oAscError.ID.ConvertationTimeout:
                        config.msg = this.convertationTimeoutText;
                        break;

                    case Asc.c_oAscError.ID.ConvertationOpenError:
                        config.msg = this.openErrorText;
                        break;

                    case Asc.c_oAscError.ID.ConvertationSaveError:
                        config.msg = this.saveErrorText;
                        break;

                    case Asc.c_oAscError.ID.DownloadError:
                        config.msg = this.downloadErrorText;
                        break;

                    case Asc.c_oAscError.ID.UplImageSize:
                        config.msg = this.uploadImageSizeMessage;
                        break;

                    case Asc.c_oAscError.ID.UplImageExt:
                        config.msg = this.uploadImageExtMessage;
                        break;

                    case Asc.c_oAscError.ID.UplImageFileCount:
                        config.msg = this.uploadImageFileCountMessage;
                        break;

                    case Asc.c_oAscError.ID.PastInMergeAreaError:
                        config.msg = this.pastInMergeAreaError;
                        break;

                    case Asc.c_oAscError.ID.FrmlWrongCountParentheses:
                        config.msg = this.errorWrongBracketsCount;
                        config.closable = true;
                        break;

                    case Asc.c_oAscError.ID.FrmlWrongOperator:
                        config.msg = this.errorWrongOperator;
                        config.closable = true;
                        break;

                    case Asc.c_oAscError.ID.FrmlWrongMaxArgument:
                        config.msg = this.errorCountArgExceed;
                        config.closable = true;
                        break;

                    case Asc.c_oAscError.ID.FrmlWrongCountArgument:
                        config.msg = this.errorCountArg;
                        config.closable = true;
                        break;

                    case Asc.c_oAscError.ID.FrmlWrongFunctionName:
                        config.msg = this.errorFormulaName;
                        config.closable = true;
                        break;

                    case Asc.c_oAscError.ID.FrmlAnotherParsingError:
                        config.msg = this.errorFormulaParsing;
                        config.closable = true;
                        break;

                    case Asc.c_oAscError.ID.FrmlWrongArgumentRange:
                        config.msg = this.errorArgsRange;
                        config.closable = true;
                        break;

                    case Asc.c_oAscError.ID.FrmlOperandExpected:
                        config.msg = this.errorOperandExpected;
                        config.closable = true;
                        break;

                    case Asc.c_oAscError.ID.FrmlWrongReferences:
                        config.msg = this.errorFrmlWrongReferences;
                        config.closable = true;
                        break;

                    case Asc.c_oAscError.ID.UnexpectedGuid:
                        config.msg = this.errorUnexpectedGuid;
                        break;

                    case Asc.c_oAscError.ID.Database:
                        config.msg = this.errorDatabaseConnection;
                        break;

                    case Asc.c_oAscError.ID.FileRequest:
                        config.msg = this.errorFileRequest;
                        break;

                    case Asc.c_oAscError.ID.FileVKey:
                        config.msg = this.errorFileVKey;
                        break;

                    case Asc.c_oAscError.ID.StockChartError:
                        config.msg = this.errorStockChart;
                        break;

                    case Asc.c_oAscError.ID.DataRangeError:
                        config.msg = this.errorDataRange;
                        break;

                    case Asc.c_oAscError.ID.VKeyEncrypt:
                        config.msg = this.errorToken;
                        break;

                    case Asc.c_oAscError.ID.KeyExpire:
                        config.msg = this.errorTokenExpire;
                        break;

                    case Asc.c_oAscError.ID.UserCountExceed:
                        config.msg = this.errorUsersExceed;
                        break;

                    case Asc.c_oAscError.ID.CannotMoveRange:
                        config.msg = this.errorMoveRange;
                        break;

                    case Asc.c_oAscError.ID.UplImageUrl:
                        config.msg = this.errorBadImageUrl;
                        break;

                    case Asc.c_oAscError.ID.CoAuthoringDisconnect:
                        config.msg = this.errorViewerDisconnect;
                        break;

                    case Asc.c_oAscError.ID.ConvertationPassword:
                        config.msg = this.errorFilePassProtect;
                        break;

                    case Asc.c_oAscError.ID.AutoFilterDataRangeError:
                        config.msg = this.errorAutoFilterDataRange;
                        break;

                    case Asc.c_oAscError.ID.AutoFilterChangeFormatTableError:
                        config.msg = this.errorAutoFilterChangeFormatTable;
                        break;

                    case Asc.c_oAscError.ID.AutoFilterChangeError:
                        config.msg = this.errorAutoFilterChange;
                        break;

                    case Asc.c_oAscError.ID.AutoFilterMoveToHiddenRangeError:
                        config.msg = this.errorAutoFilterHiddenRange;
                        break;

                    case Asc.c_oAscError.ID.CannotFillRange:
                        config.msg = this.errorFillRange;
                        break;

                    case Asc.c_oAscError.ID.UserDrop:
                        if (this._state.lostEditingRights) {
                            this._state.lostEditingRights = false;
                            return;
                        }
                        this._state.lostEditingRights = true;
                        config.msg = this.errorUserDrop;
                        break;

                    case Asc.c_oAscError.ID.InvalidReferenceOrName:
                        config.msg = this.errorInvalidRef;
                        break;

                    case Asc.c_oAscError.ID.LockCreateDefName:
                        config.msg = this.errorCreateDefName;
                        break;

                    case Asc.c_oAscError.ID.PasteMaxRangeError:
                        config.msg = this.errorPasteMaxRange;
                        break;

                    case Asc.c_oAscError.ID.LockedAllError:
                        config.msg = this.errorLockedAll;
                        break;

                    case Asc.c_oAscError.ID.Warning:
                        config.msg = this.errorConnectToServer;
                        break;

                    case Asc.c_oAscError.ID.LockedWorksheetRename:
                        config.msg = this.errorLockedWorksheetRename;
                        break;
                    
                    case Asc.c_oAscError.ID.OpenWarning:
                        config.msg = this.errorOpenWarning;
                        break;

                    case Asc.c_oAscError.ID.CopyMultiselectAreaError:
                        config.msg = this.errorCopyMultiselectArea;
                        break;

                    case Asc.c_oAscError.ID.PrintMaxPagesCount:
                        config.msg = this.errorPrintMaxPagesCount;
                        break;

                    case Asc.c_oAscError.ID.SessionAbsolute:
                        config.msg = this.errorSessionAbsolute;
                        break;

                    case Asc.c_oAscError.ID.SessionIdle:
                        config.msg = this.errorSessionIdle;
                        break;

                    case Asc.c_oAscError.ID.SessionToken:
                        config.msg = this.errorSessionToken;
                        break;

                    case Asc.c_oAscError.ID.AccessDeny:
                        config.msg = this.errorAccessDeny;
                        break;

                    case Asc.c_oAscError.ID.LockedCellPivot:
                        config.msg = this.errorLockedCellPivot;
                        break;

                    default:
                        config.msg = this.errorDefaultMessage.replace('%1', id);
                        break;
                }


                if (level == Asc.c_oAscError.Level.Critical) {
                    Common.Gateway.reportError(id, config.msg);

                    config.title = this.criticalErrorTitle;
                    config.iconCls = 'error';

                    if (this.appOptions.canBackToFolder) {
                        config.msg += '<br/><br/>' + this.criticalErrorExtText;
                        config.callback = function(btn) {
                            if (btn == 'ok') {
                                Common.NotificationCenter.trigger('goback');
                            }
                        }
                    }
                } else {
                    Common.Gateway.reportWarning(id, config.msg);

                    config.title    = this.notcriticalErrorTitle;
                    config.iconCls  = 'warn';
                    config.buttons  = ['ok'];
                    config.callback = _.bind(function(btn){
                        if (id == Asc.c_oAscError.ID.Warning && btn == 'ok' && this.appOptions.canDownload) {
                            Common.UI.Menu.Manager.hideAll();
                            (this.appOptions.isDesktopApp && this.appOptions.isOffline) ? this.api.asc_DownloadAs() : this.getApplication().getController('LeftMenu').leftMenu.showMenu('file:saveas');
                        }
                        this._state.lostEditingRights = false;
                        this.onEditComplete();
                    }, this);
                }

                if ($('.asc-window.modal.alert:visible').length < 1) {
                    Common.UI.alert(config);
                    Common.component.Analytics.trackEvent('Internal Error', id.toString());
                }
            },

            onCoAuthoringDisconnect: function() {
                this.getApplication().getController('Viewport').getView('Viewport').setMode({isDisconnected:true});
                this.getApplication().getController('Viewport').getView('Common.Views.Header').setCanRename(false);
                this.appOptions.canRename = false;
                this._state.isDisconnected = true;
            },

            showTips: function(strings) {
                var me = this;
                if (!strings.length) return;
                if (typeof(strings)!='object') strings = [strings];

                function showNextTip() {
                    var str_tip = strings.shift();
                    if (str_tip) {
                        str_tip += '\n' + me.textCloseTip;
                        tooltip.setTitle(str_tip);
                        tooltip.show();
                    }
                }

                if (!this.tooltip) {
                    this.tooltip = new Common.UI.Tooltip({
                        owner: this.getApplication().getController('Toolbar').getView('Toolbar'),
                        hideonclick: true,
                        placement: 'bottom',
                        cls: 'main-info',
                        offset: 30
                    });
                }

                var tooltip = this.tooltip;
                tooltip.on('tooltip:hide', function(){
                    setTimeout(showNextTip, 300);
                });

                showNextTip();
            },

            updateWindowTitle: function(change, force) {
                if (this._state.isDocModified !== change || force) {
                    var title = this.defaultTitleText;

                    if (!_.isEmpty(this.headerView.getDocumentCaption()))
                        title = this.headerView.getDocumentCaption() + ' - ' + title;

                    if (change) {
                        clearTimeout(this._state.timerCaption);
                        if (!_.isUndefined(title)) {
                            title = '* ' + title;
                            this.headerView.setDocumentCaption(this.headerView.getDocumentCaption(), true);
                        }
                    } else {
                        if (this._state.fastCoauth && this._state.usersCount>1) {
                            var me = this;
                            this._state.timerCaption = setTimeout(function () {
                                me.headerView.setDocumentCaption(me.headerView.getDocumentCaption(), false);
                            }, 500);
                        } else
                            this.headerView.setDocumentCaption(this.headerView.getDocumentCaption(), false);
                    }

                    if (window.document.title != title)
                        window.document.title = title;

                    Common.Gateway.setDocumentModified(change);

                    this._state.isDocModified = change;
                }
            },

            onDocumentChanged: function() {
            },

            onDocumentModifiedChanged: function(change) {
                this.updateWindowTitle(change);
                Common.Gateway.setDocumentModified(change);

                if (this.toolbarView && this.toolbarView.btnSave && this.api) {
                    var isSyncButton = $('.icon', this.toolbarView.btnSave.cmpEl).hasClass('btn-synch'),
                        forcesave = this.appOptions.forcesave,
                        cansave = this.api.asc_isDocumentCanSave(),
                        isDisabled = !cansave && !isSyncButton && !forcesave || this._state.isDisconnected || this._state.fastCoauth && this._state.usersCount>1 && !forcesave;
                    if (this.toolbarView.btnSave.isDisabled() !== isDisabled)
                        this.toolbarView.btnsSave.forEach(function(button) {
                            if ( button ) {
                                button.setDisabled(isDisabled);
                            }
                        });
                }
            },

            onDocumentCanSaveChanged: function (isCanSave) {
                if (this.toolbarView && this.toolbarView.btnSave) {
                    var isSyncButton = $('.icon', this.toolbarView.btnSave.cmpEl).hasClass('btn-synch'),
                        forcesave = this.appOptions.forcesave,
                        isDisabled = !isCanSave && !isSyncButton && !forcesave || this._state.isDisconnected || this._state.fastCoauth && this._state.usersCount>1 && !forcesave;
                    if (this.toolbarView.btnSave.isDisabled() !== isDisabled)
                        this.toolbarView.btnsSave.forEach(function(button) {
                            if ( button ) {
                                button.setDisabled(isDisabled);
                            }
                        });
                }
            },

            onBeforeUnload: function() {
                Common.localStorage.save();

                var isEdit = this.permissions.edit !== false && this.editorConfig.mode !== 'view' && this.editorConfig.mode !== 'editdiagram';
                if (isEdit && this.api.asc_isDocumentModified()) {
                    var me = this;
                    this.api.asc_stopSaving();
                    this.continueSavingTimer = window.setTimeout(function() {
                        me.api.asc_continueSaving();
                    }, 500);

                    return this.leavePageText;
                }
            },

            onUnload: function() {
                if (this.continueSavingTimer) clearTimeout(this.continueSavingTimer);
            },

            hidePreloader: function() {
                if (!this._state.customizationDone) {
                    this._state.customizationDone = true;
                    if (this.appOptions.customization) {
                        if (this.appOptions.isDesktopApp)
                            this.appOptions.customization.about = false;
                        else if (!this.appOptions.canBrandingExt)
                            this.appOptions.customization.about = true;
                    }
                    Common.Utils.applyCustomization(this.appOptions.customization, mapCustomizationElements);
                    if (this.appOptions.canBrandingExt) {
                        Common.Utils.applyCustomization(this.appOptions.customization, mapCustomizationExtElements);
                        Common.Utils.applyCustomizationPlugins(this.UICustomizePlugins);
                    }
                }
                
                this.stackLongActions.pop({id: InitApplication, type: Asc.c_oAscAsyncActionType.BlockInteraction});
                Common.NotificationCenter.trigger('layout:changed', 'main');
                $('#loading-mask').hide().remove();
            },

            onDownloadUrl: function(url) {
                Common.Gateway.downloadAs(url);
            },

            onUpdateVersion: function(callback) {
                var me = this;
                me.needToUpdateVersion = true;
                me.onLongActionEnd(Asc.c_oAscAsyncActionType['BlockInteraction'], LoadingDocument);
                Common.UI.error({
                    msg: this.errorUpdateVersion,
                    callback: function() {
                        _.defer(function() {
                            Common.Gateway.updateVersion();
                            if (callback) callback.call(me);
                            me.onLongActionBegin(Asc.c_oAscAsyncActionType['BlockInteraction'], LoadingDocument);
                        })
                    }
                });
            },

            onServerVersion: function(buildVersion) {
                if (this.changeServerVersion) return true;

                if (DocsAPI.DocEditor.version() !== buildVersion && !window.compareVersions) {
                    this.changeServerVersion = true;
                    Common.UI.warning({
                        title: this.titleServerVersion,
                        msg: this.errorServerVersion,
                        callback: function() {
                            _.defer(function() {
                                Common.Gateway.updateVersion();
                            })
                        }
                    });
                    return true;
                }
                return false;
            },

            onAdvancedOptions: function(advOptions) {
                if (this._state.openDlg) return;

                var type = advOptions.asc_getOptionId(),
                    me = this;
                if (type == Asc.c_oAscAdvancedOptionsID.CSV) {
                    me._state.openDlg = new Common.Views.OpenDialog({
                        type: type,
                        codepages: advOptions.asc_getOptions().asc_getCodePages(),
                        settings: advOptions.asc_getOptions().asc_getRecommendedSettings(),
                        handler: function (encoding, delimiter, delimiterChar) {
                            me.isShowOpenDialog = false;
                            if (me && me.api) {
                                me.api.asc_setAdvancedOptions(type, new Asc.asc_CCSVAdvancedOptions(encoding, delimiter, delimiterChar));
                                me.loadMask && me.loadMask.show();
                            }
                            me._state.openDlg = null;
                        }
                    });
                } else if (type == Asc.c_oAscAdvancedOptionsID.DRM) {
                    me._state.openDlg = new Common.Views.OpenDialog({
                        type: type,
                        validatePwd: !!me._state.isDRM,
                        handler: function (value) {
                            me.isShowOpenDialog = false;
                            if (me && me.api) {
                                me.api.asc_setAdvancedOptions(type, new Asc.asc_CDRMAdvancedOptions(value));
                                me.loadMask && me.loadMask.show();
                            }
                            me._state.openDlg = null;
                        }
                    });
                    me._state.isDRM = true;
                }
                if (me._state.openDlg) {
                    this.isShowOpenDialog = true;
                    this.loadMask && this.loadMask.hide();
                    this.onLongActionEnd(Asc.c_oAscAsyncActionType.BlockInteraction, LoadingDocument);
                    me._state.openDlg.show();
                }
            },

            onActiveSheetChanged: function(index) {
                if (!this.appOptions.isEditMailMerge && !this.appOptions.isEditDiagram && window.editor_elements_prepared) {
                    this.application.getController('Statusbar').selectTab(index);

                    if (this.appOptions.isEdit && !this.dontCloseDummyComment) {
                        Common.NotificationCenter.trigger('comments:updatefilter',
                            {
                                property: 'uid',
                                value: new RegExp('^(doc_|sheet' + this.api.asc_getWorksheetId(index) + '_)')
                            },
                            false //  hide popover
                        );
                    }
                }
            },

            onConfirmAction: function(id, apiCallback) {
                var me = this;
                if (id == Asc.c_oAscConfirm.ConfirmReplaceRange) {
                    Common.UI.warning({
                        title: this.notcriticalErrorTitle,
                        msg: this.confirmMoveCellRange,
                        buttons: ['yes', 'no'],
                        primary: 'yes',
                        callback: _.bind(function(btn) {
                            if (apiCallback)  {
                                apiCallback(btn === 'yes');
                            }
                            if (btn == 'yes') {
                                me.onEditComplete(me.application.getController('DocumentHolder').getView('DocumentHolder'));
                            }
                        }, this)
                    });
                } else if (id == Asc.c_oAscConfirm.ConfirmPutMergeRange) {
                    Common.UI.warning({
                        closable: false,
                        title: this.notcriticalErrorTitle,
                        msg: this.confirmPutMergeRange,
                        buttons: ['ok'],
                        primary: 'ok',
                        callback: _.bind(function(btn) {
                            if (apiCallback)  {
                                apiCallback();
                            }
                            me.onEditComplete(me.application.getController('DocumentHolder').getView('DocumentHolder'));
                        }, this)
                    });
                }
            },

            initNames: function() {
                this.shapeGroupNames = [
                    this.txtBasicShapes,
                    this.txtFiguredArrows,
                    this.txtMath,
                    this.txtCharts,
                    this.txtStarsRibbons,
                    this.txtCallouts,
                    this.txtButtons,
                    this.txtRectangles,
                    this.txtLines
                ];
            },

            fillAutoShapes: function(groupNames, shapes){
                if (_.isEmpty(shapes) || _.isEmpty(groupNames) || shapes.length != groupNames.length)
                    return;

                var me = this,
                    shapegrouparray = [],
                    shapeStore = this.getCollection('ShapeGroups');

                shapeStore.reset();

                var groupscount = groupNames.length;
                _.each(groupNames, function(groupName, index){
                    var store = new Backbone.Collection([], {
                        model: SSE.Models.ShapeModel
                    });

                    var cols = (shapes[index].length) > 18 ? 7 : 6,
                        height = Math.ceil(shapes[index].length/cols) * 35 + 3,
                        width = 30 * cols;

                    _.each(shapes[index], function(shape, idx){
                        store.add({
                            imageUrl : shape.Image,
                            data     : {shapeType: shape.Type},
                            tip      : me.textShape + ' ' + (idx+1),
                            allowSelected : true,
                            selected: false
                        });
                    });

                    shapegrouparray.push({
                        groupName   : me.shapeGroupNames[index],
                        groupStore  : store,
                        groupWidth  : width,
                        groupHeight : height
                    });
                });

                shapeStore.add(shapegrouparray);

                setTimeout(function(){
                    me.getApplication().getController('Toolbar').fillAutoShapes();
                }, 50);
            },

            fillTextArt: function(shapes){
                if (_.isEmpty(shapes)) return;

                var me = this, arr = [],
                    artStore = this.getCollection('Common.Collections.TextArt');

                _.each(shapes, function(shape, index){
                    arr.push({
                        imageUrl : shape,
                        data     : index,
                        allowSelected : true,
                        selected: false
                    });
                });
                artStore.reset(arr);

                setTimeout(function(){
                    me.getApplication().getController('Toolbar').fillTextArt();
                }, 50);

                setTimeout(function(){
                    me.getApplication().getController('RightMenu').fillTextArt();
                }, 50);

            },
            
            updateThemeColors: function() {
                var me = this;
                setTimeout(function(){
                    me.getApplication().getController('RightMenu').UpdateThemeColors();
                }, 50);

                setTimeout(function(){
                    me.getApplication().getController('Toolbar').updateThemeColors();
                }, 50);

                setTimeout(function(){
                    me.getApplication().getController('Statusbar').updateThemeColors();
                }, 50);
            },

            onSendThemeColors: function(colors, standart_colors) {
                Common.Utils.ThemeColor.setColors(colors, standart_colors);
                if (window.styles_loaded && !this.appOptions.isEditMailMerge && !this.appOptions.isEditDiagram) {
                    this.updateThemeColors();
                    this.fillTextArt(this.api.asc_getTextArtPreviews());
                }
            },

            onInternalCommand: function(data) {
                if (data) {
                    switch (data.command) {
                    case 'setChartData':    this.setChartData(data.data); break;
                    case 'getChartData':    this.getChartData(); break;
                    case 'clearChartData':  this.clearChartData(); break;
                    case 'setMergeData':    this.setMergeData(data.data); break;
                    case 'getMergeData':    this.getMergeData(); break;
                    case 'setAppDisabled':
                        this.isAppDisabled = data.data;
                        break;
                    case 'queryClose':
                        if ($('body .asc-window:visible').length === 0) {
                            this.isFrameClosed = true;
                            this.api.asc_closeCellEditor();
                            Common.UI.Menu.Manager.hideAll();
                            Common.Gateway.internalMessage('canClose', {mr:data.data.mr, answer: true});
                        }
                        break;
                    case 'window:drag':
                        this.isDiagramDrag = data.data;
                        break;
                    case 'processmouse':
                        this.onProcessMouse(data.data);
                        break;
                    }
                }
            },

            setChartData: function(chart) {
                if (typeof chart === 'object' && this.api) {
                    this.api.asc_addChartDrawingObject(chart);
                    this.isFrameClosed = false;
                }
            },

            getChartData: function() {
                if (this.api) {
                    var chartData = this.api.asc_getWordChartObject();

                    if (typeof chartData === 'object') {
                        Common.Gateway.internalMessage('chartData', {
                            data: chartData
                        });
                    }
                }
            },

            clearChartData: function() {
                this.api && this.api.asc_closeCellEditor();
            },

            setMergeData: function(merge) {
                if (typeof merge === 'object' && this.api) {
                    this.api.asc_setData(merge);
                    this.isFrameClosed = false;
                }
            },

            getMergeData: function() {
                if (this.api) {
                    var mergeData = this.api.asc_getData();

                    if (typeof mergeData === 'object') {
                        Common.Gateway.internalMessage('mergeData', {
                            data: mergeData
                        });
                    }
                }
            },

            unitsChanged: function(m) {
                var value = Common.localStorage.getItem("sse-settings-unit");
                value = (value!==null) ? parseInt(value) : Common.Utils.Metric.getDefaultMetric();
                Common.Utils.Metric.setCurrentMetric(value);
                Common.Utils.InternalSettings.set("sse-settings-unit", value);
                this.getApplication().getController('RightMenu').updateMetricUnit();
                this.getApplication().getController('Print').getView('MainSettingsPrint').updateMetricUnit();
            },

            _compareActionStrong: function(obj1, obj2){
                return obj1.id === obj2.id && obj1.type === obj2.type;
            },

            _compareActionWeak: function(obj1, obj2){
                return obj1.type === obj2.type;
            },

            onContextMenu: function(event){
                var canCopyAttr = event.target.getAttribute('data-can-copy'),
                    isInputEl   = (event.target instanceof HTMLInputElement) || (event.target instanceof HTMLTextAreaElement);

                if ((isInputEl && canCopyAttr === 'false') ||
                   (!isInputEl && canCopyAttr !== 'true')) {
                    event.stopPropagation();
                    event.preventDefault();
                    return false;
                }
            },

            onNamedRangeLocked: function() {
                if ($('.asc-window.modal.alert:visible').length < 1) {
                    Common.UI.alert({
                        closable: false,
                        msg: this.errorCreateDefName,
                        title: this.notcriticalErrorTitle,
                        iconCls: 'warn',
                        buttons: ['ok'],
                        callback: _.bind(function(btn){
                            this.onEditComplete();
                        }, this)
                    });
                }
            },

            onTryUndoInFastCollaborative: function() {
                var val = window.localStorage.getItem("sse-hide-try-undoredo");
                if (!(val && parseInt(val) == 1))
                    Common.UI.info({
                        width: 500,
                        msg: this.textTryUndoRedo,
                        iconCls: 'info',
                        buttons: ['custom', 'cancel'],
                        primary: 'custom',
                        customButtonText: this.textStrict,
                        dontshow: true,
                        callback: _.bind(function(btn, dontshow){
                            if (dontshow) window.localStorage.setItem("sse-hide-try-undoredo", 1);
                            if (btn == 'custom') {
                                Common.localStorage.setItem("sse-settings-coauthmode", 0);
                                this.api.asc_SetFastCollaborative(false);
                                Common.Utils.InternalSettings.set("sse-settings-coauthmode", false);
                                this._state.fastCoauth = false;
                            }
                            this.onEditComplete();
                        }, this)
                    });
            },

            onAuthParticipantsChanged: function(users) {
                var length = 0;
                _.each(users, function(item){
                    if (!item.asc_getView())
                        length++;
                });
                this._state.usersCount = length;
            },

            applySettings: function() {
                if (this.appOptions.isEdit && !this.appOptions.isOffline && this.appOptions.canCoAuthoring) {
                    var value = Common.localStorage.getItem("sse-settings-coauthmode"),
                        oldval = this._state.fastCoauth;
                    this._state.fastCoauth = (value===null || parseInt(value) == 1);
                    if (this._state.fastCoauth && !oldval)
                        this.toolbarView.synchronizeChanges();
                }
                if (this.appOptions.canForcesave) {
                    this.appOptions.forcesave = Common.localStorage.getBool("sse-settings-forcesave", this.appOptions.canForcesave);
                    Common.Utils.InternalSettings.set("sse-settings-forcesave", this.appOptions.forcesave);
                    this.api.asc_setIsForceSaveOnUserSave(this.appOptions.forcesave);
                }
            },

            onDocumentName: function(name) {
                this.headerView.setDocumentCaption(name);
                this.updateWindowTitle(this.api.asc_isDocumentModified(), true);
            },

            onMeta: function(meta) {
                var app = this.getApplication(),
                    filemenu = app.getController('LeftMenu').getView('LeftMenu').getMenu('file');
                app.getController('Viewport').getView('Common.Views.Header').setDocumentCaption(meta.title);
                this.updateWindowTitle(this.api.asc_isDocumentModified(), true);
                this.appOptions.spreadsheet.title = meta.title;
                filemenu.loadDocument({doc:this.appOptions.spreadsheet});
                filemenu.panels['info'].updateInfo(this.appOptions.spreadsheet);
                Common.Gateway.metaChange(meta);
            },

            onPrint: function() {
                if (!this.appOptions.canPrint) return;
                Common.NotificationCenter.trigger('print', this);
            },

            onPrintUrl: function(url) {
                if (this.iframePrint) {
                    this.iframePrint.parentNode.removeChild(this.iframePrint);
                    this.iframePrint = null;
                }
                if (!this.iframePrint) {
                    var me = this;
                    this.iframePrint = document.createElement("iframe");
                    this.iframePrint.id = "id-print-frame";
                    this.iframePrint.style.display = 'none';
                    this.iframePrint.style.visibility = "hidden";
                    this.iframePrint.style.position = "fixed";
                    this.iframePrint.style.right = "0";
                    this.iframePrint.style.bottom = "0";
                    document.body.appendChild(this.iframePrint);
                    this.iframePrint.onload = function() {
                        me.iframePrint.contentWindow.focus();
                        me.iframePrint.contentWindow.print();
                        me.iframePrint.contentWindow.blur();
                        window.focus();
                    };
                }
                if (url) this.iframePrint.src = url;
            },

            requestPlugins: function(pluginsPath) { // request plugins
                if (!pluginsPath) return;

                var config_plugins = (this.plugins && this.plugins.pluginsData && this.plugins.pluginsData.length>0) ? this.updatePlugins(this.plugins, false) : null, // return plugins object
                    request_plugins = this.updatePlugins( Common.Utils.getConfigJson(pluginsPath), false );

                this.updatePluginsList({
                    autostart: (config_plugins&&config_plugins.autostart ? config_plugins.autostart : []).concat(request_plugins&&request_plugins.autostart ? request_plugins.autostart : []),
                    pluginsData: (config_plugins ? config_plugins.pluginsData : []).concat(request_plugins ? request_plugins.pluginsData : [])
                }, false);
            },

            updatePlugins: function(plugins, uiCustomize) { // plugins from config
                if (!plugins) return;

                var pluginsData = (uiCustomize) ? plugins.UIpluginsData : plugins.pluginsData;
                if (!pluginsData || pluginsData.length<1) return;

                var arr = [];
                pluginsData.forEach(function(item){
                    var value = Common.Utils.getConfigJson(item);
                    if (value) {
                        value.baseUrl = item.substring(0, item.lastIndexOf("config.json"));
                        arr.push(value);
                    }
                });

                if (arr.length>0) {
                    var autostart = plugins.autostart || plugins.autoStartGuid;
                    if (typeof (autostart) == 'string')
                        autostart = [autostart];
                    plugins.autoStartGuid && console.warn("Obsolete: The autoStartGuid parameter is deprecated. Please check the documentation for new plugin connection configuration.");

                    if (uiCustomize)
                        this.updatePluginsList({
                            autostart: autostart,
                            pluginsData: arr
                        }, !!uiCustomize);
                    else return {
                        autostart: autostart,
                        pluginsData: arr
                    };
                }
            },

            updatePluginsList: function(plugins, uiCustomize) {
                var pluginStore = this.getApplication().getCollection('Common.Collections.Plugins'),
                    isEdit = this.appOptions.isEdit;
                if (plugins) {
                    var arr = [], arrUI = [];
                    plugins.pluginsData.forEach(function(item){
                        if (_.find(arr, function(arritem) {
                                return (arritem.get('baseUrl') == item.baseUrl || arritem.get('guid') == item.guid);
                            }) || pluginStore.findWhere({baseUrl: item.baseUrl}) || pluginStore.findWhere({guid: item.guid}))
                            return;

                        var variationsArr = [],
                            pluginVisible = false;
                        item.variations.forEach(function(itemVar){
                            var visible = (isEdit || itemVar.isViewer) && _.contains(itemVar.EditorsSupport, 'cell');
                            if ( visible ) pluginVisible = true;

                            if ( item.isUICustomizer ) {
                                visible && arrUI.push(item.baseUrl + itemVar.url);
                            } else {
                                var model = new Common.Models.PluginVariation(itemVar);

                                model.set({
                                    index: variationsArr.length,
                                    url: itemVar.url,
                                    icons: itemVar.icons,
                                    visible: visible
                                });

                                variationsArr.push(model);
                            }
                        });
                        if (variationsArr.length>0 && !item.isUICustomizer)
                            arr.push(new Common.Models.Plugin({
                                name : item.name,
                                guid: item.guid,
                                baseUrl : item.baseUrl,
                                variations: variationsArr,
                                currentVariation: 0,
                                visible: pluginVisible
                            }));
                    });

                    if (uiCustomize!==false)  // from ui customizer in editor config or desktop event
                        this.UICustomizePlugins = arrUI;

                    if (!uiCustomize) {
                        if (pluginStore) pluginStore.add(arr);
                        this.appOptions.canPlugins = !pluginStore.isEmpty();
                    }
                } else if (!uiCustomize){
                    this.appOptions.canPlugins = false;
                }
                if (this.appOptions.canPlugins) {
                    this.getApplication().getController('Common.Controllers.Plugins').setMode(this.appOptions).runAutoStartPlugins(plugins.autostart);
                }
                if (!uiCustomize) this.getApplication().getController('LeftMenu').enablePlugins();
            },
            
            leavePageText: 'You have unsaved changes in this document. Click \'Stay on this Page\' then \'Save\' to save them. Click \'Leave this Page\' to discard all the unsaved changes.',
            criticalErrorTitle: 'Error',
            notcriticalErrorTitle: 'Warning',
            errorDefaultMessage: 'Error code: %1',
            criticalErrorExtText: 'Press "Ok" to to back to document list.',
            openTitleText: 'Opening Document',
            openTextText: 'Opening document...',
            saveTitleText: 'Saving Document',
            saveTextText: 'Saving document...',
            loadFontsTitleText: 'Loading Data',
            loadFontsTextText: 'Loading data...',
            loadImagesTitleText: 'Loading Images',
            loadImagesTextText: 'Loading images...',
            loadFontTitleText: 'Loading Data',
            loadFontTextText: 'Loading data...',
            loadImageTitleText: 'Loading Image',
            loadImageTextText: 'Loading image...',
            downloadTitleText: 'Downloading Document',
            downloadTextText: 'Downloading document...',
            printTitleText: 'Printing Document',
            printTextText: 'Printing document...',
            uploadImageTitleText: 'Uploading Image',
            uploadImageTextText: 'Uploading image...',
            savePreparingText: 'Preparing to save',
            savePreparingTitle: 'Preparing to save. Please wait...',
            loadingDocumentTitleText: 'Loading spreadsheet',
            uploadImageSizeMessage: 'Maximium image size limit exceeded.',
            uploadImageExtMessage: 'Unknown image format.',
            uploadImageFileCountMessage: 'No images uploaded.',
            reloadButtonText: 'Reload Page',
            unknownErrorText: 'Unknown error.',
            convertationTimeoutText: 'Convertation timeout exceeded.',
            downloadErrorText: 'Download failed.',
            unsupportedBrowserErrorText : 'Your browser is not supported.',
            requestEditFailedTitleText: 'Access denied',
            requestEditFailedMessageText: 'Someone is editing this document right now. Please try again later.',
            warnBrowserZoom: 'Your browser\'s current zoom setting is not fully supported. Please reset to the default zoom by pressing Ctrl+0.',
            warnBrowserIE9: 'The application has low capabilities on IE9. Use IE10 or higher',
            pastInMergeAreaError: 'Cannot change part of a merged cell',
            titleRecalcFormulas: 'Calculating formulas...',
            textRecalcFormulas: 'Calculating formulas...',
            textPleaseWait: 'It\'s working hard. Please wait...',
            errorWrongBracketsCount: 'Found an error in the formula entered.<br>Wrong cout of brackets.',
            errorWrongOperator: 'An error in the entered formula. Wrong operator is used.<br>Please correct the error or use the Esc button to cancel the formula editing.',
            errorCountArgExceed: 'Found an error in the formula entered.<br>Count of arguments exceeded.',
            errorCountArg: 'Found an error in the formula entered.<br>Invalid number of arguments.',
            errorFormulaName: 'Found an error in the formula entered.<br>Incorrect formula name.',
            errorFormulaParsing: 'Internal error while the formula parsing.',
            errorArgsRange: 'Found an error in the formula entered.<br>Incorrect arguments range.',
            errorUnexpectedGuid: 'External error.<br>Unexpected Guid. Please, contact support.',
            errorDatabaseConnection: 'External error.<br>Database connection error. Please, contact support.',
            errorFileRequest: 'External error.<br>File Request. Please, contact support.',
            errorFileVKey: 'External error.<br>Incorrect securety key. Please, contact support.',
            errorStockChart: 'Incorrect row order. To build a stock chart place the data on the sheet in the following order:<br> opening price, max price, min price, closing price.',
            errorDataRange: 'Incorrect data range.',
            errorOperandExpected: 'The entered function syntax is not correct. Please check if you are missing one of the parentheses - \'(\' or \')\'.',
            errorKeyEncrypt: 'Unknown key descriptor',
            errorKeyExpire: 'Key descriptor expired',
            errorUsersExceed: 'Count of users was exceed',
            errorMoveRange: 'Cann\'t change a part of merged cell',
            errorBadImageUrl: 'Image url is incorrect',
            errorCoAuthoringDisconnect: 'Server connection lost. You can\'t edit anymore.',
            errorFilePassProtect: 'The document is password protected.',
            errorLockedAll: 'The operation could not be done as the sheet has been locked by another user.',
            txtEditingMode: 'Set editing mode...',
            textLoadingDocument: 'Loading spreadsheet',
            textConfirm: 'Confirmation',
            confirmMoveCellRange: 'The destination cell\'s range can contain data. Continue the operation?',
            textYes: 'Yes',
            textNo: 'No',
            textAnonymous: 'Anonymous',
            txtBasicShapes: 'Basic Shapes',
            txtFiguredArrows: 'Figured Arrows',
            txtMath: 'Math',
            txtCharts: 'Charts',
            txtStarsRibbons: 'Stars & Ribbons',
            txtCallouts: 'Callouts',
            txtButtons: 'Buttons',
            txtRectangles: 'Rectangles',
            txtLines: 'Lines',
            txtDiagramTitle: 'Chart Title',
            txtXAxis: 'X Axis',
            txtYAxis: 'Y Axis',
            txtSeries: 'Seria',
            warnProcessRightsChange: 'You have been denied the right to edit the file.',
            errorProcessSaveResult: 'Saving is failed.',
            errorAutoFilterDataRange: 'The operation could not be done for the selected range of cells.<br>Select a uniform data range inside or outside the table and try again.',
            errorAutoFilterChangeFormatTable: 'The operation could not be done for the selected cells as you cannot move a part of the table.<br>Select another data range so that the whole table was shifted and try again.',
            errorAutoFilterHiddenRange: 'The operation cannot be performed because the area contains filtered cells.<br>Please unhide the filtered elements and try again.',
            errorAutoFilterChange: 'The operation is not allowed, as it is attempting to shift cells in a table on your worksheet.',
            textCloseTip: 'Click to close the tip.',
            textShape: 'Shape',
            errorFillRange: 'Could not fill the selected range of cells.<br>All the merged cells need to be the same size.',
            errorUpdateVersion: 'The file version has been changed. The page will be reloaded.',
            defaultTitleText: 'ONLYOFFICE Spreadsheet Editor',
            errorUserDrop: 'The file cannot be accessed right now.',
            txtArt: 'Your text here',
            errorInvalidRef: 'Enter a correct name for the selection or a valid reference to go to.',
            errorCreateDefName: 'The existing named ranges cannot be edited and the new ones cannot be created<br>at the moment as some of them are being edited.',
            errorPasteMaxRange: 'The copy and paste area does not match. Please select an area with the same size or click the first cell in a row to paste the copied cells.',
            errorConnectToServer: ' The document could not be saved. Please check connection settings or contact your administrator.<br>When you click the \'OK\' button, you will be prompted to download the document.<br><br>' +
                                  'Find more information about connecting Document Server <a href=\"https://api.onlyoffice.com/editors/callback\" target=\"_blank\">here</a>',
            errorLockedWorksheetRename: 'The sheet cannot be renamed at the moment as it is being renamed by another user',
            textTryUndoRedo: 'The Undo/Redo functions are disabled for the Fast co-editing mode.<br>Click the \'Strict mode\' button to switch to the Strict co-editing mode to edit the file without other users interference and send your changes only after you save them. You can switch between the co-editing modes using the editor Advanced settings.',
            textStrict: 'Strict mode',
            errorOpenWarning: 'The length of one of the formulas in the file exceeded<br>the allowed number of characters and it was removed.',
            errorFrmlWrongReferences: 'The function refers to a sheet that does not exist.<br>Please check the data and try again.',
            textBuyNow: 'Visit website',
            textNoLicenseTitle: 'ONLYOFFICE open source version',
            warnNoLicense: 'This version of ONLYOFFICE Editors has certain limitations for concurrent connections to the document server.<br>If you need more please consider upgrading your current license or purchasing a commercial one.',
            textContactUs: 'Contact sales',
            confirmPutMergeRange: 'The source data contains merged cells.<br>They will be unmerged before they are pasted into the table.',
            errorViewerDisconnect: 'Connection is lost. You can still view the document,<br>but will not be able to download or print until the connection is restored.',
            warnLicenseExp: 'Your license has expired.<br>Please update your license and refresh the page.',
            titleLicenseExp: 'License expired',
            openErrorText: 'An error has occurred while opening the file',
            saveErrorText: 'An error has occurred while saving the file',
            errorCopyMultiselectArea: 'This command cannot be used with multiple selections.<br>Select a single range and try again.',
            errorPrintMaxPagesCount: 'Unfortunately, it’s not possible to print more than 1500 pages at once in the current version of the program.<br>This restriction will be eliminated in upcoming releases.',
            errorToken: 'The document security token is not correctly formed.<br>Please contact your Document Server administrator.',
            errorTokenExpire: 'The document security token has expired.<br>Please contact your Document Server administrator.',
            errorSessionAbsolute: 'The document editing session has expired. Please reload the page.',
            errorSessionIdle: 'The document has not been edited for quite a long time. Please reload the page.',
            errorSessionToken: 'The connection to the server has been interrupted. Please reload the page.',
            errorAccessDeny: 'You are trying to perform an action you do not have rights for.<br>Please contact your Document Server administrator.',
            titleServerVersion: 'Editor updated',
            errorServerVersion: 'The editor version has been updated. The page will be reloaded to apply the changes.',
            errorLockedCellPivot: 'You cannot change data inside a pivot table.',
            txtAccent: 'Accent',
            txtStyle_Normal: 'Normal',
            txtStyle_Heading_1: 'Heading 1',
            txtStyle_Heading_2: 'Heading 2',
            txtStyle_Heading_3: 'Heading 3',
            txtStyle_Heading_4: 'Heading 4',
            txtStyle_Title: 'Title',
            txtStyle_Neutral: 'Neutral',
            txtStyle_Bad: 'Bad',
            txtStyle_Good: 'Good',
            txtStyle_Input: 'Input',
            txtStyle_Output: 'Output',
            txtStyle_Calculation: 'Calculation',
            txtStyle_Check_Cell: 'Check Cell',
            txtStyle_Explanatory_Text: 'Explanatory Text',
            txtStyle_Note: 'Note',
            txtStyle_Linked_Cell: 'Linked Cell',
            txtStyle_Warning_Text: 'Warning Text',
            txtStyle_Total: 'Total',
            txtStyle_Currency: 'Currency',
            txtStyle_Percent: 'Percent',
            txtStyle_Comma: 'Comma',
            warnNoLicenseUsers: 'This version of ONLYOFFICE Editors has certain limitations for concurrent users.<br>If you need more please consider upgrading your current license or purchasing a commercial one.'
        }
    })(), SSE.Controllers.Main || {}))
});<|MERGE_RESOLUTION|>--- conflicted
+++ resolved
@@ -731,14 +731,9 @@
                             if (me.needToUpdateVersion)
                                 toolbarController.onApiCoAuthoringDisconnect();
 
-<<<<<<< HEAD
-                            if (me.appOptions.canBrandingExt)
-                                Common.NotificationCenter.trigger('document:ready', 'main');
+                            Common.NotificationCenter.trigger('document:ready', 'main');
 
                             me.applyLicense();
-=======
-                            Common.NotificationCenter.trigger('document:ready', 'main');
->>>>>>> 0d2cfcd1
                         }
                     }, 50);
                 } else {
