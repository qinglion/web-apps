/*
 *
 * (c) Copyright Ascensio System SIA 2010-2019
 *
 * This program is a free software product. You can redistribute it and/or
 * modify it under the terms of the GNU Affero General Public License (AGPL)
 * version 3 as published by the Free Software Foundation. In accordance with
 * Section 7(a) of the GNU AGPL its Section 15 shall be amended to the effect
 * that Ascensio System SIA expressly excludes the warranty of non-infringement
 * of any third-party rights.
 *
 * This program is distributed WITHOUT ANY WARRANTY; without even the implied
 * warranty of MERCHANTABILITY or FITNESS FOR A PARTICULAR  PURPOSE. For
 * details, see the GNU AGPL at: http://www.gnu.org/licenses/agpl-3.0.html
 *
 * You can contact Ascensio System SIA at 20A-12 Ernesta Birznieka-Upisha
 * street, Riga, Latvia, EU, LV-1050.
 *
 * The  interactive user interfaces in modified source and object code versions
 * of the Program must display Appropriate Legal Notices, as required under
 * Section 5 of the GNU AGPL version 3.
 *
 * Pursuant to Section 7(b) of the License you must retain the original Product
 * logo when distributing the program. Pursuant to Section 7(e) we decline to
 * grant you any rights under trademark law for use of our trademarks.
 *
 * All the Product's GUI elements, including illustrations and icon sets, as
 * well as technical writing content are licensed under the terms of the
 * Creative Commons Attribution-ShareAlike 4.0 International. See the License
 * terms at http://creativecommons.org/licenses/by-sa/4.0/legalcode
 *
*/
/**
 *    Main.js
 *
 *    Main controller
 *
 *    Created by Maxim Kadushkin on 24 March 2014
 *    Copyright (c) 2018 Ascensio System SIA. All rights reserved.
 *
 */

define([
    'core',
    'irregularstack',
    'common/main/lib/component/Window',
    'common/main/lib/component/LoadMask',
    'common/main/lib/component/Tooltip',
    'common/main/lib/controller/Fonts',
    'common/main/lib/collection/TextArt',
    'common/main/lib/view/OpenDialog',
    'common/main/lib/util/LanguageInfo',
    'common/main/lib/util/LocalStorage',
    'spreadsheeteditor/main/app/collection/ShapeGroups',
    'spreadsheeteditor/main/app/collection/TableTemplates',
    'spreadsheeteditor/main/app/collection/EquationGroups',
    'spreadsheeteditor/main/app/controller/FormulaDialog'
], function () {
    'use strict';

    SSE.Controllers.Main = Backbone.Controller.extend(_.extend((function() {
        var InitApplication = -254;
        var ApplyEditRights = -255;
        var LoadingDocument = -256;

        var mapCustomizationElements = {
            about: 'button#left-btn-about',
            feedback: 'button#left-btn-support',
            goback: '#fm-btn-back > a, #header-back > div'
        };

        var mapCustomizationExtElements = {
            toolbar: '#viewport #toolbar',
            leftMenu: '#viewport #left-menu, #viewport #id-toolbar-full-placeholder-btn-settings, #viewport #id-toolbar-short-placeholder-btn-settings',
            rightMenu: '#viewport #right-menu',
            statusBar: '#statusbar'
        };

        Common.localStorage.setId('table');
        Common.localStorage.setKeysFilter('sse-,asc.table');
        Common.localStorage.sync();

        return {
            models: [],
            collections: [
                'ShapeGroups',
                'EquationGroups',
                'TableTemplates',
                'Common.Collections.TextArt'
            ],
            views: [],

            initialize: function() {
                this.addListeners({
                    'FileMenu': {
                        'settings:apply': _.bind(this.applySettings, this)
                    },
                    'Common.Views.ReviewChanges': {
                        'settings:apply': _.bind(this.applySettings, this)
                    }
                });

                var me = this,
                    styleNames = ['Normal', 'Neutral', 'Bad', 'Good', 'Input', 'Output', 'Calculation', 'Check Cell', 'Explanatory Text', 'Note', 'Linked Cell', 'Warning Text',
                        'Heading 1', 'Heading 2', 'Heading 3', 'Heading 4', 'Title', 'Total', 'Currency', 'Percent', 'Comma'],
                    translate = {
                        'Series': this.txtSeries,
                        'Diagram Title': this.txtDiagramTitle,
                        'X Axis': this.txtXAxis,
                        'Y Axis': this.txtYAxis,
                        'Your text here': this.txtArt,
                        'Table': this.txtTable,
                        'Print_Area': this.txtPrintArea,
                        'Confidential': this.txtConfidential,
                        'Prepared by ': this.txtPreparedBy + ' ',
                        'Page': this.txtPage,
                        'Page %1 of %2': this.txtPageOf,
                        'Pages': this.txtPages,
                        'Date': this.txtDate,
                        'Time': this.txtTime,
                        'Tab': this.txtTab,
                        'File': this.txtFile,
                        'Column': this.txtColumn,
                        'Row': this.txtRow,
                        '%1 of %2': this.txtByField,
                        '(All)': this.txtAll,
                        'Values': this.txtValues,
                        'Grand Total': this.txtGrandTotal,
                        'Row Labels': this.txtRowLbls,
                        'Column Labels': this.txtColLbls,
                        'Multi-Select (Alt+S)': this.txtMultiSelect,
                        'Clear Filter (Alt+C)':  this.txtClearFilter,
                        '(blank)': this.txtBlank
                    };
                styleNames.forEach(function(item){
                    translate[item] = me['txtStyle_' + item.replace(/ /g, '_')] || item;
                });
                translate['Currency [0]'] = me.txtStyle_Currency + ' [0]';
                translate['Comma [0]'] = me.txtStyle_Comma + ' [0]';

                for (var i=1; i<7; i++) {
                    translate['Accent'+i] = me.txtAccent + i;
                    translate['20% - Accent'+i] = '20% - ' + me.txtAccent + i;
                    translate['40% - Accent'+i] = '40% - ' + me.txtAccent + i;
                    translate['60% - Accent'+i] = '60% - ' + me.txtAccent + i;
                }
                me.translationTable = translate;
            },

            onLaunch: function() {
//                $(document.body).css('position', 'absolute');
                var me = this;

                this._state = {isDisconnected: false, usersCount: 1, fastCoauth: true, lostEditingRights: false, licenseType: false};

                if (!Common.Utils.isBrowserSupported()){
                    Common.Utils.showBrowserRestriction();
                    Common.Gateway.reportError(undefined, this.unsupportedBrowserErrorText);
                    return;
                } else {
//                    this.getViewport().getEl().on('keypress', this.lockEscapeKey, this);
//                    viewport.applicationUI.setVisible(true);
                }

                // Initialize api
                this.api = this.getApplication().getController('Viewport').getApi();

                var value = Common.localStorage.getBool("sse-settings-cachemode", true);
                Common.Utils.InternalSettings.set("sse-settings-cachemode", value);
                this.api.asc_setDefaultBlitMode(!!value);

                value = Common.localStorage.getItem("sse-settings-fontrender");
                if (value===null) value = '3';
                Common.Utils.InternalSettings.set("sse-settings-fontrender", value);
                this.api.asc_setFontRenderingMode(parseInt(value));

                this.api.asc_registerCallback('asc_onOpenDocumentProgress',  _.bind(this.onOpenDocument, this));
                this.api.asc_registerCallback('asc_onEndAction',             _.bind(this.onLongActionEnd, this));
                this.api.asc_registerCallback('asc_onError',                 _.bind(this.onError, this));
                this.api.asc_registerCallback('asc_onCoAuthoringDisconnect', _.bind(this.onCoAuthoringDisconnect, this));
                this.api.asc_registerCallback('asc_onAdvancedOptions',       _.bind(this.onAdvancedOptions, this));
                this.api.asc_registerCallback('asc_onDocumentUpdateVersion', _.bind(this.onUpdateVersion, this));
                this.api.asc_registerCallback('asc_onServerVersion',         _.bind(this.onServerVersion, this));
                this.api.asc_registerCallback('asc_onDocumentName',          _.bind(this.onDocumentName, this));
                this.api.asc_registerCallback('asc_onPrintUrl',              _.bind(this.onPrintUrl, this));
                this.api.asc_registerCallback('asc_onMeta',                  _.bind(this.onMeta, this));
                this.api.asc_registerCallback('asc_onSpellCheckInit',        _.bind(this.loadLanguages, this));
                Common.NotificationCenter.on('api:disconnect',               _.bind(this.onCoAuthoringDisconnect, this));
                Common.NotificationCenter.on('goback',                       _.bind(this.goBack, this));
                Common.NotificationCenter.on('namedrange:locked',            _.bind(this.onNamedRangeLocked, this));
                Common.NotificationCenter.on('download:cancel',              _.bind(this.onDownloadCancel, this));
                Common.NotificationCenter.on('download:advanced',            _.bind(this.onAdvancedOptions, this));
                Common.NotificationCenter.on('showmessage',                  _.bind(this.onExternalMessage, this));

                this.stackLongActions = new Common.IrregularStack({
                    strongCompare   : this._compareActionStrong,
                    weakCompare     : this._compareActionWeak
                });

                this.stackLongActions.push({id: InitApplication, type: Asc.c_oAscAsyncActionType.BlockInteraction});

                this.isShowOpenDialog = false;

                // Initialize api gateway
                this.editorConfig = {};
                Common.Gateway.on('init', _.bind(this.loadConfig, this));
                Common.Gateway.on('showmessage', _.bind(this.onExternalMessage, this));
                Common.Gateway.on('opendocument', _.bind(this.loadDocument, this));
                Common.Gateway.on('internalcommand', _.bind(this.onInternalCommand, this));
                Common.Gateway.appReady();

                this.getApplication().getController('Viewport').setApi(this.api);

                // Syncronize focus with api
                $(document.body).on('focus', 'input, textarea:not(#ce-cell-content)', function(e) {
                    if (me.isAppDisabled === true) return;

                    if (e && e.target && !/area_id/.test(e.target.id)) {
                        if (/msg-reply/.test(e.target.className))
                            me.dontCloseDummyComment = true;
                        else if (/textarea-control/.test(e.target.className))
                            me.inTextareaControl = true;
                        else if (!Common.Utils.ModalWindow.isVisible() && /form-control/.test(e.target.className))
                            me.inFormControl = true;
                    }
                });

                $(document.body).on('blur', 'input, textarea', function(e) {
                    if (me.isAppDisabled === true || me.isFrameClosed) return;

                    if ((!Common.Utils.ModalWindow.isVisible() || $('.asc-window.enable-key-events:visible').length>0) && !(me.loadMask && me.loadMask.isVisible())) {
                        if (/form-control/.test(e.target.className))
                            me.inFormControl = false;
                        if (me.getApplication().getController('LeftMenu').getView('LeftMenu').getMenu('file').isVisible())
                            return;
                        if (!e.relatedTarget ||
                            !/area_id/.test(e.target.id)
                            && !(e.target.localName == 'input' && $(e.target).parent().find(e.relatedTarget).length>0) /* Check if focus in combobox goes from input to it's menu button or menu items, or from comment editing area to Ok/Cancel button */
                            && !(e.target.localName == 'textarea' && $(e.target).closest('.asc-window').find('.dropdown-menu').find(e.relatedTarget).length>0) /* Check if focus in comment goes from textarea to it's email menu */
                            && (e.relatedTarget.localName != 'input' || !/form-control/.test(e.relatedTarget.className)) /* Check if focus goes to text input with class "form-control" */
                            && (e.relatedTarget.localName != 'textarea' || /area_id/.test(e.relatedTarget.id))) /* Check if focus goes to textarea, but not to "area_id" */ {
                            if (Common.Utils.isIE && e.originalEvent && e.originalEvent.target && /area_id/.test(e.originalEvent.target.id) && (e.originalEvent.target === e.originalEvent.srcElement))
                                return;
                            me.api.asc_enableKeyEvents(true);
                            if (/msg-reply/.test(e.target.className))
                                me.dontCloseDummyComment = false;
                            else if (/textarea-control/.test(e.target.className))
                                me.inTextareaControl = false;
                        }
                    }
                }).on('dragover', function(e) {
                    var event = e.originalEvent;
                    if (event.target && $(event.target).closest('#editor_sdk').length<1 && !($(event.target).is('#statusbar_bottom') || $.contains($('#statusbar_bottom'), $(event.target))) ) {
                        event.preventDefault();
                        event.dataTransfer.dropEffect ="none";
                        return false;
                    }
                }).on('dragstart', function(e) {
                    var event = e.originalEvent;
                    if (event.target ) {
                        var target = $(event.target);
                        if (target.closest('.combobox').length>0 || target.closest('.dropdown-menu').length>0 ||
                            target.closest('.ribtab').length>0 || target.closest('.combo-dataview').length>0) {
                            event.preventDefault();
                        }
                    }
                });

                Common.NotificationCenter.on({
                    'modal:show': function(e){
                        Common.Utils.ModalWindow.show();
                        me.api.asc_enableKeyEvents(false);
                    },
                    'modal:close': function(dlg) {
                        Common.Utils.ModalWindow.close();
                        if (!Common.Utils.ModalWindow.isVisible())
                            me.api.asc_enableKeyEvents(true);
                    },
                    'modal:hide': function(dlg) {
                        Common.Utils.ModalWindow.close();
                        if (!Common.Utils.ModalWindow.isVisible())
                            me.api.asc_enableKeyEvents(true);
                    },
                    'dataview:focus': function(e){
                    },
                    'dataview:blur': function(e){
                        if (!Common.Utils.ModalWindow.isVisible()) {
                            me.api.asc_enableKeyEvents(true);
                        }
                    },
                    'menu:show': function(e){
                    },
                    'menu:hide': function(menu, isFromInputControl){
                        if (!Common.Utils.ModalWindow.isVisible() && (!menu || !menu.cmpEl.hasClass('from-cell-edit')) && !isFromInputControl) {
                            me.api.asc_InputClearKeyboardElement();
                            me.api.asc_enableKeyEvents(true);
                        }
                    },
                    'edit:complete': _.bind(this.onEditComplete, this),
                    'settings:unitschanged':_.bind(this.unitsChanged, this)
                });

                this.initNames();
//                this.recognizeBrowser();
                Common.util.Shortcuts.delegateShortcuts({
                    shortcuts: {
                        'command+s,ctrl+s,command+p,ctrl+p,command+k,ctrl+k,command+d,ctrl+d': _.bind(function (e) {
                            e.preventDefault();
                            e.stopPropagation();
                        }, this)
                    }
                });

                me.defaultTitleText = '{{APP_TITLE_TEXT}}';
                me.warnNoLicense  = me.warnNoLicense.replace('%1', '{{COMPANY_NAME}}');
                me.warnNoLicenseUsers = me.warnNoLicenseUsers.replace('%1', '{{COMPANY_NAME}}');
                me.textNoLicenseTitle = me.textNoLicenseTitle.replace('%1', '{{COMPANY_NAME}}');
            },

            loadConfig: function(data) {
                this.editorConfig = $.extend(this.editorConfig, data.config);

                this.appOptions                 = {};

                this.editorConfig.user          =
                this.appOptions.user            = Common.Utils.fillUserInfo(this.editorConfig.user, this.editorConfig.lang, this.textAnonymous);
                this.appOptions.isDesktopApp    = this.editorConfig.targetApp == 'desktop';
                this.appOptions.canCreateNew    = !_.isEmpty(this.editorConfig.createUrl);
                this.appOptions.canOpenRecent   = this.editorConfig.recent !== undefined && !this.appOptions.isDesktopApp;
                this.appOptions.templates       = this.editorConfig.templates;
                this.appOptions.recent          = this.editorConfig.recent;
                this.appOptions.createUrl       = this.editorConfig.createUrl;
                this.appOptions.lang            = this.editorConfig.lang;
                this.appOptions.location        = (typeof (this.editorConfig.location) == 'string') ? this.editorConfig.location.toLowerCase() : '';
                this.appOptions.region          = (typeof (this.editorConfig.region) == 'string') ? this.editorConfig.region.toLowerCase() : this.editorConfig.region;
                this.appOptions.canAutosave     = false;
                this.appOptions.canAnalytics    = false;
                this.appOptions.sharingSettingsUrl = this.editorConfig.sharingSettingsUrl;
                this.appOptions.saveAsUrl       = this.editorConfig.saveAsUrl;
                this.appOptions.fileChoiceUrl   = this.editorConfig.fileChoiceUrl;
                this.appOptions.isEditDiagram   = this.editorConfig.mode == 'editdiagram';
                this.appOptions.isEditMailMerge = this.editorConfig.mode == 'editmerge';
                this.appOptions.canRequestClose = this.editorConfig.canRequestClose;
                this.appOptions.customization   = this.editorConfig.customization;
                this.appOptions.canBackToFolder = (this.editorConfig.canBackToFolder!==false) && (typeof (this.editorConfig.customization) == 'object') && (typeof (this.editorConfig.customization.goback) == 'object')
                                                  && (!_.isEmpty(this.editorConfig.customization.goback.url) || this.editorConfig.customization.goback.requestClose && this.appOptions.canRequestClose);
                this.appOptions.canBack         = this.appOptions.canBackToFolder === true;
                this.appOptions.canPlugins      = false;
                this.appOptions.canRequestUsers = this.editorConfig.canRequestUsers;
                this.appOptions.canRequestSendNotify = this.editorConfig.canRequestSendNotify;
                this.appOptions.canRequestSaveAs = this.editorConfig.canRequestSaveAs;
                this.appOptions.canRequestInsertImage = this.editorConfig.canRequestInsertImage;
                this.appOptions.compatibleFeatures = (typeof (this.appOptions.customization) == 'object') && !!this.appOptions.customization.compatibleFeatures;
                this.appOptions.canRequestSharingSettings = this.editorConfig.canRequestSharingSettings;
                this.appOptions.mentionShare = !((typeof (this.appOptions.customization) == 'object') && (this.appOptions.customization.mentionShare==false));
                this.appOptions.canMakeActionLink = this.editorConfig.canMakeActionLink;
                this.appOptions.canFeaturePivot = !!this.api.asc_isSupportFeature("pivot-tables");

                this.headerView = this.getApplication().getController('Viewport').getView('Common.Views.Header');
                this.headerView.setCanBack(this.appOptions.canBackToFolder === true, (this.appOptions.canBackToFolder) ? this.editorConfig.customization.goback.text : '')
                                .setUserName(this.appOptions.user.fullname);

                var reg = Common.localStorage.getItem("sse-settings-reg-settings"),
                    isUseBaseSeparator = Common.localStorage.getBool("sse-settings-use-base-separator", true),
                    decimal = undefined,
                    group = undefined;
                Common.Utils.InternalSettings.set("sse-settings-use-base-separator", isUseBaseSeparator);
                if (!isUseBaseSeparator) {
                    decimal = Common.localStorage.getItem("sse-settings-decimal-separator");
                    group = Common.localStorage.getItem("sse-settings-group-separator");
                }
                if (reg!==null)
                    this.api.asc_setLocale(parseInt(reg), decimal, group);
                else {
                    reg = this.appOptions.region;
                    reg = Common.util.LanguageInfo.getLanguages().hasOwnProperty(reg) ? reg : Common.util.LanguageInfo.getLocalLanguageCode(reg);
                    if (reg!==null)
                        reg = parseInt(reg);
                    else
                        reg = (this.editorConfig.lang) ? parseInt(Common.util.LanguageInfo.getLocalLanguageCode(this.editorConfig.lang)) : 0x0409;
                    this.api.asc_setLocale(reg, decimal, group);
                }

                var value = Common.localStorage.getBool("sse-settings-r1c1");
                Common.Utils.InternalSettings.set("sse-settings-r1c1", value);
                this.api.asc_setR1C1Mode(value);

                if (this.appOptions.location == 'us' || this.appOptions.location == 'ca')
                    Common.Utils.Metric.setDefaultMetric(Common.Utils.Metric.c_MetricUnits.inch);

                if (!( this.editorConfig.customization && ( this.editorConfig.customization.toolbarNoTabs ||
                    (this.editorConfig.targetApp!=='desktop') && (this.editorConfig.customization.loaderName || this.editorConfig.customization.loaderLogo)))) {
                    $('#editor_sdk').append('<div class="doc-placeholder">' + '<div class="columns"></div>'.repeat(2) + '</div>');
                }

                var value = Common.localStorage.getItem("sse-macros-mode");
                if (value === null) {
                    value = this.editorConfig.customization ? this.editorConfig.customization.macrosMode : 'warn';
                    value = (value == 'enable') ? 1 : (value == 'disable' ? 2 : 0);
                } else
                    value = parseInt(value);
                Common.Utils.InternalSettings.set("sse-macros-mode", value);

                this.isFrameClosed = (this.appOptions.isEditDiagram || this.appOptions.isEditMailMerge);
                Common.Controllers.Desktop.init(this.appOptions);
            },

            loadDocument: function(data) {
                this.appOptions.spreadsheet = data.doc;
                this.permissions = {};
                var docInfo = {};

                if (data.doc) {
                    this.permissions = _.extend(this.permissions, data.doc.permissions);

                    var _permissions = $.extend({}, data.doc.permissions),
                        _options = $.extend({}, data.doc.options, this.editorConfig.actionLink || {});

                    var _user = new Asc.asc_CUserInfo();
                    _user.put_Id(this.appOptions.user.id);
                    _user.put_FullName(this.appOptions.user.fullname);

                    docInfo = new Asc.asc_CDocInfo();
                    docInfo.put_Id(data.doc.key);
                    docInfo.put_Url(data.doc.url);
                    docInfo.put_Title(data.doc.title);
                    docInfo.put_Format(data.doc.fileType);
                    docInfo.put_VKey(data.doc.vkey);
                    docInfo.put_Options(_options);
                    docInfo.put_UserInfo(_user);
                    docInfo.put_CallbackUrl(this.editorConfig.callbackUrl);
                    docInfo.put_Token(data.doc.token);
                    docInfo.put_Permissions(_permissions);
                    docInfo.put_EncryptedInfo(this.editorConfig.encryptionKeys);

                    var enable = !this.editorConfig.customization || (this.editorConfig.customization.macros!==false);
                    docInfo.asc_putIsEnabledMacroses(!!enable);
                    enable = !this.editorConfig.customization || (this.editorConfig.customization.plugins!==false);
                    docInfo.asc_putIsEnabledPlugins(!!enable);

                    this.headerView && this.headerView.setDocumentCaption(data.doc.title);

                    Common.Utils.InternalSettings.set("sse-doc-info-key", data.doc.key);
                }

                this.api.asc_registerCallback('asc_onGetEditorPermissions', _.bind(this.onEditorPermissions, this));
                this.api.asc_registerCallback('asc_onLicenseChanged',       _.bind(this.onLicenseChanged, this));
                this.api.asc_registerCallback('asc_onRunAutostartMacroses', _.bind(this.onRunAutostartMacroses, this));
                this.api.asc_setDocInfo(docInfo);
                this.api.asc_getEditorPermissions(this.editorConfig.licenseUrl, this.editorConfig.customerId);
            },

            onProcessSaveResult: function(data) {
                this.api.asc_OnSaveEnd(data.result);
                if (data && data.result === false) {
                    Common.UI.error({
                        title: this.criticalErrorTitle,
                        msg  : _.isEmpty(data.message) ? this.errorProcessSaveResult : data.message
                    });
                }
            },

            onProcessRightsChange: function(data) {
                if (data && data.enabled === false) {
                    var me = this,
                        old_rights = this._state.lostEditingRights;
                    this._state.lostEditingRights = !this._state.lostEditingRights;
                    this.api.asc_coAuthoringDisconnect();
                    Common.NotificationCenter.trigger('collaboration:sharingdeny');
                    Common.NotificationCenter.trigger('api:disconnect');
                    if (!old_rights)
                        Common.UI.warning({
                            title: this.notcriticalErrorTitle,
                            maxwidth: 600,
                            msg  : _.isEmpty(data.message) ? this.warnProcessRightsChange : data.message,
                            callback: function(){
                                me._state.lostEditingRights = false;
                                me.onEditComplete();
                            }
                        });
                }
            },

            onDownloadAs: function(format) {
                if ( !this.appOptions.canDownload) {
                    Common.Gateway.reportError(Asc.c_oAscError.ID.AccessDeny, this.errorAccessDeny);
                    return;
                }

                this._state.isFromGatewayDownloadAs = true;
                var _format = (format && (typeof format == 'string')) ? Asc.c_oAscFileType[ format.toUpperCase() ] : null,
                    _supported = [
                        Asc.c_oAscFileType.XLSX,
                        Asc.c_oAscFileType.ODS,
                        Asc.c_oAscFileType.CSV,
                        Asc.c_oAscFileType.PDF,
                        Asc.c_oAscFileType.PDFA,
                        Asc.c_oAscFileType.XLTX,
                        Asc.c_oAscFileType.OTS
                    ];

                if ( !_format || _supported.indexOf(_format) < 0 )
                    _format = Asc.c_oAscFileType.XLSX;
                if (_format == Asc.c_oAscFileType.PDF || _format == Asc.c_oAscFileType.PDFA)
                    Common.NotificationCenter.trigger('download:settings', this, _format, true);
                else
                    this.api.asc_DownloadAs(new Asc.asc_CDownloadOptions(_format, true));
            },

            onProcessMouse: function(data) {
                if (data.type == 'mouseup') {
                    var editor = document.getElementById('editor_sdk');
                    if (editor) {
                        var rect = editor.getBoundingClientRect();
                        var event = data.event || {};
                        this.api.asc_onMouseUp(event, data.x - rect.left, data.y - rect.top);
                    }
                }
            },

            goBack: function(current) {
                var me = this;
                if ( !Common.Controllers.Desktop.process('goback') ) {
                    if (me.appOptions.customization.goback.requestClose && me.appOptions.canRequestClose) {
                        Common.Gateway.requestClose();
                        // Common.Controllers.Desktop.requestClose();
                    } else {
                        var href = me.appOptions.customization.goback.url;
                        if (!current && me.appOptions.customization.goback.blank!==false) {
                            window.open(href, "_blank");
                        } else {
                            parent.location.href = href;
                        }
                    }
                }
            },

            onEditComplete: function(cmp, opts) {
                if (opts && opts.restorefocus && this.api.isCEditorFocused) {
                    this.formulaInput.blur();
                    this.formulaInput.focus();
                } else {
                    this.getApplication().getController('DocumentHolder').getView('DocumentHolder').focus();
                    this.api.isCEditorFocused = false;
                }
            },

            onSelectionChanged: function(info){
                if (!this._isChartDataReady && info.asc_getSelectionType() == Asc.c_oAscSelectionType.RangeChart) {
                    this._isChartDataReady = true;
                    Common.Gateway.internalMessage('chartDataReady');
                }
            },

            onLongActionBegin: function(type, id) {
                var action = {id: id, type: type};
                this.stackLongActions.push(action);
                this.setLongActionView(action);
            },

            onLongActionEnd: function(type, id) {
                var action = {id: id, type: type};
                this.stackLongActions.pop(action);

                this.headerView && this.headerView.setDocumentCaption(this.api.asc_getDocumentName());
                this.updateWindowTitle(this.api.asc_isDocumentModified(), true);

                if (type === Asc.c_oAscAsyncActionType.BlockInteraction && id == Asc.c_oAscAsyncAction.Open) {
                    Common.Gateway.internalMessage('documentReady', {});
                    this.onDocumentContentReady();
                }

                action = this.stackLongActions.get({type: Asc.c_oAscAsyncActionType.Information});
                action && this.setLongActionView(action);

                if (id == Asc.c_oAscAsyncAction.Save) {
                    this.toolbarView && this.toolbarView.synchronizeChanges();
                }

                action = this.stackLongActions.get({type: Asc.c_oAscAsyncActionType.BlockInteraction});
                if (action) {
                    this.setLongActionView(action);
                } else {
                    if (this.loadMask) {
                        if (this.loadMask.isVisible() && !this.dontCloseDummyComment && !this.inTextareaControl && !Common.Utils.ModalWindow.isVisible() && !this.inFormControl)
                            this.api.asc_enableKeyEvents(true);
                        this.loadMask.hide();
                    }

                    if (type == Asc.c_oAscAsyncActionType.BlockInteraction && !( (id == Asc.c_oAscAsyncAction['LoadDocumentFonts'] || id == Asc.c_oAscAsyncAction['ApplyChanges']) && (this.dontCloseDummyComment || this.inTextareaControl || Common.Utils.ModalWindow.isVisible() || this.inFormControl) ))
                        this.onEditComplete(this.loadMask, {restorefocus:true});
                }
            },

            setLongActionView: function(action) {
                var title = '';

                switch (action.id) {
                    case Asc.c_oAscAsyncAction.Open:
                        title   = this.openTitleText;
                        break;

                    case Asc.c_oAscAsyncAction.Save:
                        title   = this.saveTitleText;
                        break;

                    case Asc.c_oAscAsyncAction.ForceSaveTimeout:
                        break;

                    case Asc.c_oAscAsyncAction.ForceSaveButton:
                        break;

                    case Asc.c_oAscAsyncAction.LoadDocumentFonts:
                        title   = this.loadFontsTitleText;
                        break;

                    case Asc.c_oAscAsyncAction.LoadDocumentImages:
                        title   = this.loadImagesTitleText;
                        break;

                    case Asc.c_oAscAsyncAction.LoadFont:
                        title   = this.loadFontTitleText;
                        break;

                    case Asc.c_oAscAsyncAction.LoadImage:
                        title   = this.loadImageTitleText;
                        break;

                    case Asc.c_oAscAsyncAction.DownloadAs:
                        title   = this.downloadTitleText;
                        break;

                    case Asc.c_oAscAsyncAction.Print:
                        title   = this.printTitleText;
                        break;

                    case Asc.c_oAscAsyncAction.UploadImage:
                        title   = this.uploadImageTitleText;
                        break;

                    case Asc.c_oAscAsyncAction.Recalc:
                        title   = this.titleRecalcFormulas;
                        break;

                    case Asc.c_oAscAsyncAction.SlowOperation:
                        title   = this.textPleaseWait;
                        break;

                    case Asc.c_oAscAsyncAction['PrepareToSave']:
                        title   = this.savePreparingText;
                        break;

                    case Asc.c_oAscAsyncAction['Waiting']:
                        title   = this.waitText;
                        break;

                    case ApplyEditRights:
                        title   = this.txtEditingMode;
                        break;

                    case LoadingDocument:
                        title   = this.loadingDocumentTitleText;
                        break;
                    default:
                        if (typeof action.id == 'string'){
                            title   = action.id;
                        }
                        break;
                }

                if (action.type == Asc.c_oAscAsyncActionType.BlockInteraction) {
                    !this.loadMask && (this.loadMask = new Common.UI.LoadMask({owner: $('#viewport')}));
                    this.loadMask.setTitle(title);

                    if (!this.isShowOpenDialog) {
                        this.api.asc_enableKeyEvents(false);
                        this.loadMask.show();
                    }
                }
            },

            onApplyEditRights: function(data) {
                if (data && !data.allowed) {
                    Common.UI.info({
                        title: this.requestEditFailedTitleText,
                        msg: data.message || this.requestEditFailedMessageText
                    });
                }
            },

            onDocumentContentReady: function() {
                if (this._isDocReady)
                    return;

                if (this._state.openDlg)
                    this._state.openDlg.close();

                var me = this,
                    value;

                me._isDocReady = true;
                Common.NotificationCenter.trigger('app:ready', this.appOptions);

                me.hidePreloader();
                me.onLongActionEnd(Asc.c_oAscAsyncActionType['BlockInteraction'], LoadingDocument);

                value = (this.appOptions.isEditMailMerge || this.appOptions.isEditDiagram) ? 100 : Common.localStorage.getItem("sse-settings-zoom");
                Common.Utils.InternalSettings.set("sse-settings-zoom", value);
                var zf = (value!==null) ? parseInt(value)/100 : (this.appOptions.customization && this.appOptions.customization.zoom ? parseInt(this.appOptions.customization.zoom)/100 : 1);
                this.api.asc_setZoom(zf>0 ? zf : 1);

                /** coauthoring begin **/
                this.isLiveCommenting = Common.localStorage.getBool("sse-settings-livecomment", true);
                Common.Utils.InternalSettings.set("sse-settings-livecomment", this.isLiveCommenting);
                value = Common.localStorage.getBool("sse-settings-resolvedcomment");
                Common.Utils.InternalSettings.set("sse-settings-resolvedcomment", value);
                this.isLiveCommenting ? this.api.asc_showComments(value) : this.api.asc_hideComments();

                if (this.appOptions.isEdit && !this.appOptions.isOffline && this.appOptions.canCoAuthoring) {
                    value = Common.localStorage.getItem("sse-settings-coauthmode");
                    if (value===null && Common.localStorage.getItem("sse-settings-autosave")===null &&
                        this.appOptions.customization && this.appOptions.customization.autosave===false) {
                        value = 0; // use customization.autosave only when sse-settings-coauthmode and sse-settings-autosave are null
                    }
                    this._state.fastCoauth = (value===null || parseInt(value) == 1);
                } else {
                    this._state.fastCoauth = (!this.appOptions.isEdit && this.appOptions.isRestrictedEdit);
                    if (this._state.fastCoauth) {
                        this.api.asc_setAutoSaveGap(1);
                        Common.Utils.InternalSettings.set("sse-settings-autosave", 1);
                    }
                }
                this.api.asc_SetFastCollaborative(this._state.fastCoauth);
                Common.Utils.InternalSettings.set("sse-settings-coauthmode", me._state.fastCoauth);
                /** coauthoring end **/

                /** spellcheck settings begin **/
                var ignoreUppercase = Common.localStorage.getBool("sse-spellcheck-ignore-uppercase-words", true);
                Common.Utils.InternalSettings.set("sse-spellcheck-ignore-uppercase-words", ignoreUppercase);
                this.api.asc_ignoreUppercase(ignoreUppercase);
                var ignoreNumbers = Common.localStorage.getBool("sse-spellcheck-ignore-numbers-words", true);
                Common.Utils.InternalSettings.set("sse-spellcheck-ignore-numbers-words", ignoreNumbers);
                this.api.asc_ignoreNumbers(ignoreNumbers);
                /** spellcheck settings end **/

                me.api.asc_registerCallback('asc_onStartAction',        _.bind(me.onLongActionBegin, me));
                me.api.asc_registerCallback('asc_onConfirmAction',      _.bind(me.onConfirmAction, me));
                me.api.asc_registerCallback('asc_onActiveSheetChanged', _.bind(me.onActiveSheetChanged, me));
                me.api.asc_registerCallback('asc_onPrint',              _.bind(me.onPrint, me));

                var application = me.getApplication();

                me.headerView.setDocumentCaption(me.api.asc_getDocumentName());
                me.updateWindowTitle(me.api.asc_isDocumentModified(), true);

                var toolbarController           = application.getController('Toolbar'),
                    statusbarController         = application.getController('Statusbar'),
                    documentHolderController    = application.getController('DocumentHolder'),
//                  fontsController             = application.getController('Common.Controllers.Fonts'),
                    rightmenuController         = application.getController('RightMenu'),
                    leftmenuController          = application.getController('LeftMenu'),
                    celleditorController        = application.getController('CellEditor'),
                    statusbarView               = statusbarController.getView('Statusbar'),
                    leftMenuView                = leftmenuController.getView('LeftMenu'),
                    documentHolderView          = documentHolderController.getView('DocumentHolder'),
                    chatController              = application.getController('Common.Controllers.Chat'),
                    pluginsController           = application.getController('Common.Controllers.Plugins'),
                    spellcheckController        = application.getController('Spellcheck');

                leftMenuView.getMenu('file').loadDocument({doc:me.appOptions.spreadsheet});
                leftmenuController.setMode(me.appOptions).createDelayedElements().setApi(me.api);

                 if (!me.appOptions.isEditMailMerge && !me.appOptions.isEditDiagram) {
                    pluginsController.setApi(me.api);
                 }

                leftMenuView.disableMenu('all',false);

                if (!me.appOptions.isEditMailMerge && !me.appOptions.isEditDiagram && me.appOptions.canBranding) {
                    me.getApplication().getController('LeftMenu').leftMenu.getMenu('about').setLicInfo(me.editorConfig.customization);
                }

                documentHolderController.setApi(me.api).loadConfig({config:me.editorConfig});
                chatController.setApi(this.api).setMode(this.appOptions);

                statusbarController.createDelayedElements();
                statusbarController.setApi(me.api);
                documentHolderView.setApi(me.api);

                statusbarView.update();

                this.formulaInput = celleditorController.getView('CellEditor').$el.find('textarea');

                if (me.appOptions.isEdit) {
                    spellcheckController.setApi(me.api).setMode(me.appOptions);

                    if (me.appOptions.canAutosave) {
                        value = Common.localStorage.getItem("sse-settings-autosave");
                        if (value===null && me.appOptions.customization && me.appOptions.customization.autosave===false)
                            value = 0;
                        value = (!me._state.fastCoauth && value!==null) ? parseInt(value) : (me.appOptions.canCoAuthoring ? 1 : 0);
                    } else {
                        value = 0;
                    }
                    me.api.asc_setAutoSaveGap(value);
                    Common.Utils.InternalSettings.set("sse-settings-autosave", value);

                    if (me.appOptions.canForcesave) {// use asc_setIsForceSaveOnUserSave only when customization->forcesave = true
                        me.appOptions.forcesave = Common.localStorage.getBool("sse-settings-forcesave", me.appOptions.canForcesave);
                        Common.Utils.InternalSettings.set("sse-settings-forcesave", me.appOptions.forcesave);
                        me.api.asc_setIsForceSaveOnUserSave(me.appOptions.forcesave);
                    }

                    value = Common.localStorage.getItem("sse-settings-paste-button");
                    if (value===null) value = '1';
                    Common.Utils.InternalSettings.set("sse-settings-paste-button", parseInt(value));
                    me.api.asc_setVisiblePasteButton(!!parseInt(value));

                    if (me.needToUpdateVersion) {
                        Common.NotificationCenter.trigger('api:disconnect');
                        toolbarController.onApiCoAuthoringDisconnect();
                    }

                    var timer_sl = setInterval(function(){
                        if (window.styles_loaded || me.appOptions.isEditDiagram || me.appOptions.isEditMailMerge) {
                            clearInterval(timer_sl);

                            Common.NotificationCenter.trigger('comments:updatefilter', ['doc', 'sheet' + me.api.asc_getActiveWorksheetId()]);

                            documentHolderView.createDelayedElements();
                            toolbarController.createDelayedElements();
                            me.setLanguages();

                            if (!me.appOptions.isEditMailMerge && !me.appOptions.isEditDiagram) {
                                var shapes = me.api.asc_getPropertyEditorShapes();
                                if (shapes)
                                    me.fillAutoShapes(shapes[0], shapes[1]);

                                me.updateThemeColors();
                                toolbarController.activateControls();
                            }

                            rightmenuController.createDelayedElements();

                            me.api.asc_registerCallback('asc_onDocumentCanSaveChanged',  _.bind(me.onDocumentCanSaveChanged, me));
                            me.api.asc_registerCallback('asc_OnTryUndoInFastCollaborative',_.bind(me.onTryUndoInFastCollaborative, me));
                            me.onDocumentModifiedChanged(me.api.asc_isDocumentModified());

                            var formulasDlgController = application.getController('FormulaDialog');
                            if (formulasDlgController) {
                                formulasDlgController.setMode(me.appOptions).setApi(me.api);
                            }
                            if (me.needToUpdateVersion)
                                toolbarController.onApiCoAuthoringDisconnect();

                            Common.NotificationCenter.trigger('document:ready', 'main');
                            me.applyLicense();
                        }
                    }, 50);
                } else {
                    documentHolderView.createDelayedElementsViewer();
                    Common.NotificationCenter.trigger('document:ready', 'main');
                }
                // TODO bug 43960
                if (!me.appOptions.isEditMailMerge && !me.appOptions.isEditDiagram) {
                    var dummyClass = ~~(1e6*Math.random());
                    $('.toolbar').prepend(Common.Utils.String.format('<div class="lazy-{0} x-huge"><div class="toolbar__icon" style="position: absolute; width: 1px; height: 1px;"></div>', dummyClass));
                    setTimeout(function() { $(Common.Utils.String.format('.toolbar .lazy-{0}', dummyClass)).remove(); }, 10);
                }

                if (me.appOptions.canAnalytics && false)
                    Common.component.Analytics.initialize('UA-12442749-13', 'Spreadsheet Editor');

                Common.Gateway.on('applyeditrights', _.bind(me.onApplyEditRights, me));
                Common.Gateway.on('processsaveresult', _.bind(me.onProcessSaveResult, me));
                Common.Gateway.on('processrightschange', _.bind(me.onProcessRightsChange, me));
                Common.Gateway.on('processmouse', _.bind(me.onProcessMouse, me));
                Common.Gateway.on('downloadas',   _.bind(me.onDownloadAs, me));
                Common.Gateway.sendInfo({mode:me.appOptions.isEdit?'edit':'view'});

                $(document).on('contextmenu', _.bind(me.onContextMenu, me));
//                    me.getViewport().getEl().un('keypress', me.lockEscapeKey, me);

                function checkWarns() {
                    if (!window['AscDesktopEditor']) {
                        var tips = [];
                        Common.Utils.isIE9m && tips.push(me.warnBrowserIE9);

                        if (tips.length) me.showTips(tips);
                    }
                    document.removeEventListener('visibilitychange', checkWarns);
                }

                if (typeof document.hidden !== 'undefined' && document.hidden) {
                    document.addEventListener('visibilitychange', checkWarns);
                } else checkWarns();

                Common.Gateway.documentReady();
            },

            onLicenseChanged: function(params) {
                if (this.appOptions.isEditDiagram || this.appOptions.isEditMailMerge) return;

                var licType = params.asc_getLicenseType();
                if (licType !== undefined && this.appOptions.canEdit && this.editorConfig.mode !== 'view' &&
                    (licType===Asc.c_oLicenseResult.Connections || licType===Asc.c_oLicenseResult.UsersCount || licType===Asc.c_oLicenseResult.ConnectionsOS || licType===Asc.c_oLicenseResult.UsersCountOS))
                    this._state.licenseType = licType;

                if (this._isDocReady)
                    this.applyLicense();
            },

            applyLicense: function() {
                if (this._state.licenseType) {
                    var license = this._state.licenseType,
                        buttons = ['ok'],
                        primary = 'ok';
                    if (license===Asc.c_oLicenseResult.Connections || license===Asc.c_oLicenseResult.UsersCount) {
                        license = (license===Asc.c_oLicenseResult.Connections) ? this.warnLicenseExceeded : this.warnLicenseUsersExceeded;
                    } else {
                        license = (license===Asc.c_oLicenseResult.ConnectionsOS) ? this.warnNoLicense : this.warnNoLicenseUsers;
                        buttons = [{value: 'buynow', caption: this.textBuyNow}, {value: 'contact', caption: this.textContactUs}];
                        primary = 'buynow';
                    }

                    this.disableEditing(true);
                    Common.NotificationCenter.trigger('api:disconnect');

                    var value = Common.localStorage.getItem("sse-license-warning");
                    value = (value!==null) ? parseInt(value) : 0;
                    var now = (new Date).getTime();
                    if (now - value > 86400000) {
                        Common.UI.info({
                            width: 500,
                            title: this.textNoLicenseTitle,
                            msg  : license,
                            buttons: buttons,
                            primary: primary,
                            callback: function(btn) {
                                Common.localStorage.setItem("sse-license-warning", now);
                                if (btn == 'buynow')
                                    window.open('{{PUBLISHER_URL}}', "_blank");
                                else if (btn == 'contact')
                                    window.open('mailto:{{SALES_EMAIL}}', "_blank");
                            }
                        });
                    }
                } else if (!this.appOptions.isDesktopApp && !this.appOptions.canBrandingExt && !(this.appOptions.isEditDiagram || this.appOptions.isEditMailMerge) &&
                    this.editorConfig && this.editorConfig.customization && (this.editorConfig.customization.loaderName || this.editorConfig.customization.loaderLogo)) {
                    Common.UI.warning({
                        title: this.textPaidFeature,
                        msg  : this.textCustomLoader,
                        buttons: [{value: 'contact', caption: this.textContactUs}, {value: 'close', caption: this.textClose}],
                        primary: 'contact',
                        callback: function(btn) {
                            if (btn == 'contact')
                                window.open('mailto:{{SALES_EMAIL}}', "_blank");
                        }
                    });
                }
            },

            disableEditing: function(disable) {
                var app = this.getApplication();
                if (this.appOptions.canEdit && this.editorConfig.mode !== 'view') {
                    app.getController('RightMenu').getView('RightMenu').clearSelection();
                    app.getController('Toolbar').DisableToolbar(disable);
                }
            },

            onOpenDocument: function(progress) {
                var elem = document.getElementById('loadmask-text');
                var proc = (progress.asc_getCurrentFont() + progress.asc_getCurrentImage())/(progress.asc_getFontsCount() + progress.asc_getImagesCount());
                proc = this.textLoadingDocument + ': ' + Math.min(Math.round(proc*100), 100) + '%';
                elem ? elem.innerHTML = proc : this.loadMask && this.loadMask.setTitle(proc);
            },

            onEditorPermissions: function(params) {
                var licType = params ? params.asc_getLicenseType() : Asc.c_oLicenseResult.Error;

                if ( params && !(this.appOptions.isEditDiagram || this.appOptions.isEditMailMerge)) {
                    if (Asc.c_oLicenseResult.Expired === licType || Asc.c_oLicenseResult.Error === licType || Asc.c_oLicenseResult.ExpiredTrial === licType) {
                        Common.UI.warning({
                            title: this.titleLicenseExp,
                            msg: this.warnLicenseExp,
                            buttons: [],
                            closable: false
                        });
                        return;
                    }

                    if ( this.onServerVersion(params.asc_getBuildVersion()) ) return;

                    if (params.asc_getRights() !== Asc.c_oRights.Edit)
                        this.permissions.edit = false;

                    this.appOptions.canAutosave = true;
                    this.appOptions.canAnalytics = params.asc_getIsAnalyticsEnable();

                    this.appOptions.isOffline      = this.api.asc_isOffline();
                    this.appOptions.canLicense     = (licType === Asc.c_oLicenseResult.Success || licType === Asc.c_oLicenseResult.SuccessLimit);
                    this.appOptions.isLightVersion = params.asc_getIsLight();
                    /** coauthoring begin **/
                    this.appOptions.canCoAuthoring = !this.appOptions.isLightVersion;
                    /** coauthoring end **/
                    this.appOptions.canComments    = this.appOptions.canLicense && (this.permissions.comment===undefined ? (this.permissions.edit !== false) : this.permissions.comment) && (this.editorConfig.mode !== 'view');
                    this.appOptions.canComments    = this.appOptions.canComments && !((typeof (this.editorConfig.customization) == 'object') && this.editorConfig.customization.comments===false);
                    this.appOptions.canViewComments = this.appOptions.canComments || !((typeof (this.editorConfig.customization) == 'object') && this.editorConfig.customization.comments===false);
                    this.appOptions.canChat        = this.appOptions.canLicense && !this.appOptions.isOffline && !((typeof (this.editorConfig.customization) == 'object') && this.editorConfig.customization.chat===false);
                    this.appOptions.canRename      = this.editorConfig.canRename && !!this.permissions.rename;
                    this.appOptions.trialMode      = params.asc_getLicenseMode();
                    this.appOptions.canModifyFilter = (this.permissions.modifyFilter!==false);
                    this.appOptions.canBranding  = params.asc_getCustomization();
                    if (this.appOptions.canBranding)
                        this.headerView.setBranding(this.editorConfig.customization);

                    this.appOptions.canRename && this.headerView.setCanRename(true);
                } else
                    this.appOptions.canModifyFilter = true;

                this.appOptions.canRequestEditRights = this.editorConfig.canRequestEditRights;
                this.appOptions.canEdit        = this.permissions.edit !== false && // can edit
                                                 (this.editorConfig.canRequestEditRights || this.editorConfig.mode !== 'view'); // if mode=="view" -> canRequestEditRights must be defined
                this.appOptions.isEdit         = (this.appOptions.canLicense || this.appOptions.isEditDiagram || this.appOptions.isEditMailMerge) && this.permissions.edit !== false && this.editorConfig.mode !== 'view';
                this.appOptions.canDownload    = (this.permissions.download !== false);
                this.appOptions.canPrint       = (this.permissions.print !== false);
                this.appOptions.canForcesave   = this.appOptions.isEdit && !this.appOptions.isOffline && !(this.appOptions.isEditDiagram || this.appOptions.isEditMailMerge) &&
                                                (typeof (this.editorConfig.customization) == 'object' && !!this.editorConfig.customization.forcesave);
                this.appOptions.forcesave      = this.appOptions.canForcesave;
                this.appOptions.canEditComments= this.appOptions.isOffline || !(typeof (this.editorConfig.customization) == 'object' && this.editorConfig.customization.commentAuthorOnly);
                this.appOptions.isSignatureSupport= this.appOptions.isEdit && this.appOptions.isDesktopApp && this.appOptions.isOffline && this.api.asc_isSignaturesSupport() && !(this.appOptions.isEditDiagram || this.appOptions.isEditMailMerge);
                this.appOptions.isPasswordSupport = this.appOptions.isEdit && this.appOptions.isDesktopApp && this.appOptions.isOffline && this.api.asc_isProtectionSupport() && !(this.appOptions.isEditDiagram || this.appOptions.isEditMailMerge);
                this.appOptions.canProtect     = (this.appOptions.isSignatureSupport || this.appOptions.isPasswordSupport);
                this.appOptions.canHelp        = !((typeof (this.editorConfig.customization) == 'object') && this.editorConfig.customization.help===false);
                this.appOptions.isRestrictedEdit = !this.appOptions.isEdit && this.appOptions.canComments;

                if (!this.appOptions.isEditDiagram && !this.appOptions.isEditMailMerge) {
                    this.appOptions.canBrandingExt = params.asc_getCanBranding() && (typeof this.editorConfig.customization == 'object' || this.editorConfig.plugins);
                    this.getApplication().getController('Common.Controllers.Plugins').setMode(this.appOptions);
                }

                this.applyModeCommonElements();
                this.applyModeEditorElements();

                if ( !this.appOptions.isEdit ) {
                    Common.NotificationCenter.trigger('app:face', this.appOptions);

                    this.hidePreloader();
                    this.onLongActionBegin(Asc.c_oAscAsyncActionType.BlockInteraction, LoadingDocument);
                }

                this.api.asc_setViewMode(!this.appOptions.isEdit && !this.appOptions.isRestrictedEdit);
                (this.appOptions.isRestrictedEdit && this.appOptions.canComments) && this.api.asc_setRestriction(Asc.c_oAscRestrictionType.OnlyComments);
                this.api.asc_LoadDocument();
            },

            applyModeCommonElements: function() {
                window.editor_elements_prepared = true;

                var app             = this.getApplication(),
                    viewport        = app.getController('Viewport').getView('Viewport'),
                    statusbarView   = app.getController('Statusbar').getView('Statusbar');

                if (this.headerView) {
                    this.headerView.setVisible(!this.appOptions.isEditMailMerge && !this.appOptions.isDesktopApp && !this.appOptions.isEditDiagram);
                }

                viewport && viewport.setMode(this.appOptions, true);
                statusbarView && statusbarView.setMode(this.appOptions);
//                this.getStatusInfo().setDisabled(false);
//                this.getCellInfo().setMode(this.appOptions);
                app.getController('Toolbar').setMode(this.appOptions);
                app.getController('DocumentHolder').setMode(this.appOptions);

                if (this.appOptions.isEditMailMerge || this.appOptions.isEditDiagram) {
                    statusbarView.hide();
                    app.getController('LeftMenu').getView('LeftMenu').hide();

                    $(window)
                        .mouseup(function(e){
                            Common.Gateway.internalMessage('processMouse', {event: 'mouse:up'});
                        })
                        .mousemove($.proxy(function(e){
                            if (this.isDiagramDrag) {
                                Common.Gateway.internalMessage('processMouse', {event: 'mouse:move', pagex: e.pageX*Common.Utils.zoom(), pagey: e.pageY*Common.Utils.zoom()});
                            }
                        },this));
                }

                if (!this.appOptions.isEditMailMerge && !this.appOptions.isEditDiagram) {
                    this.api.asc_registerCallback('asc_onSendThemeColors', _.bind(this.onSendThemeColors, this));
                    this.api.asc_registerCallback('asc_onDownloadUrl',     _.bind(this.onDownloadUrl, this));
                    this.api.asc_registerCallback('asc_onDocumentModifiedChanged', _.bind(this.onDocumentModifiedChanged, this));

                    var printController = app.getController('Print');
                    printController && this.api && printController.setApi(this.api);

                }

                var celleditorController = this.getApplication().getController('CellEditor');
                celleditorController && celleditorController.setApi(this.api).setMode(this.appOptions);
            },

            applyModeEditorElements: function(prevmode) {
                /** coauthoring begin **/
                var commentsController  = this.getApplication().getController('Common.Controllers.Comments');
                if (commentsController) {
                    commentsController.setMode(this.appOptions);
                    commentsController.setConfig({
                            config      : this.editorConfig,
                            sdkviewname : '#ws-canvas-outer',
                            hintmode    : true},
                        this.api);
                }
                /** coauthoring end **/
                var me = this,
                    application         = this.getApplication(),
                    reviewController    = application.getController('Common.Controllers.ReviewChanges');
                reviewController.setMode(me.appOptions).setConfig({config: me.editorConfig}, me.api).loadDocument({doc:me.appOptions.spreadsheet});

                if (this.appOptions.isEdit || this.appOptions.isRestrictedEdit) { // set api events for toolbar in the Restricted Editing mode
                    var toolbarController   = application.getController('Toolbar');
                    toolbarController   && toolbarController.setApi(me.api);

                    if (!this.appOptions.isEdit) return;

                    var statusbarController = application.getController('Statusbar'),
                        rightmenuController = application.getController('RightMenu'),
                        fontsControllers    = application.getController('Common.Controllers.Fonts');

                    fontsControllers    && fontsControllers.setApi(me.api);
//                    statusbarController && statusbarController.setApi(me.api);
                    rightmenuController && rightmenuController.setApi(me.api);

                    if (me.appOptions.canProtect)
                        application.getController('Common.Controllers.Protection').setMode(me.appOptions).setConfig({config: me.editorConfig}, me.api);

                    if (statusbarController) {
                        statusbarController.getView('Statusbar').changeViewMode(true);
                    }

                    if (!me.appOptions.isEditMailMerge && !me.appOptions.isEditDiagram && me.appOptions.canFeaturePivot)
                        application.getController('PivotTable').setMode(me.appOptions).setConfig({config: me.editorConfig}, me.api);

                    var viewport = this.getApplication().getController('Viewport').getView('Viewport');
                    viewport.applyEditorMode();
                    rightmenuController.getView('RightMenu').setMode(me.appOptions).setApi(me.api);

                    this.toolbarView = toolbarController.getView('Toolbar');

                    var value = Common.localStorage.getItem('sse-settings-unit');
                    value = (value!==null) ? parseInt(value) : (me.appOptions.customization && me.appOptions.customization.unit ? Common.Utils.Metric.c_MetricUnits[me.appOptions.customization.unit.toLocaleLowerCase()] : Common.Utils.Metric.getDefaultMetric());
                    (value===undefined) && (value = Common.Utils.Metric.getDefaultMetric());
                    Common.Utils.Metric.setCurrentMetric(value);
                    Common.Utils.InternalSettings.set("sse-settings-unit", value);

                    if (!me.appOptions.isEditMailMerge && !me.appOptions.isEditDiagram) {
                        var options = {};
                        JSON.parse(Common.localStorage.getItem('sse-hidden-formula')) && (options.formula = true);
                        application.getController('Toolbar').hideElements(options);
                    } else
                        rightmenuController.getView('RightMenu').hide();

                    /** coauthoring begin **/
                    me.api.asc_registerCallback('asc_onAuthParticipantsChanged', _.bind(me.onAuthParticipantsChanged, me));
                    me.api.asc_registerCallback('asc_onParticipantsChanged',     _.bind(me.onAuthParticipantsChanged, me));
                    /** coauthoring end **/
                    if (me.appOptions.isEditDiagram)
                        me.api.asc_registerCallback('asc_onSelectionChanged',        _.bind(me.onSelectionChanged, me));

                    me.api.asc_setFilteringMode && me.api.asc_setFilteringMode(me.appOptions.canModifyFilter);

                    if (me.stackLongActions.exist({id: ApplyEditRights, type: Asc.c_oAscAsyncActionType['BlockInteraction']})) {
                        me.onLongActionEnd(Asc.c_oAscAsyncActionType['BlockInteraction'], ApplyEditRights);
                    } else if (!this._isDocReady) {
                        Common.NotificationCenter.trigger('app:face', this.appOptions);

                        me.hidePreloader();
                        me.onLongActionBegin(Asc.c_oAscAsyncActionType['BlockInteraction'], LoadingDocument);
                    }

                    // Message on window close
                    window.onbeforeunload = _.bind(me.onBeforeUnload, me);
                    window.onunload = _.bind(me.onUnload, me);
                }
            },

            onExternalMessage: function(msg) {
                if (msg && msg.msg) {
                    msg.msg = (msg.msg).toString();
                    this.showTips([msg.msg.charAt(0).toUpperCase() + msg.msg.substring(1)]);

                    Common.component.Analytics.trackEvent('External Error');
                }
            },

            onError: function(id, level, errData) {
                if (id == Asc.c_oAscError.ID.LoadingScriptError) {
                    this.showTips([this.scriptLoadError]);
                    this.tooltip && this.tooltip.getBSTip().$tip.css('z-index', 10000);
                    return;
                }

                this.hidePreloader();
                this.onLongActionEnd(Asc.c_oAscAsyncActionType.BlockInteraction, LoadingDocument);

                var config = {closable: true};

                switch (id) {
                    case Asc.c_oAscError.ID.Unknown:
                        config.msg = this.unknownErrorText;
                        break;

                    case Asc.c_oAscError.ID.ConvertationTimeout:
                        config.msg = this.convertationTimeoutText;
                        break;

                    case Asc.c_oAscError.ID.ConvertationOpenError:
                        config.msg = this.openErrorText;
                        break;

                    case Asc.c_oAscError.ID.ConvertationSaveError:
                        config.msg = this.saveErrorText;
                        break;

                    case Asc.c_oAscError.ID.DownloadError:
                        config.msg = this.downloadErrorText;
                        break;

                    case Asc.c_oAscError.ID.UplImageSize:
                        config.msg = this.uploadImageSizeMessage;
                        break;

                    case Asc.c_oAscError.ID.UplImageExt:
                        config.msg = this.uploadImageExtMessage;
                        break;

                    case Asc.c_oAscError.ID.UplImageFileCount:
                        config.msg = this.uploadImageFileCountMessage;
                        break;

                    case Asc.c_oAscError.ID.PastInMergeAreaError:
                        config.msg = this.pastInMergeAreaError;
                        break;

                    case Asc.c_oAscError.ID.FrmlWrongCountParentheses:
                        config.msg = this.errorWrongBracketsCount;
                        break;

                    case Asc.c_oAscError.ID.FrmlWrongOperator:
                        config.msg = this.errorWrongOperator;
                        break;

                    case Asc.c_oAscError.ID.FrmlWrongMaxArgument:
                        config.msg = this.errorCountArgExceed;
                        break;

                    case Asc.c_oAscError.ID.FrmlWrongCountArgument:
                        config.msg = this.errorCountArg;
                        break;

                    case Asc.c_oAscError.ID.FrmlWrongFunctionName:
                        config.msg = this.errorFormulaName;
                        break;

                    case Asc.c_oAscError.ID.FrmlAnotherParsingError:
                        config.msg = this.errorFormulaParsing;
                        break;

                    case Asc.c_oAscError.ID.FrmlWrongArgumentRange:
                        config.msg = this.errorArgsRange;
                        break;

                    case Asc.c_oAscError.ID.FrmlOperandExpected:
                        config.msg = this.errorOperandExpected;
                        break;

                    case Asc.c_oAscError.ID.FrmlWrongReferences:
                        config.msg = this.errorFrmlWrongReferences;
                        break;

                    case Asc.c_oAscError.ID.UnexpectedGuid:
                        config.msg = this.errorUnexpectedGuid;
                        break;

                    case Asc.c_oAscError.ID.Database:
                        config.msg = this.errorDatabaseConnection;
                        break;

                    case Asc.c_oAscError.ID.FileRequest:
                        config.msg = this.errorFileRequest;
                        break;

                    case Asc.c_oAscError.ID.FileVKey:
                        config.msg = this.errorFileVKey;
                        break;

                    case Asc.c_oAscError.ID.StockChartError:
                        config.msg = this.errorStockChart;
                        break;

                    case Asc.c_oAscError.ID.DataRangeError:
                        config.msg = this.errorDataRange;
                        break;

                    case Asc.c_oAscError.ID.MaxDataPointsError:
                        config.msg = this.errorMaxPoints;
                        break;

                    case Asc.c_oAscError.ID.VKeyEncrypt:
                        config.msg = this.errorToken;
                        break;

                    case Asc.c_oAscError.ID.KeyExpire:
                        config.msg = this.errorTokenExpire;
                        break;

                    case Asc.c_oAscError.ID.UserCountExceed:
                        config.msg = this.errorUsersExceed;
                        break;

                    case Asc.c_oAscError.ID.CannotMoveRange:
                        config.msg = this.errorMoveRange;
                        break;

                    case Asc.c_oAscError.ID.UplImageUrl:
                        config.msg = this.errorBadImageUrl;
                        break;

                    case Asc.c_oAscError.ID.CoAuthoringDisconnect:
                        config.msg = this.errorViewerDisconnect;
                        break;

                    case Asc.c_oAscError.ID.ConvertationPassword:
                        config.msg = this.errorFilePassProtect;
                        break;

                    case Asc.c_oAscError.ID.AutoFilterDataRangeError:
                        config.msg = this.errorAutoFilterDataRange;
                        break;

                    case Asc.c_oAscError.ID.AutoFilterChangeFormatTableError:
                        config.msg = this.errorAutoFilterChangeFormatTable;
                        break;

                    case Asc.c_oAscError.ID.AutoFilterChangeError:
                        config.msg = this.errorAutoFilterChange;
                        break;

                    case Asc.c_oAscError.ID.AutoFilterMoveToHiddenRangeError:
                        config.msg = this.errorAutoFilterHiddenRange;
                        break;

                    case Asc.c_oAscError.ID.CannotFillRange:
                        config.msg = this.errorFillRange;
                        break;

                    case Asc.c_oAscError.ID.UserDrop:
                        if (this._state.lostEditingRights) {
                            this._state.lostEditingRights = false;
                            return;
                        }
                        this._state.lostEditingRights = true;
                        config.msg = this.errorUserDrop;
                        Common.NotificationCenter.trigger('collaboration:sharingdeny');
                        break;

                    case Asc.c_oAscError.ID.InvalidReferenceOrName:
                        config.msg = this.errorInvalidRef;
                        break;

                    case Asc.c_oAscError.ID.LockCreateDefName:
                        config.msg = this.errorCreateDefName;
                        break;

                    case Asc.c_oAscError.ID.PasteMaxRangeError:
                        config.msg = this.errorPasteMaxRange;
                        break;

                    case Asc.c_oAscError.ID.LockedAllError:
                        config.msg = this.errorLockedAll;
                        break;

                    case Asc.c_oAscError.ID.Warning:
                        config.msg = this.errorConnectToServer;
                        config.closable = false;
                        break;

                    case Asc.c_oAscError.ID.LockedWorksheetRename:
                        config.msg = this.errorLockedWorksheetRename;
                        break;
                    
                    case Asc.c_oAscError.ID.OpenWarning:
                        config.msg = this.errorOpenWarning;
                        break;

                    case Asc.c_oAscError.ID.CopyMultiselectAreaError:
                        config.msg = this.errorCopyMultiselectArea;
                        break;

                    case Asc.c_oAscError.ID.PrintMaxPagesCount:
                        config.msg = this.errorPrintMaxPagesCount;
                        break;

                    case Asc.c_oAscError.ID.SessionAbsolute:
                        config.msg = this.errorSessionAbsolute;
                        break;

                    case Asc.c_oAscError.ID.SessionIdle:
                        config.msg = this.errorSessionIdle;
                        break;

                    case Asc.c_oAscError.ID.SessionToken:
                        config.msg = this.errorSessionToken;
                        break;

                    case Asc.c_oAscError.ID.AccessDeny:
                        config.msg = this.errorAccessDeny;
                        break;

                    case Asc.c_oAscError.ID.LockedCellPivot:
                        config.msg = this.errorLockedCellPivot;
                        break;

                    case Asc.c_oAscError.ID.PivotLabledColumns:
                        config.msg = this.errorLabledColumnsPivot;
                        break;

                    case Asc.c_oAscError.ID.PivotOverlap:
                        config.msg = this.errorPivotOverlap;
                        break;

                    case Asc.c_oAscError.ID.ForceSaveButton:
                        config.msg = this.errorForceSave;
                        break;

                    case Asc.c_oAscError.ID.ForceSaveTimeout:
                        config.msg = this.errorForceSave;
                        console.warn(config.msg);
                        break;

                    case Asc.c_oAscError.ID.DataEncrypted:
                        config.msg = this.errorDataEncrypted;
                        break;

                    case Asc.c_oAscError.ID.EditingError:
                        config.msg = (this.appOptions.isDesktopApp && this.appOptions.isOffline) ? this.errorEditingSaveas : this.errorEditingDownloadas;
                        break;

                    case Asc.c_oAscError.ID.CannotChangeFormulaArray:
                        config.msg = this.errorChangeArray;
                        break;

                    case Asc.c_oAscError.ID.MultiCellsInTablesFormulaArray:
                        config.msg = this.errorMultiCellFormula;
                        break;

                    case Asc.c_oAscError.ID.MailToClientMissing:
                        config.msg = this.errorEmailClient;
                        break;

                    case Asc.c_oAscError.ID.NoDataToParse:
                        config.msg = this.errorNoDataToParse;
                        break;

                    case Asc.c_oAscError.ID.CannotUngroupError:
                        config.msg = this.errorCannotUngroup;
                        break;

                    case Asc.c_oAscError.ID.FrmlMaxTextLength:
                        config.msg = this.errorFrmlMaxTextLength;
                        break;

                    case Asc.c_oAscError.ID.DataValidate:
                        var icon = errData ? errData.asc_getErrorStyle() : undefined;
                        if (icon!==undefined) {
                            config.iconCls = (icon==Asc.c_oAscEDataValidationErrorStyle.Stop) ? 'error' : ((icon==Asc.c_oAscEDataValidationErrorStyle.Information) ? 'info' : 'warn');
                        }
                        errData && errData.asc_getErrorTitle() && (config.title = Common.Utils.String.htmlEncode(errData.asc_getErrorTitle()));
                        config.buttons  = ['ok', 'cancel'];
                        config.msg = errData && errData.asc_getError() ? Common.Utils.String.htmlEncode(errData.asc_getError()) : this.errorDataValidate;
                        config.maxwidth = 600;
                        break;

                    case Asc.c_oAscError.ID.ConvertationOpenLimitError:
                        config.msg = this.errorFileSizeExceed;
                        break;

                    case Asc.c_oAscError.ID.UpdateVersion:
                        config.msg = this.errorUpdateVersionOnDisconnect;
                        config.maxwidth = 600;
                        break;

                    case Asc.c_oAscError.ID.FTChangeTableRangeError:
                        config.msg = this.errorFTChangeTableRangeError;
                        break;

                    case Asc.c_oAscError.ID.FTRangeIncludedOtherTables:
                        config.msg = this.errorFTRangeIncludedOtherTables;
                        break;


                    case Asc.c_oAscError.ID.RemoveDuplicates:
                        config.iconCls = 'info';
                        config.title = Common.UI.Window.prototype.textInformation;
                        config.buttons  = ['ok'];
                        config.msg = (errData.asc_getDuplicateValues()!==null && errData.asc_getUniqueValues()!==null) ? Common.Utils.String.format(this.errRemDuplicates, errData.asc_getDuplicateValues(), errData.asc_getUniqueValues()) : this.errNoDuplicates;
                        config.maxwidth = 600;
                        break;

                    default:
                        config.msg = (typeof id == 'string') ? id : this.errorDefaultMessage.replace('%1', id);
                        break;
                }


                if (level == Asc.c_oAscError.Level.Critical) {
                    Common.Gateway.reportError(id, config.msg);

                    config.title = this.criticalErrorTitle;
                    config.iconCls = 'error';
                    config.closable = false;

                    if (this.appOptions.canBackToFolder && !this.appOptions.isDesktopApp && typeof id !== 'string') {
                        config.msg += '<br/><br/>' + this.criticalErrorExtText;
                        config.callback = function(btn) {
                            if (btn == 'ok') {
                                Common.NotificationCenter.trigger('goback', true);
                            }
                        }
                    }
                    if (id == Asc.c_oAscError.ID.DataEncrypted) {
                        this.api.asc_coAuthoringDisconnect();
                        Common.NotificationCenter.trigger('api:disconnect');
                    }
                } else {
                    Common.Gateway.reportWarning(id, config.msg);

                    config.title    = config.title || this.notcriticalErrorTitle;
                    config.iconCls  = config.iconCls || 'warn';
                    config.buttons  = config.buttons || ['ok'];
                    config.callback = _.bind(function(btn){
                        if (id == Asc.c_oAscError.ID.Warning && btn == 'ok' && this.appOptions.canDownload) {
                            Common.UI.Menu.Manager.hideAll();
                            (this.appOptions.isDesktopApp && this.appOptions.isOffline) ? this.api.asc_DownloadAs() : this.getApplication().getController('LeftMenu').leftMenu.showMenu('file:saveas');
                        } else if (id == Asc.c_oAscError.ID.EditingError) {
                            this.disableEditing(true);
                            Common.NotificationCenter.trigger('api:disconnect', true); // enable download and print
                        } else if (id == Asc.c_oAscError.ID.DataValidate && btn !== 'ok') {
                            this.api.asc_closeCellEditor(true);
                        }
                        this._state.lostEditingRights = false;
                        this.onEditComplete();
                    }, this);
                }

                if (id !== Asc.c_oAscError.ID.ForceSaveTimeout) {
                    if (!Common.Utils.ModalWindow.isVisible() || $('.asc-window.modal.alert[data-value=' + id + ']').length<1)
                        Common.UI.alert(config).$window.attr('data-value', id);
                }

                (id!==undefined) && Common.component.Analytics.trackEvent('Internal Error', id.toString());
            },

            onCoAuthoringDisconnect: function() {
                this.getApplication().getController('Viewport').getView('Viewport').setMode({isDisconnected:true});
                this.getApplication().getController('Viewport').getView('Common.Views.Header').setCanRename(false);
                this.appOptions.canRename = false;
                this._state.isDisconnected = true;
            },

            showTips: function(strings) {
                var me = this;
                if (!strings.length) return;
                if (typeof(strings)!='object') strings = [strings];

                function showNextTip() {
                    var str_tip = strings.shift();
                    if (str_tip) {
                        str_tip += '\n' + me.textCloseTip;
                        tooltip.setTitle(str_tip);
                        tooltip.show();
                    }
                }

                if (!this.tooltip) {
                    this.tooltip = new Common.UI.Tooltip({
                        owner: this.getApplication().getController('Toolbar').getView('Toolbar'),
                        hideonclick: true,
                        placement: 'bottom',
                        cls: 'main-info',
                        offset: 30
                    });
                }

                var tooltip = this.tooltip;
                tooltip.on('tooltip:hide', function(){
                    setTimeout(showNextTip, 300);
                });

                showNextTip();
            },

            updateWindowTitle: function(change, force) {
                if (this._state.isDocModified !== change || force) {
                    if (this.headerView) {
                        var title = this.defaultTitleText;

                        if (!_.isEmpty(this.headerView.getDocumentCaption()))
                            title = this.headerView.getDocumentCaption() + ' - ' + title;

                        if (change) {
                            clearTimeout(this._state.timerCaption);
                            if (!_.isUndefined(title)) {
                                title = '* ' + title;
                                this.headerView.setDocumentCaption(this.headerView.getDocumentCaption(), true);
                            }
                        } else {
                            if (this._state.fastCoauth && this._state.usersCount>1) {
                                var me = this;
                                this._state.timerCaption = setTimeout(function () {
                                    me.headerView.setDocumentCaption(me.headerView.getDocumentCaption(), false);
                                }, 500);
                            } else
                                this.headerView.setDocumentCaption(this.headerView.getDocumentCaption(), false);
                        }
                        if (window.document.title != title)
                            window.document.title = title;
                    }

                    Common.Gateway.setDocumentModified(change);

                    this._state.isDocModified = change;
                }
            },

            onDocumentChanged: function() {
            },

            onDocumentModifiedChanged: function(change) {
                this.updateWindowTitle(change);
                Common.Gateway.setDocumentModified(change);

                if (this.toolbarView && this.toolbarView.btnCollabChanges && this.api) {
                    var isSyncButton = this.toolbarView.btnCollabChanges.cmpEl.hasClass('notify'),
                        forcesave = this.appOptions.forcesave,
                        cansave = this.api.asc_isDocumentCanSave(),
                        isDisabled = !cansave && !isSyncButton && !forcesave || this._state.isDisconnected || this._state.fastCoauth && this._state.usersCount>1 && !forcesave;
                        this.toolbarView.btnSave.setDisabled(isDisabled);
                }
            },

            onDocumentCanSaveChanged: function (isCanSave) {
                if (this.toolbarView && this.toolbarView.btnCollabChanges) {
                    var isSyncButton = this.toolbarView.btnCollabChanges.cmpEl.hasClass('notify'),
                        forcesave = this.appOptions.forcesave,
                        isDisabled = !isCanSave && !isSyncButton && !forcesave || this._state.isDisconnected || this._state.fastCoauth && this._state.usersCount>1 && !forcesave;
                    this.toolbarView.btnSave.setDisabled(isDisabled);
                }
            },

            onBeforeUnload: function() {
                Common.localStorage.save();

                var isEdit = this.permissions.edit !== false && this.editorConfig.mode !== 'view' && this.editorConfig.mode !== 'editdiagram' && this.editorConfig.mode !== 'editmerge';
                if (isEdit && this.api.asc_isDocumentModified()) {
                    var me = this;
                    this.api.asc_stopSaving();
                    this.continueSavingTimer = window.setTimeout(function() {
                        me.api.asc_continueSaving();
                    }, 500);

                    return this.leavePageText;
                }
            },

            onUnload: function() {
                if (this.continueSavingTimer) clearTimeout(this.continueSavingTimer);
            },

            hidePreloader: function() {
                var promise;
                if (!this._state.customizationDone) {
                    this._state.customizationDone = true;
                    if (this.appOptions.customization) {
                        if (this.appOptions.isDesktopApp)
                            this.appOptions.customization.about = false;
                        else if (!this.appOptions.canBrandingExt)
                            this.appOptions.customization.about = true;
                    }
                    Common.Utils.applyCustomization(this.appOptions.customization, mapCustomizationElements);
                    if (this.appOptions.canBrandingExt) {
                        Common.Utils.applyCustomization(this.appOptions.customization, mapCustomizationExtElements);
                        promise = this.getApplication().getController('Common.Controllers.Plugins').applyUICustomization();
                    }
                }
                
                this.stackLongActions.pop({id: InitApplication, type: Asc.c_oAscAsyncActionType.BlockInteraction});
                Common.NotificationCenter.trigger('layout:changed', 'main');

                (promise || (new Promise(function(resolve, reject) {
                    resolve();
                }))).then(function() {
                    $('#loading-mask').hide().remove();
                    Common.Controllers.Desktop.process('preloader:hide');
                });
            },

            onDownloadUrl: function(url) {
                if (this._state.isFromGatewayDownloadAs)
                    Common.Gateway.downloadAs(url);
                this._state.isFromGatewayDownloadAs = false;
            },

            onDownloadCancel: function() {
                this._state.isFromGatewayDownloadAs = false;
            },

            onUpdateVersion: function(callback) {
                var me = this;
                me.needToUpdateVersion = true;
                me.onLongActionEnd(Asc.c_oAscAsyncActionType['BlockInteraction'], LoadingDocument);
                Common.UI.error({
                    msg: this.errorUpdateVersion,
                    callback: function() {
                        _.defer(function() {
                            Common.Gateway.updateVersion();
                            if (callback) callback.call(me);
                            me.onLongActionBegin(Asc.c_oAscAsyncActionType['BlockInteraction'], LoadingDocument);
                        })
                    }
                });
            },

            onServerVersion: function(buildVersion) {
                if (this.changeServerVersion) return true;

                if (DocsAPI.DocEditor.version() !== buildVersion && !window.compareVersions) {
                    this.changeServerVersion = true;
                    Common.UI.warning({
                        title: this.titleServerVersion,
                        msg: this.errorServerVersion,
                        callback: function() {
                            _.defer(function() {
                                Common.Gateway.updateVersion();
                            })
                        }
                    });
                    return true;
                }
                return false;
            },

            onAdvancedOptions: function(type, advOptions, mode, formatOptions) {
                if (this._state.openDlg) return;

                var me = this;
                if (type == Asc.c_oAscAdvancedOptionsID.CSV) {
                    me._state.openDlg = new Common.Views.OpenDialog({
                        title: Common.Views.OpenDialog.prototype.txtTitle.replace('%1', 'CSV'),
                        closable: (mode==2), // if save settings
                        type: Common.Utils.importTextType.CSV,
                        preview: advOptions.asc_getData(),
                        codepages: advOptions.asc_getCodePages(),
                        settings: advOptions.asc_getRecommendedSettings(),
                        api: me.api,
                        handler: function (result, encoding, delimiter, delimiterChar) {
                            me.isShowOpenDialog = false;
                            if (result == 'ok') {
                                if (me && me.api) {
                                    if (mode==2) {
                                        formatOptions && formatOptions.asc_setAdvancedOptions(new Asc.asc_CTextOptions(encoding, delimiter, delimiterChar));
                                        me.api.asc_DownloadAs(formatOptions);
                                    } else
                                        me.api.asc_setAdvancedOptions(type, new Asc.asc_CTextOptions(encoding, delimiter, delimiterChar));
                                    me.loadMask && me.loadMask.show();
                                }
                            }
                            me._state.openDlg = null;
                        }
                    });
                } else if (type == Asc.c_oAscAdvancedOptionsID.DRM) {
                    me._state.openDlg = new Common.Views.OpenDialog({
                        title: Common.Views.OpenDialog.prototype.txtTitleProtected,
                        closeFile: me.appOptions.canRequestClose,
                        type: Common.Utils.importTextType.DRM,
                        warning: !(me.appOptions.isDesktopApp && me.appOptions.isOffline),
                        validatePwd: !!me._state.isDRM,
                        handler: function (result, value) {
                            me.isShowOpenDialog = false;
                            if (result == 'ok') {
                                if (me && me.api) {
                                    me.api.asc_setAdvancedOptions(type, new Asc.asc_CDRMAdvancedOptions(value));
                                    me.loadMask && me.loadMask.show();
                                }
                            } else {
                                Common.Gateway.requestClose();
                                Common.Controllers.Desktop.requestClose();
                            }
                            me._state.openDlg = null;
                        }
                    });
                    me._state.isDRM = true;
                }
                if (me._state.openDlg) {
                    this.isShowOpenDialog = true;
                    this.loadMask && this.loadMask.hide();
                    this.onLongActionEnd(Asc.c_oAscAsyncActionType.BlockInteraction, LoadingDocument);
                    me._state.openDlg.show();
                }
            },

            onActiveSheetChanged: function(index) {
                if (!this.appOptions.isEditMailMerge && !this.appOptions.isEditDiagram && window.editor_elements_prepared) {
                    this.application.getController('Statusbar').selectTab(index);

                    if (this.appOptions.canViewComments && !this.dontCloseDummyComment) {
                        Common.NotificationCenter.trigger('comments:updatefilter', ['doc', 'sheet' + this.api.asc_getWorksheetId(index)], false ); //  hide popover
                    }
                }
            },

            onConfirmAction: function(id, apiCallback) {
                var me = this;
                if (id == Asc.c_oAscConfirm.ConfirmReplaceRange) {
                    Common.UI.warning({
                        title: this.notcriticalErrorTitle,
                        msg: this.confirmMoveCellRange,
                        buttons: ['yes', 'no'],
                        primary: 'yes',
                        callback: _.bind(function(btn) {
                            if (apiCallback)  {
                                apiCallback(btn === 'yes');
                            }
                            if (btn == 'yes') {
                                me.onEditComplete(me.application.getController('DocumentHolder').getView('DocumentHolder'));
                            }
                        }, this)
                    });
                } else if (id == Asc.c_oAscConfirm.ConfirmPutMergeRange) {
                    Common.UI.warning({
                        closable: false,
                        title: this.notcriticalErrorTitle,
                        msg: this.confirmPutMergeRange,
                        buttons: ['ok'],
                        primary: 'ok',
                        callback: _.bind(function(btn) {
                            if (apiCallback)  {
                                apiCallback();
                            }
                            me.onEditComplete(me.application.getController('DocumentHolder').getView('DocumentHolder'));
                        }, this)
                    });
                }
            },

            initNames: function() {
                this.shapeGroupNames = [
                    this.txtBasicShapes,
                    this.txtFiguredArrows,
                    this.txtMath,
                    this.txtCharts,
                    this.txtStarsRibbons,
                    this.txtCallouts,
                    this.txtButtons,
                    this.txtRectangles,
                    this.txtLines
                ];
            },

            fillAutoShapes: function(groupNames, shapes){
                if (_.isEmpty(shapes) || _.isEmpty(groupNames) || shapes.length != groupNames.length)
                    return;

                var me = this,
                    shapegrouparray = [],
                    shapeStore = this.getCollection('ShapeGroups');

                shapeStore.reset();

                _.each(groupNames, function(groupName, index){
                    var store = new Backbone.Collection([], {
                        model: SSE.Models.ShapeModel
                    }),
                        arr = [];

                    var cols = (shapes[index].length) > 18 ? 7 : 6,
                        height = Math.ceil(shapes[index].length/cols) * 35 + 3,
                        width = 30 * cols;

                    _.each(shapes[index], function(shape, idx){
                        arr.push({
                            data     : {shapeType: shape.Type},
                            tip      : me['txtShape_' + shape.Type] || (me.textShape + ' ' + (idx+1)),
                            allowSelected : true,
                            selected: false
                        });
                    });
                    store.add(arr);
                    shapegrouparray.push({
                        groupName   : me.shapeGroupNames[index],
                        groupStore  : store,
                        groupWidth  : width,
                        groupHeight : height
                    });
                });

                shapeStore.add(shapegrouparray);

                setTimeout(function(){
                    me.getApplication().getController('Toolbar').onApiAutoShapes();
                }, 50);
            },

            fillTextArt: function(shapes){
                var arr = [],
                    artStore = this.getCollection('Common.Collections.TextArt');

                if (!shapes && artStore.length>0) {// shapes == undefined when update textart collection (from asc_onSendThemeColors)
                    shapes = this.api.asc_getTextArtPreviews();
                }
                if (_.isEmpty(shapes)) return;

                _.each(shapes, function(shape, index){
                    arr.push({
                        imageUrl : shape,
                        data     : index,
                        allowSelected : true,
                        selected: false
                    });
                });
                artStore.reset(arr);
            },
            
            updateThemeColors: function() {
                var me = this;
                setTimeout(function(){
                    me.getApplication().getController('RightMenu').UpdateThemeColors();
                }, 50);

                setTimeout(function(){
                    me.getApplication().getController('Toolbar').updateThemeColors();
                }, 50);

                setTimeout(function(){
                    me.getApplication().getController('Statusbar').updateThemeColors();
                }, 50);
            },

            onSendThemeColors: function(colors, standart_colors) {
                Common.Utils.ThemeColor.setColors(colors, standart_colors);
                if (window.styles_loaded && !this.appOptions.isEditMailMerge && !this.appOptions.isEditDiagram) {
                    this.updateThemeColors();
                    var me = this;
                    setTimeout(function(){
                        me.fillTextArt();
                    }, 1);
                }
            },

            loadLanguages: function(apiLangs) {
                this.languages = apiLangs;
                window.styles_loaded && this.setLanguages();
            },

            setLanguages: function() {
                this.getApplication().getController('Spellcheck').setLanguages(this.languages);
            },

            onInternalCommand: function(data) {
                if (data) {
                    switch (data.command) {
                    case 'setChartData':    this.setChartData(data.data); break;
                    case 'getChartData':    this.getChartData(); break;
                    case 'clearChartData':  this.clearChartData(); break;
                    case 'setMergeData':    this.setMergeData(data.data); break;
                    case 'getMergeData':    this.getMergeData(); break;
                    case 'setAppDisabled':
                        if (this.isAppDisabled===undefined && !data.data) { // first editor opening
                            Common.NotificationCenter.trigger('layout:changed', 'main');
                            this.loadMask && this.loadMask.isVisible() && this.loadMask.updatePosition();
                        }
                        this.isAppDisabled = data.data;
                        break;
                    case 'queryClose':
                        if (!Common.Utils.ModalWindow.isVisible()) {
                            this.isFrameClosed = true;
                            this.api.asc_closeCellEditor();
                            Common.UI.Menu.Manager.hideAll();
                            Common.Gateway.internalMessage('canClose', {mr:data.data.mr, answer: true});
                        } else
                            Common.Gateway.internalMessage('canClose', {answer: false});
                        break;
                    case 'window:drag':
                        this.isDiagramDrag = data.data;
                        break;
                    case 'processmouse':
                        this.onProcessMouse(data.data);
                        break;
                    }
                }
            },

            setChartData: function(chart) {
                if (typeof chart === 'object' && this.api) {
                    this.api.asc_addChartDrawingObject(chart);
                    this.isFrameClosed = false;
                }
            },

            getChartData: function() {
                if (this.api) {
                    var chartData = this.api.asc_getWordChartObject();

                    if (typeof chartData === 'object') {
                        Common.Gateway.internalMessage('chartData', {
                            data: chartData
                        });
                    }
                }
            },

            clearChartData: function() {
                this.api && this.api.asc_closeCellEditor();
            },

            setMergeData: function(merge) {
                if (typeof merge === 'object' && this.api) {
                    this.api.asc_setData(merge);
                    this.isFrameClosed = false;
                }
            },

            getMergeData: function() {
                if (this.api) {
                    var mergeData = this.api.asc_getData();

                    if (typeof mergeData === 'object') {
                        Common.Gateway.internalMessage('mergeData', {
                            data: mergeData
                        });
                    }
                }
            },

            unitsChanged: function(m) {
                var value = Common.localStorage.getItem("sse-settings-unit");
                value = (value!==null) ? parseInt(value) : Common.Utils.Metric.getDefaultMetric();
                Common.Utils.Metric.setCurrentMetric(value);
                Common.Utils.InternalSettings.set("sse-settings-unit", value);
                this.getApplication().getController('RightMenu').updateMetricUnit();
                this.getApplication().getController('Print').getView('MainSettingsPrint').updateMetricUnit();
                this.getApplication().getController('Toolbar').getView('Toolbar').updateMetricUnit();
            },

            _compareActionStrong: function(obj1, obj2){
                return obj1.id === obj2.id && obj1.type === obj2.type;
            },

            _compareActionWeak: function(obj1, obj2){
                return obj1.type === obj2.type;
            },

            onContextMenu: function(event){
                var canCopyAttr = event.target.getAttribute('data-can-copy'),
                    isInputEl   = (event.target instanceof HTMLInputElement) || (event.target instanceof HTMLTextAreaElement);

                if ((isInputEl && canCopyAttr === 'false') ||
                   (!isInputEl && canCopyAttr !== 'true')) {
                    event.stopPropagation();
                    event.preventDefault();
                    return false;
                }
            },

            onNamedRangeLocked: function() {
                if ($('.asc-window.modal.alert:visible').length < 1) {
                    Common.UI.alert({
                        msg: this.errorCreateDefName,
                        title: this.notcriticalErrorTitle,
                        iconCls: 'warn',
                        buttons: ['ok'],
                        callback: _.bind(function(btn){
                            this.onEditComplete();
                        }, this)
                    });
                }
            },

            onTryUndoInFastCollaborative: function() {
                var val = window.localStorage.getItem("sse-hide-try-undoredo");
                if (!(val && parseInt(val) == 1))
                    Common.UI.info({
                        width: 500,
                        msg: this.textTryUndoRedo,
                        iconCls: 'info',
                        buttons: ['custom', 'cancel'],
                        primary: 'custom',
                        customButtonText: this.textStrict,
                        dontshow: true,
                        callback: _.bind(function(btn, dontshow){
                            if (dontshow) window.localStorage.setItem("sse-hide-try-undoredo", 1);
                            if (btn == 'custom') {
                                Common.localStorage.setItem("sse-settings-coauthmode", 0);
                                this.api.asc_SetFastCollaborative(false);
                                Common.Utils.InternalSettings.set("sse-settings-coauthmode", false);
                                this.getApplication().getController('Common.Controllers.ReviewChanges').applySettings();
                                this._state.fastCoauth = false;
                            }
                            this.onEditComplete();
                        }, this)
                    });
            },

            onAuthParticipantsChanged: function(users) {
                var length = 0;
                _.each(users, function(item){
                    if (!item.asc_getView())
                        length++;
                });
                this._state.usersCount = length;
            },

            applySettings: function() {
                if (this.appOptions.isEdit && !this.appOptions.isOffline && this.appOptions.canCoAuthoring) {
                    var value = Common.localStorage.getItem("sse-settings-coauthmode"),
                        oldval = this._state.fastCoauth;
                    this._state.fastCoauth = (value===null || parseInt(value) == 1);
                    if (this._state.fastCoauth && !oldval)
                        this.toolbarView.synchronizeChanges();
                }
                if (this.appOptions.canForcesave) {
                    this.appOptions.forcesave = Common.localStorage.getBool("sse-settings-forcesave", this.appOptions.canForcesave);
                    Common.Utils.InternalSettings.set("sse-settings-forcesave", this.appOptions.forcesave);
                    this.api.asc_setIsForceSaveOnUserSave(this.appOptions.forcesave);
                }
            },

            onDocumentName: function(name) {
                this.headerView.setDocumentCaption(name);
                this.updateWindowTitle(this.api.asc_isDocumentModified(), true);
            },

            onMeta: function(meta) {
                var app = this.getApplication(),
                    filemenu = app.getController('LeftMenu').getView('LeftMenu').getMenu('file');
                app.getController('Viewport').getView('Common.Views.Header').setDocumentCaption(meta.title);
                this.updateWindowTitle(this.api.asc_isDocumentModified(), true);
                this.appOptions.spreadsheet.title = meta.title;
                filemenu.loadDocument({doc:this.appOptions.spreadsheet});
                filemenu.panels && filemenu.panels['info'] && filemenu.panels['info'].updateInfo(this.appOptions.spreadsheet);
                app.getController('Common.Controllers.ReviewChanges').loadDocument({doc:this.appOptions.spreadsheet});
                Common.Gateway.metaChange(meta);
            },

            onPrint: function() {
                if (!this.appOptions.canPrint || Common.Utils.ModalWindow.isVisible()) return;
                Common.NotificationCenter.trigger('print', this);
            },

            onPrintUrl: function(url) {
                if (this.iframePrint) {
                    this.iframePrint.parentNode.removeChild(this.iframePrint);
                    this.iframePrint = null;
                }
                if (!this.iframePrint) {
                    var me = this;
                    this.iframePrint = document.createElement("iframe");
                    this.iframePrint.id = "id-print-frame";
                    this.iframePrint.style.display = 'none';
                    this.iframePrint.style.visibility = "hidden";
                    this.iframePrint.style.position = "fixed";
                    this.iframePrint.style.right = "0";
                    this.iframePrint.style.bottom = "0";
                    document.body.appendChild(this.iframePrint);
                    this.iframePrint.onload = function() {
                        try {
                        me.iframePrint.contentWindow.focus();
                        me.iframePrint.contentWindow.print();
                        me.iframePrint.contentWindow.blur();
                        window.focus();
                        } catch (e) {
                            var opts = new Asc.asc_CDownloadOptions(Asc.c_oAscFileType.PDF);
                            opts.asc_setAdvancedOptions(me.getApplication().getController('Print').getPrintParams());
                            me.api.asc_DownloadAs(opts);
                        }
                    };
                }
                if (url) this.iframePrint.src = url;
            },

            warningDocumentIsLocked: function() {
                var me = this;
                Common.Utils.warningDocumentIsLocked({
                    disablefunc: function (disable) {
                        me.disableEditing(disable);

                        SSE.getController('RightMenu').SetDisabled(disable, true);
                        SSE.getController('Statusbar').SetDisabled(disable);
                        SSE.getController('Common.Controllers.ReviewChanges').SetDisabled(disable);
                        SSE.getController('DocumentHolder').SetDisabled(disable, true);
                        SSE.getController('LeftMenu').setPreviewMode(disable);
                        var comments = SSE.getController('Common.Controllers.Comments');
                        if (comments) comments.setPreviewMode(disable);
                }});
            },

            onRunAutostartMacroses: function() {
                var me = this,
                    enable = !this.editorConfig.customization || (this.editorConfig.customization.macros!==false);
                if (enable) {
                    var value = Common.Utils.InternalSettings.get("sse-macros-mode");
                    if (value==1)
                        this.api.asc_runAutostartMacroses();
                    else if (value === 0) {
                        Common.UI.warning({
                            msg: this.textHasMacros + '<br>',
                            buttons: ['yes', 'no'],
                            primary: 'yes',
                            dontshow: true,
                            textDontShow: this.textRemember,
                            callback: function(btn, dontshow){
                                if (dontshow) {
                                    Common.Utils.InternalSettings.set("sse-macros-mode", (btn == 'yes') ? 1 : 2);
                                    Common.localStorage.setItem("sse-macros-mode", (btn == 'yes') ? 1 : 2);
                                }
                                if (btn == 'yes') {
                                    setTimeout(function() {
                                        me.api.asc_runAutostartMacroses();
                                    }, 1);
                                }
                            }
                        });
                    }
                }
            },

            leavePageText: 'You have unsaved changes in this document. Click \'Stay on this Page\' then \'Save\' to save them. Click \'Leave this Page\' to discard all the unsaved changes.',
            criticalErrorTitle: 'Error',
            notcriticalErrorTitle: 'Warning',
            errorDefaultMessage: 'Error code: %1',
            criticalErrorExtText: 'Press "OK" to to back to document list.',
            openTitleText: 'Opening Document',
            openTextText: 'Opening document...',
            saveTitleText: 'Saving Document',
            saveTextText: 'Saving document...',
            loadFontsTitleText: 'Loading Data',
            loadFontsTextText: 'Loading data...',
            loadImagesTitleText: 'Loading Images',
            loadImagesTextText: 'Loading images...',
            loadFontTitleText: 'Loading Data',
            loadFontTextText: 'Loading data...',
            loadImageTitleText: 'Loading Image',
            loadImageTextText: 'Loading image...',
            downloadTitleText: 'Downloading Document',
            downloadTextText: 'Downloading document...',
            printTitleText: 'Printing Document',
            printTextText: 'Printing document...',
            uploadImageTitleText: 'Uploading Image',
            uploadImageTextText: 'Uploading image...',
            savePreparingText: 'Preparing to save',
            savePreparingTitle: 'Preparing to save. Please wait...',
            loadingDocumentTitleText: 'Loading spreadsheet',
            uploadImageSizeMessage: 'Maximium image size limit exceeded.',
            uploadImageExtMessage: 'Unknown image format.',
            uploadImageFileCountMessage: 'No images uploaded.',
            reloadButtonText: 'Reload Page',
            unknownErrorText: 'Unknown error.',
            convertationTimeoutText: 'Convertation timeout exceeded.',
            downloadErrorText: 'Download failed.',
            unsupportedBrowserErrorText: 'Your browser is not supported.',
            requestEditFailedTitleText: 'Access denied',
            requestEditFailedMessageText: 'Someone is editing this document right now. Please try again later.',
            warnBrowserZoom: 'Your browser\'s current zoom setting is not fully supported. Please reset to the default zoom by pressing Ctrl+0.',
            warnBrowserIE9: 'The application has low capabilities on IE9. Use IE10 or higher',
            pastInMergeAreaError: 'Cannot change part of a merged cell',
            titleRecalcFormulas: 'Calculating formulas...',
            textRecalcFormulas: 'Calculating formulas...',
            textPleaseWait: 'It\'s working hard. Please wait...',
            errorWrongBracketsCount: 'Found an error in the formula entered.<br>Wrong cout of brackets.',
            errorWrongOperator: 'An error in the entered formula. Wrong operator is used.<br>Please correct the error or use the Esc button to cancel the formula editing.',
            errorCountArgExceed: 'Found an error in the formula entered.<br>Count of arguments exceeded.',
            errorCountArg: 'Found an error in the formula entered.<br>Invalid number of arguments.',
            errorFormulaName: 'Found an error in the formula entered.<br>Incorrect formula name.',
            errorFormulaParsing: 'Internal error while the formula parsing.',
            errorArgsRange: 'Found an error in the formula entered.<br>Incorrect arguments range.',
            errorUnexpectedGuid: 'External error.<br>Unexpected Guid. Please, contact support.',
            errorDatabaseConnection: 'External error.<br>Database connection error. Please, contact support.',
            errorFileRequest: 'External error.<br>File Request. Please, contact support.',
            errorFileVKey: 'External error.<br>Incorrect securety key. Please, contact support.',
            errorStockChart: 'Incorrect row order. To build a stock chart place the data on the sheet in the following order:<br> opening price, max price, min price, closing price.',
            errorDataRange: 'Incorrect data range.',
            errorOperandExpected: 'The entered function syntax is not correct. Please check if you are missing one of the parentheses - \'(\' or \')\'.',
            errorKeyEncrypt: 'Unknown key descriptor',
            errorKeyExpire: 'Key descriptor expired',
            errorUsersExceed: 'Count of users was exceed',
            errorMoveRange: 'Cann\'t change a part of merged cell',
            errorBadImageUrl: 'Image url is incorrect',
            errorCoAuthoringDisconnect: 'Server connection lost. You can\'t edit anymore.',
            errorFilePassProtect: 'The file is password protected and cannot be opened.',
            errorLockedAll: 'The operation could not be done as the sheet has been locked by another user.',
            txtEditingMode: 'Set editing mode...',
            textLoadingDocument: 'Loading spreadsheet',
            textConfirm: 'Confirmation',
            confirmMoveCellRange: 'The destination cell\'s range can contain data. Continue the operation?',
            textYes: 'Yes',
            textNo: 'No',
            textAnonymous: 'Anonymous',
            txtBasicShapes: 'Basic Shapes',
            txtFiguredArrows: 'Figured Arrows',
            txtMath: 'Math',
            txtCharts: 'Charts',
            txtStarsRibbons: 'Stars & Ribbons',
            txtCallouts: 'Callouts',
            txtButtons: 'Buttons',
            txtRectangles: 'Rectangles',
            txtLines: 'Lines',
            txtDiagramTitle: 'Chart Title',
            txtXAxis: 'X Axis',
            txtYAxis: 'Y Axis',
            txtSeries: 'Seria',
            warnProcessRightsChange: 'You have been denied the right to edit the file.',
            errorProcessSaveResult: 'Saving is failed.',
            errorAutoFilterDataRange: 'The operation could not be done for the selected range of cells.<br>Select a uniform data range inside or outside the table and try again.',
            errorAutoFilterChangeFormatTable: 'The operation could not be done for the selected cells as you cannot move a part of the table.<br>Select another data range so that the whole table was shifted and try again.',
            errorAutoFilterHiddenRange: 'The operation cannot be performed because the area contains filtered cells.<br>Please unhide the filtered elements and try again.',
            errorAutoFilterChange: 'The operation is not allowed, as it is attempting to shift cells in a table on your worksheet.',
            textCloseTip: 'Click to close the tip.',
            textShape: 'Shape',
            errorFillRange: 'Could not fill the selected range of cells.<br>All the merged cells need to be the same size.',
            errorUpdateVersion: 'The file version has been changed. The page will be reloaded.',
            errorUserDrop: 'The file cannot be accessed right now.',
            txtArt: 'Your text here',
            errorInvalidRef: 'Enter a correct name for the selection or a valid reference to go to.',
            errorCreateDefName: 'The existing named ranges cannot be edited and the new ones cannot be created<br>at the moment as some of them are being edited.',
            errorPasteMaxRange: 'The copy and paste area does not match. Please select an area with the same size or click the first cell in a row to paste the copied cells.',
            errorConnectToServer: ' The document could not be saved. Please check connection settings or contact your administrator.<br>When you click the \'OK\' button, you will be prompted to download the document.',
            errorLockedWorksheetRename: 'The sheet cannot be renamed at the moment as it is being renamed by another user',
            textTryUndoRedo: 'The Undo/Redo functions are disabled for the Fast co-editing mode.<br>Click the \'Strict mode\' button to switch to the Strict co-editing mode to edit the file without other users interference and send your changes only after you save them. You can switch between the co-editing modes using the editor Advanced settings.',
            textStrict: 'Strict mode',
            errorOpenWarning: 'The length of one of the formulas in the file exceeded<br>the allowed number of characters and it was removed.',
            errorFrmlWrongReferences: 'The function refers to a sheet that does not exist.<br>Please check the data and try again.',
            textBuyNow: 'Visit website',
            textNoLicenseTitle: '%1 open source version',
            textContactUs: 'Contact sales',
            confirmPutMergeRange: 'The source data contains merged cells.<br>They will be unmerged before they are pasted into the table.',
            errorViewerDisconnect: 'Connection is lost. You can still view the document,<br>but will not be able to download or print until the connection is restored and page is reloaded.',
            warnLicenseExp: 'Your license has expired.<br>Please update your license and refresh the page.',
            titleLicenseExp: 'License expired',
            openErrorText: 'An error has occurred while opening the file',
            saveErrorText: 'An error has occurred while saving the file',
            errorCopyMultiselectArea: 'This command cannot be used with multiple selections.<br>Select a single range and try again.',
            errorPrintMaxPagesCount: 'Unfortunately, it’s not possible to print more than 1500 pages at once in the current version of the program.<br>This restriction will be eliminated in upcoming releases.',
            errorToken: 'The document security token is not correctly formed.<br>Please contact your Document Server administrator.',
            errorTokenExpire: 'The document security token has expired.<br>Please contact your Document Server administrator.',
            errorSessionAbsolute: 'The document editing session has expired. Please reload the page.',
            errorSessionIdle: 'The document has not been edited for quite a long time. Please reload the page.',
            errorSessionToken: 'The connection to the server has been interrupted. Please reload the page.',
            errorAccessDeny: 'You are trying to perform an action you do not have rights for.<br>Please contact your Document Server administrator.',
            titleServerVersion: 'Editor updated',
            errorServerVersion: 'The editor version has been updated. The page will be reloaded to apply the changes.',
            errorLockedCellPivot: 'You cannot change data inside a pivot table.',
            txtAccent: 'Accent',
            txtStyle_Normal: 'Normal',
            txtStyle_Heading_1: 'Heading 1',
            txtStyle_Heading_2: 'Heading 2',
            txtStyle_Heading_3: 'Heading 3',
            txtStyle_Heading_4: 'Heading 4',
            txtStyle_Title: 'Title',
            txtStyle_Neutral: 'Neutral',
            txtStyle_Bad: 'Bad',
            txtStyle_Good: 'Good',
            txtStyle_Input: 'Input',
            txtStyle_Output: 'Output',
            txtStyle_Calculation: 'Calculation',
            txtStyle_Check_Cell: 'Check Cell',
            txtStyle_Explanatory_Text: 'Explanatory Text',
            txtStyle_Note: 'Note',
            txtStyle_Linked_Cell: 'Linked Cell',
            txtStyle_Warning_Text: 'Warning Text',
            txtStyle_Total: 'Total',
            txtStyle_Currency: 'Currency',
            txtStyle_Percent: 'Percent',
            txtStyle_Comma: 'Comma',
            errorForceSave: "An error occurred while saving the file. Please use the 'Download as' option to save the file to your computer hard drive or try again later.",
            errorMaxPoints: "The maximum number of points in series per chart is 4096.",
            warnNoLicense: 'This version of %1 editors has certain limitations for concurrent connections to the document server.<br>If you need more please consider purchasing a commercial license.',
            warnNoLicenseUsers: 'This version of %1 Editors has certain limitations for concurrent users.<br>If you need more please consider purchasing a commercial license.',
            warnLicenseExceeded: 'The number of concurrent connections to the document server has been exceeded and the document will be opened for viewing only.<br>Please contact your administrator for more information.',
            warnLicenseUsersExceeded: 'The number of concurrent users has been exceeded and the document will be opened for viewing only.<br>Please contact your administrator for more information.',
            errorDataEncrypted: 'Encrypted changes have been received, they cannot be deciphered.',
            textClose: 'Close',
            textPaidFeature: 'Paid feature',
            scriptLoadError: 'The connection is too slow, some of the components could not be loaded. Please reload the page.',
            errorEditingSaveas: 'An error occurred during the work with the document.<br>Use the \'Save as...\' option to save the file backup copy to your computer hard drive.',
            errorEditingDownloadas: 'An error occurred during the work with the document.<br>Use the \'Download as...\' option to save the file backup copy to your computer hard drive.',
            txtShape_textRect: 'Text Box',
            txtShape_rect: 'Rectangle',
            txtShape_ellipse: 'Ellipse',
            txtShape_triangle: 'Triangle',
            txtShape_rtTriangle: 'Right Triangle',
            txtShape_parallelogram: 'Parallelogram',
            txtShape_trapezoid: 'Trapezoid',
            txtShape_diamond: 'Diamond',
            txtShape_pentagon: 'Pentagon',
            txtShape_hexagon: 'Hexagon',
            txtShape_heptagon: 'Heptagon',
            txtShape_octagon: 'Octagon',
            txtShape_decagon: 'Decagon',
            txtShape_dodecagon: 'Dodecagon',
            txtShape_pie: 'Pie',
            txtShape_chord: 'Chord',
            txtShape_teardrop: 'Teardrop',
            txtShape_frame: 'Frame',
            txtShape_halfFrame: 'Half Frame',
            txtShape_corner: 'Corner',
            txtShape_diagStripe: 'Diagonal Stripe',
            txtShape_plus: 'Plus',
            txtShape_plaque: 'Sign',
            txtShape_can: 'Can',
            txtShape_cube: 'Cube',
            txtShape_bevel: 'Bevel',
            txtShape_donut: 'Donut',
            txtShape_noSmoking: '"No" Symbol',
            txtShape_blockArc: 'Block Arc',
            txtShape_foldedCorner: 'Folded Corner',
            txtShape_smileyFace: 'Smiley Face',
            txtShape_heart: 'Heart',
            txtShape_lightningBolt: 'Lightning Bolt',
            txtShape_sun: 'Sun',
            txtShape_moon: 'Moon',
            txtShape_cloud: 'Cloud',
            txtShape_arc: 'Arc',
            txtShape_bracePair: 'Double Brace',
            txtShape_leftBracket: 'Left Bracket',
            txtShape_rightBracket: 'Right Bracket',
            txtShape_leftBrace: 'Left Brace',
            txtShape_rightBrace: 'Right Brace',
            txtShape_rightArrow: 'Right Arrow',
            txtShape_leftArrow: 'Left Arrow',
            txtShape_upArrow: 'Up Arrow',
            txtShape_downArrow: 'Down Arrow',
            txtShape_leftRightArrow: 'Left Right Arrow',
            txtShape_upDownArrow: 'Up Down Arrow',
            txtShape_quadArrow: 'Quad Arrow',
            txtShape_leftRightUpArrow: 'Left Right Up Arrow',
            txtShape_bentArrow: 'Bent Arrow',
            txtShape_uturnArrow: 'U-Turn Arrow',
            txtShape_leftUpArrow: 'Left Up Arrow',
            txtShape_bentUpArrow: 'Bent Up Arrow',
            txtShape_curvedRightArrow: 'Curved Right Arrow',
            txtShape_curvedLeftArrow: 'Curved Left Arrow',
            txtShape_curvedUpArrow: 'Curved Up Arrow',
            txtShape_curvedDownArrow: 'Curved Down Arrow',
            txtShape_stripedRightArrow: 'Striped Right Arrow',
            txtShape_notchedRightArrow: 'Notched Right Arrow',
            txtShape_homePlate: 'Pentagon',
            txtShape_chevron: 'Chevron',
            txtShape_rightArrowCallout: 'Right Arrow Callout',
            txtShape_downArrowCallout: 'Down Arrow Callout',
            txtShape_leftArrowCallout: 'Left Arrow Callout',
            txtShape_upArrowCallout: 'Up Arrow Callout',
            txtShape_leftRightArrowCallout: 'Left Right Arrow Callout',
            txtShape_quadArrowCallout: 'Quad Arrow Callout',
            txtShape_circularArrow: 'Circular Arrow',
            txtShape_mathPlus: 'Plus',
            txtShape_mathMinus: 'Minus',
            txtShape_mathMultiply: 'Multiply',
            txtShape_mathDivide: 'Division',
            txtShape_mathEqual: 'Equal',
            txtShape_mathNotEqual: 'Not Equal',
            txtShape_flowChartProcess: 'Flowchart: Process',
            txtShape_flowChartAlternateProcess: 'Flowchart: Alternate Process',
            txtShape_flowChartDecision: 'Flowchart: Decision',
            txtShape_flowChartInputOutput: 'Flowchart: Data',
            txtShape_flowChartPredefinedProcess: 'Flowchart: Predefined Process',
            txtShape_flowChartInternalStorage: 'Flowchart: Internal Storage',
            txtShape_flowChartDocument: 'Flowchart: Document',
            txtShape_flowChartMultidocument: 'Flowchart: Multidocument ',
            txtShape_flowChartTerminator: 'Flowchart: Terminator',
            txtShape_flowChartPreparation: 'Flowchart: Preparation',
            txtShape_flowChartManualInput: 'Flowchart: Manual Input',
            txtShape_flowChartManualOperation: 'Flowchart: Manual Operation',
            txtShape_flowChartConnector: 'Flowchart: Connector',
            txtShape_flowChartOffpageConnector: 'Flowchart: Off-page Connector',
            txtShape_flowChartPunchedCard: 'Flowchart: Card',
            txtShape_flowChartPunchedTape: 'Flowchart: Punched Tape',
            txtShape_flowChartSummingJunction: 'Flowchart: Summing Junction',
            txtShape_flowChartOr: 'Flowchart: Or',
            txtShape_flowChartCollate: 'Flowchart: Collate',
            txtShape_flowChartSort: 'Flowchart: Sort',
            txtShape_flowChartExtract: 'Flowchart: Extract',
            txtShape_flowChartMerge: 'Flowchart: Merge',
            txtShape_flowChartOnlineStorage: 'Flowchart: Stored Data',
            txtShape_flowChartDelay: 'Flowchart: Delay',
            txtShape_flowChartMagneticTape: 'Flowchart: Sequential Access Storage',
            txtShape_flowChartMagneticDisk: 'Flowchart: Magnetic Disk',
            txtShape_flowChartMagneticDrum: 'Flowchart: Direct Access Storage',
            txtShape_flowChartDisplay: 'Flowchart: Display',
            txtShape_irregularSeal1: 'Explosion 1',
            txtShape_irregularSeal2: 'Explosion 2',
            txtShape_star4: '4-Point Star',
            txtShape_star5: '5-Point Star',
            txtShape_star6: '6-Point Star',
            txtShape_star7: '7-Point Star',
            txtShape_star8: '8-Point Star',
            txtShape_star10: '10-Point Star',
            txtShape_star12: '12-Point Star',
            txtShape_star16: '16-Point Star',
            txtShape_star24: '24-Point Star',
            txtShape_star32: '32-Point Star',
            txtShape_ribbon2: 'Up Ribbon',
            txtShape_ribbon: 'Down Ribbon',
            txtShape_ellipseRibbon2: 'Curved Up Ribbon',
            txtShape_ellipseRibbon: 'Curved Down Ribbon',
            txtShape_verticalScroll: 'Vertical Scroll',
            txtShape_horizontalScroll: 'Horizontal Scroll',
            txtShape_wave: 'Wave',
            txtShape_doubleWave: 'Double Wave',
            txtShape_wedgeRectCallout: 'Rectangular Callout',
            txtShape_wedgeRoundRectCallout: 'Rounded Rectangular Callout',
            txtShape_wedgeEllipseCallout: 'Oval Callout',
            txtShape_cloudCallout: 'Cloud Callout',
            txtShape_borderCallout1: 'Line Callout 1',
            txtShape_borderCallout2: 'Line Callout 2',
            txtShape_borderCallout3: 'Line Callout 3',
            txtShape_accentCallout1: 'Line Callout 1 (Accent Bar)',
            txtShape_accentCallout2: 'Line Callout 2 (Accent Bar)',
            txtShape_accentCallout3: 'Line Callout 3 (Accent Bar)',
            txtShape_callout1: 'Line Callout 1 (No Border)',
            txtShape_callout2: 'Line Callout 2 (No Border)',
            txtShape_callout3: 'Line Callout 3 (No Border)',
            txtShape_accentBorderCallout1: 'Line Callout 1 (Border and Accent Bar)',
            txtShape_accentBorderCallout2: 'Line Callout 2 (Border and Accent Bar)',
            txtShape_accentBorderCallout3: 'Line Callout 3 (Border and Accent Bar)',
            txtShape_actionButtonBackPrevious: 'Back or Previous Button',
            txtShape_actionButtonForwardNext: 'Forward or Next Button',
            txtShape_actionButtonBeginning: 'Beginning Button',
            txtShape_actionButtonEnd: 'End Button',
            txtShape_actionButtonHome: 'Home Button',
            txtShape_actionButtonInformation: 'Information Button',
            txtShape_actionButtonReturn: 'Return Button',
            txtShape_actionButtonMovie: 'Movie Button',
            txtShape_actionButtonDocument: 'Document Button',
            txtShape_actionButtonSound: 'Sound Button',
            txtShape_actionButtonHelp: 'Help Button',
            txtShape_actionButtonBlank: 'Blank Button',
            txtShape_roundRect: 'Round Corner Rectangle',
            txtShape_snip1Rect: 'Snip Single Corner Rectangle',
            txtShape_snip2SameRect: 'Snip Same Side Corner Rectangle',
            txtShape_snip2DiagRect: 'Snip Diagonal Corner Rectangle',
            txtShape_snipRoundRect: 'Snip and Round Single Corner Rectangle',
            txtShape_round1Rect: 'Round Single Corner Rectangle',
            txtShape_round2SameRect: 'Round Same Side Corner Rectangle',
            txtShape_round2DiagRect: 'Round Diagonal Corner Rectangle',
            txtShape_line: 'Line',
            txtShape_lineWithArrow: 'Arrow',
            txtShape_lineWithTwoArrows: 'Double Arrow',
            txtShape_bentConnector5: 'Elbow Connector',
            txtShape_bentConnector5WithArrow: 'Elbow Arrow Connector',
            txtShape_bentConnector5WithTwoArrows: 'Elbow Double-Arrow Connector',
            txtShape_curvedConnector3: 'Curved Connector',
            txtShape_curvedConnector3WithArrow: 'Curved Arrow Connector',
            txtShape_curvedConnector3WithTwoArrows: 'Curved Double-Arrow Connector',
            txtShape_spline: 'Curve',
            txtShape_polyline1: 'Scribble',
            txtShape_polyline2: 'Freeform',
            errorChangeArray: 'You cannot change part of an array.',
            errorMultiCellFormula: 'Multi-cell array formulas are not allowed in tables.',
            errorEmailClient: 'No email client could be found',
            txtPrintArea: 'Print_Area',
            txtTable: 'Table',
            textCustomLoader: 'Please note that according to the terms of the license you are not entitled to change the loader.<br>Please contact our Sales Department to get a quote.',
            errorNoDataToParse: 'No data was selected to parse.',
            errorCannotUngroup: 'Cannot ungroup. To start an outline, select the detail rows or columns and group them.',
            errorFrmlMaxTextLength: 'Text values in formulas are limited to 255 characters.<br>Use the CONCATENATE function or concatenation operator (&)',
            waitText: 'Please, wait...',
            errorDataValidate: 'The value you entered is not valid.<br>A user has restricted values that can be entered into this cell.',
            txtConfidential: 'Confidential',
            txtPreparedBy: 'Prepared by',
            txtPage: 'Page',
            txtPageOf: 'Page %1 of %2',
            txtPages: 'Pages',
            txtDate: 'Date',
            txtTime: 'Time',
            txtTab: 'Tab',
            txtFile: 'File',
            errorFileSizeExceed: 'The file size exceeds the limitation set for your server.<br>Please contact your Document Server administrator for details.',
            errorLabledColumnsPivot: 'To create a pivot table report, you must use data that is organized as a list with labeled columns.',
            errorPivotOverlap: 'A pivot table report cannot overlap a table.',
            txtColumn: 'Column',
            txtRow: 'Row',
            errorUpdateVersionOnDisconnect: 'Internet connection has been restored, and the file version has been changed.<br>Before you can continue working, you need to download the file or copy its content to make sure nothing is lost, and then reload this page.',
            errorFTChangeTableRangeError: 'Operation could not be completed for the selected cell range.<br>Select a range so that the first table row was on the same row<br>and the resulting table overlapped the current one.',
            errorFTRangeIncludedOtherTables: 'Operation could not be completed for the selected cell range.<br>Select a range which does not include other tables.',
            txtByField: '%1 of %2',
            txtAll: '(All)',
            txtValues: 'Values',
            txtGrandTotal: 'Grand Total',
            txtRowLbls: 'Row Labels',
            txtColLbls: 'Column Labels',
            errNoDuplicates: 'No duplicate values found.',
            errRemDuplicates: 'Duplicate values found and deleted: {0}, unique values left: {1}.',
<<<<<<< HEAD
            txtMultiSelect: 'Multi-Select (Alt+S)',
            txtClearFilter: 'Clear Filter (Alt+C)',
            txtBlank: '(blank)'
=======
            textHasMacros: 'The file contains automatic macros.<br>Do you want to run macros?',
            textRemember: 'Remember my choice'
>>>>>>> 469c76d0
        }
    })(), SSE.Controllers.Main || {}))
});<|MERGE_RESOLUTION|>--- conflicted
+++ resolved
@@ -2601,14 +2601,11 @@
             txtColLbls: 'Column Labels',
             errNoDuplicates: 'No duplicate values found.',
             errRemDuplicates: 'Duplicate values found and deleted: {0}, unique values left: {1}.',
-<<<<<<< HEAD
             txtMultiSelect: 'Multi-Select (Alt+S)',
             txtClearFilter: 'Clear Filter (Alt+C)',
-            txtBlank: '(blank)'
-=======
+            txtBlank: '(blank)',
             textHasMacros: 'The file contains automatic macros.<br>Do you want to run macros?',
             textRemember: 'Remember my choice'
->>>>>>> 469c76d0
         }
     })(), SSE.Controllers.Main || {}))
 });