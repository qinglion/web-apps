/*
 *
 * (c) Copyright Ascensio System SIA 2010-2019
 *
 * This program is a free software product. You can redistribute it and/or
 * modify it under the terms of the GNU Affero General Public License (AGPL)
 * version 3 as published by the Free Software Foundation. In accordance with
 * Section 7(a) of the GNU AGPL its Section 15 shall be amended to the effect
 * that Ascensio System SIA expressly excludes the warranty of non-infringement
 * of any third-party rights.
 *
 * This program is distributed WITHOUT ANY WARRANTY; without even the implied
 * warranty of MERCHANTABILITY or FITNESS FOR A PARTICULAR  PURPOSE. For
 * details, see the GNU AGPL at: http://www.gnu.org/licenses/agpl-3.0.html
 *
 * You can contact Ascensio System SIA at 20A-12 Ernesta Birznieka-Upisha
 * street, Riga, Latvia, EU, LV-1050.
 *
 * The  interactive user interfaces in modified source and object code versions
 * of the Program must display Appropriate Legal Notices, as required under
 * Section 5 of the GNU AGPL version 3.
 *
 * Pursuant to Section 7(b) of the License you must retain the original Product
 * logo when distributing the program. Pursuant to Section 7(e) we decline to
 * grant you any rights under trademark law for use of our trademarks.
 *
 * All the Product's GUI elements, including illustrations and icon sets, as
 * well as technical writing content are licensed under the terms of the
 * Creative Commons Attribution-ShareAlike 4.0 International. See the License
 * terms at http://creativecommons.org/licenses/by-sa/4.0/legalcode
 *
*/
/**
 *    Main.js
 *
 *    Main controller
 *
 *    Created by Maxim Kadushkin on 24 March 2014
 *    Copyright (c) 2018 Ascensio System SIA. All rights reserved.
 *
 */

define([
    'core',
    'irregularstack',
    'common/main/lib/component/Window',
    'common/main/lib/component/LoadMask',
    'common/main/lib/component/Tooltip',
    'common/main/lib/controller/Fonts',
    'common/main/lib/collection/TextArt',
    'common/main/lib/view/OpenDialog',
    'common/main/lib/util/LanguageInfo',
    'common/main/lib/util/LocalStorage',
    'spreadsheeteditor/main/app/collection/ShapeGroups',
    'spreadsheeteditor/main/app/collection/TableTemplates',
    'spreadsheeteditor/main/app/collection/EquationGroups',
    'spreadsheeteditor/main/app/controller/FormulaDialog'
], function () {
    'use strict';

    SSE.Controllers.Main = Backbone.Controller.extend(_.extend((function() {
        var InitApplication = -254;
        var ApplyEditRights = -255;
        var LoadingDocument = -256;

        var mapCustomizationElements = {
            about: 'button#left-btn-about',
            feedback: 'button#left-btn-support',
            goback: '#fm-btn-back > a, #header-back > div'
        };

        var mapCustomizationExtElements = {
            toolbar: '#viewport #toolbar',
            leftMenu: '#viewport #left-menu, #viewport #id-toolbar-full-placeholder-btn-settings, #viewport #id-toolbar-short-placeholder-btn-settings',
            rightMenu: '#viewport #right-menu',
            statusBar: '#statusbar'
        };

        Common.localStorage.setId('table');
        Common.localStorage.setKeysFilter('sse-,asc.table');
        Common.localStorage.sync();

        return {
            models: [],
            collections: [
                'ShapeGroups',
                'EquationGroups',
                'TableTemplates',
                'Common.Collections.TextArt'
            ],
            views: [],

            initialize: function() {
                this.addListeners({
                    'FileMenu': {
                        'settings:apply': _.bind(this.applySettings, this)
                    },
                    'Common.Views.ReviewChanges': {
                        'settings:apply': _.bind(this.applySettings, this)
                    }
                });

                var me = this,
                    styleNames = ['Normal', 'Neutral', 'Bad', 'Good', 'Input', 'Output', 'Calculation', 'Check Cell', 'Explanatory Text', 'Note', 'Linked Cell', 'Warning Text',
                        'Heading 1', 'Heading 2', 'Heading 3', 'Heading 4', 'Title', 'Total', 'Currency', 'Percent', 'Comma'],
                    translate = {
                        'Series': this.txtSeries,
                        'Diagram Title': this.txtDiagramTitle,
                        'X Axis': this.txtXAxis,
                        'Y Axis': this.txtYAxis,
                        'Your text here': this.txtArt,
                        'Table': this.txtTable,
                        'Print_Area': this.txtPrintArea,
                        'Confidential': this.txtConfidential,
                        'Prepared by ': this.txtPreparedBy + ' ',
                        'Page': this.txtPage,
                        'Page %1 of %2': this.txtPageOf,
                        'Pages': this.txtPages,
                        'Date': this.txtDate,
                        'Time': this.txtTime,
                        'Tab': this.txtTab,
                        'File': this.txtFile,
                        'Column': this.txtColumn,
                        'Row': this.txtRow,
                        '%1 of %2': this.txtByField,
                        '(All)': this.txtAll,
                        'Values': this.txtValues,
                        'Grand Total': this.txtGrandTotal,
                        'Row Labels': this.txtRowLbls,
                        'Column Labels': this.txtColLbls,
                        'Multi-Select (Alt+S)': this.txtMultiSelect,
                        'Clear Filter (Alt+C)':  this.txtClearFilter,
                        '(blank)': this.txtBlank
                    };
                styleNames.forEach(function(item){
                    translate[item] = me['txtStyle_' + item.replace(/ /g, '_')] || item;
                });
                translate['Currency [0]'] = me.txtStyle_Currency + ' [0]';
                translate['Comma [0]'] = me.txtStyle_Comma + ' [0]';

                for (var i=1; i<7; i++) {
                    translate['Accent'+i] = me.txtAccent + i;
                    translate['20% - Accent'+i] = '20% - ' + me.txtAccent + i;
                    translate['40% - Accent'+i] = '40% - ' + me.txtAccent + i;
                    translate['60% - Accent'+i] = '60% - ' + me.txtAccent + i;
                }
                me.translationTable = translate;
            },

            onLaunch: function() {
//                $(document.body).css('position', 'absolute');
                var me = this;

                this._state = {isDisconnected: false, usersCount: 1, fastCoauth: true, lostEditingRights: false, licenseType: false};

                if (!Common.Utils.isBrowserSupported()){
                    Common.Utils.showBrowserRestriction();
                    Common.Gateway.reportError(undefined, this.unsupportedBrowserErrorText);
                    return;
                } else {
//                    this.getViewport().getEl().on('keypress', this.lockEscapeKey, this);
//                    viewport.applicationUI.setVisible(true);
                }

                // Initialize api
                this.api = this.getApplication().getController('Viewport').getApi();

                var value = Common.localStorage.getBool("sse-settings-cachemode", true);
                Common.Utils.InternalSettings.set("sse-settings-cachemode", value);
                this.api.asc_setDefaultBlitMode(!!value);

                value = Common.localStorage.getItem("sse-settings-fontrender");
                if (value===null) value = '3';
                Common.Utils.InternalSettings.set("sse-settings-fontrender", value);
                this.api.asc_setFontRenderingMode(parseInt(value));

                this.api.asc_registerCallback('asc_onOpenDocumentProgress',  _.bind(this.onOpenDocument, this));
                this.api.asc_registerCallback('asc_onEndAction',             _.bind(this.onLongActionEnd, this));
                this.api.asc_registerCallback('asc_onError',                 _.bind(this.onError, this));
                this.api.asc_registerCallback('asc_onCoAuthoringDisconnect', _.bind(this.onCoAuthoringDisconnect, this));
                this.api.asc_registerCallback('asc_onAdvancedOptions',       _.bind(this.onAdvancedOptions, this));
                this.api.asc_registerCallback('asc_onDocumentUpdateVersion', _.bind(this.onUpdateVersion, this));
                this.api.asc_registerCallback('asc_onServerVersion',         _.bind(this.onServerVersion, this));
                this.api.asc_registerCallback('asc_onDocumentName',          _.bind(this.onDocumentName, this));
                this.api.asc_registerCallback('asc_onPrintUrl',              _.bind(this.onPrintUrl, this));
                this.api.asc_registerCallback('asc_onMeta',                  _.bind(this.onMeta, this));
                this.api.asc_registerCallback('asc_onSpellCheckInit',        _.bind(this.loadLanguages, this));
                Common.NotificationCenter.on('api:disconnect',               _.bind(this.onCoAuthoringDisconnect, this));
                Common.NotificationCenter.on('goback',                       _.bind(this.goBack, this));
                Common.NotificationCenter.on('namedrange:locked',            _.bind(this.onNamedRangeLocked, this));
                Common.NotificationCenter.on('download:cancel',              _.bind(this.onDownloadCancel, this));
                Common.NotificationCenter.on('download:advanced',            _.bind(this.onAdvancedOptions, this));
                Common.NotificationCenter.on('showmessage',                  _.bind(this.onExternalMessage, this));

                this.stackLongActions = new Common.IrregularStack({
                    strongCompare   : this._compareActionStrong,
                    weakCompare     : this._compareActionWeak
                });

                this.stackLongActions.push({id: InitApplication, type: Asc.c_oAscAsyncActionType.BlockInteraction});

                this.isShowOpenDialog = false;

                // Initialize api gateway
                this.editorConfig = {};
                Common.Gateway.on('init', _.bind(this.loadConfig, this));
                Common.Gateway.on('showmessage', _.bind(this.onExternalMessage, this));
                Common.Gateway.on('opendocument', _.bind(this.loadDocument, this));
                Common.Gateway.on('internalcommand', _.bind(this.onInternalCommand, this));
                Common.Gateway.appReady();

                this.getApplication().getController('Viewport').setApi(this.api);

                // Syncronize focus with api
                $(document.body).on('focus', 'input, textarea:not(#ce-cell-content)', function(e) {
                    if (me.isAppDisabled === true) return;

                    if (e && e.target && !/area_id/.test(e.target.id)) {
                        if (/msg-reply/.test(e.target.className))
                            me.dontCloseDummyComment = true;
                        else if (/textarea-control/.test(e.target.className))
                            me.inTextareaControl = true;
                        else if (!Common.Utils.ModalWindow.isVisible() && /form-control/.test(e.target.className))
                            me.inFormControl = true;
                    }
                });

                $(document.body).on('blur', 'input, textarea', function(e) {
                    if (me.isAppDisabled === true || me.isFrameClosed) return;

                    if ((!Common.Utils.ModalWindow.isVisible() || $('.asc-window.enable-key-events:visible').length>0) && !(me.loadMask && me.loadMask.isVisible())) {
                        if (/form-control/.test(e.target.className))
                            me.inFormControl = false;
                        if (me.getApplication().getController('LeftMenu').getView('LeftMenu').getMenu('file').isVisible())
                            return;
                        if (!e.relatedTarget ||
                            !/area_id/.test(e.target.id)
                            && !(e.target.localName == 'input' && $(e.target).parent().find(e.relatedTarget).length>0) /* Check if focus in combobox goes from input to it's menu button or menu items, or from comment editing area to Ok/Cancel button */
                            && !(e.target.localName == 'textarea' && $(e.target).closest('.asc-window').find('.dropdown-menu').find(e.relatedTarget).length>0) /* Check if focus in comment goes from textarea to it's email menu */
                            && (e.relatedTarget.localName != 'input' || !/form-control/.test(e.relatedTarget.className)) /* Check if focus goes to text input with class "form-control" */
                            && (e.relatedTarget.localName != 'textarea' || /area_id/.test(e.relatedTarget.id))) /* Check if focus goes to textarea, but not to "area_id" */ {
                            if (Common.Utils.isIE && e.originalEvent && e.originalEvent.target && /area_id/.test(e.originalEvent.target.id) && (e.originalEvent.target === e.originalEvent.srcElement))
                                return;
                            me.api.asc_enableKeyEvents(true);
                            if (/msg-reply/.test(e.target.className))
                                me.dontCloseDummyComment = false;
                            else if (/textarea-control/.test(e.target.className))
                                me.inTextareaControl = false;
                        }
                    }
                }).on('dragover', function(e) {
                    var event = e.originalEvent;
                    if (event.target && $(event.target).closest('#editor_sdk').length<1 && !($(event.target).is('#statusbar_bottom') || $.contains($('#statusbar_bottom'), $(event.target))) ) {
                        event.preventDefault();
                        event.dataTransfer.dropEffect ="none";
                        return false;
                    }
                }).on('dragstart', function(e) {
                    var event = e.originalEvent;
                    if (event.target ) {
                        var target = $(event.target);
                        if (target.closest('.combobox').length>0 || target.closest('.dropdown-menu').length>0 ||
                            target.closest('.ribtab').length>0 || target.closest('.combo-dataview').length>0) {
                            event.preventDefault();
                        }
                    }
                });

                Common.NotificationCenter.on({
                    'modal:show': function(e){
                        Common.Utils.ModalWindow.show();
                        me.api.asc_enableKeyEvents(false);
                    },
                    'modal:close': function(dlg) {
                        Common.Utils.ModalWindow.close();
                        if (!Common.Utils.ModalWindow.isVisible())
                            me.api.asc_enableKeyEvents(true);
                    },
                    'modal:hide': function(dlg) {
                        Common.Utils.ModalWindow.close();
                        if (!Common.Utils.ModalWindow.isVisible())
                            me.api.asc_enableKeyEvents(true);
                    },
                    'dataview:focus': function(e){
                    },
                    'dataview:blur': function(e){
                        if (!Common.Utils.ModalWindow.isVisible()) {
                            me.api.asc_enableKeyEvents(true);
                        }
                    },
                    'menu:show': function(e){
                    },
                    'menu:hide': function(menu, isFromInputControl){
                        if (!Common.Utils.ModalWindow.isVisible() && (!menu || !menu.cmpEl.hasClass('from-cell-edit')) && !isFromInputControl) {
                            me.api.asc_InputClearKeyboardElement();
                            me.api.asc_enableKeyEvents(true);
                        }
                    },
                    'edit:complete': _.bind(this.onEditComplete, this),
                    'settings:unitschanged':_.bind(this.unitsChanged, this)
                });

                this.initNames();
//                this.recognizeBrowser();
                Common.util.Shortcuts.delegateShortcuts({
                    shortcuts: {
                        'command+s,ctrl+s,command+p,ctrl+p,command+k,ctrl+k,command+d,ctrl+d': _.bind(function (e) {
                            e.preventDefault();
                            e.stopPropagation();
                        }, this)
                    }
                });

                me.defaultTitleText = '{{APP_TITLE_TEXT}}';
                me.warnNoLicense  = me.warnNoLicense.replace(/%1/g, '{{COMPANY_NAME}}');
                me.warnNoLicenseUsers = me.warnNoLicenseUsers.replace(/%1/g, '{{COMPANY_NAME}}');
                me.textNoLicenseTitle = me.textNoLicenseTitle.replace(/%1/g, '{{COMPANY_NAME}}');
                me.warnLicenseExceeded = me.warnLicenseExceeded.replace(/%1/g, '{{COMPANY_NAME}}');
                me.warnLicenseUsersExceeded = me.warnLicenseUsersExceeded.replace(/%1/g, '{{COMPANY_NAME}}');
            },

            loadConfig: function(data) {
                this.editorConfig = $.extend(this.editorConfig, data.config);

                this.appOptions                 = {};

                this.editorConfig.user          =
                this.appOptions.user            = Common.Utils.fillUserInfo(this.editorConfig.user, this.editorConfig.lang, this.textAnonymous);
                this.appOptions.isDesktopApp    = this.editorConfig.targetApp == 'desktop';
                this.appOptions.canCreateNew    = this.editorConfig.canRequestCreateNew || !_.isEmpty(this.editorConfig.createUrl);
                this.appOptions.canOpenRecent   = this.editorConfig.recent !== undefined && !this.appOptions.isDesktopApp;
                this.appOptions.templates       = this.editorConfig.templates;
                this.appOptions.recent          = this.editorConfig.recent;
                this.appOptions.createUrl       = this.editorConfig.createUrl;
                this.appOptions.canRequestCreateNew = this.editorConfig.canRequestCreateNew;
                this.appOptions.lang            = this.editorConfig.lang;
                this.appOptions.location        = (typeof (this.editorConfig.location) == 'string') ? this.editorConfig.location.toLowerCase() : '';
                this.appOptions.region          = (typeof (this.editorConfig.region) == 'string') ? this.editorConfig.region.toLowerCase() : this.editorConfig.region;
                this.appOptions.canAutosave     = false;
                this.appOptions.canAnalytics    = false;
                this.appOptions.sharingSettingsUrl = this.editorConfig.sharingSettingsUrl;
                this.appOptions.saveAsUrl       = this.editorConfig.saveAsUrl;
                this.appOptions.fileChoiceUrl   = this.editorConfig.fileChoiceUrl;
                this.appOptions.isEditDiagram   = this.editorConfig.mode == 'editdiagram';
                this.appOptions.isEditMailMerge = this.editorConfig.mode == 'editmerge';
                this.appOptions.canRequestClose = this.editorConfig.canRequestClose;
                this.appOptions.customization   = this.editorConfig.customization;
                this.appOptions.canBackToFolder = (this.editorConfig.canBackToFolder!==false) && (typeof (this.editorConfig.customization) == 'object') && (typeof (this.editorConfig.customization.goback) == 'object')
                                                  && (!_.isEmpty(this.editorConfig.customization.goback.url) || this.editorConfig.customization.goback.requestClose && this.appOptions.canRequestClose);
                this.appOptions.canBack         = this.appOptions.canBackToFolder === true;
                this.appOptions.canPlugins      = false;
                this.appOptions.canRequestUsers = this.editorConfig.canRequestUsers;
                this.appOptions.canRequestSendNotify = this.editorConfig.canRequestSendNotify;
                this.appOptions.canRequestSaveAs = this.editorConfig.canRequestSaveAs;
                this.appOptions.canRequestInsertImage = this.editorConfig.canRequestInsertImage;
                this.appOptions.compatibleFeatures = (typeof (this.appOptions.customization) == 'object') && !!this.appOptions.customization.compatibleFeatures;
                this.appOptions.canRequestSharingSettings = this.editorConfig.canRequestSharingSettings;
                this.appOptions.mentionShare = !((typeof (this.appOptions.customization) == 'object') && (this.appOptions.customization.mentionShare==false));
                this.appOptions.canMakeActionLink = this.editorConfig.canMakeActionLink;
                this.appOptions.canFeaturePivot = !!this.api.asc_isSupportFeature("pivot-tables");

                this.headerView = this.getApplication().getController('Viewport').getView('Common.Views.Header');
                this.headerView.setCanBack(this.appOptions.canBackToFolder === true, (this.appOptions.canBackToFolder) ? this.editorConfig.customization.goback.text : '');

                var reg = Common.localStorage.getItem("sse-settings-reg-settings"),
                    isUseBaseSeparator = Common.localStorage.getBool("sse-settings-use-base-separator", true),
                    decimal = undefined,
                    group = undefined;
                Common.Utils.InternalSettings.set("sse-settings-use-base-separator", isUseBaseSeparator);
                if (!isUseBaseSeparator) {
                    decimal = Common.localStorage.getItem("sse-settings-decimal-separator");
                    group = Common.localStorage.getItem("sse-settings-group-separator");
                }
                if (reg!==null)
                    this.api.asc_setLocale(parseInt(reg), decimal, group);
                else {
                    reg = this.appOptions.region;
                    reg = Common.util.LanguageInfo.getLanguages().hasOwnProperty(reg) ? reg : Common.util.LanguageInfo.getLocalLanguageCode(reg);
                    if (reg!==null)
                        reg = parseInt(reg);
                    else
                        reg = (this.editorConfig.lang) ? parseInt(Common.util.LanguageInfo.getLocalLanguageCode(this.editorConfig.lang)) : 0x0409;
                    this.api.asc_setLocale(reg, decimal, group);
                }

                var value = Common.localStorage.getBool("sse-settings-r1c1");
                Common.Utils.InternalSettings.set("sse-settings-r1c1", value);
                this.api.asc_setR1C1Mode(value);

                if (this.appOptions.location == 'us' || this.appOptions.location == 'ca')
                    Common.Utils.Metric.setDefaultMetric(Common.Utils.Metric.c_MetricUnits.inch);

                if (!( this.editorConfig.customization && ( this.editorConfig.customization.toolbarNoTabs ||
                    (this.editorConfig.targetApp!=='desktop') && (this.editorConfig.customization.loaderName || this.editorConfig.customization.loaderLogo)))) {
                    $('#editor_sdk').append('<div class="doc-placeholder">' + '<div class="columns"></div>'.repeat(2) + '</div>');
                }

                var value = Common.localStorage.getItem("sse-macros-mode");
                if (value === null) {
                    value = this.editorConfig.customization ? this.editorConfig.customization.macrosMode : 'warn';
                    value = (value == 'enable') ? 1 : (value == 'disable' ? 2 : 0);
                } else
                    value = parseInt(value);
                Common.Utils.InternalSettings.set("sse-macros-mode", value);

                this.isFrameClosed = (this.appOptions.isEditDiagram || this.appOptions.isEditMailMerge);
                Common.Controllers.Desktop.init(this.appOptions);
            },

            loadDocument: function(data) {
                this.appOptions.spreadsheet = data.doc;
                this.permissions = {};
                var docInfo = {};

                if (data.doc) {
                    this.permissions = _.extend(this.permissions, data.doc.permissions);

                    var _permissions = $.extend({}, data.doc.permissions),
                        _options = $.extend({}, data.doc.options, this.editorConfig.actionLink || {});

                    var _user = new Asc.asc_CUserInfo();
                    _user.put_Id(this.appOptions.user.id);
                    _user.put_FullName(this.appOptions.user.fullname);

                    docInfo = new Asc.asc_CDocInfo();
                    docInfo.put_Id(data.doc.key);
                    docInfo.put_Url(data.doc.url);
                    docInfo.put_Title(data.doc.title);
                    docInfo.put_Format(data.doc.fileType);
                    docInfo.put_VKey(data.doc.vkey);
                    docInfo.put_Options(_options);
                    docInfo.put_UserInfo(_user);
                    docInfo.put_CallbackUrl(this.editorConfig.callbackUrl);
                    docInfo.put_Token(data.doc.token);
                    docInfo.put_Permissions(_permissions);
                    docInfo.put_EncryptedInfo(this.editorConfig.encryptionKeys);

                    var enable = !this.editorConfig.customization || (this.editorConfig.customization.macros!==false);
                    docInfo.asc_putIsEnabledMacroses(!!enable);
                    enable = !this.editorConfig.customization || (this.editorConfig.customization.plugins!==false);
                    docInfo.asc_putIsEnabledPlugins(!!enable);

                    this.headerView && this.headerView.setDocumentCaption(data.doc.title);

                    Common.Utils.InternalSettings.set("sse-doc-info-key", data.doc.key);
                }

                this.api.asc_registerCallback('asc_onGetEditorPermissions', _.bind(this.onEditorPermissions, this));
                this.api.asc_registerCallback('asc_onLicenseChanged',       _.bind(this.onLicenseChanged, this));
                this.api.asc_registerCallback('asc_onRunAutostartMacroses', _.bind(this.onRunAutostartMacroses, this));
                this.api.asc_setDocInfo(docInfo);
                this.api.asc_getEditorPermissions(this.editorConfig.licenseUrl, this.editorConfig.customerId);
            },

            onProcessSaveResult: function(data) {
                this.api.asc_OnSaveEnd(data.result);
                if (data && data.result === false) {
                    Common.UI.error({
                        title: this.criticalErrorTitle,
                        msg  : _.isEmpty(data.message) ? this.errorProcessSaveResult : data.message
                    });
                }
            },

            onProcessRightsChange: function(data) {
                if (data && data.enabled === false) {
                    var me = this,
                        old_rights = this._state.lostEditingRights;
                    this._state.lostEditingRights = !this._state.lostEditingRights;
                    this.api.asc_coAuthoringDisconnect();
                    Common.NotificationCenter.trigger('collaboration:sharingdeny');
                    Common.NotificationCenter.trigger('api:disconnect');
                    if (!old_rights)
                        Common.UI.warning({
                            title: this.notcriticalErrorTitle,
                            maxwidth: 600,
                            msg  : _.isEmpty(data.message) ? this.warnProcessRightsChange : data.message,
                            callback: function(){
                                me._state.lostEditingRights = false;
                                me.onEditComplete();
                            }
                        });
                }
            },

            onDownloadAs: function(format) {
                if ( !this.appOptions.canDownload) {
                    Common.Gateway.reportError(Asc.c_oAscError.ID.AccessDeny, this.errorAccessDeny);
                    return;
                }

                this._state.isFromGatewayDownloadAs = true;
                var _format = (format && (typeof format == 'string')) ? Asc.c_oAscFileType[ format.toUpperCase() ] : null,
                    _supported = [
                        Asc.c_oAscFileType.XLSX,
                        Asc.c_oAscFileType.ODS,
                        Asc.c_oAscFileType.CSV,
                        Asc.c_oAscFileType.PDF,
                        Asc.c_oAscFileType.PDFA,
                        Asc.c_oAscFileType.XLTX,
                        Asc.c_oAscFileType.OTS
                    ];

                if ( !_format || _supported.indexOf(_format) < 0 )
                    _format = Asc.c_oAscFileType.XLSX;
                if (_format == Asc.c_oAscFileType.PDF || _format == Asc.c_oAscFileType.PDFA)
                    Common.NotificationCenter.trigger('download:settings', this, _format, true);
                else
                    this.api.asc_DownloadAs(new Asc.asc_CDownloadOptions(_format, true));
            },

            onProcessMouse: function(data) {
                if (data.type == 'mouseup') {
                    var editor = document.getElementById('editor_sdk');
                    if (editor) {
                        var rect = editor.getBoundingClientRect();
                        var event = data.event || {};
                        this.api.asc_onMouseUp(event, data.x - rect.left, data.y - rect.top);
                    }
                }
            },

            goBack: function(current) {
                var me = this;
                if ( !Common.Controllers.Desktop.process('goback') ) {
                    if (me.appOptions.customization.goback.requestClose && me.appOptions.canRequestClose) {
                        Common.Gateway.requestClose();
                        // Common.Controllers.Desktop.requestClose();
                    } else {
                        var href = me.appOptions.customization.goback.url;
                        if (!current && me.appOptions.customization.goback.blank!==false) {
                            window.open(href, "_blank");
                        } else {
                            parent.location.href = href;
                        }
                    }
                }
            },

            onEditComplete: function(cmp, opts) {
                if (opts && opts.restorefocus && this.api.isCEditorFocused) {
                    this.formulaInput.blur();
                    this.formulaInput.focus();
                } else {
                    this.getApplication().getController('DocumentHolder').getView('DocumentHolder').focus();
                    this.api.isCEditorFocused = false;
                }
            },

            onSelectionChanged: function(info){
                if (!this._isChartDataReady && info.asc_getSelectionType() == Asc.c_oAscSelectionType.RangeChart) {
                    this._isChartDataReady = true;
                    Common.Gateway.internalMessage('chartDataReady');
                }
            },

            onLongActionBegin: function(type, id) {
                var action = {id: id, type: type};
                this.stackLongActions.push(action);
                this.setLongActionView(action);
            },

            onLongActionEnd: function(type, id) {
                var action = {id: id, type: type};
                this.stackLongActions.pop(action);

                this.headerView && this.headerView.setDocumentCaption(this.api.asc_getDocumentName());
                this.updateWindowTitle(this.api.asc_isDocumentModified(), true);

                if (type === Asc.c_oAscAsyncActionType.BlockInteraction && id == Asc.c_oAscAsyncAction.Open) {
                    Common.Gateway.internalMessage('documentReady', {});
                    this.onDocumentContentReady();
                }

                action = this.stackLongActions.get({type: Asc.c_oAscAsyncActionType.Information});
                action && this.setLongActionView(action);

                if (id == Asc.c_oAscAsyncAction.Save) {
                    this.toolbarView && this.toolbarView.synchronizeChanges();
                }

                action = this.stackLongActions.get({type: Asc.c_oAscAsyncActionType.BlockInteraction});
                if (action) {
                    this.setLongActionView(action);
                } else {
                    if (this.loadMask) {
                        if (this.loadMask.isVisible() && !this.dontCloseDummyComment && !this.inTextareaControl && !Common.Utils.ModalWindow.isVisible() && !this.inFormControl)
                            this.api.asc_enableKeyEvents(true);
                        this.loadMask.hide();
                    }

                    if (type == Asc.c_oAscAsyncActionType.BlockInteraction && !( (id == Asc.c_oAscAsyncAction['LoadDocumentFonts'] || id == Asc.c_oAscAsyncAction['ApplyChanges']) && (this.dontCloseDummyComment || this.inTextareaControl || Common.Utils.ModalWindow.isVisible() || this.inFormControl) ))
                        this.onEditComplete(this.loadMask, {restorefocus:true});
                }
            },

            setLongActionView: function(action) {
                var title = '';

                switch (action.id) {
                    case Asc.c_oAscAsyncAction.Open:
                        title   = this.openTitleText;
                        break;

                    case Asc.c_oAscAsyncAction.Save:
                        title   = this.saveTitleText;
                        break;

                    case Asc.c_oAscAsyncAction.ForceSaveTimeout:
                        break;

                    case Asc.c_oAscAsyncAction.ForceSaveButton:
                        break;

                    case Asc.c_oAscAsyncAction.LoadDocumentFonts:
                        title   = this.loadFontsTitleText;
                        break;

                    case Asc.c_oAscAsyncAction.LoadDocumentImages:
                        title   = this.loadImagesTitleText;
                        break;

                    case Asc.c_oAscAsyncAction.LoadFont:
                        title   = this.loadFontTitleText;
                        break;

                    case Asc.c_oAscAsyncAction.LoadImage:
                        title   = this.loadImageTitleText;
                        break;

                    case Asc.c_oAscAsyncAction.DownloadAs:
                        title   = this.downloadTitleText;
                        break;

                    case Asc.c_oAscAsyncAction.Print:
                        title   = this.printTitleText;
                        break;

                    case Asc.c_oAscAsyncAction.UploadImage:
                        title   = this.uploadImageTitleText;
                        break;

                    case Asc.c_oAscAsyncAction.Recalc:
                        title   = this.titleRecalcFormulas;
                        break;

                    case Asc.c_oAscAsyncAction.SlowOperation:
                        title   = this.textPleaseWait;
                        break;

                    case Asc.c_oAscAsyncAction['PrepareToSave']:
                        title   = this.savePreparingText;
                        break;

                    case Asc.c_oAscAsyncAction['Waiting']:
                        title   = this.waitText;
                        break;

                    case ApplyEditRights:
                        title   = this.txtEditingMode;
                        break;

                    case LoadingDocument:
                        title   = this.loadingDocumentTitleText;
                        break;
                    default:
                        if (typeof action.id == 'string'){
                            title   = action.id;
                        }
                        break;
                }

                if (action.type == Asc.c_oAscAsyncActionType.BlockInteraction) {
                    !this.loadMask && (this.loadMask = new Common.UI.LoadMask({owner: $('#viewport')}));
                    this.loadMask.setTitle(title);

                    if (!this.isShowOpenDialog) {
                        this.api.asc_enableKeyEvents(false);
                        this.loadMask.show();
                    }
                }
            },

            onApplyEditRights: function(data) {
                if (data && !data.allowed) {
                    Common.UI.info({
                        title: this.requestEditFailedTitleText,
                        msg: data.message || this.requestEditFailedMessageText
                    });
                }
            },

            onDocumentContentReady: function() {
                if (this._isDocReady)
                    return;

                if (this._state.openDlg)
                    this._state.openDlg.close();

                var me = this,
                    value;

                me._isDocReady = true;
                Common.NotificationCenter.trigger('app:ready', this.appOptions);

                me.hidePreloader();
                me.onLongActionEnd(Asc.c_oAscAsyncActionType['BlockInteraction'], LoadingDocument);

                value = (this.appOptions.isEditMailMerge || this.appOptions.isEditDiagram) ? 100 : Common.localStorage.getItem("sse-settings-zoom");
                Common.Utils.InternalSettings.set("sse-settings-zoom", value);
                var zf = (value!==null) ? parseInt(value)/100 : (this.appOptions.customization && this.appOptions.customization.zoom ? parseInt(this.appOptions.customization.zoom)/100 : 1);
                this.api.asc_setZoom(zf>0 ? zf : 1);

                /** coauthoring begin **/
                this.isLiveCommenting = Common.localStorage.getBool("sse-settings-livecomment", true);
                Common.Utils.InternalSettings.set("sse-settings-livecomment", this.isLiveCommenting);
                value = Common.localStorage.getBool("sse-settings-resolvedcomment");
                Common.Utils.InternalSettings.set("sse-settings-resolvedcomment", value);
                this.isLiveCommenting ? this.api.asc_showComments(value) : this.api.asc_hideComments();

                if (this.appOptions.isEdit && !this.appOptions.isOffline && this.appOptions.canCoAuthoring) {
                    value = Common.localStorage.getItem("sse-settings-coauthmode");
                    if (value===null && Common.localStorage.getItem("sse-settings-autosave")===null &&
                        this.appOptions.customization && this.appOptions.customization.autosave===false) {
                        value = 0; // use customization.autosave only when sse-settings-coauthmode and sse-settings-autosave are null
                    }
                    this._state.fastCoauth = (value===null || parseInt(value) == 1);
                } else {
                    this._state.fastCoauth = (!this.appOptions.isEdit && this.appOptions.isRestrictedEdit);
                    if (this._state.fastCoauth) {
                        this.api.asc_setAutoSaveGap(1);
                        Common.Utils.InternalSettings.set("sse-settings-autosave", 1);
                    }
                }
                this.api.asc_SetFastCollaborative(this._state.fastCoauth);
                Common.Utils.InternalSettings.set("sse-settings-coauthmode", me._state.fastCoauth);
                /** coauthoring end **/

                /** spellcheck settings begin **/
                var ignoreUppercase = Common.localStorage.getBool("sse-spellcheck-ignore-uppercase-words", true);
                Common.Utils.InternalSettings.set("sse-spellcheck-ignore-uppercase-words", ignoreUppercase);
                this.api.asc_ignoreUppercase(ignoreUppercase);
                var ignoreNumbers = Common.localStorage.getBool("sse-spellcheck-ignore-numbers-words", true);
                Common.Utils.InternalSettings.set("sse-spellcheck-ignore-numbers-words", ignoreNumbers);
                this.api.asc_ignoreNumbers(ignoreNumbers);
                /** spellcheck settings end **/

                me.api.asc_registerCallback('asc_onStartAction',        _.bind(me.onLongActionBegin, me));
                me.api.asc_registerCallback('asc_onConfirmAction',      _.bind(me.onConfirmAction, me));
                me.api.asc_registerCallback('asc_onActiveSheetChanged', _.bind(me.onActiveSheetChanged, me));
                me.api.asc_registerCallback('asc_onPrint',              _.bind(me.onPrint, me));

                var application = me.getApplication();

                me.headerView.setDocumentCaption(me.api.asc_getDocumentName());
                me.updateWindowTitle(me.api.asc_isDocumentModified(), true);

                var toolbarController           = application.getController('Toolbar'),
                    statusbarController         = application.getController('Statusbar'),
                    documentHolderController    = application.getController('DocumentHolder'),
//                  fontsController             = application.getController('Common.Controllers.Fonts'),
                    rightmenuController         = application.getController('RightMenu'),
                    leftmenuController          = application.getController('LeftMenu'),
                    celleditorController        = application.getController('CellEditor'),
                    statusbarView               = statusbarController.getView('Statusbar'),
                    leftMenuView                = leftmenuController.getView('LeftMenu'),
                    documentHolderView          = documentHolderController.getView('DocumentHolder'),
                    chatController              = application.getController('Common.Controllers.Chat'),
                    pluginsController           = application.getController('Common.Controllers.Plugins'),
                    spellcheckController        = application.getController('Spellcheck');

                leftMenuView.getMenu('file').loadDocument({doc:me.appOptions.spreadsheet});
                leftmenuController.setMode(me.appOptions).createDelayedElements().setApi(me.api);

                 if (!me.appOptions.isEditMailMerge && !me.appOptions.isEditDiagram) {
                     pluginsController.setApi(me.api);
                     this.api && this.api.asc_setFrozenPaneBorderType(Common.localStorage.getBool('sse-freeze-shadow', true) ? Asc.c_oAscFrozenPaneBorderType.shadow : Asc.c_oAscFrozenPaneBorderType.line);
                 }

                leftMenuView.disableMenu('all',false);

                if (!me.appOptions.isEditMailMerge && !me.appOptions.isEditDiagram && me.appOptions.canBranding) {
                    me.getApplication().getController('LeftMenu').leftMenu.getMenu('about').setLicInfo(me.editorConfig.customization);
                }

                documentHolderController.setApi(me.api).loadConfig({config:me.editorConfig});
                chatController.setApi(this.api).setMode(this.appOptions);

                statusbarController.createDelayedElements();
                statusbarController.setApi(me.api);
                documentHolderView.setApi(me.api);

                statusbarView.update();

                this.formulaInput = celleditorController.getView('CellEditor').$el.find('textarea');

                if (me.appOptions.isEdit) {
                    spellcheckController.setApi(me.api).setMode(me.appOptions);

                    if (me.appOptions.canAutosave) {
                        value = Common.localStorage.getItem("sse-settings-autosave");
                        if (value===null && me.appOptions.customization && me.appOptions.customization.autosave===false)
                            value = 0;
                        value = (!me._state.fastCoauth && value!==null) ? parseInt(value) : (me.appOptions.canCoAuthoring ? 1 : 0);
                    } else {
                        value = 0;
                    }
                    me.api.asc_setAutoSaveGap(value);
                    Common.Utils.InternalSettings.set("sse-settings-autosave", value);

                    if (me.appOptions.canForcesave) {// use asc_setIsForceSaveOnUserSave only when customization->forcesave = true
                        me.appOptions.forcesave = Common.localStorage.getBool("sse-settings-forcesave", me.appOptions.canForcesave);
                        Common.Utils.InternalSettings.set("sse-settings-forcesave", me.appOptions.forcesave);
                        me.api.asc_setIsForceSaveOnUserSave(me.appOptions.forcesave);
                    }

                    value = Common.localStorage.getItem("sse-settings-paste-button");
                    if (value===null) value = '1';
                    Common.Utils.InternalSettings.set("sse-settings-paste-button", parseInt(value));
                    me.api.asc_setVisiblePasteButton(!!parseInt(value));

                    me.loadAutoCorrectSettings();

                    if (me.needToUpdateVersion) {
                        Common.NotificationCenter.trigger('api:disconnect');
                        toolbarController.onApiCoAuthoringDisconnect();
                    }

                    var timer_sl = setInterval(function(){
                        if (window.styles_loaded || me.appOptions.isEditDiagram || me.appOptions.isEditMailMerge) {
                            clearInterval(timer_sl);

                            Common.NotificationCenter.trigger('comments:updatefilter', ['doc', 'sheet' + me.api.asc_getActiveWorksheetId()]);

                            documentHolderView.createDelayedElements();
                            toolbarController.createDelayedElements();
                            me.setLanguages();

                            if (!me.appOptions.isEditMailMerge && !me.appOptions.isEditDiagram) {
                                var shapes = me.api.asc_getPropertyEditorShapes();
                                if (shapes)
                                    me.fillAutoShapes(shapes[0], shapes[1]);

                                me.updateThemeColors();
                                toolbarController.activateControls();
                            }

                            rightmenuController.createDelayedElements();

                            me.api.asc_registerCallback('asc_onDocumentCanSaveChanged',  _.bind(me.onDocumentCanSaveChanged, me));
                            me.api.asc_registerCallback('asc_OnTryUndoInFastCollaborative',_.bind(me.onTryUndoInFastCollaborative, me));
                            me.onDocumentModifiedChanged(me.api.asc_isDocumentModified());

                            var formulasDlgController = application.getController('FormulaDialog');
                            if (formulasDlgController) {
                                formulasDlgController.setMode(me.appOptions).setApi(me.api);
                            }
                            if (me.needToUpdateVersion)
                                toolbarController.onApiCoAuthoringDisconnect();

                            Common.NotificationCenter.trigger('document:ready', 'main');
                            me.applyLicense();
                        }
                    }, 50);
                } else {
                    documentHolderView.createDelayedElementsViewer();
                    Common.NotificationCenter.trigger('document:ready', 'main');
                }
                // TODO bug 43960
                if (!me.appOptions.isEditMailMerge && !me.appOptions.isEditDiagram) {
                    var dummyClass = ~~(1e6*Math.random());
                    $('.toolbar').prepend(Common.Utils.String.format('<div class="lazy-{0} x-huge"><div class="toolbar__icon" style="position: absolute; width: 1px; height: 1px;"></div>', dummyClass));
                    setTimeout(function() { $(Common.Utils.String.format('.toolbar .lazy-{0}', dummyClass)).remove(); }, 10);
                }

                if (me.appOptions.canAnalytics && false)
                    Common.component.Analytics.initialize('UA-12442749-13', 'Spreadsheet Editor');

                Common.Gateway.on('applyeditrights', _.bind(me.onApplyEditRights, me));
                Common.Gateway.on('processsaveresult', _.bind(me.onProcessSaveResult, me));
                Common.Gateway.on('processrightschange', _.bind(me.onProcessRightsChange, me));
                Common.Gateway.on('processmouse', _.bind(me.onProcessMouse, me));
                Common.Gateway.on('downloadas',   _.bind(me.onDownloadAs, me));
                Common.Gateway.sendInfo({mode:me.appOptions.isEdit?'edit':'view'});

                $(document).on('contextmenu', _.bind(me.onContextMenu, me));
//                    me.getViewport().getEl().un('keypress', me.lockEscapeKey, me);

                function checkWarns() {
                    if (!window['AscDesktopEditor']) {
                        var tips = [];
                        Common.Utils.isIE9m && tips.push(me.warnBrowserIE9);

                        if (tips.length) me.showTips(tips);
                    }
                    document.removeEventListener('visibilitychange', checkWarns);
                }

                if (typeof document.hidden !== 'undefined' && document.hidden) {
                    document.addEventListener('visibilitychange', checkWarns);
                } else checkWarns();

                Common.Gateway.documentReady();
            },

            onLicenseChanged: function(params) {
                if (this.appOptions.isEditDiagram || this.appOptions.isEditMailMerge) return;

                var licType = params.asc_getLicenseType();
                if (licType !== undefined && this.appOptions.canEdit && this.editorConfig.mode !== 'view' &&
                    (licType===Asc.c_oLicenseResult.Connections || licType===Asc.c_oLicenseResult.UsersCount || licType===Asc.c_oLicenseResult.ConnectionsOS || licType===Asc.c_oLicenseResult.UsersCountOS))
                    this._state.licenseType = licType;

                if (this._isDocReady)
                    this.applyLicense();
            },

            applyLicense: function() {
                if (this._state.licenseType) {
                    var license = this._state.licenseType,
                        buttons = ['ok'],
                        primary = 'ok';
                    if (license===Asc.c_oLicenseResult.Connections || license===Asc.c_oLicenseResult.UsersCount) {
                        license = (license===Asc.c_oLicenseResult.Connections) ? this.warnLicenseExceeded : this.warnLicenseUsersExceeded;
                    } else {
                        license = (license===Asc.c_oLicenseResult.ConnectionsOS) ? this.warnNoLicense : this.warnNoLicenseUsers;
                        buttons = [{value: 'buynow', caption: this.textBuyNow}, {value: 'contact', caption: this.textContactUs}];
                        primary = 'buynow';
                    }

                    this.disableEditing(true);
                    Common.NotificationCenter.trigger('api:disconnect');

                    var value = Common.localStorage.getItem("sse-license-warning");
                    value = (value!==null) ? parseInt(value) : 0;
                    var now = (new Date).getTime();
                    if (now - value > 86400000) {
                        Common.UI.info({
                            width: 500,
                            title: this.textNoLicenseTitle,
                            msg  : license,
                            buttons: buttons,
                            primary: primary,
                            callback: function(btn) {
                                Common.localStorage.setItem("sse-license-warning", now);
                                if (btn == 'buynow')
                                    window.open('{{PUBLISHER_URL}}', "_blank");
                                else if (btn == 'contact')
                                    window.open('mailto:{{SALES_EMAIL}}', "_blank");
                            }
                        });
                    }
                } else if (!this.appOptions.isDesktopApp && !this.appOptions.canBrandingExt && !(this.appOptions.isEditDiagram || this.appOptions.isEditMailMerge) &&
                    this.editorConfig && this.editorConfig.customization && (this.editorConfig.customization.loaderName || this.editorConfig.customization.loaderLogo)) {
                    Common.UI.warning({
                        title: this.textPaidFeature,
                        msg  : this.textCustomLoader,
                        buttons: [{value: 'contact', caption: this.textContactUs}, {value: 'close', caption: this.textClose}],
                        primary: 'contact',
                        callback: function(btn) {
                            if (btn == 'contact')
                                window.open('mailto:{{SALES_EMAIL}}', "_blank");
                        }
                    });
                }
            },

            disableEditing: function(disable) {
                var app = this.getApplication();
                if (this.appOptions.canEdit && this.editorConfig.mode !== 'view') {
                    app.getController('RightMenu').getView('RightMenu').clearSelection();
                    app.getController('Toolbar').DisableToolbar(disable);
                }
            },

            onOpenDocument: function(progress) {
                var elem = document.getElementById('loadmask-text');
                var proc = (progress.asc_getCurrentFont() + progress.asc_getCurrentImage())/(progress.asc_getFontsCount() + progress.asc_getImagesCount());
                proc = this.textLoadingDocument + ': ' + Math.min(Math.round(proc*100), 100) + '%';
                elem ? elem.innerHTML = proc : this.loadMask && this.loadMask.setTitle(proc);
            },

            onEditorPermissions: function(params) {
                var licType = params ? params.asc_getLicenseType() : Asc.c_oLicenseResult.Error;

                if ( params && !(this.appOptions.isEditDiagram || this.appOptions.isEditMailMerge)) {
                    if (Asc.c_oLicenseResult.Expired === licType || Asc.c_oLicenseResult.Error === licType || Asc.c_oLicenseResult.ExpiredTrial === licType) {
                        Common.UI.warning({
                            title: this.titleLicenseExp,
                            msg: this.warnLicenseExp,
                            buttons: [],
                            closable: false
                        });
                        return;
                    }

                    if ( this.onServerVersion(params.asc_getBuildVersion()) ) return;

                    if (params.asc_getRights() !== Asc.c_oRights.Edit)
                        this.permissions.edit = false;

                    this.appOptions.canAutosave = true;
                    this.appOptions.canAnalytics = params.asc_getIsAnalyticsEnable();

                    this.appOptions.isOffline      = this.api.asc_isOffline();
                    this.appOptions.isCrypted      = this.api.asc_isCrypto();
                    this.appOptions.canLicense     = (licType === Asc.c_oLicenseResult.Success || licType === Asc.c_oLicenseResult.SuccessLimit);
                    this.appOptions.isLightVersion = params.asc_getIsLight();
                    /** coauthoring begin **/
                    this.appOptions.canCoAuthoring = !this.appOptions.isLightVersion;
                    /** coauthoring end **/
                    this.appOptions.canComments    = this.appOptions.canLicense && (this.permissions.comment===undefined ? (this.permissions.edit !== false) : this.permissions.comment) && (this.editorConfig.mode !== 'view');
                    this.appOptions.canComments    = this.appOptions.canComments && !((typeof (this.editorConfig.customization) == 'object') && this.editorConfig.customization.comments===false);
                    this.appOptions.canViewComments = this.appOptions.canComments || !((typeof (this.editorConfig.customization) == 'object') && this.editorConfig.customization.comments===false);
                    this.appOptions.canChat        = this.appOptions.canLicense && !this.appOptions.isOffline && !((typeof (this.editorConfig.customization) == 'object') && this.editorConfig.customization.chat===false);
                    this.appOptions.canRename      = this.editorConfig.canRename && (this.permissions.rename!==false);
                    this.appOptions.trialMode      = params.asc_getLicenseMode();
                    this.appOptions.canModifyFilter = (this.permissions.modifyFilter!==false);
                    this.appOptions.canBranding  = params.asc_getCustomization();
                    if (this.appOptions.canBranding)
                        this.headerView.setBranding(this.editorConfig.customization);

                    this.appOptions.canRename && this.headerView.setCanRename(true);
<<<<<<< HEAD
                    this.appOptions.canUseReviewPermissions = this.appOptions.canLicense && this.editorConfig.customization && this.editorConfig.customization.reviewPermissions && (typeof (this.editorConfig.customization.reviewPermissions) == 'object');
                    Common.Utils.UserInfoParser.setParser(this.appOptions.canUseReviewPermissions);
                    this.headerView.setUserName(Common.Utils.UserInfoParser.getParsedName(this.appOptions.user.fullname));
=======
                    if (this.permissions.rename !== undefined)
                        console.warn("Obsolete: The rename parameter of the document permission section is deprecated. Please use onRequestRename event instead.");
>>>>>>> f9784a87
                } else
                    this.appOptions.canModifyFilter = true;

                this.appOptions.canRequestEditRights = this.editorConfig.canRequestEditRights;
                this.appOptions.canEdit        = this.permissions.edit !== false && // can edit
                                                 (this.editorConfig.canRequestEditRights || this.editorConfig.mode !== 'view'); // if mode=="view" -> canRequestEditRights must be defined
                this.appOptions.isEdit         = (this.appOptions.canLicense || this.appOptions.isEditDiagram || this.appOptions.isEditMailMerge) && this.permissions.edit !== false && this.editorConfig.mode !== 'view';
                this.appOptions.canDownload    = (this.permissions.download !== false);
                this.appOptions.canPrint       = (this.permissions.print !== false);
                this.appOptions.canForcesave   = this.appOptions.isEdit && !this.appOptions.isOffline && !(this.appOptions.isEditDiagram || this.appOptions.isEditMailMerge) &&
                                                (typeof (this.editorConfig.customization) == 'object' && !!this.editorConfig.customization.forcesave);
                this.appOptions.forcesave      = this.appOptions.canForcesave;
                this.appOptions.canEditComments= this.appOptions.isOffline || !(typeof (this.editorConfig.customization) == 'object' && this.editorConfig.customization.commentAuthorOnly);
                this.appOptions.isSignatureSupport= this.appOptions.isEdit && this.appOptions.isDesktopApp && this.appOptions.isOffline && this.api.asc_isSignaturesSupport() && !(this.appOptions.isEditDiagram || this.appOptions.isEditMailMerge);
                this.appOptions.isPasswordSupport = this.appOptions.isEdit && this.appOptions.isDesktopApp && this.appOptions.isOffline && this.api.asc_isProtectionSupport() && !(this.appOptions.isEditDiagram || this.appOptions.isEditMailMerge);
                this.appOptions.canProtect     = (this.appOptions.isSignatureSupport || this.appOptions.isPasswordSupport);
                this.appOptions.canHelp        = !((typeof (this.editorConfig.customization) == 'object') && this.editorConfig.customization.help===false);
                this.appOptions.isRestrictedEdit = !this.appOptions.isEdit && this.appOptions.canComments;

                if (!this.appOptions.isEditDiagram && !this.appOptions.isEditMailMerge) {
                    this.appOptions.canBrandingExt = params.asc_getCanBranding() && (typeof this.editorConfig.customization == 'object' || this.editorConfig.plugins);
                    this.getApplication().getController('Common.Controllers.Plugins').setMode(this.appOptions);
                }

                this.applyModeCommonElements();
                this.applyModeEditorElements();

                if ( !this.appOptions.isEdit ) {
                    Common.NotificationCenter.trigger('app:face', this.appOptions);

                    this.hidePreloader();
                    this.onLongActionBegin(Asc.c_oAscAsyncActionType.BlockInteraction, LoadingDocument);
                }

                this.api.asc_setViewMode(!this.appOptions.isEdit && !this.appOptions.isRestrictedEdit);
                (this.appOptions.isRestrictedEdit && this.appOptions.canComments) && this.api.asc_setRestriction(Asc.c_oAscRestrictionType.OnlyComments);
                this.api.asc_LoadDocument();
            },

            applyModeCommonElements: function() {
                window.editor_elements_prepared = true;

                var app             = this.getApplication(),
                    viewport        = app.getController('Viewport').getView('Viewport'),
                    statusbarView   = app.getController('Statusbar').getView('Statusbar');

                if (this.headerView) {
                    this.headerView.setVisible(!this.appOptions.isEditMailMerge && !this.appOptions.isDesktopApp && !this.appOptions.isEditDiagram);
                }

                viewport && viewport.setMode(this.appOptions, true);
                statusbarView && statusbarView.setMode(this.appOptions);
//                this.getStatusInfo().setDisabled(false);
//                this.getCellInfo().setMode(this.appOptions);
                app.getController('Toolbar').setMode(this.appOptions);
                app.getController('DocumentHolder').setMode(this.appOptions);

                if (this.appOptions.isEditMailMerge || this.appOptions.isEditDiagram) {
                    statusbarView.hide();
                    app.getController('LeftMenu').getView('LeftMenu').hide();

                    $(window)
                        .mouseup(function(e){
                            Common.Gateway.internalMessage('processMouse', {event: 'mouse:up'});
                        })
                        .mousemove($.proxy(function(e){
                            if (this.isDiagramDrag) {
                                Common.Gateway.internalMessage('processMouse', {event: 'mouse:move', pagex: e.pageX*Common.Utils.zoom(), pagey: e.pageY*Common.Utils.zoom()});
                            }
                        },this));
                }

                if (!this.appOptions.isEditMailMerge && !this.appOptions.isEditDiagram) {
                    this.api.asc_registerCallback('asc_onSendThemeColors', _.bind(this.onSendThemeColors, this));
                    this.api.asc_registerCallback('asc_onDownloadUrl',     _.bind(this.onDownloadUrl, this));
                    this.api.asc_registerCallback('asc_onDocumentModifiedChanged', _.bind(this.onDocumentModifiedChanged, this));

                    var printController = app.getController('Print');
                    printController && this.api && printController.setApi(this.api);

                }

                var celleditorController = this.getApplication().getController('CellEditor');
                celleditorController && celleditorController.setApi(this.api).setMode(this.appOptions);
            },

            applyModeEditorElements: function(prevmode) {
                /** coauthoring begin **/
                var commentsController  = this.getApplication().getController('Common.Controllers.Comments');
                if (commentsController) {
                    commentsController.setMode(this.appOptions);
                    commentsController.setConfig({
                            config      : this.editorConfig,
                            sdkviewname : '#ws-canvas-outer',
                            hintmode    : true},
                        this.api);
                }
                /** coauthoring end **/
                var me = this,
                    application         = this.getApplication(),
                    reviewController    = application.getController('Common.Controllers.ReviewChanges');
                reviewController.setMode(me.appOptions).setConfig({config: me.editorConfig}, me.api).loadDocument({doc:me.appOptions.spreadsheet});

                if (this.appOptions.isEdit || this.appOptions.isRestrictedEdit) { // set api events for toolbar in the Restricted Editing mode
                    var toolbarController   = application.getController('Toolbar');
                    toolbarController   && toolbarController.setApi(me.api);

                    if (!this.appOptions.isEdit) return;

                    var statusbarController = application.getController('Statusbar'),
                        rightmenuController = application.getController('RightMenu'),
                        fontsControllers    = application.getController('Common.Controllers.Fonts');

                    fontsControllers    && fontsControllers.setApi(me.api);
//                    statusbarController && statusbarController.setApi(me.api);
                    rightmenuController && rightmenuController.setApi(me.api);

                    if (me.appOptions.canProtect)
                        application.getController('Common.Controllers.Protection').setMode(me.appOptions).setConfig({config: me.editorConfig}, me.api);

                    if (statusbarController) {
                        statusbarController.getView('Statusbar').changeViewMode(true);
                    }

                    if (!me.appOptions.isEditMailMerge && !me.appOptions.isEditDiagram && me.appOptions.canFeaturePivot)
                        application.getController('PivotTable').setMode(me.appOptions).setConfig({config: me.editorConfig}, me.api);

                    var viewport = this.getApplication().getController('Viewport').getView('Viewport');
                    viewport.applyEditorMode();
                    rightmenuController.getView('RightMenu').setMode(me.appOptions).setApi(me.api);

                    this.toolbarView = toolbarController.getView('Toolbar');

                    var value = Common.localStorage.getItem('sse-settings-unit');
                    value = (value!==null) ? parseInt(value) : (me.appOptions.customization && me.appOptions.customization.unit ? Common.Utils.Metric.c_MetricUnits[me.appOptions.customization.unit.toLocaleLowerCase()] : Common.Utils.Metric.getDefaultMetric());
                    (value===undefined) && (value = Common.Utils.Metric.getDefaultMetric());
                    Common.Utils.Metric.setCurrentMetric(value);
                    Common.Utils.InternalSettings.set("sse-settings-unit", value);

                    if (!me.appOptions.isEditMailMerge && !me.appOptions.isEditDiagram) {
                        var options = {};
                        JSON.parse(Common.localStorage.getItem('sse-hidden-formula')) && (options.formula = true);
                        application.getController('Toolbar').hideElements(options);
                    } else
                        rightmenuController.getView('RightMenu').hide();

                    /** coauthoring begin **/
                    me.api.asc_registerCallback('asc_onAuthParticipantsChanged', _.bind(me.onAuthParticipantsChanged, me));
                    me.api.asc_registerCallback('asc_onParticipantsChanged',     _.bind(me.onAuthParticipantsChanged, me));
                    /** coauthoring end **/
                    if (me.appOptions.isEditDiagram)
                        me.api.asc_registerCallback('asc_onSelectionChanged',        _.bind(me.onSelectionChanged, me));

                    me.api.asc_setFilteringMode && me.api.asc_setFilteringMode(me.appOptions.canModifyFilter);

                    if (me.stackLongActions.exist({id: ApplyEditRights, type: Asc.c_oAscAsyncActionType['BlockInteraction']})) {
                        me.onLongActionEnd(Asc.c_oAscAsyncActionType['BlockInteraction'], ApplyEditRights);
                    } else if (!this._isDocReady) {
                        Common.NotificationCenter.trigger('app:face', this.appOptions);

                        me.hidePreloader();
                        me.onLongActionBegin(Asc.c_oAscAsyncActionType['BlockInteraction'], LoadingDocument);
                    }

                    // Message on window close
                    window.onbeforeunload = _.bind(me.onBeforeUnload, me);
                    window.onunload = _.bind(me.onUnload, me);
                }
            },

            onExternalMessage: function(msg) {
                if (msg && msg.msg) {
                    msg.msg = (msg.msg).toString();
                    this.showTips([msg.msg.charAt(0).toUpperCase() + msg.msg.substring(1)]);

                    Common.component.Analytics.trackEvent('External Error');
                }
            },

            onError: function(id, level, errData) {
                if (id == Asc.c_oAscError.ID.LoadingScriptError) {
                    this.showTips([this.scriptLoadError]);
                    this.tooltip && this.tooltip.getBSTip().$tip.css('z-index', 10000);
                    return;
                }

                this.hidePreloader();
                this.onLongActionEnd(Asc.c_oAscAsyncActionType.BlockInteraction, LoadingDocument);

                var config = {closable: true};

                switch (id) {
                    case Asc.c_oAscError.ID.Unknown:
                        config.msg = this.unknownErrorText;
                        break;

                    case Asc.c_oAscError.ID.ConvertationTimeout:
                        config.msg = this.convertationTimeoutText;
                        break;

                    case Asc.c_oAscError.ID.ConvertationOpenError:
                        config.msg = this.openErrorText;
                        break;

                    case Asc.c_oAscError.ID.ConvertationSaveError:
                        config.msg = this.saveErrorText;
                        break;

                    case Asc.c_oAscError.ID.DownloadError:
                        config.msg = this.downloadErrorText;
                        break;

                    case Asc.c_oAscError.ID.UplImageSize:
                        config.msg = this.uploadImageSizeMessage;
                        break;

                    case Asc.c_oAscError.ID.UplImageExt:
                        config.msg = this.uploadImageExtMessage;
                        break;

                    case Asc.c_oAscError.ID.UplImageFileCount:
                        config.msg = this.uploadImageFileCountMessage;
                        break;

                    case Asc.c_oAscError.ID.PastInMergeAreaError:
                        config.msg = this.pastInMergeAreaError;
                        break;

                    case Asc.c_oAscError.ID.FrmlWrongCountParentheses:
                        config.msg = this.errorWrongBracketsCount;
                        break;

                    case Asc.c_oAscError.ID.FrmlWrongOperator:
                        config.msg = this.errorWrongOperator;
                        break;

                    case Asc.c_oAscError.ID.FrmlWrongMaxArgument:
                        config.msg = this.errorCountArgExceed;
                        break;

                    case Asc.c_oAscError.ID.FrmlWrongCountArgument:
                        config.msg = this.errorCountArg;
                        break;

                    case Asc.c_oAscError.ID.FrmlWrongFunctionName:
                        config.msg = this.errorFormulaName;
                        break;

                    case Asc.c_oAscError.ID.FrmlAnotherParsingError:
                        config.msg = this.errorFormulaParsing;
                        break;

                    case Asc.c_oAscError.ID.FrmlWrongArgumentRange:
                        config.msg = this.errorArgsRange;
                        break;

                    case Asc.c_oAscError.ID.FrmlOperandExpected:
                        config.msg = this.errorOperandExpected;
                        break;

                    case Asc.c_oAscError.ID.FrmlWrongReferences:
                        config.msg = this.errorFrmlWrongReferences;
                        break;

                    case Asc.c_oAscError.ID.UnexpectedGuid:
                        config.msg = this.errorUnexpectedGuid;
                        break;

                    case Asc.c_oAscError.ID.Database:
                        config.msg = this.errorDatabaseConnection;
                        break;

                    case Asc.c_oAscError.ID.FileRequest:
                        config.msg = this.errorFileRequest;
                        break;

                    case Asc.c_oAscError.ID.FileVKey:
                        config.msg = this.errorFileVKey;
                        break;

                    case Asc.c_oAscError.ID.StockChartError:
                        config.msg = this.errorStockChart;
                        break;

                    case Asc.c_oAscError.ID.DataRangeError:
                        config.msg = this.errorDataRange;
                        break;

                    case Asc.c_oAscError.ID.MaxDataPointsError:
                        config.msg = this.errorMaxPoints;
                        break;

                    case Asc.c_oAscError.ID.VKeyEncrypt:
                        config.msg = this.errorToken;
                        break;

                    case Asc.c_oAscError.ID.KeyExpire:
                        config.msg = this.errorTokenExpire;
                        break;

                    case Asc.c_oAscError.ID.UserCountExceed:
                        config.msg = this.errorUsersExceed;
                        break;

                    case Asc.c_oAscError.ID.CannotMoveRange:
                        config.msg = this.errorMoveRange;
                        break;

                    case Asc.c_oAscError.ID.UplImageUrl:
                        config.msg = this.errorBadImageUrl;
                        break;

                    case Asc.c_oAscError.ID.CoAuthoringDisconnect:
                        config.msg = this.errorViewerDisconnect;
                        break;

                    case Asc.c_oAscError.ID.ConvertationPassword:
                        config.msg = this.errorFilePassProtect;
                        break;

                    case Asc.c_oAscError.ID.AutoFilterDataRangeError:
                        config.msg = this.errorAutoFilterDataRange;
                        break;

                    case Asc.c_oAscError.ID.AutoFilterChangeFormatTableError:
                        config.msg = this.errorAutoFilterChangeFormatTable;
                        break;

                    case Asc.c_oAscError.ID.AutoFilterChangeError:
                        config.msg = this.errorAutoFilterChange;
                        break;

                    case Asc.c_oAscError.ID.AutoFilterMoveToHiddenRangeError:
                        config.msg = this.errorAutoFilterHiddenRange;
                        break;

                    case Asc.c_oAscError.ID.CannotFillRange:
                        config.msg = this.errorFillRange;
                        break;

                    case Asc.c_oAscError.ID.UserDrop:
                        if (this._state.lostEditingRights) {
                            this._state.lostEditingRights = false;
                            return;
                        }
                        this._state.lostEditingRights = true;
                        config.msg = this.errorUserDrop;
                        Common.NotificationCenter.trigger('collaboration:sharingdeny');
                        break;

                    case Asc.c_oAscError.ID.InvalidReferenceOrName:
                        config.msg = this.errorInvalidRef;
                        break;

                    case Asc.c_oAscError.ID.LockCreateDefName:
                        config.msg = this.errorCreateDefName;
                        break;

                    case Asc.c_oAscError.ID.PasteMaxRangeError:
                        config.msg = this.errorPasteMaxRange;
                        break;

                    case Asc.c_oAscError.ID.LockedAllError:
                        config.msg = this.errorLockedAll;
                        break;

                    case Asc.c_oAscError.ID.Warning:
                        config.msg = this.errorConnectToServer;
                        config.closable = false;
                        break;

                    case Asc.c_oAscError.ID.LockedWorksheetRename:
                        config.msg = this.errorLockedWorksheetRename;
                        break;
                    
                    case Asc.c_oAscError.ID.OpenWarning:
                        config.msg = this.errorOpenWarning;
                        break;

                    case Asc.c_oAscError.ID.CopyMultiselectAreaError:
                        config.msg = this.errorCopyMultiselectArea;
                        break;

                    case Asc.c_oAscError.ID.PrintMaxPagesCount:
                        config.msg = this.errorPrintMaxPagesCount;
                        break;

                    case Asc.c_oAscError.ID.SessionAbsolute:
                        config.msg = this.errorSessionAbsolute;
                        break;

                    case Asc.c_oAscError.ID.SessionIdle:
                        config.msg = this.errorSessionIdle;
                        break;

                    case Asc.c_oAscError.ID.SessionToken:
                        config.msg = this.errorSessionToken;
                        break;

                    case Asc.c_oAscError.ID.AccessDeny:
                        config.msg = this.errorAccessDeny;
                        break;

                    case Asc.c_oAscError.ID.LockedCellPivot:
                        config.msg = this.errorLockedCellPivot;
                        break;

                    case Asc.c_oAscError.ID.PivotLabledColumns:
                        config.msg = this.errorLabledColumnsPivot;
                        break;

                    case Asc.c_oAscError.ID.PivotOverlap:
                        config.msg = this.errorPivotOverlap;
                        break;

                    case Asc.c_oAscError.ID.ForceSaveButton:
                        config.msg = this.errorForceSave;
                        break;

                    case Asc.c_oAscError.ID.ForceSaveTimeout:
                        config.msg = this.errorForceSave;
                        console.warn(config.msg);
                        break;

                    case Asc.c_oAscError.ID.DataEncrypted:
                        config.msg = this.errorDataEncrypted;
                        break;

                    case Asc.c_oAscError.ID.EditingError:
                        config.msg = (this.appOptions.isDesktopApp && this.appOptions.isOffline) ? this.errorEditingSaveas : this.errorEditingDownloadas;
                        break;

                    case Asc.c_oAscError.ID.CannotChangeFormulaArray:
                        config.msg = this.errorChangeArray;
                        break;

                    case Asc.c_oAscError.ID.MultiCellsInTablesFormulaArray:
                        config.msg = this.errorMultiCellFormula;
                        break;

                    case Asc.c_oAscError.ID.MailToClientMissing:
                        config.msg = this.errorEmailClient;
                        break;

                    case Asc.c_oAscError.ID.NoDataToParse:
                        config.msg = this.errorNoDataToParse;
                        break;

                    case Asc.c_oAscError.ID.CannotUngroupError:
                        config.msg = this.errorCannotUngroup;
                        break;

                    case Asc.c_oAscError.ID.FrmlMaxTextLength:
                        config.msg = this.errorFrmlMaxTextLength;
                        break;

                    case Asc.c_oAscError.ID.FrmlMaxReference:
                        config.msg = this.errorFrmlMaxReference;
                        break;

                    case Asc.c_oAscError.ID.DataValidate:
                        var icon = errData ? errData.asc_getErrorStyle() : undefined;
                        if (icon!==undefined) {
                            config.iconCls = (icon==Asc.c_oAscEDataValidationErrorStyle.Stop) ? 'error' : ((icon==Asc.c_oAscEDataValidationErrorStyle.Information) ? 'info' : 'warn');
                        }
                        errData && errData.asc_getErrorTitle() && (config.title = Common.Utils.String.htmlEncode(errData.asc_getErrorTitle()));
                        config.buttons  = ['ok', 'cancel'];
                        config.msg = errData && errData.asc_getError() ? Common.Utils.String.htmlEncode(errData.asc_getError()) : this.errorDataValidate;
                        config.maxwidth = 600;
                        break;

                    case Asc.c_oAscError.ID.ConvertationOpenLimitError:
                        config.msg = this.errorFileSizeExceed;
                        break;

                    case Asc.c_oAscError.ID.UpdateVersion:
                        config.msg = this.errorUpdateVersionOnDisconnect;
                        config.maxwidth = 600;
                        break;

                    case Asc.c_oAscError.ID.FTChangeTableRangeError:
                        config.msg = this.errorFTChangeTableRangeError;
                        break;

                    case Asc.c_oAscError.ID.FTRangeIncludedOtherTables:
                        config.msg = this.errorFTRangeIncludedOtherTables;
                        break;

                    case  Asc.c_oAscError.ID.PasteSlicerError:
                        config.msg = this.errorPasteSlicerError;
                        break;

                    case Asc.c_oAscError.ID.RemoveDuplicates:
                        config.iconCls = 'info';
                        config.title = Common.UI.Window.prototype.textInformation;
                        config.buttons  = ['ok'];
                        config.msg = (errData.asc_getDuplicateValues()!==null && errData.asc_getUniqueValues()!==null) ? Common.Utils.String.format(this.errRemDuplicates, errData.asc_getDuplicateValues(), errData.asc_getUniqueValues()) : this.errNoDuplicates;
                        config.maxwidth = 600;
                        break;

                    case  Asc.c_oAscError.ID.FrmlMaxLength:
                        config.msg = this.errorFrmlMaxLength;
                        config.maxwidth = 600;
                        break;

                    case  Asc.c_oAscError.ID.MoveSlicerError:
                        config.msg = this.errorMoveSlicerError;
                        break;

                    default:
                        config.msg = (typeof id == 'string') ? id : this.errorDefaultMessage.replace('%1', id);
                        break;
                }


                if (level == Asc.c_oAscError.Level.Critical) {
                    Common.Gateway.reportError(id, config.msg);

                    config.title = this.criticalErrorTitle;
                    config.iconCls = 'error';
                    config.closable = false;

                    if (this.appOptions.canBackToFolder && !this.appOptions.isDesktopApp && typeof id !== 'string') {
                        config.msg += '<br><br>' + this.criticalErrorExtText;
                        config.callback = function(btn) {
                            if (btn == 'ok') {
                                Common.NotificationCenter.trigger('goback', true);
                            }
                        }
                    }
                    if (id == Asc.c_oAscError.ID.DataEncrypted) {
                        this.api.asc_coAuthoringDisconnect();
                        Common.NotificationCenter.trigger('api:disconnect');
                    }
                } else {
                    Common.Gateway.reportWarning(id, config.msg);

                    config.title    = config.title || this.notcriticalErrorTitle;
                    config.iconCls  = config.iconCls || 'warn';
                    config.buttons  = config.buttons || ['ok'];
                    config.callback = _.bind(function(btn){
                        if (id == Asc.c_oAscError.ID.Warning && btn == 'ok' && this.appOptions.canDownload) {
                            Common.UI.Menu.Manager.hideAll();
                            (this.appOptions.isDesktopApp && this.appOptions.isOffline) ? this.api.asc_DownloadAs() : this.getApplication().getController('LeftMenu').leftMenu.showMenu('file:saveas');
                        } else if (id == Asc.c_oAscError.ID.EditingError) {
                            this.disableEditing(true);
                            Common.NotificationCenter.trigger('api:disconnect', true); // enable download and print
                        } else if (id == Asc.c_oAscError.ID.DataValidate && btn !== 'ok') {
                            this.api.asc_closeCellEditor(true);
                        }
                        this._state.lostEditingRights = false;
                        this.onEditComplete();
                    }, this);
                }

                if (id !== Asc.c_oAscError.ID.ForceSaveTimeout) {
                    if (!Common.Utils.ModalWindow.isVisible() || $('.asc-window.modal.alert[data-value=' + id + ']').length<1)
                        Common.UI.alert(config).$window.attr('data-value', id);
                }

                (id!==undefined) && Common.component.Analytics.trackEvent('Internal Error', id.toString());
            },

            onCoAuthoringDisconnect: function() {
                this.getApplication().getController('Viewport').getView('Viewport').setMode({isDisconnected:true});
                this.getApplication().getController('Viewport').getView('Common.Views.Header').setCanRename(false);
                this.appOptions.canRename = false;
                this._state.isDisconnected = true;
            },

            showTips: function(strings) {
                var me = this;
                if (!strings.length) return;
                if (typeof(strings)!='object') strings = [strings];

                function showNextTip() {
                    var str_tip = strings.shift();
                    if (str_tip) {
                        str_tip += '\n' + me.textCloseTip;
                        tooltip.setTitle(str_tip);
                        tooltip.show();
                    }
                }

                if (!this.tooltip) {
                    this.tooltip = new Common.UI.Tooltip({
                        owner: this.getApplication().getController('Toolbar').getView('Toolbar'),
                        hideonclick: true,
                        placement: 'bottom',
                        cls: 'main-info',
                        offset: 30
                    });
                }

                var tooltip = this.tooltip;
                tooltip.on('tooltip:hide', function(){
                    setTimeout(showNextTip, 300);
                });

                showNextTip();
            },

            updateWindowTitle: function(change, force) {
                if (this._state.isDocModified !== change || force) {
                    if (this.headerView) {
                        var title = this.defaultTitleText;

                        if (!_.isEmpty(this.headerView.getDocumentCaption()))
                            title = this.headerView.getDocumentCaption() + ' - ' + title;

                        if (change) {
                            clearTimeout(this._state.timerCaption);
                            if (!_.isUndefined(title)) {
                                title = '* ' + title;
                                this.headerView.setDocumentCaption(this.headerView.getDocumentCaption(), true);
                            }
                        } else {
                            if (this._state.fastCoauth && this._state.usersCount>1) {
                                var me = this;
                                this._state.timerCaption = setTimeout(function () {
                                    me.headerView.setDocumentCaption(me.headerView.getDocumentCaption(), false);
                                }, 500);
                            } else
                                this.headerView.setDocumentCaption(this.headerView.getDocumentCaption(), false);
                        }
                        if (window.document.title != title)
                            window.document.title = title;
                    }

                    Common.Gateway.setDocumentModified(change);

                    this._state.isDocModified = change;
                }
            },

            onDocumentChanged: function() {
            },

            onDocumentModifiedChanged: function(change) {
                this.updateWindowTitle(change);
                Common.Gateway.setDocumentModified(change);

                if (this.toolbarView && this.toolbarView.btnCollabChanges && this.api) {
                    var isSyncButton = this.toolbarView.btnCollabChanges.cmpEl.hasClass('notify'),
                        forcesave = this.appOptions.forcesave,
                        cansave = this.api.asc_isDocumentCanSave(),
                        isDisabled = !cansave && !isSyncButton && !forcesave || this._state.isDisconnected || this._state.fastCoauth && this._state.usersCount>1 && !forcesave;
                        this.toolbarView.btnSave.setDisabled(isDisabled);
                }
            },

            onDocumentCanSaveChanged: function (isCanSave) {
                if (this.toolbarView && this.toolbarView.btnCollabChanges) {
                    var isSyncButton = this.toolbarView.btnCollabChanges.cmpEl.hasClass('notify'),
                        forcesave = this.appOptions.forcesave,
                        isDisabled = !isCanSave && !isSyncButton && !forcesave || this._state.isDisconnected || this._state.fastCoauth && this._state.usersCount>1 && !forcesave;
                    this.toolbarView.btnSave.setDisabled(isDisabled);
                }
            },

            onBeforeUnload: function() {
                Common.localStorage.save();

                var isEdit = this.permissions.edit !== false && this.editorConfig.mode !== 'view' && this.editorConfig.mode !== 'editdiagram' && this.editorConfig.mode !== 'editmerge';
                if (isEdit && this.api.asc_isDocumentModified()) {
                    var me = this;
                    this.api.asc_stopSaving();
                    this.continueSavingTimer = window.setTimeout(function() {
                        me.api.asc_continueSaving();
                    }, 500);

                    return this.leavePageText;
                }
            },

            onUnload: function() {
                if (this.continueSavingTimer) clearTimeout(this.continueSavingTimer);
            },

            hidePreloader: function() {
                var promise;
                if (!this._state.customizationDone) {
                    this._state.customizationDone = true;
                    if (this.appOptions.customization) {
                        if (this.appOptions.isDesktopApp)
                            this.appOptions.customization.about = false;
                        else if (!this.appOptions.canBrandingExt)
                            this.appOptions.customization.about = true;
                    }
                    Common.Utils.applyCustomization(this.appOptions.customization, mapCustomizationElements);
                    if (this.appOptions.canBrandingExt) {
                        Common.Utils.applyCustomization(this.appOptions.customization, mapCustomizationExtElements);
                        promise = this.getApplication().getController('Common.Controllers.Plugins').applyUICustomization();
                    }
                }
                
                this.stackLongActions.pop({id: InitApplication, type: Asc.c_oAscAsyncActionType.BlockInteraction});
                Common.NotificationCenter.trigger('layout:changed', 'main');

                (promise || (new Promise(function(resolve, reject) {
                    resolve();
                }))).then(function() {
                    $('#loading-mask').hide().remove();
                    Common.Controllers.Desktop.process('preloader:hide');
                });
            },

            onDownloadUrl: function(url) {
                if (this._state.isFromGatewayDownloadAs)
                    Common.Gateway.downloadAs(url);
                this._state.isFromGatewayDownloadAs = false;
            },

            onDownloadCancel: function() {
                this._state.isFromGatewayDownloadAs = false;
            },

            onUpdateVersion: function(callback) {
                var me = this;
                me.needToUpdateVersion = true;
                me.onLongActionEnd(Asc.c_oAscAsyncActionType['BlockInteraction'], LoadingDocument);
                Common.UI.error({
                    msg: this.errorUpdateVersion,
                    callback: function() {
                        _.defer(function() {
                            Common.Gateway.updateVersion();
                            if (callback) callback.call(me);
                            me.onLongActionBegin(Asc.c_oAscAsyncActionType['BlockInteraction'], LoadingDocument);
                        })
                    }
                });
            },

            onServerVersion: function(buildVersion) {
                if (this.changeServerVersion) return true;

                if (DocsAPI.DocEditor.version() !== buildVersion && !window.compareVersions) {
                    this.changeServerVersion = true;
                    Common.UI.warning({
                        title: this.titleServerVersion,
                        msg: this.errorServerVersion,
                        callback: function() {
                            _.defer(function() {
                                Common.Gateway.updateVersion();
                            })
                        }
                    });
                    return true;
                }
                return false;
            },

            onAdvancedOptions: function(type, advOptions, mode, formatOptions) {
                if (this._state.openDlg) return;

                var me = this;
                if (type == Asc.c_oAscAdvancedOptionsID.CSV) {
                    me._state.openDlg = new Common.Views.OpenDialog({
                        title: Common.Views.OpenDialog.prototype.txtTitle.replace('%1', 'CSV'),
                        closable: (mode==2), // if save settings
                        type: Common.Utils.importTextType.CSV,
                        preview: advOptions.asc_getData(),
                        codepages: advOptions.asc_getCodePages(),
                        settings: advOptions.asc_getRecommendedSettings(),
                        api: me.api,
                        handler: function (result, encoding, delimiter, delimiterChar) {
                            me.isShowOpenDialog = false;
                            if (result == 'ok') {
                                if (me && me.api) {
                                    if (mode==2) {
                                        formatOptions && formatOptions.asc_setAdvancedOptions(new Asc.asc_CTextOptions(encoding, delimiter, delimiterChar));
                                        me.api.asc_DownloadAs(formatOptions);
                                    } else
                                        me.api.asc_setAdvancedOptions(type, new Asc.asc_CTextOptions(encoding, delimiter, delimiterChar));
                                    me.loadMask && me.loadMask.show();
                                }
                            }
                            me._state.openDlg = null;
                        }
                    });
                } else if (type == Asc.c_oAscAdvancedOptionsID.DRM) {
                    me._state.openDlg = new Common.Views.OpenDialog({
                        title: Common.Views.OpenDialog.prototype.txtTitleProtected,
                        closeFile: me.appOptions.canRequestClose,
                        type: Common.Utils.importTextType.DRM,
                        warning: !(me.appOptions.isDesktopApp && me.appOptions.isOffline),
                        validatePwd: !!me._state.isDRM,
                        handler: function (result, value) {
                            me.isShowOpenDialog = false;
                            if (result == 'ok') {
                                if (me && me.api) {
                                    me.api.asc_setAdvancedOptions(type, new Asc.asc_CDRMAdvancedOptions(value));
                                    me.loadMask && me.loadMask.show();
                                }
                            } else {
                                Common.Gateway.requestClose();
                                Common.Controllers.Desktop.requestClose();
                            }
                            me._state.openDlg = null;
                        }
                    });
                    me._state.isDRM = true;
                }
                if (me._state.openDlg) {
                    this.isShowOpenDialog = true;
                    this.loadMask && this.loadMask.hide();
                    this.onLongActionEnd(Asc.c_oAscAsyncActionType.BlockInteraction, LoadingDocument);
                    me._state.openDlg.show();
                }
            },

            onActiveSheetChanged: function(index) {
                if (!this.appOptions.isEditMailMerge && !this.appOptions.isEditDiagram && window.editor_elements_prepared) {
                    this.application.getController('Statusbar').selectTab(index);

                    if (this.appOptions.canViewComments && !this.dontCloseDummyComment) {
                        Common.NotificationCenter.trigger('comments:updatefilter', ['doc', 'sheet' + this.api.asc_getWorksheetId(index)], false ); //  hide popover
                    }
                }
            },

            onConfirmAction: function(id, apiCallback) {
                var me = this;
                if (id == Asc.c_oAscConfirm.ConfirmReplaceRange) {
                    Common.UI.warning({
                        title: this.notcriticalErrorTitle,
                        msg: this.confirmMoveCellRange,
                        buttons: ['yes', 'no'],
                        primary: 'yes',
                        callback: _.bind(function(btn) {
                            if (apiCallback)  {
                                apiCallback(btn === 'yes');
                            }
                            if (btn == 'yes') {
                                me.onEditComplete(me.application.getController('DocumentHolder').getView('DocumentHolder'));
                            }
                        }, this)
                    });
                } else if (id == Asc.c_oAscConfirm.ConfirmPutMergeRange) {
                    Common.UI.warning({
                        closable: false,
                        title: this.notcriticalErrorTitle,
                        msg: this.confirmPutMergeRange,
                        buttons: ['ok'],
                        primary: 'ok',
                        callback: _.bind(function(btn) {
                            if (apiCallback)  {
                                apiCallback();
                            }
                            me.onEditComplete(me.application.getController('DocumentHolder').getView('DocumentHolder'));
                        }, this)
                    });
                }
            },

            initNames: function() {
                this.shapeGroupNames = [
                    this.txtBasicShapes,
                    this.txtFiguredArrows,
                    this.txtMath,
                    this.txtCharts,
                    this.txtStarsRibbons,
                    this.txtCallouts,
                    this.txtButtons,
                    this.txtRectangles,
                    this.txtLines
                ];
            },

            fillAutoShapes: function(groupNames, shapes){
                if (_.isEmpty(shapes) || _.isEmpty(groupNames) || shapes.length != groupNames.length)
                    return;

                var me = this,
                    shapegrouparray = [],
                    shapeStore = this.getCollection('ShapeGroups');

                shapeStore.reset();

                _.each(groupNames, function(groupName, index){
                    var store = new Backbone.Collection([], {
                        model: SSE.Models.ShapeModel
                    }),
                        arr = [];

                    var cols = (shapes[index].length) > 18 ? 7 : 6,
                        height = Math.ceil(shapes[index].length/cols) * 35 + 3,
                        width = 30 * cols;

                    _.each(shapes[index], function(shape, idx){
                        arr.push({
                            data     : {shapeType: shape.Type},
                            tip      : me['txtShape_' + shape.Type] || (me.textShape + ' ' + (idx+1)),
                            allowSelected : true,
                            selected: false
                        });
                    });
                    store.add(arr);
                    shapegrouparray.push({
                        groupName   : me.shapeGroupNames[index],
                        groupStore  : store,
                        groupWidth  : width,
                        groupHeight : height
                    });
                });

                shapeStore.add(shapegrouparray);

                setTimeout(function(){
                    me.getApplication().getController('Toolbar').onApiAutoShapes();
                }, 50);
            },

            fillTextArt: function(shapes){
                var arr = [],
                    artStore = this.getCollection('Common.Collections.TextArt');

                if (!shapes && artStore.length>0) {// shapes == undefined when update textart collection (from asc_onSendThemeColors)
                    shapes = this.api.asc_getTextArtPreviews();
                }
                if (_.isEmpty(shapes)) return;

                _.each(shapes, function(shape, index){
                    arr.push({
                        imageUrl : shape,
                        data     : index,
                        allowSelected : true,
                        selected: false
                    });
                });
                artStore.reset(arr);
            },
            
            updateThemeColors: function() {
                var me = this;
                setTimeout(function(){
                    me.getApplication().getController('RightMenu').UpdateThemeColors();
                }, 50);

                setTimeout(function(){
                    me.getApplication().getController('Toolbar').updateThemeColors();
                }, 50);

                setTimeout(function(){
                    me.getApplication().getController('Statusbar').updateThemeColors();
                }, 50);
            },

            onSendThemeColors: function(colors, standart_colors) {
                Common.Utils.ThemeColor.setColors(colors, standart_colors);
                if (window.styles_loaded && !this.appOptions.isEditMailMerge && !this.appOptions.isEditDiagram) {
                    this.updateThemeColors();
                    var me = this;
                    setTimeout(function(){
                        me.fillTextArt();
                    }, 1);
                }
            },

            loadLanguages: function(apiLangs) {
                this.languages = apiLangs;
                window.styles_loaded && this.setLanguages();
            },

            setLanguages: function() {
                this.getApplication().getController('Spellcheck').setLanguages(this.languages);
            },

            onInternalCommand: function(data) {
                if (data) {
                    switch (data.command) {
                    case 'setChartData':    this.setChartData(data.data); break;
                    case 'getChartData':    this.getChartData(); break;
                    case 'clearChartData':  this.clearChartData(); break;
                    case 'setMergeData':    this.setMergeData(data.data); break;
                    case 'getMergeData':    this.getMergeData(); break;
                    case 'setAppDisabled':
                        if (this.isAppDisabled===undefined && !data.data) { // first editor opening
                            Common.NotificationCenter.trigger('layout:changed', 'main');
                            this.loadMask && this.loadMask.isVisible() && this.loadMask.updatePosition();
                        }
                        this.isAppDisabled = data.data;
                        break;
                    case 'queryClose':
                        if (!Common.Utils.ModalWindow.isVisible()) {
                            this.isFrameClosed = true;
                            this.api.asc_closeCellEditor();
                            Common.UI.Menu.Manager.hideAll();
                            Common.Gateway.internalMessage('canClose', {mr:data.data.mr, answer: true});
                        } else
                            Common.Gateway.internalMessage('canClose', {answer: false});
                        break;
                    case 'window:drag':
                        this.isDiagramDrag = data.data;
                        break;
                    case 'processmouse':
                        this.onProcessMouse(data.data);
                        break;
                    }
                }
            },

            setChartData: function(chart) {
                if (typeof chart === 'object' && this.api) {
                    this.api.asc_addChartDrawingObject(chart);
                    this.isFrameClosed = false;
                }
            },

            getChartData: function() {
                if (this.api) {
                    var chartData = this.api.asc_getWordChartObject();

                    if (typeof chartData === 'object') {
                        Common.Gateway.internalMessage('chartData', {
                            data: chartData
                        });
                    }
                }
            },

            clearChartData: function() {
                this.api && this.api.asc_closeCellEditor();
            },

            setMergeData: function(merge) {
                if (typeof merge === 'object' && this.api) {
                    this.api.asc_setData(merge);
                    this.isFrameClosed = false;
                }
            },

            getMergeData: function() {
                if (this.api) {
                    var mergeData = this.api.asc_getData();

                    if (typeof mergeData === 'object') {
                        Common.Gateway.internalMessage('mergeData', {
                            data: mergeData
                        });
                    }
                }
            },

            unitsChanged: function(m) {
                var value = Common.localStorage.getItem("sse-settings-unit");
                value = (value!==null) ? parseInt(value) : Common.Utils.Metric.getDefaultMetric();
                Common.Utils.Metric.setCurrentMetric(value);
                Common.Utils.InternalSettings.set("sse-settings-unit", value);
                this.getApplication().getController('RightMenu').updateMetricUnit();
                this.getApplication().getController('Print').getView('MainSettingsPrint').updateMetricUnit();
                this.getApplication().getController('Toolbar').getView('Toolbar').updateMetricUnit();
            },

            _compareActionStrong: function(obj1, obj2){
                return obj1.id === obj2.id && obj1.type === obj2.type;
            },

            _compareActionWeak: function(obj1, obj2){
                return obj1.type === obj2.type;
            },

            onContextMenu: function(event){
                var canCopyAttr = event.target.getAttribute('data-can-copy'),
                    isInputEl   = (event.target instanceof HTMLInputElement) || (event.target instanceof HTMLTextAreaElement);

                if ((isInputEl && canCopyAttr === 'false') ||
                   (!isInputEl && canCopyAttr !== 'true')) {
                    event.stopPropagation();
                    event.preventDefault();
                    return false;
                }
            },

            onNamedRangeLocked: function() {
                if ($('.asc-window.modal.alert:visible').length < 1) {
                    Common.UI.alert({
                        msg: this.errorCreateDefName,
                        title: this.notcriticalErrorTitle,
                        iconCls: 'warn',
                        buttons: ['ok'],
                        callback: _.bind(function(btn){
                            this.onEditComplete();
                        }, this)
                    });
                }
            },

            onTryUndoInFastCollaborative: function() {
                var val = window.localStorage.getItem("sse-hide-try-undoredo");
                if (!(val && parseInt(val) == 1))
                    Common.UI.info({
                        width: 500,
                        msg: this.textTryUndoRedo,
                        iconCls: 'info',
                        buttons: ['custom', 'cancel'],
                        primary: 'custom',
                        customButtonText: this.textStrict,
                        dontshow: true,
                        callback: _.bind(function(btn, dontshow){
                            if (dontshow) window.localStorage.setItem("sse-hide-try-undoredo", 1);
                            if (btn == 'custom') {
                                Common.localStorage.setItem("sse-settings-coauthmode", 0);
                                this.api.asc_SetFastCollaborative(false);
                                Common.Utils.InternalSettings.set("sse-settings-coauthmode", false);
                                this.getApplication().getController('Common.Controllers.ReviewChanges').applySettings();
                                this._state.fastCoauth = false;
                            }
                            this.onEditComplete();
                        }, this)
                    });
            },

            onAuthParticipantsChanged: function(users) {
                var length = 0;
                _.each(users, function(item){
                    if (!item.asc_getView())
                        length++;
                });
                this._state.usersCount = length;
            },

            applySettings: function() {
                if (this.appOptions.isEdit && !this.appOptions.isOffline && this.appOptions.canCoAuthoring) {
                    var value = Common.localStorage.getItem("sse-settings-coauthmode"),
                        oldval = this._state.fastCoauth;
                    this._state.fastCoauth = (value===null || parseInt(value) == 1);
                    if (this._state.fastCoauth && !oldval)
                        this.toolbarView.synchronizeChanges();
                }
                if (this.appOptions.canForcesave) {
                    this.appOptions.forcesave = Common.localStorage.getBool("sse-settings-forcesave", this.appOptions.canForcesave);
                    Common.Utils.InternalSettings.set("sse-settings-forcesave", this.appOptions.forcesave);
                    this.api.asc_setIsForceSaveOnUserSave(this.appOptions.forcesave);
                }
            },

            onDocumentName: function(name) {
                this.headerView.setDocumentCaption(name);
                this.updateWindowTitle(this.api.asc_isDocumentModified(), true);
            },

            onMeta: function(meta) {
                var app = this.getApplication(),
                    filemenu = app.getController('LeftMenu').getView('LeftMenu').getMenu('file');
                app.getController('Viewport').getView('Common.Views.Header').setDocumentCaption(meta.title);
                this.updateWindowTitle(this.api.asc_isDocumentModified(), true);
                this.appOptions.spreadsheet.title = meta.title;
                filemenu.loadDocument({doc:this.appOptions.spreadsheet});
                filemenu.panels && filemenu.panels['info'] && filemenu.panels['info'].updateInfo(this.appOptions.spreadsheet);
                app.getController('Common.Controllers.ReviewChanges').loadDocument({doc:this.appOptions.spreadsheet});
                Common.Gateway.metaChange(meta);
            },

            onPrint: function() {
                if (!this.appOptions.canPrint || Common.Utils.ModalWindow.isVisible()) return;
                Common.NotificationCenter.trigger('print', this);
            },

            onPrintUrl: function(url) {
                if (this.iframePrint) {
                    this.iframePrint.parentNode.removeChild(this.iframePrint);
                    this.iframePrint = null;
                }
                if (!this.iframePrint) {
                    var me = this;
                    this.iframePrint = document.createElement("iframe");
                    this.iframePrint.id = "id-print-frame";
                    this.iframePrint.style.display = 'none';
                    this.iframePrint.style.visibility = "hidden";
                    this.iframePrint.style.position = "fixed";
                    this.iframePrint.style.right = "0";
                    this.iframePrint.style.bottom = "0";
                    document.body.appendChild(this.iframePrint);
                    this.iframePrint.onload = function() {
                        try {
                        me.iframePrint.contentWindow.focus();
                        me.iframePrint.contentWindow.print();
                        me.iframePrint.contentWindow.blur();
                        window.focus();
                        } catch (e) {
                            var opts = new Asc.asc_CDownloadOptions(Asc.c_oAscFileType.PDF);
                            opts.asc_setAdvancedOptions(me.getApplication().getController('Print').getPrintParams());
                            me.api.asc_DownloadAs(opts);
                        }
                    };
                }
                if (url) this.iframePrint.src = url;
            },

            warningDocumentIsLocked: function() {
                var me = this;
                Common.Utils.warningDocumentIsLocked({
                    disablefunc: function (disable) {
                        me.disableEditing(disable);
                        var app = me.getApplication();
                        app.getController('RightMenu').SetDisabled(disable, true);
                        app.getController('Statusbar').SetDisabled(disable);
                        app.getController('Common.Controllers.ReviewChanges').SetDisabled(disable);
                        app.getController('DocumentHolder').SetDisabled(disable, true);
                        var leftMenu = app.getController('LeftMenu');
                        leftMenu.leftMenu.getMenu('file').getButton('protect').setDisabled(disable);
                        leftMenu.setPreviewMode(disable);
                        var comments = app.getController('Common.Controllers.Comments');
                        if (comments) comments.setPreviewMode(disable);
                }});
            },

            onRunAutostartMacroses: function() {
                var me = this,
                    enable = !this.editorConfig.customization || (this.editorConfig.customization.macros!==false);
                if (enable) {
                    var value = Common.Utils.InternalSettings.get("sse-macros-mode");
                    if (value==1)
                        this.api.asc_runAutostartMacroses();
                    else if (value === 0) {
                        Common.UI.warning({
                            msg: this.textHasMacros + '<br>',
                            buttons: ['yes', 'no'],
                            primary: 'yes',
                            dontshow: true,
                            textDontShow: this.textRemember,
                            callback: function(btn, dontshow){
                                if (dontshow) {
                                    Common.Utils.InternalSettings.set("sse-macros-mode", (btn == 'yes') ? 1 : 2);
                                    Common.localStorage.setItem("sse-macros-mode", (btn == 'yes') ? 1 : 2);
                                }
                                if (btn == 'yes') {
                                    setTimeout(function() {
                                        me.api.asc_runAutostartMacroses();
                                    }, 1);
                                }
                            }
                        });
                    }
                }
            },

            loadAutoCorrectSettings: function() {
                // autocorrection
                var me = this;
                var value = Common.localStorage.getItem("sse-settings-math-correct-add");
                Common.Utils.InternalSettings.set("sse-settings-math-correct-add", value);
                var arrAdd = value ? JSON.parse(value) : [];
                value = Common.localStorage.getItem("sse-settings-math-correct-rem");
                Common.Utils.InternalSettings.set("sse-settings-math-correct-rem", value);
                var arrRem = value ? JSON.parse(value) : [];
                value = Common.localStorage.getBool("sse-settings-math-correct-replace-type", true); // replace on type
                Common.Utils.InternalSettings.set("sse-settings-math-correct-replace-type", value);
                me.api.asc_refreshOnStartAutoCorrectMathSymbols(arrRem, arrAdd, value);

                value = Common.localStorage.getItem("sse-settings-rec-functions-add");
                Common.Utils.InternalSettings.set("sse-settings-rec-functions-add", value);
                arrAdd = value ? JSON.parse(value) : [];
                value = Common.localStorage.getItem("sse-settings-rec-functions-rem");
                Common.Utils.InternalSettings.set("sse-settings-rec-functions-rem", value);
                arrRem = value ? JSON.parse(value) : [];
                me.api.asc_refreshOnStartAutoCorrectMathFunctions(arrRem, arrAdd);

                value = Common.localStorage.getBool("sse-settings-autoformat-new-rows", true);
                Common.Utils.InternalSettings.set("sse-settings-autoformat-new-rows", value);
                me.api.asc_setIncludeNewRowColTable(value);
            },

            leavePageText: 'You have unsaved changes in this document. Click \'Stay on this Page\' then \'Save\' to save them. Click \'Leave this Page\' to discard all the unsaved changes.',
            criticalErrorTitle: 'Error',
            notcriticalErrorTitle: 'Warning',
            errorDefaultMessage: 'Error code: %1',
            criticalErrorExtText: 'Press "OK" to to back to document list.',
            openTitleText: 'Opening Document',
            openTextText: 'Opening document...',
            saveTitleText: 'Saving Document',
            saveTextText: 'Saving document...',
            loadFontsTitleText: 'Loading Data',
            loadFontsTextText: 'Loading data...',
            loadImagesTitleText: 'Loading Images',
            loadImagesTextText: 'Loading images...',
            loadFontTitleText: 'Loading Data',
            loadFontTextText: 'Loading data...',
            loadImageTitleText: 'Loading Image',
            loadImageTextText: 'Loading image...',
            downloadTitleText: 'Downloading Document',
            downloadTextText: 'Downloading document...',
            printTitleText: 'Printing Document',
            printTextText: 'Printing document...',
            uploadImageTitleText: 'Uploading Image',
            uploadImageTextText: 'Uploading image...',
            savePreparingText: 'Preparing to save',
            savePreparingTitle: 'Preparing to save. Please wait...',
            loadingDocumentTitleText: 'Loading spreadsheet',
            uploadImageSizeMessage: 'Maximium image size limit exceeded.',
            uploadImageExtMessage: 'Unknown image format.',
            uploadImageFileCountMessage: 'No images uploaded.',
            reloadButtonText: 'Reload Page',
            unknownErrorText: 'Unknown error.',
            convertationTimeoutText: 'Convertation timeout exceeded.',
            downloadErrorText: 'Download failed.',
            unsupportedBrowserErrorText: 'Your browser is not supported.',
            requestEditFailedTitleText: 'Access denied',
            requestEditFailedMessageText: 'Someone is editing this document right now. Please try again later.',
            warnBrowserZoom: 'Your browser\'s current zoom setting is not fully supported. Please reset to the default zoom by pressing Ctrl+0.',
            warnBrowserIE9: 'The application has low capabilities on IE9. Use IE10 or higher',
            pastInMergeAreaError: 'Cannot change part of a merged cell',
            titleRecalcFormulas: 'Calculating formulas...',
            textRecalcFormulas: 'Calculating formulas...',
            textPleaseWait: 'It\'s working hard. Please wait...',
            errorWrongBracketsCount: 'Found an error in the formula entered.<br>Wrong cout of brackets.',
            errorWrongOperator: 'An error in the entered formula. Wrong operator is used.<br>Please correct the error or use the Esc button to cancel the formula editing.',
            errorCountArgExceed: 'Found an error in the formula entered.<br>Count of arguments exceeded.',
            errorCountArg: 'Found an error in the formula entered.<br>Invalid number of arguments.',
            errorFormulaName: 'Found an error in the formula entered.<br>Incorrect formula name.',
            errorFormulaParsing: 'Internal error while the formula parsing.',
            errorArgsRange: 'Found an error in the formula entered.<br>Incorrect arguments range.',
            errorUnexpectedGuid: 'External error.<br>Unexpected Guid. Please, contact support.',
            errorDatabaseConnection: 'External error.<br>Database connection error. Please, contact support.',
            errorFileRequest: 'External error.<br>File Request. Please, contact support.',
            errorFileVKey: 'External error.<br>Incorrect securety key. Please, contact support.',
            errorStockChart: 'Incorrect row order. To build a stock chart place the data on the sheet in the following order:<br> opening price, max price, min price, closing price.',
            errorDataRange: 'Incorrect data range.',
            errorOperandExpected: 'The entered function syntax is not correct. Please check if you are missing one of the parentheses - \'(\' or \')\'.',
            errorKeyEncrypt: 'Unknown key descriptor',
            errorKeyExpire: 'Key descriptor expired',
            errorUsersExceed: 'Count of users was exceed',
            errorMoveRange: 'Cann\'t change a part of merged cell',
            errorBadImageUrl: 'Image url is incorrect',
            errorCoAuthoringDisconnect: 'Server connection lost. You can\'t edit anymore.',
            errorFilePassProtect: 'The file is password protected and cannot be opened.',
            errorLockedAll: 'The operation could not be done as the sheet has been locked by another user.',
            txtEditingMode: 'Set editing mode...',
            textLoadingDocument: 'Loading spreadsheet',
            textConfirm: 'Confirmation',
            confirmMoveCellRange: 'The destination cell\'s range can contain data. Continue the operation?',
            textYes: 'Yes',
            textNo: 'No',
            textAnonymous: 'Anonymous',
            txtBasicShapes: 'Basic Shapes',
            txtFiguredArrows: 'Figured Arrows',
            txtMath: 'Math',
            txtCharts: 'Charts',
            txtStarsRibbons: 'Stars & Ribbons',
            txtCallouts: 'Callouts',
            txtButtons: 'Buttons',
            txtRectangles: 'Rectangles',
            txtLines: 'Lines',
            txtDiagramTitle: 'Chart Title',
            txtXAxis: 'X Axis',
            txtYAxis: 'Y Axis',
            txtSeries: 'Seria',
            warnProcessRightsChange: 'You have been denied the right to edit the file.',
            errorProcessSaveResult: 'Saving is failed.',
            errorAutoFilterDataRange: 'The operation could not be done for the selected range of cells.<br>Select a uniform data range inside or outside the table and try again.',
            errorAutoFilterChangeFormatTable: 'The operation could not be done for the selected cells as you cannot move a part of the table.<br>Select another data range so that the whole table was shifted and try again.',
            errorAutoFilterHiddenRange: 'The operation cannot be performed because the area contains filtered cells.<br>Please unhide the filtered elements and try again.',
            errorAutoFilterChange: 'The operation is not allowed, as it is attempting to shift cells in a table on your worksheet.',
            textCloseTip: 'Click to close the tip.',
            textShape: 'Shape',
            errorFillRange: 'Could not fill the selected range of cells.<br>All the merged cells need to be the same size.',
            errorUpdateVersion: 'The file version has been changed. The page will be reloaded.',
            errorUserDrop: 'The file cannot be accessed right now.',
            txtArt: 'Your text here',
            errorInvalidRef: 'Enter a correct name for the selection or a valid reference to go to.',
            errorCreateDefName: 'The existing named ranges cannot be edited and the new ones cannot be created<br>at the moment as some of them are being edited.',
            errorPasteMaxRange: 'The copy and paste area does not match. Please select an area with the same size or click the first cell in a row to paste the copied cells.',
            errorConnectToServer: ' The document could not be saved. Please check connection settings or contact your administrator.<br>When you click the \'OK\' button, you will be prompted to download the document.',
            errorLockedWorksheetRename: 'The sheet cannot be renamed at the moment as it is being renamed by another user',
            textTryUndoRedo: 'The Undo/Redo functions are disabled for the Fast co-editing mode.<br>Click the \'Strict mode\' button to switch to the Strict co-editing mode to edit the file without other users interference and send your changes only after you save them. You can switch between the co-editing modes using the editor Advanced settings.',
            textStrict: 'Strict mode',
            errorOpenWarning: 'The length of one of the formulas in the file exceeded<br>the allowed number of characters and it was removed.',
            errorFrmlWrongReferences: 'The function refers to a sheet that does not exist.<br>Please check the data and try again.',
            textBuyNow: 'Visit website',
            textNoLicenseTitle: 'License limit reached',
            textContactUs: 'Contact sales',
            confirmPutMergeRange: 'The source data contains merged cells.<br>They will be unmerged before they are pasted into the table.',
            errorViewerDisconnect: 'Connection is lost. You can still view the document,<br>but will not be able to download or print until the connection is restored and page is reloaded.',
            warnLicenseExp: 'Your license has expired.<br>Please update your license and refresh the page.',
            titleLicenseExp: 'License expired',
            openErrorText: 'An error has occurred while opening the file',
            saveErrorText: 'An error has occurred while saving the file',
            errorCopyMultiselectArea: 'This command cannot be used with multiple selections.<br>Select a single range and try again.',
            errorPrintMaxPagesCount: 'Unfortunately, it’s not possible to print more than 1500 pages at once in the current version of the program.<br>This restriction will be eliminated in upcoming releases.',
            errorToken: 'The document security token is not correctly formed.<br>Please contact your Document Server administrator.',
            errorTokenExpire: 'The document security token has expired.<br>Please contact your Document Server administrator.',
            errorSessionAbsolute: 'The document editing session has expired. Please reload the page.',
            errorSessionIdle: 'The document has not been edited for quite a long time. Please reload the page.',
            errorSessionToken: 'The connection to the server has been interrupted. Please reload the page.',
            errorAccessDeny: 'You are trying to perform an action you do not have rights for.<br>Please contact your Document Server administrator.',
            titleServerVersion: 'Editor updated',
            errorServerVersion: 'The editor version has been updated. The page will be reloaded to apply the changes.',
            errorLockedCellPivot: 'You cannot change data inside a pivot table.',
            txtAccent: 'Accent',
            txtStyle_Normal: 'Normal',
            txtStyle_Heading_1: 'Heading 1',
            txtStyle_Heading_2: 'Heading 2',
            txtStyle_Heading_3: 'Heading 3',
            txtStyle_Heading_4: 'Heading 4',
            txtStyle_Title: 'Title',
            txtStyle_Neutral: 'Neutral',
            txtStyle_Bad: 'Bad',
            txtStyle_Good: 'Good',
            txtStyle_Input: 'Input',
            txtStyle_Output: 'Output',
            txtStyle_Calculation: 'Calculation',
            txtStyle_Check_Cell: 'Check Cell',
            txtStyle_Explanatory_Text: 'Explanatory Text',
            txtStyle_Note: 'Note',
            txtStyle_Linked_Cell: 'Linked Cell',
            txtStyle_Warning_Text: 'Warning Text',
            txtStyle_Total: 'Total',
            txtStyle_Currency: 'Currency',
            txtStyle_Percent: 'Percent',
            txtStyle_Comma: 'Comma',
            errorForceSave: "An error occurred while saving the file. Please use the 'Download as' option to save the file to your computer hard drive or try again later.",
            errorMaxPoints: "The maximum number of points in series per chart is 4096.",
            warnNoLicense: "You've reached the limit for simultaneous connections to %1 editors. This document will be opened for viewing only.<br>Contact %1 sales team for personal upgrade terms.",
            warnNoLicenseUsers: "You've reached the user limit for %1 editors. Contact %1 sales team for personal upgrade terms.",
            warnLicenseExceeded: "You've reached the limit for simultaneous connections to %1 editors. This document will be opened for viewing only.<br>Contact your administrator to learn more.",
            warnLicenseUsersExceeded: "You've reached the user limit for %1 editors. Contact your administrator to learn more.",
            errorDataEncrypted: 'Encrypted changes have been received, they cannot be deciphered.',
            textClose: 'Close',
            textPaidFeature: 'Paid feature',
            scriptLoadError: 'The connection is too slow, some of the components could not be loaded. Please reload the page.',
            errorEditingSaveas: 'An error occurred during the work with the document.<br>Use the \'Save as...\' option to save the file backup copy to your computer hard drive.',
            errorEditingDownloadas: 'An error occurred during the work with the document.<br>Use the \'Download as...\' option to save the file backup copy to your computer hard drive.',
            txtShape_textRect: 'Text Box',
            txtShape_rect: 'Rectangle',
            txtShape_ellipse: 'Ellipse',
            txtShape_triangle: 'Triangle',
            txtShape_rtTriangle: 'Right Triangle',
            txtShape_parallelogram: 'Parallelogram',
            txtShape_trapezoid: 'Trapezoid',
            txtShape_diamond: 'Diamond',
            txtShape_pentagon: 'Pentagon',
            txtShape_hexagon: 'Hexagon',
            txtShape_heptagon: 'Heptagon',
            txtShape_octagon: 'Octagon',
            txtShape_decagon: 'Decagon',
            txtShape_dodecagon: 'Dodecagon',
            txtShape_pie: 'Pie',
            txtShape_chord: 'Chord',
            txtShape_teardrop: 'Teardrop',
            txtShape_frame: 'Frame',
            txtShape_halfFrame: 'Half Frame',
            txtShape_corner: 'Corner',
            txtShape_diagStripe: 'Diagonal Stripe',
            txtShape_plus: 'Plus',
            txtShape_plaque: 'Sign',
            txtShape_can: 'Can',
            txtShape_cube: 'Cube',
            txtShape_bevel: 'Bevel',
            txtShape_donut: 'Donut',
            txtShape_noSmoking: '"No" Symbol',
            txtShape_blockArc: 'Block Arc',
            txtShape_foldedCorner: 'Folded Corner',
            txtShape_smileyFace: 'Smiley Face',
            txtShape_heart: 'Heart',
            txtShape_lightningBolt: 'Lightning Bolt',
            txtShape_sun: 'Sun',
            txtShape_moon: 'Moon',
            txtShape_cloud: 'Cloud',
            txtShape_arc: 'Arc',
            txtShape_bracePair: 'Double Brace',
            txtShape_leftBracket: 'Left Bracket',
            txtShape_rightBracket: 'Right Bracket',
            txtShape_leftBrace: 'Left Brace',
            txtShape_rightBrace: 'Right Brace',
            txtShape_rightArrow: 'Right Arrow',
            txtShape_leftArrow: 'Left Arrow',
            txtShape_upArrow: 'Up Arrow',
            txtShape_downArrow: 'Down Arrow',
            txtShape_leftRightArrow: 'Left Right Arrow',
            txtShape_upDownArrow: 'Up Down Arrow',
            txtShape_quadArrow: 'Quad Arrow',
            txtShape_leftRightUpArrow: 'Left Right Up Arrow',
            txtShape_bentArrow: 'Bent Arrow',
            txtShape_uturnArrow: 'U-Turn Arrow',
            txtShape_leftUpArrow: 'Left Up Arrow',
            txtShape_bentUpArrow: 'Bent Up Arrow',
            txtShape_curvedRightArrow: 'Curved Right Arrow',
            txtShape_curvedLeftArrow: 'Curved Left Arrow',
            txtShape_curvedUpArrow: 'Curved Up Arrow',
            txtShape_curvedDownArrow: 'Curved Down Arrow',
            txtShape_stripedRightArrow: 'Striped Right Arrow',
            txtShape_notchedRightArrow: 'Notched Right Arrow',
            txtShape_homePlate: 'Pentagon',
            txtShape_chevron: 'Chevron',
            txtShape_rightArrowCallout: 'Right Arrow Callout',
            txtShape_downArrowCallout: 'Down Arrow Callout',
            txtShape_leftArrowCallout: 'Left Arrow Callout',
            txtShape_upArrowCallout: 'Up Arrow Callout',
            txtShape_leftRightArrowCallout: 'Left Right Arrow Callout',
            txtShape_quadArrowCallout: 'Quad Arrow Callout',
            txtShape_circularArrow: 'Circular Arrow',
            txtShape_mathPlus: 'Plus',
            txtShape_mathMinus: 'Minus',
            txtShape_mathMultiply: 'Multiply',
            txtShape_mathDivide: 'Division',
            txtShape_mathEqual: 'Equal',
            txtShape_mathNotEqual: 'Not Equal',
            txtShape_flowChartProcess: 'Flowchart: Process',
            txtShape_flowChartAlternateProcess: 'Flowchart: Alternate Process',
            txtShape_flowChartDecision: 'Flowchart: Decision',
            txtShape_flowChartInputOutput: 'Flowchart: Data',
            txtShape_flowChartPredefinedProcess: 'Flowchart: Predefined Process',
            txtShape_flowChartInternalStorage: 'Flowchart: Internal Storage',
            txtShape_flowChartDocument: 'Flowchart: Document',
            txtShape_flowChartMultidocument: 'Flowchart: Multidocument ',
            txtShape_flowChartTerminator: 'Flowchart: Terminator',
            txtShape_flowChartPreparation: 'Flowchart: Preparation',
            txtShape_flowChartManualInput: 'Flowchart: Manual Input',
            txtShape_flowChartManualOperation: 'Flowchart: Manual Operation',
            txtShape_flowChartConnector: 'Flowchart: Connector',
            txtShape_flowChartOffpageConnector: 'Flowchart: Off-page Connector',
            txtShape_flowChartPunchedCard: 'Flowchart: Card',
            txtShape_flowChartPunchedTape: 'Flowchart: Punched Tape',
            txtShape_flowChartSummingJunction: 'Flowchart: Summing Junction',
            txtShape_flowChartOr: 'Flowchart: Or',
            txtShape_flowChartCollate: 'Flowchart: Collate',
            txtShape_flowChartSort: 'Flowchart: Sort',
            txtShape_flowChartExtract: 'Flowchart: Extract',
            txtShape_flowChartMerge: 'Flowchart: Merge',
            txtShape_flowChartOnlineStorage: 'Flowchart: Stored Data',
            txtShape_flowChartDelay: 'Flowchart: Delay',
            txtShape_flowChartMagneticTape: 'Flowchart: Sequential Access Storage',
            txtShape_flowChartMagneticDisk: 'Flowchart: Magnetic Disk',
            txtShape_flowChartMagneticDrum: 'Flowchart: Direct Access Storage',
            txtShape_flowChartDisplay: 'Flowchart: Display',
            txtShape_irregularSeal1: 'Explosion 1',
            txtShape_irregularSeal2: 'Explosion 2',
            txtShape_star4: '4-Point Star',
            txtShape_star5: '5-Point Star',
            txtShape_star6: '6-Point Star',
            txtShape_star7: '7-Point Star',
            txtShape_star8: '8-Point Star',
            txtShape_star10: '10-Point Star',
            txtShape_star12: '12-Point Star',
            txtShape_star16: '16-Point Star',
            txtShape_star24: '24-Point Star',
            txtShape_star32: '32-Point Star',
            txtShape_ribbon2: 'Up Ribbon',
            txtShape_ribbon: 'Down Ribbon',
            txtShape_ellipseRibbon2: 'Curved Up Ribbon',
            txtShape_ellipseRibbon: 'Curved Down Ribbon',
            txtShape_verticalScroll: 'Vertical Scroll',
            txtShape_horizontalScroll: 'Horizontal Scroll',
            txtShape_wave: 'Wave',
            txtShape_doubleWave: 'Double Wave',
            txtShape_wedgeRectCallout: 'Rectangular Callout',
            txtShape_wedgeRoundRectCallout: 'Rounded Rectangular Callout',
            txtShape_wedgeEllipseCallout: 'Oval Callout',
            txtShape_cloudCallout: 'Cloud Callout',
            txtShape_borderCallout1: 'Line Callout 1',
            txtShape_borderCallout2: 'Line Callout 2',
            txtShape_borderCallout3: 'Line Callout 3',
            txtShape_accentCallout1: 'Line Callout 1 (Accent Bar)',
            txtShape_accentCallout2: 'Line Callout 2 (Accent Bar)',
            txtShape_accentCallout3: 'Line Callout 3 (Accent Bar)',
            txtShape_callout1: 'Line Callout 1 (No Border)',
            txtShape_callout2: 'Line Callout 2 (No Border)',
            txtShape_callout3: 'Line Callout 3 (No Border)',
            txtShape_accentBorderCallout1: 'Line Callout 1 (Border and Accent Bar)',
            txtShape_accentBorderCallout2: 'Line Callout 2 (Border and Accent Bar)',
            txtShape_accentBorderCallout3: 'Line Callout 3 (Border and Accent Bar)',
            txtShape_actionButtonBackPrevious: 'Back or Previous Button',
            txtShape_actionButtonForwardNext: 'Forward or Next Button',
            txtShape_actionButtonBeginning: 'Beginning Button',
            txtShape_actionButtonEnd: 'End Button',
            txtShape_actionButtonHome: 'Home Button',
            txtShape_actionButtonInformation: 'Information Button',
            txtShape_actionButtonReturn: 'Return Button',
            txtShape_actionButtonMovie: 'Movie Button',
            txtShape_actionButtonDocument: 'Document Button',
            txtShape_actionButtonSound: 'Sound Button',
            txtShape_actionButtonHelp: 'Help Button',
            txtShape_actionButtonBlank: 'Blank Button',
            txtShape_roundRect: 'Round Corner Rectangle',
            txtShape_snip1Rect: 'Snip Single Corner Rectangle',
            txtShape_snip2SameRect: 'Snip Same Side Corner Rectangle',
            txtShape_snip2DiagRect: 'Snip Diagonal Corner Rectangle',
            txtShape_snipRoundRect: 'Snip and Round Single Corner Rectangle',
            txtShape_round1Rect: 'Round Single Corner Rectangle',
            txtShape_round2SameRect: 'Round Same Side Corner Rectangle',
            txtShape_round2DiagRect: 'Round Diagonal Corner Rectangle',
            txtShape_line: 'Line',
            txtShape_lineWithArrow: 'Arrow',
            txtShape_lineWithTwoArrows: 'Double Arrow',
            txtShape_bentConnector5: 'Elbow Connector',
            txtShape_bentConnector5WithArrow: 'Elbow Arrow Connector',
            txtShape_bentConnector5WithTwoArrows: 'Elbow Double-Arrow Connector',
            txtShape_curvedConnector3: 'Curved Connector',
            txtShape_curvedConnector3WithArrow: 'Curved Arrow Connector',
            txtShape_curvedConnector3WithTwoArrows: 'Curved Double-Arrow Connector',
            txtShape_spline: 'Curve',
            txtShape_polyline1: 'Scribble',
            txtShape_polyline2: 'Freeform',
            errorChangeArray: 'You cannot change part of an array.',
            errorMultiCellFormula: 'Multi-cell array formulas are not allowed in tables.',
            errorEmailClient: 'No email client could be found',
            txtPrintArea: 'Print_Area',
            txtTable: 'Table',
            textCustomLoader: 'Please note that according to the terms of the license you are not entitled to change the loader.<br>Please contact our Sales Department to get a quote.',
            errorNoDataToParse: 'No data was selected to parse.',
            errorCannotUngroup: 'Cannot ungroup. To start an outline, select the detail rows or columns and group them.',
            errorFrmlMaxTextLength: 'Text values in formulas are limited to 255 characters.<br>Use the CONCATENATE function or concatenation operator (&)',
            waitText: 'Please, wait...',
            errorDataValidate: 'The value you entered is not valid.<br>A user has restricted values that can be entered into this cell.',
            txtConfidential: 'Confidential',
            txtPreparedBy: 'Prepared by',
            txtPage: 'Page',
            txtPageOf: 'Page %1 of %2',
            txtPages: 'Pages',
            txtDate: 'Date',
            txtTime: 'Time',
            txtTab: 'Tab',
            txtFile: 'File',
            errorFileSizeExceed: 'The file size exceeds the limitation set for your server.<br>Please contact your Document Server administrator for details.',
            errorLabledColumnsPivot: 'To create a pivot table report, you must use data that is organized as a list with labeled columns.',
            errorPivotOverlap: 'A pivot table report cannot overlap a table.',
            txtColumn: 'Column',
            txtRow: 'Row',
            errorUpdateVersionOnDisconnect: 'Internet connection has been restored, and the file version has been changed.<br>Before you can continue working, you need to download the file or copy its content to make sure nothing is lost, and then reload this page.',
            errorFTChangeTableRangeError: 'Operation could not be completed for the selected cell range.<br>Select a range so that the first table row was on the same row<br>and the resulting table overlapped the current one.',
            errorFTRangeIncludedOtherTables: 'Operation could not be completed for the selected cell range.<br>Select a range which does not include other tables.',
            txtByField: '%1 of %2',
            txtAll: '(All)',
            txtValues: 'Values',
            txtGrandTotal: 'Grand Total',
            txtRowLbls: 'Row Labels',
            txtColLbls: 'Column Labels',
            errNoDuplicates: 'No duplicate values found.',
            errRemDuplicates: 'Duplicate values found and deleted: {0}, unique values left: {1}.',
            txtMultiSelect: 'Multi-Select (Alt+S)',
            txtClearFilter: 'Clear Filter (Alt+C)',
            txtBlank: '(blank)',
            textHasMacros: 'The file contains automatic macros.<br>Do you want to run macros?',
            textRemember: 'Remember my choice',
            errorPasteSlicerError: 'Table slicers cannot be copied from one workbook to another.',
            errorFrmlMaxLength: 'You cannot add this formula as its length exceeded the allowed number of characters.<br>Please edit it and try again.',
            errorFrmlMaxReference: 'You cannot enter this formula because it has too many values,<br>cell references, and/or names.',
            errorMoveSlicerError: 'Table slicers cannot be copied from one workbook to another.<br>Try again by selecting the entire table and the slicers.'
        }
    })(), SSE.Controllers.Main || {}))
});<|MERGE_RESOLUTION|>--- conflicted
+++ resolved
@@ -1021,14 +1021,11 @@
                         this.headerView.setBranding(this.editorConfig.customization);
 
                     this.appOptions.canRename && this.headerView.setCanRename(true);
-<<<<<<< HEAD
                     this.appOptions.canUseReviewPermissions = this.appOptions.canLicense && this.editorConfig.customization && this.editorConfig.customization.reviewPermissions && (typeof (this.editorConfig.customization.reviewPermissions) == 'object');
                     Common.Utils.UserInfoParser.setParser(this.appOptions.canUseReviewPermissions);
                     this.headerView.setUserName(Common.Utils.UserInfoParser.getParsedName(this.appOptions.user.fullname));
-=======
                     if (this.permissions.rename !== undefined)
                         console.warn("Obsolete: The rename parameter of the document permission section is deprecated. Please use onRequestRename event instead.");
->>>>>>> f9784a87
                 } else
                     this.appOptions.canModifyFilter = true;
 
